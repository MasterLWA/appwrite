--- conflicted
+++ resolved
@@ -4,11 +4,7 @@
         "Read more about it at https://getcomposer.org/doc/01-basic-usage.md#installing-dependencies",
         "This file is @generated automatically"
     ],
-<<<<<<< HEAD
-    "content-hash": "ecfe641507c78e5e886eeece09c01d50",
-=======
     "content-hash": "43a04b49b8afe1a09d0e53a93c37d842",
->>>>>>> a2c4dac3
     "packages": [
         {
             "name": "adhocore/jwt",
@@ -5720,58 +5716,6 @@
                 }
             ],
             "time": "2021-06-06T09:51:56+00:00"
-<<<<<<< HEAD
-        },
-        {
-            "name": "textalk/websocket",
-            "version": "1.5.2",
-            "source": {
-                "type": "git",
-                "url": "https://github.com/Textalk/websocket-php.git",
-                "reference": "b93249453806a2dd46495de46d76fcbcb0d8dee8"
-            },
-            "dist": {
-                "type": "zip",
-                "url": "https://api.github.com/repos/Textalk/websocket-php/zipball/b93249453806a2dd46495de46d76fcbcb0d8dee8",
-                "reference": "b93249453806a2dd46495de46d76fcbcb0d8dee8",
-                "shasum": ""
-            },
-            "require": {
-                "php": "^7.2 | ^8.0",
-                "psr/log": "^1.0"
-            },
-            "require-dev": {
-                "php-coveralls/php-coveralls": "^2.0",
-                "phpunit/phpunit": "^8.0|^9.0",
-                "squizlabs/php_codesniffer": "^3.5"
-            },
-            "type": "library",
-            "autoload": {
-                "psr-4": {
-                    "WebSocket\\": "lib"
-                }
-            },
-            "notification-url": "https://packagist.org/downloads/",
-            "license": [
-                "ISC"
-            ],
-            "authors": [
-                {
-                    "name": "Fredrik Liljegren"
-                },
-                {
-                    "name": "Sören Jensen",
-                    "email": "soren@abicart.se"
-                }
-            ],
-            "description": "WebSocket client and server",
-            "support": {
-                "issues": "https://github.com/Textalk/websocket-php/issues",
-                "source": "https://github.com/Textalk/websocket-php/tree/1.5.2"
-            },
-            "time": "2021-02-12T15:39:23+00:00"
-=======
->>>>>>> a2c4dac3
         },
         {
             "name": "theseer/tokenizer",
