{
    "_readme": [
        "This file locks the dependencies of your project to a known state",
        "Read more about it at https://getcomposer.org/doc/01-basic-usage.md#installing-dependencies",
        "This file is @generated automatically"
    ],
<<<<<<< HEAD
    "content-hash": "d49875c416f7ee3ef27bbc3d5de26fe9",
=======
    "content-hash": "de8b7360734c246c97d8cee4779983e3",
>>>>>>> 70b6e88a
    "packages": [
        {
            "name": "adhocore/jwt",
            "version": "1.1.2",
            "source": {
                "type": "git",
                "url": "https://github.com/adhocore/php-jwt.git",
                "reference": "6c434af7170090bb7a8880d2bc220a2254ba7899"
            },
            "dist": {
                "type": "zip",
                "url": "https://api.github.com/repos/adhocore/php-jwt/zipball/6c434af7170090bb7a8880d2bc220a2254ba7899",
                "reference": "6c434af7170090bb7a8880d2bc220a2254ba7899",
                "shasum": ""
            },
            "require": {
                "php": "^7.0 || ^8.0"
            },
            "require-dev": {
                "phpunit/phpunit": "^6.5 || ^7.5"
            },
            "type": "library",
            "autoload": {
                "psr-4": {
                    "Ahc\\Jwt\\": "src/"
                }
            },
            "notification-url": "https://packagist.org/downloads/",
            "license": [
                "MIT"
            ],
            "authors": [
                {
                    "name": "Jitendra Adhikari",
                    "email": "jiten.adhikary@gmail.com"
                }
            ],
            "description": "Ultra lightweight JSON web token (JWT) library for PHP5.5+.",
            "keywords": [
                "auth",
                "json-web-token",
                "jwt",
                "jwt-auth",
                "jwt-php",
                "token"
            ],
            "support": {
                "issues": "https://github.com/adhocore/php-jwt/issues",
                "source": "https://github.com/adhocore/php-jwt/tree/1.1.2"
            },
            "funding": [
                {
                    "url": "https://paypal.me/ji10",
                    "type": "custom"
                }
            ],
            "time": "2021-02-20T09:56:44+00:00"
        },
        {
            "name": "appwrite/php-clamav",
            "version": "1.1.0",
            "source": {
                "type": "git",
                "url": "https://github.com/appwrite/php-clamav.git",
                "reference": "61d00f24f9e7766fbba233e7b8d09c5475388073"
            },
            "dist": {
                "type": "zip",
                "url": "https://api.github.com/repos/appwrite/php-clamav/zipball/61d00f24f9e7766fbba233e7b8d09c5475388073",
                "reference": "61d00f24f9e7766fbba233e7b8d09c5475388073",
                "shasum": ""
            },
            "require": {
                "ext-sockets": "*",
                "php": ">=7.1"
            },
            "require-dev": {
                "phpunit/phpunit": "^7.0"
            },
            "type": "library",
            "autoload": {
                "psr-4": {
                    "Appwrite\\ClamAV\\": "src/ClamAV"
                }
            },
            "notification-url": "https://packagist.org/downloads/",
            "license": [
                "MIT"
            ],
            "authors": [
                {
                    "name": "Eldad Fux",
                    "email": "eldad@appwrite.io"
                }
            ],
            "description": "ClamAV network and pipe client for PHP",
            "keywords": [
                "anti virus",
                "appwrite",
                "clamav",
                "php"
            ],
            "support": {
                "issues": "https://github.com/appwrite/php-clamav/issues",
                "source": "https://github.com/appwrite/php-clamav/tree/1.1.0"
            },
            "time": "2020-10-02T05:23:46+00:00"
        },
        {
            "name": "appwrite/php-runtimes",
            "version": "0.6.1",
            "source": {
                "type": "git",
                "url": "https://github.com/appwrite/php-runtimes.git",
                "reference": "a42434de2fbd60818244c1a9b2ac0429ad0ef9ee"
            },
            "dist": {
                "type": "zip",
                "url": "https://api.github.com/repos/appwrite/php-runtimes/zipball/a42434de2fbd60818244c1a9b2ac0429ad0ef9ee",
                "reference": "a42434de2fbd60818244c1a9b2ac0429ad0ef9ee",
                "shasum": ""
            },
            "require": {
                "php": ">=8.0",
                "utopia-php/system": "0.4.*"
            },
            "require-dev": {
                "phpunit/phpunit": "^9.3",
                "utopia-php/cli": "0.11.*",
                "vimeo/psalm": "4.0.1"
            },
            "type": "library",
            "autoload": {
                "psr-4": {
                    "Appwrite\\Runtimes\\": "src/Runtimes"
                }
            },
            "notification-url": "https://packagist.org/downloads/",
            "license": [
                "BSD-3-Clause"
            ],
            "authors": [
                {
                    "name": "Eldad Fux",
                    "email": "eldad@appwrite.io"
                },
                {
                    "name": "Torsten Dittmann",
                    "email": "torsten@appwrite.io"
                }
            ],
            "description": "Appwrite repository for Cloud Function runtimes that contains the configurations and tests for all of the Appwrite runtime environments.",
            "keywords": [
                "appwrite",
                "php",
                "runtimes"
            ],
            "support": {
                "issues": "https://github.com/appwrite/php-runtimes/issues",
                "source": "https://github.com/appwrite/php-runtimes/tree/0.6.1"
            },
            "time": "2021-10-21T11:32:25+00:00"
        },
        {
            "name": "chillerlan/php-qrcode",
            "version": "4.3.1",
            "source": {
                "type": "git",
                "url": "https://github.com/chillerlan/php-qrcode.git",
                "reference": "be3beb936c21fe53a4e7e8f7f3582e9f02443666"
            },
            "dist": {
                "type": "zip",
                "url": "https://api.github.com/repos/chillerlan/php-qrcode/zipball/be3beb936c21fe53a4e7e8f7f3582e9f02443666",
                "reference": "be3beb936c21fe53a4e7e8f7f3582e9f02443666",
                "shasum": ""
            },
            "require": {
                "chillerlan/php-settings-container": "^2.1",
                "ext-mbstring": "*",
                "php": "^7.4 || ^8.0"
            },
            "require-dev": {
                "phan/phan": "^3.2.2",
                "phpunit/phpunit": "^9.5",
                "setasign/fpdf": "^1.8.2"
            },
            "suggest": {
                "chillerlan/php-authenticator": "Yet another Google authenticator! Also creates URIs for mobile apps.",
                "setasign/fpdf": "Required to use the QR FPDF output."
            },
            "type": "library",
            "autoload": {
                "psr-4": {
                    "chillerlan\\QRCode\\": "src/"
                }
            },
            "notification-url": "https://packagist.org/downloads/",
            "license": [
                "MIT"
            ],
            "authors": [
                {
                    "name": "Kazuhiko Arase",
                    "homepage": "https://github.com/kazuhikoarase"
                },
                {
                    "name": "Smiley",
                    "email": "smiley@chillerlan.net",
                    "homepage": "https://github.com/codemasher"
                },
                {
                    "name": "Contributors",
                    "homepage": "https://github.com/chillerlan/php-qrcode/graphs/contributors"
                }
            ],
            "description": "A QR code generator. PHP 7.4+",
            "homepage": "https://github.com/chillerlan/php-qrcode",
            "keywords": [
                "phpqrcode",
                "qr",
                "qr code",
                "qrcode",
                "qrcode-generator"
            ],
            "support": {
                "issues": "https://github.com/chillerlan/php-qrcode/issues",
                "source": "https://github.com/chillerlan/php-qrcode/tree/4.3.1"
            },
            "funding": [
                {
                    "url": "https://www.paypal.com/donate?hosted_button_id=WLYUNAT9ZTJZ4",
                    "type": "custom"
                },
                {
                    "url": "https://ko-fi.com/codemasher",
                    "type": "ko_fi"
                }
            ],
            "time": "2021-01-05T21:21:28+00:00"
        },
        {
            "name": "chillerlan/php-settings-container",
            "version": "2.1.2",
            "source": {
                "type": "git",
                "url": "https://github.com/chillerlan/php-settings-container.git",
                "reference": "ec834493a88682dd69652a1eeaf462789ed0c5f5"
            },
            "dist": {
                "type": "zip",
                "url": "https://api.github.com/repos/chillerlan/php-settings-container/zipball/ec834493a88682dd69652a1eeaf462789ed0c5f5",
                "reference": "ec834493a88682dd69652a1eeaf462789ed0c5f5",
                "shasum": ""
            },
            "require": {
                "ext-json": "*",
                "php": "^7.4 || ^8.0"
            },
            "require-dev": {
                "phan/phan": "^4.0",
                "phpunit/phpunit": "^9.5"
            },
            "type": "library",
            "autoload": {
                "psr-4": {
                    "chillerlan\\Settings\\": "src/"
                }
            },
            "notification-url": "https://packagist.org/downloads/",
            "license": [
                "MIT"
            ],
            "authors": [
                {
                    "name": "Smiley",
                    "email": "smiley@chillerlan.net",
                    "homepage": "https://github.com/codemasher"
                }
            ],
            "description": "A container class for immutable settings objects. Not a DI container. PHP 7.4+",
            "homepage": "https://github.com/chillerlan/php-settings-container",
            "keywords": [
                "PHP7",
                "Settings",
                "container",
                "helper"
            ],
            "support": {
                "issues": "https://github.com/chillerlan/php-settings-container/issues",
                "source": "https://github.com/chillerlan/php-settings-container"
            },
            "funding": [
                {
                    "url": "https://www.paypal.com/donate?hosted_button_id=WLYUNAT9ZTJZ4",
                    "type": "custom"
                },
                {
                    "url": "https://ko-fi.com/codemasher",
                    "type": "ko_fi"
                }
            ],
            "time": "2021-09-06T15:17:01+00:00"
        },
        {
            "name": "colinmollenhour/credis",
            "version": "v1.12.1",
            "source": {
                "type": "git",
                "url": "https://github.com/colinmollenhour/credis.git",
                "reference": "c27faa11724229986335c23f4b6d0f1d8d6547fb"
            },
            "dist": {
                "type": "zip",
                "url": "https://api.github.com/repos/colinmollenhour/credis/zipball/c27faa11724229986335c23f4b6d0f1d8d6547fb",
                "reference": "c27faa11724229986335c23f4b6d0f1d8d6547fb",
                "shasum": ""
            },
            "require": {
                "php": ">=5.4.0"
            },
            "type": "library",
            "autoload": {
                "classmap": [
                    "Client.php",
                    "Cluster.php",
                    "Sentinel.php",
                    "Module.php"
                ]
            },
            "notification-url": "https://packagist.org/downloads/",
            "license": [
                "MIT"
            ],
            "authors": [
                {
                    "name": "Colin Mollenhour",
                    "email": "colin@mollenhour.com"
                }
            ],
            "description": "Credis is a lightweight interface to the Redis key-value store which wraps the phpredis library when available for better performance.",
            "homepage": "https://github.com/colinmollenhour/credis",
            "support": {
                "issues": "https://github.com/colinmollenhour/credis/issues",
                "source": "https://github.com/colinmollenhour/credis/tree/v1.12.1"
            },
            "time": "2020-11-06T16:09:14+00:00"
        },
        {
            "name": "composer/package-versions-deprecated",
            "version": "1.11.99.4",
            "source": {
                "type": "git",
                "url": "https://github.com/composer/package-versions-deprecated.git",
                "reference": "b174585d1fe49ceed21928a945138948cb394600"
            },
            "dist": {
                "type": "zip",
                "url": "https://api.github.com/repos/composer/package-versions-deprecated/zipball/b174585d1fe49ceed21928a945138948cb394600",
                "reference": "b174585d1fe49ceed21928a945138948cb394600",
                "shasum": ""
            },
            "require": {
                "composer-plugin-api": "^1.1.0 || ^2.0",
                "php": "^7 || ^8"
            },
            "replace": {
                "ocramius/package-versions": "1.11.99"
            },
            "require-dev": {
                "composer/composer": "^1.9.3 || ^2.0@dev",
                "ext-zip": "^1.13",
                "phpunit/phpunit": "^6.5 || ^7"
            },
            "type": "composer-plugin",
            "extra": {
                "class": "PackageVersions\\Installer",
                "branch-alias": {
                    "dev-master": "1.x-dev"
                }
            },
            "autoload": {
                "psr-4": {
                    "PackageVersions\\": "src/PackageVersions"
                }
            },
            "notification-url": "https://packagist.org/downloads/",
            "license": [
                "MIT"
            ],
            "authors": [
                {
                    "name": "Marco Pivetta",
                    "email": "ocramius@gmail.com"
                },
                {
                    "name": "Jordi Boggiano",
                    "email": "j.boggiano@seld.be"
                }
            ],
            "description": "Composer plugin that provides efficient querying for installed package versions (no runtime IO)",
            "support": {
                "issues": "https://github.com/composer/package-versions-deprecated/issues",
                "source": "https://github.com/composer/package-versions-deprecated/tree/1.11.99.4"
            },
            "funding": [
                {
                    "url": "https://packagist.com",
                    "type": "custom"
                },
                {
                    "url": "https://github.com/composer",
                    "type": "github"
                },
                {
                    "url": "https://tidelift.com/funding/github/packagist/composer/composer",
                    "type": "tidelift"
                }
            ],
            "time": "2021-09-13T08:41:34+00:00"
        },
        {
            "name": "dragonmantank/cron-expression",
            "version": "v3.1.0",
            "source": {
                "type": "git",
                "url": "https://github.com/dragonmantank/cron-expression.git",
                "reference": "7a8c6e56ab3ffcc538d05e8155bb42269abf1a0c"
            },
            "dist": {
                "type": "zip",
                "url": "https://api.github.com/repos/dragonmantank/cron-expression/zipball/7a8c6e56ab3ffcc538d05e8155bb42269abf1a0c",
                "reference": "7a8c6e56ab3ffcc538d05e8155bb42269abf1a0c",
                "shasum": ""
            },
            "require": {
                "php": "^7.2|^8.0",
                "webmozart/assert": "^1.7.0"
            },
            "replace": {
                "mtdowling/cron-expression": "^1.0"
            },
            "require-dev": {
                "phpstan/extension-installer": "^1.0",
                "phpstan/phpstan": "^0.12",
                "phpstan/phpstan-webmozart-assert": "^0.12.7",
                "phpunit/phpunit": "^7.0|^8.0|^9.0"
            },
            "type": "library",
            "autoload": {
                "psr-4": {
                    "Cron\\": "src/Cron/"
                }
            },
            "notification-url": "https://packagist.org/downloads/",
            "license": [
                "MIT"
            ],
            "authors": [
                {
                    "name": "Chris Tankersley",
                    "email": "chris@ctankersley.com",
                    "homepage": "https://github.com/dragonmantank"
                }
            ],
            "description": "CRON for PHP: Calculate the next or previous run date and determine if a CRON expression is due",
            "keywords": [
                "cron",
                "schedule"
            ],
            "support": {
                "issues": "https://github.com/dragonmantank/cron-expression/issues",
                "source": "https://github.com/dragonmantank/cron-expression/tree/v3.1.0"
            },
            "funding": [
                {
                    "url": "https://github.com/dragonmantank",
                    "type": "github"
                }
            ],
            "time": "2020-11-24T19:55:57+00:00"
        },
        {
            "name": "guzzlehttp/guzzle",
            "version": "7.4.0",
            "source": {
                "type": "git",
                "url": "https://github.com/guzzle/guzzle.git",
                "reference": "868b3571a039f0ebc11ac8f344f4080babe2cb94"
            },
            "dist": {
                "type": "zip",
                "url": "https://api.github.com/repos/guzzle/guzzle/zipball/868b3571a039f0ebc11ac8f344f4080babe2cb94",
                "reference": "868b3571a039f0ebc11ac8f344f4080babe2cb94",
                "shasum": ""
            },
            "require": {
                "ext-json": "*",
                "guzzlehttp/promises": "^1.5",
                "guzzlehttp/psr7": "^1.8.3 || ^2.1",
                "php": "^7.2.5 || ^8.0",
                "psr/http-client": "^1.0",
                "symfony/deprecation-contracts": "^2.2"
            },
            "provide": {
                "psr/http-client-implementation": "1.0"
            },
            "require-dev": {
                "bamarni/composer-bin-plugin": "^1.4.1",
                "ext-curl": "*",
                "php-http/client-integration-tests": "^3.0",
                "phpunit/phpunit": "^8.5.5 || ^9.3.5",
                "psr/log": "^1.1 || ^2.0 || ^3.0"
            },
            "suggest": {
                "ext-curl": "Required for CURL handler support",
                "ext-intl": "Required for Internationalized Domain Name (IDN) support",
                "psr/log": "Required for using the Log middleware"
            },
            "type": "library",
            "extra": {
                "branch-alias": {
                    "dev-master": "7.4-dev"
                }
            },
            "autoload": {
                "psr-4": {
                    "GuzzleHttp\\": "src/"
                },
                "files": [
                    "src/functions_include.php"
                ]
            },
            "notification-url": "https://packagist.org/downloads/",
            "license": [
                "MIT"
            ],
            "authors": [
                {
                    "name": "Graham Campbell",
                    "email": "hello@gjcampbell.co.uk",
                    "homepage": "https://github.com/GrahamCampbell"
                },
                {
                    "name": "Michael Dowling",
                    "email": "mtdowling@gmail.com",
                    "homepage": "https://github.com/mtdowling"
                },
                {
                    "name": "Jeremy Lindblom",
                    "email": "jeremeamia@gmail.com",
                    "homepage": "https://github.com/jeremeamia"
                },
                {
                    "name": "George Mponos",
                    "email": "gmponos@gmail.com",
                    "homepage": "https://github.com/gmponos"
                },
                {
                    "name": "Tobias Nyholm",
                    "email": "tobias.nyholm@gmail.com",
                    "homepage": "https://github.com/Nyholm"
                },
                {
                    "name": "Márk Sági-Kazár",
                    "email": "mark.sagikazar@gmail.com",
                    "homepage": "https://github.com/sagikazarmark"
                },
                {
                    "name": "Tobias Schultze",
                    "email": "webmaster@tubo-world.de",
                    "homepage": "https://github.com/Tobion"
                }
            ],
            "description": "Guzzle is a PHP HTTP client library",
            "keywords": [
                "client",
                "curl",
                "framework",
                "http",
                "http client",
                "psr-18",
                "psr-7",
                "rest",
                "web service"
            ],
            "support": {
                "issues": "https://github.com/guzzle/guzzle/issues",
                "source": "https://github.com/guzzle/guzzle/tree/7.4.0"
            },
            "funding": [
                {
                    "url": "https://github.com/GrahamCampbell",
                    "type": "github"
                },
                {
                    "url": "https://github.com/Nyholm",
                    "type": "github"
                },
                {
                    "url": "https://tidelift.com/funding/github/packagist/guzzlehttp/guzzle",
                    "type": "tidelift"
                }
            ],
            "time": "2021-10-18T09:52:00+00:00"
        },
        {
            "name": "guzzlehttp/promises",
            "version": "1.5.1",
            "source": {
                "type": "git",
                "url": "https://github.com/guzzle/promises.git",
                "reference": "fe752aedc9fd8fcca3fe7ad05d419d32998a06da"
            },
            "dist": {
                "type": "zip",
                "url": "https://api.github.com/repos/guzzle/promises/zipball/fe752aedc9fd8fcca3fe7ad05d419d32998a06da",
                "reference": "fe752aedc9fd8fcca3fe7ad05d419d32998a06da",
                "shasum": ""
            },
            "require": {
                "php": ">=5.5"
            },
            "require-dev": {
                "symfony/phpunit-bridge": "^4.4 || ^5.1"
            },
            "type": "library",
            "extra": {
                "branch-alias": {
                    "dev-master": "1.5-dev"
                }
            },
            "autoload": {
                "psr-4": {
                    "GuzzleHttp\\Promise\\": "src/"
                },
                "files": [
                    "src/functions_include.php"
                ]
            },
            "notification-url": "https://packagist.org/downloads/",
            "license": [
                "MIT"
            ],
            "authors": [
                {
                    "name": "Graham Campbell",
                    "email": "hello@gjcampbell.co.uk",
                    "homepage": "https://github.com/GrahamCampbell"
                },
                {
                    "name": "Michael Dowling",
                    "email": "mtdowling@gmail.com",
                    "homepage": "https://github.com/mtdowling"
                },
                {
                    "name": "Tobias Nyholm",
                    "email": "tobias.nyholm@gmail.com",
                    "homepage": "https://github.com/Nyholm"
                },
                {
                    "name": "Tobias Schultze",
                    "email": "webmaster@tubo-world.de",
                    "homepage": "https://github.com/Tobion"
                }
            ],
            "description": "Guzzle promises library",
            "keywords": [
                "promise"
            ],
            "support": {
                "issues": "https://github.com/guzzle/promises/issues",
                "source": "https://github.com/guzzle/promises/tree/1.5.1"
            },
            "funding": [
                {
                    "url": "https://github.com/GrahamCampbell",
                    "type": "github"
                },
                {
                    "url": "https://github.com/Nyholm",
                    "type": "github"
                },
                {
                    "url": "https://tidelift.com/funding/github/packagist/guzzlehttp/promises",
                    "type": "tidelift"
                }
            ],
            "time": "2021-10-22T20:56:57+00:00"
        },
        {
            "name": "guzzlehttp/psr7",
            "version": "2.1.0",
            "source": {
                "type": "git",
                "url": "https://github.com/guzzle/psr7.git",
                "reference": "089edd38f5b8abba6cb01567c2a8aaa47cec4c72"
            },
            "dist": {
                "type": "zip",
                "url": "https://api.github.com/repos/guzzle/psr7/zipball/089edd38f5b8abba6cb01567c2a8aaa47cec4c72",
                "reference": "089edd38f5b8abba6cb01567c2a8aaa47cec4c72",
                "shasum": ""
            },
            "require": {
                "php": "^7.2.5 || ^8.0",
                "psr/http-factory": "^1.0",
                "psr/http-message": "^1.0",
                "ralouphie/getallheaders": "^3.0"
            },
            "provide": {
                "psr/http-factory-implementation": "1.0",
                "psr/http-message-implementation": "1.0"
            },
            "require-dev": {
                "bamarni/composer-bin-plugin": "^1.4.1",
                "http-interop/http-factory-tests": "^0.9",
                "phpunit/phpunit": "^8.5.8 || ^9.3.10"
            },
            "suggest": {
                "laminas/laminas-httphandlerrunner": "Emit PSR-7 responses"
            },
            "type": "library",
            "extra": {
                "branch-alias": {
                    "dev-master": "2.1-dev"
                }
            },
            "autoload": {
                "psr-4": {
                    "GuzzleHttp\\Psr7\\": "src/"
                }
            },
            "notification-url": "https://packagist.org/downloads/",
            "license": [
                "MIT"
            ],
            "authors": [
                {
                    "name": "Graham Campbell",
                    "email": "hello@gjcampbell.co.uk",
                    "homepage": "https://github.com/GrahamCampbell"
                },
                {
                    "name": "Michael Dowling",
                    "email": "mtdowling@gmail.com",
                    "homepage": "https://github.com/mtdowling"
                },
                {
                    "name": "George Mponos",
                    "email": "gmponos@gmail.com",
                    "homepage": "https://github.com/gmponos"
                },
                {
                    "name": "Tobias Nyholm",
                    "email": "tobias.nyholm@gmail.com",
                    "homepage": "https://github.com/Nyholm"
                },
                {
                    "name": "Márk Sági-Kazár",
                    "email": "mark.sagikazar@gmail.com",
                    "homepage": "https://github.com/sagikazarmark"
                },
                {
                    "name": "Tobias Schultze",
                    "email": "webmaster@tubo-world.de",
                    "homepage": "https://github.com/Tobion"
                },
                {
                    "name": "Márk Sági-Kazár",
                    "email": "mark.sagikazar@gmail.com",
                    "homepage": "https://sagikazarmark.hu"
                }
            ],
            "description": "PSR-7 message implementation that also provides common utility methods",
            "keywords": [
                "http",
                "message",
                "psr-7",
                "request",
                "response",
                "stream",
                "uri",
                "url"
            ],
            "support": {
                "issues": "https://github.com/guzzle/psr7/issues",
                "source": "https://github.com/guzzle/psr7/tree/2.1.0"
            },
            "funding": [
                {
                    "url": "https://github.com/GrahamCampbell",
                    "type": "github"
                },
                {
                    "url": "https://github.com/Nyholm",
                    "type": "github"
                },
                {
                    "url": "https://tidelift.com/funding/github/packagist/guzzlehttp/psr7",
                    "type": "tidelift"
                }
            ],
            "time": "2021-10-06T17:43:30+00:00"
        },
        {
            "name": "influxdb/influxdb-php",
            "version": "1.15.2",
            "source": {
                "type": "git",
                "url": "https://github.com/influxdata/influxdb-php.git",
                "reference": "d6e59f4f04ab9107574fda69c2cbe36671253d03"
            },
            "dist": {
                "type": "zip",
                "url": "https://api.github.com/repos/influxdata/influxdb-php/zipball/d6e59f4f04ab9107574fda69c2cbe36671253d03",
                "reference": "d6e59f4f04ab9107574fda69c2cbe36671253d03",
                "shasum": ""
            },
            "require": {
                "guzzlehttp/guzzle": "^6.0|^7.0",
                "php": "^5.5 || ^7.0 || ^8.0"
            },
            "require-dev": {
                "dms/phpunit-arraysubset-asserts": "^0.2.1",
                "phpunit/phpunit": "^9.5"
            },
            "suggest": {
                "ext-curl": "Curl extension, needed for Curl driver",
                "stefanotorresi/influxdb-php-async": "An asyncronous client for InfluxDB, implemented via ReactPHP."
            },
            "type": "library",
            "autoload": {
                "psr-4": {
                    "InfluxDB\\": "src/InfluxDB"
                }
            },
            "notification-url": "https://packagist.org/downloads/",
            "license": [
                "MIT"
            ],
            "authors": [
                {
                    "name": "Stephen Hoogendijk",
                    "email": "stephen@tca0.nl"
                },
                {
                    "name": "Daniel Martinez",
                    "email": "danimartcas@hotmail.com"
                },
                {
                    "name": "Gianluca Arbezzano",
                    "email": "gianarb92@gmail.com"
                }
            ],
            "description": "InfluxDB client library for PHP",
            "keywords": [
                "client",
                "influxdata",
                "influxdb",
                "influxdb class",
                "influxdb client",
                "influxdb library",
                "time series"
            ],
            "support": {
                "issues": "https://github.com/influxdata/influxdb-php/issues",
                "source": "https://github.com/influxdata/influxdb-php/tree/1.15.2"
            },
            "time": "2020-12-26T17:45:17+00:00"
        },
        {
            "name": "jean85/pretty-package-versions",
            "version": "1.6.0",
            "source": {
                "type": "git",
                "url": "https://github.com/Jean85/pretty-package-versions.git",
                "reference": "1e0104b46f045868f11942aea058cd7186d6c303"
            },
            "dist": {
                "type": "zip",
                "url": "https://api.github.com/repos/Jean85/pretty-package-versions/zipball/1e0104b46f045868f11942aea058cd7186d6c303",
                "reference": "1e0104b46f045868f11942aea058cd7186d6c303",
                "shasum": ""
            },
            "require": {
                "composer/package-versions-deprecated": "^1.8.0",
                "php": "^7.0|^8.0"
            },
            "require-dev": {
                "phpunit/phpunit": "^6.0|^8.5|^9.2"
            },
            "type": "library",
            "extra": {
                "branch-alias": {
                    "dev-master": "1.x-dev"
                }
            },
            "autoload": {
                "psr-4": {
                    "Jean85\\": "src/"
                }
            },
            "notification-url": "https://packagist.org/downloads/",
            "license": [
                "MIT"
            ],
            "authors": [
                {
                    "name": "Alessandro Lai",
                    "email": "alessandro.lai85@gmail.com"
                }
            ],
            "description": "A wrapper for ocramius/package-versions to get pretty versions strings",
            "keywords": [
                "composer",
                "package",
                "release",
                "versions"
            ],
            "support": {
                "issues": "https://github.com/Jean85/pretty-package-versions/issues",
                "source": "https://github.com/Jean85/pretty-package-versions/tree/1.6.0"
            },
            "time": "2021-02-04T16:20:16+00:00"
        },
        {
            "name": "matomo/device-detector",
            "version": "4.3.1",
            "source": {
                "type": "git",
                "url": "https://github.com/matomo-org/device-detector.git",
                "reference": "88e5419ee1448ccb9537e287dd09836ff9d2de3b"
            },
            "dist": {
                "type": "zip",
                "url": "https://api.github.com/repos/matomo-org/device-detector/zipball/88e5419ee1448ccb9537e287dd09836ff9d2de3b",
                "reference": "88e5419ee1448ccb9537e287dd09836ff9d2de3b",
                "shasum": ""
            },
            "require": {
                "mustangostang/spyc": "*",
                "php": ">=7.2"
            },
            "replace": {
                "piwik/device-detector": "self.version"
            },
            "require-dev": {
                "matthiasmullie/scrapbook": "^1.4.7",
                "mayflower/mo4-coding-standard": "dev-master#275cb9d",
                "phpstan/phpstan": "^0.12.52",
                "phpunit/phpunit": "^8.5.8",
                "psr/cache": "^1.0.1",
                "psr/simple-cache": "^1.0.1",
                "symfony/yaml": "^5.1.7"
            },
            "suggest": {
                "doctrine/cache": "Can directly be used for caching purpose",
                "ext-yaml": "Necessary for using the Pecl YAML parser"
            },
            "type": "library",
            "autoload": {
                "psr-4": {
                    "DeviceDetector\\": ""
                },
                "exclude-from-classmap": [
                    "Tests/"
                ]
            },
            "notification-url": "https://packagist.org/downloads/",
            "license": [
                "LGPL-3.0-or-later"
            ],
            "authors": [
                {
                    "name": "The Matomo Team",
                    "email": "hello@matomo.org",
                    "homepage": "https://matomo.org/team/"
                }
            ],
            "description": "The Universal Device Detection library, that parses User Agents and detects devices (desktop, tablet, mobile, tv, cars, console, etc.), clients (browsers, media players, mobile apps, feed readers, libraries, etc), operating systems, devices, brands and models.",
            "homepage": "https://matomo.org",
            "keywords": [
                "devicedetection",
                "parser",
                "useragent"
            ],
            "support": {
                "forum": "https://forum.matomo.org/",
                "issues": "https://github.com/matomo-org/device-detector/issues",
                "source": "https://github.com/matomo-org/matomo",
                "wiki": "https://dev.matomo.org/"
            },
            "time": "2021-09-20T12:34:12+00:00"
        },
        {
            "name": "mongodb/mongodb",
            "version": "1.8.0",
            "source": {
                "type": "git",
                "url": "https://github.com/mongodb/mongo-php-library.git",
                "reference": "953dbc19443aa9314c44b7217a16873347e6840d"
            },
            "dist": {
                "type": "zip",
                "url": "https://api.github.com/repos/mongodb/mongo-php-library/zipball/953dbc19443aa9314c44b7217a16873347e6840d",
                "reference": "953dbc19443aa9314c44b7217a16873347e6840d",
                "shasum": ""
            },
            "require": {
                "ext-hash": "*",
                "ext-json": "*",
                "ext-mongodb": "^1.8.1",
                "jean85/pretty-package-versions": "^1.2",
                "php": "^7.0 || ^8.0",
                "symfony/polyfill-php80": "^1.19"
            },
            "require-dev": {
                "squizlabs/php_codesniffer": "^3.5, <3.5.5",
                "symfony/phpunit-bridge": "5.x-dev"
            },
            "type": "library",
            "extra": {
                "branch-alias": {
                    "dev-master": "1.8.x-dev"
                }
            },
            "autoload": {
                "psr-4": {
                    "MongoDB\\": "src/"
                },
                "files": [
                    "src/functions.php"
                ]
            },
            "notification-url": "https://packagist.org/downloads/",
            "license": [
                "Apache-2.0"
            ],
            "authors": [
                {
                    "name": "Andreas Braun",
                    "email": "andreas.braun@mongodb.com"
                },
                {
                    "name": "Jeremy Mikola",
                    "email": "jmikola@gmail.com"
                }
            ],
            "description": "MongoDB driver library",
            "homepage": "https://jira.mongodb.org/browse/PHPLIB",
            "keywords": [
                "database",
                "driver",
                "mongodb",
                "persistence"
            ],
            "support": {
                "issues": "https://github.com/mongodb/mongo-php-library/issues",
                "source": "https://github.com/mongodb/mongo-php-library/tree/1.8.0"
            },
            "time": "2020-11-25T12:26:02+00:00"
        },
        {
            "name": "mustangostang/spyc",
            "version": "0.6.3",
            "source": {
                "type": "git",
                "url": "git@github.com:mustangostang/spyc.git",
                "reference": "4627c838b16550b666d15aeae1e5289dd5b77da0"
            },
            "dist": {
                "type": "zip",
                "url": "https://api.github.com/repos/mustangostang/spyc/zipball/4627c838b16550b666d15aeae1e5289dd5b77da0",
                "reference": "4627c838b16550b666d15aeae1e5289dd5b77da0",
                "shasum": ""
            },
            "require": {
                "php": ">=5.3.1"
            },
            "require-dev": {
                "phpunit/phpunit": "4.3.*@dev"
            },
            "type": "library",
            "extra": {
                "branch-alias": {
                    "dev-master": "0.5.x-dev"
                }
            },
            "autoload": {
                "files": [
                    "Spyc.php"
                ]
            },
            "notification-url": "https://packagist.org/downloads/",
            "license": [
                "MIT"
            ],
            "authors": [
                {
                    "name": "mustangostang",
                    "email": "vlad.andersen@gmail.com"
                }
            ],
            "description": "A simple YAML loader/dumper class for PHP",
            "homepage": "https://github.com/mustangostang/spyc/",
            "keywords": [
                "spyc",
                "yaml",
                "yml"
            ],
            "time": "2019-09-10T13:16:29+00:00"
        },
        {
            "name": "phpmailer/phpmailer",
            "version": "v6.5.1",
            "source": {
                "type": "git",
                "url": "https://github.com/PHPMailer/PHPMailer.git",
                "reference": "dd803df5ad7492e1b40637f7ebd258fee5ca7355"
            },
            "dist": {
                "type": "zip",
                "url": "https://api.github.com/repos/PHPMailer/PHPMailer/zipball/dd803df5ad7492e1b40637f7ebd258fee5ca7355",
                "reference": "dd803df5ad7492e1b40637f7ebd258fee5ca7355",
                "shasum": ""
            },
            "require": {
                "ext-ctype": "*",
                "ext-filter": "*",
                "ext-hash": "*",
                "php": ">=5.5.0"
            },
            "require-dev": {
                "dealerdirect/phpcodesniffer-composer-installer": "^0.7.0",
                "doctrine/annotations": "^1.2",
                "php-parallel-lint/php-console-highlighter": "^0.5.0",
                "php-parallel-lint/php-parallel-lint": "^1.3",
                "phpcompatibility/php-compatibility": "^9.3.5",
                "roave/security-advisories": "dev-latest",
                "squizlabs/php_codesniffer": "^3.6.0",
                "yoast/phpunit-polyfills": "^1.0.0"
            },
            "suggest": {
                "ext-mbstring": "Needed to send email in multibyte encoding charset or decode encoded addresses",
                "hayageek/oauth2-yahoo": "Needed for Yahoo XOAUTH2 authentication",
                "league/oauth2-google": "Needed for Google XOAUTH2 authentication",
                "psr/log": "For optional PSR-3 debug logging",
                "stevenmaguire/oauth2-microsoft": "Needed for Microsoft XOAUTH2 authentication",
                "symfony/polyfill-mbstring": "To support UTF-8 if the Mbstring PHP extension is not enabled (^1.2)"
            },
            "type": "library",
            "autoload": {
                "psr-4": {
                    "PHPMailer\\PHPMailer\\": "src/"
                }
            },
            "notification-url": "https://packagist.org/downloads/",
            "license": [
                "LGPL-2.1-only"
            ],
            "authors": [
                {
                    "name": "Marcus Bointon",
                    "email": "phpmailer@synchromedia.co.uk"
                },
                {
                    "name": "Jim Jagielski",
                    "email": "jimjag@gmail.com"
                },
                {
                    "name": "Andy Prevost",
                    "email": "codeworxtech@users.sourceforge.net"
                },
                {
                    "name": "Brent R. Matzelle"
                }
            ],
            "description": "PHPMailer is a full-featured email creation and transfer class for PHP",
            "support": {
                "issues": "https://github.com/PHPMailer/PHPMailer/issues",
                "source": "https://github.com/PHPMailer/PHPMailer/tree/v6.5.1"
            },
            "funding": [
                {
                    "url": "https://github.com/Synchro",
                    "type": "github"
                }
            ],
            "time": "2021-08-18T09:14:16+00:00"
        },
        {
            "name": "psr/http-client",
            "version": "1.0.1",
            "source": {
                "type": "git",
                "url": "https://github.com/php-fig/http-client.git",
                "reference": "2dfb5f6c5eff0e91e20e913f8c5452ed95b86621"
            },
            "dist": {
                "type": "zip",
                "url": "https://api.github.com/repos/php-fig/http-client/zipball/2dfb5f6c5eff0e91e20e913f8c5452ed95b86621",
                "reference": "2dfb5f6c5eff0e91e20e913f8c5452ed95b86621",
                "shasum": ""
            },
            "require": {
                "php": "^7.0 || ^8.0",
                "psr/http-message": "^1.0"
            },
            "type": "library",
            "extra": {
                "branch-alias": {
                    "dev-master": "1.0.x-dev"
                }
            },
            "autoload": {
                "psr-4": {
                    "Psr\\Http\\Client\\": "src/"
                }
            },
            "notification-url": "https://packagist.org/downloads/",
            "license": [
                "MIT"
            ],
            "authors": [
                {
                    "name": "PHP-FIG",
                    "homepage": "http://www.php-fig.org/"
                }
            ],
            "description": "Common interface for HTTP clients",
            "homepage": "https://github.com/php-fig/http-client",
            "keywords": [
                "http",
                "http-client",
                "psr",
                "psr-18"
            ],
            "support": {
                "source": "https://github.com/php-fig/http-client/tree/master"
            },
            "time": "2020-06-29T06:28:15+00:00"
        },
        {
            "name": "psr/http-factory",
            "version": "1.0.1",
            "source": {
                "type": "git",
                "url": "https://github.com/php-fig/http-factory.git",
                "reference": "12ac7fcd07e5b077433f5f2bee95b3a771bf61be"
            },
            "dist": {
                "type": "zip",
                "url": "https://api.github.com/repos/php-fig/http-factory/zipball/12ac7fcd07e5b077433f5f2bee95b3a771bf61be",
                "reference": "12ac7fcd07e5b077433f5f2bee95b3a771bf61be",
                "shasum": ""
            },
            "require": {
                "php": ">=7.0.0",
                "psr/http-message": "^1.0"
            },
            "type": "library",
            "extra": {
                "branch-alias": {
                    "dev-master": "1.0.x-dev"
                }
            },
            "autoload": {
                "psr-4": {
                    "Psr\\Http\\Message\\": "src/"
                }
            },
            "notification-url": "https://packagist.org/downloads/",
            "license": [
                "MIT"
            ],
            "authors": [
                {
                    "name": "PHP-FIG",
                    "homepage": "http://www.php-fig.org/"
                }
            ],
            "description": "Common interfaces for PSR-7 HTTP message factories",
            "keywords": [
                "factory",
                "http",
                "message",
                "psr",
                "psr-17",
                "psr-7",
                "request",
                "response"
            ],
            "support": {
                "source": "https://github.com/php-fig/http-factory/tree/master"
            },
            "time": "2019-04-30T12:38:16+00:00"
        },
        {
            "name": "psr/http-message",
            "version": "1.0.1",
            "source": {
                "type": "git",
                "url": "https://github.com/php-fig/http-message.git",
                "reference": "f6561bf28d520154e4b0ec72be95418abe6d9363"
            },
            "dist": {
                "type": "zip",
                "url": "https://api.github.com/repos/php-fig/http-message/zipball/f6561bf28d520154e4b0ec72be95418abe6d9363",
                "reference": "f6561bf28d520154e4b0ec72be95418abe6d9363",
                "shasum": ""
            },
            "require": {
                "php": ">=5.3.0"
            },
            "type": "library",
            "extra": {
                "branch-alias": {
                    "dev-master": "1.0.x-dev"
                }
            },
            "autoload": {
                "psr-4": {
                    "Psr\\Http\\Message\\": "src/"
                }
            },
            "notification-url": "https://packagist.org/downloads/",
            "license": [
                "MIT"
            ],
            "authors": [
                {
                    "name": "PHP-FIG",
                    "homepage": "http://www.php-fig.org/"
                }
            ],
            "description": "Common interface for HTTP messages",
            "homepage": "https://github.com/php-fig/http-message",
            "keywords": [
                "http",
                "http-message",
                "psr",
                "psr-7",
                "request",
                "response"
            ],
            "support": {
                "source": "https://github.com/php-fig/http-message/tree/master"
            },
            "time": "2016-08-06T14:39:51+00:00"
        },
        {
            "name": "psr/log",
            "version": "1.1.4",
            "source": {
                "type": "git",
                "url": "https://github.com/php-fig/log.git",
                "reference": "d49695b909c3b7628b6289db5479a1c204601f11"
            },
            "dist": {
                "type": "zip",
                "url": "https://api.github.com/repos/php-fig/log/zipball/d49695b909c3b7628b6289db5479a1c204601f11",
                "reference": "d49695b909c3b7628b6289db5479a1c204601f11",
                "shasum": ""
            },
            "require": {
                "php": ">=5.3.0"
            },
            "type": "library",
            "extra": {
                "branch-alias": {
                    "dev-master": "1.1.x-dev"
                }
            },
            "autoload": {
                "psr-4": {
                    "Psr\\Log\\": "Psr/Log/"
                }
            },
            "notification-url": "https://packagist.org/downloads/",
            "license": [
                "MIT"
            ],
            "authors": [
                {
                    "name": "PHP-FIG",
                    "homepage": "https://www.php-fig.org/"
                }
            ],
            "description": "Common interface for logging libraries",
            "homepage": "https://github.com/php-fig/log",
            "keywords": [
                "log",
                "psr",
                "psr-3"
            ],
            "support": {
                "source": "https://github.com/php-fig/log/tree/1.1.4"
            },
            "time": "2021-05-03T11:20:27+00:00"
        },
        {
            "name": "ralouphie/getallheaders",
            "version": "3.0.3",
            "source": {
                "type": "git",
                "url": "https://github.com/ralouphie/getallheaders.git",
                "reference": "120b605dfeb996808c31b6477290a714d356e822"
            },
            "dist": {
                "type": "zip",
                "url": "https://api.github.com/repos/ralouphie/getallheaders/zipball/120b605dfeb996808c31b6477290a714d356e822",
                "reference": "120b605dfeb996808c31b6477290a714d356e822",
                "shasum": ""
            },
            "require": {
                "php": ">=5.6"
            },
            "require-dev": {
                "php-coveralls/php-coveralls": "^2.1",
                "phpunit/phpunit": "^5 || ^6.5"
            },
            "type": "library",
            "autoload": {
                "files": [
                    "src/getallheaders.php"
                ]
            },
            "notification-url": "https://packagist.org/downloads/",
            "license": [
                "MIT"
            ],
            "authors": [
                {
                    "name": "Ralph Khattar",
                    "email": "ralph.khattar@gmail.com"
                }
            ],
            "description": "A polyfill for getallheaders.",
            "support": {
                "issues": "https://github.com/ralouphie/getallheaders/issues",
                "source": "https://github.com/ralouphie/getallheaders/tree/develop"
            },
            "time": "2019-03-08T08:55:37+00:00"
        },
        {
            "name": "resque/php-resque",
            "version": "v1.3.6",
            "source": {
                "type": "git",
                "url": "https://github.com/resque/php-resque.git",
                "reference": "fe41c04763699b1318d97ed14cc78583e9380161"
            },
            "dist": {
                "type": "zip",
                "url": "https://api.github.com/repos/resque/php-resque/zipball/fe41c04763699b1318d97ed14cc78583e9380161",
                "reference": "fe41c04763699b1318d97ed14cc78583e9380161",
                "shasum": ""
            },
            "require": {
                "colinmollenhour/credis": "~1.7",
                "php": ">=5.6.0",
                "psr/log": "~1.0"
            },
            "require-dev": {
                "phpunit/phpunit": "^5.7"
            },
            "suggest": {
                "ext-pcntl": "REQUIRED for forking processes on platforms that support it (so anything but Windows).",
                "ext-proctitle": "Allows php-resque to rename the title of UNIX processes to show the status of a worker.",
                "ext-redis": "Native PHP extension for Redis connectivity. Credis will automatically utilize when available."
            },
            "bin": [
                "bin/resque",
                "bin/resque-scheduler"
            ],
            "type": "library",
            "extra": {
                "branch-alias": {
                    "dev-master": "1.0-dev"
                }
            },
            "autoload": {
                "psr-0": {
                    "Resque": "lib",
                    "ResqueScheduler": "lib"
                }
            },
            "notification-url": "https://packagist.org/downloads/",
            "license": [
                "MIT"
            ],
            "authors": [
                {
                    "name": "Dan Hunsaker",
                    "email": "danhunsaker+resque@gmail.com",
                    "role": "Maintainer"
                },
                {
                    "name": "Rajib Ahmed",
                    "homepage": "https://github.com/rajibahmed",
                    "role": "Maintainer"
                },
                {
                    "name": "Steve Klabnik",
                    "email": "steve@steveklabnik.com",
                    "role": "Maintainer"
                },
                {
                    "name": "Chris Boulton",
                    "email": "chris@bigcommerce.com",
                    "role": "Creator"
                }
            ],
            "description": "Redis backed library for creating background jobs and processing them later. Based on resque for Ruby.",
            "homepage": "http://www.github.com/resque/php-resque/",
            "keywords": [
                "background",
                "job",
                "redis",
                "resque"
            ],
            "support": {
                "issues": "https://github.com/resque/php-resque/issues",
                "source": "https://github.com/resque/php-resque/tree/v1.3.6"
            },
            "time": "2020-04-16T16:39:50+00:00"
        },
        {
            "name": "slickdeals/statsd",
            "version": "3.1.0",
            "source": {
                "type": "git",
                "url": "https://github.com/Slickdeals/statsd-php.git",
                "reference": "225588a0a079e145359049f6e5e23eedb1b4c17f"
            },
            "dist": {
                "type": "zip",
                "url": "https://api.github.com/repos/Slickdeals/statsd-php/zipball/225588a0a079e145359049f6e5e23eedb1b4c17f",
                "reference": "225588a0a079e145359049f6e5e23eedb1b4c17f",
                "shasum": ""
            },
            "require": {
                "php": ">= 7.3 || ^8"
            },
            "replace": {
                "domnikl/statsd": "self.version"
            },
            "require-dev": {
                "friendsofphp/php-cs-fixer": "^3.0",
                "phpunit/phpunit": "^9",
                "vimeo/psalm": "^4.6"
            },
            "type": "library",
            "autoload": {
                "psr-4": {
                    "Domnikl\\Statsd\\": "src/"
                }
            },
            "notification-url": "https://packagist.org/downloads/",
            "license": [
                "MIT"
            ],
            "authors": [
                {
                    "name": "Dominik Liebler",
                    "email": "liebler.dominik@gmail.com"
                }
            ],
            "description": "a PHP client for statsd",
            "homepage": "https://github.com/Slickdeals/statsd-php",
            "keywords": [
                "Metrics",
                "monitoring",
                "statistics",
                "statsd",
                "udp"
            ],
            "support": {
                "issues": "https://github.com/Slickdeals/statsd-php/issues",
                "source": "https://github.com/Slickdeals/statsd-php/tree/3.1.0"
            },
            "time": "2021-06-04T20:33:46+00:00"
        },
        {
            "name": "symfony/deprecation-contracts",
            "version": "v2.5.0",
            "source": {
                "type": "git",
                "url": "https://github.com/symfony/deprecation-contracts.git",
                "reference": "6f981ee24cf69ee7ce9736146d1c57c2780598a8"
            },
            "dist": {
                "type": "zip",
                "url": "https://api.github.com/repos/symfony/deprecation-contracts/zipball/6f981ee24cf69ee7ce9736146d1c57c2780598a8",
                "reference": "6f981ee24cf69ee7ce9736146d1c57c2780598a8",
                "shasum": ""
            },
            "require": {
                "php": ">=7.1"
            },
            "type": "library",
            "extra": {
                "branch-alias": {
                    "dev-main": "2.5-dev"
                },
                "thanks": {
                    "name": "symfony/contracts",
                    "url": "https://github.com/symfony/contracts"
                }
            },
            "autoload": {
                "files": [
                    "function.php"
                ]
            },
            "notification-url": "https://packagist.org/downloads/",
            "license": [
                "MIT"
            ],
            "authors": [
                {
                    "name": "Nicolas Grekas",
                    "email": "p@tchwork.com"
                },
                {
                    "name": "Symfony Community",
                    "homepage": "https://symfony.com/contributors"
                }
            ],
            "description": "A generic function and convention to trigger deprecation notices",
            "homepage": "https://symfony.com",
            "support": {
                "source": "https://github.com/symfony/deprecation-contracts/tree/v2.5.0"
            },
            "funding": [
                {
                    "url": "https://symfony.com/sponsor",
                    "type": "custom"
                },
                {
                    "url": "https://github.com/fabpot",
                    "type": "github"
                },
                {
                    "url": "https://tidelift.com/funding/github/packagist/symfony/symfony",
                    "type": "tidelift"
                }
            ],
            "time": "2021-07-12T14:48:14+00:00"
        },
        {
            "name": "symfony/polyfill-ctype",
            "version": "v1.23.0",
            "source": {
                "type": "git",
                "url": "https://github.com/symfony/polyfill-ctype.git",
                "reference": "46cd95797e9df938fdd2b03693b5fca5e64b01ce"
            },
            "dist": {
                "type": "zip",
                "url": "https://api.github.com/repos/symfony/polyfill-ctype/zipball/46cd95797e9df938fdd2b03693b5fca5e64b01ce",
                "reference": "46cd95797e9df938fdd2b03693b5fca5e64b01ce",
                "shasum": ""
            },
            "require": {
                "php": ">=7.1"
            },
            "suggest": {
                "ext-ctype": "For best performance"
            },
            "type": "library",
            "extra": {
                "branch-alias": {
                    "dev-main": "1.23-dev"
                },
                "thanks": {
                    "name": "symfony/polyfill",
                    "url": "https://github.com/symfony/polyfill"
                }
            },
            "autoload": {
                "psr-4": {
                    "Symfony\\Polyfill\\Ctype\\": ""
                },
                "files": [
                    "bootstrap.php"
                ]
            },
            "notification-url": "https://packagist.org/downloads/",
            "license": [
                "MIT"
            ],
            "authors": [
                {
                    "name": "Gert de Pagter",
                    "email": "BackEndTea@gmail.com"
                },
                {
                    "name": "Symfony Community",
                    "homepage": "https://symfony.com/contributors"
                }
            ],
            "description": "Symfony polyfill for ctype functions",
            "homepage": "https://symfony.com",
            "keywords": [
                "compatibility",
                "ctype",
                "polyfill",
                "portable"
            ],
            "support": {
                "source": "https://github.com/symfony/polyfill-ctype/tree/v1.23.0"
            },
            "funding": [
                {
                    "url": "https://symfony.com/sponsor",
                    "type": "custom"
                },
                {
                    "url": "https://github.com/fabpot",
                    "type": "github"
                },
                {
                    "url": "https://tidelift.com/funding/github/packagist/symfony/symfony",
                    "type": "tidelift"
                }
            ],
            "time": "2021-02-19T12:13:01+00:00"
        },
        {
            "name": "symfony/polyfill-php80",
            "version": "v1.23.1",
            "source": {
                "type": "git",
                "url": "https://github.com/symfony/polyfill-php80.git",
                "reference": "1100343ed1a92e3a38f9ae122fc0eb21602547be"
            },
            "dist": {
                "type": "zip",
                "url": "https://api.github.com/repos/symfony/polyfill-php80/zipball/1100343ed1a92e3a38f9ae122fc0eb21602547be",
                "reference": "1100343ed1a92e3a38f9ae122fc0eb21602547be",
                "shasum": ""
            },
            "require": {
                "php": ">=7.1"
            },
            "type": "library",
            "extra": {
                "branch-alias": {
                    "dev-main": "1.23-dev"
                },
                "thanks": {
                    "name": "symfony/polyfill",
                    "url": "https://github.com/symfony/polyfill"
                }
            },
            "autoload": {
                "psr-4": {
                    "Symfony\\Polyfill\\Php80\\": ""
                },
                "files": [
                    "bootstrap.php"
                ],
                "classmap": [
                    "Resources/stubs"
                ]
            },
            "notification-url": "https://packagist.org/downloads/",
            "license": [
                "MIT"
            ],
            "authors": [
                {
                    "name": "Ion Bazan",
                    "email": "ion.bazan@gmail.com"
                },
                {
                    "name": "Nicolas Grekas",
                    "email": "p@tchwork.com"
                },
                {
                    "name": "Symfony Community",
                    "homepage": "https://symfony.com/contributors"
                }
            ],
            "description": "Symfony polyfill backporting some PHP 8.0+ features to lower PHP versions",
            "homepage": "https://symfony.com",
            "keywords": [
                "compatibility",
                "polyfill",
                "portable",
                "shim"
            ],
            "support": {
                "source": "https://github.com/symfony/polyfill-php80/tree/v1.23.1"
            },
            "funding": [
                {
                    "url": "https://symfony.com/sponsor",
                    "type": "custom"
                },
                {
                    "url": "https://github.com/fabpot",
                    "type": "github"
                },
                {
                    "url": "https://tidelift.com/funding/github/packagist/symfony/symfony",
                    "type": "tidelift"
                }
            ],
            "time": "2021-07-28T13:41:28+00:00"
        },
        {
            "name": "utopia-php/abuse",
            "version": "0.6.3",
            "source": {
                "type": "git",
                "url": "https://github.com/utopia-php/abuse.git",
                "reference": "d63e928c2c50b367495a499a85ba9806ee274c5e"
            },
            "dist": {
                "type": "zip",
                "url": "https://api.github.com/repos/utopia-php/abuse/zipball/d63e928c2c50b367495a499a85ba9806ee274c5e",
                "reference": "d63e928c2c50b367495a499a85ba9806ee274c5e",
                "shasum": ""
            },
            "require": {
                "ext-pdo": "*",
                "php": ">=7.4",
                "utopia-php/database": ">=0.6 <1.0"
            },
            "require-dev": {
                "phpunit/phpunit": "^9.4",
                "vimeo/psalm": "4.0.1"
            },
            "type": "library",
            "autoload": {
                "psr-4": {
                    "Utopia\\Abuse\\": "src/Abuse"
                }
            },
            "notification-url": "https://packagist.org/downloads/",
            "license": [
                "MIT"
            ],
            "authors": [
                {
                    "name": "Eldad Fux",
                    "email": "eldad@appwrite.io"
                }
            ],
            "description": "A simple abuse library to manage application usage limits",
            "keywords": [
                "Abuse",
                "framework",
                "php",
                "upf",
                "utopia"
            ],
            "support": {
                "issues": "https://github.com/utopia-php/abuse/issues",
                "source": "https://github.com/utopia-php/abuse/tree/0.6.3"
            },
            "time": "2021-08-16T18:38:31+00:00"
        },
        {
            "name": "utopia-php/analytics",
            "version": "0.2.0",
            "source": {
                "type": "git",
                "url": "https://github.com/utopia-php/analytics.git",
                "reference": "adfc2d057a7f6ab618a77c8a20ed3e35485ff416"
            },
            "dist": {
                "type": "zip",
                "url": "https://api.github.com/repos/utopia-php/analytics/zipball/adfc2d057a7f6ab618a77c8a20ed3e35485ff416",
                "reference": "adfc2d057a7f6ab618a77c8a20ed3e35485ff416",
                "shasum": ""
            },
            "require": {
                "php": ">=7.4"
            },
            "require-dev": {
                "phpunit/phpunit": "^9.3",
                "vimeo/psalm": "4.0.1"
            },
            "type": "library",
            "autoload": {
                "psr-4": {
                    "Utopia\\Analytics\\": "src/Analytics"
                }
            },
            "notification-url": "https://packagist.org/downloads/",
            "license": [
                "MIT"
            ],
            "authors": [
                {
                    "name": "Eldad Fux",
                    "email": "eldad@appwrite.io"
                },
                {
                    "name": "Torsten Dittmann",
                    "email": "torsten@appwrite.io"
                }
            ],
            "description": "A simple library to track events & users.",
            "keywords": [
                "analytics",
                "framework",
                "php",
                "upf",
                "utopia"
            ],
            "support": {
                "issues": "https://github.com/utopia-php/analytics/issues",
                "source": "https://github.com/utopia-php/analytics/tree/0.2.0"
            },
            "time": "2021-03-23T21:33:07+00:00"
        },
        {
            "name": "utopia-php/audit",
            "version": "0.7.0",
            "source": {
                "type": "git",
                "url": "https://github.com/utopia-php/audit.git",
                "reference": "485cdd2354db7eb8f7aa74bbe39c39b583e99c04"
            },
            "dist": {
                "type": "zip",
                "url": "https://api.github.com/repos/utopia-php/audit/zipball/485cdd2354db7eb8f7aa74bbe39c39b583e99c04",
                "reference": "485cdd2354db7eb8f7aa74bbe39c39b583e99c04",
                "shasum": ""
            },
            "require": {
                "ext-pdo": "*",
                "php": ">=7.4",
                "utopia-php/database": ">=0.11 <1.0"
            },
            "require-dev": {
                "phpunit/phpunit": "^9.3",
                "vimeo/psalm": "4.0.1"
            },
            "type": "library",
            "autoload": {
                "psr-4": {
                    "Utopia\\Audit\\": "src/Audit"
                }
            },
            "notification-url": "https://packagist.org/downloads/",
            "license": [
                "MIT"
            ],
            "authors": [
                {
                    "name": "Eldad Fux",
                    "email": "eldad@appwrite.io"
                }
            ],
            "description": "A simple audit library to manage application users logs",
            "keywords": [
                "Audit",
                "framework",
                "php",
                "upf",
                "utopia"
            ],
            "support": {
                "issues": "https://github.com/utopia-php/audit/issues",
                "source": "https://github.com/utopia-php/audit/tree/0.7.0"
            },
            "time": "2021-11-17T17:23:42+00:00"
        },
        {
            "name": "utopia-php/cache",
            "version": "0.4.2",
            "source": {
                "type": "git",
                "url": "https://github.com/utopia-php/cache.git",
                "reference": "7334c5b182c6ccf66b21ca61808d7c6c899e2bcb"
            },
            "dist": {
                "type": "zip",
                "url": "https://api.github.com/repos/utopia-php/cache/zipball/7334c5b182c6ccf66b21ca61808d7c6c899e2bcb",
                "reference": "7334c5b182c6ccf66b21ca61808d7c6c899e2bcb",
                "shasum": ""
            },
            "require": {
                "ext-json": "*",
                "ext-redis": "*",
                "php": ">=7.4"
            },
            "require-dev": {
                "phpunit/phpunit": "^9.3",
                "vimeo/psalm": "4.13.1"
            },
            "type": "library",
            "autoload": {
                "psr-4": {
                    "Utopia\\Cache\\": "src/Cache"
                }
            },
            "notification-url": "https://packagist.org/downloads/",
            "license": [
                "MIT"
            ],
            "authors": [
                {
                    "name": "Eldad Fux",
                    "email": "eldad@appwrite.io"
                }
            ],
            "description": "A simple cache library to manage application cache storing, loading and purging",
            "keywords": [
                "cache",
                "framework",
                "php",
                "upf",
                "utopia"
            ],
            "support": {
                "issues": "https://github.com/utopia-php/cache/issues",
                "source": "https://github.com/utopia-php/cache/tree/0.4.2"
            },
            "time": "2021-11-25T16:41:35+00:00"
        },
        {
            "name": "utopia-php/cli",
            "version": "0.11.0",
            "source": {
                "type": "git",
                "url": "https://github.com/utopia-php/cli.git",
                "reference": "c7a6908a8dbe9234b8b2c954e5487d34cb079af6"
            },
            "dist": {
                "type": "zip",
                "url": "https://api.github.com/repos/utopia-php/cli/zipball/c7a6908a8dbe9234b8b2c954e5487d34cb079af6",
                "reference": "c7a6908a8dbe9234b8b2c954e5487d34cb079af6",
                "shasum": ""
            },
            "require": {
                "php": ">=7.4",
                "utopia-php/framework": "0.*.*"
            },
            "require-dev": {
                "phpunit/phpunit": "^9.3",
                "vimeo/psalm": "4.0.1"
            },
            "type": "library",
            "autoload": {
                "psr-4": {
                    "Utopia\\CLI\\": "src/CLI"
                }
            },
            "notification-url": "https://packagist.org/downloads/",
            "license": [
                "MIT"
            ],
            "authors": [
                {
                    "name": "Eldad Fux",
                    "email": "eldad@appwrite.io"
                }
            ],
            "description": "A simple CLI library to manage command line applications",
            "keywords": [
                "cli",
                "command line",
                "framework",
                "php",
                "upf",
                "utopia"
            ],
            "support": {
                "issues": "https://github.com/utopia-php/cli/issues",
                "source": "https://github.com/utopia-php/cli/tree/0.11.0"
            },
            "time": "2021-04-16T15:16:08+00:00"
        },
        {
            "name": "utopia-php/config",
            "version": "0.2.2",
            "source": {
                "type": "git",
                "url": "https://github.com/utopia-php/config.git",
                "reference": "a3d7bc0312d7150d5e04b1362dc34b2b136908cc"
            },
            "dist": {
                "type": "zip",
                "url": "https://api.github.com/repos/utopia-php/config/zipball/a3d7bc0312d7150d5e04b1362dc34b2b136908cc",
                "reference": "a3d7bc0312d7150d5e04b1362dc34b2b136908cc",
                "shasum": ""
            },
            "require": {
                "php": ">=7.3"
            },
            "require-dev": {
                "phpunit/phpunit": "^9.3",
                "vimeo/psalm": "4.0.1"
            },
            "type": "library",
            "autoload": {
                "psr-4": {
                    "Utopia\\Config\\": "src/Config"
                }
            },
            "notification-url": "https://packagist.org/downloads/",
            "license": [
                "MIT"
            ],
            "authors": [
                {
                    "name": "Eldad Fux",
                    "email": "eldad@appwrite.io"
                }
            ],
            "description": "A simple Config library to managing application config variables",
            "keywords": [
                "config",
                "framework",
                "php",
                "upf",
                "utopia"
            ],
            "support": {
                "issues": "https://github.com/utopia-php/config/issues",
                "source": "https://github.com/utopia-php/config/tree/0.2.2"
            },
            "time": "2020-10-24T09:49:09+00:00"
        },
        {
            "name": "utopia-php/database",
            "version": "0.10.1",
            "source": {
                "type": "git",
<<<<<<< HEAD
                "url": "https://github.com/utopia-php/database",
                "reference": "102ee1d21fd55fc92dc7a07b60672a98ae49be26"
            },
=======
                "url": "https://github.com/utopia-php/database.git",
                "reference": "9b4697612a2cd1ad55beeb6a02570f6ffe26dc1e"
            },
            "dist": {
                "type": "zip",
                "url": "https://api.github.com/repos/utopia-php/database/zipball/9b4697612a2cd1ad55beeb6a02570f6ffe26dc1e",
                "reference": "9b4697612a2cd1ad55beeb6a02570f6ffe26dc1e",
                "shasum": ""
            },
>>>>>>> 70b6e88a
            "require": {
                "ext-mongodb": "*",
                "ext-pdo": "*",
                "ext-redis": "*",
                "mongodb/mongodb": "1.8.0",
                "php": ">=7.1",
                "utopia-php/cache": "0.4.*",
                "utopia-php/framework": "0.*.*"
            },
            "require-dev": {
                "fakerphp/faker": "^1.14",
                "phpunit/phpunit": "^9.4",
                "utopia-php/cli": "^0.11.0",
                "vimeo/psalm": "4.0.1"
            },
            "type": "library",
            "autoload": {
                "psr-4": {
                    "Utopia\\Database\\": "src/Database"
                }
            },
            "autoload-dev": {
                "psr-4": {
                    "Utopia\\Tests\\": "tests/Database"
                }
            },
            "license": [
                "MIT"
            ],
            "authors": [
                {
                    "name": "Eldad Fux",
                    "email": "eldad@appwrite.io"
                },
                {
                    "name": "Brandon Leckemby",
                    "email": "brandon@appwrite.io"
                }
            ],
            "description": "A simple library to manage application persistency using multiple database adapters",
            "keywords": [
                "database",
                "framework",
                "php",
                "upf",
                "utopia"
            ],
<<<<<<< HEAD
            "time": "2021-11-24T14:53:22+00:00"
=======
            "support": {
                "issues": "https://github.com/utopia-php/database/issues",
                "source": "https://github.com/utopia-php/database/tree/0.10.1"
            },
            "time": "2021-11-02T15:10:39+00:00"
>>>>>>> 70b6e88a
        },
        {
            "name": "utopia-php/domains",
            "version": "v1.1.0",
            "source": {
                "type": "git",
                "url": "https://github.com/utopia-php/domains.git",
                "reference": "1665e1d9932afa3be63b5c1e0dcfe01fe77d8e73"
            },
            "dist": {
                "type": "zip",
                "url": "https://api.github.com/repos/utopia-php/domains/zipball/1665e1d9932afa3be63b5c1e0dcfe01fe77d8e73",
                "reference": "1665e1d9932afa3be63b5c1e0dcfe01fe77d8e73",
                "shasum": ""
            },
            "require": {
                "php": ">=7.1"
            },
            "require-dev": {
                "phpunit/phpunit": "^7.0"
            },
            "type": "library",
            "autoload": {
                "psr-4": {
                    "Utopia\\Domains\\": "src/Domains"
                }
            },
            "notification-url": "https://packagist.org/downloads/",
            "license": [
                "MIT"
            ],
            "authors": [
                {
                    "name": "Eldad Fux",
                    "email": "eldad@appwrite.io"
                }
            ],
            "description": "Utopia Domains library is simple and lite library for parsing web domains. This library is aiming to be as simple and easy to learn and use.",
            "keywords": [
                "domains",
                "framework",
                "icann",
                "php",
                "public suffix",
                "tld",
                "tld extract",
                "upf",
                "utopia"
            ],
            "support": {
                "issues": "https://github.com/utopia-php/domains/issues",
                "source": "https://github.com/utopia-php/domains/tree/master"
            },
            "time": "2020-02-23T07:40:02+00:00"
        },
        {
            "name": "utopia-php/framework",
            "version": "0.19.1",
            "source": {
                "type": "git",
                "url": "https://github.com/utopia-php/framework",
                "reference": "cc7629b5f7a8f45912ec2e069b7f14e361e41c34"
            },
            "require": {
                "php": ">=7.3.0"
            },
            "require-dev": {
                "phpunit/phpunit": "^9.4",
                "vimeo/psalm": "4.0.1"
            },
            "type": "library",
            "autoload": {
                "psr-4": {
                    "Utopia\\": "src/"
                }
            },
            "license": [
                "MIT"
            ],
            "authors": [
                {
                    "name": "Eldad Fux",
                    "email": "eldad@appwrite.io"
                }
            ],
            "description": "A simple, light and advanced PHP framework",
            "keywords": [
                "framework",
                "php",
                "upf"
            ],
            "time": "2021-11-25T16:11:40+00:00"
        },
        {
            "name": "utopia-php/image",
            "version": "0.5.3",
            "source": {
                "type": "git",
                "url": "https://github.com/utopia-php/image.git",
                "reference": "4a8429b62dcf56562b038d6712375f75166f0c02"
            },
            "dist": {
                "type": "zip",
                "url": "https://api.github.com/repos/utopia-php/image/zipball/4a8429b62dcf56562b038d6712375f75166f0c02",
                "reference": "4a8429b62dcf56562b038d6712375f75166f0c02",
                "shasum": ""
            },
            "require": {
                "ext-imagick": "*",
                "php": ">=7.4"
            },
            "require-dev": {
                "phpunit/phpunit": "^9.3",
                "vimeo/psalm": "4.0.1"
            },
            "type": "library",
            "autoload": {
                "psr-4": {
                    "Utopia\\Image\\": "src/Image"
                }
            },
            "notification-url": "https://packagist.org/downloads/",
            "license": [
                "MIT"
            ],
            "authors": [
                {
                    "name": "Eldad Fux",
                    "email": "eldad@appwrite.io"
                }
            ],
            "description": "A simple Image manipulation library",
            "keywords": [
                "framework",
                "image",
                "php",
                "upf",
                "utopia"
            ],
            "support": {
                "issues": "https://github.com/utopia-php/image/issues",
                "source": "https://github.com/utopia-php/image/tree/0.5.3"
            },
            "time": "2021-11-02T05:47:16+00:00"
        },
        {
            "name": "utopia-php/locale",
            "version": "0.4.0",
            "source": {
                "type": "git",
                "url": "https://github.com/utopia-php/locale.git",
                "reference": "c2d9358d0fe2f6b6ed5448369f9d1e430c615447"
            },
            "dist": {
                "type": "zip",
                "url": "https://api.github.com/repos/utopia-php/locale/zipball/c2d9358d0fe2f6b6ed5448369f9d1e430c615447",
                "reference": "c2d9358d0fe2f6b6ed5448369f9d1e430c615447",
                "shasum": ""
            },
            "require": {
                "php": ">=7.4"
            },
            "require-dev": {
                "phpunit/phpunit": "^9.3",
                "vimeo/psalm": "4.0.1"
            },
            "type": "library",
            "autoload": {
                "psr-4": {
                    "Utopia\\Locale\\": "src/Locale"
                }
            },
            "notification-url": "https://packagist.org/downloads/",
            "license": [
                "MIT"
            ],
            "authors": [
                {
                    "name": "Eldad Fux",
                    "email": "eldad@appwrite.io"
                }
            ],
            "description": "A simple locale library to manage application translations",
            "keywords": [
                "framework",
                "locale",
                "php",
                "upf",
                "utopia"
            ],
            "support": {
                "issues": "https://github.com/utopia-php/locale/issues",
                "source": "https://github.com/utopia-php/locale/tree/0.4.0"
            },
            "time": "2021-07-24T11:35:55+00:00"
        },
        {
            "name": "utopia-php/orchestration",
            "version": "0.2.1",
            "source": {
                "type": "git",
                "url": "https://github.com/utopia-php/orchestration.git",
                "reference": "55da7a331a45d5887de8122268dfccd15fee94d1"
            },
            "dist": {
                "type": "zip",
                "url": "https://api.github.com/repos/utopia-php/orchestration/zipball/55da7a331a45d5887de8122268dfccd15fee94d1",
                "reference": "55da7a331a45d5887de8122268dfccd15fee94d1",
                "shasum": ""
            },
            "require": {
                "php": ">=8.0",
                "utopia-php/cli": "0.11.*"
            },
            "require-dev": {
                "phpunit/phpunit": "^9.3",
                "vimeo/psalm": "4.0.1"
            },
            "type": "library",
            "autoload": {
                "psr-4": {
                    "Utopia\\Orchestration\\": "src/Orchestration"
                }
            },
            "notification-url": "https://packagist.org/downloads/",
            "license": [
                "MIT"
            ],
            "authors": [
                {
                    "name": "Eldad Fux",
                    "email": "eldad@appwrite.io"
                }
            ],
            "description": "Lite & fast micro PHP abstraction library for container orchestration",
            "keywords": [
                "docker",
                "framework",
                "kubernetes",
                "orchestration",
                "php",
                "swarm",
                "upf",
                "utopia"
            ],
            "support": {
                "issues": "https://github.com/utopia-php/orchestration/issues",
                "source": "https://github.com/utopia-php/orchestration/tree/0.2.1"
            },
            "time": "2021-09-03T11:29:20+00:00"
        },
        {
            "name": "utopia-php/preloader",
            "version": "0.2.4",
            "source": {
                "type": "git",
                "url": "https://github.com/utopia-php/preloader.git",
                "reference": "65ef48392e72172f584b0baa2e224f9a1cebcce0"
            },
            "dist": {
                "type": "zip",
                "url": "https://api.github.com/repos/utopia-php/preloader/zipball/65ef48392e72172f584b0baa2e224f9a1cebcce0",
                "reference": "65ef48392e72172f584b0baa2e224f9a1cebcce0",
                "shasum": ""
            },
            "require": {
                "php": ">=7.1"
            },
            "require-dev": {
                "phpunit/phpunit": "^9.3",
                "vimeo/psalm": "4.0.1"
            },
            "type": "library",
            "autoload": {
                "psr-4": {
                    "Utopia\\Preloader\\": "src/Preloader"
                }
            },
            "notification-url": "https://packagist.org/downloads/",
            "license": [
                "MIT"
            ],
            "authors": [
                {
                    "name": "Eldad Fux",
                    "email": "team@appwrite.io"
                }
            ],
            "description": "Utopia Preloader library is simple and lite library for managing PHP preloading configuration",
            "keywords": [
                "framework",
                "php",
                "preload",
                "preloader",
                "preloading",
                "upf",
                "utopia"
            ],
            "support": {
                "issues": "https://github.com/utopia-php/preloader/issues",
                "source": "https://github.com/utopia-php/preloader/tree/0.2.4"
            },
            "time": "2020-10-24T07:04:59+00:00"
        },
        {
            "name": "utopia-php/registry",
            "version": "0.5.0",
            "source": {
                "type": "git",
                "url": "https://github.com/utopia-php/registry.git",
                "reference": "bedc4ed54527b2803e6dfdccc39449f98522b70d"
            },
            "dist": {
                "type": "zip",
                "url": "https://api.github.com/repos/utopia-php/registry/zipball/bedc4ed54527b2803e6dfdccc39449f98522b70d",
                "reference": "bedc4ed54527b2803e6dfdccc39449f98522b70d",
                "shasum": ""
            },
            "require": {
                "php": ">=7.4"
            },
            "require-dev": {
                "phpunit/phpunit": "^9.3",
                "vimeo/psalm": "4.0.1"
            },
            "type": "library",
            "autoload": {
                "psr-4": {
                    "Utopia\\Registry\\": "src/Registry"
                }
            },
            "notification-url": "https://packagist.org/downloads/",
            "license": [
                "MIT"
            ],
            "authors": [
                {
                    "name": "Eldad Fux",
                    "email": "eldad@appwrite.io"
                }
            ],
            "description": "A simple dependency management library for PHP",
            "keywords": [
                "dependency management",
                "di",
                "framework",
                "php",
                "upf",
                "utopia"
            ],
            "support": {
                "issues": "https://github.com/utopia-php/registry/issues",
                "source": "https://github.com/utopia-php/registry/tree/0.5.0"
            },
            "time": "2021-03-10T10:45:22+00:00"
        },
        {
            "name": "utopia-php/storage",
            "version": "dev-feat-large-file-support",
            "source": {
                "type": "git",
                "url": "https://github.com/utopia-php/storage",
                "reference": "88ed83274542ba3c9d34c5dabd17e0cfb480519d"
            },
            "require": {
                "php": ">=8.0",
                "utopia-php/framework": "0.*.*"
            },
            "require-dev": {
                "phpunit/phpunit": "^9.3",
                "vimeo/psalm": "4.0.1"
            },
            "type": "library",
            "autoload": {
                "psr-4": {
                    "Utopia\\Storage\\": "src/Storage"
                }
            },
            "license": [
                "MIT"
            ],
            "authors": [
                {
                    "name": "Eldad Fux",
                    "email": "eldad@appwrite.io"
                }
            ],
            "description": "A simple Storage library to manage application storage",
            "keywords": [
                "framework",
                "php",
                "storage",
                "upf",
                "utopia"
            ],
            "time": "2021-12-03T04:31:08+00:00"
        },
        {
            "name": "utopia-php/swoole",
            "version": "0.3.1",
            "source": {
                "type": "git",
                "url": "https://github.com/utopia-php/swoole.git",
                "reference": "b564dacb13472845f06df158ae5382e8098dfd7a"
            },
            "dist": {
                "type": "zip",
                "url": "https://api.github.com/repos/utopia-php/swoole/zipball/b564dacb13472845f06df158ae5382e8098dfd7a",
                "reference": "b564dacb13472845f06df158ae5382e8098dfd7a",
                "shasum": ""
            },
            "require": {
                "ext-swoole": "*",
                "php": ">=7.4",
                "utopia-php/framework": "0.*.*"
            },
            "require-dev": {
                "phpunit/phpunit": "^9.3",
                "swoole/ide-helper": "4.5.5",
                "vimeo/psalm": "4.0.1"
            },
            "type": "library",
            "autoload": {
                "psr-4": {
                    "Utopia\\Swoole\\": "src/Swoole"
                }
            },
            "notification-url": "https://packagist.org/downloads/",
            "license": [
                "MIT"
            ],
            "authors": [
                {
                    "name": "Eldad Fux",
                    "email": "team@appwrite.io"
                }
            ],
            "description": "An extension for Utopia Framework to work with PHP Swoole as a PHP FPM alternative",
            "keywords": [
                "framework",
                "http",
                "php",
                "server",
                "swoole",
                "upf",
                "utopia"
            ],
            "support": {
                "issues": "https://github.com/utopia-php/swoole/issues",
                "source": "https://github.com/utopia-php/swoole/tree/0.3.1"
            },
            "time": "2021-07-27T09:28:10+00:00"
        },
        {
            "name": "utopia-php/system",
            "version": "0.4.0",
            "source": {
                "type": "git",
                "url": "https://github.com/utopia-php/system.git",
                "reference": "67c92c66ce8f0cc925a00bca89f7a188bf9183c0"
            },
            "dist": {
                "type": "zip",
                "url": "https://api.github.com/repos/utopia-php/system/zipball/67c92c66ce8f0cc925a00bca89f7a188bf9183c0",
                "reference": "67c92c66ce8f0cc925a00bca89f7a188bf9183c0",
                "shasum": ""
            },
            "require": {
                "php": ">=7.4"
            },
            "require-dev": {
                "phpunit/phpunit": "^9.3",
                "vimeo/psalm": "4.0.1"
            },
            "type": "library",
            "autoload": {
                "psr-4": {
                    "Utopia\\System\\": "src/System"
                }
            },
            "notification-url": "https://packagist.org/downloads/",
            "license": [
                "MIT"
            ],
            "authors": [
                {
                    "name": "Eldad Fux",
                    "email": "eldad@appwrite.io"
                },
                {
                    "name": "Torsten Dittmann",
                    "email": "torsten@appwrite.io"
                }
            ],
            "description": "A simple library for obtaining information about the host's system.",
            "keywords": [
                "framework",
                "php",
                "system",
                "upf",
                "utopia"
            ],
            "support": {
                "issues": "https://github.com/utopia-php/system/issues",
                "source": "https://github.com/utopia-php/system/tree/0.4.0"
            },
            "time": "2021-02-04T14:14:49+00:00"
        },
        {
            "name": "utopia-php/websocket",
            "version": "0.0.1",
            "source": {
                "type": "git",
                "url": "https://github.com/utopia-php/websocket.git",
                "reference": "808317ef4ea0683c2c82dee5d543b1c8378e2e1b"
            },
            "dist": {
                "type": "zip",
                "url": "https://api.github.com/repos/utopia-php/websocket/zipball/808317ef4ea0683c2c82dee5d543b1c8378e2e1b",
                "reference": "808317ef4ea0683c2c82dee5d543b1c8378e2e1b",
                "shasum": ""
            },
            "require": {
                "php": ">=8.0"
            },
            "require-dev": {
                "phpunit/phpunit": "^9.5.5",
                "swoole/ide-helper": "4.6.6",
                "textalk/websocket": "1.5.2",
                "vimeo/psalm": "^4.8.1",
                "workerman/workerman": "^4.0"
            },
            "type": "library",
            "autoload": {
                "psr-4": {
                    "Utopia\\WebSocket\\": "src/WebSocket"
                }
            },
            "notification-url": "https://packagist.org/downloads/",
            "license": [
                "MIT"
            ],
            "authors": [
                {
                    "name": "Eldad Fux",
                    "email": "eldad@appwrite.io"
                },
                {
                    "name": "Torsten Dittmann",
                    "email": "torsten@appwrite.io"
                }
            ],
            "description": "A simple abstraction for WebSocket servers.",
            "keywords": [
                "framework",
                "php",
                "upf",
                "utopia",
                "websocket"
            ],
            "support": {
                "issues": "https://github.com/utopia-php/websocket/issues",
                "source": "https://github.com/utopia-php/websocket/tree/0.0.1"
            },
            "time": "2021-07-11T13:09:44+00:00"
        },
        {
            "name": "webmozart/assert",
            "version": "1.10.0",
            "source": {
                "type": "git",
                "url": "https://github.com/webmozarts/assert.git",
                "reference": "6964c76c7804814a842473e0c8fd15bab0f18e25"
            },
            "dist": {
                "type": "zip",
                "url": "https://api.github.com/repos/webmozarts/assert/zipball/6964c76c7804814a842473e0c8fd15bab0f18e25",
                "reference": "6964c76c7804814a842473e0c8fd15bab0f18e25",
                "shasum": ""
            },
            "require": {
                "php": "^7.2 || ^8.0",
                "symfony/polyfill-ctype": "^1.8"
            },
            "conflict": {
                "phpstan/phpstan": "<0.12.20",
                "vimeo/psalm": "<4.6.1 || 4.6.2"
            },
            "require-dev": {
                "phpunit/phpunit": "^8.5.13"
            },
            "type": "library",
            "extra": {
                "branch-alias": {
                    "dev-master": "1.10-dev"
                }
            },
            "autoload": {
                "psr-4": {
                    "Webmozart\\Assert\\": "src/"
                }
            },
            "notification-url": "https://packagist.org/downloads/",
            "license": [
                "MIT"
            ],
            "authors": [
                {
                    "name": "Bernhard Schussek",
                    "email": "bschussek@gmail.com"
                }
            ],
            "description": "Assertions to validate method input/output with nice error messages.",
            "keywords": [
                "assert",
                "check",
                "validate"
            ],
            "support": {
                "issues": "https://github.com/webmozarts/assert/issues",
                "source": "https://github.com/webmozarts/assert/tree/1.10.0"
            },
            "time": "2021-03-09T10:59:23+00:00"
        }
    ],
    "packages-dev": [
        {
            "name": "amphp/amp",
            "version": "v2.6.1",
            "source": {
                "type": "git",
                "url": "https://github.com/amphp/amp.git",
                "reference": "c5fc66a78ee38d7ac9195a37bacaf940eb3f65ae"
            },
            "dist": {
                "type": "zip",
                "url": "https://api.github.com/repos/amphp/amp/zipball/c5fc66a78ee38d7ac9195a37bacaf940eb3f65ae",
                "reference": "c5fc66a78ee38d7ac9195a37bacaf940eb3f65ae",
                "shasum": ""
            },
            "require": {
                "php": ">=7.1"
            },
            "require-dev": {
                "amphp/php-cs-fixer-config": "dev-master",
                "amphp/phpunit-util": "^1",
                "ext-json": "*",
                "jetbrains/phpstorm-stubs": "^2019.3",
                "phpunit/phpunit": "^7 | ^8 | ^9",
                "psalm/phar": "^3.11@dev",
                "react/promise": "^2"
            },
            "type": "library",
            "extra": {
                "branch-alias": {
                    "dev-master": "2.x-dev"
                }
            },
            "autoload": {
                "psr-4": {
                    "Amp\\": "lib"
                },
                "files": [
                    "lib/functions.php",
                    "lib/Internal/functions.php"
                ]
            },
            "notification-url": "https://packagist.org/downloads/",
            "license": [
                "MIT"
            ],
            "authors": [
                {
                    "name": "Daniel Lowrey",
                    "email": "rdlowrey@php.net"
                },
                {
                    "name": "Aaron Piotrowski",
                    "email": "aaron@trowski.com"
                },
                {
                    "name": "Bob Weinand",
                    "email": "bobwei9@hotmail.com"
                },
                {
                    "name": "Niklas Keller",
                    "email": "me@kelunik.com"
                }
            ],
            "description": "A non-blocking concurrency framework for PHP applications.",
            "homepage": "http://amphp.org/amp",
            "keywords": [
                "async",
                "asynchronous",
                "awaitable",
                "concurrency",
                "event",
                "event-loop",
                "future",
                "non-blocking",
                "promise"
            ],
            "support": {
                "irc": "irc://irc.freenode.org/amphp",
                "issues": "https://github.com/amphp/amp/issues",
                "source": "https://github.com/amphp/amp/tree/v2.6.1"
            },
            "funding": [
                {
                    "url": "https://github.com/amphp",
                    "type": "github"
                }
            ],
            "time": "2021-09-23T18:43:08+00:00"
        },
        {
            "name": "amphp/byte-stream",
            "version": "v1.8.1",
            "source": {
                "type": "git",
                "url": "https://github.com/amphp/byte-stream.git",
                "reference": "acbd8002b3536485c997c4e019206b3f10ca15bd"
            },
            "dist": {
                "type": "zip",
                "url": "https://api.github.com/repos/amphp/byte-stream/zipball/acbd8002b3536485c997c4e019206b3f10ca15bd",
                "reference": "acbd8002b3536485c997c4e019206b3f10ca15bd",
                "shasum": ""
            },
            "require": {
                "amphp/amp": "^2",
                "php": ">=7.1"
            },
            "require-dev": {
                "amphp/php-cs-fixer-config": "dev-master",
                "amphp/phpunit-util": "^1.4",
                "friendsofphp/php-cs-fixer": "^2.3",
                "jetbrains/phpstorm-stubs": "^2019.3",
                "phpunit/phpunit": "^6 || ^7 || ^8",
                "psalm/phar": "^3.11.4"
            },
            "type": "library",
            "extra": {
                "branch-alias": {
                    "dev-master": "1.x-dev"
                }
            },
            "autoload": {
                "psr-4": {
                    "Amp\\ByteStream\\": "lib"
                },
                "files": [
                    "lib/functions.php"
                ]
            },
            "notification-url": "https://packagist.org/downloads/",
            "license": [
                "MIT"
            ],
            "authors": [
                {
                    "name": "Aaron Piotrowski",
                    "email": "aaron@trowski.com"
                },
                {
                    "name": "Niklas Keller",
                    "email": "me@kelunik.com"
                }
            ],
            "description": "A stream abstraction to make working with non-blocking I/O simple.",
            "homepage": "http://amphp.org/byte-stream",
            "keywords": [
                "amp",
                "amphp",
                "async",
                "io",
                "non-blocking",
                "stream"
            ],
            "support": {
                "irc": "irc://irc.freenode.org/amphp",
                "issues": "https://github.com/amphp/byte-stream/issues",
                "source": "https://github.com/amphp/byte-stream/tree/v1.8.1"
            },
            "funding": [
                {
                    "url": "https://github.com/amphp",
                    "type": "github"
                }
            ],
            "time": "2021-03-30T17:13:30+00:00"
        },
        {
            "name": "appwrite/sdk-generator",
            "version": "0.16.2",
            "source": {
                "type": "git",
                "url": "https://github.com/appwrite/sdk-generator.git",
                "reference": "e3a20c96a745a9c4aa048fd344650fcfbf41cf6f"
            },
            "dist": {
                "type": "zip",
                "url": "https://api.github.com/repos/appwrite/sdk-generator/zipball/e3a20c96a745a9c4aa048fd344650fcfbf41cf6f",
                "reference": "e3a20c96a745a9c4aa048fd344650fcfbf41cf6f",
                "shasum": ""
            },
            "require": {
                "ext-curl": "*",
                "ext-json": "*",
                "ext-mbstring": "*",
                "matthiasmullie/minify": "^1.3",
                "php": ">=7.0.0",
                "twig/twig": "^2.14"
            },
            "require-dev": {
                "phpunit/phpunit": "^7.0"
            },
            "type": "library",
            "autoload": {
                "psr-4": {
                    "Appwrite\\SDK\\": "src/SDK",
                    "Appwrite\\Spec\\": "src/Spec"
                }
            },
            "notification-url": "https://packagist.org/downloads/",
            "license": [
                "MIT"
            ],
            "authors": [
                {
                    "name": "Eldad Fux",
                    "email": "eldad@appwrite.io"
                }
            ],
            "description": "Appwrite PHP library for generating API SDKs for multiple programming languages and platforms",
            "support": {
                "issues": "https://github.com/appwrite/sdk-generator/issues",
                "source": "https://github.com/appwrite/sdk-generator/tree/0.16.2"
            },
            "time": "2021-11-12T11:09:38+00:00"
        },
        {
            "name": "composer/semver",
            "version": "3.2.6",
            "source": {
                "type": "git",
                "url": "https://github.com/composer/semver.git",
                "reference": "83e511e247de329283478496f7a1e114c9517506"
            },
            "dist": {
                "type": "zip",
                "url": "https://api.github.com/repos/composer/semver/zipball/83e511e247de329283478496f7a1e114c9517506",
                "reference": "83e511e247de329283478496f7a1e114c9517506",
                "shasum": ""
            },
            "require": {
                "php": "^5.3.2 || ^7.0 || ^8.0"
            },
            "require-dev": {
                "phpstan/phpstan": "^0.12.54",
                "symfony/phpunit-bridge": "^4.2 || ^5"
            },
            "type": "library",
            "extra": {
                "branch-alias": {
                    "dev-main": "3.x-dev"
                }
            },
            "autoload": {
                "psr-4": {
                    "Composer\\Semver\\": "src"
                }
            },
            "notification-url": "https://packagist.org/downloads/",
            "license": [
                "MIT"
            ],
            "authors": [
                {
                    "name": "Nils Adermann",
                    "email": "naderman@naderman.de",
                    "homepage": "http://www.naderman.de"
                },
                {
                    "name": "Jordi Boggiano",
                    "email": "j.boggiano@seld.be",
                    "homepage": "http://seld.be"
                },
                {
                    "name": "Rob Bast",
                    "email": "rob.bast@gmail.com",
                    "homepage": "http://robbast.nl"
                }
            ],
            "description": "Semver library that offers utilities, version constraint parsing and validation.",
            "keywords": [
                "semantic",
                "semver",
                "validation",
                "versioning"
            ],
            "support": {
                "irc": "irc://irc.freenode.org/composer",
                "issues": "https://github.com/composer/semver/issues",
                "source": "https://github.com/composer/semver/tree/3.2.6"
            },
            "funding": [
                {
                    "url": "https://packagist.com",
                    "type": "custom"
                },
                {
                    "url": "https://github.com/composer",
                    "type": "github"
                },
                {
                    "url": "https://tidelift.com/funding/github/packagist/composer/composer",
                    "type": "tidelift"
                }
            ],
            "time": "2021-10-25T11:34:17+00:00"
        },
        {
            "name": "composer/xdebug-handler",
            "version": "2.0.2",
            "source": {
                "type": "git",
                "url": "https://github.com/composer/xdebug-handler.git",
                "reference": "84674dd3a7575ba617f5a76d7e9e29a7d3891339"
            },
            "dist": {
                "type": "zip",
                "url": "https://api.github.com/repos/composer/xdebug-handler/zipball/84674dd3a7575ba617f5a76d7e9e29a7d3891339",
                "reference": "84674dd3a7575ba617f5a76d7e9e29a7d3891339",
                "shasum": ""
            },
            "require": {
                "php": "^5.3.2 || ^7.0 || ^8.0",
                "psr/log": "^1 || ^2 || ^3"
            },
            "require-dev": {
                "phpstan/phpstan": "^0.12.55",
                "symfony/phpunit-bridge": "^4.2 || ^5"
            },
            "type": "library",
            "autoload": {
                "psr-4": {
                    "Composer\\XdebugHandler\\": "src"
                }
            },
            "notification-url": "https://packagist.org/downloads/",
            "license": [
                "MIT"
            ],
            "authors": [
                {
                    "name": "John Stevenson",
                    "email": "john-stevenson@blueyonder.co.uk"
                }
            ],
            "description": "Restarts a process without Xdebug.",
            "keywords": [
                "Xdebug",
                "performance"
            ],
            "support": {
                "irc": "irc://irc.freenode.org/composer",
                "issues": "https://github.com/composer/xdebug-handler/issues",
                "source": "https://github.com/composer/xdebug-handler/tree/2.0.2"
            },
            "funding": [
                {
                    "url": "https://packagist.com",
                    "type": "custom"
                },
                {
                    "url": "https://github.com/composer",
                    "type": "github"
                },
                {
                    "url": "https://tidelift.com/funding/github/packagist/composer/composer",
                    "type": "tidelift"
                }
            ],
            "time": "2021-07-31T17:03:58+00:00"
        },
        {
            "name": "dnoegel/php-xdg-base-dir",
            "version": "v0.1.1",
            "source": {
                "type": "git",
                "url": "https://github.com/dnoegel/php-xdg-base-dir.git",
                "reference": "8f8a6e48c5ecb0f991c2fdcf5f154a47d85f9ffd"
            },
            "dist": {
                "type": "zip",
                "url": "https://api.github.com/repos/dnoegel/php-xdg-base-dir/zipball/8f8a6e48c5ecb0f991c2fdcf5f154a47d85f9ffd",
                "reference": "8f8a6e48c5ecb0f991c2fdcf5f154a47d85f9ffd",
                "shasum": ""
            },
            "require": {
                "php": ">=5.3.2"
            },
            "require-dev": {
                "phpunit/phpunit": "~7.0|~6.0|~5.0|~4.8.35"
            },
            "type": "library",
            "autoload": {
                "psr-4": {
                    "XdgBaseDir\\": "src/"
                }
            },
            "notification-url": "https://packagist.org/downloads/",
            "license": [
                "MIT"
            ],
            "description": "implementation of xdg base directory specification for php",
            "support": {
                "issues": "https://github.com/dnoegel/php-xdg-base-dir/issues",
                "source": "https://github.com/dnoegel/php-xdg-base-dir/tree/v0.1.1"
            },
            "time": "2019-12-04T15:06:13+00:00"
        },
        {
            "name": "doctrine/instantiator",
            "version": "1.4.0",
            "source": {
                "type": "git",
                "url": "https://github.com/doctrine/instantiator.git",
                "reference": "d56bf6102915de5702778fe20f2de3b2fe570b5b"
            },
            "dist": {
                "type": "zip",
                "url": "https://api.github.com/repos/doctrine/instantiator/zipball/d56bf6102915de5702778fe20f2de3b2fe570b5b",
                "reference": "d56bf6102915de5702778fe20f2de3b2fe570b5b",
                "shasum": ""
            },
            "require": {
                "php": "^7.1 || ^8.0"
            },
            "require-dev": {
                "doctrine/coding-standard": "^8.0",
                "ext-pdo": "*",
                "ext-phar": "*",
                "phpbench/phpbench": "^0.13 || 1.0.0-alpha2",
                "phpstan/phpstan": "^0.12",
                "phpstan/phpstan-phpunit": "^0.12",
                "phpunit/phpunit": "^7.0 || ^8.0 || ^9.0"
            },
            "type": "library",
            "autoload": {
                "psr-4": {
                    "Doctrine\\Instantiator\\": "src/Doctrine/Instantiator/"
                }
            },
            "notification-url": "https://packagist.org/downloads/",
            "license": [
                "MIT"
            ],
            "authors": [
                {
                    "name": "Marco Pivetta",
                    "email": "ocramius@gmail.com",
                    "homepage": "https://ocramius.github.io/"
                }
            ],
            "description": "A small, lightweight utility to instantiate objects in PHP without invoking their constructors",
            "homepage": "https://www.doctrine-project.org/projects/instantiator.html",
            "keywords": [
                "constructor",
                "instantiate"
            ],
            "support": {
                "issues": "https://github.com/doctrine/instantiator/issues",
                "source": "https://github.com/doctrine/instantiator/tree/1.4.0"
            },
            "funding": [
                {
                    "url": "https://www.doctrine-project.org/sponsorship.html",
                    "type": "custom"
                },
                {
                    "url": "https://www.patreon.com/phpdoctrine",
                    "type": "patreon"
                },
                {
                    "url": "https://tidelift.com/funding/github/packagist/doctrine%2Finstantiator",
                    "type": "tidelift"
                }
            ],
            "time": "2020-11-10T18:47:58+00:00"
        },
        {
            "name": "felixfbecker/advanced-json-rpc",
            "version": "v3.2.1",
            "source": {
                "type": "git",
                "url": "https://github.com/felixfbecker/php-advanced-json-rpc.git",
                "reference": "b5f37dbff9a8ad360ca341f3240dc1c168b45447"
            },
            "dist": {
                "type": "zip",
                "url": "https://api.github.com/repos/felixfbecker/php-advanced-json-rpc/zipball/b5f37dbff9a8ad360ca341f3240dc1c168b45447",
                "reference": "b5f37dbff9a8ad360ca341f3240dc1c168b45447",
                "shasum": ""
            },
            "require": {
                "netresearch/jsonmapper": "^1.0 || ^2.0 || ^3.0 || ^4.0",
                "php": "^7.1 || ^8.0",
                "phpdocumentor/reflection-docblock": "^4.3.4 || ^5.0.0"
            },
            "require-dev": {
                "phpunit/phpunit": "^7.0 || ^8.0"
            },
            "type": "library",
            "autoload": {
                "psr-4": {
                    "AdvancedJsonRpc\\": "lib/"
                }
            },
            "notification-url": "https://packagist.org/downloads/",
            "license": [
                "ISC"
            ],
            "authors": [
                {
                    "name": "Felix Becker",
                    "email": "felix.b@outlook.com"
                }
            ],
            "description": "A more advanced JSONRPC implementation",
            "support": {
                "issues": "https://github.com/felixfbecker/php-advanced-json-rpc/issues",
                "source": "https://github.com/felixfbecker/php-advanced-json-rpc/tree/v3.2.1"
            },
            "time": "2021-06-11T22:34:44+00:00"
        },
        {
            "name": "felixfbecker/language-server-protocol",
            "version": "1.5.1",
            "source": {
                "type": "git",
                "url": "https://github.com/felixfbecker/php-language-server-protocol.git",
                "reference": "9d846d1f5cf101deee7a61c8ba7caa0a975cd730"
            },
            "dist": {
                "type": "zip",
                "url": "https://api.github.com/repos/felixfbecker/php-language-server-protocol/zipball/9d846d1f5cf101deee7a61c8ba7caa0a975cd730",
                "reference": "9d846d1f5cf101deee7a61c8ba7caa0a975cd730",
                "shasum": ""
            },
            "require": {
                "php": ">=7.1"
            },
            "require-dev": {
                "phpstan/phpstan": "*",
                "squizlabs/php_codesniffer": "^3.1",
                "vimeo/psalm": "^4.0"
            },
            "type": "library",
            "extra": {
                "branch-alias": {
                    "dev-master": "1.x-dev"
                }
            },
            "autoload": {
                "psr-4": {
                    "LanguageServerProtocol\\": "src/"
                }
            },
            "notification-url": "https://packagist.org/downloads/",
            "license": [
                "ISC"
            ],
            "authors": [
                {
                    "name": "Felix Becker",
                    "email": "felix.b@outlook.com"
                }
            ],
            "description": "PHP classes for the Language Server Protocol",
            "keywords": [
                "language",
                "microsoft",
                "php",
                "server"
            ],
            "support": {
                "issues": "https://github.com/felixfbecker/php-language-server-protocol/issues",
                "source": "https://github.com/felixfbecker/php-language-server-protocol/tree/1.5.1"
            },
            "time": "2021-02-22T14:02:09+00:00"
        },
        {
            "name": "matthiasmullie/minify",
            "version": "1.3.66",
            "source": {
                "type": "git",
                "url": "https://github.com/matthiasmullie/minify.git",
                "reference": "45fd3b0f1dfa2c965857c6d4a470bea52adc31a6"
            },
            "dist": {
                "type": "zip",
                "url": "https://api.github.com/repos/matthiasmullie/minify/zipball/45fd3b0f1dfa2c965857c6d4a470bea52adc31a6",
                "reference": "45fd3b0f1dfa2c965857c6d4a470bea52adc31a6",
                "shasum": ""
            },
            "require": {
                "ext-pcre": "*",
                "matthiasmullie/path-converter": "~1.1",
                "php": ">=5.3.0"
            },
            "require-dev": {
                "friendsofphp/php-cs-fixer": "~2.0",
                "matthiasmullie/scrapbook": "dev-master",
                "phpunit/phpunit": ">=4.8"
            },
            "suggest": {
                "psr/cache-implementation": "Cache implementation to use with Minify::cache"
            },
            "bin": [
                "bin/minifycss",
                "bin/minifyjs"
            ],
            "type": "library",
            "autoload": {
                "psr-4": {
                    "MatthiasMullie\\Minify\\": "src/"
                }
            },
            "notification-url": "https://packagist.org/downloads/",
            "license": [
                "MIT"
            ],
            "authors": [
                {
                    "name": "Matthias Mullie",
                    "email": "minify@mullie.eu",
                    "homepage": "http://www.mullie.eu",
                    "role": "Developer"
                }
            ],
            "description": "CSS & JavaScript minifier, in PHP. Removes whitespace, strips comments, combines files (incl. @import statements and small assets in CSS files), and optimizes/shortens a few common programming patterns.",
            "homepage": "http://www.minifier.org",
            "keywords": [
                "JS",
                "css",
                "javascript",
                "minifier",
                "minify"
            ],
            "support": {
                "issues": "https://github.com/matthiasmullie/minify/issues",
                "source": "https://github.com/matthiasmullie/minify/tree/1.3.66"
            },
            "funding": [
                {
                    "url": "https://github.com/[user1",
                    "type": "github"
                },
                {
                    "url": "https://github.com/matthiasmullie] # Replace with up to 4 GitHub Sponsors-enabled usernames e.g.",
                    "type": "github"
                },
                {
                    "url": "https://github.com/user2",
                    "type": "github"
                }
            ],
            "time": "2021-01-06T15:18:10+00:00"
        },
        {
            "name": "matthiasmullie/path-converter",
            "version": "1.1.3",
            "source": {
                "type": "git",
                "url": "https://github.com/matthiasmullie/path-converter.git",
                "reference": "e7d13b2c7e2f2268e1424aaed02085518afa02d9"
            },
            "dist": {
                "type": "zip",
                "url": "https://api.github.com/repos/matthiasmullie/path-converter/zipball/e7d13b2c7e2f2268e1424aaed02085518afa02d9",
                "reference": "e7d13b2c7e2f2268e1424aaed02085518afa02d9",
                "shasum": ""
            },
            "require": {
                "ext-pcre": "*",
                "php": ">=5.3.0"
            },
            "require-dev": {
                "phpunit/phpunit": "~4.8"
            },
            "type": "library",
            "autoload": {
                "psr-4": {
                    "MatthiasMullie\\PathConverter\\": "src/"
                }
            },
            "notification-url": "https://packagist.org/downloads/",
            "license": [
                "MIT"
            ],
            "authors": [
                {
                    "name": "Matthias Mullie",
                    "email": "pathconverter@mullie.eu",
                    "homepage": "http://www.mullie.eu",
                    "role": "Developer"
                }
            ],
            "description": "Relative path converter",
            "homepage": "http://github.com/matthiasmullie/path-converter",
            "keywords": [
                "converter",
                "path",
                "paths",
                "relative"
            ],
            "support": {
                "issues": "https://github.com/matthiasmullie/path-converter/issues",
                "source": "https://github.com/matthiasmullie/path-converter/tree/1.1.3"
            },
            "time": "2019-02-05T23:41:09+00:00"
        },
        {
            "name": "myclabs/deep-copy",
            "version": "1.10.2",
            "source": {
                "type": "git",
                "url": "https://github.com/myclabs/DeepCopy.git",
                "reference": "776f831124e9c62e1a2c601ecc52e776d8bb7220"
            },
            "dist": {
                "type": "zip",
                "url": "https://api.github.com/repos/myclabs/DeepCopy/zipball/776f831124e9c62e1a2c601ecc52e776d8bb7220",
                "reference": "776f831124e9c62e1a2c601ecc52e776d8bb7220",
                "shasum": ""
            },
            "require": {
                "php": "^7.1 || ^8.0"
            },
            "replace": {
                "myclabs/deep-copy": "self.version"
            },
            "require-dev": {
                "doctrine/collections": "^1.0",
                "doctrine/common": "^2.6",
                "phpunit/phpunit": "^7.1"
            },
            "type": "library",
            "autoload": {
                "psr-4": {
                    "DeepCopy\\": "src/DeepCopy/"
                },
                "files": [
                    "src/DeepCopy/deep_copy.php"
                ]
            },
            "notification-url": "https://packagist.org/downloads/",
            "license": [
                "MIT"
            ],
            "description": "Create deep copies (clones) of your objects",
            "keywords": [
                "clone",
                "copy",
                "duplicate",
                "object",
                "object graph"
            ],
            "support": {
                "issues": "https://github.com/myclabs/DeepCopy/issues",
                "source": "https://github.com/myclabs/DeepCopy/tree/1.10.2"
            },
            "funding": [
                {
                    "url": "https://tidelift.com/funding/github/packagist/myclabs/deep-copy",
                    "type": "tidelift"
                }
            ],
            "time": "2020-11-13T09:40:50+00:00"
        },
        {
            "name": "netresearch/jsonmapper",
            "version": "v4.0.0",
            "source": {
                "type": "git",
                "url": "https://github.com/cweiske/jsonmapper.git",
                "reference": "8bbc021a8edb2e4a7ea2f8ad4fa9ec9dce2fcb8d"
            },
            "dist": {
                "type": "zip",
                "url": "https://api.github.com/repos/cweiske/jsonmapper/zipball/8bbc021a8edb2e4a7ea2f8ad4fa9ec9dce2fcb8d",
                "reference": "8bbc021a8edb2e4a7ea2f8ad4fa9ec9dce2fcb8d",
                "shasum": ""
            },
            "require": {
                "ext-json": "*",
                "ext-pcre": "*",
                "ext-reflection": "*",
                "ext-spl": "*",
                "php": ">=7.1"
            },
            "require-dev": {
                "phpunit/phpunit": "~7.5 || ~8.0 || ~9.0",
                "squizlabs/php_codesniffer": "~3.5"
            },
            "type": "library",
            "autoload": {
                "psr-0": {
                    "JsonMapper": "src/"
                }
            },
            "notification-url": "https://packagist.org/downloads/",
            "license": [
                "OSL-3.0"
            ],
            "authors": [
                {
                    "name": "Christian Weiske",
                    "email": "cweiske@cweiske.de",
                    "homepage": "http://github.com/cweiske/jsonmapper/",
                    "role": "Developer"
                }
            ],
            "description": "Map nested JSON structures onto PHP classes",
            "support": {
                "email": "cweiske@cweiske.de",
                "issues": "https://github.com/cweiske/jsonmapper/issues",
                "source": "https://github.com/cweiske/jsonmapper/tree/v4.0.0"
            },
            "time": "2020-12-01T19:48:11+00:00"
        },
        {
            "name": "nikic/php-parser",
            "version": "v4.13.2",
            "source": {
                "type": "git",
                "url": "https://github.com/nikic/PHP-Parser.git",
                "reference": "210577fe3cf7badcc5814d99455df46564f3c077"
            },
            "dist": {
                "type": "zip",
                "url": "https://api.github.com/repos/nikic/PHP-Parser/zipball/210577fe3cf7badcc5814d99455df46564f3c077",
                "reference": "210577fe3cf7badcc5814d99455df46564f3c077",
                "shasum": ""
            },
            "require": {
                "ext-tokenizer": "*",
                "php": ">=7.0"
            },
            "require-dev": {
                "ircmaxell/php-yacc": "^0.0.7",
                "phpunit/phpunit": "^6.5 || ^7.0 || ^8.0 || ^9.0"
            },
            "bin": [
                "bin/php-parse"
            ],
            "type": "library",
            "extra": {
                "branch-alias": {
                    "dev-master": "4.9-dev"
                }
            },
            "autoload": {
                "psr-4": {
                    "PhpParser\\": "lib/PhpParser"
                }
            },
            "notification-url": "https://packagist.org/downloads/",
            "license": [
                "BSD-3-Clause"
            ],
            "authors": [
                {
                    "name": "Nikita Popov"
                }
            ],
            "description": "A PHP parser written in PHP",
            "keywords": [
                "parser",
                "php"
            ],
            "support": {
                "issues": "https://github.com/nikic/PHP-Parser/issues",
                "source": "https://github.com/nikic/PHP-Parser/tree/v4.13.2"
            },
            "time": "2021-11-30T19:35:32+00:00"
        },
        {
            "name": "openlss/lib-array2xml",
            "version": "1.0.0",
            "source": {
                "type": "git",
                "url": "https://github.com/nullivex/lib-array2xml.git",
                "reference": "a91f18a8dfc69ffabe5f9b068bc39bb202c81d90"
            },
            "dist": {
                "type": "zip",
                "url": "https://api.github.com/repos/nullivex/lib-array2xml/zipball/a91f18a8dfc69ffabe5f9b068bc39bb202c81d90",
                "reference": "a91f18a8dfc69ffabe5f9b068bc39bb202c81d90",
                "shasum": ""
            },
            "require": {
                "php": ">=5.3.2"
            },
            "type": "library",
            "autoload": {
                "psr-0": {
                    "LSS": ""
                }
            },
            "notification-url": "https://packagist.org/downloads/",
            "license": [
                "Apache-2.0"
            ],
            "authors": [
                {
                    "name": "Bryan Tong",
                    "email": "bryan@nullivex.com",
                    "homepage": "https://www.nullivex.com"
                },
                {
                    "name": "Tony Butler",
                    "email": "spudz76@gmail.com",
                    "homepage": "https://www.nullivex.com"
                }
            ],
            "description": "Array2XML conversion library credit to lalit.org",
            "homepage": "https://www.nullivex.com",
            "keywords": [
                "array",
                "array conversion",
                "xml",
                "xml conversion"
            ],
            "support": {
                "issues": "https://github.com/nullivex/lib-array2xml/issues",
                "source": "https://github.com/nullivex/lib-array2xml/tree/master"
            },
            "time": "2019-03-29T20:06:56+00:00"
        },
        {
            "name": "phar-io/manifest",
            "version": "2.0.3",
            "source": {
                "type": "git",
                "url": "https://github.com/phar-io/manifest.git",
                "reference": "97803eca37d319dfa7826cc2437fc020857acb53"
            },
            "dist": {
                "type": "zip",
                "url": "https://api.github.com/repos/phar-io/manifest/zipball/97803eca37d319dfa7826cc2437fc020857acb53",
                "reference": "97803eca37d319dfa7826cc2437fc020857acb53",
                "shasum": ""
            },
            "require": {
                "ext-dom": "*",
                "ext-phar": "*",
                "ext-xmlwriter": "*",
                "phar-io/version": "^3.0.1",
                "php": "^7.2 || ^8.0"
            },
            "type": "library",
            "extra": {
                "branch-alias": {
                    "dev-master": "2.0.x-dev"
                }
            },
            "autoload": {
                "classmap": [
                    "src/"
                ]
            },
            "notification-url": "https://packagist.org/downloads/",
            "license": [
                "BSD-3-Clause"
            ],
            "authors": [
                {
                    "name": "Arne Blankerts",
                    "email": "arne@blankerts.de",
                    "role": "Developer"
                },
                {
                    "name": "Sebastian Heuer",
                    "email": "sebastian@phpeople.de",
                    "role": "Developer"
                },
                {
                    "name": "Sebastian Bergmann",
                    "email": "sebastian@phpunit.de",
                    "role": "Developer"
                }
            ],
            "description": "Component for reading phar.io manifest information from a PHP Archive (PHAR)",
            "support": {
                "issues": "https://github.com/phar-io/manifest/issues",
                "source": "https://github.com/phar-io/manifest/tree/2.0.3"
            },
            "time": "2021-07-20T11:28:43+00:00"
        },
        {
            "name": "phar-io/version",
            "version": "3.1.0",
            "source": {
                "type": "git",
                "url": "https://github.com/phar-io/version.git",
                "reference": "bae7c545bef187884426f042434e561ab1ddb182"
            },
            "dist": {
                "type": "zip",
                "url": "https://api.github.com/repos/phar-io/version/zipball/bae7c545bef187884426f042434e561ab1ddb182",
                "reference": "bae7c545bef187884426f042434e561ab1ddb182",
                "shasum": ""
            },
            "require": {
                "php": "^7.2 || ^8.0"
            },
            "type": "library",
            "autoload": {
                "classmap": [
                    "src/"
                ]
            },
            "notification-url": "https://packagist.org/downloads/",
            "license": [
                "BSD-3-Clause"
            ],
            "authors": [
                {
                    "name": "Arne Blankerts",
                    "email": "arne@blankerts.de",
                    "role": "Developer"
                },
                {
                    "name": "Sebastian Heuer",
                    "email": "sebastian@phpeople.de",
                    "role": "Developer"
                },
                {
                    "name": "Sebastian Bergmann",
                    "email": "sebastian@phpunit.de",
                    "role": "Developer"
                }
            ],
            "description": "Library for handling version information and constraints",
            "support": {
                "issues": "https://github.com/phar-io/version/issues",
                "source": "https://github.com/phar-io/version/tree/3.1.0"
            },
            "time": "2021-02-23T14:00:09+00:00"
        },
        {
            "name": "phpdocumentor/reflection-common",
            "version": "2.2.0",
            "source": {
                "type": "git",
                "url": "https://github.com/phpDocumentor/ReflectionCommon.git",
                "reference": "1d01c49d4ed62f25aa84a747ad35d5a16924662b"
            },
            "dist": {
                "type": "zip",
                "url": "https://api.github.com/repos/phpDocumentor/ReflectionCommon/zipball/1d01c49d4ed62f25aa84a747ad35d5a16924662b",
                "reference": "1d01c49d4ed62f25aa84a747ad35d5a16924662b",
                "shasum": ""
            },
            "require": {
                "php": "^7.2 || ^8.0"
            },
            "type": "library",
            "extra": {
                "branch-alias": {
                    "dev-2.x": "2.x-dev"
                }
            },
            "autoload": {
                "psr-4": {
                    "phpDocumentor\\Reflection\\": "src/"
                }
            },
            "notification-url": "https://packagist.org/downloads/",
            "license": [
                "MIT"
            ],
            "authors": [
                {
                    "name": "Jaap van Otterdijk",
                    "email": "opensource@ijaap.nl"
                }
            ],
            "description": "Common reflection classes used by phpdocumentor to reflect the code structure",
            "homepage": "http://www.phpdoc.org",
            "keywords": [
                "FQSEN",
                "phpDocumentor",
                "phpdoc",
                "reflection",
                "static analysis"
            ],
            "support": {
                "issues": "https://github.com/phpDocumentor/ReflectionCommon/issues",
                "source": "https://github.com/phpDocumentor/ReflectionCommon/tree/2.x"
            },
            "time": "2020-06-27T09:03:43+00:00"
        },
        {
            "name": "phpdocumentor/reflection-docblock",
            "version": "5.3.0",
            "source": {
                "type": "git",
                "url": "https://github.com/phpDocumentor/ReflectionDocBlock.git",
                "reference": "622548b623e81ca6d78b721c5e029f4ce664f170"
            },
            "dist": {
                "type": "zip",
                "url": "https://api.github.com/repos/phpDocumentor/ReflectionDocBlock/zipball/622548b623e81ca6d78b721c5e029f4ce664f170",
                "reference": "622548b623e81ca6d78b721c5e029f4ce664f170",
                "shasum": ""
            },
            "require": {
                "ext-filter": "*",
                "php": "^7.2 || ^8.0",
                "phpdocumentor/reflection-common": "^2.2",
                "phpdocumentor/type-resolver": "^1.3",
                "webmozart/assert": "^1.9.1"
            },
            "require-dev": {
                "mockery/mockery": "~1.3.2",
                "psalm/phar": "^4.8"
            },
            "type": "library",
            "extra": {
                "branch-alias": {
                    "dev-master": "5.x-dev"
                }
            },
            "autoload": {
                "psr-4": {
                    "phpDocumentor\\Reflection\\": "src"
                }
            },
            "notification-url": "https://packagist.org/downloads/",
            "license": [
                "MIT"
            ],
            "authors": [
                {
                    "name": "Mike van Riel",
                    "email": "me@mikevanriel.com"
                },
                {
                    "name": "Jaap van Otterdijk",
                    "email": "account@ijaap.nl"
                }
            ],
            "description": "With this component, a library can provide support for annotations via DocBlocks or otherwise retrieve information that is embedded in a DocBlock.",
            "support": {
                "issues": "https://github.com/phpDocumentor/ReflectionDocBlock/issues",
                "source": "https://github.com/phpDocumentor/ReflectionDocBlock/tree/5.3.0"
            },
            "time": "2021-10-19T17:43:47+00:00"
        },
        {
            "name": "phpdocumentor/type-resolver",
            "version": "1.5.1",
            "source": {
                "type": "git",
                "url": "https://github.com/phpDocumentor/TypeResolver.git",
                "reference": "a12f7e301eb7258bb68acd89d4aefa05c2906cae"
            },
            "dist": {
                "type": "zip",
                "url": "https://api.github.com/repos/phpDocumentor/TypeResolver/zipball/a12f7e301eb7258bb68acd89d4aefa05c2906cae",
                "reference": "a12f7e301eb7258bb68acd89d4aefa05c2906cae",
                "shasum": ""
            },
            "require": {
                "php": "^7.2 || ^8.0",
                "phpdocumentor/reflection-common": "^2.0"
            },
            "require-dev": {
                "ext-tokenizer": "*",
                "psalm/phar": "^4.8"
            },
            "type": "library",
            "extra": {
                "branch-alias": {
                    "dev-1.x": "1.x-dev"
                }
            },
            "autoload": {
                "psr-4": {
                    "phpDocumentor\\Reflection\\": "src"
                }
            },
            "notification-url": "https://packagist.org/downloads/",
            "license": [
                "MIT"
            ],
            "authors": [
                {
                    "name": "Mike van Riel",
                    "email": "me@mikevanriel.com"
                }
            ],
            "description": "A PSR-5 based resolver of Class names, Types and Structural Element Names",
            "support": {
                "issues": "https://github.com/phpDocumentor/TypeResolver/issues",
                "source": "https://github.com/phpDocumentor/TypeResolver/tree/1.5.1"
            },
            "time": "2021-10-02T14:08:47+00:00"
        },
        {
            "name": "phpspec/prophecy",
            "version": "1.14.0",
            "source": {
                "type": "git",
                "url": "https://github.com/phpspec/prophecy.git",
                "reference": "d86dfc2e2a3cd366cee475e52c6bb3bbc371aa0e"
            },
            "dist": {
                "type": "zip",
                "url": "https://api.github.com/repos/phpspec/prophecy/zipball/d86dfc2e2a3cd366cee475e52c6bb3bbc371aa0e",
                "reference": "d86dfc2e2a3cd366cee475e52c6bb3bbc371aa0e",
                "shasum": ""
            },
            "require": {
                "doctrine/instantiator": "^1.2",
                "php": "^7.2 || ~8.0, <8.2",
                "phpdocumentor/reflection-docblock": "^5.2",
                "sebastian/comparator": "^3.0 || ^4.0",
                "sebastian/recursion-context": "^3.0 || ^4.0"
            },
            "require-dev": {
                "phpspec/phpspec": "^6.0 || ^7.0",
                "phpunit/phpunit": "^8.0 || ^9.0"
            },
            "type": "library",
            "extra": {
                "branch-alias": {
                    "dev-master": "1.x-dev"
                }
            },
            "autoload": {
                "psr-4": {
                    "Prophecy\\": "src/Prophecy"
                }
            },
            "notification-url": "https://packagist.org/downloads/",
            "license": [
                "MIT"
            ],
            "authors": [
                {
                    "name": "Konstantin Kudryashov",
                    "email": "ever.zet@gmail.com",
                    "homepage": "http://everzet.com"
                },
                {
                    "name": "Marcello Duarte",
                    "email": "marcello.duarte@gmail.com"
                }
            ],
            "description": "Highly opinionated mocking framework for PHP 5.3+",
            "homepage": "https://github.com/phpspec/prophecy",
            "keywords": [
                "Double",
                "Dummy",
                "fake",
                "mock",
                "spy",
                "stub"
            ],
            "support": {
                "issues": "https://github.com/phpspec/prophecy/issues",
                "source": "https://github.com/phpspec/prophecy/tree/1.14.0"
            },
            "time": "2021-09-10T09:02:12+00:00"
        },
        {
            "name": "phpunit/php-code-coverage",
            "version": "9.2.9",
            "source": {
                "type": "git",
                "url": "https://github.com/sebastianbergmann/php-code-coverage.git",
                "reference": "f301eb1453c9e7a1bc912ee8b0ea9db22c60223b"
            },
            "dist": {
                "type": "zip",
                "url": "https://api.github.com/repos/sebastianbergmann/php-code-coverage/zipball/f301eb1453c9e7a1bc912ee8b0ea9db22c60223b",
                "reference": "f301eb1453c9e7a1bc912ee8b0ea9db22c60223b",
                "shasum": ""
            },
            "require": {
                "ext-dom": "*",
                "ext-libxml": "*",
                "ext-xmlwriter": "*",
                "nikic/php-parser": "^4.13.0",
                "php": ">=7.3",
                "phpunit/php-file-iterator": "^3.0.3",
                "phpunit/php-text-template": "^2.0.2",
                "sebastian/code-unit-reverse-lookup": "^2.0.2",
                "sebastian/complexity": "^2.0",
                "sebastian/environment": "^5.1.2",
                "sebastian/lines-of-code": "^1.0.3",
                "sebastian/version": "^3.0.1",
                "theseer/tokenizer": "^1.2.0"
            },
            "require-dev": {
                "phpunit/phpunit": "^9.3"
            },
            "suggest": {
                "ext-pcov": "*",
                "ext-xdebug": "*"
            },
            "type": "library",
            "extra": {
                "branch-alias": {
                    "dev-master": "9.2-dev"
                }
            },
            "autoload": {
                "classmap": [
                    "src/"
                ]
            },
            "notification-url": "https://packagist.org/downloads/",
            "license": [
                "BSD-3-Clause"
            ],
            "authors": [
                {
                    "name": "Sebastian Bergmann",
                    "email": "sebastian@phpunit.de",
                    "role": "lead"
                }
            ],
            "description": "Library that provides collection, processing, and rendering functionality for PHP code coverage information.",
            "homepage": "https://github.com/sebastianbergmann/php-code-coverage",
            "keywords": [
                "coverage",
                "testing",
                "xunit"
            ],
            "support": {
                "issues": "https://github.com/sebastianbergmann/php-code-coverage/issues",
                "source": "https://github.com/sebastianbergmann/php-code-coverage/tree/9.2.9"
            },
            "funding": [
                {
                    "url": "https://github.com/sebastianbergmann",
                    "type": "github"
                }
            ],
            "time": "2021-11-19T15:21:02+00:00"
        },
        {
            "name": "phpunit/php-file-iterator",
            "version": "3.0.6",
            "source": {
                "type": "git",
                "url": "https://github.com/sebastianbergmann/php-file-iterator.git",
                "reference": "cf1c2e7c203ac650e352f4cc675a7021e7d1b3cf"
            },
            "dist": {
                "type": "zip",
                "url": "https://api.github.com/repos/sebastianbergmann/php-file-iterator/zipball/cf1c2e7c203ac650e352f4cc675a7021e7d1b3cf",
                "reference": "cf1c2e7c203ac650e352f4cc675a7021e7d1b3cf",
                "shasum": ""
            },
            "require": {
                "php": ">=7.3"
            },
            "require-dev": {
                "phpunit/phpunit": "^9.3"
            },
            "type": "library",
            "extra": {
                "branch-alias": {
                    "dev-master": "3.0-dev"
                }
            },
            "autoload": {
                "classmap": [
                    "src/"
                ]
            },
            "notification-url": "https://packagist.org/downloads/",
            "license": [
                "BSD-3-Clause"
            ],
            "authors": [
                {
                    "name": "Sebastian Bergmann",
                    "email": "sebastian@phpunit.de",
                    "role": "lead"
                }
            ],
            "description": "FilterIterator implementation that filters files based on a list of suffixes.",
            "homepage": "https://github.com/sebastianbergmann/php-file-iterator/",
            "keywords": [
                "filesystem",
                "iterator"
            ],
            "support": {
                "issues": "https://github.com/sebastianbergmann/php-file-iterator/issues",
                "source": "https://github.com/sebastianbergmann/php-file-iterator/tree/3.0.6"
            },
            "funding": [
                {
                    "url": "https://github.com/sebastianbergmann",
                    "type": "github"
                }
            ],
            "time": "2021-12-02T12:48:52+00:00"
        },
        {
            "name": "phpunit/php-invoker",
            "version": "3.1.1",
            "source": {
                "type": "git",
                "url": "https://github.com/sebastianbergmann/php-invoker.git",
                "reference": "5a10147d0aaf65b58940a0b72f71c9ac0423cc67"
            },
            "dist": {
                "type": "zip",
                "url": "https://api.github.com/repos/sebastianbergmann/php-invoker/zipball/5a10147d0aaf65b58940a0b72f71c9ac0423cc67",
                "reference": "5a10147d0aaf65b58940a0b72f71c9ac0423cc67",
                "shasum": ""
            },
            "require": {
                "php": ">=7.3"
            },
            "require-dev": {
                "ext-pcntl": "*",
                "phpunit/phpunit": "^9.3"
            },
            "suggest": {
                "ext-pcntl": "*"
            },
            "type": "library",
            "extra": {
                "branch-alias": {
                    "dev-master": "3.1-dev"
                }
            },
            "autoload": {
                "classmap": [
                    "src/"
                ]
            },
            "notification-url": "https://packagist.org/downloads/",
            "license": [
                "BSD-3-Clause"
            ],
            "authors": [
                {
                    "name": "Sebastian Bergmann",
                    "email": "sebastian@phpunit.de",
                    "role": "lead"
                }
            ],
            "description": "Invoke callables with a timeout",
            "homepage": "https://github.com/sebastianbergmann/php-invoker/",
            "keywords": [
                "process"
            ],
            "support": {
                "issues": "https://github.com/sebastianbergmann/php-invoker/issues",
                "source": "https://github.com/sebastianbergmann/php-invoker/tree/3.1.1"
            },
            "funding": [
                {
                    "url": "https://github.com/sebastianbergmann",
                    "type": "github"
                }
            ],
            "time": "2020-09-28T05:58:55+00:00"
        },
        {
            "name": "phpunit/php-text-template",
            "version": "2.0.4",
            "source": {
                "type": "git",
                "url": "https://github.com/sebastianbergmann/php-text-template.git",
                "reference": "5da5f67fc95621df9ff4c4e5a84d6a8a2acf7c28"
            },
            "dist": {
                "type": "zip",
                "url": "https://api.github.com/repos/sebastianbergmann/php-text-template/zipball/5da5f67fc95621df9ff4c4e5a84d6a8a2acf7c28",
                "reference": "5da5f67fc95621df9ff4c4e5a84d6a8a2acf7c28",
                "shasum": ""
            },
            "require": {
                "php": ">=7.3"
            },
            "require-dev": {
                "phpunit/phpunit": "^9.3"
            },
            "type": "library",
            "extra": {
                "branch-alias": {
                    "dev-master": "2.0-dev"
                }
            },
            "autoload": {
                "classmap": [
                    "src/"
                ]
            },
            "notification-url": "https://packagist.org/downloads/",
            "license": [
                "BSD-3-Clause"
            ],
            "authors": [
                {
                    "name": "Sebastian Bergmann",
                    "email": "sebastian@phpunit.de",
                    "role": "lead"
                }
            ],
            "description": "Simple template engine.",
            "homepage": "https://github.com/sebastianbergmann/php-text-template/",
            "keywords": [
                "template"
            ],
            "support": {
                "issues": "https://github.com/sebastianbergmann/php-text-template/issues",
                "source": "https://github.com/sebastianbergmann/php-text-template/tree/2.0.4"
            },
            "funding": [
                {
                    "url": "https://github.com/sebastianbergmann",
                    "type": "github"
                }
            ],
            "time": "2020-10-26T05:33:50+00:00"
        },
        {
            "name": "phpunit/php-timer",
            "version": "5.0.3",
            "source": {
                "type": "git",
                "url": "https://github.com/sebastianbergmann/php-timer.git",
                "reference": "5a63ce20ed1b5bf577850e2c4e87f4aa902afbd2"
            },
            "dist": {
                "type": "zip",
                "url": "https://api.github.com/repos/sebastianbergmann/php-timer/zipball/5a63ce20ed1b5bf577850e2c4e87f4aa902afbd2",
                "reference": "5a63ce20ed1b5bf577850e2c4e87f4aa902afbd2",
                "shasum": ""
            },
            "require": {
                "php": ">=7.3"
            },
            "require-dev": {
                "phpunit/phpunit": "^9.3"
            },
            "type": "library",
            "extra": {
                "branch-alias": {
                    "dev-master": "5.0-dev"
                }
            },
            "autoload": {
                "classmap": [
                    "src/"
                ]
            },
            "notification-url": "https://packagist.org/downloads/",
            "license": [
                "BSD-3-Clause"
            ],
            "authors": [
                {
                    "name": "Sebastian Bergmann",
                    "email": "sebastian@phpunit.de",
                    "role": "lead"
                }
            ],
            "description": "Utility class for timing",
            "homepage": "https://github.com/sebastianbergmann/php-timer/",
            "keywords": [
                "timer"
            ],
            "support": {
                "issues": "https://github.com/sebastianbergmann/php-timer/issues",
                "source": "https://github.com/sebastianbergmann/php-timer/tree/5.0.3"
            },
            "funding": [
                {
                    "url": "https://github.com/sebastianbergmann",
                    "type": "github"
                }
            ],
            "time": "2020-10-26T13:16:10+00:00"
        },
        {
            "name": "phpunit/phpunit",
            "version": "9.5.6",
            "source": {
                "type": "git",
                "url": "https://github.com/sebastianbergmann/phpunit.git",
                "reference": "fb9b8333f14e3dce976a60ef6a7e05c7c7ed8bfb"
            },
            "dist": {
                "type": "zip",
                "url": "https://api.github.com/repos/sebastianbergmann/phpunit/zipball/fb9b8333f14e3dce976a60ef6a7e05c7c7ed8bfb",
                "reference": "fb9b8333f14e3dce976a60ef6a7e05c7c7ed8bfb",
                "shasum": ""
            },
            "require": {
                "doctrine/instantiator": "^1.3.1",
                "ext-dom": "*",
                "ext-json": "*",
                "ext-libxml": "*",
                "ext-mbstring": "*",
                "ext-xml": "*",
                "ext-xmlwriter": "*",
                "myclabs/deep-copy": "^1.10.1",
                "phar-io/manifest": "^2.0.1",
                "phar-io/version": "^3.0.2",
                "php": ">=7.3",
                "phpspec/prophecy": "^1.12.1",
                "phpunit/php-code-coverage": "^9.2.3",
                "phpunit/php-file-iterator": "^3.0.5",
                "phpunit/php-invoker": "^3.1.1",
                "phpunit/php-text-template": "^2.0.3",
                "phpunit/php-timer": "^5.0.2",
                "sebastian/cli-parser": "^1.0.1",
                "sebastian/code-unit": "^1.0.6",
                "sebastian/comparator": "^4.0.5",
                "sebastian/diff": "^4.0.3",
                "sebastian/environment": "^5.1.3",
                "sebastian/exporter": "^4.0.3",
                "sebastian/global-state": "^5.0.1",
                "sebastian/object-enumerator": "^4.0.3",
                "sebastian/resource-operations": "^3.0.3",
                "sebastian/type": "^2.3.4",
                "sebastian/version": "^3.0.2"
            },
            "require-dev": {
                "ext-pdo": "*",
                "phpspec/prophecy-phpunit": "^2.0.1"
            },
            "suggest": {
                "ext-soap": "*",
                "ext-xdebug": "*"
            },
            "bin": [
                "phpunit"
            ],
            "type": "library",
            "extra": {
                "branch-alias": {
                    "dev-master": "9.5-dev"
                }
            },
            "autoload": {
                "classmap": [
                    "src/"
                ],
                "files": [
                    "src/Framework/Assert/Functions.php"
                ]
            },
            "notification-url": "https://packagist.org/downloads/",
            "license": [
                "BSD-3-Clause"
            ],
            "authors": [
                {
                    "name": "Sebastian Bergmann",
                    "email": "sebastian@phpunit.de",
                    "role": "lead"
                }
            ],
            "description": "The PHP Unit Testing framework.",
            "homepage": "https://phpunit.de/",
            "keywords": [
                "phpunit",
                "testing",
                "xunit"
            ],
            "support": {
                "issues": "https://github.com/sebastianbergmann/phpunit/issues",
                "source": "https://github.com/sebastianbergmann/phpunit/tree/9.5.6"
            },
            "funding": [
                {
                    "url": "https://phpunit.de/donate.html",
                    "type": "custom"
                },
                {
                    "url": "https://github.com/sebastianbergmann",
                    "type": "github"
                }
            ],
            "time": "2021-06-23T05:14:38+00:00"
        },
        {
            "name": "psr/container",
            "version": "2.0.2",
            "source": {
                "type": "git",
                "url": "https://github.com/php-fig/container.git",
                "reference": "c71ecc56dfe541dbd90c5360474fbc405f8d5963"
            },
            "dist": {
                "type": "zip",
                "url": "https://api.github.com/repos/php-fig/container/zipball/c71ecc56dfe541dbd90c5360474fbc405f8d5963",
                "reference": "c71ecc56dfe541dbd90c5360474fbc405f8d5963",
                "shasum": ""
            },
            "require": {
                "php": ">=7.4.0"
            },
            "type": "library",
            "extra": {
                "branch-alias": {
                    "dev-master": "2.0.x-dev"
                }
            },
            "autoload": {
                "psr-4": {
                    "Psr\\Container\\": "src/"
                }
            },
            "notification-url": "https://packagist.org/downloads/",
            "license": [
                "MIT"
            ],
            "authors": [
                {
                    "name": "PHP-FIG",
                    "homepage": "https://www.php-fig.org/"
                }
            ],
            "description": "Common Container Interface (PHP FIG PSR-11)",
            "homepage": "https://github.com/php-fig/container",
            "keywords": [
                "PSR-11",
                "container",
                "container-interface",
                "container-interop",
                "psr"
            ],
            "support": {
                "issues": "https://github.com/php-fig/container/issues",
                "source": "https://github.com/php-fig/container/tree/2.0.2"
            },
            "time": "2021-11-05T16:47:00+00:00"
        },
        {
            "name": "sebastian/cli-parser",
            "version": "1.0.1",
            "source": {
                "type": "git",
                "url": "https://github.com/sebastianbergmann/cli-parser.git",
                "reference": "442e7c7e687e42adc03470c7b668bc4b2402c0b2"
            },
            "dist": {
                "type": "zip",
                "url": "https://api.github.com/repos/sebastianbergmann/cli-parser/zipball/442e7c7e687e42adc03470c7b668bc4b2402c0b2",
                "reference": "442e7c7e687e42adc03470c7b668bc4b2402c0b2",
                "shasum": ""
            },
            "require": {
                "php": ">=7.3"
            },
            "require-dev": {
                "phpunit/phpunit": "^9.3"
            },
            "type": "library",
            "extra": {
                "branch-alias": {
                    "dev-master": "1.0-dev"
                }
            },
            "autoload": {
                "classmap": [
                    "src/"
                ]
            },
            "notification-url": "https://packagist.org/downloads/",
            "license": [
                "BSD-3-Clause"
            ],
            "authors": [
                {
                    "name": "Sebastian Bergmann",
                    "email": "sebastian@phpunit.de",
                    "role": "lead"
                }
            ],
            "description": "Library for parsing CLI options",
            "homepage": "https://github.com/sebastianbergmann/cli-parser",
            "support": {
                "issues": "https://github.com/sebastianbergmann/cli-parser/issues",
                "source": "https://github.com/sebastianbergmann/cli-parser/tree/1.0.1"
            },
            "funding": [
                {
                    "url": "https://github.com/sebastianbergmann",
                    "type": "github"
                }
            ],
            "time": "2020-09-28T06:08:49+00:00"
        },
        {
            "name": "sebastian/code-unit",
            "version": "1.0.8",
            "source": {
                "type": "git",
                "url": "https://github.com/sebastianbergmann/code-unit.git",
                "reference": "1fc9f64c0927627ef78ba436c9b17d967e68e120"
            },
            "dist": {
                "type": "zip",
                "url": "https://api.github.com/repos/sebastianbergmann/code-unit/zipball/1fc9f64c0927627ef78ba436c9b17d967e68e120",
                "reference": "1fc9f64c0927627ef78ba436c9b17d967e68e120",
                "shasum": ""
            },
            "require": {
                "php": ">=7.3"
            },
            "require-dev": {
                "phpunit/phpunit": "^9.3"
            },
            "type": "library",
            "extra": {
                "branch-alias": {
                    "dev-master": "1.0-dev"
                }
            },
            "autoload": {
                "classmap": [
                    "src/"
                ]
            },
            "notification-url": "https://packagist.org/downloads/",
            "license": [
                "BSD-3-Clause"
            ],
            "authors": [
                {
                    "name": "Sebastian Bergmann",
                    "email": "sebastian@phpunit.de",
                    "role": "lead"
                }
            ],
            "description": "Collection of value objects that represent the PHP code units",
            "homepage": "https://github.com/sebastianbergmann/code-unit",
            "support": {
                "issues": "https://github.com/sebastianbergmann/code-unit/issues",
                "source": "https://github.com/sebastianbergmann/code-unit/tree/1.0.8"
            },
            "funding": [
                {
                    "url": "https://github.com/sebastianbergmann",
                    "type": "github"
                }
            ],
            "time": "2020-10-26T13:08:54+00:00"
        },
        {
            "name": "sebastian/code-unit-reverse-lookup",
            "version": "2.0.3",
            "source": {
                "type": "git",
                "url": "https://github.com/sebastianbergmann/code-unit-reverse-lookup.git",
                "reference": "ac91f01ccec49fb77bdc6fd1e548bc70f7faa3e5"
            },
            "dist": {
                "type": "zip",
                "url": "https://api.github.com/repos/sebastianbergmann/code-unit-reverse-lookup/zipball/ac91f01ccec49fb77bdc6fd1e548bc70f7faa3e5",
                "reference": "ac91f01ccec49fb77bdc6fd1e548bc70f7faa3e5",
                "shasum": ""
            },
            "require": {
                "php": ">=7.3"
            },
            "require-dev": {
                "phpunit/phpunit": "^9.3"
            },
            "type": "library",
            "extra": {
                "branch-alias": {
                    "dev-master": "2.0-dev"
                }
            },
            "autoload": {
                "classmap": [
                    "src/"
                ]
            },
            "notification-url": "https://packagist.org/downloads/",
            "license": [
                "BSD-3-Clause"
            ],
            "authors": [
                {
                    "name": "Sebastian Bergmann",
                    "email": "sebastian@phpunit.de"
                }
            ],
            "description": "Looks up which function or method a line of code belongs to",
            "homepage": "https://github.com/sebastianbergmann/code-unit-reverse-lookup/",
            "support": {
                "issues": "https://github.com/sebastianbergmann/code-unit-reverse-lookup/issues",
                "source": "https://github.com/sebastianbergmann/code-unit-reverse-lookup/tree/2.0.3"
            },
            "funding": [
                {
                    "url": "https://github.com/sebastianbergmann",
                    "type": "github"
                }
            ],
            "time": "2020-09-28T05:30:19+00:00"
        },
        {
            "name": "sebastian/comparator",
            "version": "4.0.6",
            "source": {
                "type": "git",
                "url": "https://github.com/sebastianbergmann/comparator.git",
                "reference": "55f4261989e546dc112258c7a75935a81a7ce382"
            },
            "dist": {
                "type": "zip",
                "url": "https://api.github.com/repos/sebastianbergmann/comparator/zipball/55f4261989e546dc112258c7a75935a81a7ce382",
                "reference": "55f4261989e546dc112258c7a75935a81a7ce382",
                "shasum": ""
            },
            "require": {
                "php": ">=7.3",
                "sebastian/diff": "^4.0",
                "sebastian/exporter": "^4.0"
            },
            "require-dev": {
                "phpunit/phpunit": "^9.3"
            },
            "type": "library",
            "extra": {
                "branch-alias": {
                    "dev-master": "4.0-dev"
                }
            },
            "autoload": {
                "classmap": [
                    "src/"
                ]
            },
            "notification-url": "https://packagist.org/downloads/",
            "license": [
                "BSD-3-Clause"
            ],
            "authors": [
                {
                    "name": "Sebastian Bergmann",
                    "email": "sebastian@phpunit.de"
                },
                {
                    "name": "Jeff Welch",
                    "email": "whatthejeff@gmail.com"
                },
                {
                    "name": "Volker Dusch",
                    "email": "github@wallbash.com"
                },
                {
                    "name": "Bernhard Schussek",
                    "email": "bschussek@2bepublished.at"
                }
            ],
            "description": "Provides the functionality to compare PHP values for equality",
            "homepage": "https://github.com/sebastianbergmann/comparator",
            "keywords": [
                "comparator",
                "compare",
                "equality"
            ],
            "support": {
                "issues": "https://github.com/sebastianbergmann/comparator/issues",
                "source": "https://github.com/sebastianbergmann/comparator/tree/4.0.6"
            },
            "funding": [
                {
                    "url": "https://github.com/sebastianbergmann",
                    "type": "github"
                }
            ],
            "time": "2020-10-26T15:49:45+00:00"
        },
        {
            "name": "sebastian/complexity",
            "version": "2.0.2",
            "source": {
                "type": "git",
                "url": "https://github.com/sebastianbergmann/complexity.git",
                "reference": "739b35e53379900cc9ac327b2147867b8b6efd88"
            },
            "dist": {
                "type": "zip",
                "url": "https://api.github.com/repos/sebastianbergmann/complexity/zipball/739b35e53379900cc9ac327b2147867b8b6efd88",
                "reference": "739b35e53379900cc9ac327b2147867b8b6efd88",
                "shasum": ""
            },
            "require": {
                "nikic/php-parser": "^4.7",
                "php": ">=7.3"
            },
            "require-dev": {
                "phpunit/phpunit": "^9.3"
            },
            "type": "library",
            "extra": {
                "branch-alias": {
                    "dev-master": "2.0-dev"
                }
            },
            "autoload": {
                "classmap": [
                    "src/"
                ]
            },
            "notification-url": "https://packagist.org/downloads/",
            "license": [
                "BSD-3-Clause"
            ],
            "authors": [
                {
                    "name": "Sebastian Bergmann",
                    "email": "sebastian@phpunit.de",
                    "role": "lead"
                }
            ],
            "description": "Library for calculating the complexity of PHP code units",
            "homepage": "https://github.com/sebastianbergmann/complexity",
            "support": {
                "issues": "https://github.com/sebastianbergmann/complexity/issues",
                "source": "https://github.com/sebastianbergmann/complexity/tree/2.0.2"
            },
            "funding": [
                {
                    "url": "https://github.com/sebastianbergmann",
                    "type": "github"
                }
            ],
            "time": "2020-10-26T15:52:27+00:00"
        },
        {
            "name": "sebastian/diff",
            "version": "4.0.4",
            "source": {
                "type": "git",
                "url": "https://github.com/sebastianbergmann/diff.git",
                "reference": "3461e3fccc7cfdfc2720be910d3bd73c69be590d"
            },
            "dist": {
                "type": "zip",
                "url": "https://api.github.com/repos/sebastianbergmann/diff/zipball/3461e3fccc7cfdfc2720be910d3bd73c69be590d",
                "reference": "3461e3fccc7cfdfc2720be910d3bd73c69be590d",
                "shasum": ""
            },
            "require": {
                "php": ">=7.3"
            },
            "require-dev": {
                "phpunit/phpunit": "^9.3",
                "symfony/process": "^4.2 || ^5"
            },
            "type": "library",
            "extra": {
                "branch-alias": {
                    "dev-master": "4.0-dev"
                }
            },
            "autoload": {
                "classmap": [
                    "src/"
                ]
            },
            "notification-url": "https://packagist.org/downloads/",
            "license": [
                "BSD-3-Clause"
            ],
            "authors": [
                {
                    "name": "Sebastian Bergmann",
                    "email": "sebastian@phpunit.de"
                },
                {
                    "name": "Kore Nordmann",
                    "email": "mail@kore-nordmann.de"
                }
            ],
            "description": "Diff implementation",
            "homepage": "https://github.com/sebastianbergmann/diff",
            "keywords": [
                "diff",
                "udiff",
                "unidiff",
                "unified diff"
            ],
            "support": {
                "issues": "https://github.com/sebastianbergmann/diff/issues",
                "source": "https://github.com/sebastianbergmann/diff/tree/4.0.4"
            },
            "funding": [
                {
                    "url": "https://github.com/sebastianbergmann",
                    "type": "github"
                }
            ],
            "time": "2020-10-26T13:10:38+00:00"
        },
        {
            "name": "sebastian/environment",
            "version": "5.1.3",
            "source": {
                "type": "git",
                "url": "https://github.com/sebastianbergmann/environment.git",
                "reference": "388b6ced16caa751030f6a69e588299fa09200ac"
            },
            "dist": {
                "type": "zip",
                "url": "https://api.github.com/repos/sebastianbergmann/environment/zipball/388b6ced16caa751030f6a69e588299fa09200ac",
                "reference": "388b6ced16caa751030f6a69e588299fa09200ac",
                "shasum": ""
            },
            "require": {
                "php": ">=7.3"
            },
            "require-dev": {
                "phpunit/phpunit": "^9.3"
            },
            "suggest": {
                "ext-posix": "*"
            },
            "type": "library",
            "extra": {
                "branch-alias": {
                    "dev-master": "5.1-dev"
                }
            },
            "autoload": {
                "classmap": [
                    "src/"
                ]
            },
            "notification-url": "https://packagist.org/downloads/",
            "license": [
                "BSD-3-Clause"
            ],
            "authors": [
                {
                    "name": "Sebastian Bergmann",
                    "email": "sebastian@phpunit.de"
                }
            ],
            "description": "Provides functionality to handle HHVM/PHP environments",
            "homepage": "http://www.github.com/sebastianbergmann/environment",
            "keywords": [
                "Xdebug",
                "environment",
                "hhvm"
            ],
            "support": {
                "issues": "https://github.com/sebastianbergmann/environment/issues",
                "source": "https://github.com/sebastianbergmann/environment/tree/5.1.3"
            },
            "funding": [
                {
                    "url": "https://github.com/sebastianbergmann",
                    "type": "github"
                }
            ],
            "time": "2020-09-28T05:52:38+00:00"
        },
        {
            "name": "sebastian/exporter",
            "version": "4.0.4",
            "source": {
                "type": "git",
                "url": "https://github.com/sebastianbergmann/exporter.git",
                "reference": "65e8b7db476c5dd267e65eea9cab77584d3cfff9"
            },
            "dist": {
                "type": "zip",
                "url": "https://api.github.com/repos/sebastianbergmann/exporter/zipball/65e8b7db476c5dd267e65eea9cab77584d3cfff9",
                "reference": "65e8b7db476c5dd267e65eea9cab77584d3cfff9",
                "shasum": ""
            },
            "require": {
                "php": ">=7.3",
                "sebastian/recursion-context": "^4.0"
            },
            "require-dev": {
                "ext-mbstring": "*",
                "phpunit/phpunit": "^9.3"
            },
            "type": "library",
            "extra": {
                "branch-alias": {
                    "dev-master": "4.0-dev"
                }
            },
            "autoload": {
                "classmap": [
                    "src/"
                ]
            },
            "notification-url": "https://packagist.org/downloads/",
            "license": [
                "BSD-3-Clause"
            ],
            "authors": [
                {
                    "name": "Sebastian Bergmann",
                    "email": "sebastian@phpunit.de"
                },
                {
                    "name": "Jeff Welch",
                    "email": "whatthejeff@gmail.com"
                },
                {
                    "name": "Volker Dusch",
                    "email": "github@wallbash.com"
                },
                {
                    "name": "Adam Harvey",
                    "email": "aharvey@php.net"
                },
                {
                    "name": "Bernhard Schussek",
                    "email": "bschussek@gmail.com"
                }
            ],
            "description": "Provides the functionality to export PHP variables for visualization",
            "homepage": "https://www.github.com/sebastianbergmann/exporter",
            "keywords": [
                "export",
                "exporter"
            ],
            "support": {
                "issues": "https://github.com/sebastianbergmann/exporter/issues",
                "source": "https://github.com/sebastianbergmann/exporter/tree/4.0.4"
            },
            "funding": [
                {
                    "url": "https://github.com/sebastianbergmann",
                    "type": "github"
                }
            ],
            "time": "2021-11-11T14:18:36+00:00"
        },
        {
            "name": "sebastian/global-state",
            "version": "5.0.3",
            "source": {
                "type": "git",
                "url": "https://github.com/sebastianbergmann/global-state.git",
                "reference": "23bd5951f7ff26f12d4e3242864df3e08dec4e49"
            },
            "dist": {
                "type": "zip",
                "url": "https://api.github.com/repos/sebastianbergmann/global-state/zipball/23bd5951f7ff26f12d4e3242864df3e08dec4e49",
                "reference": "23bd5951f7ff26f12d4e3242864df3e08dec4e49",
                "shasum": ""
            },
            "require": {
                "php": ">=7.3",
                "sebastian/object-reflector": "^2.0",
                "sebastian/recursion-context": "^4.0"
            },
            "require-dev": {
                "ext-dom": "*",
                "phpunit/phpunit": "^9.3"
            },
            "suggest": {
                "ext-uopz": "*"
            },
            "type": "library",
            "extra": {
                "branch-alias": {
                    "dev-master": "5.0-dev"
                }
            },
            "autoload": {
                "classmap": [
                    "src/"
                ]
            },
            "notification-url": "https://packagist.org/downloads/",
            "license": [
                "BSD-3-Clause"
            ],
            "authors": [
                {
                    "name": "Sebastian Bergmann",
                    "email": "sebastian@phpunit.de"
                }
            ],
            "description": "Snapshotting of global state",
            "homepage": "http://www.github.com/sebastianbergmann/global-state",
            "keywords": [
                "global state"
            ],
            "support": {
                "issues": "https://github.com/sebastianbergmann/global-state/issues",
                "source": "https://github.com/sebastianbergmann/global-state/tree/5.0.3"
            },
            "funding": [
                {
                    "url": "https://github.com/sebastianbergmann",
                    "type": "github"
                }
            ],
            "time": "2021-06-11T13:31:12+00:00"
        },
        {
            "name": "sebastian/lines-of-code",
            "version": "1.0.3",
            "source": {
                "type": "git",
                "url": "https://github.com/sebastianbergmann/lines-of-code.git",
                "reference": "c1c2e997aa3146983ed888ad08b15470a2e22ecc"
            },
            "dist": {
                "type": "zip",
                "url": "https://api.github.com/repos/sebastianbergmann/lines-of-code/zipball/c1c2e997aa3146983ed888ad08b15470a2e22ecc",
                "reference": "c1c2e997aa3146983ed888ad08b15470a2e22ecc",
                "shasum": ""
            },
            "require": {
                "nikic/php-parser": "^4.6",
                "php": ">=7.3"
            },
            "require-dev": {
                "phpunit/phpunit": "^9.3"
            },
            "type": "library",
            "extra": {
                "branch-alias": {
                    "dev-master": "1.0-dev"
                }
            },
            "autoload": {
                "classmap": [
                    "src/"
                ]
            },
            "notification-url": "https://packagist.org/downloads/",
            "license": [
                "BSD-3-Clause"
            ],
            "authors": [
                {
                    "name": "Sebastian Bergmann",
                    "email": "sebastian@phpunit.de",
                    "role": "lead"
                }
            ],
            "description": "Library for counting the lines of code in PHP source code",
            "homepage": "https://github.com/sebastianbergmann/lines-of-code",
            "support": {
                "issues": "https://github.com/sebastianbergmann/lines-of-code/issues",
                "source": "https://github.com/sebastianbergmann/lines-of-code/tree/1.0.3"
            },
            "funding": [
                {
                    "url": "https://github.com/sebastianbergmann",
                    "type": "github"
                }
            ],
            "time": "2020-11-28T06:42:11+00:00"
        },
        {
            "name": "sebastian/object-enumerator",
            "version": "4.0.4",
            "source": {
                "type": "git",
                "url": "https://github.com/sebastianbergmann/object-enumerator.git",
                "reference": "5c9eeac41b290a3712d88851518825ad78f45c71"
            },
            "dist": {
                "type": "zip",
                "url": "https://api.github.com/repos/sebastianbergmann/object-enumerator/zipball/5c9eeac41b290a3712d88851518825ad78f45c71",
                "reference": "5c9eeac41b290a3712d88851518825ad78f45c71",
                "shasum": ""
            },
            "require": {
                "php": ">=7.3",
                "sebastian/object-reflector": "^2.0",
                "sebastian/recursion-context": "^4.0"
            },
            "require-dev": {
                "phpunit/phpunit": "^9.3"
            },
            "type": "library",
            "extra": {
                "branch-alias": {
                    "dev-master": "4.0-dev"
                }
            },
            "autoload": {
                "classmap": [
                    "src/"
                ]
            },
            "notification-url": "https://packagist.org/downloads/",
            "license": [
                "BSD-3-Clause"
            ],
            "authors": [
                {
                    "name": "Sebastian Bergmann",
                    "email": "sebastian@phpunit.de"
                }
            ],
            "description": "Traverses array structures and object graphs to enumerate all referenced objects",
            "homepage": "https://github.com/sebastianbergmann/object-enumerator/",
            "support": {
                "issues": "https://github.com/sebastianbergmann/object-enumerator/issues",
                "source": "https://github.com/sebastianbergmann/object-enumerator/tree/4.0.4"
            },
            "funding": [
                {
                    "url": "https://github.com/sebastianbergmann",
                    "type": "github"
                }
            ],
            "time": "2020-10-26T13:12:34+00:00"
        },
        {
            "name": "sebastian/object-reflector",
            "version": "2.0.4",
            "source": {
                "type": "git",
                "url": "https://github.com/sebastianbergmann/object-reflector.git",
                "reference": "b4f479ebdbf63ac605d183ece17d8d7fe49c15c7"
            },
            "dist": {
                "type": "zip",
                "url": "https://api.github.com/repos/sebastianbergmann/object-reflector/zipball/b4f479ebdbf63ac605d183ece17d8d7fe49c15c7",
                "reference": "b4f479ebdbf63ac605d183ece17d8d7fe49c15c7",
                "shasum": ""
            },
            "require": {
                "php": ">=7.3"
            },
            "require-dev": {
                "phpunit/phpunit": "^9.3"
            },
            "type": "library",
            "extra": {
                "branch-alias": {
                    "dev-master": "2.0-dev"
                }
            },
            "autoload": {
                "classmap": [
                    "src/"
                ]
            },
            "notification-url": "https://packagist.org/downloads/",
            "license": [
                "BSD-3-Clause"
            ],
            "authors": [
                {
                    "name": "Sebastian Bergmann",
                    "email": "sebastian@phpunit.de"
                }
            ],
            "description": "Allows reflection of object attributes, including inherited and non-public ones",
            "homepage": "https://github.com/sebastianbergmann/object-reflector/",
            "support": {
                "issues": "https://github.com/sebastianbergmann/object-reflector/issues",
                "source": "https://github.com/sebastianbergmann/object-reflector/tree/2.0.4"
            },
            "funding": [
                {
                    "url": "https://github.com/sebastianbergmann",
                    "type": "github"
                }
            ],
            "time": "2020-10-26T13:14:26+00:00"
        },
        {
            "name": "sebastian/recursion-context",
            "version": "4.0.4",
            "source": {
                "type": "git",
                "url": "https://github.com/sebastianbergmann/recursion-context.git",
                "reference": "cd9d8cf3c5804de4341c283ed787f099f5506172"
            },
            "dist": {
                "type": "zip",
                "url": "https://api.github.com/repos/sebastianbergmann/recursion-context/zipball/cd9d8cf3c5804de4341c283ed787f099f5506172",
                "reference": "cd9d8cf3c5804de4341c283ed787f099f5506172",
                "shasum": ""
            },
            "require": {
                "php": ">=7.3"
            },
            "require-dev": {
                "phpunit/phpunit": "^9.3"
            },
            "type": "library",
            "extra": {
                "branch-alias": {
                    "dev-master": "4.0-dev"
                }
            },
            "autoload": {
                "classmap": [
                    "src/"
                ]
            },
            "notification-url": "https://packagist.org/downloads/",
            "license": [
                "BSD-3-Clause"
            ],
            "authors": [
                {
                    "name": "Sebastian Bergmann",
                    "email": "sebastian@phpunit.de"
                },
                {
                    "name": "Jeff Welch",
                    "email": "whatthejeff@gmail.com"
                },
                {
                    "name": "Adam Harvey",
                    "email": "aharvey@php.net"
                }
            ],
            "description": "Provides functionality to recursively process PHP variables",
            "homepage": "http://www.github.com/sebastianbergmann/recursion-context",
            "support": {
                "issues": "https://github.com/sebastianbergmann/recursion-context/issues",
                "source": "https://github.com/sebastianbergmann/recursion-context/tree/4.0.4"
            },
            "funding": [
                {
                    "url": "https://github.com/sebastianbergmann",
                    "type": "github"
                }
            ],
            "time": "2020-10-26T13:17:30+00:00"
        },
        {
            "name": "sebastian/resource-operations",
            "version": "3.0.3",
            "source": {
                "type": "git",
                "url": "https://github.com/sebastianbergmann/resource-operations.git",
                "reference": "0f4443cb3a1d92ce809899753bc0d5d5a8dd19a8"
            },
            "dist": {
                "type": "zip",
                "url": "https://api.github.com/repos/sebastianbergmann/resource-operations/zipball/0f4443cb3a1d92ce809899753bc0d5d5a8dd19a8",
                "reference": "0f4443cb3a1d92ce809899753bc0d5d5a8dd19a8",
                "shasum": ""
            },
            "require": {
                "php": ">=7.3"
            },
            "require-dev": {
                "phpunit/phpunit": "^9.0"
            },
            "type": "library",
            "extra": {
                "branch-alias": {
                    "dev-master": "3.0-dev"
                }
            },
            "autoload": {
                "classmap": [
                    "src/"
                ]
            },
            "notification-url": "https://packagist.org/downloads/",
            "license": [
                "BSD-3-Clause"
            ],
            "authors": [
                {
                    "name": "Sebastian Bergmann",
                    "email": "sebastian@phpunit.de"
                }
            ],
            "description": "Provides a list of PHP built-in functions that operate on resources",
            "homepage": "https://www.github.com/sebastianbergmann/resource-operations",
            "support": {
                "issues": "https://github.com/sebastianbergmann/resource-operations/issues",
                "source": "https://github.com/sebastianbergmann/resource-operations/tree/3.0.3"
            },
            "funding": [
                {
                    "url": "https://github.com/sebastianbergmann",
                    "type": "github"
                }
            ],
            "time": "2020-09-28T06:45:17+00:00"
        },
        {
            "name": "sebastian/type",
            "version": "2.3.4",
            "source": {
                "type": "git",
                "url": "https://github.com/sebastianbergmann/type.git",
                "reference": "b8cd8a1c753c90bc1a0f5372170e3e489136f914"
            },
            "dist": {
                "type": "zip",
                "url": "https://api.github.com/repos/sebastianbergmann/type/zipball/b8cd8a1c753c90bc1a0f5372170e3e489136f914",
                "reference": "b8cd8a1c753c90bc1a0f5372170e3e489136f914",
                "shasum": ""
            },
            "require": {
                "php": ">=7.3"
            },
            "require-dev": {
                "phpunit/phpunit": "^9.3"
            },
            "type": "library",
            "extra": {
                "branch-alias": {
                    "dev-master": "2.3-dev"
                }
            },
            "autoload": {
                "classmap": [
                    "src/"
                ]
            },
            "notification-url": "https://packagist.org/downloads/",
            "license": [
                "BSD-3-Clause"
            ],
            "authors": [
                {
                    "name": "Sebastian Bergmann",
                    "email": "sebastian@phpunit.de",
                    "role": "lead"
                }
            ],
            "description": "Collection of value objects that represent the types of the PHP type system",
            "homepage": "https://github.com/sebastianbergmann/type",
            "support": {
                "issues": "https://github.com/sebastianbergmann/type/issues",
                "source": "https://github.com/sebastianbergmann/type/tree/2.3.4"
            },
            "funding": [
                {
                    "url": "https://github.com/sebastianbergmann",
                    "type": "github"
                }
            ],
            "time": "2021-06-15T12:49:02+00:00"
        },
        {
            "name": "sebastian/version",
            "version": "3.0.2",
            "source": {
                "type": "git",
                "url": "https://github.com/sebastianbergmann/version.git",
                "reference": "c6c1022351a901512170118436c764e473f6de8c"
            },
            "dist": {
                "type": "zip",
                "url": "https://api.github.com/repos/sebastianbergmann/version/zipball/c6c1022351a901512170118436c764e473f6de8c",
                "reference": "c6c1022351a901512170118436c764e473f6de8c",
                "shasum": ""
            },
            "require": {
                "php": ">=7.3"
            },
            "type": "library",
            "extra": {
                "branch-alias": {
                    "dev-master": "3.0-dev"
                }
            },
            "autoload": {
                "classmap": [
                    "src/"
                ]
            },
            "notification-url": "https://packagist.org/downloads/",
            "license": [
                "BSD-3-Clause"
            ],
            "authors": [
                {
                    "name": "Sebastian Bergmann",
                    "email": "sebastian@phpunit.de",
                    "role": "lead"
                }
            ],
            "description": "Library that helps with managing the version number of Git-hosted PHP projects",
            "homepage": "https://github.com/sebastianbergmann/version",
            "support": {
                "issues": "https://github.com/sebastianbergmann/version/issues",
                "source": "https://github.com/sebastianbergmann/version/tree/3.0.2"
            },
            "funding": [
                {
                    "url": "https://github.com/sebastianbergmann",
                    "type": "github"
                }
            ],
            "time": "2020-09-28T06:39:44+00:00"
        },
        {
            "name": "swoole/ide-helper",
            "version": "4.6.7",
            "source": {
                "type": "git",
                "url": "https://github.com/swoole/ide-helper.git",
                "reference": "0d1409b8274117addfe64d3ea412812a69807411"
            },
            "dist": {
                "type": "zip",
                "url": "https://api.github.com/repos/swoole/ide-helper/zipball/0d1409b8274117addfe64d3ea412812a69807411",
                "reference": "0d1409b8274117addfe64d3ea412812a69807411",
                "shasum": ""
            },
            "require-dev": {
                "guzzlehttp/guzzle": "~6.5.0",
                "laminas/laminas-code": "~3.4.0",
                "squizlabs/php_codesniffer": "~3.5.0",
                "symfony/filesystem": "~4.0"
            },
            "type": "library",
            "notification-url": "https://packagist.org/downloads/",
            "license": [
                "Apache-2.0"
            ],
            "authors": [
                {
                    "name": "Team Swoole",
                    "email": "team@swoole.com"
                }
            ],
            "description": "IDE help files for Swoole.",
            "support": {
                "issues": "https://github.com/swoole/ide-helper/issues",
                "source": "https://github.com/swoole/ide-helper/tree/4.6.7"
            },
            "funding": [
                {
                    "url": "https://gitee.com/swoole/swoole?donate=true",
                    "type": "custom"
                },
                {
                    "url": "https://github.com/swoole",
                    "type": "github"
                },
                {
                    "url": "https://opencollective.com/swoole-src",
                    "type": "open_collective"
                }
            ],
            "time": "2021-05-14T16:05:16+00:00"
        },
        {
            "name": "symfony/console",
            "version": "v5.4.0",
            "source": {
                "type": "git",
                "url": "https://github.com/symfony/console.git",
                "reference": "ec3661faca1d110d6c307e124b44f99ac54179e3"
            },
            "dist": {
                "type": "zip",
                "url": "https://api.github.com/repos/symfony/console/zipball/ec3661faca1d110d6c307e124b44f99ac54179e3",
                "reference": "ec3661faca1d110d6c307e124b44f99ac54179e3",
                "shasum": ""
            },
            "require": {
                "php": ">=7.2.5",
                "symfony/deprecation-contracts": "^2.1|^3",
                "symfony/polyfill-mbstring": "~1.0",
                "symfony/polyfill-php73": "^1.8",
                "symfony/polyfill-php80": "^1.16",
                "symfony/service-contracts": "^1.1|^2|^3",
                "symfony/string": "^5.1|^6.0"
            },
            "conflict": {
                "psr/log": ">=3",
                "symfony/dependency-injection": "<4.4",
                "symfony/dotenv": "<5.1",
                "symfony/event-dispatcher": "<4.4",
                "symfony/lock": "<4.4",
                "symfony/process": "<4.4"
            },
            "provide": {
                "psr/log-implementation": "1.0|2.0"
            },
            "require-dev": {
                "psr/log": "^1|^2",
                "symfony/config": "^4.4|^5.0|^6.0",
                "symfony/dependency-injection": "^4.4|^5.0|^6.0",
                "symfony/event-dispatcher": "^4.4|^5.0|^6.0",
                "symfony/lock": "^4.4|^5.0|^6.0",
                "symfony/process": "^4.4|^5.0|^6.0",
                "symfony/var-dumper": "^4.4|^5.0|^6.0"
            },
            "suggest": {
                "psr/log": "For using the console logger",
                "symfony/event-dispatcher": "",
                "symfony/lock": "",
                "symfony/process": ""
            },
            "type": "library",
            "autoload": {
                "psr-4": {
                    "Symfony\\Component\\Console\\": ""
                },
                "exclude-from-classmap": [
                    "/Tests/"
                ]
            },
            "notification-url": "https://packagist.org/downloads/",
            "license": [
                "MIT"
            ],
            "authors": [
                {
                    "name": "Fabien Potencier",
                    "email": "fabien@symfony.com"
                },
                {
                    "name": "Symfony Community",
                    "homepage": "https://symfony.com/contributors"
                }
            ],
            "description": "Eases the creation of beautiful and testable command line interfaces",
            "homepage": "https://symfony.com",
            "keywords": [
                "cli",
                "command line",
                "console",
                "terminal"
            ],
            "support": {
                "source": "https://github.com/symfony/console/tree/v5.4.0"
            },
            "funding": [
                {
                    "url": "https://symfony.com/sponsor",
                    "type": "custom"
                },
                {
                    "url": "https://github.com/fabpot",
                    "type": "github"
                },
                {
                    "url": "https://tidelift.com/funding/github/packagist/symfony/symfony",
                    "type": "tidelift"
                }
            ],
            "time": "2021-11-29T15:30:56+00:00"
        },
        {
            "name": "symfony/polyfill-intl-grapheme",
            "version": "v1.23.1",
            "source": {
                "type": "git",
                "url": "https://github.com/symfony/polyfill-intl-grapheme.git",
                "reference": "16880ba9c5ebe3642d1995ab866db29270b36535"
            },
            "dist": {
                "type": "zip",
                "url": "https://api.github.com/repos/symfony/polyfill-intl-grapheme/zipball/16880ba9c5ebe3642d1995ab866db29270b36535",
                "reference": "16880ba9c5ebe3642d1995ab866db29270b36535",
                "shasum": ""
            },
            "require": {
                "php": ">=7.1"
            },
            "suggest": {
                "ext-intl": "For best performance"
            },
            "type": "library",
            "extra": {
                "branch-alias": {
                    "dev-main": "1.23-dev"
                },
                "thanks": {
                    "name": "symfony/polyfill",
                    "url": "https://github.com/symfony/polyfill"
                }
            },
            "autoload": {
                "psr-4": {
                    "Symfony\\Polyfill\\Intl\\Grapheme\\": ""
                },
                "files": [
                    "bootstrap.php"
                ]
            },
            "notification-url": "https://packagist.org/downloads/",
            "license": [
                "MIT"
            ],
            "authors": [
                {
                    "name": "Nicolas Grekas",
                    "email": "p@tchwork.com"
                },
                {
                    "name": "Symfony Community",
                    "homepage": "https://symfony.com/contributors"
                }
            ],
            "description": "Symfony polyfill for intl's grapheme_* functions",
            "homepage": "https://symfony.com",
            "keywords": [
                "compatibility",
                "grapheme",
                "intl",
                "polyfill",
                "portable",
                "shim"
            ],
            "support": {
                "source": "https://github.com/symfony/polyfill-intl-grapheme/tree/v1.23.1"
            },
            "funding": [
                {
                    "url": "https://symfony.com/sponsor",
                    "type": "custom"
                },
                {
                    "url": "https://github.com/fabpot",
                    "type": "github"
                },
                {
                    "url": "https://tidelift.com/funding/github/packagist/symfony/symfony",
                    "type": "tidelift"
                }
            ],
            "time": "2021-05-27T12:26:48+00:00"
        },
        {
            "name": "symfony/polyfill-intl-normalizer",
            "version": "v1.23.0",
            "source": {
                "type": "git",
                "url": "https://github.com/symfony/polyfill-intl-normalizer.git",
                "reference": "8590a5f561694770bdcd3f9b5c69dde6945028e8"
            },
            "dist": {
                "type": "zip",
                "url": "https://api.github.com/repos/symfony/polyfill-intl-normalizer/zipball/8590a5f561694770bdcd3f9b5c69dde6945028e8",
                "reference": "8590a5f561694770bdcd3f9b5c69dde6945028e8",
                "shasum": ""
            },
            "require": {
                "php": ">=7.1"
            },
            "suggest": {
                "ext-intl": "For best performance"
            },
            "type": "library",
            "extra": {
                "branch-alias": {
                    "dev-main": "1.23-dev"
                },
                "thanks": {
                    "name": "symfony/polyfill",
                    "url": "https://github.com/symfony/polyfill"
                }
            },
            "autoload": {
                "psr-4": {
                    "Symfony\\Polyfill\\Intl\\Normalizer\\": ""
                },
                "files": [
                    "bootstrap.php"
                ],
                "classmap": [
                    "Resources/stubs"
                ]
            },
            "notification-url": "https://packagist.org/downloads/",
            "license": [
                "MIT"
            ],
            "authors": [
                {
                    "name": "Nicolas Grekas",
                    "email": "p@tchwork.com"
                },
                {
                    "name": "Symfony Community",
                    "homepage": "https://symfony.com/contributors"
                }
            ],
            "description": "Symfony polyfill for intl's Normalizer class and related functions",
            "homepage": "https://symfony.com",
            "keywords": [
                "compatibility",
                "intl",
                "normalizer",
                "polyfill",
                "portable",
                "shim"
            ],
            "support": {
                "source": "https://github.com/symfony/polyfill-intl-normalizer/tree/v1.23.0"
            },
            "funding": [
                {
                    "url": "https://symfony.com/sponsor",
                    "type": "custom"
                },
                {
                    "url": "https://github.com/fabpot",
                    "type": "github"
                },
                {
                    "url": "https://tidelift.com/funding/github/packagist/symfony/symfony",
                    "type": "tidelift"
                }
            ],
            "time": "2021-02-19T12:13:01+00:00"
        },
        {
            "name": "symfony/polyfill-mbstring",
            "version": "v1.23.1",
            "source": {
                "type": "git",
                "url": "https://github.com/symfony/polyfill-mbstring.git",
                "reference": "9174a3d80210dca8daa7f31fec659150bbeabfc6"
            },
            "dist": {
                "type": "zip",
                "url": "https://api.github.com/repos/symfony/polyfill-mbstring/zipball/9174a3d80210dca8daa7f31fec659150bbeabfc6",
                "reference": "9174a3d80210dca8daa7f31fec659150bbeabfc6",
                "shasum": ""
            },
            "require": {
                "php": ">=7.1"
            },
            "suggest": {
                "ext-mbstring": "For best performance"
            },
            "type": "library",
            "extra": {
                "branch-alias": {
                    "dev-main": "1.23-dev"
                },
                "thanks": {
                    "name": "symfony/polyfill",
                    "url": "https://github.com/symfony/polyfill"
                }
            },
            "autoload": {
                "psr-4": {
                    "Symfony\\Polyfill\\Mbstring\\": ""
                },
                "files": [
                    "bootstrap.php"
                ]
            },
            "notification-url": "https://packagist.org/downloads/",
            "license": [
                "MIT"
            ],
            "authors": [
                {
                    "name": "Nicolas Grekas",
                    "email": "p@tchwork.com"
                },
                {
                    "name": "Symfony Community",
                    "homepage": "https://symfony.com/contributors"
                }
            ],
            "description": "Symfony polyfill for the Mbstring extension",
            "homepage": "https://symfony.com",
            "keywords": [
                "compatibility",
                "mbstring",
                "polyfill",
                "portable",
                "shim"
            ],
            "support": {
                "source": "https://github.com/symfony/polyfill-mbstring/tree/v1.23.1"
            },
            "funding": [
                {
                    "url": "https://symfony.com/sponsor",
                    "type": "custom"
                },
                {
                    "url": "https://github.com/fabpot",
                    "type": "github"
                },
                {
                    "url": "https://tidelift.com/funding/github/packagist/symfony/symfony",
                    "type": "tidelift"
                }
            ],
            "time": "2021-05-27T12:26:48+00:00"
        },
        {
            "name": "symfony/polyfill-php73",
            "version": "v1.23.0",
            "source": {
                "type": "git",
                "url": "https://github.com/symfony/polyfill-php73.git",
                "reference": "fba8933c384d6476ab14fb7b8526e5287ca7e010"
            },
            "dist": {
                "type": "zip",
                "url": "https://api.github.com/repos/symfony/polyfill-php73/zipball/fba8933c384d6476ab14fb7b8526e5287ca7e010",
                "reference": "fba8933c384d6476ab14fb7b8526e5287ca7e010",
                "shasum": ""
            },
            "require": {
                "php": ">=7.1"
            },
            "type": "library",
            "extra": {
                "branch-alias": {
                    "dev-main": "1.23-dev"
                },
                "thanks": {
                    "name": "symfony/polyfill",
                    "url": "https://github.com/symfony/polyfill"
                }
            },
            "autoload": {
                "psr-4": {
                    "Symfony\\Polyfill\\Php73\\": ""
                },
                "files": [
                    "bootstrap.php"
                ],
                "classmap": [
                    "Resources/stubs"
                ]
            },
            "notification-url": "https://packagist.org/downloads/",
            "license": [
                "MIT"
            ],
            "authors": [
                {
                    "name": "Nicolas Grekas",
                    "email": "p@tchwork.com"
                },
                {
                    "name": "Symfony Community",
                    "homepage": "https://symfony.com/contributors"
                }
            ],
            "description": "Symfony polyfill backporting some PHP 7.3+ features to lower PHP versions",
            "homepage": "https://symfony.com",
            "keywords": [
                "compatibility",
                "polyfill",
                "portable",
                "shim"
            ],
            "support": {
                "source": "https://github.com/symfony/polyfill-php73/tree/v1.23.0"
            },
            "funding": [
                {
                    "url": "https://symfony.com/sponsor",
                    "type": "custom"
                },
                {
                    "url": "https://github.com/fabpot",
                    "type": "github"
                },
                {
                    "url": "https://tidelift.com/funding/github/packagist/symfony/symfony",
                    "type": "tidelift"
                }
            ],
            "time": "2021-02-19T12:13:01+00:00"
        },
        {
            "name": "symfony/service-contracts",
            "version": "v3.0.0",
            "source": {
                "type": "git",
                "url": "https://github.com/symfony/service-contracts.git",
                "reference": "36715ebf9fb9db73db0cb24263c79077c6fe8603"
            },
            "dist": {
                "type": "zip",
                "url": "https://api.github.com/repos/symfony/service-contracts/zipball/36715ebf9fb9db73db0cb24263c79077c6fe8603",
                "reference": "36715ebf9fb9db73db0cb24263c79077c6fe8603",
                "shasum": ""
            },
            "require": {
                "php": ">=8.0.2",
                "psr/container": "^2.0"
            },
            "conflict": {
                "ext-psr": "<1.1|>=2"
            },
            "suggest": {
                "symfony/service-implementation": ""
            },
            "type": "library",
            "extra": {
                "branch-alias": {
                    "dev-main": "3.0-dev"
                },
                "thanks": {
                    "name": "symfony/contracts",
                    "url": "https://github.com/symfony/contracts"
                }
            },
            "autoload": {
                "psr-4": {
                    "Symfony\\Contracts\\Service\\": ""
                }
            },
            "notification-url": "https://packagist.org/downloads/",
            "license": [
                "MIT"
            ],
            "authors": [
                {
                    "name": "Nicolas Grekas",
                    "email": "p@tchwork.com"
                },
                {
                    "name": "Symfony Community",
                    "homepage": "https://symfony.com/contributors"
                }
            ],
            "description": "Generic abstractions related to writing services",
            "homepage": "https://symfony.com",
            "keywords": [
                "abstractions",
                "contracts",
                "decoupling",
                "interfaces",
                "interoperability",
                "standards"
            ],
            "support": {
                "source": "https://github.com/symfony/service-contracts/tree/v3.0.0"
            },
            "funding": [
                {
                    "url": "https://symfony.com/sponsor",
                    "type": "custom"
                },
                {
                    "url": "https://github.com/fabpot",
                    "type": "github"
                },
                {
                    "url": "https://tidelift.com/funding/github/packagist/symfony/symfony",
                    "type": "tidelift"
                }
            ],
            "time": "2021-11-04T17:53:12+00:00"
        },
        {
            "name": "symfony/string",
            "version": "v6.0.0",
            "source": {
                "type": "git",
                "url": "https://github.com/symfony/string.git",
                "reference": "ba727797426af0f587f4800566300bdc0cda0777"
            },
            "dist": {
                "type": "zip",
                "url": "https://api.github.com/repos/symfony/string/zipball/ba727797426af0f587f4800566300bdc0cda0777",
                "reference": "ba727797426af0f587f4800566300bdc0cda0777",
                "shasum": ""
            },
            "require": {
                "php": ">=8.0.2",
                "symfony/polyfill-ctype": "~1.8",
                "symfony/polyfill-intl-grapheme": "~1.0",
                "symfony/polyfill-intl-normalizer": "~1.0",
                "symfony/polyfill-mbstring": "~1.0"
            },
            "conflict": {
                "symfony/translation-contracts": "<2.0"
            },
            "require-dev": {
                "symfony/error-handler": "^5.4|^6.0",
                "symfony/http-client": "^5.4|^6.0",
                "symfony/translation-contracts": "^2.0|^3.0",
                "symfony/var-exporter": "^5.4|^6.0"
            },
            "type": "library",
            "autoload": {
                "psr-4": {
                    "Symfony\\Component\\String\\": ""
                },
                "files": [
                    "Resources/functions.php"
                ],
                "exclude-from-classmap": [
                    "/Tests/"
                ]
            },
            "notification-url": "https://packagist.org/downloads/",
            "license": [
                "MIT"
            ],
            "authors": [
                {
                    "name": "Nicolas Grekas",
                    "email": "p@tchwork.com"
                },
                {
                    "name": "Symfony Community",
                    "homepage": "https://symfony.com/contributors"
                }
            ],
            "description": "Provides an object-oriented API to strings and deals with bytes, UTF-8 code points and grapheme clusters in a unified way",
            "homepage": "https://symfony.com",
            "keywords": [
                "grapheme",
                "i18n",
                "string",
                "unicode",
                "utf-8",
                "utf8"
            ],
            "support": {
                "source": "https://github.com/symfony/string/tree/v6.0.0"
            },
            "funding": [
                {
                    "url": "https://symfony.com/sponsor",
                    "type": "custom"
                },
                {
                    "url": "https://github.com/fabpot",
                    "type": "github"
                },
                {
                    "url": "https://tidelift.com/funding/github/packagist/symfony/symfony",
                    "type": "tidelift"
                }
            ],
            "time": "2021-10-29T07:35:21+00:00"
        },
        {
            "name": "textalk/websocket",
            "version": "1.5.2",
            "source": {
                "type": "git",
                "url": "https://github.com/Textalk/websocket-php.git",
                "reference": "b93249453806a2dd46495de46d76fcbcb0d8dee8"
            },
            "dist": {
                "type": "zip",
                "url": "https://api.github.com/repos/Textalk/websocket-php/zipball/b93249453806a2dd46495de46d76fcbcb0d8dee8",
                "reference": "b93249453806a2dd46495de46d76fcbcb0d8dee8",
                "shasum": ""
            },
            "require": {
                "php": "^7.2 | ^8.0",
                "psr/log": "^1.0"
            },
            "require-dev": {
                "php-coveralls/php-coveralls": "^2.0",
                "phpunit/phpunit": "^8.0|^9.0",
                "squizlabs/php_codesniffer": "^3.5"
            },
            "type": "library",
            "autoload": {
                "psr-4": {
                    "WebSocket\\": "lib"
                }
            },
            "notification-url": "https://packagist.org/downloads/",
            "license": [
                "ISC"
            ],
            "authors": [
                {
                    "name": "Fredrik Liljegren"
                },
                {
                    "name": "Sören Jensen",
                    "email": "soren@abicart.se"
                }
            ],
            "description": "WebSocket client and server",
            "support": {
                "issues": "https://github.com/Textalk/websocket-php/issues",
                "source": "https://github.com/Textalk/websocket-php/tree/1.5.2"
            },
            "time": "2021-02-12T15:39:23+00:00"
        },
        {
            "name": "theseer/tokenizer",
            "version": "1.2.1",
            "source": {
                "type": "git",
                "url": "https://github.com/theseer/tokenizer.git",
                "reference": "34a41e998c2183e22995f158c581e7b5e755ab9e"
            },
            "dist": {
                "type": "zip",
                "url": "https://api.github.com/repos/theseer/tokenizer/zipball/34a41e998c2183e22995f158c581e7b5e755ab9e",
                "reference": "34a41e998c2183e22995f158c581e7b5e755ab9e",
                "shasum": ""
            },
            "require": {
                "ext-dom": "*",
                "ext-tokenizer": "*",
                "ext-xmlwriter": "*",
                "php": "^7.2 || ^8.0"
            },
            "type": "library",
            "autoload": {
                "classmap": [
                    "src/"
                ]
            },
            "notification-url": "https://packagist.org/downloads/",
            "license": [
                "BSD-3-Clause"
            ],
            "authors": [
                {
                    "name": "Arne Blankerts",
                    "email": "arne@blankerts.de",
                    "role": "Developer"
                }
            ],
            "description": "A small library for converting tokenized PHP source code into XML and potentially other formats",
            "support": {
                "issues": "https://github.com/theseer/tokenizer/issues",
                "source": "https://github.com/theseer/tokenizer/tree/1.2.1"
            },
            "funding": [
                {
                    "url": "https://github.com/theseer",
                    "type": "github"
                }
            ],
            "time": "2021-07-28T10:34:58+00:00"
        },
        {
            "name": "twig/twig",
            "version": "v2.14.8",
            "source": {
                "type": "git",
                "url": "https://github.com/twigphp/Twig.git",
                "reference": "06b450a2326aa879faa2061ff72fe1588b3ab043"
            },
            "dist": {
                "type": "zip",
                "url": "https://api.github.com/repos/twigphp/Twig/zipball/06b450a2326aa879faa2061ff72fe1588b3ab043",
                "reference": "06b450a2326aa879faa2061ff72fe1588b3ab043",
                "shasum": ""
            },
            "require": {
                "php": ">=7.2.5",
                "symfony/polyfill-ctype": "^1.8",
                "symfony/polyfill-mbstring": "^1.3"
            },
            "require-dev": {
                "psr/container": "^1.0",
                "symfony/phpunit-bridge": "^4.4.9|^5.0.9|^6.0"
            },
            "type": "library",
            "extra": {
                "branch-alias": {
                    "dev-master": "2.14-dev"
                }
            },
            "autoload": {
                "psr-0": {
                    "Twig_": "lib/"
                },
                "psr-4": {
                    "Twig\\": "src/"
                }
            },
            "notification-url": "https://packagist.org/downloads/",
            "license": [
                "BSD-3-Clause"
            ],
            "authors": [
                {
                    "name": "Fabien Potencier",
                    "email": "fabien@symfony.com",
                    "homepage": "http://fabien.potencier.org",
                    "role": "Lead Developer"
                },
                {
                    "name": "Twig Team",
                    "role": "Contributors"
                },
                {
                    "name": "Armin Ronacher",
                    "email": "armin.ronacher@active-4.com",
                    "role": "Project Founder"
                }
            ],
            "description": "Twig, the flexible, fast, and secure template language for PHP",
            "homepage": "https://twig.symfony.com",
            "keywords": [
                "templating"
            ],
            "support": {
                "issues": "https://github.com/twigphp/Twig/issues",
                "source": "https://github.com/twigphp/Twig/tree/v2.14.8"
            },
            "funding": [
                {
                    "url": "https://github.com/fabpot",
                    "type": "github"
                },
                {
                    "url": "https://tidelift.com/funding/github/packagist/twig/twig",
                    "type": "tidelift"
                }
            ],
            "time": "2021-11-25T13:38:06+00:00"
        },
        {
            "name": "vimeo/psalm",
            "version": "4.7.2",
            "source": {
                "type": "git",
                "url": "https://github.com/vimeo/psalm.git",
                "reference": "83a0325c0a95c0ab531d6b90c877068b464377b5"
            },
            "dist": {
                "type": "zip",
                "url": "https://api.github.com/repos/vimeo/psalm/zipball/83a0325c0a95c0ab531d6b90c877068b464377b5",
                "reference": "83a0325c0a95c0ab531d6b90c877068b464377b5",
                "shasum": ""
            },
            "require": {
                "amphp/amp": "^2.4.2",
                "amphp/byte-stream": "^1.5",
                "composer/package-versions-deprecated": "^1.8.0",
                "composer/semver": "^1.4 || ^2.0 || ^3.0",
                "composer/xdebug-handler": "^1.1 || ^2.0",
                "dnoegel/php-xdg-base-dir": "^0.1.1",
                "ext-dom": "*",
                "ext-json": "*",
                "ext-libxml": "*",
                "ext-mbstring": "*",
                "ext-simplexml": "*",
                "ext-tokenizer": "*",
                "felixfbecker/advanced-json-rpc": "^3.0.3",
                "felixfbecker/language-server-protocol": "^1.5",
                "netresearch/jsonmapper": "^1.0 || ^2.0 || ^3.0 || ^4.0",
                "nikic/php-parser": "^4.10.1",
                "openlss/lib-array2xml": "^1.0",
                "php": "^7.1|^8",
                "sebastian/diff": "^3.0 || ^4.0",
                "symfony/console": "^3.4.17 || ^4.1.6 || ^5.0",
                "webmozart/path-util": "^2.3"
            },
            "provide": {
                "psalm/psalm": "self.version"
            },
            "require-dev": {
                "bamarni/composer-bin-plugin": "^1.2",
                "brianium/paratest": "^4.0||^6.0",
                "ext-curl": "*",
                "php-parallel-lint/php-parallel-lint": "^1.2",
                "phpdocumentor/reflection-docblock": "^5",
                "phpmyadmin/sql-parser": "5.1.0||dev-master",
                "phpspec/prophecy": ">=1.9.0",
                "phpunit/phpunit": "^9.0",
                "psalm/plugin-phpunit": "^0.13",
                "slevomat/coding-standard": "^6.3.11",
                "squizlabs/php_codesniffer": "^3.5",
                "symfony/process": "^4.3",
                "weirdan/phpunit-appveyor-reporter": "^1.0.0",
                "weirdan/prophecy-shim": "^1.0 || ^2.0"
            },
            "suggest": {
                "ext-igbinary": "^2.0.5"
            },
            "bin": [
                "psalm",
                "psalm-language-server",
                "psalm-plugin",
                "psalm-refactor",
                "psalter"
            ],
            "type": "library",
            "extra": {
                "branch-alias": {
                    "dev-master": "4.x-dev",
                    "dev-3.x": "3.x-dev",
                    "dev-2.x": "2.x-dev",
                    "dev-1.x": "1.x-dev"
                }
            },
            "autoload": {
                "psr-4": {
                    "Psalm\\": "src/Psalm/"
                },
                "files": [
                    "src/functions.php",
                    "src/spl_object_id.php"
                ]
            },
            "notification-url": "https://packagist.org/downloads/",
            "license": [
                "MIT"
            ],
            "authors": [
                {
                    "name": "Matthew Brown"
                }
            ],
            "description": "A static analysis tool for finding errors in PHP applications",
            "keywords": [
                "code",
                "inspection",
                "php"
            ],
            "support": {
                "issues": "https://github.com/vimeo/psalm/issues",
                "source": "https://github.com/vimeo/psalm/tree/4.7.2"
            },
            "time": "2021-05-01T20:56:25+00:00"
        },
        {
            "name": "webmozart/path-util",
            "version": "2.3.0",
            "source": {
                "type": "git",
                "url": "https://github.com/webmozart/path-util.git",
                "reference": "d939f7edc24c9a1bb9c0dee5cb05d8e859490725"
            },
            "dist": {
                "type": "zip",
                "url": "https://api.github.com/repos/webmozart/path-util/zipball/d939f7edc24c9a1bb9c0dee5cb05d8e859490725",
                "reference": "d939f7edc24c9a1bb9c0dee5cb05d8e859490725",
                "shasum": ""
            },
            "require": {
                "php": ">=5.3.3",
                "webmozart/assert": "~1.0"
            },
            "require-dev": {
                "phpunit/phpunit": "^4.6",
                "sebastian/version": "^1.0.1"
            },
            "type": "library",
            "extra": {
                "branch-alias": {
                    "dev-master": "2.3-dev"
                }
            },
            "autoload": {
                "psr-4": {
                    "Webmozart\\PathUtil\\": "src/"
                }
            },
            "notification-url": "https://packagist.org/downloads/",
            "license": [
                "MIT"
            ],
            "authors": [
                {
                    "name": "Bernhard Schussek",
                    "email": "bschussek@gmail.com"
                }
            ],
            "description": "A robust cross-platform utility for normalizing, comparing and modifying file paths.",
            "support": {
                "issues": "https://github.com/webmozart/path-util/issues",
                "source": "https://github.com/webmozart/path-util/tree/2.3.0"
            },
            "abandoned": "symfony/filesystem",
            "time": "2015-12-17T08:42:14+00:00"
        }
    ],
    "aliases": [],
    "minimum-stability": "stable",
    "stability-flags": {
        "utopia-php/storage": 20
    },
    "prefer-stable": false,
    "prefer-lowest": false,
    "platform": {
        "php": ">=8.0.0",
        "ext-curl": "*",
        "ext-imagick": "*",
        "ext-mbstring": "*",
        "ext-json": "*",
        "ext-yaml": "*",
        "ext-dom": "*",
        "ext-redis": "*",
        "ext-swoole": "*",
        "ext-pdo": "*",
        "ext-openssl": "*",
        "ext-zlib": "*",
        "ext-sockets": "*"
    },
    "platform-dev": [],
    "platform-overrides": {
        "php": "8.0"
    },
    "plugin-api-version": "2.1.0"
}<|MERGE_RESOLUTION|>--- conflicted
+++ resolved
@@ -4,11 +4,7 @@
         "Read more about it at https://getcomposer.org/doc/01-basic-usage.md#installing-dependencies",
         "This file is @generated automatically"
     ],
-<<<<<<< HEAD
     "content-hash": "d49875c416f7ee3ef27bbc3d5de26fe9",
-=======
-    "content-hash": "de8b7360734c246c97d8cee4779983e3",
->>>>>>> 70b6e88a
     "packages": [
         {
             "name": "adhocore/jwt",
@@ -493,16 +489,16 @@
         },
         {
             "name": "guzzlehttp/guzzle",
-            "version": "7.4.0",
+            "version": "7.4.1",
             "source": {
                 "type": "git",
                 "url": "https://github.com/guzzle/guzzle.git",
-                "reference": "868b3571a039f0ebc11ac8f344f4080babe2cb94"
-            },
-            "dist": {
-                "type": "zip",
-                "url": "https://api.github.com/repos/guzzle/guzzle/zipball/868b3571a039f0ebc11ac8f344f4080babe2cb94",
-                "reference": "868b3571a039f0ebc11ac8f344f4080babe2cb94",
+                "reference": "ee0a041b1760e6a53d2a39c8c34115adc2af2c79"
+            },
+            "dist": {
+                "type": "zip",
+                "url": "https://api.github.com/repos/guzzle/guzzle/zipball/ee0a041b1760e6a53d2a39c8c34115adc2af2c79",
+                "reference": "ee0a041b1760e6a53d2a39c8c34115adc2af2c79",
                 "shasum": ""
             },
             "require": {
@@ -511,7 +507,7 @@
                 "guzzlehttp/psr7": "^1.8.3 || ^2.1",
                 "php": "^7.2.5 || ^8.0",
                 "psr/http-client": "^1.0",
-                "symfony/deprecation-contracts": "^2.2"
+                "symfony/deprecation-contracts": "^2.2 || ^3.0"
             },
             "provide": {
                 "psr/http-client-implementation": "1.0"
@@ -597,7 +593,7 @@
             ],
             "support": {
                 "issues": "https://github.com/guzzle/guzzle/issues",
-                "source": "https://github.com/guzzle/guzzle/tree/7.4.0"
+                "source": "https://github.com/guzzle/guzzle/tree/7.4.1"
             },
             "funding": [
                 {
@@ -613,7 +609,7 @@
                     "type": "tidelift"
                 }
             ],
-            "time": "2021-10-18T09:52:00+00:00"
+            "time": "2021-12-06T18:43:05+00:00"
         },
         {
             "name": "guzzlehttp/promises",
@@ -1595,25 +1591,25 @@
         },
         {
             "name": "symfony/deprecation-contracts",
-            "version": "v2.5.0",
+            "version": "v3.0.0",
             "source": {
                 "type": "git",
                 "url": "https://github.com/symfony/deprecation-contracts.git",
-                "reference": "6f981ee24cf69ee7ce9736146d1c57c2780598a8"
-            },
-            "dist": {
-                "type": "zip",
-                "url": "https://api.github.com/repos/symfony/deprecation-contracts/zipball/6f981ee24cf69ee7ce9736146d1c57c2780598a8",
-                "reference": "6f981ee24cf69ee7ce9736146d1c57c2780598a8",
-                "shasum": ""
-            },
-            "require": {
-                "php": ">=7.1"
+                "reference": "c726b64c1ccfe2896cb7df2e1331c357ad1c8ced"
+            },
+            "dist": {
+                "type": "zip",
+                "url": "https://api.github.com/repos/symfony/deprecation-contracts/zipball/c726b64c1ccfe2896cb7df2e1331c357ad1c8ced",
+                "reference": "c726b64c1ccfe2896cb7df2e1331c357ad1c8ced",
+                "shasum": ""
+            },
+            "require": {
+                "php": ">=8.0.2"
             },
             "type": "library",
             "extra": {
                 "branch-alias": {
-                    "dev-main": "2.5-dev"
+                    "dev-main": "3.0-dev"
                 },
                 "thanks": {
                     "name": "symfony/contracts",
@@ -1642,7 +1638,7 @@
             "description": "A generic function and convention to trigger deprecation notices",
             "homepage": "https://symfony.com",
             "support": {
-                "source": "https://github.com/symfony/deprecation-contracts/tree/v2.5.0"
+                "source": "https://github.com/symfony/deprecation-contracts/tree/v3.0.0"
             },
             "funding": [
                 {
@@ -1658,7 +1654,7 @@
                     "type": "tidelift"
                 }
             ],
-            "time": "2021-07-12T14:48:14+00:00"
+            "time": "2021-11-01T23:48:49+00:00"
         },
         {
             "name": "symfony/polyfill-ctype",
@@ -2142,24 +2138,12 @@
         },
         {
             "name": "utopia-php/database",
-            "version": "0.10.1",
-            "source": {
-                "type": "git",
-<<<<<<< HEAD
+            "version": "0.12.0",
+            "source": {
+                "type": "git",
                 "url": "https://github.com/utopia-php/database",
                 "reference": "102ee1d21fd55fc92dc7a07b60672a98ae49be26"
             },
-=======
-                "url": "https://github.com/utopia-php/database.git",
-                "reference": "9b4697612a2cd1ad55beeb6a02570f6ffe26dc1e"
-            },
-            "dist": {
-                "type": "zip",
-                "url": "https://api.github.com/repos/utopia-php/database/zipball/9b4697612a2cd1ad55beeb6a02570f6ffe26dc1e",
-                "reference": "9b4697612a2cd1ad55beeb6a02570f6ffe26dc1e",
-                "shasum": ""
-            },
->>>>>>> 70b6e88a
             "require": {
                 "ext-mongodb": "*",
                 "ext-pdo": "*",
@@ -2207,15 +2191,7 @@
                 "upf",
                 "utopia"
             ],
-<<<<<<< HEAD
             "time": "2021-11-24T14:53:22+00:00"
-=======
-            "support": {
-                "issues": "https://github.com/utopia-php/database/issues",
-                "source": "https://github.com/utopia-php/database/tree/0.10.1"
-            },
-            "time": "2021-11-02T15:10:39+00:00"
->>>>>>> 70b6e88a
         },
         {
             "name": "utopia-php/domains",
@@ -2578,7 +2554,7 @@
             "source": {
                 "type": "git",
                 "url": "https://github.com/utopia-php/storage",
-                "reference": "88ed83274542ba3c9d34c5dabd17e0cfb480519d"
+                "reference": "c47611b3a4a36c674c16e9720e86187452eb1cc2"
             },
             "require": {
                 "php": ">=8.0",
@@ -2592,6 +2568,11 @@
             "autoload": {
                 "psr-4": {
                     "Utopia\\Storage\\": "src/Storage"
+                }
+            },
+            "autoload-dev": {
+                "psr-4": {
+                    "Utopia\\Tests\\": "tests/Storage"
                 }
             },
             "license": [
@@ -2611,7 +2592,7 @@
                 "upf",
                 "utopia"
             ],
-            "time": "2021-12-03T04:31:08+00:00"
+            "time": "2021-12-09T07:34:55+00:00"
         },
         {
             "name": "utopia-php/swoole",
@@ -3058,6 +3039,77 @@
             "time": "2021-11-12T11:09:38+00:00"
         },
         {
+            "name": "composer/pcre",
+            "version": "1.0.0",
+            "source": {
+                "type": "git",
+                "url": "https://github.com/composer/pcre.git",
+                "reference": "3d322d715c43a1ac36c7fe215fa59336265500f2"
+            },
+            "dist": {
+                "type": "zip",
+                "url": "https://api.github.com/repos/composer/pcre/zipball/3d322d715c43a1ac36c7fe215fa59336265500f2",
+                "reference": "3d322d715c43a1ac36c7fe215fa59336265500f2",
+                "shasum": ""
+            },
+            "require": {
+                "php": "^5.3.2 || ^7.0 || ^8.0"
+            },
+            "require-dev": {
+                "phpstan/phpstan": "^1",
+                "phpstan/phpstan-strict-rules": "^1.1",
+                "symfony/phpunit-bridge": "^4.2 || ^5"
+            },
+            "type": "library",
+            "extra": {
+                "branch-alias": {
+                    "dev-main": "1.x-dev"
+                }
+            },
+            "autoload": {
+                "psr-4": {
+                    "Composer\\Pcre\\": "src"
+                }
+            },
+            "notification-url": "https://packagist.org/downloads/",
+            "license": [
+                "MIT"
+            ],
+            "authors": [
+                {
+                    "name": "Jordi Boggiano",
+                    "email": "j.boggiano@seld.be",
+                    "homepage": "http://seld.be"
+                }
+            ],
+            "description": "PCRE wrapping library that offers type-safe preg_* replacements.",
+            "keywords": [
+                "PCRE",
+                "preg",
+                "regex",
+                "regular expression"
+            ],
+            "support": {
+                "issues": "https://github.com/composer/pcre/issues",
+                "source": "https://github.com/composer/pcre/tree/1.0.0"
+            },
+            "funding": [
+                {
+                    "url": "https://packagist.com",
+                    "type": "custom"
+                },
+                {
+                    "url": "https://github.com/composer",
+                    "type": "github"
+                },
+                {
+                    "url": "https://tidelift.com/funding/github/packagist/composer/composer",
+                    "type": "tidelift"
+                }
+            ],
+            "time": "2021-12-06T15:17:27+00:00"
+        },
+        {
             "name": "composer/semver",
             "version": "3.2.6",
             "source": {
@@ -3140,25 +3192,27 @@
         },
         {
             "name": "composer/xdebug-handler",
-            "version": "2.0.2",
+            "version": "2.0.3",
             "source": {
                 "type": "git",
                 "url": "https://github.com/composer/xdebug-handler.git",
-                "reference": "84674dd3a7575ba617f5a76d7e9e29a7d3891339"
-            },
-            "dist": {
-                "type": "zip",
-                "url": "https://api.github.com/repos/composer/xdebug-handler/zipball/84674dd3a7575ba617f5a76d7e9e29a7d3891339",
-                "reference": "84674dd3a7575ba617f5a76d7e9e29a7d3891339",
-                "shasum": ""
-            },
-            "require": {
+                "reference": "6555461e76962fd0379c444c46fd558a0fcfb65e"
+            },
+            "dist": {
+                "type": "zip",
+                "url": "https://api.github.com/repos/composer/xdebug-handler/zipball/6555461e76962fd0379c444c46fd558a0fcfb65e",
+                "reference": "6555461e76962fd0379c444c46fd558a0fcfb65e",
+                "shasum": ""
+            },
+            "require": {
+                "composer/pcre": "^1",
                 "php": "^5.3.2 || ^7.0 || ^8.0",
                 "psr/log": "^1 || ^2 || ^3"
             },
             "require-dev": {
-                "phpstan/phpstan": "^0.12.55",
-                "symfony/phpunit-bridge": "^4.2 || ^5"
+                "phpstan/phpstan": "^1.0",
+                "phpstan/phpstan-strict-rules": "^1.1",
+                "symfony/phpunit-bridge": "^4.2 || ^5.0 || ^6.0"
             },
             "type": "library",
             "autoload": {
@@ -3184,7 +3238,7 @@
             "support": {
                 "irc": "irc://irc.freenode.org/composer",
                 "issues": "https://github.com/composer/xdebug-handler/issues",
-                "source": "https://github.com/composer/xdebug-handler/tree/2.0.2"
+                "source": "https://github.com/composer/xdebug-handler/tree/2.0.3"
             },
             "funding": [
                 {
@@ -3200,7 +3254,7 @@
                     "type": "tidelift"
                 }
             ],
-            "time": "2021-07-31T17:03:58+00:00"
+            "time": "2021-12-08T13:07:32+00:00"
         },
         {
             "name": "dnoegel/php-xdg-base-dir",
@@ -4031,16 +4085,16 @@
         },
         {
             "name": "phpspec/prophecy",
-            "version": "1.14.0",
+            "version": "v1.15.0",
             "source": {
                 "type": "git",
                 "url": "https://github.com/phpspec/prophecy.git",
-                "reference": "d86dfc2e2a3cd366cee475e52c6bb3bbc371aa0e"
-            },
-            "dist": {
-                "type": "zip",
-                "url": "https://api.github.com/repos/phpspec/prophecy/zipball/d86dfc2e2a3cd366cee475e52c6bb3bbc371aa0e",
-                "reference": "d86dfc2e2a3cd366cee475e52c6bb3bbc371aa0e",
+                "reference": "bbcd7380b0ebf3961ee21409db7b38bc31d69a13"
+            },
+            "dist": {
+                "type": "zip",
+                "url": "https://api.github.com/repos/phpspec/prophecy/zipball/bbcd7380b0ebf3961ee21409db7b38bc31d69a13",
+                "reference": "bbcd7380b0ebf3961ee21409db7b38bc31d69a13",
                 "shasum": ""
             },
             "require": {
@@ -4092,22 +4146,22 @@
             ],
             "support": {
                 "issues": "https://github.com/phpspec/prophecy/issues",
-                "source": "https://github.com/phpspec/prophecy/tree/1.14.0"
-            },
-            "time": "2021-09-10T09:02:12+00:00"
+                "source": "https://github.com/phpspec/prophecy/tree/v1.15.0"
+            },
+            "time": "2021-12-08T12:19:24+00:00"
         },
         {
             "name": "phpunit/php-code-coverage",
-            "version": "9.2.9",
+            "version": "9.2.10",
             "source": {
                 "type": "git",
                 "url": "https://github.com/sebastianbergmann/php-code-coverage.git",
-                "reference": "f301eb1453c9e7a1bc912ee8b0ea9db22c60223b"
-            },
-            "dist": {
-                "type": "zip",
-                "url": "https://api.github.com/repos/sebastianbergmann/php-code-coverage/zipball/f301eb1453c9e7a1bc912ee8b0ea9db22c60223b",
-                "reference": "f301eb1453c9e7a1bc912ee8b0ea9db22c60223b",
+                "reference": "d5850aaf931743067f4bfc1ae4cbd06468400687"
+            },
+            "dist": {
+                "type": "zip",
+                "url": "https://api.github.com/repos/sebastianbergmann/php-code-coverage/zipball/d5850aaf931743067f4bfc1ae4cbd06468400687",
+                "reference": "d5850aaf931743067f4bfc1ae4cbd06468400687",
                 "shasum": ""
             },
             "require": {
@@ -4163,7 +4217,7 @@
             ],
             "support": {
                 "issues": "https://github.com/sebastianbergmann/php-code-coverage/issues",
-                "source": "https://github.com/sebastianbergmann/php-code-coverage/tree/9.2.9"
+                "source": "https://github.com/sebastianbergmann/php-code-coverage/tree/9.2.10"
             },
             "funding": [
                 {
@@ -4171,7 +4225,7 @@
                     "type": "github"
                 }
             ],
-            "time": "2021-11-19T15:21:02+00:00"
+            "time": "2021-12-05T09:12:13+00:00"
         },
         {
             "name": "phpunit/php-file-iterator",
