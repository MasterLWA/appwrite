{
    "_readme": [
        "This file locks the dependencies of your project to a known state",
        "Read more about it at https://getcomposer.org/doc/01-basic-usage.md#installing-dependencies",
        "This file is @generated automatically"
    ],
<<<<<<< HEAD
    "content-hash": "d16e7eb6e8b85d414f22270af7cfb314",
=======
    "content-hash": "c118448e0047bca33e037cb54fa4b3a0",
>>>>>>> 80cc8235
    "packages": [
        {
            "name": "adhocore/jwt",
            "version": "1.1.2",
            "source": {
                "type": "git",
                "url": "https://github.com/adhocore/php-jwt.git",
                "reference": "6c434af7170090bb7a8880d2bc220a2254ba7899"
            },
            "dist": {
                "type": "zip",
                "url": "https://api.github.com/repos/adhocore/php-jwt/zipball/6c434af7170090bb7a8880d2bc220a2254ba7899",
                "reference": "6c434af7170090bb7a8880d2bc220a2254ba7899",
                "shasum": ""
            },
            "require": {
                "php": "^7.0 || ^8.0"
            },
            "require-dev": {
                "phpunit/phpunit": "^6.5 || ^7.5"
            },
            "type": "library",
            "autoload": {
                "psr-4": {
                    "Ahc\\Jwt\\": "src/"
                }
            },
            "notification-url": "https://packagist.org/downloads/",
            "license": [
                "MIT"
            ],
            "authors": [
                {
                    "name": "Jitendra Adhikari",
                    "email": "jiten.adhikary@gmail.com"
                }
            ],
            "description": "Ultra lightweight JSON web token (JWT) library for PHP5.5+.",
            "keywords": [
                "auth",
                "json-web-token",
                "jwt",
                "jwt-auth",
                "jwt-php",
                "token"
            ],
            "support": {
                "issues": "https://github.com/adhocore/php-jwt/issues",
                "source": "https://github.com/adhocore/php-jwt/tree/1.1.2"
            },
            "funding": [
                {
                    "url": "https://paypal.me/ji10",
                    "type": "custom"
                }
            ],
            "time": "2021-02-20T09:56:44+00:00"
        },
        {
            "name": "appwrite/php-clamav",
            "version": "1.1.0",
            "source": {
                "type": "git",
                "url": "https://github.com/appwrite/php-clamav.git",
                "reference": "61d00f24f9e7766fbba233e7b8d09c5475388073"
            },
            "dist": {
                "type": "zip",
                "url": "https://api.github.com/repos/appwrite/php-clamav/zipball/61d00f24f9e7766fbba233e7b8d09c5475388073",
                "reference": "61d00f24f9e7766fbba233e7b8d09c5475388073",
                "shasum": ""
            },
            "require": {
                "ext-sockets": "*",
                "php": ">=7.1"
            },
            "require-dev": {
                "phpunit/phpunit": "^7.0"
            },
            "type": "library",
            "autoload": {
                "psr-4": {
                    "Appwrite\\ClamAV\\": "src/ClamAV"
                }
            },
            "notification-url": "https://packagist.org/downloads/",
            "license": [
                "MIT"
            ],
            "authors": [
                {
                    "name": "Eldad Fux",
                    "email": "eldad@appwrite.io"
                }
            ],
            "description": "ClamAV network and pipe client for PHP",
            "keywords": [
                "anti virus",
                "appwrite",
                "clamav",
                "php"
            ],
            "support": {
                "issues": "https://github.com/appwrite/php-clamav/issues",
                "source": "https://github.com/appwrite/php-clamav/tree/1.1.0"
            },
            "time": "2020-10-02T05:23:46+00:00"
        },
        {
            "name": "appwrite/php-runtimes",
            "version": "0.6.1",
            "source": {
                "type": "git",
                "url": "https://github.com/appwrite/php-runtimes.git",
                "reference": "a42434de2fbd60818244c1a9b2ac0429ad0ef9ee"
            },
            "dist": {
                "type": "zip",
                "url": "https://api.github.com/repos/appwrite/php-runtimes/zipball/a42434de2fbd60818244c1a9b2ac0429ad0ef9ee",
                "reference": "a42434de2fbd60818244c1a9b2ac0429ad0ef9ee",
                "shasum": ""
            },
            "require": {
                "php": ">=8.0",
                "utopia-php/system": "0.4.*"
            },
            "require-dev": {
                "phpunit/phpunit": "^9.3",
                "utopia-php/cli": "0.11.*",
                "vimeo/psalm": "4.0.1"
            },
            "type": "library",
            "autoload": {
                "psr-4": {
                    "Appwrite\\Runtimes\\": "src/Runtimes"
                }
            },
            "notification-url": "https://packagist.org/downloads/",
            "license": [
                "BSD-3-Clause"
            ],
            "authors": [
                {
                    "name": "Eldad Fux",
                    "email": "eldad@appwrite.io"
                },
                {
                    "name": "Torsten Dittmann",
                    "email": "torsten@appwrite.io"
                }
            ],
            "description": "Appwrite repository for Cloud Function runtimes that contains the configurations and tests for all of the Appwrite runtime environments.",
            "keywords": [
                "appwrite",
                "php",
                "runtimes"
            ],
            "support": {
                "issues": "https://github.com/appwrite/php-runtimes/issues",
                "source": "https://github.com/appwrite/php-runtimes/tree/0.6.1"
            },
            "time": "2021-10-21T11:32:25+00:00"
        },
        {
            "name": "chillerlan/php-qrcode",
            "version": "4.3.1",
            "source": {
                "type": "git",
                "url": "https://github.com/chillerlan/php-qrcode.git",
                "reference": "be3beb936c21fe53a4e7e8f7f3582e9f02443666"
            },
            "dist": {
                "type": "zip",
                "url": "https://api.github.com/repos/chillerlan/php-qrcode/zipball/be3beb936c21fe53a4e7e8f7f3582e9f02443666",
                "reference": "be3beb936c21fe53a4e7e8f7f3582e9f02443666",
                "shasum": ""
            },
            "require": {
                "chillerlan/php-settings-container": "^2.1",
                "ext-mbstring": "*",
                "php": "^7.4 || ^8.0"
            },
            "require-dev": {
                "phan/phan": "^3.2.2",
                "phpunit/phpunit": "^9.5",
                "setasign/fpdf": "^1.8.2"
            },
            "suggest": {
                "chillerlan/php-authenticator": "Yet another Google authenticator! Also creates URIs for mobile apps.",
                "setasign/fpdf": "Required to use the QR FPDF output."
            },
            "type": "library",
            "autoload": {
                "psr-4": {
                    "chillerlan\\QRCode\\": "src/"
                }
            },
            "notification-url": "https://packagist.org/downloads/",
            "license": [
                "MIT"
            ],
            "authors": [
                {
                    "name": "Kazuhiko Arase",
                    "homepage": "https://github.com/kazuhikoarase"
                },
                {
                    "name": "Smiley",
                    "email": "smiley@chillerlan.net",
                    "homepage": "https://github.com/codemasher"
                },
                {
                    "name": "Contributors",
                    "homepage": "https://github.com/chillerlan/php-qrcode/graphs/contributors"
                }
            ],
            "description": "A QR code generator. PHP 7.4+",
            "homepage": "https://github.com/chillerlan/php-qrcode",
            "keywords": [
                "phpqrcode",
                "qr",
                "qr code",
                "qrcode",
                "qrcode-generator"
            ],
            "support": {
                "issues": "https://github.com/chillerlan/php-qrcode/issues",
                "source": "https://github.com/chillerlan/php-qrcode/tree/4.3.1"
            },
            "funding": [
                {
                    "url": "https://www.paypal.com/donate?hosted_button_id=WLYUNAT9ZTJZ4",
                    "type": "custom"
                },
                {
                    "url": "https://ko-fi.com/codemasher",
                    "type": "ko_fi"
                }
            ],
            "time": "2021-01-05T21:21:28+00:00"
        },
        {
            "name": "chillerlan/php-settings-container",
            "version": "2.1.2",
            "source": {
                "type": "git",
                "url": "https://github.com/chillerlan/php-settings-container.git",
                "reference": "ec834493a88682dd69652a1eeaf462789ed0c5f5"
            },
            "dist": {
                "type": "zip",
                "url": "https://api.github.com/repos/chillerlan/php-settings-container/zipball/ec834493a88682dd69652a1eeaf462789ed0c5f5",
                "reference": "ec834493a88682dd69652a1eeaf462789ed0c5f5",
                "shasum": ""
            },
            "require": {
                "ext-json": "*",
                "php": "^7.4 || ^8.0"
            },
            "require-dev": {
                "phan/phan": "^4.0",
                "phpunit/phpunit": "^9.5"
            },
            "type": "library",
            "autoload": {
                "psr-4": {
                    "chillerlan\\Settings\\": "src/"
                }
            },
            "notification-url": "https://packagist.org/downloads/",
            "license": [
                "MIT"
            ],
            "authors": [
                {
                    "name": "Smiley",
                    "email": "smiley@chillerlan.net",
                    "homepage": "https://github.com/codemasher"
                }
            ],
            "description": "A container class for immutable settings objects. Not a DI container. PHP 7.4+",
            "homepage": "https://github.com/chillerlan/php-settings-container",
            "keywords": [
                "PHP7",
                "Settings",
                "container",
                "helper"
            ],
            "support": {
                "issues": "https://github.com/chillerlan/php-settings-container/issues",
                "source": "https://github.com/chillerlan/php-settings-container"
            },
            "funding": [
                {
                    "url": "https://www.paypal.com/donate?hosted_button_id=WLYUNAT9ZTJZ4",
                    "type": "custom"
                },
                {
                    "url": "https://ko-fi.com/codemasher",
                    "type": "ko_fi"
                }
            ],
            "time": "2021-09-06T15:17:01+00:00"
        },
        {
            "name": "colinmollenhour/credis",
            "version": "v1.12.1",
            "source": {
                "type": "git",
                "url": "https://github.com/colinmollenhour/credis.git",
                "reference": "c27faa11724229986335c23f4b6d0f1d8d6547fb"
            },
            "dist": {
                "type": "zip",
                "url": "https://api.github.com/repos/colinmollenhour/credis/zipball/c27faa11724229986335c23f4b6d0f1d8d6547fb",
                "reference": "c27faa11724229986335c23f4b6d0f1d8d6547fb",
                "shasum": ""
            },
            "require": {
                "php": ">=5.4.0"
            },
            "type": "library",
            "autoload": {
                "classmap": [
                    "Client.php",
                    "Cluster.php",
                    "Sentinel.php",
                    "Module.php"
                ]
            },
            "notification-url": "https://packagist.org/downloads/",
            "license": [
                "MIT"
            ],
            "authors": [
                {
                    "name": "Colin Mollenhour",
                    "email": "colin@mollenhour.com"
                }
            ],
            "description": "Credis is a lightweight interface to the Redis key-value store which wraps the phpredis library when available for better performance.",
            "homepage": "https://github.com/colinmollenhour/credis",
            "support": {
                "issues": "https://github.com/colinmollenhour/credis/issues",
                "source": "https://github.com/colinmollenhour/credis/tree/v1.12.1"
            },
            "time": "2020-11-06T16:09:14+00:00"
        },
        {
            "name": "dragonmantank/cron-expression",
            "version": "v3.1.0",
            "source": {
                "type": "git",
                "url": "https://github.com/dragonmantank/cron-expression.git",
                "reference": "7a8c6e56ab3ffcc538d05e8155bb42269abf1a0c"
            },
            "dist": {
                "type": "zip",
                "url": "https://api.github.com/repos/dragonmantank/cron-expression/zipball/7a8c6e56ab3ffcc538d05e8155bb42269abf1a0c",
                "reference": "7a8c6e56ab3ffcc538d05e8155bb42269abf1a0c",
                "shasum": ""
            },
            "require": {
                "php": "^7.2|^8.0",
                "webmozart/assert": "^1.7.0"
            },
            "replace": {
                "mtdowling/cron-expression": "^1.0"
            },
            "require-dev": {
                "phpstan/extension-installer": "^1.0",
                "phpstan/phpstan": "^0.12",
                "phpstan/phpstan-webmozart-assert": "^0.12.7",
                "phpunit/phpunit": "^7.0|^8.0|^9.0"
            },
            "type": "library",
            "autoload": {
                "psr-4": {
                    "Cron\\": "src/Cron/"
                }
            },
            "notification-url": "https://packagist.org/downloads/",
            "license": [
                "MIT"
            ],
            "authors": [
                {
                    "name": "Chris Tankersley",
                    "email": "chris@ctankersley.com",
                    "homepage": "https://github.com/dragonmantank"
                }
            ],
            "description": "CRON for PHP: Calculate the next or previous run date and determine if a CRON expression is due",
            "keywords": [
                "cron",
                "schedule"
            ],
            "support": {
                "issues": "https://github.com/dragonmantank/cron-expression/issues",
                "source": "https://github.com/dragonmantank/cron-expression/tree/v3.1.0"
            },
            "funding": [
                {
                    "url": "https://github.com/dragonmantank",
                    "type": "github"
                }
            ],
            "time": "2020-11-24T19:55:57+00:00"
        },
        {
            "name": "guzzlehttp/guzzle",
            "version": "7.4.1",
            "source": {
                "type": "git",
                "url": "https://github.com/guzzle/guzzle.git",
                "reference": "ee0a041b1760e6a53d2a39c8c34115adc2af2c79"
            },
            "dist": {
                "type": "zip",
                "url": "https://api.github.com/repos/guzzle/guzzle/zipball/ee0a041b1760e6a53d2a39c8c34115adc2af2c79",
                "reference": "ee0a041b1760e6a53d2a39c8c34115adc2af2c79",
                "shasum": ""
            },
            "require": {
                "ext-json": "*",
                "guzzlehttp/promises": "^1.5",
                "guzzlehttp/psr7": "^1.8.3 || ^2.1",
                "php": "^7.2.5 || ^8.0",
                "psr/http-client": "^1.0",
                "symfony/deprecation-contracts": "^2.2 || ^3.0"
            },
            "provide": {
                "psr/http-client-implementation": "1.0"
            },
            "require-dev": {
                "bamarni/composer-bin-plugin": "^1.4.1",
                "ext-curl": "*",
                "php-http/client-integration-tests": "^3.0",
                "phpunit/phpunit": "^8.5.5 || ^9.3.5",
                "psr/log": "^1.1 || ^2.0 || ^3.0"
            },
            "suggest": {
                "ext-curl": "Required for CURL handler support",
                "ext-intl": "Required for Internationalized Domain Name (IDN) support",
                "psr/log": "Required for using the Log middleware"
            },
            "type": "library",
            "extra": {
                "branch-alias": {
                    "dev-master": "7.4-dev"
                }
            },
            "autoload": {
                "psr-4": {
                    "GuzzleHttp\\": "src/"
                },
                "files": [
                    "src/functions_include.php"
                ]
            },
            "notification-url": "https://packagist.org/downloads/",
            "license": [
                "MIT"
            ],
            "authors": [
                {
                    "name": "Graham Campbell",
                    "email": "hello@gjcampbell.co.uk",
                    "homepage": "https://github.com/GrahamCampbell"
                },
                {
                    "name": "Michael Dowling",
                    "email": "mtdowling@gmail.com",
                    "homepage": "https://github.com/mtdowling"
                },
                {
                    "name": "Jeremy Lindblom",
                    "email": "jeremeamia@gmail.com",
                    "homepage": "https://github.com/jeremeamia"
                },
                {
                    "name": "George Mponos",
                    "email": "gmponos@gmail.com",
                    "homepage": "https://github.com/gmponos"
                },
                {
                    "name": "Tobias Nyholm",
                    "email": "tobias.nyholm@gmail.com",
                    "homepage": "https://github.com/Nyholm"
                },
                {
                    "name": "Márk Sági-Kazár",
                    "email": "mark.sagikazar@gmail.com",
                    "homepage": "https://github.com/sagikazarmark"
                },
                {
                    "name": "Tobias Schultze",
                    "email": "webmaster@tubo-world.de",
                    "homepage": "https://github.com/Tobion"
                }
            ],
            "description": "Guzzle is a PHP HTTP client library",
            "keywords": [
                "client",
                "curl",
                "framework",
                "http",
                "http client",
                "psr-18",
                "psr-7",
                "rest",
                "web service"
            ],
            "support": {
                "issues": "https://github.com/guzzle/guzzle/issues",
                "source": "https://github.com/guzzle/guzzle/tree/7.4.1"
            },
            "funding": [
                {
                    "url": "https://github.com/GrahamCampbell",
                    "type": "github"
                },
                {
                    "url": "https://github.com/Nyholm",
                    "type": "github"
                },
                {
                    "url": "https://tidelift.com/funding/github/packagist/guzzlehttp/guzzle",
                    "type": "tidelift"
                }
            ],
            "time": "2021-12-06T18:43:05+00:00"
        },
        {
            "name": "guzzlehttp/promises",
            "version": "1.5.1",
            "source": {
                "type": "git",
                "url": "https://github.com/guzzle/promises.git",
                "reference": "fe752aedc9fd8fcca3fe7ad05d419d32998a06da"
            },
            "dist": {
                "type": "zip",
                "url": "https://api.github.com/repos/guzzle/promises/zipball/fe752aedc9fd8fcca3fe7ad05d419d32998a06da",
                "reference": "fe752aedc9fd8fcca3fe7ad05d419d32998a06da",
                "shasum": ""
            },
            "require": {
                "php": ">=5.5"
            },
            "require-dev": {
                "symfony/phpunit-bridge": "^4.4 || ^5.1"
            },
            "type": "library",
            "extra": {
                "branch-alias": {
                    "dev-master": "1.5-dev"
                }
            },
            "autoload": {
                "psr-4": {
                    "GuzzleHttp\\Promise\\": "src/"
                },
                "files": [
                    "src/functions_include.php"
                ]
            },
            "notification-url": "https://packagist.org/downloads/",
            "license": [
                "MIT"
            ],
            "authors": [
                {
                    "name": "Graham Campbell",
                    "email": "hello@gjcampbell.co.uk",
                    "homepage": "https://github.com/GrahamCampbell"
                },
                {
                    "name": "Michael Dowling",
                    "email": "mtdowling@gmail.com",
                    "homepage": "https://github.com/mtdowling"
                },
                {
                    "name": "Tobias Nyholm",
                    "email": "tobias.nyholm@gmail.com",
                    "homepage": "https://github.com/Nyholm"
                },
                {
                    "name": "Tobias Schultze",
                    "email": "webmaster@tubo-world.de",
                    "homepage": "https://github.com/Tobion"
                }
            ],
            "description": "Guzzle promises library",
            "keywords": [
                "promise"
            ],
            "support": {
                "issues": "https://github.com/guzzle/promises/issues",
                "source": "https://github.com/guzzle/promises/tree/1.5.1"
            },
            "funding": [
                {
                    "url": "https://github.com/GrahamCampbell",
                    "type": "github"
                },
                {
                    "url": "https://github.com/Nyholm",
                    "type": "github"
                },
                {
                    "url": "https://tidelift.com/funding/github/packagist/guzzlehttp/promises",
                    "type": "tidelift"
                }
            ],
            "time": "2021-10-22T20:56:57+00:00"
        },
        {
            "name": "guzzlehttp/psr7",
            "version": "2.1.0",
            "source": {
                "type": "git",
                "url": "https://github.com/guzzle/psr7.git",
                "reference": "089edd38f5b8abba6cb01567c2a8aaa47cec4c72"
            },
            "dist": {
                "type": "zip",
                "url": "https://api.github.com/repos/guzzle/psr7/zipball/089edd38f5b8abba6cb01567c2a8aaa47cec4c72",
                "reference": "089edd38f5b8abba6cb01567c2a8aaa47cec4c72",
                "shasum": ""
            },
            "require": {
                "php": "^7.2.5 || ^8.0",
                "psr/http-factory": "^1.0",
                "psr/http-message": "^1.0",
                "ralouphie/getallheaders": "^3.0"
            },
            "provide": {
                "psr/http-factory-implementation": "1.0",
                "psr/http-message-implementation": "1.0"
            },
            "require-dev": {
                "bamarni/composer-bin-plugin": "^1.4.1",
                "http-interop/http-factory-tests": "^0.9",
                "phpunit/phpunit": "^8.5.8 || ^9.3.10"
            },
            "suggest": {
                "laminas/laminas-httphandlerrunner": "Emit PSR-7 responses"
            },
            "type": "library",
            "extra": {
                "branch-alias": {
                    "dev-master": "2.1-dev"
                }
            },
            "autoload": {
                "psr-4": {
                    "GuzzleHttp\\Psr7\\": "src/"
                }
            },
            "notification-url": "https://packagist.org/downloads/",
            "license": [
                "MIT"
            ],
            "authors": [
                {
                    "name": "Graham Campbell",
                    "email": "hello@gjcampbell.co.uk",
                    "homepage": "https://github.com/GrahamCampbell"
                },
                {
                    "name": "Michael Dowling",
                    "email": "mtdowling@gmail.com",
                    "homepage": "https://github.com/mtdowling"
                },
                {
                    "name": "George Mponos",
                    "email": "gmponos@gmail.com",
                    "homepage": "https://github.com/gmponos"
                },
                {
                    "name": "Tobias Nyholm",
                    "email": "tobias.nyholm@gmail.com",
                    "homepage": "https://github.com/Nyholm"
                },
                {
                    "name": "Márk Sági-Kazár",
                    "email": "mark.sagikazar@gmail.com",
                    "homepage": "https://github.com/sagikazarmark"
                },
                {
                    "name": "Tobias Schultze",
                    "email": "webmaster@tubo-world.de",
                    "homepage": "https://github.com/Tobion"
                },
                {
                    "name": "Márk Sági-Kazár",
                    "email": "mark.sagikazar@gmail.com",
                    "homepage": "https://sagikazarmark.hu"
                }
            ],
            "description": "PSR-7 message implementation that also provides common utility methods",
            "keywords": [
                "http",
                "message",
                "psr-7",
                "request",
                "response",
                "stream",
                "uri",
                "url"
            ],
            "support": {
                "issues": "https://github.com/guzzle/psr7/issues",
                "source": "https://github.com/guzzle/psr7/tree/2.1.0"
            },
            "funding": [
                {
                    "url": "https://github.com/GrahamCampbell",
                    "type": "github"
                },
                {
                    "url": "https://github.com/Nyholm",
                    "type": "github"
                },
                {
                    "url": "https://tidelift.com/funding/github/packagist/guzzlehttp/psr7",
                    "type": "tidelift"
                }
            ],
            "time": "2021-10-06T17:43:30+00:00"
        },
        {
            "name": "influxdb/influxdb-php",
            "version": "1.15.2",
            "source": {
                "type": "git",
                "url": "https://github.com/influxdata/influxdb-php.git",
                "reference": "d6e59f4f04ab9107574fda69c2cbe36671253d03"
            },
            "dist": {
                "type": "zip",
                "url": "https://api.github.com/repos/influxdata/influxdb-php/zipball/d6e59f4f04ab9107574fda69c2cbe36671253d03",
                "reference": "d6e59f4f04ab9107574fda69c2cbe36671253d03",
                "shasum": ""
            },
            "require": {
                "guzzlehttp/guzzle": "^6.0|^7.0",
                "php": "^5.5 || ^7.0 || ^8.0"
            },
            "require-dev": {
                "dms/phpunit-arraysubset-asserts": "^0.2.1",
                "phpunit/phpunit": "^9.5"
            },
            "suggest": {
                "ext-curl": "Curl extension, needed for Curl driver",
                "stefanotorresi/influxdb-php-async": "An asyncronous client for InfluxDB, implemented via ReactPHP."
            },
            "type": "library",
            "autoload": {
                "psr-4": {
                    "InfluxDB\\": "src/InfluxDB"
                }
            },
            "notification-url": "https://packagist.org/downloads/",
            "license": [
                "MIT"
            ],
            "authors": [
                {
                    "name": "Stephen Hoogendijk",
                    "email": "stephen@tca0.nl"
                },
                {
                    "name": "Daniel Martinez",
                    "email": "danimartcas@hotmail.com"
                },
                {
                    "name": "Gianluca Arbezzano",
                    "email": "gianarb92@gmail.com"
                }
            ],
            "description": "InfluxDB client library for PHP",
            "keywords": [
                "client",
                "influxdata",
                "influxdb",
                "influxdb class",
                "influxdb client",
                "influxdb library",
                "time series"
            ],
            "support": {
                "issues": "https://github.com/influxdata/influxdb-php/issues",
                "source": "https://github.com/influxdata/influxdb-php/tree/1.15.2"
            },
            "time": "2020-12-26T17:45:17+00:00"
        },
        {
            "name": "matomo/device-detector",
            "version": "4.3.1",
            "source": {
                "type": "git",
                "url": "https://github.com/matomo-org/device-detector.git",
                "reference": "88e5419ee1448ccb9537e287dd09836ff9d2de3b"
            },
            "dist": {
                "type": "zip",
                "url": "https://api.github.com/repos/matomo-org/device-detector/zipball/88e5419ee1448ccb9537e287dd09836ff9d2de3b",
                "reference": "88e5419ee1448ccb9537e287dd09836ff9d2de3b",
                "shasum": ""
            },
            "require": {
                "mustangostang/spyc": "*",
                "php": ">=7.2"
            },
            "replace": {
                "piwik/device-detector": "self.version"
            },
            "require-dev": {
                "matthiasmullie/scrapbook": "^1.4.7",
                "mayflower/mo4-coding-standard": "dev-master#275cb9d",
                "phpstan/phpstan": "^0.12.52",
                "phpunit/phpunit": "^8.5.8",
                "psr/cache": "^1.0.1",
                "psr/simple-cache": "^1.0.1",
                "symfony/yaml": "^5.1.7"
            },
            "suggest": {
                "doctrine/cache": "Can directly be used for caching purpose",
                "ext-yaml": "Necessary for using the Pecl YAML parser"
            },
            "type": "library",
            "autoload": {
                "psr-4": {
                    "DeviceDetector\\": ""
                },
                "exclude-from-classmap": [
                    "Tests/"
                ]
            },
            "notification-url": "https://packagist.org/downloads/",
            "license": [
                "LGPL-3.0-or-later"
            ],
            "authors": [
                {
                    "name": "The Matomo Team",
                    "email": "hello@matomo.org",
                    "homepage": "https://matomo.org/team/"
                }
            ],
            "description": "The Universal Device Detection library, that parses User Agents and detects devices (desktop, tablet, mobile, tv, cars, console, etc.), clients (browsers, media players, mobile apps, feed readers, libraries, etc), operating systems, devices, brands and models.",
            "homepage": "https://matomo.org",
            "keywords": [
                "devicedetection",
                "parser",
                "useragent"
            ],
            "support": {
                "forum": "https://forum.matomo.org/",
                "issues": "https://github.com/matomo-org/device-detector/issues",
                "source": "https://github.com/matomo-org/matomo",
                "wiki": "https://dev.matomo.org/"
            },
            "time": "2021-09-20T12:34:12+00:00"
        },
        {
            "name": "mustangostang/spyc",
            "version": "0.6.3",
            "source": {
                "type": "git",
                "url": "git@github.com:mustangostang/spyc.git",
                "reference": "4627c838b16550b666d15aeae1e5289dd5b77da0"
            },
            "dist": {
                "type": "zip",
                "url": "https://api.github.com/repos/mustangostang/spyc/zipball/4627c838b16550b666d15aeae1e5289dd5b77da0",
                "reference": "4627c838b16550b666d15aeae1e5289dd5b77da0",
                "shasum": ""
            },
            "require": {
                "php": ">=5.3.1"
            },
            "require-dev": {
                "phpunit/phpunit": "4.3.*@dev"
            },
            "type": "library",
            "extra": {
                "branch-alias": {
                    "dev-master": "0.5.x-dev"
                }
            },
            "autoload": {
                "files": [
                    "Spyc.php"
                ]
            },
            "notification-url": "https://packagist.org/downloads/",
            "license": [
                "MIT"
            ],
            "authors": [
                {
                    "name": "mustangostang",
                    "email": "vlad.andersen@gmail.com"
                }
            ],
            "description": "A simple YAML loader/dumper class for PHP",
            "homepage": "https://github.com/mustangostang/spyc/",
            "keywords": [
                "spyc",
                "yaml",
                "yml"
            ],
            "time": "2019-09-10T13:16:29+00:00"
        },
        {
            "name": "phpmailer/phpmailer",
            "version": "v6.5.1",
            "source": {
                "type": "git",
                "url": "https://github.com/PHPMailer/PHPMailer.git",
                "reference": "dd803df5ad7492e1b40637f7ebd258fee5ca7355"
            },
            "dist": {
                "type": "zip",
                "url": "https://api.github.com/repos/PHPMailer/PHPMailer/zipball/dd803df5ad7492e1b40637f7ebd258fee5ca7355",
                "reference": "dd803df5ad7492e1b40637f7ebd258fee5ca7355",
                "shasum": ""
            },
            "require": {
                "ext-ctype": "*",
                "ext-filter": "*",
                "ext-hash": "*",
                "php": ">=5.5.0"
            },
            "require-dev": {
                "dealerdirect/phpcodesniffer-composer-installer": "^0.7.0",
                "doctrine/annotations": "^1.2",
                "php-parallel-lint/php-console-highlighter": "^0.5.0",
                "php-parallel-lint/php-parallel-lint": "^1.3",
                "phpcompatibility/php-compatibility": "^9.3.5",
                "roave/security-advisories": "dev-latest",
                "squizlabs/php_codesniffer": "^3.6.0",
                "yoast/phpunit-polyfills": "^1.0.0"
            },
            "suggest": {
                "ext-mbstring": "Needed to send email in multibyte encoding charset or decode encoded addresses",
                "hayageek/oauth2-yahoo": "Needed for Yahoo XOAUTH2 authentication",
                "league/oauth2-google": "Needed for Google XOAUTH2 authentication",
                "psr/log": "For optional PSR-3 debug logging",
                "stevenmaguire/oauth2-microsoft": "Needed for Microsoft XOAUTH2 authentication",
                "symfony/polyfill-mbstring": "To support UTF-8 if the Mbstring PHP extension is not enabled (^1.2)"
            },
            "type": "library",
            "autoload": {
                "psr-4": {
                    "PHPMailer\\PHPMailer\\": "src/"
                }
            },
            "notification-url": "https://packagist.org/downloads/",
            "license": [
                "LGPL-2.1-only"
            ],
            "authors": [
                {
                    "name": "Marcus Bointon",
                    "email": "phpmailer@synchromedia.co.uk"
                },
                {
                    "name": "Jim Jagielski",
                    "email": "jimjag@gmail.com"
                },
                {
                    "name": "Andy Prevost",
                    "email": "codeworxtech@users.sourceforge.net"
                },
                {
                    "name": "Brent R. Matzelle"
                }
            ],
            "description": "PHPMailer is a full-featured email creation and transfer class for PHP",
            "support": {
                "issues": "https://github.com/PHPMailer/PHPMailer/issues",
                "source": "https://github.com/PHPMailer/PHPMailer/tree/v6.5.1"
            },
            "funding": [
                {
                    "url": "https://github.com/Synchro",
                    "type": "github"
                }
            ],
            "time": "2021-08-18T09:14:16+00:00"
        },
        {
            "name": "psr/http-client",
            "version": "1.0.1",
            "source": {
                "type": "git",
                "url": "https://github.com/php-fig/http-client.git",
                "reference": "2dfb5f6c5eff0e91e20e913f8c5452ed95b86621"
            },
            "dist": {
                "type": "zip",
                "url": "https://api.github.com/repos/php-fig/http-client/zipball/2dfb5f6c5eff0e91e20e913f8c5452ed95b86621",
                "reference": "2dfb5f6c5eff0e91e20e913f8c5452ed95b86621",
                "shasum": ""
            },
            "require": {
                "php": "^7.0 || ^8.0",
                "psr/http-message": "^1.0"
            },
            "type": "library",
            "extra": {
                "branch-alias": {
                    "dev-master": "1.0.x-dev"
                }
            },
            "autoload": {
                "psr-4": {
                    "Psr\\Http\\Client\\": "src/"
                }
            },
            "notification-url": "https://packagist.org/downloads/",
            "license": [
                "MIT"
            ],
            "authors": [
                {
                    "name": "PHP-FIG",
                    "homepage": "http://www.php-fig.org/"
                }
            ],
            "description": "Common interface for HTTP clients",
            "homepage": "https://github.com/php-fig/http-client",
            "keywords": [
                "http",
                "http-client",
                "psr",
                "psr-18"
            ],
            "support": {
                "source": "https://github.com/php-fig/http-client/tree/master"
            },
            "time": "2020-06-29T06:28:15+00:00"
        },
        {
            "name": "psr/http-factory",
            "version": "1.0.1",
            "source": {
                "type": "git",
                "url": "https://github.com/php-fig/http-factory.git",
                "reference": "12ac7fcd07e5b077433f5f2bee95b3a771bf61be"
            },
            "dist": {
                "type": "zip",
                "url": "https://api.github.com/repos/php-fig/http-factory/zipball/12ac7fcd07e5b077433f5f2bee95b3a771bf61be",
                "reference": "12ac7fcd07e5b077433f5f2bee95b3a771bf61be",
                "shasum": ""
            },
            "require": {
                "php": ">=7.0.0",
                "psr/http-message": "^1.0"
            },
            "type": "library",
            "extra": {
                "branch-alias": {
                    "dev-master": "1.0.x-dev"
                }
            },
            "autoload": {
                "psr-4": {
                    "Psr\\Http\\Message\\": "src/"
                }
            },
            "notification-url": "https://packagist.org/downloads/",
            "license": [
                "MIT"
            ],
            "authors": [
                {
                    "name": "PHP-FIG",
                    "homepage": "http://www.php-fig.org/"
                }
            ],
            "description": "Common interfaces for PSR-7 HTTP message factories",
            "keywords": [
                "factory",
                "http",
                "message",
                "psr",
                "psr-17",
                "psr-7",
                "request",
                "response"
            ],
            "support": {
                "source": "https://github.com/php-fig/http-factory/tree/master"
            },
            "time": "2019-04-30T12:38:16+00:00"
        },
        {
            "name": "psr/http-message",
            "version": "1.0.1",
            "source": {
                "type": "git",
                "url": "https://github.com/php-fig/http-message.git",
                "reference": "f6561bf28d520154e4b0ec72be95418abe6d9363"
            },
            "dist": {
                "type": "zip",
                "url": "https://api.github.com/repos/php-fig/http-message/zipball/f6561bf28d520154e4b0ec72be95418abe6d9363",
                "reference": "f6561bf28d520154e4b0ec72be95418abe6d9363",
                "shasum": ""
            },
            "require": {
                "php": ">=5.3.0"
            },
            "type": "library",
            "extra": {
                "branch-alias": {
                    "dev-master": "1.0.x-dev"
                }
            },
            "autoload": {
                "psr-4": {
                    "Psr\\Http\\Message\\": "src/"
                }
            },
            "notification-url": "https://packagist.org/downloads/",
            "license": [
                "MIT"
            ],
            "authors": [
                {
                    "name": "PHP-FIG",
                    "homepage": "http://www.php-fig.org/"
                }
            ],
            "description": "Common interface for HTTP messages",
            "homepage": "https://github.com/php-fig/http-message",
            "keywords": [
                "http",
                "http-message",
                "psr",
                "psr-7",
                "request",
                "response"
            ],
            "support": {
                "source": "https://github.com/php-fig/http-message/tree/master"
            },
            "time": "2016-08-06T14:39:51+00:00"
        },
        {
            "name": "psr/log",
            "version": "1.1.4",
            "source": {
                "type": "git",
                "url": "https://github.com/php-fig/log.git",
                "reference": "d49695b909c3b7628b6289db5479a1c204601f11"
            },
            "dist": {
                "type": "zip",
                "url": "https://api.github.com/repos/php-fig/log/zipball/d49695b909c3b7628b6289db5479a1c204601f11",
                "reference": "d49695b909c3b7628b6289db5479a1c204601f11",
                "shasum": ""
            },
            "require": {
                "php": ">=5.3.0"
            },
            "type": "library",
            "extra": {
                "branch-alias": {
                    "dev-master": "1.1.x-dev"
                }
            },
            "autoload": {
                "psr-4": {
                    "Psr\\Log\\": "Psr/Log/"
                }
            },
            "notification-url": "https://packagist.org/downloads/",
            "license": [
                "MIT"
            ],
            "authors": [
                {
                    "name": "PHP-FIG",
                    "homepage": "https://www.php-fig.org/"
                }
            ],
            "description": "Common interface for logging libraries",
            "homepage": "https://github.com/php-fig/log",
            "keywords": [
                "log",
                "psr",
                "psr-3"
            ],
            "support": {
                "source": "https://github.com/php-fig/log/tree/1.1.4"
            },
            "time": "2021-05-03T11:20:27+00:00"
        },
        {
            "name": "ralouphie/getallheaders",
            "version": "3.0.3",
            "source": {
                "type": "git",
                "url": "https://github.com/ralouphie/getallheaders.git",
                "reference": "120b605dfeb996808c31b6477290a714d356e822"
            },
            "dist": {
                "type": "zip",
                "url": "https://api.github.com/repos/ralouphie/getallheaders/zipball/120b605dfeb996808c31b6477290a714d356e822",
                "reference": "120b605dfeb996808c31b6477290a714d356e822",
                "shasum": ""
            },
            "require": {
                "php": ">=5.6"
            },
            "require-dev": {
                "php-coveralls/php-coveralls": "^2.1",
                "phpunit/phpunit": "^5 || ^6.5"
            },
            "type": "library",
            "autoload": {
                "files": [
                    "src/getallheaders.php"
                ]
            },
            "notification-url": "https://packagist.org/downloads/",
            "license": [
                "MIT"
            ],
            "authors": [
                {
                    "name": "Ralph Khattar",
                    "email": "ralph.khattar@gmail.com"
                }
            ],
            "description": "A polyfill for getallheaders.",
            "support": {
                "issues": "https://github.com/ralouphie/getallheaders/issues",
                "source": "https://github.com/ralouphie/getallheaders/tree/develop"
            },
            "time": "2019-03-08T08:55:37+00:00"
        },
        {
            "name": "resque/php-resque",
            "version": "v1.3.6",
            "source": {
                "type": "git",
                "url": "https://github.com/resque/php-resque.git",
                "reference": "fe41c04763699b1318d97ed14cc78583e9380161"
            },
            "dist": {
                "type": "zip",
                "url": "https://api.github.com/repos/resque/php-resque/zipball/fe41c04763699b1318d97ed14cc78583e9380161",
                "reference": "fe41c04763699b1318d97ed14cc78583e9380161",
                "shasum": ""
            },
            "require": {
                "colinmollenhour/credis": "~1.7",
                "php": ">=5.6.0",
                "psr/log": "~1.0"
            },
            "require-dev": {
                "phpunit/phpunit": "^5.7"
            },
            "suggest": {
                "ext-pcntl": "REQUIRED for forking processes on platforms that support it (so anything but Windows).",
                "ext-proctitle": "Allows php-resque to rename the title of UNIX processes to show the status of a worker.",
                "ext-redis": "Native PHP extension for Redis connectivity. Credis will automatically utilize when available."
            },
            "bin": [
                "bin/resque",
                "bin/resque-scheduler"
            ],
            "type": "library",
            "extra": {
                "branch-alias": {
                    "dev-master": "1.0-dev"
                }
            },
            "autoload": {
                "psr-0": {
                    "Resque": "lib",
                    "ResqueScheduler": "lib"
                }
            },
            "notification-url": "https://packagist.org/downloads/",
            "license": [
                "MIT"
            ],
            "authors": [
                {
                    "name": "Dan Hunsaker",
                    "email": "danhunsaker+resque@gmail.com",
                    "role": "Maintainer"
                },
                {
                    "name": "Rajib Ahmed",
                    "homepage": "https://github.com/rajibahmed",
                    "role": "Maintainer"
                },
                {
                    "name": "Steve Klabnik",
                    "email": "steve@steveklabnik.com",
                    "role": "Maintainer"
                },
                {
                    "name": "Chris Boulton",
                    "email": "chris@bigcommerce.com",
                    "role": "Creator"
                }
            ],
            "description": "Redis backed library for creating background jobs and processing them later. Based on resque for Ruby.",
            "homepage": "http://www.github.com/resque/php-resque/",
            "keywords": [
                "background",
                "job",
                "redis",
                "resque"
            ],
            "support": {
                "issues": "https://github.com/resque/php-resque/issues",
                "source": "https://github.com/resque/php-resque/tree/v1.3.6"
            },
            "time": "2020-04-16T16:39:50+00:00"
        },
        {
            "name": "slickdeals/statsd",
            "version": "3.1.0",
            "source": {
                "type": "git",
                "url": "https://github.com/Slickdeals/statsd-php.git",
                "reference": "225588a0a079e145359049f6e5e23eedb1b4c17f"
            },
            "dist": {
                "type": "zip",
                "url": "https://api.github.com/repos/Slickdeals/statsd-php/zipball/225588a0a079e145359049f6e5e23eedb1b4c17f",
                "reference": "225588a0a079e145359049f6e5e23eedb1b4c17f",
                "shasum": ""
            },
            "require": {
                "php": ">= 7.3 || ^8"
            },
            "replace": {
                "domnikl/statsd": "self.version"
            },
            "require-dev": {
                "friendsofphp/php-cs-fixer": "^3.0",
                "phpunit/phpunit": "^9",
                "vimeo/psalm": "^4.6"
            },
            "type": "library",
            "autoload": {
                "psr-4": {
                    "Domnikl\\Statsd\\": "src/"
                }
            },
            "notification-url": "https://packagist.org/downloads/",
            "license": [
                "MIT"
            ],
            "authors": [
                {
                    "name": "Dominik Liebler",
                    "email": "liebler.dominik@gmail.com"
                }
            ],
            "description": "a PHP client for statsd",
            "homepage": "https://github.com/Slickdeals/statsd-php",
            "keywords": [
                "Metrics",
                "monitoring",
                "statistics",
                "statsd",
                "udp"
            ],
            "support": {
                "issues": "https://github.com/Slickdeals/statsd-php/issues",
                "source": "https://github.com/Slickdeals/statsd-php/tree/3.1.0"
            },
            "time": "2021-06-04T20:33:46+00:00"
        },
        {
            "name": "symfony/deprecation-contracts",
<<<<<<< HEAD
            "version": "v2.5.0",
            "source": {
                "type": "git",
                "url": "https://github.com/symfony/deprecation-contracts.git",
                "reference": "6f981ee24cf69ee7ce9736146d1c57c2780598a8"
            },
            "dist": {
                "type": "zip",
                "url": "https://api.github.com/repos/symfony/deprecation-contracts/zipball/6f981ee24cf69ee7ce9736146d1c57c2780598a8",
                "reference": "6f981ee24cf69ee7ce9736146d1c57c2780598a8",
=======
            "version": "v3.0.0",
            "source": {
                "type": "git",
                "url": "https://github.com/symfony/deprecation-contracts.git",
                "reference": "c726b64c1ccfe2896cb7df2e1331c357ad1c8ced"
            },
            "dist": {
                "type": "zip",
                "url": "https://api.github.com/repos/symfony/deprecation-contracts/zipball/c726b64c1ccfe2896cb7df2e1331c357ad1c8ced",
                "reference": "c726b64c1ccfe2896cb7df2e1331c357ad1c8ced",
>>>>>>> 80cc8235
                "shasum": ""
            },
            "require": {
                "php": ">=8.0.2"
            },
            "type": "library",
            "extra": {
                "branch-alias": {
<<<<<<< HEAD
                    "dev-main": "2.5-dev"
=======
                    "dev-main": "3.0-dev"
>>>>>>> 80cc8235
                },
                "thanks": {
                    "name": "symfony/contracts",
                    "url": "https://github.com/symfony/contracts"
                }
            },
            "autoload": {
                "files": [
                    "function.php"
                ]
            },
            "notification-url": "https://packagist.org/downloads/",
            "license": [
                "MIT"
            ],
            "authors": [
                {
                    "name": "Nicolas Grekas",
                    "email": "p@tchwork.com"
                },
                {
                    "name": "Symfony Community",
                    "homepage": "https://symfony.com/contributors"
                }
            ],
            "description": "A generic function and convention to trigger deprecation notices",
            "homepage": "https://symfony.com",
            "support": {
<<<<<<< HEAD
                "source": "https://github.com/symfony/deprecation-contracts/tree/v2.5.0"
=======
                "source": "https://github.com/symfony/deprecation-contracts/tree/v3.0.0"
>>>>>>> 80cc8235
            },
            "funding": [
                {
                    "url": "https://symfony.com/sponsor",
                    "type": "custom"
                },
                {
                    "url": "https://github.com/fabpot",
                    "type": "github"
                },
                {
                    "url": "https://tidelift.com/funding/github/packagist/symfony/symfony",
                    "type": "tidelift"
                }
            ],
<<<<<<< HEAD
            "time": "2021-07-12T14:48:14+00:00"
=======
            "time": "2021-11-01T23:48:49+00:00"
>>>>>>> 80cc8235
        },
        {
            "name": "symfony/polyfill-ctype",
            "version": "v1.23.0",
            "source": {
                "type": "git",
                "url": "https://github.com/symfony/polyfill-ctype.git",
                "reference": "46cd95797e9df938fdd2b03693b5fca5e64b01ce"
            },
            "dist": {
                "type": "zip",
                "url": "https://api.github.com/repos/symfony/polyfill-ctype/zipball/46cd95797e9df938fdd2b03693b5fca5e64b01ce",
                "reference": "46cd95797e9df938fdd2b03693b5fca5e64b01ce",
                "shasum": ""
            },
            "require": {
                "php": ">=7.1"
            },
            "suggest": {
                "ext-ctype": "For best performance"
            },
            "type": "library",
            "extra": {
                "branch-alias": {
                    "dev-main": "1.23-dev"
                },
                "thanks": {
                    "name": "symfony/polyfill",
                    "url": "https://github.com/symfony/polyfill"
                }
            },
            "autoload": {
                "psr-4": {
                    "Symfony\\Polyfill\\Ctype\\": ""
                },
                "files": [
                    "bootstrap.php"
                ]
            },
            "notification-url": "https://packagist.org/downloads/",
            "license": [
                "MIT"
            ],
            "authors": [
                {
                    "name": "Gert de Pagter",
                    "email": "BackEndTea@gmail.com"
                },
                {
                    "name": "Symfony Community",
                    "homepage": "https://symfony.com/contributors"
                }
            ],
            "description": "Symfony polyfill for ctype functions",
            "homepage": "https://symfony.com",
            "keywords": [
                "compatibility",
                "ctype",
                "polyfill",
                "portable"
            ],
            "support": {
                "source": "https://github.com/symfony/polyfill-ctype/tree/v1.23.0"
            },
            "funding": [
                {
                    "url": "https://symfony.com/sponsor",
                    "type": "custom"
                },
                {
                    "url": "https://github.com/fabpot",
                    "type": "github"
                },
                {
                    "url": "https://tidelift.com/funding/github/packagist/symfony/symfony",
                    "type": "tidelift"
                }
            ],
            "time": "2021-02-19T12:13:01+00:00"
        },
        {
            "name": "utopia-php/abuse",
            "version": "0.5.0",
            "source": {
                "type": "git",
                "url": "https://github.com/utopia-php/abuse.git",
                "reference": "339c1720e5aa5314276128170463594b81f84760"
            },
            "dist": {
                "type": "zip",
                "url": "https://api.github.com/repos/utopia-php/abuse/zipball/339c1720e5aa5314276128170463594b81f84760",
                "reference": "339c1720e5aa5314276128170463594b81f84760",
                "shasum": ""
            },
            "require": {
                "ext-pdo": "*",
                "php": ">=7.4"
            },
            "require-dev": {
                "phpunit/phpunit": "^9.4",
                "vimeo/psalm": "4.0.1"
            },
            "type": "library",
            "autoload": {
                "psr-4": {
                    "Utopia\\Abuse\\": "src/Abuse"
                }
            },
            "notification-url": "https://packagist.org/downloads/",
            "license": [
                "MIT"
            ],
            "authors": [
                {
                    "name": "Eldad Fux",
                    "email": "eldad@appwrite.io"
                }
            ],
            "description": "A simple abuse library to manage application usage limits",
            "keywords": [
                "Abuse",
                "framework",
                "php",
                "upf",
                "utopia"
            ],
            "support": {
                "issues": "https://github.com/utopia-php/abuse/issues",
                "source": "https://github.com/utopia-php/abuse/tree/0.5.0"
            },
            "time": "2021-06-28T10:11:01+00:00"
        },
        {
            "name": "utopia-php/analytics",
            "version": "0.2.0",
            "source": {
                "type": "git",
                "url": "https://github.com/utopia-php/analytics.git",
                "reference": "adfc2d057a7f6ab618a77c8a20ed3e35485ff416"
            },
            "dist": {
                "type": "zip",
                "url": "https://api.github.com/repos/utopia-php/analytics/zipball/adfc2d057a7f6ab618a77c8a20ed3e35485ff416",
                "reference": "adfc2d057a7f6ab618a77c8a20ed3e35485ff416",
                "shasum": ""
            },
            "require": {
                "php": ">=7.4"
            },
            "require-dev": {
                "phpunit/phpunit": "^9.3",
                "vimeo/psalm": "4.0.1"
            },
            "type": "library",
            "autoload": {
                "psr-4": {
                    "Utopia\\Analytics\\": "src/Analytics"
                }
            },
            "notification-url": "https://packagist.org/downloads/",
            "license": [
                "MIT"
            ],
            "authors": [
                {
                    "name": "Eldad Fux",
                    "email": "eldad@appwrite.io"
                },
                {
                    "name": "Torsten Dittmann",
                    "email": "torsten@appwrite.io"
                }
            ],
            "description": "A simple library to track events & users.",
            "keywords": [
                "analytics",
                "framework",
                "php",
                "upf",
                "utopia"
            ],
            "support": {
                "issues": "https://github.com/utopia-php/analytics/issues",
                "source": "https://github.com/utopia-php/analytics/tree/0.2.0"
            },
            "time": "2021-03-23T21:33:07+00:00"
        },
        {
            "name": "utopia-php/audit",
            "version": "0.5.2",
            "source": {
                "type": "git",
                "url": "https://github.com/utopia-php/audit.git",
                "reference": "57e4f8f932164bdfd48ec32bf8d7d3f1bf7518e4"
            },
            "dist": {
                "type": "zip",
                "url": "https://api.github.com/repos/utopia-php/audit/zipball/57e4f8f932164bdfd48ec32bf8d7d3f1bf7518e4",
                "reference": "57e4f8f932164bdfd48ec32bf8d7d3f1bf7518e4",
                "shasum": ""
            },
            "require": {
                "ext-pdo": "*",
                "php": ">=7.4"
            },
            "require-dev": {
                "phpunit/phpunit": "^9.3",
                "vimeo/psalm": "4.0.1"
            },
            "type": "library",
            "autoload": {
                "psr-4": {
                    "Utopia\\Audit\\": "src/Audit"
                }
            },
            "notification-url": "https://packagist.org/downloads/",
            "license": [
                "MIT"
            ],
            "authors": [
                {
                    "name": "Eldad Fux",
                    "email": "eldad@appwrite.io"
                }
            ],
            "description": "A simple audit library to manage application users logs",
            "keywords": [
                "Audit",
                "framework",
                "php",
                "upf",
                "utopia"
            ],
            "support": {
                "issues": "https://github.com/utopia-php/audit/issues",
                "source": "https://github.com/utopia-php/audit/tree/0.5.2"
            },
            "time": "2021-06-23T16:02:40+00:00"
        },
        {
            "name": "utopia-php/cache",
            "version": "0.2.3",
            "source": {
                "type": "git",
                "url": "https://github.com/utopia-php/cache.git",
                "reference": "a44b904127f88fa64673e402e5c0732ff6687d47"
            },
            "dist": {
                "type": "zip",
                "url": "https://api.github.com/repos/utopia-php/cache/zipball/a44b904127f88fa64673e402e5c0732ff6687d47",
                "reference": "a44b904127f88fa64673e402e5c0732ff6687d47",
                "shasum": ""
            },
            "require": {
                "ext-json": "*",
                "php": ">=7.3"
            },
            "require-dev": {
                "phpunit/phpunit": "^9.3",
                "vimeo/psalm": "4.0.1"
            },
            "type": "library",
            "autoload": {
                "psr-4": {
                    "Utopia\\Cache\\": "src/Cache"
                }
            },
            "notification-url": "https://packagist.org/downloads/",
            "license": [
                "MIT"
            ],
            "authors": [
                {
                    "name": "Eldad Fux",
                    "email": "eldad@appwrite.io"
                }
            ],
            "description": "A simple cache library to manage application cache storing, loading and purging",
            "keywords": [
                "cache",
                "framework",
                "php",
                "upf",
                "utopia"
            ],
            "support": {
                "issues": "https://github.com/utopia-php/cache/issues",
                "source": "https://github.com/utopia-php/cache/tree/0.2.3"
            },
            "time": "2020-10-24T10:11:01+00:00"
        },
        {
            "name": "utopia-php/cli",
            "version": "0.11.0",
            "source": {
                "type": "git",
                "url": "https://github.com/utopia-php/cli.git",
                "reference": "c7a6908a8dbe9234b8b2c954e5487d34cb079af6"
            },
            "dist": {
                "type": "zip",
                "url": "https://api.github.com/repos/utopia-php/cli/zipball/c7a6908a8dbe9234b8b2c954e5487d34cb079af6",
                "reference": "c7a6908a8dbe9234b8b2c954e5487d34cb079af6",
                "shasum": ""
            },
            "require": {
                "php": ">=7.4",
                "utopia-php/framework": "0.*.*"
            },
            "require-dev": {
                "phpunit/phpunit": "^9.3",
                "vimeo/psalm": "4.0.1"
            },
            "type": "library",
            "autoload": {
                "psr-4": {
                    "Utopia\\CLI\\": "src/CLI"
                }
            },
            "notification-url": "https://packagist.org/downloads/",
            "license": [
                "MIT"
            ],
            "authors": [
                {
                    "name": "Eldad Fux",
                    "email": "eldad@appwrite.io"
                }
            ],
            "description": "A simple CLI library to manage command line applications",
            "keywords": [
                "cli",
                "command line",
                "framework",
                "php",
                "upf",
                "utopia"
            ],
            "support": {
                "issues": "https://github.com/utopia-php/cli/issues",
                "source": "https://github.com/utopia-php/cli/tree/0.11.0"
            },
            "time": "2021-04-16T15:16:08+00:00"
        },
        {
            "name": "utopia-php/config",
            "version": "0.2.2",
            "source": {
                "type": "git",
                "url": "https://github.com/utopia-php/config.git",
                "reference": "a3d7bc0312d7150d5e04b1362dc34b2b136908cc"
            },
            "dist": {
                "type": "zip",
                "url": "https://api.github.com/repos/utopia-php/config/zipball/a3d7bc0312d7150d5e04b1362dc34b2b136908cc",
                "reference": "a3d7bc0312d7150d5e04b1362dc34b2b136908cc",
                "shasum": ""
            },
            "require": {
                "php": ">=7.3"
            },
            "require-dev": {
                "phpunit/phpunit": "^9.3",
                "vimeo/psalm": "4.0.1"
            },
            "type": "library",
            "autoload": {
                "psr-4": {
                    "Utopia\\Config\\": "src/Config"
                }
            },
            "notification-url": "https://packagist.org/downloads/",
            "license": [
                "MIT"
            ],
            "authors": [
                {
                    "name": "Eldad Fux",
                    "email": "eldad@appwrite.io"
                }
            ],
            "description": "A simple Config library to managing application config variables",
            "keywords": [
                "config",
                "framework",
                "php",
                "upf",
                "utopia"
            ],
            "support": {
                "issues": "https://github.com/utopia-php/config/issues",
                "source": "https://github.com/utopia-php/config/tree/0.2.2"
            },
            "time": "2020-10-24T09:49:09+00:00"
        },
        {
            "name": "utopia-php/domains",
            "version": "v1.1.0",
            "source": {
                "type": "git",
                "url": "https://github.com/utopia-php/domains.git",
                "reference": "1665e1d9932afa3be63b5c1e0dcfe01fe77d8e73"
            },
            "dist": {
                "type": "zip",
                "url": "https://api.github.com/repos/utopia-php/domains/zipball/1665e1d9932afa3be63b5c1e0dcfe01fe77d8e73",
                "reference": "1665e1d9932afa3be63b5c1e0dcfe01fe77d8e73",
                "shasum": ""
            },
            "require": {
                "php": ">=7.1"
            },
            "require-dev": {
                "phpunit/phpunit": "^7.0"
            },
            "type": "library",
            "autoload": {
                "psr-4": {
                    "Utopia\\Domains\\": "src/Domains"
                }
            },
            "notification-url": "https://packagist.org/downloads/",
            "license": [
                "MIT"
            ],
            "authors": [
                {
                    "name": "Eldad Fux",
                    "email": "eldad@appwrite.io"
                }
            ],
            "description": "Utopia Domains library is simple and lite library for parsing web domains. This library is aiming to be as simple and easy to learn and use.",
            "keywords": [
                "domains",
                "framework",
                "icann",
                "php",
                "public suffix",
                "tld",
                "tld extract",
                "upf",
                "utopia"
            ],
            "support": {
                "issues": "https://github.com/utopia-php/domains/issues",
                "source": "https://github.com/utopia-php/domains/tree/master"
            },
            "time": "2020-02-23T07:40:02+00:00"
        },
        {
            "name": "utopia-php/framework",
            "version": "0.18.0",
            "source": {
                "type": "git",
                "url": "https://github.com/utopia-php/framework.git",
                "reference": "f577522a5eb8009967b893fb7ad4ee70d3f7c0db"
            },
            "dist": {
                "type": "zip",
                "url": "https://api.github.com/repos/utopia-php/framework/zipball/f577522a5eb8009967b893fb7ad4ee70d3f7c0db",
                "reference": "f577522a5eb8009967b893fb7ad4ee70d3f7c0db",
                "shasum": ""
            },
            "require": {
                "php": ">=7.3.0"
            },
            "require-dev": {
                "phpunit/phpunit": "^9.4",
                "vimeo/psalm": "4.0.1"
            },
            "type": "library",
            "autoload": {
                "psr-4": {
                    "Utopia\\": "src/"
                }
            },
            "notification-url": "https://packagist.org/downloads/",
            "license": [
                "MIT"
            ],
            "authors": [
                {
                    "name": "Eldad Fux",
                    "email": "eldad@appwrite.io"
                }
            ],
            "description": "A simple, light and advanced PHP framework",
            "keywords": [
                "framework",
                "php",
                "upf"
            ],
            "support": {
                "issues": "https://github.com/utopia-php/framework/issues",
                "source": "https://github.com/utopia-php/framework/tree/0.18.0"
            },
            "time": "2021-08-19T04:58:47+00:00"
        },
        {
            "name": "utopia-php/image",
            "version": "0.5.3",
            "source": {
                "type": "git",
                "url": "https://github.com/utopia-php/image.git",
                "reference": "4a8429b62dcf56562b038d6712375f75166f0c02"
            },
            "dist": {
                "type": "zip",
                "url": "https://api.github.com/repos/utopia-php/image/zipball/4a8429b62dcf56562b038d6712375f75166f0c02",
                "reference": "4a8429b62dcf56562b038d6712375f75166f0c02",
                "shasum": ""
            },
            "require": {
                "ext-imagick": "*",
                "php": ">=7.4"
            },
            "require-dev": {
                "phpunit/phpunit": "^9.3",
                "vimeo/psalm": "4.0.1"
            },
            "type": "library",
            "autoload": {
                "psr-4": {
                    "Utopia\\Image\\": "src/Image"
                }
            },
            "notification-url": "https://packagist.org/downloads/",
            "license": [
                "MIT"
            ],
            "authors": [
                {
                    "name": "Eldad Fux",
                    "email": "eldad@appwrite.io"
                }
            ],
            "description": "A simple Image manipulation library",
            "keywords": [
                "framework",
                "image",
                "php",
                "upf",
                "utopia"
            ],
            "support": {
                "issues": "https://github.com/utopia-php/image/issues",
                "source": "https://github.com/utopia-php/image/tree/0.5.3"
            },
            "time": "2021-11-02T05:47:16+00:00"
        },
        {
            "name": "utopia-php/locale",
            "version": "0.4.0",
            "source": {
                "type": "git",
                "url": "https://github.com/utopia-php/locale.git",
                "reference": "c2d9358d0fe2f6b6ed5448369f9d1e430c615447"
            },
            "dist": {
                "type": "zip",
                "url": "https://api.github.com/repos/utopia-php/locale/zipball/c2d9358d0fe2f6b6ed5448369f9d1e430c615447",
                "reference": "c2d9358d0fe2f6b6ed5448369f9d1e430c615447",
                "shasum": ""
            },
            "require": {
                "php": ">=7.4"
            },
            "require-dev": {
                "phpunit/phpunit": "^9.3",
                "vimeo/psalm": "4.0.1"
            },
            "type": "library",
            "autoload": {
                "psr-4": {
                    "Utopia\\Locale\\": "src/Locale"
                }
            },
            "notification-url": "https://packagist.org/downloads/",
            "license": [
                "MIT"
            ],
            "authors": [
                {
                    "name": "Eldad Fux",
                    "email": "eldad@appwrite.io"
                }
            ],
            "description": "A simple locale library to manage application translations",
            "keywords": [
                "framework",
                "locale",
                "php",
                "upf",
                "utopia"
            ],
            "support": {
                "issues": "https://github.com/utopia-php/locale/issues",
                "source": "https://github.com/utopia-php/locale/tree/0.4.0"
            },
            "time": "2021-07-24T11:35:55+00:00"
        },
        {
            "name": "utopia-php/logger",
            "version": "dev-dev",
            "source": {
                "type": "git",
                "url": "https://github.com/utopia-php/logger",
                "reference": "e67eafc1edb8729c463275b81ff4e870eb30c314"
            },
            "require": {
                "php": ">=8.0"
            },
            "require-dev": {
                "phpunit/phpunit": "^9.3",
                "vimeo/psalm": "4.0.1"
            },
            "type": "library",
            "autoload": {
                "psr-4": {
                    "Utopia\\Logger\\": "src/Logger"
                }
            },
            "license": [
                "MIT"
            ],
            "authors": [
                {
                    "name": "Eldad Fux",
                    "email": "eldad@appwrite.io"
                },
                {
                    "name": "Matej Bačo",
                    "email": "matej@appwrite.io"
                },
                {
                    "name": "Christy Jacob",
                    "email": "christy@appwrite.io"
                }
            ],
            "description": "Utopia Logger library is simple and lite library for logging information, such as errors or warnings. This library is aiming to be as simple and easy to learn and use.",
            "keywords": [
                "appsignal",
                "errors",
                "framework",
                "logger",
                "logging",
                "logs",
                "php",
                "raygun",
                "sentry",
                "upf",
                "utopia",
                "warnings"
            ],
            "time": "2021-12-06T11:18:07+00:00"
        },
        {
            "name": "utopia-php/orchestration",
            "version": "0.2.1",
            "source": {
                "type": "git",
                "url": "https://github.com/utopia-php/orchestration.git",
                "reference": "55da7a331a45d5887de8122268dfccd15fee94d1"
            },
            "dist": {
                "type": "zip",
                "url": "https://api.github.com/repos/utopia-php/orchestration/zipball/55da7a331a45d5887de8122268dfccd15fee94d1",
                "reference": "55da7a331a45d5887de8122268dfccd15fee94d1",
                "shasum": ""
            },
            "require": {
                "php": ">=8.0",
                "utopia-php/cli": "0.11.*"
            },
            "require-dev": {
                "phpunit/phpunit": "^9.3",
                "vimeo/psalm": "4.0.1"
            },
            "type": "library",
            "autoload": {
                "psr-4": {
                    "Utopia\\Orchestration\\": "src/Orchestration"
                }
            },
            "notification-url": "https://packagist.org/downloads/",
            "license": [
                "MIT"
            ],
            "authors": [
                {
                    "name": "Eldad Fux",
                    "email": "eldad@appwrite.io"
                }
            ],
            "description": "Lite & fast micro PHP abstraction library for container orchestration",
            "keywords": [
                "docker",
                "framework",
                "kubernetes",
                "orchestration",
                "php",
                "swarm",
                "upf",
                "utopia"
            ],
            "support": {
                "issues": "https://github.com/utopia-php/orchestration/issues",
                "source": "https://github.com/utopia-php/orchestration/tree/0.2.1"
            },
            "time": "2021-09-03T11:29:20+00:00"
        },
        {
            "name": "utopia-php/preloader",
            "version": "0.2.4",
            "source": {
                "type": "git",
                "url": "https://github.com/utopia-php/preloader.git",
                "reference": "65ef48392e72172f584b0baa2e224f9a1cebcce0"
            },
            "dist": {
                "type": "zip",
                "url": "https://api.github.com/repos/utopia-php/preloader/zipball/65ef48392e72172f584b0baa2e224f9a1cebcce0",
                "reference": "65ef48392e72172f584b0baa2e224f9a1cebcce0",
                "shasum": ""
            },
            "require": {
                "php": ">=7.1"
            },
            "require-dev": {
                "phpunit/phpunit": "^9.3",
                "vimeo/psalm": "4.0.1"
            },
            "type": "library",
            "autoload": {
                "psr-4": {
                    "Utopia\\Preloader\\": "src/Preloader"
                }
            },
            "notification-url": "https://packagist.org/downloads/",
            "license": [
                "MIT"
            ],
            "authors": [
                {
                    "name": "Eldad Fux",
                    "email": "team@appwrite.io"
                }
            ],
            "description": "Utopia Preloader library is simple and lite library for managing PHP preloading configuration",
            "keywords": [
                "framework",
                "php",
                "preload",
                "preloader",
                "preloading",
                "upf",
                "utopia"
            ],
            "support": {
                "issues": "https://github.com/utopia-php/preloader/issues",
                "source": "https://github.com/utopia-php/preloader/tree/0.2.4"
            },
            "time": "2020-10-24T07:04:59+00:00"
        },
        {
            "name": "utopia-php/registry",
            "version": "0.5.0",
            "source": {
                "type": "git",
                "url": "https://github.com/utopia-php/registry.git",
                "reference": "bedc4ed54527b2803e6dfdccc39449f98522b70d"
            },
            "dist": {
                "type": "zip",
                "url": "https://api.github.com/repos/utopia-php/registry/zipball/bedc4ed54527b2803e6dfdccc39449f98522b70d",
                "reference": "bedc4ed54527b2803e6dfdccc39449f98522b70d",
                "shasum": ""
            },
            "require": {
                "php": ">=7.4"
            },
            "require-dev": {
                "phpunit/phpunit": "^9.3",
                "vimeo/psalm": "4.0.1"
            },
            "type": "library",
            "autoload": {
                "psr-4": {
                    "Utopia\\Registry\\": "src/Registry"
                }
            },
            "notification-url": "https://packagist.org/downloads/",
            "license": [
                "MIT"
            ],
            "authors": [
                {
                    "name": "Eldad Fux",
                    "email": "eldad@appwrite.io"
                }
            ],
            "description": "A simple dependency management library for PHP",
            "keywords": [
                "dependency management",
                "di",
                "framework",
                "php",
                "upf",
                "utopia"
            ],
            "support": {
                "issues": "https://github.com/utopia-php/registry/issues",
                "source": "https://github.com/utopia-php/registry/tree/0.5.0"
            },
            "time": "2021-03-10T10:45:22+00:00"
        },
        {
            "name": "utopia-php/storage",
            "version": "0.5.1",
            "source": {
                "type": "git",
                "url": "https://github.com/utopia-php/storage.git",
                "reference": "e672aa3fc2a8ba689aff65f68ff29f1d608223b8"
            },
            "dist": {
                "type": "zip",
                "url": "https://api.github.com/repos/utopia-php/storage/zipball/e672aa3fc2a8ba689aff65f68ff29f1d608223b8",
                "reference": "e672aa3fc2a8ba689aff65f68ff29f1d608223b8",
                "shasum": ""
            },
            "require": {
                "php": ">=7.4",
                "utopia-php/framework": "0.*.*"
            },
            "require-dev": {
                "phpunit/phpunit": "^9.3",
                "vimeo/psalm": "4.0.1"
            },
            "type": "library",
            "autoload": {
                "psr-4": {
                    "Utopia\\Storage\\": "src/Storage"
                }
            },
            "notification-url": "https://packagist.org/downloads/",
            "license": [
                "MIT"
            ],
            "authors": [
                {
                    "name": "Eldad Fux",
                    "email": "eldad@appwrite.io"
                }
            ],
            "description": "A simple Storage library to manage application storage",
            "keywords": [
                "framework",
                "php",
                "storage",
                "upf",
                "utopia"
            ],
            "support": {
                "issues": "https://github.com/utopia-php/storage/issues",
                "source": "https://github.com/utopia-php/storage/tree/0.5.1"
            },
            "time": "2021-12-13T15:17:14+00:00"
        },
        {
            "name": "utopia-php/swoole",
            "version": "0.2.4",
            "source": {
                "type": "git",
                "url": "https://github.com/utopia-php/swoole.git",
                "reference": "37d8c64b536d6bc7da4f0f5a934a0ec44885abf4"
            },
            "dist": {
                "type": "zip",
                "url": "https://api.github.com/repos/utopia-php/swoole/zipball/37d8c64b536d6bc7da4f0f5a934a0ec44885abf4",
                "reference": "37d8c64b536d6bc7da4f0f5a934a0ec44885abf4",
                "shasum": ""
            },
            "require": {
                "ext-swoole": "*",
                "php": ">=7.4",
                "utopia-php/framework": "0.*.*"
            },
            "require-dev": {
                "phpunit/phpunit": "^9.3",
                "swoole/ide-helper": "4.5.5",
                "vimeo/psalm": "4.0.1"
            },
            "type": "library",
            "autoload": {
                "psr-4": {
                    "Utopia\\Swoole\\": "src/Swoole"
                }
            },
            "notification-url": "https://packagist.org/downloads/",
            "license": [
                "MIT"
            ],
            "authors": [
                {
                    "name": "Eldad Fux",
                    "email": "team@appwrite.io"
                }
            ],
            "description": "An extension for Utopia Framework to work with PHP Swoole as a PHP FPM alternative",
            "keywords": [
                "framework",
                "http",
                "php",
                "server",
                "swoole",
                "upf",
                "utopia"
            ],
            "support": {
                "issues": "https://github.com/utopia-php/swoole/issues",
                "source": "https://github.com/utopia-php/swoole/tree/0.2.4"
            },
            "time": "2021-06-22T10:49:24+00:00"
        },
        {
            "name": "utopia-php/system",
            "version": "0.4.0",
            "source": {
                "type": "git",
                "url": "https://github.com/utopia-php/system.git",
                "reference": "67c92c66ce8f0cc925a00bca89f7a188bf9183c0"
            },
            "dist": {
                "type": "zip",
                "url": "https://api.github.com/repos/utopia-php/system/zipball/67c92c66ce8f0cc925a00bca89f7a188bf9183c0",
                "reference": "67c92c66ce8f0cc925a00bca89f7a188bf9183c0",
                "shasum": ""
            },
            "require": {
                "php": ">=7.4"
            },
            "require-dev": {
                "phpunit/phpunit": "^9.3",
                "vimeo/psalm": "4.0.1"
            },
            "type": "library",
            "autoload": {
                "psr-4": {
                    "Utopia\\System\\": "src/System"
                }
            },
            "notification-url": "https://packagist.org/downloads/",
            "license": [
                "MIT"
            ],
            "authors": [
                {
                    "name": "Eldad Fux",
                    "email": "eldad@appwrite.io"
                },
                {
                    "name": "Torsten Dittmann",
                    "email": "torsten@appwrite.io"
                }
            ],
            "description": "A simple library for obtaining information about the host's system.",
            "keywords": [
                "framework",
                "php",
                "system",
                "upf",
                "utopia"
            ],
            "support": {
                "issues": "https://github.com/utopia-php/system/issues",
                "source": "https://github.com/utopia-php/system/tree/0.4.0"
            },
            "time": "2021-02-04T14:14:49+00:00"
        },
        {
            "name": "utopia-php/websocket",
            "version": "dev-feat-onerror-callback",
            "source": {
                "type": "git",
                "url": "https://github.com/utopia-php/websocket.git",
                "reference": "237eed7e9c54a514cfabac3e5726d24661254f2e"
            },
            "dist": {
                "type": "zip",
                "url": "https://api.github.com/repos/utopia-php/websocket/zipball/237eed7e9c54a514cfabac3e5726d24661254f2e",
                "reference": "237eed7e9c54a514cfabac3e5726d24661254f2e",
                "shasum": ""
            },
            "require": {
                "php": ">=8.0"
            },
            "require-dev": {
                "phpunit/phpunit": "^9.5.5",
                "swoole/ide-helper": "4.6.6",
                "textalk/websocket": "1.5.2",
                "vimeo/psalm": "^4.8.1",
                "workerman/workerman": "^4.0"
            },
            "type": "library",
            "autoload": {
                "psr-4": {
                    "Utopia\\WebSocket\\": "src/WebSocket"
                }
            },
            "notification-url": "https://packagist.org/downloads/",
            "license": [
                "MIT"
            ],
            "authors": [
                {
                    "name": "Eldad Fux",
                    "email": "eldad@appwrite.io"
                },
                {
                    "name": "Torsten Dittmann",
                    "email": "torsten@appwrite.io"
                }
            ],
            "description": "A simple abstraction for WebSocket servers.",
            "keywords": [
                "framework",
                "php",
                "upf",
                "utopia",
                "websocket"
            ],
            "support": {
                "issues": "https://github.com/utopia-php/websocket/issues",
                "source": "https://github.com/utopia-php/websocket/tree/feat-onerror-callback"
            },
            "time": "2021-11-29T08:43:24+00:00"
        },
        {
            "name": "webmozart/assert",
            "version": "1.10.0",
            "source": {
                "type": "git",
                "url": "https://github.com/webmozarts/assert.git",
                "reference": "6964c76c7804814a842473e0c8fd15bab0f18e25"
            },
            "dist": {
                "type": "zip",
                "url": "https://api.github.com/repos/webmozarts/assert/zipball/6964c76c7804814a842473e0c8fd15bab0f18e25",
                "reference": "6964c76c7804814a842473e0c8fd15bab0f18e25",
                "shasum": ""
            },
            "require": {
                "php": "^7.2 || ^8.0",
                "symfony/polyfill-ctype": "^1.8"
            },
            "conflict": {
                "phpstan/phpstan": "<0.12.20",
                "vimeo/psalm": "<4.6.1 || 4.6.2"
            },
            "require-dev": {
                "phpunit/phpunit": "^8.5.13"
            },
            "type": "library",
            "extra": {
                "branch-alias": {
                    "dev-master": "1.10-dev"
                }
            },
            "autoload": {
                "psr-4": {
                    "Webmozart\\Assert\\": "src/"
                }
            },
            "notification-url": "https://packagist.org/downloads/",
            "license": [
                "MIT"
            ],
            "authors": [
                {
                    "name": "Bernhard Schussek",
                    "email": "bschussek@gmail.com"
                }
            ],
            "description": "Assertions to validate method input/output with nice error messages.",
            "keywords": [
                "assert",
                "check",
                "validate"
            ],
            "support": {
                "issues": "https://github.com/webmozarts/assert/issues",
                "source": "https://github.com/webmozarts/assert/tree/1.10.0"
            },
            "time": "2021-03-09T10:59:23+00:00"
        }
    ],
    "packages-dev": [
        {
            "name": "amphp/amp",
            "version": "v2.6.1",
            "source": {
                "type": "git",
                "url": "https://github.com/amphp/amp.git",
                "reference": "c5fc66a78ee38d7ac9195a37bacaf940eb3f65ae"
            },
            "dist": {
                "type": "zip",
                "url": "https://api.github.com/repos/amphp/amp/zipball/c5fc66a78ee38d7ac9195a37bacaf940eb3f65ae",
                "reference": "c5fc66a78ee38d7ac9195a37bacaf940eb3f65ae",
                "shasum": ""
            },
            "require": {
                "php": ">=7.1"
            },
            "require-dev": {
                "amphp/php-cs-fixer-config": "dev-master",
                "amphp/phpunit-util": "^1",
                "ext-json": "*",
                "jetbrains/phpstorm-stubs": "^2019.3",
                "phpunit/phpunit": "^7 | ^8 | ^9",
                "psalm/phar": "^3.11@dev",
                "react/promise": "^2"
            },
            "type": "library",
            "extra": {
                "branch-alias": {
                    "dev-master": "2.x-dev"
                }
            },
            "autoload": {
                "psr-4": {
                    "Amp\\": "lib"
                },
                "files": [
                    "lib/functions.php",
                    "lib/Internal/functions.php"
                ]
            },
            "notification-url": "https://packagist.org/downloads/",
            "license": [
                "MIT"
            ],
            "authors": [
                {
                    "name": "Daniel Lowrey",
                    "email": "rdlowrey@php.net"
                },
                {
                    "name": "Aaron Piotrowski",
                    "email": "aaron@trowski.com"
                },
                {
                    "name": "Bob Weinand",
                    "email": "bobwei9@hotmail.com"
                },
                {
                    "name": "Niklas Keller",
                    "email": "me@kelunik.com"
                }
            ],
            "description": "A non-blocking concurrency framework for PHP applications.",
            "homepage": "http://amphp.org/amp",
            "keywords": [
                "async",
                "asynchronous",
                "awaitable",
                "concurrency",
                "event",
                "event-loop",
                "future",
                "non-blocking",
                "promise"
            ],
            "support": {
                "irc": "irc://irc.freenode.org/amphp",
                "issues": "https://github.com/amphp/amp/issues",
                "source": "https://github.com/amphp/amp/tree/v2.6.1"
            },
            "funding": [
                {
                    "url": "https://github.com/amphp",
                    "type": "github"
                }
            ],
            "time": "2021-09-23T18:43:08+00:00"
        },
        {
            "name": "amphp/byte-stream",
            "version": "v1.8.1",
            "source": {
                "type": "git",
                "url": "https://github.com/amphp/byte-stream.git",
                "reference": "acbd8002b3536485c997c4e019206b3f10ca15bd"
            },
            "dist": {
                "type": "zip",
                "url": "https://api.github.com/repos/amphp/byte-stream/zipball/acbd8002b3536485c997c4e019206b3f10ca15bd",
                "reference": "acbd8002b3536485c997c4e019206b3f10ca15bd",
                "shasum": ""
            },
            "require": {
                "amphp/amp": "^2",
                "php": ">=7.1"
            },
            "require-dev": {
                "amphp/php-cs-fixer-config": "dev-master",
                "amphp/phpunit-util": "^1.4",
                "friendsofphp/php-cs-fixer": "^2.3",
                "jetbrains/phpstorm-stubs": "^2019.3",
                "phpunit/phpunit": "^6 || ^7 || ^8",
                "psalm/phar": "^3.11.4"
            },
            "type": "library",
            "extra": {
                "branch-alias": {
                    "dev-master": "1.x-dev"
                }
            },
            "autoload": {
                "psr-4": {
                    "Amp\\ByteStream\\": "lib"
                },
                "files": [
                    "lib/functions.php"
                ]
            },
            "notification-url": "https://packagist.org/downloads/",
            "license": [
                "MIT"
            ],
            "authors": [
                {
                    "name": "Aaron Piotrowski",
                    "email": "aaron@trowski.com"
                },
                {
                    "name": "Niklas Keller",
                    "email": "me@kelunik.com"
                }
            ],
            "description": "A stream abstraction to make working with non-blocking I/O simple.",
            "homepage": "http://amphp.org/byte-stream",
            "keywords": [
                "amp",
                "amphp",
                "async",
                "io",
                "non-blocking",
                "stream"
            ],
            "support": {
                "irc": "irc://irc.freenode.org/amphp",
                "issues": "https://github.com/amphp/byte-stream/issues",
                "source": "https://github.com/amphp/byte-stream/tree/v1.8.1"
            },
            "funding": [
                {
                    "url": "https://github.com/amphp",
                    "type": "github"
                }
            ],
            "time": "2021-03-30T17:13:30+00:00"
        },
        {
            "name": "appwrite/sdk-generator",
            "version": "0.16.3",
            "source": {
                "type": "git",
                "url": "https://github.com/appwrite/sdk-generator.git",
                "reference": "6185cdfe4c4261287240639f3a7fdc05e7ae2337"
            },
            "dist": {
                "type": "zip",
                "url": "https://api.github.com/repos/appwrite/sdk-generator/zipball/6185cdfe4c4261287240639f3a7fdc05e7ae2337",
                "reference": "6185cdfe4c4261287240639f3a7fdc05e7ae2337",
                "shasum": ""
            },
            "require": {
                "ext-curl": "*",
                "ext-json": "*",
                "ext-mbstring": "*",
                "matthiasmullie/minify": "^1.3",
                "php": ">=7.0.0",
                "twig/twig": "^2.14"
            },
            "require-dev": {
                "phpunit/phpunit": "^7.0"
            },
            "type": "library",
            "autoload": {
                "psr-4": {
                    "Appwrite\\SDK\\": "src/SDK",
                    "Appwrite\\Spec\\": "src/Spec"
                }
            },
            "notification-url": "https://packagist.org/downloads/",
            "license": [
                "MIT"
            ],
            "authors": [
                {
                    "name": "Eldad Fux",
                    "email": "eldad@appwrite.io"
                }
            ],
            "description": "Appwrite PHP library for generating API SDKs for multiple programming languages and platforms",
            "support": {
                "issues": "https://github.com/appwrite/sdk-generator/issues",
                "source": "https://github.com/appwrite/sdk-generator/tree/0.16.3"
            },
            "time": "2021-12-16T23:56:47+00:00"
        },
        {
            "name": "composer/package-versions-deprecated",
            "version": "1.11.99.4",
            "source": {
                "type": "git",
                "url": "https://github.com/composer/package-versions-deprecated.git",
                "reference": "b174585d1fe49ceed21928a945138948cb394600"
            },
            "dist": {
                "type": "zip",
                "url": "https://api.github.com/repos/composer/package-versions-deprecated/zipball/b174585d1fe49ceed21928a945138948cb394600",
                "reference": "b174585d1fe49ceed21928a945138948cb394600",
                "shasum": ""
            },
            "require": {
                "composer-plugin-api": "^1.1.0 || ^2.0",
                "php": "^7 || ^8"
            },
            "replace": {
                "ocramius/package-versions": "1.11.99"
            },
            "require-dev": {
                "composer/composer": "^1.9.3 || ^2.0@dev",
                "ext-zip": "^1.13",
                "phpunit/phpunit": "^6.5 || ^7"
            },
            "type": "composer-plugin",
            "extra": {
                "class": "PackageVersions\\Installer",
                "branch-alias": {
                    "dev-master": "1.x-dev"
                }
            },
            "autoload": {
                "psr-4": {
                    "PackageVersions\\": "src/PackageVersions"
                }
            },
            "notification-url": "https://packagist.org/downloads/",
            "license": [
                "MIT"
            ],
            "authors": [
                {
                    "name": "Marco Pivetta",
                    "email": "ocramius@gmail.com"
                },
                {
                    "name": "Jordi Boggiano",
                    "email": "j.boggiano@seld.be"
                }
            ],
            "description": "Composer plugin that provides efficient querying for installed package versions (no runtime IO)",
            "support": {
                "issues": "https://github.com/composer/package-versions-deprecated/issues",
                "source": "https://github.com/composer/package-versions-deprecated/tree/1.11.99.4"
            },
            "funding": [
                {
                    "url": "https://packagist.com",
                    "type": "custom"
                },
                {
                    "url": "https://github.com/composer",
                    "type": "github"
                },
                {
                    "url": "https://tidelift.com/funding/github/packagist/composer/composer",
                    "type": "tidelift"
                }
            ],
            "time": "2021-09-13T08:41:34+00:00"
        },
        {
            "name": "composer/pcre",
            "version": "1.0.0",
            "source": {
                "type": "git",
                "url": "https://github.com/composer/pcre.git",
                "reference": "3d322d715c43a1ac36c7fe215fa59336265500f2"
            },
            "dist": {
                "type": "zip",
                "url": "https://api.github.com/repos/composer/pcre/zipball/3d322d715c43a1ac36c7fe215fa59336265500f2",
                "reference": "3d322d715c43a1ac36c7fe215fa59336265500f2",
                "shasum": ""
            },
            "require": {
                "php": "^5.3.2 || ^7.0 || ^8.0"
            },
            "require-dev": {
                "phpstan/phpstan": "^1",
                "phpstan/phpstan-strict-rules": "^1.1",
                "symfony/phpunit-bridge": "^4.2 || ^5"
            },
            "type": "library",
            "extra": {
                "branch-alias": {
                    "dev-main": "1.x-dev"
                }
            },
            "autoload": {
                "psr-4": {
                    "Composer\\Pcre\\": "src"
                }
            },
            "notification-url": "https://packagist.org/downloads/",
            "license": [
                "MIT"
            ],
            "authors": [
                {
                    "name": "Jordi Boggiano",
                    "email": "j.boggiano@seld.be",
                    "homepage": "http://seld.be"
                }
            ],
            "description": "PCRE wrapping library that offers type-safe preg_* replacements.",
            "keywords": [
                "PCRE",
                "preg",
                "regex",
                "regular expression"
            ],
            "support": {
                "issues": "https://github.com/composer/pcre/issues",
                "source": "https://github.com/composer/pcre/tree/1.0.0"
            },
            "funding": [
                {
                    "url": "https://packagist.com",
                    "type": "custom"
                },
                {
                    "url": "https://github.com/composer",
                    "type": "github"
                },
                {
                    "url": "https://tidelift.com/funding/github/packagist/composer/composer",
                    "type": "tidelift"
                }
            ],
            "time": "2021-12-06T15:17:27+00:00"
        },
        {
            "name": "composer/semver",
            "version": "3.2.6",
            "source": {
                "type": "git",
                "url": "https://github.com/composer/semver.git",
                "reference": "83e511e247de329283478496f7a1e114c9517506"
            },
            "dist": {
                "type": "zip",
                "url": "https://api.github.com/repos/composer/semver/zipball/83e511e247de329283478496f7a1e114c9517506",
                "reference": "83e511e247de329283478496f7a1e114c9517506",
                "shasum": ""
            },
            "require": {
                "php": "^5.3.2 || ^7.0 || ^8.0"
            },
            "require-dev": {
                "phpstan/phpstan": "^0.12.54",
                "symfony/phpunit-bridge": "^4.2 || ^5"
            },
            "type": "library",
            "extra": {
                "branch-alias": {
                    "dev-main": "3.x-dev"
                }
            },
            "autoload": {
                "psr-4": {
                    "Composer\\Semver\\": "src"
                }
            },
            "notification-url": "https://packagist.org/downloads/",
            "license": [
                "MIT"
            ],
            "authors": [
                {
                    "name": "Nils Adermann",
                    "email": "naderman@naderman.de",
                    "homepage": "http://www.naderman.de"
                },
                {
                    "name": "Jordi Boggiano",
                    "email": "j.boggiano@seld.be",
                    "homepage": "http://seld.be"
                },
                {
                    "name": "Rob Bast",
                    "email": "rob.bast@gmail.com",
                    "homepage": "http://robbast.nl"
                }
            ],
            "description": "Semver library that offers utilities, version constraint parsing and validation.",
            "keywords": [
                "semantic",
                "semver",
                "validation",
                "versioning"
            ],
            "support": {
                "irc": "irc://irc.freenode.org/composer",
                "issues": "https://github.com/composer/semver/issues",
                "source": "https://github.com/composer/semver/tree/3.2.6"
            },
            "funding": [
                {
                    "url": "https://packagist.com",
                    "type": "custom"
                },
                {
                    "url": "https://github.com/composer",
                    "type": "github"
                },
                {
                    "url": "https://tidelift.com/funding/github/packagist/composer/composer",
                    "type": "tidelift"
                }
            ],
            "time": "2021-10-25T11:34:17+00:00"
        },
        {
            "name": "composer/xdebug-handler",
            "version": "2.0.3",
            "source": {
                "type": "git",
                "url": "https://github.com/composer/xdebug-handler.git",
                "reference": "6555461e76962fd0379c444c46fd558a0fcfb65e"
            },
            "dist": {
                "type": "zip",
                "url": "https://api.github.com/repos/composer/xdebug-handler/zipball/6555461e76962fd0379c444c46fd558a0fcfb65e",
                "reference": "6555461e76962fd0379c444c46fd558a0fcfb65e",
                "shasum": ""
            },
            "require": {
                "composer/pcre": "^1",
                "php": "^5.3.2 || ^7.0 || ^8.0",
                "psr/log": "^1 || ^2 || ^3"
            },
            "require-dev": {
                "phpstan/phpstan": "^1.0",
                "phpstan/phpstan-strict-rules": "^1.1",
                "symfony/phpunit-bridge": "^4.2 || ^5.0 || ^6.0"
            },
            "type": "library",
            "autoload": {
                "psr-4": {
                    "Composer\\XdebugHandler\\": "src"
                }
            },
            "notification-url": "https://packagist.org/downloads/",
            "license": [
                "MIT"
            ],
            "authors": [
                {
                    "name": "John Stevenson",
                    "email": "john-stevenson@blueyonder.co.uk"
                }
            ],
            "description": "Restarts a process without Xdebug.",
            "keywords": [
                "Xdebug",
                "performance"
            ],
            "support": {
                "irc": "irc://irc.freenode.org/composer",
                "issues": "https://github.com/composer/xdebug-handler/issues",
                "source": "https://github.com/composer/xdebug-handler/tree/2.0.3"
            },
            "funding": [
                {
                    "url": "https://packagist.com",
                    "type": "custom"
                },
                {
                    "url": "https://github.com/composer",
                    "type": "github"
                },
                {
                    "url": "https://tidelift.com/funding/github/packagist/composer/composer",
                    "type": "tidelift"
                }
            ],
            "time": "2021-12-08T13:07:32+00:00"
        },
        {
            "name": "dnoegel/php-xdg-base-dir",
            "version": "v0.1.1",
            "source": {
                "type": "git",
                "url": "https://github.com/dnoegel/php-xdg-base-dir.git",
                "reference": "8f8a6e48c5ecb0f991c2fdcf5f154a47d85f9ffd"
            },
            "dist": {
                "type": "zip",
                "url": "https://api.github.com/repos/dnoegel/php-xdg-base-dir/zipball/8f8a6e48c5ecb0f991c2fdcf5f154a47d85f9ffd",
                "reference": "8f8a6e48c5ecb0f991c2fdcf5f154a47d85f9ffd",
                "shasum": ""
            },
            "require": {
                "php": ">=5.3.2"
            },
            "require-dev": {
                "phpunit/phpunit": "~7.0|~6.0|~5.0|~4.8.35"
            },
            "type": "library",
            "autoload": {
                "psr-4": {
                    "XdgBaseDir\\": "src/"
                }
            },
            "notification-url": "https://packagist.org/downloads/",
            "license": [
                "MIT"
            ],
            "description": "implementation of xdg base directory specification for php",
            "support": {
                "issues": "https://github.com/dnoegel/php-xdg-base-dir/issues",
                "source": "https://github.com/dnoegel/php-xdg-base-dir/tree/v0.1.1"
            },
            "time": "2019-12-04T15:06:13+00:00"
        },
        {
            "name": "doctrine/instantiator",
            "version": "1.4.0",
            "source": {
                "type": "git",
                "url": "https://github.com/doctrine/instantiator.git",
                "reference": "d56bf6102915de5702778fe20f2de3b2fe570b5b"
            },
            "dist": {
                "type": "zip",
                "url": "https://api.github.com/repos/doctrine/instantiator/zipball/d56bf6102915de5702778fe20f2de3b2fe570b5b",
                "reference": "d56bf6102915de5702778fe20f2de3b2fe570b5b",
                "shasum": ""
            },
            "require": {
                "php": "^7.1 || ^8.0"
            },
            "require-dev": {
                "doctrine/coding-standard": "^8.0",
                "ext-pdo": "*",
                "ext-phar": "*",
                "phpbench/phpbench": "^0.13 || 1.0.0-alpha2",
                "phpstan/phpstan": "^0.12",
                "phpstan/phpstan-phpunit": "^0.12",
                "phpunit/phpunit": "^7.0 || ^8.0 || ^9.0"
            },
            "type": "library",
            "autoload": {
                "psr-4": {
                    "Doctrine\\Instantiator\\": "src/Doctrine/Instantiator/"
                }
            },
            "notification-url": "https://packagist.org/downloads/",
            "license": [
                "MIT"
            ],
            "authors": [
                {
                    "name": "Marco Pivetta",
                    "email": "ocramius@gmail.com",
                    "homepage": "https://ocramius.github.io/"
                }
            ],
            "description": "A small, lightweight utility to instantiate objects in PHP without invoking their constructors",
            "homepage": "https://www.doctrine-project.org/projects/instantiator.html",
            "keywords": [
                "constructor",
                "instantiate"
            ],
            "support": {
                "issues": "https://github.com/doctrine/instantiator/issues",
                "source": "https://github.com/doctrine/instantiator/tree/1.4.0"
            },
            "funding": [
                {
                    "url": "https://www.doctrine-project.org/sponsorship.html",
                    "type": "custom"
                },
                {
                    "url": "https://www.patreon.com/phpdoctrine",
                    "type": "patreon"
                },
                {
                    "url": "https://tidelift.com/funding/github/packagist/doctrine%2Finstantiator",
                    "type": "tidelift"
                }
            ],
            "time": "2020-11-10T18:47:58+00:00"
        },
        {
            "name": "felixfbecker/advanced-json-rpc",
            "version": "v3.2.1",
            "source": {
                "type": "git",
                "url": "https://github.com/felixfbecker/php-advanced-json-rpc.git",
                "reference": "b5f37dbff9a8ad360ca341f3240dc1c168b45447"
            },
            "dist": {
                "type": "zip",
                "url": "https://api.github.com/repos/felixfbecker/php-advanced-json-rpc/zipball/b5f37dbff9a8ad360ca341f3240dc1c168b45447",
                "reference": "b5f37dbff9a8ad360ca341f3240dc1c168b45447",
                "shasum": ""
            },
            "require": {
                "netresearch/jsonmapper": "^1.0 || ^2.0 || ^3.0 || ^4.0",
                "php": "^7.1 || ^8.0",
                "phpdocumentor/reflection-docblock": "^4.3.4 || ^5.0.0"
            },
            "require-dev": {
                "phpunit/phpunit": "^7.0 || ^8.0"
            },
            "type": "library",
            "autoload": {
                "psr-4": {
                    "AdvancedJsonRpc\\": "lib/"
                }
            },
            "notification-url": "https://packagist.org/downloads/",
            "license": [
                "ISC"
            ],
            "authors": [
                {
                    "name": "Felix Becker",
                    "email": "felix.b@outlook.com"
                }
            ],
            "description": "A more advanced JSONRPC implementation",
            "support": {
                "issues": "https://github.com/felixfbecker/php-advanced-json-rpc/issues",
                "source": "https://github.com/felixfbecker/php-advanced-json-rpc/tree/v3.2.1"
            },
            "time": "2021-06-11T22:34:44+00:00"
        },
        {
            "name": "felixfbecker/language-server-protocol",
            "version": "1.5.1",
            "source": {
                "type": "git",
                "url": "https://github.com/felixfbecker/php-language-server-protocol.git",
                "reference": "9d846d1f5cf101deee7a61c8ba7caa0a975cd730"
            },
            "dist": {
                "type": "zip",
                "url": "https://api.github.com/repos/felixfbecker/php-language-server-protocol/zipball/9d846d1f5cf101deee7a61c8ba7caa0a975cd730",
                "reference": "9d846d1f5cf101deee7a61c8ba7caa0a975cd730",
                "shasum": ""
            },
            "require": {
                "php": ">=7.1"
            },
            "require-dev": {
                "phpstan/phpstan": "*",
                "squizlabs/php_codesniffer": "^3.1",
                "vimeo/psalm": "^4.0"
            },
            "type": "library",
            "extra": {
                "branch-alias": {
                    "dev-master": "1.x-dev"
                }
            },
            "autoload": {
                "psr-4": {
                    "LanguageServerProtocol\\": "src/"
                }
            },
            "notification-url": "https://packagist.org/downloads/",
            "license": [
                "ISC"
            ],
            "authors": [
                {
                    "name": "Felix Becker",
                    "email": "felix.b@outlook.com"
                }
            ],
            "description": "PHP classes for the Language Server Protocol",
            "keywords": [
                "language",
                "microsoft",
                "php",
                "server"
            ],
            "support": {
                "issues": "https://github.com/felixfbecker/php-language-server-protocol/issues",
                "source": "https://github.com/felixfbecker/php-language-server-protocol/tree/1.5.1"
            },
            "time": "2021-02-22T14:02:09+00:00"
        },
        {
            "name": "matthiasmullie/minify",
            "version": "1.3.66",
            "source": {
                "type": "git",
                "url": "https://github.com/matthiasmullie/minify.git",
                "reference": "45fd3b0f1dfa2c965857c6d4a470bea52adc31a6"
            },
            "dist": {
                "type": "zip",
                "url": "https://api.github.com/repos/matthiasmullie/minify/zipball/45fd3b0f1dfa2c965857c6d4a470bea52adc31a6",
                "reference": "45fd3b0f1dfa2c965857c6d4a470bea52adc31a6",
                "shasum": ""
            },
            "require": {
                "ext-pcre": "*",
                "matthiasmullie/path-converter": "~1.1",
                "php": ">=5.3.0"
            },
            "require-dev": {
                "friendsofphp/php-cs-fixer": "~2.0",
                "matthiasmullie/scrapbook": "dev-master",
                "phpunit/phpunit": ">=4.8"
            },
            "suggest": {
                "psr/cache-implementation": "Cache implementation to use with Minify::cache"
            },
            "bin": [
                "bin/minifycss",
                "bin/minifyjs"
            ],
            "type": "library",
            "autoload": {
                "psr-4": {
                    "MatthiasMullie\\Minify\\": "src/"
                }
            },
            "notification-url": "https://packagist.org/downloads/",
            "license": [
                "MIT"
            ],
            "authors": [
                {
                    "name": "Matthias Mullie",
                    "email": "minify@mullie.eu",
                    "homepage": "http://www.mullie.eu",
                    "role": "Developer"
                }
            ],
            "description": "CSS & JavaScript minifier, in PHP. Removes whitespace, strips comments, combines files (incl. @import statements and small assets in CSS files), and optimizes/shortens a few common programming patterns.",
            "homepage": "http://www.minifier.org",
            "keywords": [
                "JS",
                "css",
                "javascript",
                "minifier",
                "minify"
            ],
            "support": {
                "issues": "https://github.com/matthiasmullie/minify/issues",
                "source": "https://github.com/matthiasmullie/minify/tree/1.3.66"
            },
            "funding": [
                {
                    "url": "https://github.com/[user1",
                    "type": "github"
                },
                {
                    "url": "https://github.com/matthiasmullie] # Replace with up to 4 GitHub Sponsors-enabled usernames e.g.",
                    "type": "github"
                },
                {
                    "url": "https://github.com/user2",
                    "type": "github"
                }
            ],
            "time": "2021-01-06T15:18:10+00:00"
        },
        {
            "name": "matthiasmullie/path-converter",
            "version": "1.1.3",
            "source": {
                "type": "git",
                "url": "https://github.com/matthiasmullie/path-converter.git",
                "reference": "e7d13b2c7e2f2268e1424aaed02085518afa02d9"
            },
            "dist": {
                "type": "zip",
                "url": "https://api.github.com/repos/matthiasmullie/path-converter/zipball/e7d13b2c7e2f2268e1424aaed02085518afa02d9",
                "reference": "e7d13b2c7e2f2268e1424aaed02085518afa02d9",
                "shasum": ""
            },
            "require": {
                "ext-pcre": "*",
                "php": ">=5.3.0"
            },
            "require-dev": {
                "phpunit/phpunit": "~4.8"
            },
            "type": "library",
            "autoload": {
                "psr-4": {
                    "MatthiasMullie\\PathConverter\\": "src/"
                }
            },
            "notification-url": "https://packagist.org/downloads/",
            "license": [
                "MIT"
            ],
            "authors": [
                {
                    "name": "Matthias Mullie",
                    "email": "pathconverter@mullie.eu",
                    "homepage": "http://www.mullie.eu",
                    "role": "Developer"
                }
            ],
            "description": "Relative path converter",
            "homepage": "http://github.com/matthiasmullie/path-converter",
            "keywords": [
                "converter",
                "path",
                "paths",
                "relative"
            ],
            "support": {
                "issues": "https://github.com/matthiasmullie/path-converter/issues",
                "source": "https://github.com/matthiasmullie/path-converter/tree/1.1.3"
            },
            "time": "2019-02-05T23:41:09+00:00"
        },
        {
            "name": "myclabs/deep-copy",
            "version": "1.10.2",
            "source": {
                "type": "git",
                "url": "https://github.com/myclabs/DeepCopy.git",
                "reference": "776f831124e9c62e1a2c601ecc52e776d8bb7220"
            },
            "dist": {
                "type": "zip",
                "url": "https://api.github.com/repos/myclabs/DeepCopy/zipball/776f831124e9c62e1a2c601ecc52e776d8bb7220",
                "reference": "776f831124e9c62e1a2c601ecc52e776d8bb7220",
                "shasum": ""
            },
            "require": {
                "php": "^7.1 || ^8.0"
            },
            "replace": {
                "myclabs/deep-copy": "self.version"
            },
            "require-dev": {
                "doctrine/collections": "^1.0",
                "doctrine/common": "^2.6",
                "phpunit/phpunit": "^7.1"
            },
            "type": "library",
            "autoload": {
                "psr-4": {
                    "DeepCopy\\": "src/DeepCopy/"
                },
                "files": [
                    "src/DeepCopy/deep_copy.php"
                ]
            },
            "notification-url": "https://packagist.org/downloads/",
            "license": [
                "MIT"
            ],
            "description": "Create deep copies (clones) of your objects",
            "keywords": [
                "clone",
                "copy",
                "duplicate",
                "object",
                "object graph"
            ],
            "support": {
                "issues": "https://github.com/myclabs/DeepCopy/issues",
                "source": "https://github.com/myclabs/DeepCopy/tree/1.10.2"
            },
            "funding": [
                {
                    "url": "https://tidelift.com/funding/github/packagist/myclabs/deep-copy",
                    "type": "tidelift"
                }
            ],
            "time": "2020-11-13T09:40:50+00:00"
        },
        {
            "name": "netresearch/jsonmapper",
            "version": "v4.0.0",
            "source": {
                "type": "git",
                "url": "https://github.com/cweiske/jsonmapper.git",
                "reference": "8bbc021a8edb2e4a7ea2f8ad4fa9ec9dce2fcb8d"
            },
            "dist": {
                "type": "zip",
                "url": "https://api.github.com/repos/cweiske/jsonmapper/zipball/8bbc021a8edb2e4a7ea2f8ad4fa9ec9dce2fcb8d",
                "reference": "8bbc021a8edb2e4a7ea2f8ad4fa9ec9dce2fcb8d",
                "shasum": ""
            },
            "require": {
                "ext-json": "*",
                "ext-pcre": "*",
                "ext-reflection": "*",
                "ext-spl": "*",
                "php": ">=7.1"
            },
            "require-dev": {
                "phpunit/phpunit": "~7.5 || ~8.0 || ~9.0",
                "squizlabs/php_codesniffer": "~3.5"
            },
            "type": "library",
            "autoload": {
                "psr-0": {
                    "JsonMapper": "src/"
                }
            },
            "notification-url": "https://packagist.org/downloads/",
            "license": [
                "OSL-3.0"
            ],
            "authors": [
                {
                    "name": "Christian Weiske",
                    "email": "cweiske@cweiske.de",
                    "homepage": "http://github.com/cweiske/jsonmapper/",
                    "role": "Developer"
                }
            ],
            "description": "Map nested JSON structures onto PHP classes",
            "support": {
                "email": "cweiske@cweiske.de",
                "issues": "https://github.com/cweiske/jsonmapper/issues",
                "source": "https://github.com/cweiske/jsonmapper/tree/v4.0.0"
            },
            "time": "2020-12-01T19:48:11+00:00"
        },
        {
            "name": "nikic/php-parser",
            "version": "v4.13.2",
            "source": {
                "type": "git",
                "url": "https://github.com/nikic/PHP-Parser.git",
                "reference": "210577fe3cf7badcc5814d99455df46564f3c077"
            },
            "dist": {
                "type": "zip",
                "url": "https://api.github.com/repos/nikic/PHP-Parser/zipball/210577fe3cf7badcc5814d99455df46564f3c077",
                "reference": "210577fe3cf7badcc5814d99455df46564f3c077",
                "shasum": ""
            },
            "require": {
                "ext-tokenizer": "*",
                "php": ">=7.0"
            },
            "require-dev": {
                "ircmaxell/php-yacc": "^0.0.7",
                "phpunit/phpunit": "^6.5 || ^7.0 || ^8.0 || ^9.0"
            },
            "bin": [
                "bin/php-parse"
            ],
            "type": "library",
            "extra": {
                "branch-alias": {
                    "dev-master": "4.9-dev"
                }
            },
            "autoload": {
                "psr-4": {
                    "PhpParser\\": "lib/PhpParser"
                }
            },
            "notification-url": "https://packagist.org/downloads/",
            "license": [
                "BSD-3-Clause"
            ],
            "authors": [
                {
                    "name": "Nikita Popov"
                }
            ],
            "description": "A PHP parser written in PHP",
            "keywords": [
                "parser",
                "php"
            ],
            "support": {
                "issues": "https://github.com/nikic/PHP-Parser/issues",
                "source": "https://github.com/nikic/PHP-Parser/tree/v4.13.2"
            },
            "time": "2021-11-30T19:35:32+00:00"
        },
        {
            "name": "openlss/lib-array2xml",
            "version": "1.0.0",
            "source": {
                "type": "git",
                "url": "https://github.com/nullivex/lib-array2xml.git",
                "reference": "a91f18a8dfc69ffabe5f9b068bc39bb202c81d90"
            },
            "dist": {
                "type": "zip",
                "url": "https://api.github.com/repos/nullivex/lib-array2xml/zipball/a91f18a8dfc69ffabe5f9b068bc39bb202c81d90",
                "reference": "a91f18a8dfc69ffabe5f9b068bc39bb202c81d90",
                "shasum": ""
            },
            "require": {
                "php": ">=5.3.2"
            },
            "type": "library",
            "autoload": {
                "psr-0": {
                    "LSS": ""
                }
            },
            "notification-url": "https://packagist.org/downloads/",
            "license": [
                "Apache-2.0"
            ],
            "authors": [
                {
                    "name": "Bryan Tong",
                    "email": "bryan@nullivex.com",
                    "homepage": "https://www.nullivex.com"
                },
                {
                    "name": "Tony Butler",
                    "email": "spudz76@gmail.com",
                    "homepage": "https://www.nullivex.com"
                }
            ],
            "description": "Array2XML conversion library credit to lalit.org",
            "homepage": "https://www.nullivex.com",
            "keywords": [
                "array",
                "array conversion",
                "xml",
                "xml conversion"
            ],
            "support": {
                "issues": "https://github.com/nullivex/lib-array2xml/issues",
                "source": "https://github.com/nullivex/lib-array2xml/tree/master"
            },
            "time": "2019-03-29T20:06:56+00:00"
        },
        {
            "name": "phar-io/manifest",
            "version": "2.0.3",
            "source": {
                "type": "git",
                "url": "https://github.com/phar-io/manifest.git",
                "reference": "97803eca37d319dfa7826cc2437fc020857acb53"
            },
            "dist": {
                "type": "zip",
                "url": "https://api.github.com/repos/phar-io/manifest/zipball/97803eca37d319dfa7826cc2437fc020857acb53",
                "reference": "97803eca37d319dfa7826cc2437fc020857acb53",
                "shasum": ""
            },
            "require": {
                "ext-dom": "*",
                "ext-phar": "*",
                "ext-xmlwriter": "*",
                "phar-io/version": "^3.0.1",
                "php": "^7.2 || ^8.0"
            },
            "type": "library",
            "extra": {
                "branch-alias": {
                    "dev-master": "2.0.x-dev"
                }
            },
            "autoload": {
                "classmap": [
                    "src/"
                ]
            },
            "notification-url": "https://packagist.org/downloads/",
            "license": [
                "BSD-3-Clause"
            ],
            "authors": [
                {
                    "name": "Arne Blankerts",
                    "email": "arne@blankerts.de",
                    "role": "Developer"
                },
                {
                    "name": "Sebastian Heuer",
                    "email": "sebastian@phpeople.de",
                    "role": "Developer"
                },
                {
                    "name": "Sebastian Bergmann",
                    "email": "sebastian@phpunit.de",
                    "role": "Developer"
                }
            ],
            "description": "Component for reading phar.io manifest information from a PHP Archive (PHAR)",
            "support": {
                "issues": "https://github.com/phar-io/manifest/issues",
                "source": "https://github.com/phar-io/manifest/tree/2.0.3"
            },
            "time": "2021-07-20T11:28:43+00:00"
        },
        {
            "name": "phar-io/version",
            "version": "3.1.0",
            "source": {
                "type": "git",
                "url": "https://github.com/phar-io/version.git",
                "reference": "bae7c545bef187884426f042434e561ab1ddb182"
            },
            "dist": {
                "type": "zip",
                "url": "https://api.github.com/repos/phar-io/version/zipball/bae7c545bef187884426f042434e561ab1ddb182",
                "reference": "bae7c545bef187884426f042434e561ab1ddb182",
                "shasum": ""
            },
            "require": {
                "php": "^7.2 || ^8.0"
            },
            "type": "library",
            "autoload": {
                "classmap": [
                    "src/"
                ]
            },
            "notification-url": "https://packagist.org/downloads/",
            "license": [
                "BSD-3-Clause"
            ],
            "authors": [
                {
                    "name": "Arne Blankerts",
                    "email": "arne@blankerts.de",
                    "role": "Developer"
                },
                {
                    "name": "Sebastian Heuer",
                    "email": "sebastian@phpeople.de",
                    "role": "Developer"
                },
                {
                    "name": "Sebastian Bergmann",
                    "email": "sebastian@phpunit.de",
                    "role": "Developer"
                }
            ],
            "description": "Library for handling version information and constraints",
            "support": {
                "issues": "https://github.com/phar-io/version/issues",
                "source": "https://github.com/phar-io/version/tree/3.1.0"
            },
            "time": "2021-02-23T14:00:09+00:00"
        },
        {
            "name": "phpdocumentor/reflection-common",
            "version": "2.2.0",
            "source": {
                "type": "git",
                "url": "https://github.com/phpDocumentor/ReflectionCommon.git",
                "reference": "1d01c49d4ed62f25aa84a747ad35d5a16924662b"
            },
            "dist": {
                "type": "zip",
                "url": "https://api.github.com/repos/phpDocumentor/ReflectionCommon/zipball/1d01c49d4ed62f25aa84a747ad35d5a16924662b",
                "reference": "1d01c49d4ed62f25aa84a747ad35d5a16924662b",
                "shasum": ""
            },
            "require": {
                "php": "^7.2 || ^8.0"
            },
            "type": "library",
            "extra": {
                "branch-alias": {
                    "dev-2.x": "2.x-dev"
                }
            },
            "autoload": {
                "psr-4": {
                    "phpDocumentor\\Reflection\\": "src/"
                }
            },
            "notification-url": "https://packagist.org/downloads/",
            "license": [
                "MIT"
            ],
            "authors": [
                {
                    "name": "Jaap van Otterdijk",
                    "email": "opensource@ijaap.nl"
                }
            ],
            "description": "Common reflection classes used by phpdocumentor to reflect the code structure",
            "homepage": "http://www.phpdoc.org",
            "keywords": [
                "FQSEN",
                "phpDocumentor",
                "phpdoc",
                "reflection",
                "static analysis"
            ],
            "support": {
                "issues": "https://github.com/phpDocumentor/ReflectionCommon/issues",
                "source": "https://github.com/phpDocumentor/ReflectionCommon/tree/2.x"
            },
            "time": "2020-06-27T09:03:43+00:00"
        },
        {
            "name": "phpdocumentor/reflection-docblock",
            "version": "5.3.0",
            "source": {
                "type": "git",
                "url": "https://github.com/phpDocumentor/ReflectionDocBlock.git",
                "reference": "622548b623e81ca6d78b721c5e029f4ce664f170"
            },
            "dist": {
                "type": "zip",
                "url": "https://api.github.com/repos/phpDocumentor/ReflectionDocBlock/zipball/622548b623e81ca6d78b721c5e029f4ce664f170",
                "reference": "622548b623e81ca6d78b721c5e029f4ce664f170",
                "shasum": ""
            },
            "require": {
                "ext-filter": "*",
                "php": "^7.2 || ^8.0",
                "phpdocumentor/reflection-common": "^2.2",
                "phpdocumentor/type-resolver": "^1.3",
                "webmozart/assert": "^1.9.1"
            },
            "require-dev": {
                "mockery/mockery": "~1.3.2",
                "psalm/phar": "^4.8"
            },
            "type": "library",
            "extra": {
                "branch-alias": {
                    "dev-master": "5.x-dev"
                }
            },
            "autoload": {
                "psr-4": {
                    "phpDocumentor\\Reflection\\": "src"
                }
            },
            "notification-url": "https://packagist.org/downloads/",
            "license": [
                "MIT"
            ],
            "authors": [
                {
                    "name": "Mike van Riel",
                    "email": "me@mikevanriel.com"
                },
                {
                    "name": "Jaap van Otterdijk",
                    "email": "account@ijaap.nl"
                }
            ],
            "description": "With this component, a library can provide support for annotations via DocBlocks or otherwise retrieve information that is embedded in a DocBlock.",
            "support": {
                "issues": "https://github.com/phpDocumentor/ReflectionDocBlock/issues",
                "source": "https://github.com/phpDocumentor/ReflectionDocBlock/tree/5.3.0"
            },
            "time": "2021-10-19T17:43:47+00:00"
        },
        {
            "name": "phpdocumentor/type-resolver",
            "version": "1.5.1",
            "source": {
                "type": "git",
                "url": "https://github.com/phpDocumentor/TypeResolver.git",
                "reference": "a12f7e301eb7258bb68acd89d4aefa05c2906cae"
            },
            "dist": {
                "type": "zip",
                "url": "https://api.github.com/repos/phpDocumentor/TypeResolver/zipball/a12f7e301eb7258bb68acd89d4aefa05c2906cae",
                "reference": "a12f7e301eb7258bb68acd89d4aefa05c2906cae",
                "shasum": ""
            },
            "require": {
                "php": "^7.2 || ^8.0",
                "phpdocumentor/reflection-common": "^2.0"
            },
            "require-dev": {
                "ext-tokenizer": "*",
                "psalm/phar": "^4.8"
            },
            "type": "library",
            "extra": {
                "branch-alias": {
                    "dev-1.x": "1.x-dev"
                }
            },
            "autoload": {
                "psr-4": {
                    "phpDocumentor\\Reflection\\": "src"
                }
            },
            "notification-url": "https://packagist.org/downloads/",
            "license": [
                "MIT"
            ],
            "authors": [
                {
                    "name": "Mike van Riel",
                    "email": "me@mikevanriel.com"
                }
            ],
            "description": "A PSR-5 based resolver of Class names, Types and Structural Element Names",
            "support": {
                "issues": "https://github.com/phpDocumentor/TypeResolver/issues",
                "source": "https://github.com/phpDocumentor/TypeResolver/tree/1.5.1"
            },
            "time": "2021-10-02T14:08:47+00:00"
        },
        {
            "name": "phpspec/prophecy",
            "version": "v1.15.0",
            "source": {
                "type": "git",
                "url": "https://github.com/phpspec/prophecy.git",
                "reference": "bbcd7380b0ebf3961ee21409db7b38bc31d69a13"
            },
            "dist": {
                "type": "zip",
                "url": "https://api.github.com/repos/phpspec/prophecy/zipball/bbcd7380b0ebf3961ee21409db7b38bc31d69a13",
                "reference": "bbcd7380b0ebf3961ee21409db7b38bc31d69a13",
                "shasum": ""
            },
            "require": {
                "doctrine/instantiator": "^1.2",
                "php": "^7.2 || ~8.0, <8.2",
                "phpdocumentor/reflection-docblock": "^5.2",
                "sebastian/comparator": "^3.0 || ^4.0",
                "sebastian/recursion-context": "^3.0 || ^4.0"
            },
            "require-dev": {
                "phpspec/phpspec": "^6.0 || ^7.0",
                "phpunit/phpunit": "^8.0 || ^9.0"
            },
            "type": "library",
            "extra": {
                "branch-alias": {
                    "dev-master": "1.x-dev"
                }
            },
            "autoload": {
                "psr-4": {
                    "Prophecy\\": "src/Prophecy"
                }
            },
            "notification-url": "https://packagist.org/downloads/",
            "license": [
                "MIT"
            ],
            "authors": [
                {
                    "name": "Konstantin Kudryashov",
                    "email": "ever.zet@gmail.com",
                    "homepage": "http://everzet.com"
                },
                {
                    "name": "Marcello Duarte",
                    "email": "marcello.duarte@gmail.com"
                }
            ],
            "description": "Highly opinionated mocking framework for PHP 5.3+",
            "homepage": "https://github.com/phpspec/prophecy",
            "keywords": [
                "Double",
                "Dummy",
                "fake",
                "mock",
                "spy",
                "stub"
            ],
            "support": {
                "issues": "https://github.com/phpspec/prophecy/issues",
                "source": "https://github.com/phpspec/prophecy/tree/v1.15.0"
            },
            "time": "2021-12-08T12:19:24+00:00"
        },
        {
            "name": "phpunit/php-code-coverage",
            "version": "9.2.10",
            "source": {
                "type": "git",
                "url": "https://github.com/sebastianbergmann/php-code-coverage.git",
                "reference": "d5850aaf931743067f4bfc1ae4cbd06468400687"
            },
            "dist": {
                "type": "zip",
                "url": "https://api.github.com/repos/sebastianbergmann/php-code-coverage/zipball/d5850aaf931743067f4bfc1ae4cbd06468400687",
                "reference": "d5850aaf931743067f4bfc1ae4cbd06468400687",
                "shasum": ""
            },
            "require": {
                "ext-dom": "*",
                "ext-libxml": "*",
                "ext-xmlwriter": "*",
                "nikic/php-parser": "^4.13.0",
                "php": ">=7.3",
                "phpunit/php-file-iterator": "^3.0.3",
                "phpunit/php-text-template": "^2.0.2",
                "sebastian/code-unit-reverse-lookup": "^2.0.2",
                "sebastian/complexity": "^2.0",
                "sebastian/environment": "^5.1.2",
                "sebastian/lines-of-code": "^1.0.3",
                "sebastian/version": "^3.0.1",
                "theseer/tokenizer": "^1.2.0"
            },
            "require-dev": {
                "phpunit/phpunit": "^9.3"
            },
            "suggest": {
                "ext-pcov": "*",
                "ext-xdebug": "*"
            },
            "type": "library",
            "extra": {
                "branch-alias": {
                    "dev-master": "9.2-dev"
                }
            },
            "autoload": {
                "classmap": [
                    "src/"
                ]
            },
            "notification-url": "https://packagist.org/downloads/",
            "license": [
                "BSD-3-Clause"
            ],
            "authors": [
                {
                    "name": "Sebastian Bergmann",
                    "email": "sebastian@phpunit.de",
                    "role": "lead"
                }
            ],
            "description": "Library that provides collection, processing, and rendering functionality for PHP code coverage information.",
            "homepage": "https://github.com/sebastianbergmann/php-code-coverage",
            "keywords": [
                "coverage",
                "testing",
                "xunit"
            ],
            "support": {
                "issues": "https://github.com/sebastianbergmann/php-code-coverage/issues",
                "source": "https://github.com/sebastianbergmann/php-code-coverage/tree/9.2.10"
            },
            "funding": [
                {
                    "url": "https://github.com/sebastianbergmann",
                    "type": "github"
                }
            ],
            "time": "2021-12-05T09:12:13+00:00"
        },
        {
            "name": "phpunit/php-file-iterator",
            "version": "3.0.6",
            "source": {
                "type": "git",
                "url": "https://github.com/sebastianbergmann/php-file-iterator.git",
                "reference": "cf1c2e7c203ac650e352f4cc675a7021e7d1b3cf"
            },
            "dist": {
                "type": "zip",
                "url": "https://api.github.com/repos/sebastianbergmann/php-file-iterator/zipball/cf1c2e7c203ac650e352f4cc675a7021e7d1b3cf",
                "reference": "cf1c2e7c203ac650e352f4cc675a7021e7d1b3cf",
                "shasum": ""
            },
            "require": {
                "php": ">=7.3"
            },
            "require-dev": {
                "phpunit/phpunit": "^9.3"
            },
            "type": "library",
            "extra": {
                "branch-alias": {
                    "dev-master": "3.0-dev"
                }
            },
            "autoload": {
                "classmap": [
                    "src/"
                ]
            },
            "notification-url": "https://packagist.org/downloads/",
            "license": [
                "BSD-3-Clause"
            ],
            "authors": [
                {
                    "name": "Sebastian Bergmann",
                    "email": "sebastian@phpunit.de",
                    "role": "lead"
                }
            ],
            "description": "FilterIterator implementation that filters files based on a list of suffixes.",
            "homepage": "https://github.com/sebastianbergmann/php-file-iterator/",
            "keywords": [
                "filesystem",
                "iterator"
            ],
            "support": {
                "issues": "https://github.com/sebastianbergmann/php-file-iterator/issues",
                "source": "https://github.com/sebastianbergmann/php-file-iterator/tree/3.0.6"
            },
            "funding": [
                {
                    "url": "https://github.com/sebastianbergmann",
                    "type": "github"
                }
            ],
            "time": "2021-12-02T12:48:52+00:00"
        },
        {
            "name": "phpunit/php-invoker",
            "version": "3.1.1",
            "source": {
                "type": "git",
                "url": "https://github.com/sebastianbergmann/php-invoker.git",
                "reference": "5a10147d0aaf65b58940a0b72f71c9ac0423cc67"
            },
            "dist": {
                "type": "zip",
                "url": "https://api.github.com/repos/sebastianbergmann/php-invoker/zipball/5a10147d0aaf65b58940a0b72f71c9ac0423cc67",
                "reference": "5a10147d0aaf65b58940a0b72f71c9ac0423cc67",
                "shasum": ""
            },
            "require": {
                "php": ">=7.3"
            },
            "require-dev": {
                "ext-pcntl": "*",
                "phpunit/phpunit": "^9.3"
            },
            "suggest": {
                "ext-pcntl": "*"
            },
            "type": "library",
            "extra": {
                "branch-alias": {
                    "dev-master": "3.1-dev"
                }
            },
            "autoload": {
                "classmap": [
                    "src/"
                ]
            },
            "notification-url": "https://packagist.org/downloads/",
            "license": [
                "BSD-3-Clause"
            ],
            "authors": [
                {
                    "name": "Sebastian Bergmann",
                    "email": "sebastian@phpunit.de",
                    "role": "lead"
                }
            ],
            "description": "Invoke callables with a timeout",
            "homepage": "https://github.com/sebastianbergmann/php-invoker/",
            "keywords": [
                "process"
            ],
            "support": {
                "issues": "https://github.com/sebastianbergmann/php-invoker/issues",
                "source": "https://github.com/sebastianbergmann/php-invoker/tree/3.1.1"
            },
            "funding": [
                {
                    "url": "https://github.com/sebastianbergmann",
                    "type": "github"
                }
            ],
            "time": "2020-09-28T05:58:55+00:00"
        },
        {
            "name": "phpunit/php-text-template",
            "version": "2.0.4",
            "source": {
                "type": "git",
                "url": "https://github.com/sebastianbergmann/php-text-template.git",
                "reference": "5da5f67fc95621df9ff4c4e5a84d6a8a2acf7c28"
            },
            "dist": {
                "type": "zip",
                "url": "https://api.github.com/repos/sebastianbergmann/php-text-template/zipball/5da5f67fc95621df9ff4c4e5a84d6a8a2acf7c28",
                "reference": "5da5f67fc95621df9ff4c4e5a84d6a8a2acf7c28",
                "shasum": ""
            },
            "require": {
                "php": ">=7.3"
            },
            "require-dev": {
                "phpunit/phpunit": "^9.3"
            },
            "type": "library",
            "extra": {
                "branch-alias": {
                    "dev-master": "2.0-dev"
                }
            },
            "autoload": {
                "classmap": [
                    "src/"
                ]
            },
            "notification-url": "https://packagist.org/downloads/",
            "license": [
                "BSD-3-Clause"
            ],
            "authors": [
                {
                    "name": "Sebastian Bergmann",
                    "email": "sebastian@phpunit.de",
                    "role": "lead"
                }
            ],
            "description": "Simple template engine.",
            "homepage": "https://github.com/sebastianbergmann/php-text-template/",
            "keywords": [
                "template"
            ],
            "support": {
                "issues": "https://github.com/sebastianbergmann/php-text-template/issues",
                "source": "https://github.com/sebastianbergmann/php-text-template/tree/2.0.4"
            },
            "funding": [
                {
                    "url": "https://github.com/sebastianbergmann",
                    "type": "github"
                }
            ],
            "time": "2020-10-26T05:33:50+00:00"
        },
        {
            "name": "phpunit/php-timer",
            "version": "5.0.3",
            "source": {
                "type": "git",
                "url": "https://github.com/sebastianbergmann/php-timer.git",
                "reference": "5a63ce20ed1b5bf577850e2c4e87f4aa902afbd2"
            },
            "dist": {
                "type": "zip",
                "url": "https://api.github.com/repos/sebastianbergmann/php-timer/zipball/5a63ce20ed1b5bf577850e2c4e87f4aa902afbd2",
                "reference": "5a63ce20ed1b5bf577850e2c4e87f4aa902afbd2",
                "shasum": ""
            },
            "require": {
                "php": ">=7.3"
            },
            "require-dev": {
                "phpunit/phpunit": "^9.3"
            },
            "type": "library",
            "extra": {
                "branch-alias": {
                    "dev-master": "5.0-dev"
                }
            },
            "autoload": {
                "classmap": [
                    "src/"
                ]
            },
            "notification-url": "https://packagist.org/downloads/",
            "license": [
                "BSD-3-Clause"
            ],
            "authors": [
                {
                    "name": "Sebastian Bergmann",
                    "email": "sebastian@phpunit.de",
                    "role": "lead"
                }
            ],
            "description": "Utility class for timing",
            "homepage": "https://github.com/sebastianbergmann/php-timer/",
            "keywords": [
                "timer"
            ],
            "support": {
                "issues": "https://github.com/sebastianbergmann/php-timer/issues",
                "source": "https://github.com/sebastianbergmann/php-timer/tree/5.0.3"
            },
            "funding": [
                {
                    "url": "https://github.com/sebastianbergmann",
                    "type": "github"
                }
            ],
            "time": "2020-10-26T13:16:10+00:00"
        },
        {
            "name": "phpunit/phpunit",
            "version": "9.5.6",
            "source": {
                "type": "git",
                "url": "https://github.com/sebastianbergmann/phpunit.git",
                "reference": "fb9b8333f14e3dce976a60ef6a7e05c7c7ed8bfb"
            },
            "dist": {
                "type": "zip",
                "url": "https://api.github.com/repos/sebastianbergmann/phpunit/zipball/fb9b8333f14e3dce976a60ef6a7e05c7c7ed8bfb",
                "reference": "fb9b8333f14e3dce976a60ef6a7e05c7c7ed8bfb",
                "shasum": ""
            },
            "require": {
                "doctrine/instantiator": "^1.3.1",
                "ext-dom": "*",
                "ext-json": "*",
                "ext-libxml": "*",
                "ext-mbstring": "*",
                "ext-xml": "*",
                "ext-xmlwriter": "*",
                "myclabs/deep-copy": "^1.10.1",
                "phar-io/manifest": "^2.0.1",
                "phar-io/version": "^3.0.2",
                "php": ">=7.3",
                "phpspec/prophecy": "^1.12.1",
                "phpunit/php-code-coverage": "^9.2.3",
                "phpunit/php-file-iterator": "^3.0.5",
                "phpunit/php-invoker": "^3.1.1",
                "phpunit/php-text-template": "^2.0.3",
                "phpunit/php-timer": "^5.0.2",
                "sebastian/cli-parser": "^1.0.1",
                "sebastian/code-unit": "^1.0.6",
                "sebastian/comparator": "^4.0.5",
                "sebastian/diff": "^4.0.3",
                "sebastian/environment": "^5.1.3",
                "sebastian/exporter": "^4.0.3",
                "sebastian/global-state": "^5.0.1",
                "sebastian/object-enumerator": "^4.0.3",
                "sebastian/resource-operations": "^3.0.3",
                "sebastian/type": "^2.3.4",
                "sebastian/version": "^3.0.2"
            },
            "require-dev": {
                "ext-pdo": "*",
                "phpspec/prophecy-phpunit": "^2.0.1"
            },
            "suggest": {
                "ext-soap": "*",
                "ext-xdebug": "*"
            },
            "bin": [
                "phpunit"
            ],
            "type": "library",
            "extra": {
                "branch-alias": {
                    "dev-master": "9.5-dev"
                }
            },
            "autoload": {
                "classmap": [
                    "src/"
                ],
                "files": [
                    "src/Framework/Assert/Functions.php"
                ]
            },
            "notification-url": "https://packagist.org/downloads/",
            "license": [
                "BSD-3-Clause"
            ],
            "authors": [
                {
                    "name": "Sebastian Bergmann",
                    "email": "sebastian@phpunit.de",
                    "role": "lead"
                }
            ],
            "description": "The PHP Unit Testing framework.",
            "homepage": "https://phpunit.de/",
            "keywords": [
                "phpunit",
                "testing",
                "xunit"
            ],
            "support": {
                "issues": "https://github.com/sebastianbergmann/phpunit/issues",
                "source": "https://github.com/sebastianbergmann/phpunit/tree/9.5.6"
            },
            "funding": [
                {
                    "url": "https://phpunit.de/donate.html",
                    "type": "custom"
                },
                {
                    "url": "https://github.com/sebastianbergmann",
                    "type": "github"
                }
            ],
            "time": "2021-06-23T05:14:38+00:00"
        },
        {
            "name": "psr/container",
            "version": "2.0.2",
            "source": {
                "type": "git",
                "url": "https://github.com/php-fig/container.git",
                "reference": "c71ecc56dfe541dbd90c5360474fbc405f8d5963"
            },
            "dist": {
                "type": "zip",
                "url": "https://api.github.com/repos/php-fig/container/zipball/c71ecc56dfe541dbd90c5360474fbc405f8d5963",
                "reference": "c71ecc56dfe541dbd90c5360474fbc405f8d5963",
                "shasum": ""
            },
            "require": {
                "php": ">=7.4.0"
            },
            "type": "library",
            "extra": {
                "branch-alias": {
                    "dev-master": "2.0.x-dev"
                }
            },
            "autoload": {
                "psr-4": {
                    "Psr\\Container\\": "src/"
                }
            },
            "notification-url": "https://packagist.org/downloads/",
            "license": [
                "MIT"
            ],
            "authors": [
                {
                    "name": "PHP-FIG",
                    "homepage": "https://www.php-fig.org/"
                }
            ],
            "description": "Common Container Interface (PHP FIG PSR-11)",
            "homepage": "https://github.com/php-fig/container",
            "keywords": [
                "PSR-11",
                "container",
                "container-interface",
                "container-interop",
                "psr"
            ],
            "support": {
                "issues": "https://github.com/php-fig/container/issues",
                "source": "https://github.com/php-fig/container/tree/2.0.2"
            },
            "time": "2021-11-05T16:47:00+00:00"
        },
        {
            "name": "sebastian/cli-parser",
            "version": "1.0.1",
            "source": {
                "type": "git",
                "url": "https://github.com/sebastianbergmann/cli-parser.git",
                "reference": "442e7c7e687e42adc03470c7b668bc4b2402c0b2"
            },
            "dist": {
                "type": "zip",
                "url": "https://api.github.com/repos/sebastianbergmann/cli-parser/zipball/442e7c7e687e42adc03470c7b668bc4b2402c0b2",
                "reference": "442e7c7e687e42adc03470c7b668bc4b2402c0b2",
                "shasum": ""
            },
            "require": {
                "php": ">=7.3"
            },
            "require-dev": {
                "phpunit/phpunit": "^9.3"
            },
            "type": "library",
            "extra": {
                "branch-alias": {
                    "dev-master": "1.0-dev"
                }
            },
            "autoload": {
                "classmap": [
                    "src/"
                ]
            },
            "notification-url": "https://packagist.org/downloads/",
            "license": [
                "BSD-3-Clause"
            ],
            "authors": [
                {
                    "name": "Sebastian Bergmann",
                    "email": "sebastian@phpunit.de",
                    "role": "lead"
                }
            ],
            "description": "Library for parsing CLI options",
            "homepage": "https://github.com/sebastianbergmann/cli-parser",
            "support": {
                "issues": "https://github.com/sebastianbergmann/cli-parser/issues",
                "source": "https://github.com/sebastianbergmann/cli-parser/tree/1.0.1"
            },
            "funding": [
                {
                    "url": "https://github.com/sebastianbergmann",
                    "type": "github"
                }
            ],
            "time": "2020-09-28T06:08:49+00:00"
        },
        {
            "name": "sebastian/code-unit",
            "version": "1.0.8",
            "source": {
                "type": "git",
                "url": "https://github.com/sebastianbergmann/code-unit.git",
                "reference": "1fc9f64c0927627ef78ba436c9b17d967e68e120"
            },
            "dist": {
                "type": "zip",
                "url": "https://api.github.com/repos/sebastianbergmann/code-unit/zipball/1fc9f64c0927627ef78ba436c9b17d967e68e120",
                "reference": "1fc9f64c0927627ef78ba436c9b17d967e68e120",
                "shasum": ""
            },
            "require": {
                "php": ">=7.3"
            },
            "require-dev": {
                "phpunit/phpunit": "^9.3"
            },
            "type": "library",
            "extra": {
                "branch-alias": {
                    "dev-master": "1.0-dev"
                }
            },
            "autoload": {
                "classmap": [
                    "src/"
                ]
            },
            "notification-url": "https://packagist.org/downloads/",
            "license": [
                "BSD-3-Clause"
            ],
            "authors": [
                {
                    "name": "Sebastian Bergmann",
                    "email": "sebastian@phpunit.de",
                    "role": "lead"
                }
            ],
            "description": "Collection of value objects that represent the PHP code units",
            "homepage": "https://github.com/sebastianbergmann/code-unit",
            "support": {
                "issues": "https://github.com/sebastianbergmann/code-unit/issues",
                "source": "https://github.com/sebastianbergmann/code-unit/tree/1.0.8"
            },
            "funding": [
                {
                    "url": "https://github.com/sebastianbergmann",
                    "type": "github"
                }
            ],
            "time": "2020-10-26T13:08:54+00:00"
        },
        {
            "name": "sebastian/code-unit-reverse-lookup",
            "version": "2.0.3",
            "source": {
                "type": "git",
                "url": "https://github.com/sebastianbergmann/code-unit-reverse-lookup.git",
                "reference": "ac91f01ccec49fb77bdc6fd1e548bc70f7faa3e5"
            },
            "dist": {
                "type": "zip",
                "url": "https://api.github.com/repos/sebastianbergmann/code-unit-reverse-lookup/zipball/ac91f01ccec49fb77bdc6fd1e548bc70f7faa3e5",
                "reference": "ac91f01ccec49fb77bdc6fd1e548bc70f7faa3e5",
                "shasum": ""
            },
            "require": {
                "php": ">=7.3"
            },
            "require-dev": {
                "phpunit/phpunit": "^9.3"
            },
            "type": "library",
            "extra": {
                "branch-alias": {
                    "dev-master": "2.0-dev"
                }
            },
            "autoload": {
                "classmap": [
                    "src/"
                ]
            },
            "notification-url": "https://packagist.org/downloads/",
            "license": [
                "BSD-3-Clause"
            ],
            "authors": [
                {
                    "name": "Sebastian Bergmann",
                    "email": "sebastian@phpunit.de"
                }
            ],
            "description": "Looks up which function or method a line of code belongs to",
            "homepage": "https://github.com/sebastianbergmann/code-unit-reverse-lookup/",
            "support": {
                "issues": "https://github.com/sebastianbergmann/code-unit-reverse-lookup/issues",
                "source": "https://github.com/sebastianbergmann/code-unit-reverse-lookup/tree/2.0.3"
            },
            "funding": [
                {
                    "url": "https://github.com/sebastianbergmann",
                    "type": "github"
                }
            ],
            "time": "2020-09-28T05:30:19+00:00"
        },
        {
            "name": "sebastian/comparator",
            "version": "4.0.6",
            "source": {
                "type": "git",
                "url": "https://github.com/sebastianbergmann/comparator.git",
                "reference": "55f4261989e546dc112258c7a75935a81a7ce382"
            },
            "dist": {
                "type": "zip",
                "url": "https://api.github.com/repos/sebastianbergmann/comparator/zipball/55f4261989e546dc112258c7a75935a81a7ce382",
                "reference": "55f4261989e546dc112258c7a75935a81a7ce382",
                "shasum": ""
            },
            "require": {
                "php": ">=7.3",
                "sebastian/diff": "^4.0",
                "sebastian/exporter": "^4.0"
            },
            "require-dev": {
                "phpunit/phpunit": "^9.3"
            },
            "type": "library",
            "extra": {
                "branch-alias": {
                    "dev-master": "4.0-dev"
                }
            },
            "autoload": {
                "classmap": [
                    "src/"
                ]
            },
            "notification-url": "https://packagist.org/downloads/",
            "license": [
                "BSD-3-Clause"
            ],
            "authors": [
                {
                    "name": "Sebastian Bergmann",
                    "email": "sebastian@phpunit.de"
                },
                {
                    "name": "Jeff Welch",
                    "email": "whatthejeff@gmail.com"
                },
                {
                    "name": "Volker Dusch",
                    "email": "github@wallbash.com"
                },
                {
                    "name": "Bernhard Schussek",
                    "email": "bschussek@2bepublished.at"
                }
            ],
            "description": "Provides the functionality to compare PHP values for equality",
            "homepage": "https://github.com/sebastianbergmann/comparator",
            "keywords": [
                "comparator",
                "compare",
                "equality"
            ],
            "support": {
                "issues": "https://github.com/sebastianbergmann/comparator/issues",
                "source": "https://github.com/sebastianbergmann/comparator/tree/4.0.6"
            },
            "funding": [
                {
                    "url": "https://github.com/sebastianbergmann",
                    "type": "github"
                }
            ],
            "time": "2020-10-26T15:49:45+00:00"
        },
        {
            "name": "sebastian/complexity",
            "version": "2.0.2",
            "source": {
                "type": "git",
                "url": "https://github.com/sebastianbergmann/complexity.git",
                "reference": "739b35e53379900cc9ac327b2147867b8b6efd88"
            },
            "dist": {
                "type": "zip",
                "url": "https://api.github.com/repos/sebastianbergmann/complexity/zipball/739b35e53379900cc9ac327b2147867b8b6efd88",
                "reference": "739b35e53379900cc9ac327b2147867b8b6efd88",
                "shasum": ""
            },
            "require": {
                "nikic/php-parser": "^4.7",
                "php": ">=7.3"
            },
            "require-dev": {
                "phpunit/phpunit": "^9.3"
            },
            "type": "library",
            "extra": {
                "branch-alias": {
                    "dev-master": "2.0-dev"
                }
            },
            "autoload": {
                "classmap": [
                    "src/"
                ]
            },
            "notification-url": "https://packagist.org/downloads/",
            "license": [
                "BSD-3-Clause"
            ],
            "authors": [
                {
                    "name": "Sebastian Bergmann",
                    "email": "sebastian@phpunit.de",
                    "role": "lead"
                }
            ],
            "description": "Library for calculating the complexity of PHP code units",
            "homepage": "https://github.com/sebastianbergmann/complexity",
            "support": {
                "issues": "https://github.com/sebastianbergmann/complexity/issues",
                "source": "https://github.com/sebastianbergmann/complexity/tree/2.0.2"
            },
            "funding": [
                {
                    "url": "https://github.com/sebastianbergmann",
                    "type": "github"
                }
            ],
            "time": "2020-10-26T15:52:27+00:00"
        },
        {
            "name": "sebastian/diff",
            "version": "4.0.4",
            "source": {
                "type": "git",
                "url": "https://github.com/sebastianbergmann/diff.git",
                "reference": "3461e3fccc7cfdfc2720be910d3bd73c69be590d"
            },
            "dist": {
                "type": "zip",
                "url": "https://api.github.com/repos/sebastianbergmann/diff/zipball/3461e3fccc7cfdfc2720be910d3bd73c69be590d",
                "reference": "3461e3fccc7cfdfc2720be910d3bd73c69be590d",
                "shasum": ""
            },
            "require": {
                "php": ">=7.3"
            },
            "require-dev": {
                "phpunit/phpunit": "^9.3",
                "symfony/process": "^4.2 || ^5"
            },
            "type": "library",
            "extra": {
                "branch-alias": {
                    "dev-master": "4.0-dev"
                }
            },
            "autoload": {
                "classmap": [
                    "src/"
                ]
            },
            "notification-url": "https://packagist.org/downloads/",
            "license": [
                "BSD-3-Clause"
            ],
            "authors": [
                {
                    "name": "Sebastian Bergmann",
                    "email": "sebastian@phpunit.de"
                },
                {
                    "name": "Kore Nordmann",
                    "email": "mail@kore-nordmann.de"
                }
            ],
            "description": "Diff implementation",
            "homepage": "https://github.com/sebastianbergmann/diff",
            "keywords": [
                "diff",
                "udiff",
                "unidiff",
                "unified diff"
            ],
            "support": {
                "issues": "https://github.com/sebastianbergmann/diff/issues",
                "source": "https://github.com/sebastianbergmann/diff/tree/4.0.4"
            },
            "funding": [
                {
                    "url": "https://github.com/sebastianbergmann",
                    "type": "github"
                }
            ],
            "time": "2020-10-26T13:10:38+00:00"
        },
        {
            "name": "sebastian/environment",
            "version": "5.1.3",
            "source": {
                "type": "git",
                "url": "https://github.com/sebastianbergmann/environment.git",
                "reference": "388b6ced16caa751030f6a69e588299fa09200ac"
            },
            "dist": {
                "type": "zip",
                "url": "https://api.github.com/repos/sebastianbergmann/environment/zipball/388b6ced16caa751030f6a69e588299fa09200ac",
                "reference": "388b6ced16caa751030f6a69e588299fa09200ac",
                "shasum": ""
            },
            "require": {
                "php": ">=7.3"
            },
            "require-dev": {
                "phpunit/phpunit": "^9.3"
            },
            "suggest": {
                "ext-posix": "*"
            },
            "type": "library",
            "extra": {
                "branch-alias": {
                    "dev-master": "5.1-dev"
                }
            },
            "autoload": {
                "classmap": [
                    "src/"
                ]
            },
            "notification-url": "https://packagist.org/downloads/",
            "license": [
                "BSD-3-Clause"
            ],
            "authors": [
                {
                    "name": "Sebastian Bergmann",
                    "email": "sebastian@phpunit.de"
                }
            ],
            "description": "Provides functionality to handle HHVM/PHP environments",
            "homepage": "http://www.github.com/sebastianbergmann/environment",
            "keywords": [
                "Xdebug",
                "environment",
                "hhvm"
            ],
            "support": {
                "issues": "https://github.com/sebastianbergmann/environment/issues",
                "source": "https://github.com/sebastianbergmann/environment/tree/5.1.3"
            },
            "funding": [
                {
                    "url": "https://github.com/sebastianbergmann",
                    "type": "github"
                }
            ],
            "time": "2020-09-28T05:52:38+00:00"
        },
        {
            "name": "sebastian/exporter",
            "version": "4.0.4",
            "source": {
                "type": "git",
                "url": "https://github.com/sebastianbergmann/exporter.git",
                "reference": "65e8b7db476c5dd267e65eea9cab77584d3cfff9"
            },
            "dist": {
                "type": "zip",
                "url": "https://api.github.com/repos/sebastianbergmann/exporter/zipball/65e8b7db476c5dd267e65eea9cab77584d3cfff9",
                "reference": "65e8b7db476c5dd267e65eea9cab77584d3cfff9",
                "shasum": ""
            },
            "require": {
                "php": ">=7.3",
                "sebastian/recursion-context": "^4.0"
            },
            "require-dev": {
                "ext-mbstring": "*",
                "phpunit/phpunit": "^9.3"
            },
            "type": "library",
            "extra": {
                "branch-alias": {
                    "dev-master": "4.0-dev"
                }
            },
            "autoload": {
                "classmap": [
                    "src/"
                ]
            },
            "notification-url": "https://packagist.org/downloads/",
            "license": [
                "BSD-3-Clause"
            ],
            "authors": [
                {
                    "name": "Sebastian Bergmann",
                    "email": "sebastian@phpunit.de"
                },
                {
                    "name": "Jeff Welch",
                    "email": "whatthejeff@gmail.com"
                },
                {
                    "name": "Volker Dusch",
                    "email": "github@wallbash.com"
                },
                {
                    "name": "Adam Harvey",
                    "email": "aharvey@php.net"
                },
                {
                    "name": "Bernhard Schussek",
                    "email": "bschussek@gmail.com"
                }
            ],
            "description": "Provides the functionality to export PHP variables for visualization",
            "homepage": "https://www.github.com/sebastianbergmann/exporter",
            "keywords": [
                "export",
                "exporter"
            ],
            "support": {
                "issues": "https://github.com/sebastianbergmann/exporter/issues",
                "source": "https://github.com/sebastianbergmann/exporter/tree/4.0.4"
            },
            "funding": [
                {
                    "url": "https://github.com/sebastianbergmann",
                    "type": "github"
                }
            ],
            "time": "2021-11-11T14:18:36+00:00"
        },
        {
            "name": "sebastian/global-state",
            "version": "5.0.3",
            "source": {
                "type": "git",
                "url": "https://github.com/sebastianbergmann/global-state.git",
                "reference": "23bd5951f7ff26f12d4e3242864df3e08dec4e49"
            },
            "dist": {
                "type": "zip",
                "url": "https://api.github.com/repos/sebastianbergmann/global-state/zipball/23bd5951f7ff26f12d4e3242864df3e08dec4e49",
                "reference": "23bd5951f7ff26f12d4e3242864df3e08dec4e49",
                "shasum": ""
            },
            "require": {
                "php": ">=7.3",
                "sebastian/object-reflector": "^2.0",
                "sebastian/recursion-context": "^4.0"
            },
            "require-dev": {
                "ext-dom": "*",
                "phpunit/phpunit": "^9.3"
            },
            "suggest": {
                "ext-uopz": "*"
            },
            "type": "library",
            "extra": {
                "branch-alias": {
                    "dev-master": "5.0-dev"
                }
            },
            "autoload": {
                "classmap": [
                    "src/"
                ]
            },
            "notification-url": "https://packagist.org/downloads/",
            "license": [
                "BSD-3-Clause"
            ],
            "authors": [
                {
                    "name": "Sebastian Bergmann",
                    "email": "sebastian@phpunit.de"
                }
            ],
            "description": "Snapshotting of global state",
            "homepage": "http://www.github.com/sebastianbergmann/global-state",
            "keywords": [
                "global state"
            ],
            "support": {
                "issues": "https://github.com/sebastianbergmann/global-state/issues",
                "source": "https://github.com/sebastianbergmann/global-state/tree/5.0.3"
            },
            "funding": [
                {
                    "url": "https://github.com/sebastianbergmann",
                    "type": "github"
                }
            ],
            "time": "2021-06-11T13:31:12+00:00"
        },
        {
            "name": "sebastian/lines-of-code",
            "version": "1.0.3",
            "source": {
                "type": "git",
                "url": "https://github.com/sebastianbergmann/lines-of-code.git",
                "reference": "c1c2e997aa3146983ed888ad08b15470a2e22ecc"
            },
            "dist": {
                "type": "zip",
                "url": "https://api.github.com/repos/sebastianbergmann/lines-of-code/zipball/c1c2e997aa3146983ed888ad08b15470a2e22ecc",
                "reference": "c1c2e997aa3146983ed888ad08b15470a2e22ecc",
                "shasum": ""
            },
            "require": {
                "nikic/php-parser": "^4.6",
                "php": ">=7.3"
            },
            "require-dev": {
                "phpunit/phpunit": "^9.3"
            },
            "type": "library",
            "extra": {
                "branch-alias": {
                    "dev-master": "1.0-dev"
                }
            },
            "autoload": {
                "classmap": [
                    "src/"
                ]
            },
            "notification-url": "https://packagist.org/downloads/",
            "license": [
                "BSD-3-Clause"
            ],
            "authors": [
                {
                    "name": "Sebastian Bergmann",
                    "email": "sebastian@phpunit.de",
                    "role": "lead"
                }
            ],
            "description": "Library for counting the lines of code in PHP source code",
            "homepage": "https://github.com/sebastianbergmann/lines-of-code",
            "support": {
                "issues": "https://github.com/sebastianbergmann/lines-of-code/issues",
                "source": "https://github.com/sebastianbergmann/lines-of-code/tree/1.0.3"
            },
            "funding": [
                {
                    "url": "https://github.com/sebastianbergmann",
                    "type": "github"
                }
            ],
            "time": "2020-11-28T06:42:11+00:00"
        },
        {
            "name": "sebastian/object-enumerator",
            "version": "4.0.4",
            "source": {
                "type": "git",
                "url": "https://github.com/sebastianbergmann/object-enumerator.git",
                "reference": "5c9eeac41b290a3712d88851518825ad78f45c71"
            },
            "dist": {
                "type": "zip",
                "url": "https://api.github.com/repos/sebastianbergmann/object-enumerator/zipball/5c9eeac41b290a3712d88851518825ad78f45c71",
                "reference": "5c9eeac41b290a3712d88851518825ad78f45c71",
                "shasum": ""
            },
            "require": {
                "php": ">=7.3",
                "sebastian/object-reflector": "^2.0",
                "sebastian/recursion-context": "^4.0"
            },
            "require-dev": {
                "phpunit/phpunit": "^9.3"
            },
            "type": "library",
            "extra": {
                "branch-alias": {
                    "dev-master": "4.0-dev"
                }
            },
            "autoload": {
                "classmap": [
                    "src/"
                ]
            },
            "notification-url": "https://packagist.org/downloads/",
            "license": [
                "BSD-3-Clause"
            ],
            "authors": [
                {
                    "name": "Sebastian Bergmann",
                    "email": "sebastian@phpunit.de"
                }
            ],
            "description": "Traverses array structures and object graphs to enumerate all referenced objects",
            "homepage": "https://github.com/sebastianbergmann/object-enumerator/",
            "support": {
                "issues": "https://github.com/sebastianbergmann/object-enumerator/issues",
                "source": "https://github.com/sebastianbergmann/object-enumerator/tree/4.0.4"
            },
            "funding": [
                {
                    "url": "https://github.com/sebastianbergmann",
                    "type": "github"
                }
            ],
            "time": "2020-10-26T13:12:34+00:00"
        },
        {
            "name": "sebastian/object-reflector",
            "version": "2.0.4",
            "source": {
                "type": "git",
                "url": "https://github.com/sebastianbergmann/object-reflector.git",
                "reference": "b4f479ebdbf63ac605d183ece17d8d7fe49c15c7"
            },
            "dist": {
                "type": "zip",
                "url": "https://api.github.com/repos/sebastianbergmann/object-reflector/zipball/b4f479ebdbf63ac605d183ece17d8d7fe49c15c7",
                "reference": "b4f479ebdbf63ac605d183ece17d8d7fe49c15c7",
                "shasum": ""
            },
            "require": {
                "php": ">=7.3"
            },
            "require-dev": {
                "phpunit/phpunit": "^9.3"
            },
            "type": "library",
            "extra": {
                "branch-alias": {
                    "dev-master": "2.0-dev"
                }
            },
            "autoload": {
                "classmap": [
                    "src/"
                ]
            },
            "notification-url": "https://packagist.org/downloads/",
            "license": [
                "BSD-3-Clause"
            ],
            "authors": [
                {
                    "name": "Sebastian Bergmann",
                    "email": "sebastian@phpunit.de"
                }
            ],
            "description": "Allows reflection of object attributes, including inherited and non-public ones",
            "homepage": "https://github.com/sebastianbergmann/object-reflector/",
            "support": {
                "issues": "https://github.com/sebastianbergmann/object-reflector/issues",
                "source": "https://github.com/sebastianbergmann/object-reflector/tree/2.0.4"
            },
            "funding": [
                {
                    "url": "https://github.com/sebastianbergmann",
                    "type": "github"
                }
            ],
            "time": "2020-10-26T13:14:26+00:00"
        },
        {
            "name": "sebastian/recursion-context",
            "version": "4.0.4",
            "source": {
                "type": "git",
                "url": "https://github.com/sebastianbergmann/recursion-context.git",
                "reference": "cd9d8cf3c5804de4341c283ed787f099f5506172"
            },
            "dist": {
                "type": "zip",
                "url": "https://api.github.com/repos/sebastianbergmann/recursion-context/zipball/cd9d8cf3c5804de4341c283ed787f099f5506172",
                "reference": "cd9d8cf3c5804de4341c283ed787f099f5506172",
                "shasum": ""
            },
            "require": {
                "php": ">=7.3"
            },
            "require-dev": {
                "phpunit/phpunit": "^9.3"
            },
            "type": "library",
            "extra": {
                "branch-alias": {
                    "dev-master": "4.0-dev"
                }
            },
            "autoload": {
                "classmap": [
                    "src/"
                ]
            },
            "notification-url": "https://packagist.org/downloads/",
            "license": [
                "BSD-3-Clause"
            ],
            "authors": [
                {
                    "name": "Sebastian Bergmann",
                    "email": "sebastian@phpunit.de"
                },
                {
                    "name": "Jeff Welch",
                    "email": "whatthejeff@gmail.com"
                },
                {
                    "name": "Adam Harvey",
                    "email": "aharvey@php.net"
                }
            ],
            "description": "Provides functionality to recursively process PHP variables",
            "homepage": "http://www.github.com/sebastianbergmann/recursion-context",
            "support": {
                "issues": "https://github.com/sebastianbergmann/recursion-context/issues",
                "source": "https://github.com/sebastianbergmann/recursion-context/tree/4.0.4"
            },
            "funding": [
                {
                    "url": "https://github.com/sebastianbergmann",
                    "type": "github"
                }
            ],
            "time": "2020-10-26T13:17:30+00:00"
        },
        {
            "name": "sebastian/resource-operations",
            "version": "3.0.3",
            "source": {
                "type": "git",
                "url": "https://github.com/sebastianbergmann/resource-operations.git",
                "reference": "0f4443cb3a1d92ce809899753bc0d5d5a8dd19a8"
            },
            "dist": {
                "type": "zip",
                "url": "https://api.github.com/repos/sebastianbergmann/resource-operations/zipball/0f4443cb3a1d92ce809899753bc0d5d5a8dd19a8",
                "reference": "0f4443cb3a1d92ce809899753bc0d5d5a8dd19a8",
                "shasum": ""
            },
            "require": {
                "php": ">=7.3"
            },
            "require-dev": {
                "phpunit/phpunit": "^9.0"
            },
            "type": "library",
            "extra": {
                "branch-alias": {
                    "dev-master": "3.0-dev"
                }
            },
            "autoload": {
                "classmap": [
                    "src/"
                ]
            },
            "notification-url": "https://packagist.org/downloads/",
            "license": [
                "BSD-3-Clause"
            ],
            "authors": [
                {
                    "name": "Sebastian Bergmann",
                    "email": "sebastian@phpunit.de"
                }
            ],
            "description": "Provides a list of PHP built-in functions that operate on resources",
            "homepage": "https://www.github.com/sebastianbergmann/resource-operations",
            "support": {
                "issues": "https://github.com/sebastianbergmann/resource-operations/issues",
                "source": "https://github.com/sebastianbergmann/resource-operations/tree/3.0.3"
            },
            "funding": [
                {
                    "url": "https://github.com/sebastianbergmann",
                    "type": "github"
                }
            ],
            "time": "2020-09-28T06:45:17+00:00"
        },
        {
            "name": "sebastian/type",
            "version": "2.3.4",
            "source": {
                "type": "git",
                "url": "https://github.com/sebastianbergmann/type.git",
                "reference": "b8cd8a1c753c90bc1a0f5372170e3e489136f914"
            },
            "dist": {
                "type": "zip",
                "url": "https://api.github.com/repos/sebastianbergmann/type/zipball/b8cd8a1c753c90bc1a0f5372170e3e489136f914",
                "reference": "b8cd8a1c753c90bc1a0f5372170e3e489136f914",
                "shasum": ""
            },
            "require": {
                "php": ">=7.3"
            },
            "require-dev": {
                "phpunit/phpunit": "^9.3"
            },
            "type": "library",
            "extra": {
                "branch-alias": {
                    "dev-master": "2.3-dev"
                }
            },
            "autoload": {
                "classmap": [
                    "src/"
                ]
            },
            "notification-url": "https://packagist.org/downloads/",
            "license": [
                "BSD-3-Clause"
            ],
            "authors": [
                {
                    "name": "Sebastian Bergmann",
                    "email": "sebastian@phpunit.de",
                    "role": "lead"
                }
            ],
            "description": "Collection of value objects that represent the types of the PHP type system",
            "homepage": "https://github.com/sebastianbergmann/type",
            "support": {
                "issues": "https://github.com/sebastianbergmann/type/issues",
                "source": "https://github.com/sebastianbergmann/type/tree/2.3.4"
            },
            "funding": [
                {
                    "url": "https://github.com/sebastianbergmann",
                    "type": "github"
                }
            ],
            "time": "2021-06-15T12:49:02+00:00"
        },
        {
            "name": "sebastian/version",
            "version": "3.0.2",
            "source": {
                "type": "git",
                "url": "https://github.com/sebastianbergmann/version.git",
                "reference": "c6c1022351a901512170118436c764e473f6de8c"
            },
            "dist": {
                "type": "zip",
                "url": "https://api.github.com/repos/sebastianbergmann/version/zipball/c6c1022351a901512170118436c764e473f6de8c",
                "reference": "c6c1022351a901512170118436c764e473f6de8c",
                "shasum": ""
            },
            "require": {
                "php": ">=7.3"
            },
            "type": "library",
            "extra": {
                "branch-alias": {
                    "dev-master": "3.0-dev"
                }
            },
            "autoload": {
                "classmap": [
                    "src/"
                ]
            },
            "notification-url": "https://packagist.org/downloads/",
            "license": [
                "BSD-3-Clause"
            ],
            "authors": [
                {
                    "name": "Sebastian Bergmann",
                    "email": "sebastian@phpunit.de",
                    "role": "lead"
                }
            ],
            "description": "Library that helps with managing the version number of Git-hosted PHP projects",
            "homepage": "https://github.com/sebastianbergmann/version",
            "support": {
                "issues": "https://github.com/sebastianbergmann/version/issues",
                "source": "https://github.com/sebastianbergmann/version/tree/3.0.2"
            },
            "funding": [
                {
                    "url": "https://github.com/sebastianbergmann",
                    "type": "github"
                }
            ],
            "time": "2020-09-28T06:39:44+00:00"
        },
        {
            "name": "swoole/ide-helper",
            "version": "4.6.7",
            "source": {
                "type": "git",
                "url": "https://github.com/swoole/ide-helper.git",
                "reference": "0d1409b8274117addfe64d3ea412812a69807411"
            },
            "dist": {
                "type": "zip",
                "url": "https://api.github.com/repos/swoole/ide-helper/zipball/0d1409b8274117addfe64d3ea412812a69807411",
                "reference": "0d1409b8274117addfe64d3ea412812a69807411",
                "shasum": ""
            },
            "require-dev": {
                "guzzlehttp/guzzle": "~6.5.0",
                "laminas/laminas-code": "~3.4.0",
                "squizlabs/php_codesniffer": "~3.5.0",
                "symfony/filesystem": "~4.0"
            },
            "type": "library",
            "notification-url": "https://packagist.org/downloads/",
            "license": [
                "Apache-2.0"
            ],
            "authors": [
                {
                    "name": "Team Swoole",
                    "email": "team@swoole.com"
                }
            ],
            "description": "IDE help files for Swoole.",
            "support": {
                "issues": "https://github.com/swoole/ide-helper/issues",
                "source": "https://github.com/swoole/ide-helper/tree/4.6.7"
            },
            "funding": [
                {
                    "url": "https://gitee.com/swoole/swoole?donate=true",
                    "type": "custom"
                },
                {
                    "url": "https://github.com/swoole",
                    "type": "github"
                },
                {
                    "url": "https://opencollective.com/swoole-src",
                    "type": "open_collective"
                }
            ],
            "time": "2021-05-14T16:05:16+00:00"
        },
        {
            "name": "symfony/console",
<<<<<<< HEAD
            "version": "v5.4.0",
            "source": {
                "type": "git",
                "url": "https://github.com/symfony/console.git",
                "reference": "ec3661faca1d110d6c307e124b44f99ac54179e3"
            },
            "dist": {
                "type": "zip",
                "url": "https://api.github.com/repos/symfony/console/zipball/ec3661faca1d110d6c307e124b44f99ac54179e3",
                "reference": "ec3661faca1d110d6c307e124b44f99ac54179e3",
=======
            "version": "v5.4.1",
            "source": {
                "type": "git",
                "url": "https://github.com/symfony/console.git",
                "reference": "9130e1a0fc93cb0faadca4ee917171bd2ca9e5f4"
            },
            "dist": {
                "type": "zip",
                "url": "https://api.github.com/repos/symfony/console/zipball/9130e1a0fc93cb0faadca4ee917171bd2ca9e5f4",
                "reference": "9130e1a0fc93cb0faadca4ee917171bd2ca9e5f4",
>>>>>>> 80cc8235
                "shasum": ""
            },
            "require": {
                "php": ">=7.2.5",
                "symfony/deprecation-contracts": "^2.1|^3",
                "symfony/polyfill-mbstring": "~1.0",
                "symfony/polyfill-php73": "^1.9",
                "symfony/polyfill-php80": "^1.16",
                "symfony/service-contracts": "^1.1|^2|^3",
                "symfony/string": "^5.1|^6.0"
            },
            "conflict": {
                "psr/log": ">=3",
                "symfony/dependency-injection": "<4.4",
                "symfony/dotenv": "<5.1",
                "symfony/event-dispatcher": "<4.4",
                "symfony/lock": "<4.4",
                "symfony/process": "<4.4"
            },
            "provide": {
                "psr/log-implementation": "1.0|2.0"
            },
            "require-dev": {
                "psr/log": "^1|^2",
                "symfony/config": "^4.4|^5.0|^6.0",
                "symfony/dependency-injection": "^4.4|^5.0|^6.0",
                "symfony/event-dispatcher": "^4.4|^5.0|^6.0",
                "symfony/lock": "^4.4|^5.0|^6.0",
                "symfony/process": "^4.4|^5.0|^6.0",
                "symfony/var-dumper": "^4.4|^5.0|^6.0"
            },
            "suggest": {
                "psr/log": "For using the console logger",
                "symfony/event-dispatcher": "",
                "symfony/lock": "",
                "symfony/process": ""
            },
            "type": "library",
            "autoload": {
                "psr-4": {
                    "Symfony\\Component\\Console\\": ""
                },
                "exclude-from-classmap": [
                    "/Tests/"
                ]
            },
            "notification-url": "https://packagist.org/downloads/",
            "license": [
                "MIT"
            ],
            "authors": [
                {
                    "name": "Fabien Potencier",
                    "email": "fabien@symfony.com"
                },
                {
                    "name": "Symfony Community",
                    "homepage": "https://symfony.com/contributors"
                }
            ],
            "description": "Eases the creation of beautiful and testable command line interfaces",
            "homepage": "https://symfony.com",
            "keywords": [
                "cli",
                "command line",
                "console",
                "terminal"
            ],
            "support": {
<<<<<<< HEAD
                "source": "https://github.com/symfony/console/tree/v5.4.0"
=======
                "source": "https://github.com/symfony/console/tree/v5.4.1"
>>>>>>> 80cc8235
            },
            "funding": [
                {
                    "url": "https://symfony.com/sponsor",
                    "type": "custom"
                },
                {
                    "url": "https://github.com/fabpot",
                    "type": "github"
                },
                {
                    "url": "https://tidelift.com/funding/github/packagist/symfony/symfony",
                    "type": "tidelift"
                }
            ],
<<<<<<< HEAD
            "time": "2021-11-29T15:30:56+00:00"
=======
            "time": "2021-12-09T11:22:43+00:00"
>>>>>>> 80cc8235
        },
        {
            "name": "symfony/polyfill-intl-grapheme",
            "version": "v1.23.1",
            "source": {
                "type": "git",
                "url": "https://github.com/symfony/polyfill-intl-grapheme.git",
                "reference": "16880ba9c5ebe3642d1995ab866db29270b36535"
            },
            "dist": {
                "type": "zip",
                "url": "https://api.github.com/repos/symfony/polyfill-intl-grapheme/zipball/16880ba9c5ebe3642d1995ab866db29270b36535",
                "reference": "16880ba9c5ebe3642d1995ab866db29270b36535",
                "shasum": ""
            },
            "require": {
                "php": ">=7.1"
            },
            "suggest": {
                "ext-intl": "For best performance"
            },
            "type": "library",
            "extra": {
                "branch-alias": {
                    "dev-main": "1.23-dev"
                },
                "thanks": {
                    "name": "symfony/polyfill",
                    "url": "https://github.com/symfony/polyfill"
                }
            },
            "autoload": {
                "psr-4": {
                    "Symfony\\Polyfill\\Intl\\Grapheme\\": ""
                },
                "files": [
                    "bootstrap.php"
                ]
            },
            "notification-url": "https://packagist.org/downloads/",
            "license": [
                "MIT"
            ],
            "authors": [
                {
                    "name": "Nicolas Grekas",
                    "email": "p@tchwork.com"
                },
                {
                    "name": "Symfony Community",
                    "homepage": "https://symfony.com/contributors"
                }
            ],
            "description": "Symfony polyfill for intl's grapheme_* functions",
            "homepage": "https://symfony.com",
            "keywords": [
                "compatibility",
                "grapheme",
                "intl",
                "polyfill",
                "portable",
                "shim"
            ],
            "support": {
                "source": "https://github.com/symfony/polyfill-intl-grapheme/tree/v1.23.1"
            },
            "funding": [
                {
                    "url": "https://symfony.com/sponsor",
                    "type": "custom"
                },
                {
                    "url": "https://github.com/fabpot",
                    "type": "github"
                },
                {
                    "url": "https://tidelift.com/funding/github/packagist/symfony/symfony",
                    "type": "tidelift"
                }
            ],
            "time": "2021-05-27T12:26:48+00:00"
        },
        {
            "name": "symfony/polyfill-intl-normalizer",
            "version": "v1.23.0",
            "source": {
                "type": "git",
                "url": "https://github.com/symfony/polyfill-intl-normalizer.git",
                "reference": "8590a5f561694770bdcd3f9b5c69dde6945028e8"
            },
            "dist": {
                "type": "zip",
                "url": "https://api.github.com/repos/symfony/polyfill-intl-normalizer/zipball/8590a5f561694770bdcd3f9b5c69dde6945028e8",
                "reference": "8590a5f561694770bdcd3f9b5c69dde6945028e8",
                "shasum": ""
            },
            "require": {
                "php": ">=7.1"
            },
            "suggest": {
                "ext-intl": "For best performance"
            },
            "type": "library",
            "extra": {
                "branch-alias": {
                    "dev-main": "1.23-dev"
                },
                "thanks": {
                    "name": "symfony/polyfill",
                    "url": "https://github.com/symfony/polyfill"
                }
            },
            "autoload": {
                "psr-4": {
                    "Symfony\\Polyfill\\Intl\\Normalizer\\": ""
                },
                "files": [
                    "bootstrap.php"
                ],
                "classmap": [
                    "Resources/stubs"
                ]
            },
            "notification-url": "https://packagist.org/downloads/",
            "license": [
                "MIT"
            ],
            "authors": [
                {
                    "name": "Nicolas Grekas",
                    "email": "p@tchwork.com"
                },
                {
                    "name": "Symfony Community",
                    "homepage": "https://symfony.com/contributors"
                }
            ],
            "description": "Symfony polyfill for intl's Normalizer class and related functions",
            "homepage": "https://symfony.com",
            "keywords": [
                "compatibility",
                "intl",
                "normalizer",
                "polyfill",
                "portable",
                "shim"
            ],
            "support": {
                "source": "https://github.com/symfony/polyfill-intl-normalizer/tree/v1.23.0"
            },
            "funding": [
                {
                    "url": "https://symfony.com/sponsor",
                    "type": "custom"
                },
                {
                    "url": "https://github.com/fabpot",
                    "type": "github"
                },
                {
                    "url": "https://tidelift.com/funding/github/packagist/symfony/symfony",
                    "type": "tidelift"
                }
            ],
            "time": "2021-02-19T12:13:01+00:00"
        },
        {
            "name": "symfony/polyfill-mbstring",
            "version": "v1.23.1",
            "source": {
                "type": "git",
                "url": "https://github.com/symfony/polyfill-mbstring.git",
                "reference": "9174a3d80210dca8daa7f31fec659150bbeabfc6"
            },
            "dist": {
                "type": "zip",
                "url": "https://api.github.com/repos/symfony/polyfill-mbstring/zipball/9174a3d80210dca8daa7f31fec659150bbeabfc6",
                "reference": "9174a3d80210dca8daa7f31fec659150bbeabfc6",
                "shasum": ""
            },
            "require": {
                "php": ">=7.1"
            },
            "suggest": {
                "ext-mbstring": "For best performance"
            },
            "type": "library",
            "extra": {
                "branch-alias": {
                    "dev-main": "1.23-dev"
                },
                "thanks": {
                    "name": "symfony/polyfill",
                    "url": "https://github.com/symfony/polyfill"
                }
            },
            "autoload": {
                "psr-4": {
                    "Symfony\\Polyfill\\Mbstring\\": ""
                },
                "files": [
                    "bootstrap.php"
                ]
            },
            "notification-url": "https://packagist.org/downloads/",
            "license": [
                "MIT"
            ],
            "authors": [
                {
                    "name": "Nicolas Grekas",
                    "email": "p@tchwork.com"
                },
                {
                    "name": "Symfony Community",
                    "homepage": "https://symfony.com/contributors"
                }
            ],
            "description": "Symfony polyfill for the Mbstring extension",
            "homepage": "https://symfony.com",
            "keywords": [
                "compatibility",
                "mbstring",
                "polyfill",
                "portable",
                "shim"
            ],
            "support": {
                "source": "https://github.com/symfony/polyfill-mbstring/tree/v1.23.1"
            },
            "funding": [
                {
                    "url": "https://symfony.com/sponsor",
                    "type": "custom"
                },
                {
                    "url": "https://github.com/fabpot",
                    "type": "github"
                },
                {
                    "url": "https://tidelift.com/funding/github/packagist/symfony/symfony",
                    "type": "tidelift"
                }
            ],
            "time": "2021-05-27T12:26:48+00:00"
        },
        {
            "name": "symfony/polyfill-php73",
            "version": "v1.23.0",
            "source": {
                "type": "git",
                "url": "https://github.com/symfony/polyfill-php73.git",
                "reference": "fba8933c384d6476ab14fb7b8526e5287ca7e010"
            },
            "dist": {
                "type": "zip",
                "url": "https://api.github.com/repos/symfony/polyfill-php73/zipball/fba8933c384d6476ab14fb7b8526e5287ca7e010",
                "reference": "fba8933c384d6476ab14fb7b8526e5287ca7e010",
                "shasum": ""
            },
            "require": {
                "php": ">=7.1"
            },
            "type": "library",
            "extra": {
                "branch-alias": {
                    "dev-main": "1.23-dev"
                },
                "thanks": {
                    "name": "symfony/polyfill",
                    "url": "https://github.com/symfony/polyfill"
                }
            },
            "autoload": {
                "psr-4": {
                    "Symfony\\Polyfill\\Php73\\": ""
                },
                "files": [
                    "bootstrap.php"
                ],
                "classmap": [
                    "Resources/stubs"
                ]
            },
            "notification-url": "https://packagist.org/downloads/",
            "license": [
                "MIT"
            ],
            "authors": [
                {
                    "name": "Nicolas Grekas",
                    "email": "p@tchwork.com"
                },
                {
                    "name": "Symfony Community",
                    "homepage": "https://symfony.com/contributors"
                }
            ],
            "description": "Symfony polyfill backporting some PHP 7.3+ features to lower PHP versions",
            "homepage": "https://symfony.com",
            "keywords": [
                "compatibility",
                "polyfill",
                "portable",
                "shim"
            ],
            "support": {
                "source": "https://github.com/symfony/polyfill-php73/tree/v1.23.0"
            },
            "funding": [
                {
                    "url": "https://symfony.com/sponsor",
                    "type": "custom"
                },
                {
                    "url": "https://github.com/fabpot",
                    "type": "github"
                },
                {
                    "url": "https://tidelift.com/funding/github/packagist/symfony/symfony",
                    "type": "tidelift"
                }
            ],
            "time": "2021-02-19T12:13:01+00:00"
        },
        {
            "name": "symfony/polyfill-php80",
            "version": "v1.23.1",
            "source": {
                "type": "git",
                "url": "https://github.com/symfony/polyfill-php80.git",
                "reference": "1100343ed1a92e3a38f9ae122fc0eb21602547be"
            },
            "dist": {
                "type": "zip",
                "url": "https://api.github.com/repos/symfony/polyfill-php80/zipball/1100343ed1a92e3a38f9ae122fc0eb21602547be",
                "reference": "1100343ed1a92e3a38f9ae122fc0eb21602547be",
                "shasum": ""
            },
            "require": {
                "php": ">=7.1"
            },
            "type": "library",
            "extra": {
                "branch-alias": {
                    "dev-main": "1.23-dev"
                },
                "thanks": {
                    "name": "symfony/polyfill",
                    "url": "https://github.com/symfony/polyfill"
                }
            },
            "autoload": {
                "psr-4": {
                    "Symfony\\Polyfill\\Php80\\": ""
                },
                "files": [
                    "bootstrap.php"
                ],
                "classmap": [
                    "Resources/stubs"
                ]
            },
            "notification-url": "https://packagist.org/downloads/",
            "license": [
                "MIT"
            ],
            "authors": [
                {
                    "name": "Ion Bazan",
                    "email": "ion.bazan@gmail.com"
                },
                {
                    "name": "Nicolas Grekas",
                    "email": "p@tchwork.com"
                },
                {
                    "name": "Symfony Community",
                    "homepage": "https://symfony.com/contributors"
                }
            ],
            "description": "Symfony polyfill backporting some PHP 8.0+ features to lower PHP versions",
            "homepage": "https://symfony.com",
            "keywords": [
                "compatibility",
                "polyfill",
                "portable",
                "shim"
            ],
            "support": {
                "source": "https://github.com/symfony/polyfill-php80/tree/v1.23.1"
            },
            "funding": [
                {
                    "url": "https://symfony.com/sponsor",
                    "type": "custom"
                },
                {
                    "url": "https://github.com/fabpot",
                    "type": "github"
                },
                {
                    "url": "https://tidelift.com/funding/github/packagist/symfony/symfony",
                    "type": "tidelift"
                }
            ],
            "time": "2021-07-28T13:41:28+00:00"
        },
        {
            "name": "symfony/service-contracts",
            "version": "v3.0.0",
            "source": {
                "type": "git",
                "url": "https://github.com/symfony/service-contracts.git",
                "reference": "36715ebf9fb9db73db0cb24263c79077c6fe8603"
            },
            "dist": {
                "type": "zip",
                "url": "https://api.github.com/repos/symfony/service-contracts/zipball/36715ebf9fb9db73db0cb24263c79077c6fe8603",
                "reference": "36715ebf9fb9db73db0cb24263c79077c6fe8603",
                "shasum": ""
            },
            "require": {
                "php": ">=8.0.2",
                "psr/container": "^2.0"
            },
            "conflict": {
                "ext-psr": "<1.1|>=2"
            },
            "suggest": {
                "symfony/service-implementation": ""
            },
            "type": "library",
            "extra": {
                "branch-alias": {
                    "dev-main": "3.0-dev"
                },
                "thanks": {
                    "name": "symfony/contracts",
                    "url": "https://github.com/symfony/contracts"
                }
            },
            "autoload": {
                "psr-4": {
                    "Symfony\\Contracts\\Service\\": ""
                }
            },
            "notification-url": "https://packagist.org/downloads/",
            "license": [
                "MIT"
            ],
            "authors": [
                {
                    "name": "Nicolas Grekas",
                    "email": "p@tchwork.com"
                },
                {
                    "name": "Symfony Community",
                    "homepage": "https://symfony.com/contributors"
                }
            ],
            "description": "Generic abstractions related to writing services",
            "homepage": "https://symfony.com",
            "keywords": [
                "abstractions",
                "contracts",
                "decoupling",
                "interfaces",
                "interoperability",
                "standards"
            ],
            "support": {
                "source": "https://github.com/symfony/service-contracts/tree/v3.0.0"
            },
            "funding": [
                {
                    "url": "https://symfony.com/sponsor",
                    "type": "custom"
                },
                {
                    "url": "https://github.com/fabpot",
                    "type": "github"
                },
                {
                    "url": "https://tidelift.com/funding/github/packagist/symfony/symfony",
                    "type": "tidelift"
                }
            ],
            "time": "2021-11-04T17:53:12+00:00"
        },
        {
            "name": "symfony/string",
<<<<<<< HEAD
            "version": "v6.0.0",
            "source": {
                "type": "git",
                "url": "https://github.com/symfony/string.git",
                "reference": "ba727797426af0f587f4800566300bdc0cda0777"
            },
            "dist": {
                "type": "zip",
                "url": "https://api.github.com/repos/symfony/string/zipball/ba727797426af0f587f4800566300bdc0cda0777",
                "reference": "ba727797426af0f587f4800566300bdc0cda0777",
=======
            "version": "v6.0.1",
            "source": {
                "type": "git",
                "url": "https://github.com/symfony/string.git",
                "reference": "0cfed595758ec6e0a25591bdc8ca733c1896af32"
            },
            "dist": {
                "type": "zip",
                "url": "https://api.github.com/repos/symfony/string/zipball/0cfed595758ec6e0a25591bdc8ca733c1896af32",
                "reference": "0cfed595758ec6e0a25591bdc8ca733c1896af32",
>>>>>>> 80cc8235
                "shasum": ""
            },
            "require": {
                "php": ">=8.0.2",
                "symfony/polyfill-ctype": "~1.8",
                "symfony/polyfill-intl-grapheme": "~1.0",
                "symfony/polyfill-intl-normalizer": "~1.0",
                "symfony/polyfill-mbstring": "~1.0"
            },
            "conflict": {
                "symfony/translation-contracts": "<2.0"
            },
            "require-dev": {
                "symfony/error-handler": "^5.4|^6.0",
                "symfony/http-client": "^5.4|^6.0",
                "symfony/translation-contracts": "^2.0|^3.0",
                "symfony/var-exporter": "^5.4|^6.0"
            },
            "type": "library",
            "autoload": {
                "psr-4": {
                    "Symfony\\Component\\String\\": ""
                },
                "files": [
                    "Resources/functions.php"
                ],
                "exclude-from-classmap": [
                    "/Tests/"
                ]
            },
            "notification-url": "https://packagist.org/downloads/",
            "license": [
                "MIT"
            ],
            "authors": [
                {
                    "name": "Nicolas Grekas",
                    "email": "p@tchwork.com"
                },
                {
                    "name": "Symfony Community",
                    "homepage": "https://symfony.com/contributors"
                }
            ],
            "description": "Provides an object-oriented API to strings and deals with bytes, UTF-8 code points and grapheme clusters in a unified way",
            "homepage": "https://symfony.com",
            "keywords": [
                "grapheme",
                "i18n",
                "string",
                "unicode",
                "utf-8",
                "utf8"
            ],
            "support": {
<<<<<<< HEAD
                "source": "https://github.com/symfony/string/tree/v6.0.0"
=======
                "source": "https://github.com/symfony/string/tree/v6.0.1"
>>>>>>> 80cc8235
            },
            "funding": [
                {
                    "url": "https://symfony.com/sponsor",
                    "type": "custom"
                },
                {
                    "url": "https://github.com/fabpot",
                    "type": "github"
                },
                {
                    "url": "https://tidelift.com/funding/github/packagist/symfony/symfony",
                    "type": "tidelift"
                }
            ],
<<<<<<< HEAD
            "time": "2021-10-29T07:35:21+00:00"
=======
            "time": "2021-12-08T15:13:44+00:00"
>>>>>>> 80cc8235
        },
        {
            "name": "textalk/websocket",
            "version": "1.5.2",
            "source": {
                "type": "git",
                "url": "https://github.com/Textalk/websocket-php.git",
                "reference": "b93249453806a2dd46495de46d76fcbcb0d8dee8"
            },
            "dist": {
                "type": "zip",
                "url": "https://api.github.com/repos/Textalk/websocket-php/zipball/b93249453806a2dd46495de46d76fcbcb0d8dee8",
                "reference": "b93249453806a2dd46495de46d76fcbcb0d8dee8",
                "shasum": ""
            },
            "require": {
                "php": "^7.2 | ^8.0",
                "psr/log": "^1.0"
            },
            "require-dev": {
                "php-coveralls/php-coveralls": "^2.0",
                "phpunit/phpunit": "^8.0|^9.0",
                "squizlabs/php_codesniffer": "^3.5"
            },
            "type": "library",
            "autoload": {
                "psr-4": {
                    "WebSocket\\": "lib"
                }
            },
            "notification-url": "https://packagist.org/downloads/",
            "license": [
                "ISC"
            ],
            "authors": [
                {
                    "name": "Fredrik Liljegren"
                },
                {
                    "name": "Sören Jensen",
                    "email": "soren@abicart.se"
                }
            ],
            "description": "WebSocket client and server",
            "support": {
                "issues": "https://github.com/Textalk/websocket-php/issues",
                "source": "https://github.com/Textalk/websocket-php/tree/1.5.2"
            },
            "time": "2021-02-12T15:39:23+00:00"
        },
        {
            "name": "theseer/tokenizer",
            "version": "1.2.1",
            "source": {
                "type": "git",
                "url": "https://github.com/theseer/tokenizer.git",
                "reference": "34a41e998c2183e22995f158c581e7b5e755ab9e"
            },
            "dist": {
                "type": "zip",
                "url": "https://api.github.com/repos/theseer/tokenizer/zipball/34a41e998c2183e22995f158c581e7b5e755ab9e",
                "reference": "34a41e998c2183e22995f158c581e7b5e755ab9e",
                "shasum": ""
            },
            "require": {
                "ext-dom": "*",
                "ext-tokenizer": "*",
                "ext-xmlwriter": "*",
                "php": "^7.2 || ^8.0"
            },
            "type": "library",
            "autoload": {
                "classmap": [
                    "src/"
                ]
            },
            "notification-url": "https://packagist.org/downloads/",
            "license": [
                "BSD-3-Clause"
            ],
            "authors": [
                {
                    "name": "Arne Blankerts",
                    "email": "arne@blankerts.de",
                    "role": "Developer"
                }
            ],
            "description": "A small library for converting tokenized PHP source code into XML and potentially other formats",
            "support": {
                "issues": "https://github.com/theseer/tokenizer/issues",
                "source": "https://github.com/theseer/tokenizer/tree/1.2.1"
            },
            "funding": [
                {
                    "url": "https://github.com/theseer",
                    "type": "github"
                }
            ],
            "time": "2021-07-28T10:34:58+00:00"
        },
        {
            "name": "twig/twig",
            "version": "v2.14.8",
            "source": {
                "type": "git",
                "url": "https://github.com/twigphp/Twig.git",
                "reference": "06b450a2326aa879faa2061ff72fe1588b3ab043"
            },
            "dist": {
                "type": "zip",
                "url": "https://api.github.com/repos/twigphp/Twig/zipball/06b450a2326aa879faa2061ff72fe1588b3ab043",
                "reference": "06b450a2326aa879faa2061ff72fe1588b3ab043",
                "shasum": ""
            },
            "require": {
                "php": ">=7.2.5",
                "symfony/polyfill-ctype": "^1.8",
                "symfony/polyfill-mbstring": "^1.3"
            },
            "require-dev": {
                "psr/container": "^1.0",
                "symfony/phpunit-bridge": "^4.4.9|^5.0.9|^6.0"
            },
            "type": "library",
            "extra": {
                "branch-alias": {
                    "dev-master": "2.14-dev"
                }
            },
            "autoload": {
                "psr-0": {
                    "Twig_": "lib/"
                },
                "psr-4": {
                    "Twig\\": "src/"
                }
            },
            "notification-url": "https://packagist.org/downloads/",
            "license": [
                "BSD-3-Clause"
            ],
            "authors": [
                {
                    "name": "Fabien Potencier",
                    "email": "fabien@symfony.com",
                    "homepage": "http://fabien.potencier.org",
                    "role": "Lead Developer"
                },
                {
                    "name": "Twig Team",
                    "role": "Contributors"
                },
                {
                    "name": "Armin Ronacher",
                    "email": "armin.ronacher@active-4.com",
                    "role": "Project Founder"
                }
            ],
            "description": "Twig, the flexible, fast, and secure template language for PHP",
            "homepage": "https://twig.symfony.com",
            "keywords": [
                "templating"
            ],
            "support": {
                "issues": "https://github.com/twigphp/Twig/issues",
                "source": "https://github.com/twigphp/Twig/tree/v2.14.8"
            },
            "funding": [
                {
                    "url": "https://github.com/fabpot",
                    "type": "github"
                },
                {
                    "url": "https://tidelift.com/funding/github/packagist/twig/twig",
                    "type": "tidelift"
                }
            ],
            "time": "2021-11-25T13:38:06+00:00"
        },
        {
            "name": "vimeo/psalm",
            "version": "4.7.2",
            "source": {
                "type": "git",
                "url": "https://github.com/vimeo/psalm.git",
                "reference": "83a0325c0a95c0ab531d6b90c877068b464377b5"
            },
            "dist": {
                "type": "zip",
                "url": "https://api.github.com/repos/vimeo/psalm/zipball/83a0325c0a95c0ab531d6b90c877068b464377b5",
                "reference": "83a0325c0a95c0ab531d6b90c877068b464377b5",
                "shasum": ""
            },
            "require": {
                "amphp/amp": "^2.4.2",
                "amphp/byte-stream": "^1.5",
                "composer/package-versions-deprecated": "^1.8.0",
                "composer/semver": "^1.4 || ^2.0 || ^3.0",
                "composer/xdebug-handler": "^1.1 || ^2.0",
                "dnoegel/php-xdg-base-dir": "^0.1.1",
                "ext-dom": "*",
                "ext-json": "*",
                "ext-libxml": "*",
                "ext-mbstring": "*",
                "ext-simplexml": "*",
                "ext-tokenizer": "*",
                "felixfbecker/advanced-json-rpc": "^3.0.3",
                "felixfbecker/language-server-protocol": "^1.5",
                "netresearch/jsonmapper": "^1.0 || ^2.0 || ^3.0 || ^4.0",
                "nikic/php-parser": "^4.10.1",
                "openlss/lib-array2xml": "^1.0",
                "php": "^7.1|^8",
                "sebastian/diff": "^3.0 || ^4.0",
                "symfony/console": "^3.4.17 || ^4.1.6 || ^5.0",
                "webmozart/path-util": "^2.3"
            },
            "provide": {
                "psalm/psalm": "self.version"
            },
            "require-dev": {
                "bamarni/composer-bin-plugin": "^1.2",
                "brianium/paratest": "^4.0||^6.0",
                "ext-curl": "*",
                "php-parallel-lint/php-parallel-lint": "^1.2",
                "phpdocumentor/reflection-docblock": "^5",
                "phpmyadmin/sql-parser": "5.1.0||dev-master",
                "phpspec/prophecy": ">=1.9.0",
                "phpunit/phpunit": "^9.0",
                "psalm/plugin-phpunit": "^0.13",
                "slevomat/coding-standard": "^6.3.11",
                "squizlabs/php_codesniffer": "^3.5",
                "symfony/process": "^4.3",
                "weirdan/phpunit-appveyor-reporter": "^1.0.0",
                "weirdan/prophecy-shim": "^1.0 || ^2.0"
            },
            "suggest": {
                "ext-igbinary": "^2.0.5"
            },
            "bin": [
                "psalm",
                "psalm-language-server",
                "psalm-plugin",
                "psalm-refactor",
                "psalter"
            ],
            "type": "library",
            "extra": {
                "branch-alias": {
                    "dev-master": "4.x-dev",
                    "dev-3.x": "3.x-dev",
                    "dev-2.x": "2.x-dev",
                    "dev-1.x": "1.x-dev"
                }
            },
            "autoload": {
                "psr-4": {
                    "Psalm\\": "src/Psalm/"
                },
                "files": [
                    "src/functions.php",
                    "src/spl_object_id.php"
                ]
            },
            "notification-url": "https://packagist.org/downloads/",
            "license": [
                "MIT"
            ],
            "authors": [
                {
                    "name": "Matthew Brown"
                }
            ],
            "description": "A static analysis tool for finding errors in PHP applications",
            "keywords": [
                "code",
                "inspection",
                "php"
            ],
            "support": {
                "issues": "https://github.com/vimeo/psalm/issues",
                "source": "https://github.com/vimeo/psalm/tree/4.7.2"
            },
            "time": "2021-05-01T20:56:25+00:00"
        },
        {
            "name": "webmozart/path-util",
            "version": "2.3.0",
            "source": {
                "type": "git",
                "url": "https://github.com/webmozart/path-util.git",
                "reference": "d939f7edc24c9a1bb9c0dee5cb05d8e859490725"
            },
            "dist": {
                "type": "zip",
                "url": "https://api.github.com/repos/webmozart/path-util/zipball/d939f7edc24c9a1bb9c0dee5cb05d8e859490725",
                "reference": "d939f7edc24c9a1bb9c0dee5cb05d8e859490725",
                "shasum": ""
            },
            "require": {
                "php": ">=5.3.3",
                "webmozart/assert": "~1.0"
            },
            "require-dev": {
                "phpunit/phpunit": "^4.6",
                "sebastian/version": "^1.0.1"
            },
            "type": "library",
            "extra": {
                "branch-alias": {
                    "dev-master": "2.3-dev"
                }
            },
            "autoload": {
                "psr-4": {
                    "Webmozart\\PathUtil\\": "src/"
                }
            },
            "notification-url": "https://packagist.org/downloads/",
            "license": [
                "MIT"
            ],
            "authors": [
                {
                    "name": "Bernhard Schussek",
                    "email": "bschussek@gmail.com"
                }
            ],
            "description": "A robust cross-platform utility for normalizing, comparing and modifying file paths.",
            "support": {
                "issues": "https://github.com/webmozart/path-util/issues",
                "source": "https://github.com/webmozart/path-util/tree/2.3.0"
            },
            "abandoned": "symfony/filesystem",
            "time": "2015-12-17T08:42:14+00:00"
        }
    ],
    "aliases": [],
    "minimum-stability": "stable",
    "stability-flags": {
        "utopia-php/logger": 20,
        "utopia-php/websocket": 20
    },
    "prefer-stable": false,
    "prefer-lowest": false,
    "platform": {
        "php": ">=8.0.0",
        "ext-curl": "*",
        "ext-imagick": "*",
        "ext-mbstring": "*",
        "ext-json": "*",
        "ext-yaml": "*",
        "ext-dom": "*",
        "ext-redis": "*",
        "ext-swoole": "*",
        "ext-pdo": "*",
        "ext-openssl": "*",
        "ext-zlib": "*",
        "ext-sockets": "*"
    },
    "platform-dev": [],
    "platform-overrides": {
        "php": "8.0"
    },
    "plugin-api-version": "2.1.0"
}<|MERGE_RESOLUTION|>--- conflicted
+++ resolved
@@ -4,11 +4,7 @@
         "Read more about it at https://getcomposer.org/doc/01-basic-usage.md#installing-dependencies",
         "This file is @generated automatically"
     ],
-<<<<<<< HEAD
-    "content-hash": "d16e7eb6e8b85d414f22270af7cfb314",
-=======
     "content-hash": "c118448e0047bca33e037cb54fa4b3a0",
->>>>>>> 80cc8235
     "packages": [
         {
             "name": "adhocore/jwt",
@@ -1399,18 +1395,6 @@
         },
         {
             "name": "symfony/deprecation-contracts",
-<<<<<<< HEAD
-            "version": "v2.5.0",
-            "source": {
-                "type": "git",
-                "url": "https://github.com/symfony/deprecation-contracts.git",
-                "reference": "6f981ee24cf69ee7ce9736146d1c57c2780598a8"
-            },
-            "dist": {
-                "type": "zip",
-                "url": "https://api.github.com/repos/symfony/deprecation-contracts/zipball/6f981ee24cf69ee7ce9736146d1c57c2780598a8",
-                "reference": "6f981ee24cf69ee7ce9736146d1c57c2780598a8",
-=======
             "version": "v3.0.0",
             "source": {
                 "type": "git",
@@ -1421,7 +1405,6 @@
                 "type": "zip",
                 "url": "https://api.github.com/repos/symfony/deprecation-contracts/zipball/c726b64c1ccfe2896cb7df2e1331c357ad1c8ced",
                 "reference": "c726b64c1ccfe2896cb7df2e1331c357ad1c8ced",
->>>>>>> 80cc8235
                 "shasum": ""
             },
             "require": {
@@ -1430,11 +1413,7 @@
             "type": "library",
             "extra": {
                 "branch-alias": {
-<<<<<<< HEAD
-                    "dev-main": "2.5-dev"
-=======
                     "dev-main": "3.0-dev"
->>>>>>> 80cc8235
                 },
                 "thanks": {
                     "name": "symfony/contracts",
@@ -1463,11 +1442,7 @@
             "description": "A generic function and convention to trigger deprecation notices",
             "homepage": "https://symfony.com",
             "support": {
-<<<<<<< HEAD
-                "source": "https://github.com/symfony/deprecation-contracts/tree/v2.5.0"
-=======
                 "source": "https://github.com/symfony/deprecation-contracts/tree/v3.0.0"
->>>>>>> 80cc8235
             },
             "funding": [
                 {
@@ -1483,11 +1458,7 @@
                     "type": "tidelift"
                 }
             ],
-<<<<<<< HEAD
-            "time": "2021-07-12T14:48:14+00:00"
-=======
             "time": "2021-11-01T23:48:49+00:00"
->>>>>>> 80cc8235
         },
         {
             "name": "symfony/polyfill-ctype",
@@ -2090,61 +2061,6 @@
             "time": "2021-07-24T11:35:55+00:00"
         },
         {
-            "name": "utopia-php/logger",
-            "version": "dev-dev",
-            "source": {
-                "type": "git",
-                "url": "https://github.com/utopia-php/logger",
-                "reference": "e67eafc1edb8729c463275b81ff4e870eb30c314"
-            },
-            "require": {
-                "php": ">=8.0"
-            },
-            "require-dev": {
-                "phpunit/phpunit": "^9.3",
-                "vimeo/psalm": "4.0.1"
-            },
-            "type": "library",
-            "autoload": {
-                "psr-4": {
-                    "Utopia\\Logger\\": "src/Logger"
-                }
-            },
-            "license": [
-                "MIT"
-            ],
-            "authors": [
-                {
-                    "name": "Eldad Fux",
-                    "email": "eldad@appwrite.io"
-                },
-                {
-                    "name": "Matej Bačo",
-                    "email": "matej@appwrite.io"
-                },
-                {
-                    "name": "Christy Jacob",
-                    "email": "christy@appwrite.io"
-                }
-            ],
-            "description": "Utopia Logger library is simple and lite library for logging information, such as errors or warnings. This library is aiming to be as simple and easy to learn and use.",
-            "keywords": [
-                "appsignal",
-                "errors",
-                "framework",
-                "logger",
-                "logging",
-                "logs",
-                "php",
-                "raygun",
-                "sentry",
-                "upf",
-                "utopia",
-                "warnings"
-            ],
-            "time": "2021-12-06T11:18:07+00:00"
-        },
-        {
             "name": "utopia-php/orchestration",
             "version": "0.2.1",
             "source": {
@@ -2469,16 +2385,16 @@
         },
         {
             "name": "utopia-php/websocket",
-            "version": "dev-feat-onerror-callback",
+            "version": "0.0.1",
             "source": {
                 "type": "git",
                 "url": "https://github.com/utopia-php/websocket.git",
-                "reference": "237eed7e9c54a514cfabac3e5726d24661254f2e"
-            },
-            "dist": {
-                "type": "zip",
-                "url": "https://api.github.com/repos/utopia-php/websocket/zipball/237eed7e9c54a514cfabac3e5726d24661254f2e",
-                "reference": "237eed7e9c54a514cfabac3e5726d24661254f2e",
+                "reference": "808317ef4ea0683c2c82dee5d543b1c8378e2e1b"
+            },
+            "dist": {
+                "type": "zip",
+                "url": "https://api.github.com/repos/utopia-php/websocket/zipball/808317ef4ea0683c2c82dee5d543b1c8378e2e1b",
+                "reference": "808317ef4ea0683c2c82dee5d543b1c8378e2e1b",
                 "shasum": ""
             },
             "require": {
@@ -2521,9 +2437,9 @@
             ],
             "support": {
                 "issues": "https://github.com/utopia-php/websocket/issues",
-                "source": "https://github.com/utopia-php/websocket/tree/feat-onerror-callback"
-            },
-            "time": "2021-11-29T08:43:24+00:00"
+                "source": "https://github.com/utopia-php/websocket/tree/0.0.1"
+            },
+            "time": "2021-07-11T13:09:44+00:00"
         },
         {
             "name": "webmozart/assert",
@@ -5477,18 +5393,6 @@
         },
         {
             "name": "symfony/console",
-<<<<<<< HEAD
-            "version": "v5.4.0",
-            "source": {
-                "type": "git",
-                "url": "https://github.com/symfony/console.git",
-                "reference": "ec3661faca1d110d6c307e124b44f99ac54179e3"
-            },
-            "dist": {
-                "type": "zip",
-                "url": "https://api.github.com/repos/symfony/console/zipball/ec3661faca1d110d6c307e124b44f99ac54179e3",
-                "reference": "ec3661faca1d110d6c307e124b44f99ac54179e3",
-=======
             "version": "v5.4.1",
             "source": {
                 "type": "git",
@@ -5499,7 +5403,6 @@
                 "type": "zip",
                 "url": "https://api.github.com/repos/symfony/console/zipball/9130e1a0fc93cb0faadca4ee917171bd2ca9e5f4",
                 "reference": "9130e1a0fc93cb0faadca4ee917171bd2ca9e5f4",
->>>>>>> 80cc8235
                 "shasum": ""
             },
             "require": {
@@ -5569,11 +5472,7 @@
                 "terminal"
             ],
             "support": {
-<<<<<<< HEAD
-                "source": "https://github.com/symfony/console/tree/v5.4.0"
-=======
                 "source": "https://github.com/symfony/console/tree/v5.4.1"
->>>>>>> 80cc8235
             },
             "funding": [
                 {
@@ -5589,11 +5488,7 @@
                     "type": "tidelift"
                 }
             ],
-<<<<<<< HEAD
-            "time": "2021-11-29T15:30:56+00:00"
-=======
             "time": "2021-12-09T11:22:43+00:00"
->>>>>>> 80cc8235
         },
         {
             "name": "symfony/polyfill-intl-grapheme",
@@ -6086,18 +5981,6 @@
         },
         {
             "name": "symfony/string",
-<<<<<<< HEAD
-            "version": "v6.0.0",
-            "source": {
-                "type": "git",
-                "url": "https://github.com/symfony/string.git",
-                "reference": "ba727797426af0f587f4800566300bdc0cda0777"
-            },
-            "dist": {
-                "type": "zip",
-                "url": "https://api.github.com/repos/symfony/string/zipball/ba727797426af0f587f4800566300bdc0cda0777",
-                "reference": "ba727797426af0f587f4800566300bdc0cda0777",
-=======
             "version": "v6.0.1",
             "source": {
                 "type": "git",
@@ -6108,7 +5991,6 @@
                 "type": "zip",
                 "url": "https://api.github.com/repos/symfony/string/zipball/0cfed595758ec6e0a25591bdc8ca733c1896af32",
                 "reference": "0cfed595758ec6e0a25591bdc8ca733c1896af32",
->>>>>>> 80cc8235
                 "shasum": ""
             },
             "require": {
@@ -6164,11 +6046,7 @@
                 "utf8"
             ],
             "support": {
-<<<<<<< HEAD
-                "source": "https://github.com/symfony/string/tree/v6.0.0"
-=======
                 "source": "https://github.com/symfony/string/tree/v6.0.1"
->>>>>>> 80cc8235
             },
             "funding": [
                 {
@@ -6184,11 +6062,7 @@
                     "type": "tidelift"
                 }
             ],
-<<<<<<< HEAD
-            "time": "2021-10-29T07:35:21+00:00"
-=======
             "time": "2021-12-08T15:13:44+00:00"
->>>>>>> 80cc8235
         },
         {
             "name": "textalk/websocket",
@@ -6527,10 +6401,7 @@
     ],
     "aliases": [],
     "minimum-stability": "stable",
-    "stability-flags": {
-        "utopia-php/logger": 20,
-        "utopia-php/websocket": 20
-    },
+    "stability-flags": [],
     "prefer-stable": false,
     "prefer-lowest": false,
     "platform": {
