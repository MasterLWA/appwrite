--- conflicted
+++ resolved
@@ -4,11 +4,7 @@
         "Read more about it at https://getcomposer.org/doc/01-basic-usage.md#installing-dependencies",
         "This file is @generated automatically"
     ],
-<<<<<<< HEAD
-    "content-hash": "d404d30f1318f2b9a9171acdef966900",
-=======
     "content-hash": "1145ff29befcc4aa21b5002da0b8319c",
->>>>>>> 6dade9e7
     "packages": [
         {
             "name": "adhocore/jwt",
@@ -2837,21 +2833,12 @@
             "source": {
                 "type": "git",
                 "url": "https://github.com/appwrite/sdk-generator.git",
-<<<<<<< HEAD
-                "reference": "034ee359ba97c0d5a4727639463b645802332bf6"
-            },
-            "dist": {
-                "type": "zip",
-                "url": "https://api.github.com/repos/appwrite/sdk-generator/zipball/034ee359ba97c0d5a4727639463b645802332bf6",
-                "reference": "034ee359ba97c0d5a4727639463b645802332bf6",
-=======
                 "reference": "1a67d9dcd2884a6a708176955f83e319ac53059e"
             },
             "dist": {
                 "type": "zip",
                 "url": "https://api.github.com/repos/appwrite/sdk-generator/zipball/1a67d9dcd2884a6a708176955f83e319ac53059e",
                 "reference": "1a67d9dcd2884a6a708176955f83e319ac53059e",
->>>>>>> 6dade9e7
                 "shasum": ""
             },
             "require": {
@@ -2888,11 +2875,7 @@
                 "issues": "https://github.com/appwrite/sdk-generator/issues",
                 "source": "https://github.com/appwrite/sdk-generator/tree/feat-new-headers"
             },
-<<<<<<< HEAD
-            "time": "2022-08-19T09:16:17+00:00"
-=======
             "time": "2022-08-19T10:03:22+00:00"
->>>>>>> 6dade9e7
         },
         {
             "name": "doctrine/instantiator",
