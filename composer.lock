--- conflicted
+++ resolved
@@ -4,11 +4,7 @@
         "Read more about it at https://getcomposer.org/doc/01-basic-usage.md#installing-dependencies",
         "This file is @generated automatically"
     ],
-<<<<<<< HEAD
-    "content-hash": "fa378feaffc446f557a140035a1c77b6",
-=======
     "content-hash": "a3aad9d7aba75e837b4c6e242c7a91a3",
->>>>>>> e95696a4
     "packages": [
         {
             "name": "adhocore/jwt",
