{
    "_readme": [
        "This file locks the dependencies of your project to a known state",
        "Read more about it at https://getcomposer.org/doc/01-basic-usage.md#installing-dependencies",
        "This file is @generated automatically"
    ],
    "content-hash": "3eadbfe5543aafdf8682ea0465159e3c",
    "packages": [
        {
            "name": "adhocore/jwt",
            "version": "1.1.2",
            "source": {
                "type": "git",
                "url": "https://github.com/adhocore/php-jwt.git",
                "reference": "6c434af7170090bb7a8880d2bc220a2254ba7899"
            },
            "dist": {
                "type": "zip",
                "url": "https://api.github.com/repos/adhocore/php-jwt/zipball/6c434af7170090bb7a8880d2bc220a2254ba7899",
                "reference": "6c434af7170090bb7a8880d2bc220a2254ba7899",
                "shasum": ""
            },
            "require": {
                "php": "^7.0 || ^8.0"
            },
            "require-dev": {
                "phpunit/phpunit": "^6.5 || ^7.5"
            },
            "type": "library",
            "autoload": {
                "psr-4": {
                    "Ahc\\Jwt\\": "src/"
                }
            },
            "notification-url": "https://packagist.org/downloads/",
            "license": [
                "MIT"
            ],
            "authors": [
                {
                    "name": "Jitendra Adhikari",
                    "email": "jiten.adhikary@gmail.com"
                }
            ],
            "description": "Ultra lightweight JSON web token (JWT) library for PHP5.5+.",
            "keywords": [
                "auth",
                "json-web-token",
                "jwt",
                "jwt-auth",
                "jwt-php",
                "token"
            ],
            "support": {
                "issues": "https://github.com/adhocore/php-jwt/issues",
                "source": "https://github.com/adhocore/php-jwt/tree/1.1.2"
            },
            "funding": [
                {
                    "url": "https://paypal.me/ji10",
                    "type": "custom"
                }
            ],
            "time": "2021-02-20T09:56:44+00:00"
        },
        {
            "name": "appwrite/php-clamav",
            "version": "1.1.0",
            "source": {
                "type": "git",
                "url": "https://github.com/appwrite/php-clamav.git",
                "reference": "61d00f24f9e7766fbba233e7b8d09c5475388073"
            },
            "dist": {
                "type": "zip",
                "url": "https://api.github.com/repos/appwrite/php-clamav/zipball/61d00f24f9e7766fbba233e7b8d09c5475388073",
                "reference": "61d00f24f9e7766fbba233e7b8d09c5475388073",
                "shasum": ""
            },
            "require": {
                "ext-sockets": "*",
                "php": ">=7.1"
            },
            "require-dev": {
                "phpunit/phpunit": "^7.0"
            },
            "type": "library",
            "autoload": {
                "psr-4": {
                    "Appwrite\\ClamAV\\": "src/ClamAV"
                }
            },
            "notification-url": "https://packagist.org/downloads/",
            "license": [
                "MIT"
            ],
            "authors": [
                {
                    "name": "Eldad Fux",
                    "email": "eldad@appwrite.io"
                }
            ],
            "description": "ClamAV network and pipe client for PHP",
            "keywords": [
                "anti virus",
                "appwrite",
                "clamav",
                "php"
            ],
            "support": {
                "issues": "https://github.com/appwrite/php-clamav/issues",
                "source": "https://github.com/appwrite/php-clamav/tree/1.1.0"
            },
            "time": "2020-10-02T05:23:46+00:00"
        },
        {
            "name": "appwrite/php-runtimes",
            "version": "0.11.1",
            "source": {
                "type": "git",
                "url": "https://github.com/appwrite/runtimes.git",
                "reference": "9d74a477ba3333cbcfac565c46fcf19606b7b603"
            },
            "require": {
                "php": ">=8.0",
                "utopia-php/system": "0.6.*"
            },
            "require-dev": {
                "phpunit/phpunit": "^9.3",
                "vimeo/psalm": "4.0.1"
            },
            "type": "library",
            "autoload": {
                "psr-4": {
                    "Appwrite\\Runtimes\\": "src/Runtimes"
                }
            },
            "license": [
                "BSD-3-Clause"
            ],
            "authors": [
                {
                    "name": "Eldad Fux",
                    "email": "eldad@appwrite.io"
                },
                {
                    "name": "Torsten Dittmann",
                    "email": "torsten@appwrite.io"
                }
            ],
            "description": "Appwrite repository for Cloud Function runtimes that contains the configurations and tests for all of the Appwrite runtime environments.",
            "keywords": [
                "appwrite",
                "php",
                "runtimes"
            ],
            "time": "2022-11-07T16:45:52+00:00"
        },
        {
            "name": "chillerlan/php-qrcode",
            "version": "4.3.3",
            "source": {
                "type": "git",
                "url": "https://github.com/chillerlan/php-qrcode.git",
                "reference": "6356b246948ac1025882b3f55e7c68ebd4515ae3"
            },
            "dist": {
                "type": "zip",
                "url": "https://api.github.com/repos/chillerlan/php-qrcode/zipball/6356b246948ac1025882b3f55e7c68ebd4515ae3",
                "reference": "6356b246948ac1025882b3f55e7c68ebd4515ae3",
                "shasum": ""
            },
            "require": {
                "chillerlan/php-settings-container": "^2.1",
                "ext-mbstring": "*",
                "php": "^7.4 || ^8.0"
            },
            "require-dev": {
                "phan/phan": "^5.3",
                "phpunit/phpunit": "^9.5",
                "setasign/fpdf": "^1.8.2"
            },
            "suggest": {
                "chillerlan/php-authenticator": "Yet another Google authenticator! Also creates URIs for mobile apps.",
                "setasign/fpdf": "Required to use the QR FPDF output."
            },
            "type": "library",
            "autoload": {
                "psr-4": {
                    "chillerlan\\QRCode\\": "src/"
                }
            },
            "notification-url": "https://packagist.org/downloads/",
            "license": [
                "MIT"
            ],
            "authors": [
                {
                    "name": "Kazuhiko Arase",
                    "homepage": "https://github.com/kazuhikoarase"
                },
                {
                    "name": "Smiley",
                    "email": "smiley@chillerlan.net",
                    "homepage": "https://github.com/codemasher"
                },
                {
                    "name": "Contributors",
                    "homepage": "https://github.com/chillerlan/php-qrcode/graphs/contributors"
                }
            ],
            "description": "A QR code generator. PHP 7.4+",
            "homepage": "https://github.com/chillerlan/php-qrcode",
            "keywords": [
                "phpqrcode",
                "qr",
                "qr code",
                "qrcode",
                "qrcode-generator"
            ],
            "support": {
                "issues": "https://github.com/chillerlan/php-qrcode/issues",
                "source": "https://github.com/chillerlan/php-qrcode/tree/4.3.3"
            },
            "funding": [
                {
                    "url": "https://www.paypal.com/donate?hosted_button_id=WLYUNAT9ZTJZ4",
                    "type": "custom"
                },
                {
                    "url": "https://ko-fi.com/codemasher",
                    "type": "ko_fi"
                }
            ],
            "time": "2021-11-25T22:38:09+00:00"
        },
        {
            "name": "chillerlan/php-settings-container",
            "version": "2.1.4",
            "source": {
                "type": "git",
                "url": "https://github.com/chillerlan/php-settings-container.git",
                "reference": "1beb7df3c14346d4344b0b2e12f6f9a74feabd4a"
            },
            "dist": {
                "type": "zip",
                "url": "https://api.github.com/repos/chillerlan/php-settings-container/zipball/1beb7df3c14346d4344b0b2e12f6f9a74feabd4a",
                "reference": "1beb7df3c14346d4344b0b2e12f6f9a74feabd4a",
                "shasum": ""
            },
            "require": {
                "ext-json": "*",
                "php": "^7.4 || ^8.0"
            },
            "require-dev": {
                "phan/phan": "^5.3",
                "phpunit/phpunit": "^9.5"
            },
            "type": "library",
            "autoload": {
                "psr-4": {
                    "chillerlan\\Settings\\": "src/"
                }
            },
            "notification-url": "https://packagist.org/downloads/",
            "license": [
                "MIT"
            ],
            "authors": [
                {
                    "name": "Smiley",
                    "email": "smiley@chillerlan.net",
                    "homepage": "https://github.com/codemasher"
                }
            ],
            "description": "A container class for immutable settings objects. Not a DI container. PHP 7.4+",
            "homepage": "https://github.com/chillerlan/php-settings-container",
            "keywords": [
                "PHP7",
                "Settings",
                "configuration",
                "container",
                "helper"
            ],
            "support": {
                "issues": "https://github.com/chillerlan/php-settings-container/issues",
                "source": "https://github.com/chillerlan/php-settings-container"
            },
            "funding": [
                {
                    "url": "https://www.paypal.com/donate?hosted_button_id=WLYUNAT9ZTJZ4",
                    "type": "custom"
                },
                {
                    "url": "https://ko-fi.com/codemasher",
                    "type": "ko_fi"
                }
            ],
            "time": "2022-07-05T22:32:14+00:00"
        },
        {
            "name": "colinmollenhour/credis",
            "version": "v1.15.0",
            "source": {
                "type": "git",
                "url": "https://github.com/colinmollenhour/credis.git",
                "reference": "28810439de1d9597b7ba11794ed9479fb6f3de7c"
            },
            "dist": {
                "type": "zip",
                "url": "https://api.github.com/repos/colinmollenhour/credis/zipball/28810439de1d9597b7ba11794ed9479fb6f3de7c",
                "reference": "28810439de1d9597b7ba11794ed9479fb6f3de7c",
                "shasum": ""
            },
            "require": {
                "php": ">=5.6.0"
            },
            "suggest": {
                "ext-redis": "Improved performance for communicating with redis"
            },
            "type": "library",
            "autoload": {
                "classmap": [
                    "Client.php",
                    "Cluster.php",
                    "Sentinel.php",
                    "Module.php"
                ]
            },
            "notification-url": "https://packagist.org/downloads/",
            "license": [
                "MIT"
            ],
            "authors": [
                {
                    "name": "Colin Mollenhour",
                    "email": "colin@mollenhour.com"
                }
            ],
            "description": "Credis is a lightweight interface to the Redis key-value store which wraps the phpredis library when available for better performance.",
            "homepage": "https://github.com/colinmollenhour/credis",
            "support": {
                "issues": "https://github.com/colinmollenhour/credis/issues",
                "source": "https://github.com/colinmollenhour/credis/tree/v1.15.0"
            },
            "time": "2023-04-18T15:34:23+00:00"
        },
        {
            "name": "composer/package-versions-deprecated",
            "version": "1.11.99.5",
            "source": {
                "type": "git",
                "url": "https://github.com/composer/package-versions-deprecated.git",
                "reference": "b4f54f74ef3453349c24a845d22392cd31e65f1d"
            },
            "dist": {
                "type": "zip",
                "url": "https://api.github.com/repos/composer/package-versions-deprecated/zipball/b4f54f74ef3453349c24a845d22392cd31e65f1d",
                "reference": "b4f54f74ef3453349c24a845d22392cd31e65f1d",
                "shasum": ""
            },
            "require": {
                "composer-plugin-api": "^1.1.0 || ^2.0",
                "php": "^7 || ^8"
            },
            "replace": {
                "ocramius/package-versions": "1.11.99"
            },
            "require-dev": {
                "composer/composer": "^1.9.3 || ^2.0@dev",
                "ext-zip": "^1.13",
                "phpunit/phpunit": "^6.5 || ^7"
            },
            "type": "composer-plugin",
            "extra": {
                "class": "PackageVersions\\Installer",
                "branch-alias": {
                    "dev-master": "1.x-dev"
                }
            },
            "autoload": {
                "psr-4": {
                    "PackageVersions\\": "src/PackageVersions"
                }
            },
            "notification-url": "https://packagist.org/downloads/",
            "license": [
                "MIT"
            ],
            "authors": [
                {
                    "name": "Marco Pivetta",
                    "email": "ocramius@gmail.com"
                },
                {
                    "name": "Jordi Boggiano",
                    "email": "j.boggiano@seld.be"
                }
            ],
            "description": "Composer plugin that provides efficient querying for installed package versions (no runtime IO)",
            "support": {
                "issues": "https://github.com/composer/package-versions-deprecated/issues",
                "source": "https://github.com/composer/package-versions-deprecated/tree/1.11.99.5"
            },
            "funding": [
                {
                    "url": "https://packagist.com",
                    "type": "custom"
                },
                {
                    "url": "https://github.com/composer",
                    "type": "github"
                },
                {
                    "url": "https://tidelift.com/funding/github/packagist/composer/composer",
                    "type": "tidelift"
                }
            ],
            "time": "2022-01-17T14:14:24+00:00"
        },
        {
            "name": "dragonmantank/cron-expression",
            "version": "v3.3.1",
            "source": {
                "type": "git",
                "url": "https://github.com/dragonmantank/cron-expression.git",
                "reference": "be85b3f05b46c39bbc0d95f6c071ddff669510fa"
            },
            "dist": {
                "type": "zip",
                "url": "https://api.github.com/repos/dragonmantank/cron-expression/zipball/be85b3f05b46c39bbc0d95f6c071ddff669510fa",
                "reference": "be85b3f05b46c39bbc0d95f6c071ddff669510fa",
                "shasum": ""
            },
            "require": {
                "php": "^7.2|^8.0",
                "webmozart/assert": "^1.0"
            },
            "replace": {
                "mtdowling/cron-expression": "^1.0"
            },
            "require-dev": {
                "phpstan/extension-installer": "^1.0",
                "phpstan/phpstan": "^1.0",
                "phpstan/phpstan-webmozart-assert": "^1.0",
                "phpunit/phpunit": "^7.0|^8.0|^9.0"
            },
            "type": "library",
            "autoload": {
                "psr-4": {
                    "Cron\\": "src/Cron/"
                }
            },
            "notification-url": "https://packagist.org/downloads/",
            "license": [
                "MIT"
            ],
            "authors": [
                {
                    "name": "Chris Tankersley",
                    "email": "chris@ctankersley.com",
                    "homepage": "https://github.com/dragonmantank"
                }
            ],
            "description": "CRON for PHP: Calculate the next or previous run date and determine if a CRON expression is due",
            "keywords": [
                "cron",
                "schedule"
            ],
            "support": {
                "issues": "https://github.com/dragonmantank/cron-expression/issues",
                "source": "https://github.com/dragonmantank/cron-expression/tree/v3.3.1"
            },
            "funding": [
                {
                    "url": "https://github.com/dragonmantank",
                    "type": "github"
                }
            ],
            "time": "2022-01-18T15:43:28+00:00"
        },
        {
            "name": "guzzlehttp/guzzle",
            "version": "7.7.0",
            "source": {
                "type": "git",
                "url": "https://github.com/guzzle/guzzle.git",
                "reference": "fb7566caccf22d74d1ab270de3551f72a58399f5"
            },
            "dist": {
                "type": "zip",
                "url": "https://api.github.com/repos/guzzle/guzzle/zipball/fb7566caccf22d74d1ab270de3551f72a58399f5",
                "reference": "fb7566caccf22d74d1ab270de3551f72a58399f5",
                "shasum": ""
            },
            "require": {
                "ext-json": "*",
                "guzzlehttp/promises": "^1.5.3 || ^2.0",
                "guzzlehttp/psr7": "^1.9.1 || ^2.4.5",
                "php": "^7.2.5 || ^8.0",
                "psr/http-client": "^1.0",
                "symfony/deprecation-contracts": "^2.2 || ^3.0"
            },
            "provide": {
                "psr/http-client-implementation": "1.0"
            },
            "require-dev": {
                "bamarni/composer-bin-plugin": "^1.8.1",
                "ext-curl": "*",
                "php-http/client-integration-tests": "dev-master#2c025848417c1135031fdf9c728ee53d0a7ceaee as 3.0.999",
                "php-http/message-factory": "^1.1",
                "phpunit/phpunit": "^8.5.29 || ^9.5.23",
                "psr/log": "^1.1 || ^2.0 || ^3.0"
            },
            "suggest": {
                "ext-curl": "Required for CURL handler support",
                "ext-intl": "Required for Internationalized Domain Name (IDN) support",
                "psr/log": "Required for using the Log middleware"
            },
            "type": "library",
            "extra": {
                "bamarni-bin": {
                    "bin-links": true,
                    "forward-command": false
                }
            },
            "autoload": {
                "files": [
                    "src/functions_include.php"
                ],
                "psr-4": {
                    "GuzzleHttp\\": "src/"
                }
            },
            "notification-url": "https://packagist.org/downloads/",
            "license": [
                "MIT"
            ],
            "authors": [
                {
                    "name": "Graham Campbell",
                    "email": "hello@gjcampbell.co.uk",
                    "homepage": "https://github.com/GrahamCampbell"
                },
                {
                    "name": "Michael Dowling",
                    "email": "mtdowling@gmail.com",
                    "homepage": "https://github.com/mtdowling"
                },
                {
                    "name": "Jeremy Lindblom",
                    "email": "jeremeamia@gmail.com",
                    "homepage": "https://github.com/jeremeamia"
                },
                {
                    "name": "George Mponos",
                    "email": "gmponos@gmail.com",
                    "homepage": "https://github.com/gmponos"
                },
                {
                    "name": "Tobias Nyholm",
                    "email": "tobias.nyholm@gmail.com",
                    "homepage": "https://github.com/Nyholm"
                },
                {
                    "name": "Márk Sági-Kazár",
                    "email": "mark.sagikazar@gmail.com",
                    "homepage": "https://github.com/sagikazarmark"
                },
                {
                    "name": "Tobias Schultze",
                    "email": "webmaster@tubo-world.de",
                    "homepage": "https://github.com/Tobion"
                }
            ],
            "description": "Guzzle is a PHP HTTP client library",
            "keywords": [
                "client",
                "curl",
                "framework",
                "http",
                "http client",
                "psr-18",
                "psr-7",
                "rest",
                "web service"
            ],
            "support": {
                "issues": "https://github.com/guzzle/guzzle/issues",
                "source": "https://github.com/guzzle/guzzle/tree/7.7.0"
            },
            "funding": [
                {
                    "url": "https://github.com/GrahamCampbell",
                    "type": "github"
                },
                {
                    "url": "https://github.com/Nyholm",
                    "type": "github"
                },
                {
                    "url": "https://tidelift.com/funding/github/packagist/guzzlehttp/guzzle",
                    "type": "tidelift"
                }
            ],
            "time": "2023-05-21T14:04:53+00:00"
        },
        {
            "name": "guzzlehttp/promises",
            "version": "2.0.0",
            "source": {
                "type": "git",
                "url": "https://github.com/guzzle/promises.git",
                "reference": "3a494dc7dc1d7d12e511890177ae2d0e6c107da6"
            },
            "dist": {
                "type": "zip",
                "url": "https://api.github.com/repos/guzzle/promises/zipball/3a494dc7dc1d7d12e511890177ae2d0e6c107da6",
                "reference": "3a494dc7dc1d7d12e511890177ae2d0e6c107da6",
                "shasum": ""
            },
            "require": {
                "php": "^7.2.5 || ^8.0"
            },
            "require-dev": {
                "bamarni/composer-bin-plugin": "^1.8.1",
                "phpunit/phpunit": "^8.5.29 || ^9.5.23"
            },
            "type": "library",
            "extra": {
                "bamarni-bin": {
                    "bin-links": true,
                    "forward-command": false
                }
            },
            "autoload": {
                "psr-4": {
                    "GuzzleHttp\\Promise\\": "src/"
                }
            },
            "notification-url": "https://packagist.org/downloads/",
            "license": [
                "MIT"
            ],
            "authors": [
                {
                    "name": "Graham Campbell",
                    "email": "hello@gjcampbell.co.uk",
                    "homepage": "https://github.com/GrahamCampbell"
                },
                {
                    "name": "Michael Dowling",
                    "email": "mtdowling@gmail.com",
                    "homepage": "https://github.com/mtdowling"
                },
                {
                    "name": "Tobias Nyholm",
                    "email": "tobias.nyholm@gmail.com",
                    "homepage": "https://github.com/Nyholm"
                },
                {
                    "name": "Tobias Schultze",
                    "email": "webmaster@tubo-world.de",
                    "homepage": "https://github.com/Tobion"
                }
            ],
            "description": "Guzzle promises library",
            "keywords": [
                "promise"
            ],
            "support": {
                "issues": "https://github.com/guzzle/promises/issues",
                "source": "https://github.com/guzzle/promises/tree/2.0.0"
            },
            "funding": [
                {
                    "url": "https://github.com/GrahamCampbell",
                    "type": "github"
                },
                {
                    "url": "https://github.com/Nyholm",
                    "type": "github"
                },
                {
                    "url": "https://tidelift.com/funding/github/packagist/guzzlehttp/promises",
                    "type": "tidelift"
                }
            ],
            "time": "2023-05-21T13:50:22+00:00"
        },
        {
            "name": "guzzlehttp/psr7",
            "version": "2.5.0",
            "source": {
                "type": "git",
                "url": "https://github.com/guzzle/psr7.git",
                "reference": "b635f279edd83fc275f822a1188157ffea568ff6"
            },
            "dist": {
                "type": "zip",
                "url": "https://api.github.com/repos/guzzle/psr7/zipball/b635f279edd83fc275f822a1188157ffea568ff6",
                "reference": "b635f279edd83fc275f822a1188157ffea568ff6",
                "shasum": ""
            },
            "require": {
                "php": "^7.2.5 || ^8.0",
                "psr/http-factory": "^1.0",
                "psr/http-message": "^1.1 || ^2.0",
                "ralouphie/getallheaders": "^3.0"
            },
            "provide": {
                "psr/http-factory-implementation": "1.0",
                "psr/http-message-implementation": "1.0"
            },
            "require-dev": {
                "bamarni/composer-bin-plugin": "^1.8.1",
                "http-interop/http-factory-tests": "^0.9",
                "phpunit/phpunit": "^8.5.29 || ^9.5.23"
            },
            "suggest": {
                "laminas/laminas-httphandlerrunner": "Emit PSR-7 responses"
            },
            "type": "library",
            "extra": {
                "bamarni-bin": {
                    "bin-links": true,
                    "forward-command": false
                }
            },
            "autoload": {
                "psr-4": {
                    "GuzzleHttp\\Psr7\\": "src/"
                }
            },
            "notification-url": "https://packagist.org/downloads/",
            "license": [
                "MIT"
            ],
            "authors": [
                {
                    "name": "Graham Campbell",
                    "email": "hello@gjcampbell.co.uk",
                    "homepage": "https://github.com/GrahamCampbell"
                },
                {
                    "name": "Michael Dowling",
                    "email": "mtdowling@gmail.com",
                    "homepage": "https://github.com/mtdowling"
                },
                {
                    "name": "George Mponos",
                    "email": "gmponos@gmail.com",
                    "homepage": "https://github.com/gmponos"
                },
                {
                    "name": "Tobias Nyholm",
                    "email": "tobias.nyholm@gmail.com",
                    "homepage": "https://github.com/Nyholm"
                },
                {
                    "name": "Márk Sági-Kazár",
                    "email": "mark.sagikazar@gmail.com",
                    "homepage": "https://github.com/sagikazarmark"
                },
                {
                    "name": "Tobias Schultze",
                    "email": "webmaster@tubo-world.de",
                    "homepage": "https://github.com/Tobion"
                },
                {
                    "name": "Márk Sági-Kazár",
                    "email": "mark.sagikazar@gmail.com",
                    "homepage": "https://sagikazarmark.hu"
                }
            ],
            "description": "PSR-7 message implementation that also provides common utility methods",
            "keywords": [
                "http",
                "message",
                "psr-7",
                "request",
                "response",
                "stream",
                "uri",
                "url"
            ],
            "support": {
                "issues": "https://github.com/guzzle/psr7/issues",
                "source": "https://github.com/guzzle/psr7/tree/2.5.0"
            },
            "funding": [
                {
                    "url": "https://github.com/GrahamCampbell",
                    "type": "github"
                },
                {
                    "url": "https://github.com/Nyholm",
                    "type": "github"
                },
                {
                    "url": "https://tidelift.com/funding/github/packagist/guzzlehttp/psr7",
                    "type": "tidelift"
                }
            ],
            "time": "2023-04-17T16:11:26+00:00"
        },
        {
            "name": "influxdb/influxdb-php",
            "version": "1.15.2",
            "source": {
                "type": "git",
                "url": "https://github.com/influxdata/influxdb-php.git",
                "reference": "d6e59f4f04ab9107574fda69c2cbe36671253d03"
            },
            "dist": {
                "type": "zip",
                "url": "https://api.github.com/repos/influxdata/influxdb-php/zipball/d6e59f4f04ab9107574fda69c2cbe36671253d03",
                "reference": "d6e59f4f04ab9107574fda69c2cbe36671253d03",
                "shasum": ""
            },
            "require": {
                "guzzlehttp/guzzle": "^6.0|^7.0",
                "php": "^5.5 || ^7.0 || ^8.0"
            },
            "require-dev": {
                "dms/phpunit-arraysubset-asserts": "^0.2.1",
                "phpunit/phpunit": "^9.5"
            },
            "suggest": {
                "ext-curl": "Curl extension, needed for Curl driver",
                "stefanotorresi/influxdb-php-async": "An asyncronous client for InfluxDB, implemented via ReactPHP."
            },
            "type": "library",
            "autoload": {
                "psr-4": {
                    "InfluxDB\\": "src/InfluxDB"
                }
            },
            "notification-url": "https://packagist.org/downloads/",
            "license": [
                "MIT"
            ],
            "authors": [
                {
                    "name": "Stephen Hoogendijk",
                    "email": "stephen@tca0.nl"
                },
                {
                    "name": "Daniel Martinez",
                    "email": "danimartcas@hotmail.com"
                },
                {
                    "name": "Gianluca Arbezzano",
                    "email": "gianarb92@gmail.com"
                }
            ],
            "description": "InfluxDB client library for PHP",
            "keywords": [
                "client",
                "influxdata",
                "influxdb",
                "influxdb class",
                "influxdb client",
                "influxdb library",
                "time series"
            ],
            "support": {
                "issues": "https://github.com/influxdata/influxdb-php/issues",
                "source": "https://github.com/influxdata/influxdb-php/tree/1.15.2"
            },
            "abandoned": true,
            "time": "2020-12-26T17:45:17+00:00"
        },
        {
            "name": "jean85/pretty-package-versions",
            "version": "1.6.0",
            "source": {
                "type": "git",
                "url": "https://github.com/Jean85/pretty-package-versions.git",
                "reference": "1e0104b46f045868f11942aea058cd7186d6c303"
            },
            "dist": {
                "type": "zip",
                "url": "https://api.github.com/repos/Jean85/pretty-package-versions/zipball/1e0104b46f045868f11942aea058cd7186d6c303",
                "reference": "1e0104b46f045868f11942aea058cd7186d6c303",
                "shasum": ""
            },
            "require": {
                "composer/package-versions-deprecated": "^1.8.0",
                "php": "^7.0|^8.0"
            },
            "require-dev": {
                "phpunit/phpunit": "^6.0|^8.5|^9.2"
            },
            "type": "library",
            "extra": {
                "branch-alias": {
                    "dev-master": "1.x-dev"
                }
            },
            "autoload": {
                "psr-4": {
                    "Jean85\\": "src/"
                }
            },
            "notification-url": "https://packagist.org/downloads/",
            "license": [
                "MIT"
            ],
            "authors": [
                {
                    "name": "Alessandro Lai",
                    "email": "alessandro.lai85@gmail.com"
                }
            ],
            "description": "A wrapper for ocramius/package-versions to get pretty versions strings",
            "keywords": [
                "composer",
                "package",
                "release",
                "versions"
            ],
            "support": {
                "issues": "https://github.com/Jean85/pretty-package-versions/issues",
                "source": "https://github.com/Jean85/pretty-package-versions/tree/1.6.0"
            },
            "time": "2021-02-04T16:20:16+00:00"
        },
        {
            "name": "laravel/pint",
            "version": "v1.2.1",
            "source": {
                "type": "git",
                "url": "https://github.com/laravel/pint.git",
                "reference": "e60e2112ee779ce60f253695b273d1646a17d6f1"
            },
            "dist": {
                "type": "zip",
                "url": "https://api.github.com/repos/laravel/pint/zipball/e60e2112ee779ce60f253695b273d1646a17d6f1",
                "reference": "e60e2112ee779ce60f253695b273d1646a17d6f1",
                "shasum": ""
            },
            "require": {
                "ext-json": "*",
                "ext-mbstring": "*",
                "ext-tokenizer": "*",
                "ext-xml": "*",
                "php": "^8.0"
            },
            "require-dev": {
                "friendsofphp/php-cs-fixer": "^3.11.0",
                "illuminate/view": "^9.32.0",
                "laravel-zero/framework": "^9.2.0",
                "mockery/mockery": "^1.5.1",
                "nunomaduro/larastan": "^2.2.0",
                "nunomaduro/termwind": "^1.14.0",
                "pestphp/pest": "^1.22.1"
            },
            "bin": [
                "builds/pint"
            ],
            "type": "project",
            "autoload": {
                "psr-4": {
                    "App\\": "app/",
                    "Database\\Seeders\\": "database/seeders/",
                    "Database\\Factories\\": "database/factories/"
                }
            },
            "notification-url": "https://packagist.org/downloads/",
            "license": [
                "MIT"
            ],
            "authors": [
                {
                    "name": "Nuno Maduro",
                    "email": "enunomaduro@gmail.com"
                }
            ],
            "description": "An opinionated code formatter for PHP.",
            "homepage": "https://laravel.com",
            "keywords": [
                "format",
                "formatter",
                "lint",
                "linter",
                "php"
            ],
            "support": {
                "issues": "https://github.com/laravel/pint/issues",
                "source": "https://github.com/laravel/pint"
            },
            "time": "2022-11-29T16:25:20+00:00"
        },
        {
            "name": "matomo/device-detector",
            "version": "6.0.6",
            "source": {
                "type": "git",
                "url": "https://github.com/matomo-org/device-detector.git",
                "reference": "ce5ef5e6776c16af306d38e20674973f072e05ed"
            },
            "dist": {
                "type": "zip",
                "url": "https://api.github.com/repos/matomo-org/device-detector/zipball/ce5ef5e6776c16af306d38e20674973f072e05ed",
                "reference": "ce5ef5e6776c16af306d38e20674973f072e05ed",
                "shasum": ""
            },
            "require": {
                "mustangostang/spyc": "*",
                "php": "^7.2|^8.0"
            },
            "replace": {
                "piwik/device-detector": "self.version"
            },
            "require-dev": {
                "matthiasmullie/scrapbook": "^1.4.7",
                "mayflower/mo4-coding-standard": "^v8.0.0",
                "phpstan/phpstan": "^0.12.52",
                "phpunit/phpunit": "^8.5.8",
                "psr/cache": "^1.0.1",
                "psr/simple-cache": "^1.0.1",
                "symfony/yaml": "^5.1.7"
            },
            "suggest": {
                "doctrine/cache": "Can directly be used for caching purpose",
                "ext-yaml": "Necessary for using the Pecl YAML parser"
            },
            "type": "library",
            "autoload": {
                "psr-4": {
                    "DeviceDetector\\": ""
                },
                "exclude-from-classmap": [
                    "Tests/"
                ]
            },
            "notification-url": "https://packagist.org/downloads/",
            "license": [
                "LGPL-3.0-or-later"
            ],
            "authors": [
                {
                    "name": "The Matomo Team",
                    "email": "hello@matomo.org",
                    "homepage": "https://matomo.org/team/"
                }
            ],
            "description": "The Universal Device Detection library, that parses User Agents and detects devices (desktop, tablet, mobile, tv, cars, console, etc.), clients (browsers, media players, mobile apps, feed readers, libraries, etc), operating systems, devices, brands and models.",
            "homepage": "https://matomo.org",
            "keywords": [
                "devicedetection",
                "parser",
                "useragent"
            ],
            "support": {
                "forum": "https://forum.matomo.org/",
                "issues": "https://github.com/matomo-org/device-detector/issues",
                "source": "https://github.com/matomo-org/matomo",
                "wiki": "https://dev.matomo.org/"
            },
            "time": "2023-01-16T08:18:02+00:00"
        },
        {
            "name": "mongodb/mongodb",
            "version": "1.8.0",
            "source": {
                "type": "git",
                "url": "https://github.com/mongodb/mongo-php-library.git",
                "reference": "953dbc19443aa9314c44b7217a16873347e6840d"
            },
            "dist": {
                "type": "zip",
                "url": "https://api.github.com/repos/mongodb/mongo-php-library/zipball/953dbc19443aa9314c44b7217a16873347e6840d",
                "reference": "953dbc19443aa9314c44b7217a16873347e6840d",
                "shasum": ""
            },
            "require": {
                "ext-hash": "*",
                "ext-json": "*",
                "ext-mongodb": "^1.8.1",
                "jean85/pretty-package-versions": "^1.2",
                "php": "^7.0 || ^8.0",
                "symfony/polyfill-php80": "^1.19"
            },
            "require-dev": {
                "squizlabs/php_codesniffer": "^3.5, <3.5.5",
                "symfony/phpunit-bridge": "5.x-dev"
            },
            "type": "library",
            "extra": {
                "branch-alias": {
                    "dev-master": "1.8.x-dev"
                }
            },
            "autoload": {
                "files": [
                    "src/functions.php"
                ],
                "psr-4": {
                    "MongoDB\\": "src/"
                }
            },
            "notification-url": "https://packagist.org/downloads/",
            "license": [
                "Apache-2.0"
            ],
            "authors": [
                {
                    "name": "Andreas Braun",
                    "email": "andreas.braun@mongodb.com"
                },
                {
                    "name": "Jeremy Mikola",
                    "email": "jmikola@gmail.com"
                }
            ],
            "description": "MongoDB driver library",
            "homepage": "https://jira.mongodb.org/browse/PHPLIB",
            "keywords": [
                "database",
                "driver",
                "mongodb",
                "persistence"
            ],
            "support": {
                "issues": "https://github.com/mongodb/mongo-php-library/issues",
                "source": "https://github.com/mongodb/mongo-php-library/tree/1.8.0"
            },
            "time": "2020-11-25T12:26:02+00:00"
        },
        {
            "name": "mustangostang/spyc",
            "version": "0.6.3",
            "source": {
                "type": "git",
                "url": "git@github.com:mustangostang/spyc.git",
                "reference": "4627c838b16550b666d15aeae1e5289dd5b77da0"
            },
            "dist": {
                "type": "zip",
                "url": "https://api.github.com/repos/mustangostang/spyc/zipball/4627c838b16550b666d15aeae1e5289dd5b77da0",
                "reference": "4627c838b16550b666d15aeae1e5289dd5b77da0",
                "shasum": ""
            },
            "require": {
                "php": ">=5.3.1"
            },
            "require-dev": {
                "phpunit/phpunit": "4.3.*@dev"
            },
            "type": "library",
            "extra": {
                "branch-alias": {
                    "dev-master": "0.5.x-dev"
                }
            },
            "autoload": {
                "files": [
                    "Spyc.php"
                ]
            },
            "notification-url": "https://packagist.org/downloads/",
            "license": [
                "MIT"
            ],
            "authors": [
                {
                    "name": "mustangostang",
                    "email": "vlad.andersen@gmail.com"
                }
            ],
            "description": "A simple YAML loader/dumper class for PHP",
            "homepage": "https://github.com/mustangostang/spyc/",
            "keywords": [
                "spyc",
                "yaml",
                "yml"
            ],
            "time": "2019-09-10T13:16:29+00:00"
        },
        {
            "name": "phpmailer/phpmailer",
            "version": "v6.6.0",
            "source": {
                "type": "git",
                "url": "https://github.com/PHPMailer/PHPMailer.git",
                "reference": "e43bac82edc26ca04b36143a48bde1c051cfd5b1"
            },
            "dist": {
                "type": "zip",
                "url": "https://api.github.com/repos/PHPMailer/PHPMailer/zipball/e43bac82edc26ca04b36143a48bde1c051cfd5b1",
                "reference": "e43bac82edc26ca04b36143a48bde1c051cfd5b1",
                "shasum": ""
            },
            "require": {
                "ext-ctype": "*",
                "ext-filter": "*",
                "ext-hash": "*",
                "php": ">=5.5.0"
            },
            "require-dev": {
                "dealerdirect/phpcodesniffer-composer-installer": "^0.7.0",
                "doctrine/annotations": "^1.2",
                "php-parallel-lint/php-console-highlighter": "^0.5.0",
                "php-parallel-lint/php-parallel-lint": "^1.3.1",
                "phpcompatibility/php-compatibility": "^9.3.5",
                "roave/security-advisories": "dev-latest",
                "squizlabs/php_codesniffer": "^3.6.2",
                "yoast/phpunit-polyfills": "^1.0.0"
            },
            "suggest": {
                "ext-mbstring": "Needed to send email in multibyte encoding charset or decode encoded addresses",
                "hayageek/oauth2-yahoo": "Needed for Yahoo XOAUTH2 authentication",
                "league/oauth2-google": "Needed for Google XOAUTH2 authentication",
                "psr/log": "For optional PSR-3 debug logging",
                "stevenmaguire/oauth2-microsoft": "Needed for Microsoft XOAUTH2 authentication",
                "symfony/polyfill-mbstring": "To support UTF-8 if the Mbstring PHP extension is not enabled (^1.2)"
            },
            "type": "library",
            "autoload": {
                "psr-4": {
                    "PHPMailer\\PHPMailer\\": "src/"
                }
            },
            "notification-url": "https://packagist.org/downloads/",
            "license": [
                "LGPL-2.1-only"
            ],
            "authors": [
                {
                    "name": "Marcus Bointon",
                    "email": "phpmailer@synchromedia.co.uk"
                },
                {
                    "name": "Jim Jagielski",
                    "email": "jimjag@gmail.com"
                },
                {
                    "name": "Andy Prevost",
                    "email": "codeworxtech@users.sourceforge.net"
                },
                {
                    "name": "Brent R. Matzelle"
                }
            ],
            "description": "PHPMailer is a full-featured email creation and transfer class for PHP",
            "support": {
                "issues": "https://github.com/PHPMailer/PHPMailer/issues",
                "source": "https://github.com/PHPMailer/PHPMailer/tree/v6.6.0"
            },
            "funding": [
                {
                    "url": "https://github.com/Synchro",
                    "type": "github"
                }
            ],
            "time": "2022-02-28T15:31:21+00:00"
        },
        {
            "name": "psr/http-client",
            "version": "1.0.2",
            "source": {
                "type": "git",
                "url": "https://github.com/php-fig/http-client.git",
                "reference": "0955afe48220520692d2d09f7ab7e0f93ffd6a31"
            },
            "dist": {
                "type": "zip",
                "url": "https://api.github.com/repos/php-fig/http-client/zipball/0955afe48220520692d2d09f7ab7e0f93ffd6a31",
                "reference": "0955afe48220520692d2d09f7ab7e0f93ffd6a31",
                "shasum": ""
            },
            "require": {
                "php": "^7.0 || ^8.0",
                "psr/http-message": "^1.0 || ^2.0"
            },
            "type": "library",
            "extra": {
                "branch-alias": {
                    "dev-master": "1.0.x-dev"
                }
            },
            "autoload": {
                "psr-4": {
                    "Psr\\Http\\Client\\": "src/"
                }
            },
            "notification-url": "https://packagist.org/downloads/",
            "license": [
                "MIT"
            ],
            "authors": [
                {
                    "name": "PHP-FIG",
                    "homepage": "https://www.php-fig.org/"
                }
            ],
            "description": "Common interface for HTTP clients",
            "homepage": "https://github.com/php-fig/http-client",
            "keywords": [
                "http",
                "http-client",
                "psr",
                "psr-18"
            ],
            "support": {
                "source": "https://github.com/php-fig/http-client/tree/1.0.2"
            },
            "time": "2023-04-10T20:12:12+00:00"
        },
        {
            "name": "psr/http-factory",
            "version": "1.0.2",
            "source": {
                "type": "git",
                "url": "https://github.com/php-fig/http-factory.git",
                "reference": "e616d01114759c4c489f93b099585439f795fe35"
            },
            "dist": {
                "type": "zip",
                "url": "https://api.github.com/repos/php-fig/http-factory/zipball/e616d01114759c4c489f93b099585439f795fe35",
                "reference": "e616d01114759c4c489f93b099585439f795fe35",
                "shasum": ""
            },
            "require": {
                "php": ">=7.0.0",
                "psr/http-message": "^1.0 || ^2.0"
            },
            "type": "library",
            "extra": {
                "branch-alias": {
                    "dev-master": "1.0.x-dev"
                }
            },
            "autoload": {
                "psr-4": {
                    "Psr\\Http\\Message\\": "src/"
                }
            },
            "notification-url": "https://packagist.org/downloads/",
            "license": [
                "MIT"
            ],
            "authors": [
                {
                    "name": "PHP-FIG",
                    "homepage": "https://www.php-fig.org/"
                }
            ],
            "description": "Common interfaces for PSR-7 HTTP message factories",
            "keywords": [
                "factory",
                "http",
                "message",
                "psr",
                "psr-17",
                "psr-7",
                "request",
                "response"
            ],
            "support": {
                "source": "https://github.com/php-fig/http-factory/tree/1.0.2"
            },
            "time": "2023-04-10T20:10:41+00:00"
        },
        {
            "name": "psr/http-message",
            "version": "2.0",
            "source": {
                "type": "git",
                "url": "https://github.com/php-fig/http-message.git",
                "reference": "402d35bcb92c70c026d1a6a9883f06b2ead23d71"
            },
            "dist": {
                "type": "zip",
                "url": "https://api.github.com/repos/php-fig/http-message/zipball/402d35bcb92c70c026d1a6a9883f06b2ead23d71",
                "reference": "402d35bcb92c70c026d1a6a9883f06b2ead23d71",
                "shasum": ""
            },
            "require": {
                "php": "^7.2 || ^8.0"
            },
            "type": "library",
            "extra": {
                "branch-alias": {
                    "dev-master": "2.0.x-dev"
                }
            },
            "autoload": {
                "psr-4": {
                    "Psr\\Http\\Message\\": "src/"
                }
            },
            "notification-url": "https://packagist.org/downloads/",
            "license": [
                "MIT"
            ],
            "authors": [
                {
                    "name": "PHP-FIG",
                    "homepage": "https://www.php-fig.org/"
                }
            ],
            "description": "Common interface for HTTP messages",
            "homepage": "https://github.com/php-fig/http-message",
            "keywords": [
                "http",
                "http-message",
                "psr",
                "psr-7",
                "request",
                "response"
            ],
            "support": {
                "source": "https://github.com/php-fig/http-message/tree/2.0"
            },
            "time": "2023-04-04T09:54:51+00:00"
        },
        {
            "name": "psr/log",
            "version": "1.1.4",
            "source": {
                "type": "git",
                "url": "https://github.com/php-fig/log.git",
                "reference": "d49695b909c3b7628b6289db5479a1c204601f11"
            },
            "dist": {
                "type": "zip",
                "url": "https://api.github.com/repos/php-fig/log/zipball/d49695b909c3b7628b6289db5479a1c204601f11",
                "reference": "d49695b909c3b7628b6289db5479a1c204601f11",
                "shasum": ""
            },
            "require": {
                "php": ">=5.3.0"
            },
            "type": "library",
            "extra": {
                "branch-alias": {
                    "dev-master": "1.1.x-dev"
                }
            },
            "autoload": {
                "psr-4": {
                    "Psr\\Log\\": "Psr/Log/"
                }
            },
            "notification-url": "https://packagist.org/downloads/",
            "license": [
                "MIT"
            ],
            "authors": [
                {
                    "name": "PHP-FIG",
                    "homepage": "https://www.php-fig.org/"
                }
            ],
            "description": "Common interface for logging libraries",
            "homepage": "https://github.com/php-fig/log",
            "keywords": [
                "log",
                "psr",
                "psr-3"
            ],
            "support": {
                "source": "https://github.com/php-fig/log/tree/1.1.4"
            },
            "time": "2021-05-03T11:20:27+00:00"
        },
        {
            "name": "ralouphie/getallheaders",
            "version": "3.0.3",
            "source": {
                "type": "git",
                "url": "https://github.com/ralouphie/getallheaders.git",
                "reference": "120b605dfeb996808c31b6477290a714d356e822"
            },
            "dist": {
                "type": "zip",
                "url": "https://api.github.com/repos/ralouphie/getallheaders/zipball/120b605dfeb996808c31b6477290a714d356e822",
                "reference": "120b605dfeb996808c31b6477290a714d356e822",
                "shasum": ""
            },
            "require": {
                "php": ">=5.6"
            },
            "require-dev": {
                "php-coveralls/php-coveralls": "^2.1",
                "phpunit/phpunit": "^5 || ^6.5"
            },
            "type": "library",
            "autoload": {
                "files": [
                    "src/getallheaders.php"
                ]
            },
            "notification-url": "https://packagist.org/downloads/",
            "license": [
                "MIT"
            ],
            "authors": [
                {
                    "name": "Ralph Khattar",
                    "email": "ralph.khattar@gmail.com"
                }
            ],
            "description": "A polyfill for getallheaders.",
            "support": {
                "issues": "https://github.com/ralouphie/getallheaders/issues",
                "source": "https://github.com/ralouphie/getallheaders/tree/develop"
            },
            "time": "2019-03-08T08:55:37+00:00"
        },
        {
            "name": "resque/php-resque",
            "version": "v1.3.6",
            "source": {
                "type": "git",
                "url": "https://github.com/resque/php-resque.git",
                "reference": "fe41c04763699b1318d97ed14cc78583e9380161"
            },
            "dist": {
                "type": "zip",
                "url": "https://api.github.com/repos/resque/php-resque/zipball/fe41c04763699b1318d97ed14cc78583e9380161",
                "reference": "fe41c04763699b1318d97ed14cc78583e9380161",
                "shasum": ""
            },
            "require": {
                "colinmollenhour/credis": "~1.7",
                "php": ">=5.6.0",
                "psr/log": "~1.0"
            },
            "require-dev": {
                "phpunit/phpunit": "^5.7"
            },
            "suggest": {
                "ext-pcntl": "REQUIRED for forking processes on platforms that support it (so anything but Windows).",
                "ext-proctitle": "Allows php-resque to rename the title of UNIX processes to show the status of a worker.",
                "ext-redis": "Native PHP extension for Redis connectivity. Credis will automatically utilize when available."
            },
            "bin": [
                "bin/resque",
                "bin/resque-scheduler"
            ],
            "type": "library",
            "extra": {
                "branch-alias": {
                    "dev-master": "1.0-dev"
                }
            },
            "autoload": {
                "psr-0": {
                    "Resque": "lib",
                    "ResqueScheduler": "lib"
                }
            },
            "notification-url": "https://packagist.org/downloads/",
            "license": [
                "MIT"
            ],
            "authors": [
                {
                    "name": "Dan Hunsaker",
                    "email": "danhunsaker+resque@gmail.com",
                    "role": "Maintainer"
                },
                {
                    "name": "Rajib Ahmed",
                    "homepage": "https://github.com/rajibahmed",
                    "role": "Maintainer"
                },
                {
                    "name": "Steve Klabnik",
                    "email": "steve@steveklabnik.com",
                    "role": "Maintainer"
                },
                {
                    "name": "Chris Boulton",
                    "email": "chris@bigcommerce.com",
                    "role": "Creator"
                }
            ],
            "description": "Redis backed library for creating background jobs and processing them later. Based on resque for Ruby.",
            "homepage": "http://www.github.com/resque/php-resque/",
            "keywords": [
                "background",
                "job",
                "redis",
                "resque"
            ],
            "support": {
                "issues": "https://github.com/resque/php-resque/issues",
                "source": "https://github.com/resque/php-resque/tree/v1.3.6"
            },
            "time": "2020-04-16T16:39:50+00:00"
        },
        {
            "name": "slickdeals/statsd",
            "version": "3.1.0",
            "source": {
                "type": "git",
                "url": "https://github.com/Slickdeals/statsd-php.git",
                "reference": "225588a0a079e145359049f6e5e23eedb1b4c17f"
            },
            "dist": {
                "type": "zip",
                "url": "https://api.github.com/repos/Slickdeals/statsd-php/zipball/225588a0a079e145359049f6e5e23eedb1b4c17f",
                "reference": "225588a0a079e145359049f6e5e23eedb1b4c17f",
                "shasum": ""
            },
            "require": {
                "php": ">= 7.3 || ^8"
            },
            "replace": {
                "domnikl/statsd": "self.version"
            },
            "require-dev": {
                "friendsofphp/php-cs-fixer": "^3.0",
                "phpunit/phpunit": "^9",
                "vimeo/psalm": "^4.6"
            },
            "type": "library",
            "autoload": {
                "psr-4": {
                    "Domnikl\\Statsd\\": "src/"
                }
            },
            "notification-url": "https://packagist.org/downloads/",
            "license": [
                "MIT"
            ],
            "authors": [
                {
                    "name": "Dominik Liebler",
                    "email": "liebler.dominik@gmail.com"
                }
            ],
            "description": "a PHP client for statsd",
            "homepage": "https://github.com/Slickdeals/statsd-php",
            "keywords": [
                "Metrics",
                "monitoring",
                "statistics",
                "statsd",
                "udp"
            ],
            "support": {
                "issues": "https://github.com/Slickdeals/statsd-php/issues",
                "source": "https://github.com/Slickdeals/statsd-php/tree/3.1.0"
            },
            "time": "2021-06-04T20:33:46+00:00"
        },
        {
            "name": "symfony/deprecation-contracts",
            "version": "v3.3.0",
            "source": {
                "type": "git",
                "url": "https://github.com/symfony/deprecation-contracts.git",
                "reference": "7c3aff79d10325257a001fcf92d991f24fc967cf"
            },
            "dist": {
                "type": "zip",
                "url": "https://api.github.com/repos/symfony/deprecation-contracts/zipball/7c3aff79d10325257a001fcf92d991f24fc967cf",
                "reference": "7c3aff79d10325257a001fcf92d991f24fc967cf",
                "shasum": ""
            },
            "require": {
                "php": ">=8.1"
            },
            "type": "library",
            "extra": {
                "branch-alias": {
                    "dev-main": "3.4-dev"
                },
                "thanks": {
                    "name": "symfony/contracts",
                    "url": "https://github.com/symfony/contracts"
                }
            },
            "autoload": {
                "files": [
                    "function.php"
                ]
            },
            "notification-url": "https://packagist.org/downloads/",
            "license": [
                "MIT"
            ],
            "authors": [
                {
                    "name": "Nicolas Grekas",
                    "email": "p@tchwork.com"
                },
                {
                    "name": "Symfony Community",
                    "homepage": "https://symfony.com/contributors"
                }
            ],
            "description": "A generic function and convention to trigger deprecation notices",
            "homepage": "https://symfony.com",
            "support": {
                "source": "https://github.com/symfony/deprecation-contracts/tree/v3.3.0"
            },
            "funding": [
                {
                    "url": "https://symfony.com/sponsor",
                    "type": "custom"
                },
                {
                    "url": "https://github.com/fabpot",
                    "type": "github"
                },
                {
                    "url": "https://tidelift.com/funding/github/packagist/symfony/symfony",
                    "type": "tidelift"
                }
            ],
            "time": "2023-05-23T14:45:45+00:00"
        },
        {
            "name": "symfony/polyfill-php80",
            "version": "v1.27.0",
            "source": {
                "type": "git",
                "url": "https://github.com/symfony/polyfill-php80.git",
                "reference": "7a6ff3f1959bb01aefccb463a0f2cd3d3d2fd936"
            },
            "dist": {
                "type": "zip",
                "url": "https://api.github.com/repos/symfony/polyfill-php80/zipball/7a6ff3f1959bb01aefccb463a0f2cd3d3d2fd936",
                "reference": "7a6ff3f1959bb01aefccb463a0f2cd3d3d2fd936",
                "shasum": ""
            },
            "require": {
                "php": ">=7.1"
            },
            "type": "library",
            "extra": {
                "branch-alias": {
                    "dev-main": "1.27-dev"
                },
                "thanks": {
                    "name": "symfony/polyfill",
                    "url": "https://github.com/symfony/polyfill"
                }
            },
            "autoload": {
                "files": [
                    "bootstrap.php"
                ],
                "psr-4": {
                    "Symfony\\Polyfill\\Php80\\": ""
                },
                "classmap": [
                    "Resources/stubs"
                ]
            },
            "notification-url": "https://packagist.org/downloads/",
            "license": [
                "MIT"
            ],
            "authors": [
                {
                    "name": "Ion Bazan",
                    "email": "ion.bazan@gmail.com"
                },
                {
                    "name": "Nicolas Grekas",
                    "email": "p@tchwork.com"
                },
                {
                    "name": "Symfony Community",
                    "homepage": "https://symfony.com/contributors"
                }
            ],
            "description": "Symfony polyfill backporting some PHP 8.0+ features to lower PHP versions",
            "homepage": "https://symfony.com",
            "keywords": [
                "compatibility",
                "polyfill",
                "portable",
                "shim"
            ],
            "support": {
                "source": "https://github.com/symfony/polyfill-php80/tree/v1.27.0"
            },
            "funding": [
                {
                    "url": "https://symfony.com/sponsor",
                    "type": "custom"
                },
                {
                    "url": "https://github.com/fabpot",
                    "type": "github"
                },
                {
                    "url": "https://tidelift.com/funding/github/packagist/symfony/symfony",
                    "type": "tidelift"
                }
            ],
            "time": "2022-11-03T14:55:06+00:00"
        },
        {
            "name": "utopia-php/abuse",
            "version": "0.25.0",
            "source": {
                "type": "git",
                "url": "https://github.com/utopia-php/abuse.git",
                "reference": "49a180cab5316cddec9676d900d5112d03e97ffc"
            },
            "dist": {
                "type": "zip",
                "url": "https://api.github.com/repos/utopia-php/abuse/zipball/49a180cab5316cddec9676d900d5112d03e97ffc",
                "reference": "49a180cab5316cddec9676d900d5112d03e97ffc",
                "shasum": ""
            },
            "require": {
                "ext-curl": "*",
                "ext-pdo": "*",
                "php": ">=8.0",
                "utopia-php/database": "0.36.*"
            },
            "require-dev": {
                "laravel/pint": "1.5.*",
                "phpstan/phpstan": "^1.9",
                "phpunit/phpunit": "^9.4"
            },
            "type": "library",
            "autoload": {
                "psr-4": {
                    "Utopia\\Abuse\\": "src/Abuse"
                }
            },
            "notification-url": "https://packagist.org/downloads/",
            "license": [
                "MIT"
            ],
            "description": "A simple abuse library to manage application usage limits",
            "keywords": [
                "Abuse",
                "framework",
                "php",
                "upf",
                "utopia"
            ],
            "support": {
                "issues": "https://github.com/utopia-php/abuse/issues",
                "source": "https://github.com/utopia-php/abuse/tree/0.25.0"
            },
            "time": "2023-04-27T15:43:47+00:00"
        },
        {
            "name": "utopia-php/analytics",
            "version": "0.2.0",
            "source": {
                "type": "git",
                "url": "https://github.com/utopia-php/analytics.git",
                "reference": "adfc2d057a7f6ab618a77c8a20ed3e35485ff416"
            },
            "dist": {
                "type": "zip",
                "url": "https://api.github.com/repos/utopia-php/analytics/zipball/adfc2d057a7f6ab618a77c8a20ed3e35485ff416",
                "reference": "adfc2d057a7f6ab618a77c8a20ed3e35485ff416",
                "shasum": ""
            },
            "require": {
                "php": ">=7.4"
            },
            "require-dev": {
                "phpunit/phpunit": "^9.3",
                "vimeo/psalm": "4.0.1"
            },
            "type": "library",
            "autoload": {
                "psr-4": {
                    "Utopia\\Analytics\\": "src/Analytics"
                }
            },
            "notification-url": "https://packagist.org/downloads/",
            "license": [
                "MIT"
            ],
            "authors": [
                {
                    "name": "Eldad Fux",
                    "email": "eldad@appwrite.io"
                },
                {
                    "name": "Torsten Dittmann",
                    "email": "torsten@appwrite.io"
                }
            ],
            "description": "A simple library to track events & users.",
            "keywords": [
                "analytics",
                "framework",
                "php",
                "upf",
                "utopia"
            ],
            "support": {
                "issues": "https://github.com/utopia-php/analytics/issues",
                "source": "https://github.com/utopia-php/analytics/tree/0.2.0"
            },
            "time": "2021-03-23T21:33:07+00:00"
        },
        {
            "name": "utopia-php/audit",
            "version": "0.26.0",
            "source": {
                "type": "git",
                "url": "https://github.com/utopia-php/audit.git",
                "reference": "e7228080f14df28737fbb050c180c26d86ac0403"
            },
            "dist": {
                "type": "zip",
                "url": "https://api.github.com/repos/utopia-php/audit/zipball/e7228080f14df28737fbb050c180c26d86ac0403",
                "reference": "e7228080f14df28737fbb050c180c26d86ac0403",
                "shasum": ""
            },
            "require": {
                "php": ">=8.0",
                "utopia-php/database": "0.36.*"
            },
            "require-dev": {
                "laravel/pint": "1.5.*",
                "phpstan/phpstan": "^1.8",
                "phpunit/phpunit": "^9.3"
            },
            "type": "library",
            "autoload": {
                "psr-4": {
                    "Utopia\\Audit\\": "src/Audit"
                }
            },
            "notification-url": "https://packagist.org/downloads/",
            "license": [
                "MIT"
            ],
            "description": "A simple audit library to manage application users logs",
            "keywords": [
                "Audit",
                "framework",
                "php",
                "upf",
                "utopia"
            ],
            "support": {
                "issues": "https://github.com/utopia-php/audit/issues",
                "source": "https://github.com/utopia-php/audit/tree/0.26.0"
            },
            "time": "2023-04-27T15:43:50+00:00"
        },
        {
            "name": "utopia-php/cache",
            "version": "0.8.0",
            "source": {
                "type": "git",
                "url": "https://github.com/utopia-php/cache.git",
                "reference": "212e66100a1f32e674fca5d9bc317cc998303089"
            },
            "dist": {
                "type": "zip",
                "url": "https://api.github.com/repos/utopia-php/cache/zipball/212e66100a1f32e674fca5d9bc317cc998303089",
                "reference": "212e66100a1f32e674fca5d9bc317cc998303089",
                "shasum": ""
            },
            "require": {
                "ext-json": "*",
                "ext-memcached": "*",
                "ext-redis": "*",
                "php": ">=8.0"
            },
            "require-dev": {
                "laravel/pint": "1.2.*",
                "phpunit/phpunit": "^9.3",
                "vimeo/psalm": "4.13.1"
            },
            "type": "library",
            "autoload": {
                "psr-4": {
                    "Utopia\\Cache\\": "src/Cache"
                }
            },
            "notification-url": "https://packagist.org/downloads/",
            "license": [
                "MIT"
            ],
            "description": "A simple cache library to manage application cache storing, loading and purging",
            "keywords": [
                "cache",
                "framework",
                "php",
                "upf",
                "utopia"
            ],
            "support": {
                "issues": "https://github.com/utopia-php/cache/issues",
                "source": "https://github.com/utopia-php/cache/tree/0.8.0"
            },
            "time": "2022-10-16T16:48:09+00:00"
        },
        {
            "name": "utopia-php/cli",
            "version": "0.13.0",
            "source": {
                "type": "git",
                "url": "https://github.com/utopia-php/cli.git",
                "reference": "69e68f8ed525fe162fae950a0507ed28a0f179bc"
            },
            "dist": {
                "type": "zip",
                "url": "https://api.github.com/repos/utopia-php/cli/zipball/69e68f8ed525fe162fae950a0507ed28a0f179bc",
                "reference": "69e68f8ed525fe162fae950a0507ed28a0f179bc",
                "shasum": ""
            },
            "require": {
                "php": ">=7.4",
                "utopia-php/framework": "0.*.*"
            },
            "require-dev": {
                "phpunit/phpunit": "^9.3",
                "vimeo/psalm": "4.0.1"
            },
            "type": "library",
            "autoload": {
                "psr-4": {
                    "Utopia\\CLI\\": "src/CLI"
                }
            },
            "notification-url": "https://packagist.org/downloads/",
            "license": [
                "MIT"
            ],
            "authors": [
                {
                    "name": "Eldad Fux",
                    "email": "eldad@appwrite.io"
                }
            ],
            "description": "A simple CLI library to manage command line applications",
            "keywords": [
                "cli",
                "command line",
                "framework",
                "php",
                "upf",
                "utopia"
            ],
            "support": {
                "issues": "https://github.com/utopia-php/cli/issues",
                "source": "https://github.com/utopia-php/cli/tree/0.13.0"
            },
            "time": "2022-04-26T08:41:22+00:00"
        },
        {
            "name": "utopia-php/config",
            "version": "0.2.2",
            "source": {
                "type": "git",
                "url": "https://github.com/utopia-php/config.git",
                "reference": "a3d7bc0312d7150d5e04b1362dc34b2b136908cc"
            },
            "dist": {
                "type": "zip",
                "url": "https://api.github.com/repos/utopia-php/config/zipball/a3d7bc0312d7150d5e04b1362dc34b2b136908cc",
                "reference": "a3d7bc0312d7150d5e04b1362dc34b2b136908cc",
                "shasum": ""
            },
            "require": {
                "php": ">=7.3"
            },
            "require-dev": {
                "phpunit/phpunit": "^9.3",
                "vimeo/psalm": "4.0.1"
            },
            "type": "library",
            "autoload": {
                "psr-4": {
                    "Utopia\\Config\\": "src/Config"
                }
            },
            "notification-url": "https://packagist.org/downloads/",
            "license": [
                "MIT"
            ],
            "authors": [
                {
                    "name": "Eldad Fux",
                    "email": "eldad@appwrite.io"
                }
            ],
            "description": "A simple Config library to managing application config variables",
            "keywords": [
                "config",
                "framework",
                "php",
                "upf",
                "utopia"
            ],
            "support": {
                "issues": "https://github.com/utopia-php/config/issues",
                "source": "https://github.com/utopia-php/config/tree/0.2.2"
            },
            "time": "2020-10-24T09:49:09+00:00"
        },
        {
            "name": "utopia-php/database",
            "version": "0.36.1",
            "source": {
                "type": "git",
                "url": "https://github.com/utopia-php/database.git",
                "reference": "f6ab65e59a199da5155c114564077b1ab8c4daef"
            },
            "dist": {
                "type": "zip",
                "url": "https://api.github.com/repos/utopia-php/database/zipball/f6ab65e59a199da5155c114564077b1ab8c4daef",
                "reference": "f6ab65e59a199da5155c114564077b1ab8c4daef",
                "shasum": ""
            },
            "require": {
                "ext-pdo": "*",
                "php": ">=8.0",
                "utopia-php/cache": "0.8.*",
                "utopia-php/framework": "0.*.*",
                "utopia-php/mongo": "0.2.*"
            },
            "require-dev": {
                "ext-mongodb": "*",
                "ext-redis": "*",
                "fakerphp/faker": "^1.14",
                "laravel/pint": "1.4.*",
                "mongodb/mongodb": "1.8.0",
                "pcov/clobber": "^2.0",
                "phpstan/phpstan": "1.10.*",
                "phpunit/phpunit": "^9.4",
                "rregeer/phpunit-coverage-check": "^0.3.1",
                "swoole/ide-helper": "4.8.0",
                "utopia-php/cli": "^0.14.0"
            },
            "type": "library",
            "autoload": {
                "psr-4": {
                    "Utopia\\Database\\": "src/Database"
                }
            },
            "notification-url": "https://packagist.org/downloads/",
            "license": [
                "MIT"
            ],
            "description": "A simple library to manage application persistence using multiple database adapters",
            "keywords": [
                "database",
                "framework",
                "php",
                "upf",
                "utopia"
            ],
            "support": {
                "issues": "https://github.com/utopia-php/database/issues",
                "source": "https://github.com/utopia-php/database/tree/0.36.1"
            },
            "time": "2023-04-27T08:39:55+00:00"
        },
        {
            "name": "utopia-php/domains",
            "version": "v1.1.0",
            "source": {
                "type": "git",
                "url": "https://github.com/utopia-php/domains.git",
                "reference": "1665e1d9932afa3be63b5c1e0dcfe01fe77d8e73"
            },
            "dist": {
                "type": "zip",
                "url": "https://api.github.com/repos/utopia-php/domains/zipball/1665e1d9932afa3be63b5c1e0dcfe01fe77d8e73",
                "reference": "1665e1d9932afa3be63b5c1e0dcfe01fe77d8e73",
                "shasum": ""
            },
            "require": {
                "php": ">=7.1"
            },
            "require-dev": {
                "phpunit/phpunit": "^7.0"
            },
            "type": "library",
            "autoload": {
                "psr-4": {
                    "Utopia\\Domains\\": "src/Domains"
                }
            },
            "notification-url": "https://packagist.org/downloads/",
            "license": [
                "MIT"
            ],
            "authors": [
                {
                    "name": "Eldad Fux",
                    "email": "eldad@appwrite.io"
                }
            ],
            "description": "Utopia Domains library is simple and lite library for parsing web domains. This library is aiming to be as simple and easy to learn and use.",
            "keywords": [
                "domains",
                "framework",
                "icann",
                "php",
                "public suffix",
                "tld",
                "tld extract",
                "upf",
                "utopia"
            ],
            "support": {
                "issues": "https://github.com/utopia-php/domains/issues",
                "source": "https://github.com/utopia-php/domains/tree/master"
            },
            "time": "2020-02-23T07:40:02+00:00"
        },
        {
            "name": "utopia-php/framework",
            "version": "0.28.4",
            "source": {
                "type": "git",
                "url": "https://github.com/utopia-php/framework.git",
                "reference": "98c5469efe195aeecc63745dbf8e2f357f8cedac"
            },
            "dist": {
                "type": "zip",
                "url": "https://api.github.com/repos/utopia-php/framework/zipball/98c5469efe195aeecc63745dbf8e2f357f8cedac",
                "reference": "98c5469efe195aeecc63745dbf8e2f357f8cedac",
                "shasum": ""
            },
            "require": {
                "php": ">=8.0"
            },
            "require-dev": {
                "laravel/pint": "^1.2",
                "phpstan/phpstan": "1.9.x-dev",
                "phpunit/phpunit": "^9.5.25",
                "vimeo/psalm": "4.27.0"
            },
            "type": "library",
            "autoload": {
                "psr-4": {
                    "Utopia\\": "src/"
                }
            },
            "notification-url": "https://packagist.org/downloads/",
            "license": [
                "MIT"
            ],
            "description": "A simple, light and advanced PHP framework",
            "keywords": [
                "framework",
                "php",
                "upf"
            ],
            "support": {
                "issues": "https://github.com/utopia-php/framework/issues",
                "source": "https://github.com/utopia-php/framework/tree/0.28.4"
            },
            "time": "2023-06-03T14:09:22+00:00"
        },
        {
            "name": "utopia-php/image",
            "version": "0.5.4",
            "source": {
                "type": "git",
                "url": "https://github.com/utopia-php/image.git",
                "reference": "ca5f436f9aa22dedaa6648f24f3687733808e336"
            },
            "dist": {
                "type": "zip",
                "url": "https://api.github.com/repos/utopia-php/image/zipball/ca5f436f9aa22dedaa6648f24f3687733808e336",
                "reference": "ca5f436f9aa22dedaa6648f24f3687733808e336",
                "shasum": ""
            },
            "require": {
                "ext-imagick": "*",
                "php": ">=8.0"
            },
            "require-dev": {
                "phpunit/phpunit": "^9.3",
                "vimeo/psalm": "4.13.1"
            },
            "type": "library",
            "autoload": {
                "psr-4": {
                    "Utopia\\Image\\": "src/Image"
                }
            },
            "notification-url": "https://packagist.org/downloads/",
            "license": [
                "MIT"
            ],
            "authors": [
                {
                    "name": "Eldad Fux",
                    "email": "eldad@appwrite.io"
                }
            ],
            "description": "A simple Image manipulation library",
            "keywords": [
                "framework",
                "image",
                "php",
                "upf",
                "utopia"
            ],
            "support": {
                "issues": "https://github.com/utopia-php/image/issues",
                "source": "https://github.com/utopia-php/image/tree/0.5.4"
            },
            "time": "2022-05-11T12:30:41+00:00"
        },
        {
            "name": "utopia-php/locale",
            "version": "0.4.0",
            "source": {
                "type": "git",
                "url": "https://github.com/utopia-php/locale.git",
                "reference": "c2d9358d0fe2f6b6ed5448369f9d1e430c615447"
            },
            "dist": {
                "type": "zip",
                "url": "https://api.github.com/repos/utopia-php/locale/zipball/c2d9358d0fe2f6b6ed5448369f9d1e430c615447",
                "reference": "c2d9358d0fe2f6b6ed5448369f9d1e430c615447",
                "shasum": ""
            },
            "require": {
                "php": ">=7.4"
            },
            "require-dev": {
                "phpunit/phpunit": "^9.3",
                "vimeo/psalm": "4.0.1"
            },
            "type": "library",
            "autoload": {
                "psr-4": {
                    "Utopia\\Locale\\": "src/Locale"
                }
            },
            "notification-url": "https://packagist.org/downloads/",
            "license": [
                "MIT"
            ],
            "authors": [
                {
                    "name": "Eldad Fux",
                    "email": "eldad@appwrite.io"
                }
            ],
            "description": "A simple locale library to manage application translations",
            "keywords": [
                "framework",
                "locale",
                "php",
                "upf",
                "utopia"
            ],
            "support": {
                "issues": "https://github.com/utopia-php/locale/issues",
                "source": "https://github.com/utopia-php/locale/tree/0.4.0"
            },
            "time": "2021-07-24T11:35:55+00:00"
        },
        {
            "name": "utopia-php/logger",
            "version": "0.3.1",
            "source": {
                "type": "git",
                "url": "https://github.com/utopia-php/logger.git",
                "reference": "de623f1ec1c672c795d113dd25c5bf212f7ef4fc"
            },
            "dist": {
                "type": "zip",
                "url": "https://api.github.com/repos/utopia-php/logger/zipball/de623f1ec1c672c795d113dd25c5bf212f7ef4fc",
                "reference": "de623f1ec1c672c795d113dd25c5bf212f7ef4fc",
                "shasum": ""
            },
            "require": {
                "php": ">=8.0"
            },
            "require-dev": {
                "phpstan/phpstan": "1.9.x-dev",
                "phpunit/phpunit": "^9.3",
                "vimeo/psalm": "4.0.1"
            },
            "type": "library",
            "autoload": {
                "psr-4": {
                    "Utopia\\Logger\\": "src/Logger"
                }
            },
            "notification-url": "https://packagist.org/downloads/",
            "license": [
                "MIT"
            ],
            "description": "Utopia Logger library is simple and lite library for logging information, such as errors or warnings. This library is aiming to be as simple and easy to learn and use.",
            "keywords": [
                "appsignal",
                "errors",
                "framework",
                "logger",
                "logging",
                "logs",
                "php",
                "raygun",
                "sentry",
                "upf",
                "utopia",
                "warnings"
            ],
            "support": {
                "issues": "https://github.com/utopia-php/logger/issues",
                "source": "https://github.com/utopia-php/logger/tree/0.3.1"
            },
            "time": "2023-02-10T15:52:50+00:00"
        },
        {
            "name": "utopia-php/messaging",
            "version": "0.1.1",
            "source": {
                "type": "git",
                "url": "https://github.com/utopia-php/messaging.git",
                "reference": "a75d66ddd59b834ab500a4878a2c084e6572604a"
            },
            "dist": {
                "type": "zip",
                "url": "https://api.github.com/repos/utopia-php/messaging/zipball/a75d66ddd59b834ab500a4878a2c084e6572604a",
                "reference": "a75d66ddd59b834ab500a4878a2c084e6572604a",
                "shasum": ""
            },
            "require": {
                "ext-curl": "*",
                "php": ">=8.0.0"
            },
            "require-dev": {
                "laravel/pint": "^1.2",
                "phpmailer/phpmailer": "6.6.*",
                "phpunit/phpunit": "9.5.*"
            },
            "type": "library",
            "autoload": {
                "psr-4": {
                    "Utopia\\Messaging\\": "src/Utopia/Messaging"
                }
            },
            "notification-url": "https://packagist.org/downloads/",
            "license": [
                "MIT"
            ],
            "description": "A simple, light and advanced PHP messaging library",
            "keywords": [
                "library",
                "messaging",
                "php",
                "upf",
                "utopia",
                "utopia-php"
            ],
            "support": {
                "issues": "https://github.com/utopia-php/messaging/issues",
                "source": "https://github.com/utopia-php/messaging/tree/0.1.1"
            },
            "time": "2023-02-07T05:42:46+00:00"
        },
        {
            "name": "utopia-php/mongo",
            "version": "0.2.0",
            "source": {
                "type": "git",
                "url": "https://github.com/utopia-php/mongo.git",
                "reference": "b6dfb31b93c07c59b8bbd62a3b52e3b97a407c09"
            },
            "dist": {
                "type": "zip",
                "url": "https://api.github.com/repos/utopia-php/mongo/zipball/b6dfb31b93c07c59b8bbd62a3b52e3b97a407c09",
                "reference": "b6dfb31b93c07c59b8bbd62a3b52e3b97a407c09",
                "shasum": ""
            },
            "require": {
                "ext-mongodb": "*",
                "mongodb/mongodb": "1.8.0",
                "php": ">=8.0"
            },
            "require-dev": {
                "fakerphp/faker": "^1.14",
                "laravel/pint": "1.2.*",
                "phpstan/phpstan": "1.8.*",
                "phpunit/phpunit": "^9.4",
                "swoole/ide-helper": "4.8.0"
            },
            "type": "library",
            "autoload": {
                "psr-4": {
                    "Utopia\\Mongo\\": "src"
                }
            },
            "notification-url": "https://packagist.org/downloads/",
            "license": [
                "MIT"
            ],
            "authors": [
                {
                    "name": "Eldad Fux",
                    "email": "eldad@appwrite.io"
                },
                {
                    "name": "Wess",
                    "email": "wess@appwrite.io"
                }
            ],
            "description": "A simple library to manage Mongo database",
            "keywords": [
                "database",
                "mongo",
                "php",
                "upf",
                "utopia"
            ],
            "support": {
                "issues": "https://github.com/utopia-php/mongo/issues",
                "source": "https://github.com/utopia-php/mongo/tree/0.2.0"
            },
            "time": "2023-03-22T10:44:29+00:00"
        },
        {
            "name": "utopia-php/orchestration",
            "version": "0.6.0",
            "source": {
                "type": "git",
                "url": "https://github.com/utopia-php/orchestration.git",
                "reference": "94263976413871efb6b16157a7101a81df3b6d78"
            },
            "dist": {
                "type": "zip",
                "url": "https://api.github.com/repos/utopia-php/orchestration/zipball/94263976413871efb6b16157a7101a81df3b6d78",
                "reference": "94263976413871efb6b16157a7101a81df3b6d78",
                "shasum": ""
            },
            "require": {
                "php": ">=8.0",
                "utopia-php/cli": "0.13.*"
            },
            "require-dev": {
                "phpunit/phpunit": "^9.3",
                "vimeo/psalm": "4.0.1"
            },
            "type": "library",
            "autoload": {
                "psr-4": {
                    "Utopia\\Orchestration\\": "src/Orchestration"
                }
            },
            "notification-url": "https://packagist.org/downloads/",
            "license": [
                "MIT"
            ],
            "authors": [
                {
                    "name": "Eldad Fux",
                    "email": "eldad@appwrite.io"
                }
            ],
            "description": "Lite & fast micro PHP abstraction library for container orchestration",
            "keywords": [
                "docker",
                "framework",
                "kubernetes",
                "orchestration",
                "php",
                "swarm",
                "upf",
                "utopia"
            ],
            "support": {
                "issues": "https://github.com/utopia-php/orchestration/issues",
                "source": "https://github.com/utopia-php/orchestration/tree/0.6.0"
            },
            "time": "2022-07-13T16:47:18+00:00"
        },
        {
            "name": "utopia-php/preloader",
            "version": "0.2.4",
            "source": {
                "type": "git",
                "url": "https://github.com/utopia-php/preloader.git",
                "reference": "65ef48392e72172f584b0baa2e224f9a1cebcce0"
            },
            "dist": {
                "type": "zip",
                "url": "https://api.github.com/repos/utopia-php/preloader/zipball/65ef48392e72172f584b0baa2e224f9a1cebcce0",
                "reference": "65ef48392e72172f584b0baa2e224f9a1cebcce0",
                "shasum": ""
            },
            "require": {
                "php": ">=7.1"
            },
            "require-dev": {
                "phpunit/phpunit": "^9.3",
                "vimeo/psalm": "4.0.1"
            },
            "type": "library",
            "autoload": {
                "psr-4": {
                    "Utopia\\Preloader\\": "src/Preloader"
                }
            },
            "notification-url": "https://packagist.org/downloads/",
            "license": [
                "MIT"
            ],
            "authors": [
                {
                    "name": "Eldad Fux",
                    "email": "team@appwrite.io"
                }
            ],
            "description": "Utopia Preloader library is simple and lite library for managing PHP preloading configuration",
            "keywords": [
                "framework",
                "php",
                "preload",
                "preloader",
                "preloading",
                "upf",
                "utopia"
            ],
            "support": {
                "issues": "https://github.com/utopia-php/preloader/issues",
                "source": "https://github.com/utopia-php/preloader/tree/0.2.4"
            },
            "time": "2020-10-24T07:04:59+00:00"
        },
        {
            "name": "utopia-php/registry",
            "version": "0.5.0",
            "source": {
                "type": "git",
                "url": "https://github.com/utopia-php/registry.git",
                "reference": "bedc4ed54527b2803e6dfdccc39449f98522b70d"
            },
            "dist": {
                "type": "zip",
                "url": "https://api.github.com/repos/utopia-php/registry/zipball/bedc4ed54527b2803e6dfdccc39449f98522b70d",
                "reference": "bedc4ed54527b2803e6dfdccc39449f98522b70d",
                "shasum": ""
            },
            "require": {
                "php": ">=7.4"
            },
            "require-dev": {
                "phpunit/phpunit": "^9.3",
                "vimeo/psalm": "4.0.1"
            },
            "type": "library",
            "autoload": {
                "psr-4": {
                    "Utopia\\Registry\\": "src/Registry"
                }
            },
            "notification-url": "https://packagist.org/downloads/",
            "license": [
                "MIT"
            ],
            "authors": [
                {
                    "name": "Eldad Fux",
                    "email": "eldad@appwrite.io"
                }
            ],
            "description": "A simple dependency management library for PHP",
            "keywords": [
                "dependency management",
                "di",
                "framework",
                "php",
                "upf",
                "utopia"
            ],
            "support": {
                "issues": "https://github.com/utopia-php/registry/issues",
                "source": "https://github.com/utopia-php/registry/tree/0.5.0"
            },
            "time": "2021-03-10T10:45:22+00:00"
        },
        {
            "name": "utopia-php/storage",
            "version": "0.14.0",
            "source": {
                "type": "git",
                "url": "https://github.com/utopia-php/storage.git",
                "reference": "eda6651ac16884dc2a79ecb984ea591ba1ed498c"
            },
            "dist": {
                "type": "zip",
                "url": "https://api.github.com/repos/utopia-php/storage/zipball/eda6651ac16884dc2a79ecb984ea591ba1ed498c",
                "reference": "eda6651ac16884dc2a79ecb984ea591ba1ed498c",
                "shasum": ""
            },
            "require": {
                "ext-brotli": "*",
                "ext-fileinfo": "*",
                "ext-lz4": "*",
                "ext-snappy": "*",
                "ext-zlib": "*",
                "ext-zstd": "*",
                "php": ">=8.0",
                "utopia-php/framework": "0.*.*"
            },
            "require-dev": {
                "laravel/pint": "1.2.*",
                "phpunit/phpunit": "^9.3",
                "vimeo/psalm": "4.0.1"
            },
            "type": "library",
            "autoload": {
                "psr-4": {
                    "Utopia\\Storage\\": "src/Storage"
                }
            },
            "notification-url": "https://packagist.org/downloads/",
            "license": [
                "MIT"
            ],
            "description": "A simple Storage library to manage application storage",
            "keywords": [
                "framework",
                "php",
                "storage",
                "upf",
                "utopia"
            ],
            "support": {
                "issues": "https://github.com/utopia-php/storage/issues",
                "source": "https://github.com/utopia-php/storage/tree/0.14.0"
            },
            "time": "2023-03-15T00:16:34+00:00"
        },
        {
            "name": "utopia-php/swoole",
            "version": "0.5.0",
            "source": {
                "type": "git",
                "url": "https://github.com/utopia-php/swoole.git",
                "reference": "c2a3a4f944a2f22945af3cbcb95b13f0769628b1"
            },
            "dist": {
                "type": "zip",
                "url": "https://api.github.com/repos/utopia-php/swoole/zipball/c2a3a4f944a2f22945af3cbcb95b13f0769628b1",
                "reference": "c2a3a4f944a2f22945af3cbcb95b13f0769628b1",
                "shasum": ""
            },
            "require": {
                "ext-swoole": "*",
                "php": ">=8.0",
                "utopia-php/framework": "0.*.*"
            },
            "require-dev": {
                "laravel/pint": "1.2.*",
                "phpunit/phpunit": "^9.3",
                "swoole/ide-helper": "4.8.3",
                "vimeo/psalm": "4.15.0"
            },
            "type": "library",
            "autoload": {
                "psr-4": {
                    "Utopia\\Swoole\\": "src/Swoole"
                }
            },
            "notification-url": "https://packagist.org/downloads/",
            "license": [
                "MIT"
            ],
            "description": "An extension for Utopia Framework to work with PHP Swoole as a PHP FPM alternative",
            "keywords": [
                "framework",
                "http",
                "php",
                "server",
                "swoole",
                "upf",
                "utopia"
            ],
            "support": {
                "issues": "https://github.com/utopia-php/swoole/issues",
                "source": "https://github.com/utopia-php/swoole/tree/0.5.0"
            },
            "time": "2022-10-19T22:19:07+00:00"
        },
        {
            "name": "utopia-php/system",
            "version": "0.6.0",
            "source": {
                "type": "git",
                "url": "https://github.com/utopia-php/system.git",
                "reference": "289c4327713deadc9c748b5317d248133a02f245"
            },
            "dist": {
                "type": "zip",
                "url": "https://api.github.com/repos/utopia-php/system/zipball/289c4327713deadc9c748b5317d248133a02f245",
                "reference": "289c4327713deadc9c748b5317d248133a02f245",
                "shasum": ""
            },
            "require": {
                "laravel/pint": "1.2.*",
                "php": ">=7.4"
            },
            "require-dev": {
                "phpunit/phpunit": "^9.3",
                "squizlabs/php_codesniffer": "^3.6",
                "vimeo/psalm": "4.0.1"
            },
            "type": "library",
            "autoload": {
                "psr-4": {
                    "Utopia\\System\\": "src/System"
                }
            },
            "notification-url": "https://packagist.org/downloads/",
            "license": [
                "MIT"
            ],
            "authors": [
                {
                    "name": "Eldad Fux",
                    "email": "eldad@appwrite.io"
                },
                {
                    "name": "Torsten Dittmann",
                    "email": "torsten@appwrite.io"
                }
            ],
            "description": "A simple library for obtaining information about the host's system.",
            "keywords": [
                "framework",
                "php",
                "system",
                "upf",
                "utopia"
            ],
            "support": {
                "issues": "https://github.com/utopia-php/system/issues",
                "source": "https://github.com/utopia-php/system/tree/0.6.0"
            },
            "time": "2022-11-07T13:51:59+00:00"
        },
        {
            "name": "utopia-php/websocket",
            "version": "0.1.0",
            "source": {
                "type": "git",
                "url": "https://github.com/utopia-php/websocket.git",
                "reference": "51fcb86171400d8aa40d76c54593481fd273dab5"
            },
            "dist": {
                "type": "zip",
                "url": "https://api.github.com/repos/utopia-php/websocket/zipball/51fcb86171400d8aa40d76c54593481fd273dab5",
                "reference": "51fcb86171400d8aa40d76c54593481fd273dab5",
                "shasum": ""
            },
            "require": {
                "php": ">=8.0"
            },
            "require-dev": {
                "phpunit/phpunit": "^9.5.5",
                "swoole/ide-helper": "4.6.6",
                "textalk/websocket": "1.5.2",
                "vimeo/psalm": "^4.8.1",
                "workerman/workerman": "^4.0"
            },
            "type": "library",
            "autoload": {
                "psr-4": {
                    "Utopia\\WebSocket\\": "src/WebSocket"
                }
            },
            "notification-url": "https://packagist.org/downloads/",
            "license": [
                "MIT"
            ],
            "authors": [
                {
                    "name": "Eldad Fux",
                    "email": "eldad@appwrite.io"
                },
                {
                    "name": "Torsten Dittmann",
                    "email": "torsten@appwrite.io"
                }
            ],
            "description": "A simple abstraction for WebSocket servers.",
            "keywords": [
                "framework",
                "php",
                "upf",
                "utopia",
                "websocket"
            ],
            "support": {
                "issues": "https://github.com/utopia-php/websocket/issues",
                "source": "https://github.com/utopia-php/websocket/tree/0.1.0"
            },
            "time": "2021-12-20T10:50:09+00:00"
        },
        {
            "name": "webmozart/assert",
            "version": "1.11.0",
            "source": {
                "type": "git",
                "url": "https://github.com/webmozarts/assert.git",
                "reference": "11cb2199493b2f8a3b53e7f19068fc6aac760991"
            },
            "dist": {
                "type": "zip",
                "url": "https://api.github.com/repos/webmozarts/assert/zipball/11cb2199493b2f8a3b53e7f19068fc6aac760991",
                "reference": "11cb2199493b2f8a3b53e7f19068fc6aac760991",
                "shasum": ""
            },
            "require": {
                "ext-ctype": "*",
                "php": "^7.2 || ^8.0"
            },
            "conflict": {
                "phpstan/phpstan": "<0.12.20",
                "vimeo/psalm": "<4.6.1 || 4.6.2"
            },
            "require-dev": {
                "phpunit/phpunit": "^8.5.13"
            },
            "type": "library",
            "extra": {
                "branch-alias": {
                    "dev-master": "1.10-dev"
                }
            },
            "autoload": {
                "psr-4": {
                    "Webmozart\\Assert\\": "src/"
                }
            },
            "notification-url": "https://packagist.org/downloads/",
            "license": [
                "MIT"
            ],
            "authors": [
                {
                    "name": "Bernhard Schussek",
                    "email": "bschussek@gmail.com"
                }
            ],
            "description": "Assertions to validate method input/output with nice error messages.",
            "keywords": [
                "assert",
                "check",
                "validate"
            ],
            "support": {
                "issues": "https://github.com/webmozarts/assert/issues",
                "source": "https://github.com/webmozarts/assert/tree/1.11.0"
            },
            "time": "2022-06-03T18:03:27+00:00"
        },
        {
            "name": "webonyx/graphql-php",
            "version": "v14.11.10",
            "source": {
                "type": "git",
                "url": "https://github.com/webonyx/graphql-php.git",
                "reference": "d9c2fdebc6aa01d831bc2969da00e8588cffef19"
            },
            "dist": {
                "type": "zip",
                "url": "https://api.github.com/repos/webonyx/graphql-php/zipball/d9c2fdebc6aa01d831bc2969da00e8588cffef19",
                "reference": "d9c2fdebc6aa01d831bc2969da00e8588cffef19",
                "shasum": ""
            },
            "require": {
                "ext-json": "*",
                "ext-mbstring": "*",
                "php": "^7.1 || ^8"
            },
            "require-dev": {
                "amphp/amp": "^2.3",
                "doctrine/coding-standard": "^6.0",
                "nyholm/psr7": "^1.2",
                "phpbench/phpbench": "^1.2",
                "phpstan/extension-installer": "^1.0",
                "phpstan/phpstan": "0.12.82",
                "phpstan/phpstan-phpunit": "0.12.18",
                "phpstan/phpstan-strict-rules": "0.12.9",
                "phpunit/phpunit": "^7.2 || ^8.5",
                "psr/http-message": "^1.0",
                "react/promise": "2.*",
                "simpod/php-coveralls-mirror": "^3.0"
            },
            "suggest": {
                "psr/http-message": "To use standard GraphQL server",
                "react/promise": "To leverage async resolving on React PHP platform"
            },
            "type": "library",
            "autoload": {
                "psr-4": {
                    "GraphQL\\": "src/"
                }
            },
            "notification-url": "https://packagist.org/downloads/",
            "license": [
                "MIT"
            ],
            "description": "A PHP port of GraphQL reference implementation",
            "homepage": "https://github.com/webonyx/graphql-php",
            "keywords": [
                "api",
                "graphql"
            ],
            "support": {
                "issues": "https://github.com/webonyx/graphql-php/issues",
                "source": "https://github.com/webonyx/graphql-php/tree/v14.11.10"
            },
            "funding": [
                {
                    "url": "https://opencollective.com/webonyx-graphql-php",
                    "type": "open_collective"
                }
            ],
            "time": "2023-07-05T14:23:37+00:00"
        }
    ],
    "packages-dev": [
        {
            "name": "appwrite/sdk-generator",
<<<<<<< HEAD
            "version": "0.33.7",
            "source": {
                "type": "git",
                "url": "https://github.com/appwrite/sdk-generator.git",
                "reference": "9f5db4a637b23879ceacea9ed2d33b0486771ffc"
            },
            "dist": {
                "type": "zip",
                "url": "https://api.github.com/repos/appwrite/sdk-generator/zipball/9f5db4a637b23879ceacea9ed2d33b0486771ffc",
                "reference": "9f5db4a637b23879ceacea9ed2d33b0486771ffc",
=======
            "version": "0.33.6",
            "source": {
                "type": "git",
                "url": "https://github.com/appwrite/sdk-generator.git",
                "reference": "237fe97b68090a244382c36f96482c352880a38c"
            },
            "dist": {
                "type": "zip",
                "url": "https://api.github.com/repos/appwrite/sdk-generator/zipball/237fe97b68090a244382c36f96482c352880a38c",
                "reference": "237fe97b68090a244382c36f96482c352880a38c",
>>>>>>> 11c9066c
                "shasum": ""
            },
            "require": {
                "ext-curl": "*",
                "ext-json": "*",
                "ext-mbstring": "*",
                "matthiasmullie/minify": "^1.3.68",
                "php": ">=8.0",
                "twig/twig": "^3.4.1"
            },
            "require-dev": {
                "brianium/paratest": "^6.4",
                "phpunit/phpunit": "^9.5.21",
                "squizlabs/php_codesniffer": "^3.6"
            },
            "type": "library",
            "autoload": {
                "psr-4": {
                    "Appwrite\\SDK\\": "src/SDK",
                    "Appwrite\\Spec\\": "src/Spec"
                }
            },
            "notification-url": "https://packagist.org/downloads/",
            "license": [
                "MIT"
            ],
            "authors": [
                {
                    "name": "Eldad Fux",
                    "email": "eldad@appwrite.io"
                }
            ],
            "description": "Appwrite PHP library for generating API SDKs for multiple programming languages and platforms",
            "support": {
                "issues": "https://github.com/appwrite/sdk-generator/issues",
<<<<<<< HEAD
                "source": "https://github.com/appwrite/sdk-generator/tree/0.33.7"
            },
            "time": "2023-07-12T12:15:43+00:00"
=======
                "source": "https://github.com/appwrite/sdk-generator/tree/0.33.6"
            },
            "time": "2023-07-10T16:27:53+00:00"
>>>>>>> 11c9066c
        },
        {
            "name": "doctrine/deprecations",
            "version": "v1.1.1",
            "source": {
                "type": "git",
                "url": "https://github.com/doctrine/deprecations.git",
                "reference": "612a3ee5ab0d5dd97b7cf3874a6efe24325efac3"
            },
            "dist": {
                "type": "zip",
                "url": "https://api.github.com/repos/doctrine/deprecations/zipball/612a3ee5ab0d5dd97b7cf3874a6efe24325efac3",
                "reference": "612a3ee5ab0d5dd97b7cf3874a6efe24325efac3",
                "shasum": ""
            },
            "require": {
                "php": "^7.1 || ^8.0"
            },
            "require-dev": {
                "doctrine/coding-standard": "^9",
                "phpstan/phpstan": "1.4.10 || 1.10.15",
                "phpstan/phpstan-phpunit": "^1.0",
                "phpunit/phpunit": "^7.5 || ^8.5 || ^9.5",
                "psalm/plugin-phpunit": "0.18.4",
                "psr/log": "^1 || ^2 || ^3",
                "vimeo/psalm": "4.30.0 || 5.12.0"
            },
            "suggest": {
                "psr/log": "Allows logging deprecations via PSR-3 logger implementation"
            },
            "type": "library",
            "autoload": {
                "psr-4": {
                    "Doctrine\\Deprecations\\": "lib/Doctrine/Deprecations"
                }
            },
            "notification-url": "https://packagist.org/downloads/",
            "license": [
                "MIT"
            ],
            "description": "A small layer on top of trigger_error(E_USER_DEPRECATED) or PSR-3 logging with options to disable all deprecations or selectively for packages.",
            "homepage": "https://www.doctrine-project.org/",
            "support": {
                "issues": "https://github.com/doctrine/deprecations/issues",
                "source": "https://github.com/doctrine/deprecations/tree/v1.1.1"
            },
            "time": "2023-06-03T09:27:29+00:00"
        },
        {
            "name": "doctrine/instantiator",
            "version": "1.5.0",
            "source": {
                "type": "git",
                "url": "https://github.com/doctrine/instantiator.git",
                "reference": "0a0fa9780f5d4e507415a065172d26a98d02047b"
            },
            "dist": {
                "type": "zip",
                "url": "https://api.github.com/repos/doctrine/instantiator/zipball/0a0fa9780f5d4e507415a065172d26a98d02047b",
                "reference": "0a0fa9780f5d4e507415a065172d26a98d02047b",
                "shasum": ""
            },
            "require": {
                "php": "^7.1 || ^8.0"
            },
            "require-dev": {
                "doctrine/coding-standard": "^9 || ^11",
                "ext-pdo": "*",
                "ext-phar": "*",
                "phpbench/phpbench": "^0.16 || ^1",
                "phpstan/phpstan": "^1.4",
                "phpstan/phpstan-phpunit": "^1",
                "phpunit/phpunit": "^7.5 || ^8.5 || ^9.5",
                "vimeo/psalm": "^4.30 || ^5.4"
            },
            "type": "library",
            "autoload": {
                "psr-4": {
                    "Doctrine\\Instantiator\\": "src/Doctrine/Instantiator/"
                }
            },
            "notification-url": "https://packagist.org/downloads/",
            "license": [
                "MIT"
            ],
            "authors": [
                {
                    "name": "Marco Pivetta",
                    "email": "ocramius@gmail.com",
                    "homepage": "https://ocramius.github.io/"
                }
            ],
            "description": "A small, lightweight utility to instantiate objects in PHP without invoking their constructors",
            "homepage": "https://www.doctrine-project.org/projects/instantiator.html",
            "keywords": [
                "constructor",
                "instantiate"
            ],
            "support": {
                "issues": "https://github.com/doctrine/instantiator/issues",
                "source": "https://github.com/doctrine/instantiator/tree/1.5.0"
            },
            "funding": [
                {
                    "url": "https://www.doctrine-project.org/sponsorship.html",
                    "type": "custom"
                },
                {
                    "url": "https://www.patreon.com/phpdoctrine",
                    "type": "patreon"
                },
                {
                    "url": "https://tidelift.com/funding/github/packagist/doctrine%2Finstantiator",
                    "type": "tidelift"
                }
            ],
            "time": "2022-12-30T00:15:36+00:00"
        },
        {
            "name": "matthiasmullie/minify",
            "version": "1.3.71",
            "source": {
                "type": "git",
                "url": "https://github.com/matthiasmullie/minify.git",
                "reference": "ae42a47d7fecc1fbb7277b2f2d84c37a33edc3b1"
            },
            "dist": {
                "type": "zip",
                "url": "https://api.github.com/repos/matthiasmullie/minify/zipball/ae42a47d7fecc1fbb7277b2f2d84c37a33edc3b1",
                "reference": "ae42a47d7fecc1fbb7277b2f2d84c37a33edc3b1",
                "shasum": ""
            },
            "require": {
                "ext-pcre": "*",
                "matthiasmullie/path-converter": "~1.1",
                "php": ">=5.3.0"
            },
            "require-dev": {
                "friendsofphp/php-cs-fixer": ">=2.0",
                "matthiasmullie/scrapbook": ">=1.3",
                "phpunit/phpunit": ">=4.8",
                "squizlabs/php_codesniffer": ">=3.0"
            },
            "suggest": {
                "psr/cache-implementation": "Cache implementation to use with Minify::cache"
            },
            "bin": [
                "bin/minifycss",
                "bin/minifyjs"
            ],
            "type": "library",
            "autoload": {
                "psr-4": {
                    "MatthiasMullie\\Minify\\": "src/"
                }
            },
            "notification-url": "https://packagist.org/downloads/",
            "license": [
                "MIT"
            ],
            "authors": [
                {
                    "name": "Matthias Mullie",
                    "email": "minify@mullie.eu",
                    "homepage": "https://www.mullie.eu",
                    "role": "Developer"
                }
            ],
            "description": "CSS & JavaScript minifier, in PHP. Removes whitespace, strips comments, combines files (incl. @import statements and small assets in CSS files), and optimizes/shortens a few common programming patterns.",
            "homepage": "https://github.com/matthiasmullie/minify",
            "keywords": [
                "JS",
                "css",
                "javascript",
                "minifier",
                "minify"
            ],
            "support": {
                "issues": "https://github.com/matthiasmullie/minify/issues",
                "source": "https://github.com/matthiasmullie/minify/tree/1.3.71"
            },
            "funding": [
                {
                    "url": "https://github.com/matthiasmullie",
                    "type": "github"
                }
            ],
            "time": "2023-04-25T20:33:03+00:00"
        },
        {
            "name": "matthiasmullie/path-converter",
            "version": "1.1.3",
            "source": {
                "type": "git",
                "url": "https://github.com/matthiasmullie/path-converter.git",
                "reference": "e7d13b2c7e2f2268e1424aaed02085518afa02d9"
            },
            "dist": {
                "type": "zip",
                "url": "https://api.github.com/repos/matthiasmullie/path-converter/zipball/e7d13b2c7e2f2268e1424aaed02085518afa02d9",
                "reference": "e7d13b2c7e2f2268e1424aaed02085518afa02d9",
                "shasum": ""
            },
            "require": {
                "ext-pcre": "*",
                "php": ">=5.3.0"
            },
            "require-dev": {
                "phpunit/phpunit": "~4.8"
            },
            "type": "library",
            "autoload": {
                "psr-4": {
                    "MatthiasMullie\\PathConverter\\": "src/"
                }
            },
            "notification-url": "https://packagist.org/downloads/",
            "license": [
                "MIT"
            ],
            "authors": [
                {
                    "name": "Matthias Mullie",
                    "email": "pathconverter@mullie.eu",
                    "homepage": "http://www.mullie.eu",
                    "role": "Developer"
                }
            ],
            "description": "Relative path converter",
            "homepage": "http://github.com/matthiasmullie/path-converter",
            "keywords": [
                "converter",
                "path",
                "paths",
                "relative"
            ],
            "support": {
                "issues": "https://github.com/matthiasmullie/path-converter/issues",
                "source": "https://github.com/matthiasmullie/path-converter/tree/1.1.3"
            },
            "time": "2019-02-05T23:41:09+00:00"
        },
        {
            "name": "myclabs/deep-copy",
            "version": "1.11.1",
            "source": {
                "type": "git",
                "url": "https://github.com/myclabs/DeepCopy.git",
                "reference": "7284c22080590fb39f2ffa3e9057f10a4ddd0e0c"
            },
            "dist": {
                "type": "zip",
                "url": "https://api.github.com/repos/myclabs/DeepCopy/zipball/7284c22080590fb39f2ffa3e9057f10a4ddd0e0c",
                "reference": "7284c22080590fb39f2ffa3e9057f10a4ddd0e0c",
                "shasum": ""
            },
            "require": {
                "php": "^7.1 || ^8.0"
            },
            "conflict": {
                "doctrine/collections": "<1.6.8",
                "doctrine/common": "<2.13.3 || >=3,<3.2.2"
            },
            "require-dev": {
                "doctrine/collections": "^1.6.8",
                "doctrine/common": "^2.13.3 || ^3.2.2",
                "phpunit/phpunit": "^7.5.20 || ^8.5.23 || ^9.5.13"
            },
            "type": "library",
            "autoload": {
                "files": [
                    "src/DeepCopy/deep_copy.php"
                ],
                "psr-4": {
                    "DeepCopy\\": "src/DeepCopy/"
                }
            },
            "notification-url": "https://packagist.org/downloads/",
            "license": [
                "MIT"
            ],
            "description": "Create deep copies (clones) of your objects",
            "keywords": [
                "clone",
                "copy",
                "duplicate",
                "object",
                "object graph"
            ],
            "support": {
                "issues": "https://github.com/myclabs/DeepCopy/issues",
                "source": "https://github.com/myclabs/DeepCopy/tree/1.11.1"
            },
            "funding": [
                {
                    "url": "https://tidelift.com/funding/github/packagist/myclabs/deep-copy",
                    "type": "tidelift"
                }
            ],
            "time": "2023-03-08T13:26:56+00:00"
        },
        {
            "name": "nikic/php-parser",
            "version": "v4.16.0",
            "source": {
                "type": "git",
                "url": "https://github.com/nikic/PHP-Parser.git",
                "reference": "19526a33fb561ef417e822e85f08a00db4059c17"
            },
            "dist": {
                "type": "zip",
                "url": "https://api.github.com/repos/nikic/PHP-Parser/zipball/19526a33fb561ef417e822e85f08a00db4059c17",
                "reference": "19526a33fb561ef417e822e85f08a00db4059c17",
                "shasum": ""
            },
            "require": {
                "ext-tokenizer": "*",
                "php": ">=7.0"
            },
            "require-dev": {
                "ircmaxell/php-yacc": "^0.0.7",
                "phpunit/phpunit": "^6.5 || ^7.0 || ^8.0 || ^9.0"
            },
            "bin": [
                "bin/php-parse"
            ],
            "type": "library",
            "extra": {
                "branch-alias": {
                    "dev-master": "4.9-dev"
                }
            },
            "autoload": {
                "psr-4": {
                    "PhpParser\\": "lib/PhpParser"
                }
            },
            "notification-url": "https://packagist.org/downloads/",
            "license": [
                "BSD-3-Clause"
            ],
            "authors": [
                {
                    "name": "Nikita Popov"
                }
            ],
            "description": "A PHP parser written in PHP",
            "keywords": [
                "parser",
                "php"
            ],
            "support": {
                "issues": "https://github.com/nikic/PHP-Parser/issues",
                "source": "https://github.com/nikic/PHP-Parser/tree/v4.16.0"
            },
            "time": "2023-06-25T14:52:30+00:00"
        },
        {
            "name": "phar-io/manifest",
            "version": "2.0.3",
            "source": {
                "type": "git",
                "url": "https://github.com/phar-io/manifest.git",
                "reference": "97803eca37d319dfa7826cc2437fc020857acb53"
            },
            "dist": {
                "type": "zip",
                "url": "https://api.github.com/repos/phar-io/manifest/zipball/97803eca37d319dfa7826cc2437fc020857acb53",
                "reference": "97803eca37d319dfa7826cc2437fc020857acb53",
                "shasum": ""
            },
            "require": {
                "ext-dom": "*",
                "ext-phar": "*",
                "ext-xmlwriter": "*",
                "phar-io/version": "^3.0.1",
                "php": "^7.2 || ^8.0"
            },
            "type": "library",
            "extra": {
                "branch-alias": {
                    "dev-master": "2.0.x-dev"
                }
            },
            "autoload": {
                "classmap": [
                    "src/"
                ]
            },
            "notification-url": "https://packagist.org/downloads/",
            "license": [
                "BSD-3-Clause"
            ],
            "authors": [
                {
                    "name": "Arne Blankerts",
                    "email": "arne@blankerts.de",
                    "role": "Developer"
                },
                {
                    "name": "Sebastian Heuer",
                    "email": "sebastian@phpeople.de",
                    "role": "Developer"
                },
                {
                    "name": "Sebastian Bergmann",
                    "email": "sebastian@phpunit.de",
                    "role": "Developer"
                }
            ],
            "description": "Component for reading phar.io manifest information from a PHP Archive (PHAR)",
            "support": {
                "issues": "https://github.com/phar-io/manifest/issues",
                "source": "https://github.com/phar-io/manifest/tree/2.0.3"
            },
            "time": "2021-07-20T11:28:43+00:00"
        },
        {
            "name": "phar-io/version",
            "version": "3.2.1",
            "source": {
                "type": "git",
                "url": "https://github.com/phar-io/version.git",
                "reference": "4f7fd7836c6f332bb2933569e566a0d6c4cbed74"
            },
            "dist": {
                "type": "zip",
                "url": "https://api.github.com/repos/phar-io/version/zipball/4f7fd7836c6f332bb2933569e566a0d6c4cbed74",
                "reference": "4f7fd7836c6f332bb2933569e566a0d6c4cbed74",
                "shasum": ""
            },
            "require": {
                "php": "^7.2 || ^8.0"
            },
            "type": "library",
            "autoload": {
                "classmap": [
                    "src/"
                ]
            },
            "notification-url": "https://packagist.org/downloads/",
            "license": [
                "BSD-3-Clause"
            ],
            "authors": [
                {
                    "name": "Arne Blankerts",
                    "email": "arne@blankerts.de",
                    "role": "Developer"
                },
                {
                    "name": "Sebastian Heuer",
                    "email": "sebastian@phpeople.de",
                    "role": "Developer"
                },
                {
                    "name": "Sebastian Bergmann",
                    "email": "sebastian@phpunit.de",
                    "role": "Developer"
                }
            ],
            "description": "Library for handling version information and constraints",
            "support": {
                "issues": "https://github.com/phar-io/version/issues",
                "source": "https://github.com/phar-io/version/tree/3.2.1"
            },
            "time": "2022-02-21T01:04:05+00:00"
        },
        {
            "name": "phpdocumentor/reflection-common",
            "version": "2.2.0",
            "source": {
                "type": "git",
                "url": "https://github.com/phpDocumentor/ReflectionCommon.git",
                "reference": "1d01c49d4ed62f25aa84a747ad35d5a16924662b"
            },
            "dist": {
                "type": "zip",
                "url": "https://api.github.com/repos/phpDocumentor/ReflectionCommon/zipball/1d01c49d4ed62f25aa84a747ad35d5a16924662b",
                "reference": "1d01c49d4ed62f25aa84a747ad35d5a16924662b",
                "shasum": ""
            },
            "require": {
                "php": "^7.2 || ^8.0"
            },
            "type": "library",
            "extra": {
                "branch-alias": {
                    "dev-2.x": "2.x-dev"
                }
            },
            "autoload": {
                "psr-4": {
                    "phpDocumentor\\Reflection\\": "src/"
                }
            },
            "notification-url": "https://packagist.org/downloads/",
            "license": [
                "MIT"
            ],
            "authors": [
                {
                    "name": "Jaap van Otterdijk",
                    "email": "opensource@ijaap.nl"
                }
            ],
            "description": "Common reflection classes used by phpdocumentor to reflect the code structure",
            "homepage": "http://www.phpdoc.org",
            "keywords": [
                "FQSEN",
                "phpDocumentor",
                "phpdoc",
                "reflection",
                "static analysis"
            ],
            "support": {
                "issues": "https://github.com/phpDocumentor/ReflectionCommon/issues",
                "source": "https://github.com/phpDocumentor/ReflectionCommon/tree/2.x"
            },
            "time": "2020-06-27T09:03:43+00:00"
        },
        {
            "name": "phpdocumentor/reflection-docblock",
            "version": "5.3.0",
            "source": {
                "type": "git",
                "url": "https://github.com/phpDocumentor/ReflectionDocBlock.git",
                "reference": "622548b623e81ca6d78b721c5e029f4ce664f170"
            },
            "dist": {
                "type": "zip",
                "url": "https://api.github.com/repos/phpDocumentor/ReflectionDocBlock/zipball/622548b623e81ca6d78b721c5e029f4ce664f170",
                "reference": "622548b623e81ca6d78b721c5e029f4ce664f170",
                "shasum": ""
            },
            "require": {
                "ext-filter": "*",
                "php": "^7.2 || ^8.0",
                "phpdocumentor/reflection-common": "^2.2",
                "phpdocumentor/type-resolver": "^1.3",
                "webmozart/assert": "^1.9.1"
            },
            "require-dev": {
                "mockery/mockery": "~1.3.2",
                "psalm/phar": "^4.8"
            },
            "type": "library",
            "extra": {
                "branch-alias": {
                    "dev-master": "5.x-dev"
                }
            },
            "autoload": {
                "psr-4": {
                    "phpDocumentor\\Reflection\\": "src"
                }
            },
            "notification-url": "https://packagist.org/downloads/",
            "license": [
                "MIT"
            ],
            "authors": [
                {
                    "name": "Mike van Riel",
                    "email": "me@mikevanriel.com"
                },
                {
                    "name": "Jaap van Otterdijk",
                    "email": "account@ijaap.nl"
                }
            ],
            "description": "With this component, a library can provide support for annotations via DocBlocks or otherwise retrieve information that is embedded in a DocBlock.",
            "support": {
                "issues": "https://github.com/phpDocumentor/ReflectionDocBlock/issues",
                "source": "https://github.com/phpDocumentor/ReflectionDocBlock/tree/5.3.0"
            },
            "time": "2021-10-19T17:43:47+00:00"
        },
        {
            "name": "phpdocumentor/type-resolver",
            "version": "1.7.2",
            "source": {
                "type": "git",
                "url": "https://github.com/phpDocumentor/TypeResolver.git",
                "reference": "b2fe4d22a5426f38e014855322200b97b5362c0d"
            },
            "dist": {
                "type": "zip",
                "url": "https://api.github.com/repos/phpDocumentor/TypeResolver/zipball/b2fe4d22a5426f38e014855322200b97b5362c0d",
                "reference": "b2fe4d22a5426f38e014855322200b97b5362c0d",
                "shasum": ""
            },
            "require": {
                "doctrine/deprecations": "^1.0",
                "php": "^7.4 || ^8.0",
                "phpdocumentor/reflection-common": "^2.0",
                "phpstan/phpdoc-parser": "^1.13"
            },
            "require-dev": {
                "ext-tokenizer": "*",
                "phpbench/phpbench": "^1.2",
                "phpstan/extension-installer": "^1.1",
                "phpstan/phpstan": "^1.8",
                "phpstan/phpstan-phpunit": "^1.1",
                "phpunit/phpunit": "^9.5",
                "rector/rector": "^0.13.9",
                "vimeo/psalm": "^4.25"
            },
            "type": "library",
            "extra": {
                "branch-alias": {
                    "dev-1.x": "1.x-dev"
                }
            },
            "autoload": {
                "psr-4": {
                    "phpDocumentor\\Reflection\\": "src"
                }
            },
            "notification-url": "https://packagist.org/downloads/",
            "license": [
                "MIT"
            ],
            "authors": [
                {
                    "name": "Mike van Riel",
                    "email": "me@mikevanriel.com"
                }
            ],
            "description": "A PSR-5 based resolver of Class names, Types and Structural Element Names",
            "support": {
                "issues": "https://github.com/phpDocumentor/TypeResolver/issues",
                "source": "https://github.com/phpDocumentor/TypeResolver/tree/1.7.2"
            },
            "time": "2023-05-30T18:13:47+00:00"
        },
        {
            "name": "phpspec/prophecy",
            "version": "v1.17.0",
            "source": {
                "type": "git",
                "url": "https://github.com/phpspec/prophecy.git",
                "reference": "15873c65b207b07765dbc3c95d20fdf4a320cbe2"
            },
            "dist": {
                "type": "zip",
                "url": "https://api.github.com/repos/phpspec/prophecy/zipball/15873c65b207b07765dbc3c95d20fdf4a320cbe2",
                "reference": "15873c65b207b07765dbc3c95d20fdf4a320cbe2",
                "shasum": ""
            },
            "require": {
                "doctrine/instantiator": "^1.2 || ^2.0",
                "php": "^7.2 || 8.0.* || 8.1.* || 8.2.*",
                "phpdocumentor/reflection-docblock": "^5.2",
                "sebastian/comparator": "^3.0 || ^4.0",
                "sebastian/recursion-context": "^3.0 || ^4.0"
            },
            "require-dev": {
                "phpspec/phpspec": "^6.0 || ^7.0",
                "phpstan/phpstan": "^1.9",
                "phpunit/phpunit": "^8.0 || ^9.0"
            },
            "type": "library",
            "extra": {
                "branch-alias": {
                    "dev-master": "1.x-dev"
                }
            },
            "autoload": {
                "psr-4": {
                    "Prophecy\\": "src/Prophecy"
                }
            },
            "notification-url": "https://packagist.org/downloads/",
            "license": [
                "MIT"
            ],
            "authors": [
                {
                    "name": "Konstantin Kudryashov",
                    "email": "ever.zet@gmail.com",
                    "homepage": "http://everzet.com"
                },
                {
                    "name": "Marcello Duarte",
                    "email": "marcello.duarte@gmail.com"
                }
            ],
            "description": "Highly opinionated mocking framework for PHP 5.3+",
            "homepage": "https://github.com/phpspec/prophecy",
            "keywords": [
                "Double",
                "Dummy",
                "fake",
                "mock",
                "spy",
                "stub"
            ],
            "support": {
                "issues": "https://github.com/phpspec/prophecy/issues",
                "source": "https://github.com/phpspec/prophecy/tree/v1.17.0"
            },
            "time": "2023-02-02T15:41:36+00:00"
        },
        {
            "name": "phpstan/phpdoc-parser",
            "version": "1.22.1",
            "source": {
                "type": "git",
                "url": "https://github.com/phpstan/phpdoc-parser.git",
                "reference": "65c39594fbd8c67abfc68bb323f86447bab79cc0"
            },
            "dist": {
                "type": "zip",
                "url": "https://api.github.com/repos/phpstan/phpdoc-parser/zipball/65c39594fbd8c67abfc68bb323f86447bab79cc0",
                "reference": "65c39594fbd8c67abfc68bb323f86447bab79cc0",
                "shasum": ""
            },
            "require": {
                "php": "^7.2 || ^8.0"
            },
            "require-dev": {
                "doctrine/annotations": "^2.0",
                "nikic/php-parser": "^4.15",
                "php-parallel-lint/php-parallel-lint": "^1.2",
                "phpstan/extension-installer": "^1.0",
                "phpstan/phpstan": "^1.5",
                "phpstan/phpstan-phpunit": "^1.1",
                "phpstan/phpstan-strict-rules": "^1.0",
                "phpunit/phpunit": "^9.5",
                "symfony/process": "^5.2"
            },
            "type": "library",
            "autoload": {
                "psr-4": {
                    "PHPStan\\PhpDocParser\\": [
                        "src/"
                    ]
                }
            },
            "notification-url": "https://packagist.org/downloads/",
            "license": [
                "MIT"
            ],
            "description": "PHPDoc parser with support for nullable, intersection and generic types",
            "support": {
                "issues": "https://github.com/phpstan/phpdoc-parser/issues",
                "source": "https://github.com/phpstan/phpdoc-parser/tree/1.22.1"
            },
            "time": "2023-06-29T20:46:06+00:00"
        },
        {
            "name": "phpunit/php-code-coverage",
            "version": "9.2.26",
            "source": {
                "type": "git",
                "url": "https://github.com/sebastianbergmann/php-code-coverage.git",
                "reference": "443bc6912c9bd5b409254a40f4b0f4ced7c80ea1"
            },
            "dist": {
                "type": "zip",
                "url": "https://api.github.com/repos/sebastianbergmann/php-code-coverage/zipball/443bc6912c9bd5b409254a40f4b0f4ced7c80ea1",
                "reference": "443bc6912c9bd5b409254a40f4b0f4ced7c80ea1",
                "shasum": ""
            },
            "require": {
                "ext-dom": "*",
                "ext-libxml": "*",
                "ext-xmlwriter": "*",
                "nikic/php-parser": "^4.15",
                "php": ">=7.3",
                "phpunit/php-file-iterator": "^3.0.3",
                "phpunit/php-text-template": "^2.0.2",
                "sebastian/code-unit-reverse-lookup": "^2.0.2",
                "sebastian/complexity": "^2.0",
                "sebastian/environment": "^5.1.2",
                "sebastian/lines-of-code": "^1.0.3",
                "sebastian/version": "^3.0.1",
                "theseer/tokenizer": "^1.2.0"
            },
            "require-dev": {
                "phpunit/phpunit": "^9.3"
            },
            "suggest": {
                "ext-pcov": "PHP extension that provides line coverage",
                "ext-xdebug": "PHP extension that provides line coverage as well as branch and path coverage"
            },
            "type": "library",
            "extra": {
                "branch-alias": {
                    "dev-master": "9.2-dev"
                }
            },
            "autoload": {
                "classmap": [
                    "src/"
                ]
            },
            "notification-url": "https://packagist.org/downloads/",
            "license": [
                "BSD-3-Clause"
            ],
            "authors": [
                {
                    "name": "Sebastian Bergmann",
                    "email": "sebastian@phpunit.de",
                    "role": "lead"
                }
            ],
            "description": "Library that provides collection, processing, and rendering functionality for PHP code coverage information.",
            "homepage": "https://github.com/sebastianbergmann/php-code-coverage",
            "keywords": [
                "coverage",
                "testing",
                "xunit"
            ],
            "support": {
                "issues": "https://github.com/sebastianbergmann/php-code-coverage/issues",
                "source": "https://github.com/sebastianbergmann/php-code-coverage/tree/9.2.26"
            },
            "funding": [
                {
                    "url": "https://github.com/sebastianbergmann",
                    "type": "github"
                }
            ],
            "time": "2023-03-06T12:58:08+00:00"
        },
        {
            "name": "phpunit/php-file-iterator",
            "version": "3.0.6",
            "source": {
                "type": "git",
                "url": "https://github.com/sebastianbergmann/php-file-iterator.git",
                "reference": "cf1c2e7c203ac650e352f4cc675a7021e7d1b3cf"
            },
            "dist": {
                "type": "zip",
                "url": "https://api.github.com/repos/sebastianbergmann/php-file-iterator/zipball/cf1c2e7c203ac650e352f4cc675a7021e7d1b3cf",
                "reference": "cf1c2e7c203ac650e352f4cc675a7021e7d1b3cf",
                "shasum": ""
            },
            "require": {
                "php": ">=7.3"
            },
            "require-dev": {
                "phpunit/phpunit": "^9.3"
            },
            "type": "library",
            "extra": {
                "branch-alias": {
                    "dev-master": "3.0-dev"
                }
            },
            "autoload": {
                "classmap": [
                    "src/"
                ]
            },
            "notification-url": "https://packagist.org/downloads/",
            "license": [
                "BSD-3-Clause"
            ],
            "authors": [
                {
                    "name": "Sebastian Bergmann",
                    "email": "sebastian@phpunit.de",
                    "role": "lead"
                }
            ],
            "description": "FilterIterator implementation that filters files based on a list of suffixes.",
            "homepage": "https://github.com/sebastianbergmann/php-file-iterator/",
            "keywords": [
                "filesystem",
                "iterator"
            ],
            "support": {
                "issues": "https://github.com/sebastianbergmann/php-file-iterator/issues",
                "source": "https://github.com/sebastianbergmann/php-file-iterator/tree/3.0.6"
            },
            "funding": [
                {
                    "url": "https://github.com/sebastianbergmann",
                    "type": "github"
                }
            ],
            "time": "2021-12-02T12:48:52+00:00"
        },
        {
            "name": "phpunit/php-invoker",
            "version": "3.1.1",
            "source": {
                "type": "git",
                "url": "https://github.com/sebastianbergmann/php-invoker.git",
                "reference": "5a10147d0aaf65b58940a0b72f71c9ac0423cc67"
            },
            "dist": {
                "type": "zip",
                "url": "https://api.github.com/repos/sebastianbergmann/php-invoker/zipball/5a10147d0aaf65b58940a0b72f71c9ac0423cc67",
                "reference": "5a10147d0aaf65b58940a0b72f71c9ac0423cc67",
                "shasum": ""
            },
            "require": {
                "php": ">=7.3"
            },
            "require-dev": {
                "ext-pcntl": "*",
                "phpunit/phpunit": "^9.3"
            },
            "suggest": {
                "ext-pcntl": "*"
            },
            "type": "library",
            "extra": {
                "branch-alias": {
                    "dev-master": "3.1-dev"
                }
            },
            "autoload": {
                "classmap": [
                    "src/"
                ]
            },
            "notification-url": "https://packagist.org/downloads/",
            "license": [
                "BSD-3-Clause"
            ],
            "authors": [
                {
                    "name": "Sebastian Bergmann",
                    "email": "sebastian@phpunit.de",
                    "role": "lead"
                }
            ],
            "description": "Invoke callables with a timeout",
            "homepage": "https://github.com/sebastianbergmann/php-invoker/",
            "keywords": [
                "process"
            ],
            "support": {
                "issues": "https://github.com/sebastianbergmann/php-invoker/issues",
                "source": "https://github.com/sebastianbergmann/php-invoker/tree/3.1.1"
            },
            "funding": [
                {
                    "url": "https://github.com/sebastianbergmann",
                    "type": "github"
                }
            ],
            "time": "2020-09-28T05:58:55+00:00"
        },
        {
            "name": "phpunit/php-text-template",
            "version": "2.0.4",
            "source": {
                "type": "git",
                "url": "https://github.com/sebastianbergmann/php-text-template.git",
                "reference": "5da5f67fc95621df9ff4c4e5a84d6a8a2acf7c28"
            },
            "dist": {
                "type": "zip",
                "url": "https://api.github.com/repos/sebastianbergmann/php-text-template/zipball/5da5f67fc95621df9ff4c4e5a84d6a8a2acf7c28",
                "reference": "5da5f67fc95621df9ff4c4e5a84d6a8a2acf7c28",
                "shasum": ""
            },
            "require": {
                "php": ">=7.3"
            },
            "require-dev": {
                "phpunit/phpunit": "^9.3"
            },
            "type": "library",
            "extra": {
                "branch-alias": {
                    "dev-master": "2.0-dev"
                }
            },
            "autoload": {
                "classmap": [
                    "src/"
                ]
            },
            "notification-url": "https://packagist.org/downloads/",
            "license": [
                "BSD-3-Clause"
            ],
            "authors": [
                {
                    "name": "Sebastian Bergmann",
                    "email": "sebastian@phpunit.de",
                    "role": "lead"
                }
            ],
            "description": "Simple template engine.",
            "homepage": "https://github.com/sebastianbergmann/php-text-template/",
            "keywords": [
                "template"
            ],
            "support": {
                "issues": "https://github.com/sebastianbergmann/php-text-template/issues",
                "source": "https://github.com/sebastianbergmann/php-text-template/tree/2.0.4"
            },
            "funding": [
                {
                    "url": "https://github.com/sebastianbergmann",
                    "type": "github"
                }
            ],
            "time": "2020-10-26T05:33:50+00:00"
        },
        {
            "name": "phpunit/php-timer",
            "version": "5.0.3",
            "source": {
                "type": "git",
                "url": "https://github.com/sebastianbergmann/php-timer.git",
                "reference": "5a63ce20ed1b5bf577850e2c4e87f4aa902afbd2"
            },
            "dist": {
                "type": "zip",
                "url": "https://api.github.com/repos/sebastianbergmann/php-timer/zipball/5a63ce20ed1b5bf577850e2c4e87f4aa902afbd2",
                "reference": "5a63ce20ed1b5bf577850e2c4e87f4aa902afbd2",
                "shasum": ""
            },
            "require": {
                "php": ">=7.3"
            },
            "require-dev": {
                "phpunit/phpunit": "^9.3"
            },
            "type": "library",
            "extra": {
                "branch-alias": {
                    "dev-master": "5.0-dev"
                }
            },
            "autoload": {
                "classmap": [
                    "src/"
                ]
            },
            "notification-url": "https://packagist.org/downloads/",
            "license": [
                "BSD-3-Clause"
            ],
            "authors": [
                {
                    "name": "Sebastian Bergmann",
                    "email": "sebastian@phpunit.de",
                    "role": "lead"
                }
            ],
            "description": "Utility class for timing",
            "homepage": "https://github.com/sebastianbergmann/php-timer/",
            "keywords": [
                "timer"
            ],
            "support": {
                "issues": "https://github.com/sebastianbergmann/php-timer/issues",
                "source": "https://github.com/sebastianbergmann/php-timer/tree/5.0.3"
            },
            "funding": [
                {
                    "url": "https://github.com/sebastianbergmann",
                    "type": "github"
                }
            ],
            "time": "2020-10-26T13:16:10+00:00"
        },
        {
            "name": "phpunit/phpunit",
            "version": "9.5.20",
            "source": {
                "type": "git",
                "url": "https://github.com/sebastianbergmann/phpunit.git",
                "reference": "12bc8879fb65aef2138b26fc633cb1e3620cffba"
            },
            "dist": {
                "type": "zip",
                "url": "https://api.github.com/repos/sebastianbergmann/phpunit/zipball/12bc8879fb65aef2138b26fc633cb1e3620cffba",
                "reference": "12bc8879fb65aef2138b26fc633cb1e3620cffba",
                "shasum": ""
            },
            "require": {
                "doctrine/instantiator": "^1.3.1",
                "ext-dom": "*",
                "ext-json": "*",
                "ext-libxml": "*",
                "ext-mbstring": "*",
                "ext-xml": "*",
                "ext-xmlwriter": "*",
                "myclabs/deep-copy": "^1.10.1",
                "phar-io/manifest": "^2.0.3",
                "phar-io/version": "^3.0.2",
                "php": ">=7.3",
                "phpspec/prophecy": "^1.12.1",
                "phpunit/php-code-coverage": "^9.2.13",
                "phpunit/php-file-iterator": "^3.0.5",
                "phpunit/php-invoker": "^3.1.1",
                "phpunit/php-text-template": "^2.0.3",
                "phpunit/php-timer": "^5.0.2",
                "sebastian/cli-parser": "^1.0.1",
                "sebastian/code-unit": "^1.0.6",
                "sebastian/comparator": "^4.0.5",
                "sebastian/diff": "^4.0.3",
                "sebastian/environment": "^5.1.3",
                "sebastian/exporter": "^4.0.3",
                "sebastian/global-state": "^5.0.1",
                "sebastian/object-enumerator": "^4.0.3",
                "sebastian/resource-operations": "^3.0.3",
                "sebastian/type": "^3.0",
                "sebastian/version": "^3.0.2"
            },
            "require-dev": {
                "ext-pdo": "*",
                "phpspec/prophecy-phpunit": "^2.0.1"
            },
            "suggest": {
                "ext-soap": "*",
                "ext-xdebug": "*"
            },
            "bin": [
                "phpunit"
            ],
            "type": "library",
            "extra": {
                "branch-alias": {
                    "dev-master": "9.5-dev"
                }
            },
            "autoload": {
                "files": [
                    "src/Framework/Assert/Functions.php"
                ],
                "classmap": [
                    "src/"
                ]
            },
            "notification-url": "https://packagist.org/downloads/",
            "license": [
                "BSD-3-Clause"
            ],
            "authors": [
                {
                    "name": "Sebastian Bergmann",
                    "email": "sebastian@phpunit.de",
                    "role": "lead"
                }
            ],
            "description": "The PHP Unit Testing framework.",
            "homepage": "https://phpunit.de/",
            "keywords": [
                "phpunit",
                "testing",
                "xunit"
            ],
            "support": {
                "issues": "https://github.com/sebastianbergmann/phpunit/issues",
                "source": "https://github.com/sebastianbergmann/phpunit/tree/9.5.20"
            },
            "funding": [
                {
                    "url": "https://phpunit.de/sponsors.html",
                    "type": "custom"
                },
                {
                    "url": "https://github.com/sebastianbergmann",
                    "type": "github"
                }
            ],
            "time": "2022-04-01T12:37:26+00:00"
        },
        {
            "name": "sebastian/cli-parser",
            "version": "1.0.1",
            "source": {
                "type": "git",
                "url": "https://github.com/sebastianbergmann/cli-parser.git",
                "reference": "442e7c7e687e42adc03470c7b668bc4b2402c0b2"
            },
            "dist": {
                "type": "zip",
                "url": "https://api.github.com/repos/sebastianbergmann/cli-parser/zipball/442e7c7e687e42adc03470c7b668bc4b2402c0b2",
                "reference": "442e7c7e687e42adc03470c7b668bc4b2402c0b2",
                "shasum": ""
            },
            "require": {
                "php": ">=7.3"
            },
            "require-dev": {
                "phpunit/phpunit": "^9.3"
            },
            "type": "library",
            "extra": {
                "branch-alias": {
                    "dev-master": "1.0-dev"
                }
            },
            "autoload": {
                "classmap": [
                    "src/"
                ]
            },
            "notification-url": "https://packagist.org/downloads/",
            "license": [
                "BSD-3-Clause"
            ],
            "authors": [
                {
                    "name": "Sebastian Bergmann",
                    "email": "sebastian@phpunit.de",
                    "role": "lead"
                }
            ],
            "description": "Library for parsing CLI options",
            "homepage": "https://github.com/sebastianbergmann/cli-parser",
            "support": {
                "issues": "https://github.com/sebastianbergmann/cli-parser/issues",
                "source": "https://github.com/sebastianbergmann/cli-parser/tree/1.0.1"
            },
            "funding": [
                {
                    "url": "https://github.com/sebastianbergmann",
                    "type": "github"
                }
            ],
            "time": "2020-09-28T06:08:49+00:00"
        },
        {
            "name": "sebastian/code-unit",
            "version": "1.0.8",
            "source": {
                "type": "git",
                "url": "https://github.com/sebastianbergmann/code-unit.git",
                "reference": "1fc9f64c0927627ef78ba436c9b17d967e68e120"
            },
            "dist": {
                "type": "zip",
                "url": "https://api.github.com/repos/sebastianbergmann/code-unit/zipball/1fc9f64c0927627ef78ba436c9b17d967e68e120",
                "reference": "1fc9f64c0927627ef78ba436c9b17d967e68e120",
                "shasum": ""
            },
            "require": {
                "php": ">=7.3"
            },
            "require-dev": {
                "phpunit/phpunit": "^9.3"
            },
            "type": "library",
            "extra": {
                "branch-alias": {
                    "dev-master": "1.0-dev"
                }
            },
            "autoload": {
                "classmap": [
                    "src/"
                ]
            },
            "notification-url": "https://packagist.org/downloads/",
            "license": [
                "BSD-3-Clause"
            ],
            "authors": [
                {
                    "name": "Sebastian Bergmann",
                    "email": "sebastian@phpunit.de",
                    "role": "lead"
                }
            ],
            "description": "Collection of value objects that represent the PHP code units",
            "homepage": "https://github.com/sebastianbergmann/code-unit",
            "support": {
                "issues": "https://github.com/sebastianbergmann/code-unit/issues",
                "source": "https://github.com/sebastianbergmann/code-unit/tree/1.0.8"
            },
            "funding": [
                {
                    "url": "https://github.com/sebastianbergmann",
                    "type": "github"
                }
            ],
            "time": "2020-10-26T13:08:54+00:00"
        },
        {
            "name": "sebastian/code-unit-reverse-lookup",
            "version": "2.0.3",
            "source": {
                "type": "git",
                "url": "https://github.com/sebastianbergmann/code-unit-reverse-lookup.git",
                "reference": "ac91f01ccec49fb77bdc6fd1e548bc70f7faa3e5"
            },
            "dist": {
                "type": "zip",
                "url": "https://api.github.com/repos/sebastianbergmann/code-unit-reverse-lookup/zipball/ac91f01ccec49fb77bdc6fd1e548bc70f7faa3e5",
                "reference": "ac91f01ccec49fb77bdc6fd1e548bc70f7faa3e5",
                "shasum": ""
            },
            "require": {
                "php": ">=7.3"
            },
            "require-dev": {
                "phpunit/phpunit": "^9.3"
            },
            "type": "library",
            "extra": {
                "branch-alias": {
                    "dev-master": "2.0-dev"
                }
            },
            "autoload": {
                "classmap": [
                    "src/"
                ]
            },
            "notification-url": "https://packagist.org/downloads/",
            "license": [
                "BSD-3-Clause"
            ],
            "authors": [
                {
                    "name": "Sebastian Bergmann",
                    "email": "sebastian@phpunit.de"
                }
            ],
            "description": "Looks up which function or method a line of code belongs to",
            "homepage": "https://github.com/sebastianbergmann/code-unit-reverse-lookup/",
            "support": {
                "issues": "https://github.com/sebastianbergmann/code-unit-reverse-lookup/issues",
                "source": "https://github.com/sebastianbergmann/code-unit-reverse-lookup/tree/2.0.3"
            },
            "funding": [
                {
                    "url": "https://github.com/sebastianbergmann",
                    "type": "github"
                }
            ],
            "time": "2020-09-28T05:30:19+00:00"
        },
        {
            "name": "sebastian/comparator",
            "version": "4.0.8",
            "source": {
                "type": "git",
                "url": "https://github.com/sebastianbergmann/comparator.git",
                "reference": "fa0f136dd2334583309d32b62544682ee972b51a"
            },
            "dist": {
                "type": "zip",
                "url": "https://api.github.com/repos/sebastianbergmann/comparator/zipball/fa0f136dd2334583309d32b62544682ee972b51a",
                "reference": "fa0f136dd2334583309d32b62544682ee972b51a",
                "shasum": ""
            },
            "require": {
                "php": ">=7.3",
                "sebastian/diff": "^4.0",
                "sebastian/exporter": "^4.0"
            },
            "require-dev": {
                "phpunit/phpunit": "^9.3"
            },
            "type": "library",
            "extra": {
                "branch-alias": {
                    "dev-master": "4.0-dev"
                }
            },
            "autoload": {
                "classmap": [
                    "src/"
                ]
            },
            "notification-url": "https://packagist.org/downloads/",
            "license": [
                "BSD-3-Clause"
            ],
            "authors": [
                {
                    "name": "Sebastian Bergmann",
                    "email": "sebastian@phpunit.de"
                },
                {
                    "name": "Jeff Welch",
                    "email": "whatthejeff@gmail.com"
                },
                {
                    "name": "Volker Dusch",
                    "email": "github@wallbash.com"
                },
                {
                    "name": "Bernhard Schussek",
                    "email": "bschussek@2bepublished.at"
                }
            ],
            "description": "Provides the functionality to compare PHP values for equality",
            "homepage": "https://github.com/sebastianbergmann/comparator",
            "keywords": [
                "comparator",
                "compare",
                "equality"
            ],
            "support": {
                "issues": "https://github.com/sebastianbergmann/comparator/issues",
                "source": "https://github.com/sebastianbergmann/comparator/tree/4.0.8"
            },
            "funding": [
                {
                    "url": "https://github.com/sebastianbergmann",
                    "type": "github"
                }
            ],
            "time": "2022-09-14T12:41:17+00:00"
        },
        {
            "name": "sebastian/complexity",
            "version": "2.0.2",
            "source": {
                "type": "git",
                "url": "https://github.com/sebastianbergmann/complexity.git",
                "reference": "739b35e53379900cc9ac327b2147867b8b6efd88"
            },
            "dist": {
                "type": "zip",
                "url": "https://api.github.com/repos/sebastianbergmann/complexity/zipball/739b35e53379900cc9ac327b2147867b8b6efd88",
                "reference": "739b35e53379900cc9ac327b2147867b8b6efd88",
                "shasum": ""
            },
            "require": {
                "nikic/php-parser": "^4.7",
                "php": ">=7.3"
            },
            "require-dev": {
                "phpunit/phpunit": "^9.3"
            },
            "type": "library",
            "extra": {
                "branch-alias": {
                    "dev-master": "2.0-dev"
                }
            },
            "autoload": {
                "classmap": [
                    "src/"
                ]
            },
            "notification-url": "https://packagist.org/downloads/",
            "license": [
                "BSD-3-Clause"
            ],
            "authors": [
                {
                    "name": "Sebastian Bergmann",
                    "email": "sebastian@phpunit.de",
                    "role": "lead"
                }
            ],
            "description": "Library for calculating the complexity of PHP code units",
            "homepage": "https://github.com/sebastianbergmann/complexity",
            "support": {
                "issues": "https://github.com/sebastianbergmann/complexity/issues",
                "source": "https://github.com/sebastianbergmann/complexity/tree/2.0.2"
            },
            "funding": [
                {
                    "url": "https://github.com/sebastianbergmann",
                    "type": "github"
                }
            ],
            "time": "2020-10-26T15:52:27+00:00"
        },
        {
            "name": "sebastian/diff",
            "version": "4.0.5",
            "source": {
                "type": "git",
                "url": "https://github.com/sebastianbergmann/diff.git",
                "reference": "74be17022044ebaaecfdf0c5cd504fc9cd5a7131"
            },
            "dist": {
                "type": "zip",
                "url": "https://api.github.com/repos/sebastianbergmann/diff/zipball/74be17022044ebaaecfdf0c5cd504fc9cd5a7131",
                "reference": "74be17022044ebaaecfdf0c5cd504fc9cd5a7131",
                "shasum": ""
            },
            "require": {
                "php": ">=7.3"
            },
            "require-dev": {
                "phpunit/phpunit": "^9.3",
                "symfony/process": "^4.2 || ^5"
            },
            "type": "library",
            "extra": {
                "branch-alias": {
                    "dev-master": "4.0-dev"
                }
            },
            "autoload": {
                "classmap": [
                    "src/"
                ]
            },
            "notification-url": "https://packagist.org/downloads/",
            "license": [
                "BSD-3-Clause"
            ],
            "authors": [
                {
                    "name": "Sebastian Bergmann",
                    "email": "sebastian@phpunit.de"
                },
                {
                    "name": "Kore Nordmann",
                    "email": "mail@kore-nordmann.de"
                }
            ],
            "description": "Diff implementation",
            "homepage": "https://github.com/sebastianbergmann/diff",
            "keywords": [
                "diff",
                "udiff",
                "unidiff",
                "unified diff"
            ],
            "support": {
                "issues": "https://github.com/sebastianbergmann/diff/issues",
                "source": "https://github.com/sebastianbergmann/diff/tree/4.0.5"
            },
            "funding": [
                {
                    "url": "https://github.com/sebastianbergmann",
                    "type": "github"
                }
            ],
            "time": "2023-05-07T05:35:17+00:00"
        },
        {
            "name": "sebastian/environment",
            "version": "5.1.5",
            "source": {
                "type": "git",
                "url": "https://github.com/sebastianbergmann/environment.git",
                "reference": "830c43a844f1f8d5b7a1f6d6076b784454d8b7ed"
            },
            "dist": {
                "type": "zip",
                "url": "https://api.github.com/repos/sebastianbergmann/environment/zipball/830c43a844f1f8d5b7a1f6d6076b784454d8b7ed",
                "reference": "830c43a844f1f8d5b7a1f6d6076b784454d8b7ed",
                "shasum": ""
            },
            "require": {
                "php": ">=7.3"
            },
            "require-dev": {
                "phpunit/phpunit": "^9.3"
            },
            "suggest": {
                "ext-posix": "*"
            },
            "type": "library",
            "extra": {
                "branch-alias": {
                    "dev-master": "5.1-dev"
                }
            },
            "autoload": {
                "classmap": [
                    "src/"
                ]
            },
            "notification-url": "https://packagist.org/downloads/",
            "license": [
                "BSD-3-Clause"
            ],
            "authors": [
                {
                    "name": "Sebastian Bergmann",
                    "email": "sebastian@phpunit.de"
                }
            ],
            "description": "Provides functionality to handle HHVM/PHP environments",
            "homepage": "http://www.github.com/sebastianbergmann/environment",
            "keywords": [
                "Xdebug",
                "environment",
                "hhvm"
            ],
            "support": {
                "issues": "https://github.com/sebastianbergmann/environment/issues",
                "source": "https://github.com/sebastianbergmann/environment/tree/5.1.5"
            },
            "funding": [
                {
                    "url": "https://github.com/sebastianbergmann",
                    "type": "github"
                }
            ],
            "time": "2023-02-03T06:03:51+00:00"
        },
        {
            "name": "sebastian/exporter",
            "version": "4.0.5",
            "source": {
                "type": "git",
                "url": "https://github.com/sebastianbergmann/exporter.git",
                "reference": "ac230ed27f0f98f597c8a2b6eb7ac563af5e5b9d"
            },
            "dist": {
                "type": "zip",
                "url": "https://api.github.com/repos/sebastianbergmann/exporter/zipball/ac230ed27f0f98f597c8a2b6eb7ac563af5e5b9d",
                "reference": "ac230ed27f0f98f597c8a2b6eb7ac563af5e5b9d",
                "shasum": ""
            },
            "require": {
                "php": ">=7.3",
                "sebastian/recursion-context": "^4.0"
            },
            "require-dev": {
                "ext-mbstring": "*",
                "phpunit/phpunit": "^9.3"
            },
            "type": "library",
            "extra": {
                "branch-alias": {
                    "dev-master": "4.0-dev"
                }
            },
            "autoload": {
                "classmap": [
                    "src/"
                ]
            },
            "notification-url": "https://packagist.org/downloads/",
            "license": [
                "BSD-3-Clause"
            ],
            "authors": [
                {
                    "name": "Sebastian Bergmann",
                    "email": "sebastian@phpunit.de"
                },
                {
                    "name": "Jeff Welch",
                    "email": "whatthejeff@gmail.com"
                },
                {
                    "name": "Volker Dusch",
                    "email": "github@wallbash.com"
                },
                {
                    "name": "Adam Harvey",
                    "email": "aharvey@php.net"
                },
                {
                    "name": "Bernhard Schussek",
                    "email": "bschussek@gmail.com"
                }
            ],
            "description": "Provides the functionality to export PHP variables for visualization",
            "homepage": "https://www.github.com/sebastianbergmann/exporter",
            "keywords": [
                "export",
                "exporter"
            ],
            "support": {
                "issues": "https://github.com/sebastianbergmann/exporter/issues",
                "source": "https://github.com/sebastianbergmann/exporter/tree/4.0.5"
            },
            "funding": [
                {
                    "url": "https://github.com/sebastianbergmann",
                    "type": "github"
                }
            ],
            "time": "2022-09-14T06:03:37+00:00"
        },
        {
            "name": "sebastian/global-state",
            "version": "5.0.5",
            "source": {
                "type": "git",
                "url": "https://github.com/sebastianbergmann/global-state.git",
                "reference": "0ca8db5a5fc9c8646244e629625ac486fa286bf2"
            },
            "dist": {
                "type": "zip",
                "url": "https://api.github.com/repos/sebastianbergmann/global-state/zipball/0ca8db5a5fc9c8646244e629625ac486fa286bf2",
                "reference": "0ca8db5a5fc9c8646244e629625ac486fa286bf2",
                "shasum": ""
            },
            "require": {
                "php": ">=7.3",
                "sebastian/object-reflector": "^2.0",
                "sebastian/recursion-context": "^4.0"
            },
            "require-dev": {
                "ext-dom": "*",
                "phpunit/phpunit": "^9.3"
            },
            "suggest": {
                "ext-uopz": "*"
            },
            "type": "library",
            "extra": {
                "branch-alias": {
                    "dev-master": "5.0-dev"
                }
            },
            "autoload": {
                "classmap": [
                    "src/"
                ]
            },
            "notification-url": "https://packagist.org/downloads/",
            "license": [
                "BSD-3-Clause"
            ],
            "authors": [
                {
                    "name": "Sebastian Bergmann",
                    "email": "sebastian@phpunit.de"
                }
            ],
            "description": "Snapshotting of global state",
            "homepage": "http://www.github.com/sebastianbergmann/global-state",
            "keywords": [
                "global state"
            ],
            "support": {
                "issues": "https://github.com/sebastianbergmann/global-state/issues",
                "source": "https://github.com/sebastianbergmann/global-state/tree/5.0.5"
            },
            "funding": [
                {
                    "url": "https://github.com/sebastianbergmann",
                    "type": "github"
                }
            ],
            "time": "2022-02-14T08:28:10+00:00"
        },
        {
            "name": "sebastian/lines-of-code",
            "version": "1.0.3",
            "source": {
                "type": "git",
                "url": "https://github.com/sebastianbergmann/lines-of-code.git",
                "reference": "c1c2e997aa3146983ed888ad08b15470a2e22ecc"
            },
            "dist": {
                "type": "zip",
                "url": "https://api.github.com/repos/sebastianbergmann/lines-of-code/zipball/c1c2e997aa3146983ed888ad08b15470a2e22ecc",
                "reference": "c1c2e997aa3146983ed888ad08b15470a2e22ecc",
                "shasum": ""
            },
            "require": {
                "nikic/php-parser": "^4.6",
                "php": ">=7.3"
            },
            "require-dev": {
                "phpunit/phpunit": "^9.3"
            },
            "type": "library",
            "extra": {
                "branch-alias": {
                    "dev-master": "1.0-dev"
                }
            },
            "autoload": {
                "classmap": [
                    "src/"
                ]
            },
            "notification-url": "https://packagist.org/downloads/",
            "license": [
                "BSD-3-Clause"
            ],
            "authors": [
                {
                    "name": "Sebastian Bergmann",
                    "email": "sebastian@phpunit.de",
                    "role": "lead"
                }
            ],
            "description": "Library for counting the lines of code in PHP source code",
            "homepage": "https://github.com/sebastianbergmann/lines-of-code",
            "support": {
                "issues": "https://github.com/sebastianbergmann/lines-of-code/issues",
                "source": "https://github.com/sebastianbergmann/lines-of-code/tree/1.0.3"
            },
            "funding": [
                {
                    "url": "https://github.com/sebastianbergmann",
                    "type": "github"
                }
            ],
            "time": "2020-11-28T06:42:11+00:00"
        },
        {
            "name": "sebastian/object-enumerator",
            "version": "4.0.4",
            "source": {
                "type": "git",
                "url": "https://github.com/sebastianbergmann/object-enumerator.git",
                "reference": "5c9eeac41b290a3712d88851518825ad78f45c71"
            },
            "dist": {
                "type": "zip",
                "url": "https://api.github.com/repos/sebastianbergmann/object-enumerator/zipball/5c9eeac41b290a3712d88851518825ad78f45c71",
                "reference": "5c9eeac41b290a3712d88851518825ad78f45c71",
                "shasum": ""
            },
            "require": {
                "php": ">=7.3",
                "sebastian/object-reflector": "^2.0",
                "sebastian/recursion-context": "^4.0"
            },
            "require-dev": {
                "phpunit/phpunit": "^9.3"
            },
            "type": "library",
            "extra": {
                "branch-alias": {
                    "dev-master": "4.0-dev"
                }
            },
            "autoload": {
                "classmap": [
                    "src/"
                ]
            },
            "notification-url": "https://packagist.org/downloads/",
            "license": [
                "BSD-3-Clause"
            ],
            "authors": [
                {
                    "name": "Sebastian Bergmann",
                    "email": "sebastian@phpunit.de"
                }
            ],
            "description": "Traverses array structures and object graphs to enumerate all referenced objects",
            "homepage": "https://github.com/sebastianbergmann/object-enumerator/",
            "support": {
                "issues": "https://github.com/sebastianbergmann/object-enumerator/issues",
                "source": "https://github.com/sebastianbergmann/object-enumerator/tree/4.0.4"
            },
            "funding": [
                {
                    "url": "https://github.com/sebastianbergmann",
                    "type": "github"
                }
            ],
            "time": "2020-10-26T13:12:34+00:00"
        },
        {
            "name": "sebastian/object-reflector",
            "version": "2.0.4",
            "source": {
                "type": "git",
                "url": "https://github.com/sebastianbergmann/object-reflector.git",
                "reference": "b4f479ebdbf63ac605d183ece17d8d7fe49c15c7"
            },
            "dist": {
                "type": "zip",
                "url": "https://api.github.com/repos/sebastianbergmann/object-reflector/zipball/b4f479ebdbf63ac605d183ece17d8d7fe49c15c7",
                "reference": "b4f479ebdbf63ac605d183ece17d8d7fe49c15c7",
                "shasum": ""
            },
            "require": {
                "php": ">=7.3"
            },
            "require-dev": {
                "phpunit/phpunit": "^9.3"
            },
            "type": "library",
            "extra": {
                "branch-alias": {
                    "dev-master": "2.0-dev"
                }
            },
            "autoload": {
                "classmap": [
                    "src/"
                ]
            },
            "notification-url": "https://packagist.org/downloads/",
            "license": [
                "BSD-3-Clause"
            ],
            "authors": [
                {
                    "name": "Sebastian Bergmann",
                    "email": "sebastian@phpunit.de"
                }
            ],
            "description": "Allows reflection of object attributes, including inherited and non-public ones",
            "homepage": "https://github.com/sebastianbergmann/object-reflector/",
            "support": {
                "issues": "https://github.com/sebastianbergmann/object-reflector/issues",
                "source": "https://github.com/sebastianbergmann/object-reflector/tree/2.0.4"
            },
            "funding": [
                {
                    "url": "https://github.com/sebastianbergmann",
                    "type": "github"
                }
            ],
            "time": "2020-10-26T13:14:26+00:00"
        },
        {
            "name": "sebastian/recursion-context",
            "version": "4.0.5",
            "source": {
                "type": "git",
                "url": "https://github.com/sebastianbergmann/recursion-context.git",
                "reference": "e75bd0f07204fec2a0af9b0f3cfe97d05f92efc1"
            },
            "dist": {
                "type": "zip",
                "url": "https://api.github.com/repos/sebastianbergmann/recursion-context/zipball/e75bd0f07204fec2a0af9b0f3cfe97d05f92efc1",
                "reference": "e75bd0f07204fec2a0af9b0f3cfe97d05f92efc1",
                "shasum": ""
            },
            "require": {
                "php": ">=7.3"
            },
            "require-dev": {
                "phpunit/phpunit": "^9.3"
            },
            "type": "library",
            "extra": {
                "branch-alias": {
                    "dev-master": "4.0-dev"
                }
            },
            "autoload": {
                "classmap": [
                    "src/"
                ]
            },
            "notification-url": "https://packagist.org/downloads/",
            "license": [
                "BSD-3-Clause"
            ],
            "authors": [
                {
                    "name": "Sebastian Bergmann",
                    "email": "sebastian@phpunit.de"
                },
                {
                    "name": "Jeff Welch",
                    "email": "whatthejeff@gmail.com"
                },
                {
                    "name": "Adam Harvey",
                    "email": "aharvey@php.net"
                }
            ],
            "description": "Provides functionality to recursively process PHP variables",
            "homepage": "https://github.com/sebastianbergmann/recursion-context",
            "support": {
                "issues": "https://github.com/sebastianbergmann/recursion-context/issues",
                "source": "https://github.com/sebastianbergmann/recursion-context/tree/4.0.5"
            },
            "funding": [
                {
                    "url": "https://github.com/sebastianbergmann",
                    "type": "github"
                }
            ],
            "time": "2023-02-03T06:07:39+00:00"
        },
        {
            "name": "sebastian/resource-operations",
            "version": "3.0.3",
            "source": {
                "type": "git",
                "url": "https://github.com/sebastianbergmann/resource-operations.git",
                "reference": "0f4443cb3a1d92ce809899753bc0d5d5a8dd19a8"
            },
            "dist": {
                "type": "zip",
                "url": "https://api.github.com/repos/sebastianbergmann/resource-operations/zipball/0f4443cb3a1d92ce809899753bc0d5d5a8dd19a8",
                "reference": "0f4443cb3a1d92ce809899753bc0d5d5a8dd19a8",
                "shasum": ""
            },
            "require": {
                "php": ">=7.3"
            },
            "require-dev": {
                "phpunit/phpunit": "^9.0"
            },
            "type": "library",
            "extra": {
                "branch-alias": {
                    "dev-master": "3.0-dev"
                }
            },
            "autoload": {
                "classmap": [
                    "src/"
                ]
            },
            "notification-url": "https://packagist.org/downloads/",
            "license": [
                "BSD-3-Clause"
            ],
            "authors": [
                {
                    "name": "Sebastian Bergmann",
                    "email": "sebastian@phpunit.de"
                }
            ],
            "description": "Provides a list of PHP built-in functions that operate on resources",
            "homepage": "https://www.github.com/sebastianbergmann/resource-operations",
            "support": {
                "issues": "https://github.com/sebastianbergmann/resource-operations/issues",
                "source": "https://github.com/sebastianbergmann/resource-operations/tree/3.0.3"
            },
            "funding": [
                {
                    "url": "https://github.com/sebastianbergmann",
                    "type": "github"
                }
            ],
            "time": "2020-09-28T06:45:17+00:00"
        },
        {
            "name": "sebastian/type",
            "version": "3.2.1",
            "source": {
                "type": "git",
                "url": "https://github.com/sebastianbergmann/type.git",
                "reference": "75e2c2a32f5e0b3aef905b9ed0b179b953b3d7c7"
            },
            "dist": {
                "type": "zip",
                "url": "https://api.github.com/repos/sebastianbergmann/type/zipball/75e2c2a32f5e0b3aef905b9ed0b179b953b3d7c7",
                "reference": "75e2c2a32f5e0b3aef905b9ed0b179b953b3d7c7",
                "shasum": ""
            },
            "require": {
                "php": ">=7.3"
            },
            "require-dev": {
                "phpunit/phpunit": "^9.5"
            },
            "type": "library",
            "extra": {
                "branch-alias": {
                    "dev-master": "3.2-dev"
                }
            },
            "autoload": {
                "classmap": [
                    "src/"
                ]
            },
            "notification-url": "https://packagist.org/downloads/",
            "license": [
                "BSD-3-Clause"
            ],
            "authors": [
                {
                    "name": "Sebastian Bergmann",
                    "email": "sebastian@phpunit.de",
                    "role": "lead"
                }
            ],
            "description": "Collection of value objects that represent the types of the PHP type system",
            "homepage": "https://github.com/sebastianbergmann/type",
            "support": {
                "issues": "https://github.com/sebastianbergmann/type/issues",
                "source": "https://github.com/sebastianbergmann/type/tree/3.2.1"
            },
            "funding": [
                {
                    "url": "https://github.com/sebastianbergmann",
                    "type": "github"
                }
            ],
            "time": "2023-02-03T06:13:03+00:00"
        },
        {
            "name": "sebastian/version",
            "version": "3.0.2",
            "source": {
                "type": "git",
                "url": "https://github.com/sebastianbergmann/version.git",
                "reference": "c6c1022351a901512170118436c764e473f6de8c"
            },
            "dist": {
                "type": "zip",
                "url": "https://api.github.com/repos/sebastianbergmann/version/zipball/c6c1022351a901512170118436c764e473f6de8c",
                "reference": "c6c1022351a901512170118436c764e473f6de8c",
                "shasum": ""
            },
            "require": {
                "php": ">=7.3"
            },
            "type": "library",
            "extra": {
                "branch-alias": {
                    "dev-master": "3.0-dev"
                }
            },
            "autoload": {
                "classmap": [
                    "src/"
                ]
            },
            "notification-url": "https://packagist.org/downloads/",
            "license": [
                "BSD-3-Clause"
            ],
            "authors": [
                {
                    "name": "Sebastian Bergmann",
                    "email": "sebastian@phpunit.de",
                    "role": "lead"
                }
            ],
            "description": "Library that helps with managing the version number of Git-hosted PHP projects",
            "homepage": "https://github.com/sebastianbergmann/version",
            "support": {
                "issues": "https://github.com/sebastianbergmann/version/issues",
                "source": "https://github.com/sebastianbergmann/version/tree/3.0.2"
            },
            "funding": [
                {
                    "url": "https://github.com/sebastianbergmann",
                    "type": "github"
                }
            ],
            "time": "2020-09-28T06:39:44+00:00"
        },
        {
            "name": "squizlabs/php_codesniffer",
            "version": "3.7.2",
            "source": {
                "type": "git",
                "url": "https://github.com/squizlabs/PHP_CodeSniffer.git",
                "reference": "ed8e00df0a83aa96acf703f8c2979ff33341f879"
            },
            "dist": {
                "type": "zip",
                "url": "https://api.github.com/repos/squizlabs/PHP_CodeSniffer/zipball/ed8e00df0a83aa96acf703f8c2979ff33341f879",
                "reference": "ed8e00df0a83aa96acf703f8c2979ff33341f879",
                "shasum": ""
            },
            "require": {
                "ext-simplexml": "*",
                "ext-tokenizer": "*",
                "ext-xmlwriter": "*",
                "php": ">=5.4.0"
            },
            "require-dev": {
                "phpunit/phpunit": "^4.0 || ^5.0 || ^6.0 || ^7.0"
            },
            "bin": [
                "bin/phpcs",
                "bin/phpcbf"
            ],
            "type": "library",
            "extra": {
                "branch-alias": {
                    "dev-master": "3.x-dev"
                }
            },
            "notification-url": "https://packagist.org/downloads/",
            "license": [
                "BSD-3-Clause"
            ],
            "authors": [
                {
                    "name": "Greg Sherwood",
                    "role": "lead"
                }
            ],
            "description": "PHP_CodeSniffer tokenizes PHP, JavaScript and CSS files and detects violations of a defined set of coding standards.",
            "homepage": "https://github.com/squizlabs/PHP_CodeSniffer",
            "keywords": [
                "phpcs",
                "standards",
                "static analysis"
            ],
            "support": {
                "issues": "https://github.com/squizlabs/PHP_CodeSniffer/issues",
                "source": "https://github.com/squizlabs/PHP_CodeSniffer",
                "wiki": "https://github.com/squizlabs/PHP_CodeSniffer/wiki"
            },
            "time": "2023-02-22T23:07:41+00:00"
        },
        {
            "name": "swoole/ide-helper",
            "version": "4.8.9",
            "source": {
                "type": "git",
                "url": "https://github.com/swoole/ide-helper.git",
                "reference": "8f82ba3b6af04a5bccb97c1654af992d1ee8b0fe"
            },
            "dist": {
                "type": "zip",
                "url": "https://api.github.com/repos/swoole/ide-helper/zipball/8f82ba3b6af04a5bccb97c1654af992d1ee8b0fe",
                "reference": "8f82ba3b6af04a5bccb97c1654af992d1ee8b0fe",
                "shasum": ""
            },
            "type": "library",
            "notification-url": "https://packagist.org/downloads/",
            "license": [
                "Apache-2.0"
            ],
            "authors": [
                {
                    "name": "Team Swoole",
                    "email": "team@swoole.com"
                }
            ],
            "description": "IDE help files for Swoole.",
            "support": {
                "issues": "https://github.com/swoole/ide-helper/issues",
                "source": "https://github.com/swoole/ide-helper/tree/4.8.9"
            },
            "funding": [
                {
                    "url": "https://gitee.com/swoole/swoole?donate=true",
                    "type": "custom"
                },
                {
                    "url": "https://github.com/swoole",
                    "type": "github"
                }
            ],
            "time": "2022-04-18T20:38:04+00:00"
        },
        {
            "name": "symfony/polyfill-ctype",
            "version": "v1.27.0",
            "source": {
                "type": "git",
                "url": "https://github.com/symfony/polyfill-ctype.git",
                "reference": "5bbc823adecdae860bb64756d639ecfec17b050a"
            },
            "dist": {
                "type": "zip",
                "url": "https://api.github.com/repos/symfony/polyfill-ctype/zipball/5bbc823adecdae860bb64756d639ecfec17b050a",
                "reference": "5bbc823adecdae860bb64756d639ecfec17b050a",
                "shasum": ""
            },
            "require": {
                "php": ">=7.1"
            },
            "provide": {
                "ext-ctype": "*"
            },
            "suggest": {
                "ext-ctype": "For best performance"
            },
            "type": "library",
            "extra": {
                "branch-alias": {
                    "dev-main": "1.27-dev"
                },
                "thanks": {
                    "name": "symfony/polyfill",
                    "url": "https://github.com/symfony/polyfill"
                }
            },
            "autoload": {
                "files": [
                    "bootstrap.php"
                ],
                "psr-4": {
                    "Symfony\\Polyfill\\Ctype\\": ""
                }
            },
            "notification-url": "https://packagist.org/downloads/",
            "license": [
                "MIT"
            ],
            "authors": [
                {
                    "name": "Gert de Pagter",
                    "email": "BackEndTea@gmail.com"
                },
                {
                    "name": "Symfony Community",
                    "homepage": "https://symfony.com/contributors"
                }
            ],
            "description": "Symfony polyfill for ctype functions",
            "homepage": "https://symfony.com",
            "keywords": [
                "compatibility",
                "ctype",
                "polyfill",
                "portable"
            ],
            "support": {
                "source": "https://github.com/symfony/polyfill-ctype/tree/v1.27.0"
            },
            "funding": [
                {
                    "url": "https://symfony.com/sponsor",
                    "type": "custom"
                },
                {
                    "url": "https://github.com/fabpot",
                    "type": "github"
                },
                {
                    "url": "https://tidelift.com/funding/github/packagist/symfony/symfony",
                    "type": "tidelift"
                }
            ],
            "time": "2022-11-03T14:55:06+00:00"
        },
        {
            "name": "symfony/polyfill-mbstring",
            "version": "v1.27.0",
            "source": {
                "type": "git",
                "url": "https://github.com/symfony/polyfill-mbstring.git",
                "reference": "8ad114f6b39e2c98a8b0e3bd907732c207c2b534"
            },
            "dist": {
                "type": "zip",
                "url": "https://api.github.com/repos/symfony/polyfill-mbstring/zipball/8ad114f6b39e2c98a8b0e3bd907732c207c2b534",
                "reference": "8ad114f6b39e2c98a8b0e3bd907732c207c2b534",
                "shasum": ""
            },
            "require": {
                "php": ">=7.1"
            },
            "provide": {
                "ext-mbstring": "*"
            },
            "suggest": {
                "ext-mbstring": "For best performance"
            },
            "type": "library",
            "extra": {
                "branch-alias": {
                    "dev-main": "1.27-dev"
                },
                "thanks": {
                    "name": "symfony/polyfill",
                    "url": "https://github.com/symfony/polyfill"
                }
            },
            "autoload": {
                "files": [
                    "bootstrap.php"
                ],
                "psr-4": {
                    "Symfony\\Polyfill\\Mbstring\\": ""
                }
            },
            "notification-url": "https://packagist.org/downloads/",
            "license": [
                "MIT"
            ],
            "authors": [
                {
                    "name": "Nicolas Grekas",
                    "email": "p@tchwork.com"
                },
                {
                    "name": "Symfony Community",
                    "homepage": "https://symfony.com/contributors"
                }
            ],
            "description": "Symfony polyfill for the Mbstring extension",
            "homepage": "https://symfony.com",
            "keywords": [
                "compatibility",
                "mbstring",
                "polyfill",
                "portable",
                "shim"
            ],
            "support": {
                "source": "https://github.com/symfony/polyfill-mbstring/tree/v1.27.0"
            },
            "funding": [
                {
                    "url": "https://symfony.com/sponsor",
                    "type": "custom"
                },
                {
                    "url": "https://github.com/fabpot",
                    "type": "github"
                },
                {
                    "url": "https://tidelift.com/funding/github/packagist/symfony/symfony",
                    "type": "tidelift"
                }
            ],
            "time": "2022-11-03T14:55:06+00:00"
        },
        {
            "name": "textalk/websocket",
            "version": "1.5.7",
            "source": {
                "type": "git",
                "url": "https://github.com/Textalk/websocket-php.git",
                "reference": "1712325e99b6bf869ccbf9bf41ab749e7328ea46"
            },
            "dist": {
                "type": "zip",
                "url": "https://api.github.com/repos/Textalk/websocket-php/zipball/1712325e99b6bf869ccbf9bf41ab749e7328ea46",
                "reference": "1712325e99b6bf869ccbf9bf41ab749e7328ea46",
                "shasum": ""
            },
            "require": {
                "php": "^7.2 | ^8.0",
                "psr/log": "^1 | ^2 | ^3"
            },
            "require-dev": {
                "php-coveralls/php-coveralls": "^2.0",
                "phpunit/phpunit": "^8.0|^9.0",
                "squizlabs/php_codesniffer": "^3.5"
            },
            "type": "library",
            "autoload": {
                "psr-4": {
                    "WebSocket\\": "lib"
                }
            },
            "notification-url": "https://packagist.org/downloads/",
            "license": [
                "ISC"
            ],
            "authors": [
                {
                    "name": "Fredrik Liljegren"
                },
                {
                    "name": "Sören Jensen",
                    "email": "soren@abicart.se"
                }
            ],
            "description": "WebSocket client and server",
            "support": {
                "issues": "https://github.com/Textalk/websocket-php/issues",
                "source": "https://github.com/Textalk/websocket-php/tree/1.5.7"
            },
            "time": "2022-03-29T09:46:59+00:00"
        },
        {
            "name": "theseer/tokenizer",
            "version": "1.2.1",
            "source": {
                "type": "git",
                "url": "https://github.com/theseer/tokenizer.git",
                "reference": "34a41e998c2183e22995f158c581e7b5e755ab9e"
            },
            "dist": {
                "type": "zip",
                "url": "https://api.github.com/repos/theseer/tokenizer/zipball/34a41e998c2183e22995f158c581e7b5e755ab9e",
                "reference": "34a41e998c2183e22995f158c581e7b5e755ab9e",
                "shasum": ""
            },
            "require": {
                "ext-dom": "*",
                "ext-tokenizer": "*",
                "ext-xmlwriter": "*",
                "php": "^7.2 || ^8.0"
            },
            "type": "library",
            "autoload": {
                "classmap": [
                    "src/"
                ]
            },
            "notification-url": "https://packagist.org/downloads/",
            "license": [
                "BSD-3-Clause"
            ],
            "authors": [
                {
                    "name": "Arne Blankerts",
                    "email": "arne@blankerts.de",
                    "role": "Developer"
                }
            ],
            "description": "A small library for converting tokenized PHP source code into XML and potentially other formats",
            "support": {
                "issues": "https://github.com/theseer/tokenizer/issues",
                "source": "https://github.com/theseer/tokenizer/tree/1.2.1"
            },
            "funding": [
                {
                    "url": "https://github.com/theseer",
                    "type": "github"
                }
            ],
            "time": "2021-07-28T10:34:58+00:00"
        },
        {
            "name": "twig/twig",
            "version": "v3.6.1",
            "source": {
                "type": "git",
                "url": "https://github.com/twigphp/Twig.git",
                "reference": "7e7d5839d4bec168dfeef0ac66d5c5a2edbabffd"
            },
            "dist": {
                "type": "zip",
                "url": "https://api.github.com/repos/twigphp/Twig/zipball/7e7d5839d4bec168dfeef0ac66d5c5a2edbabffd",
                "reference": "7e7d5839d4bec168dfeef0ac66d5c5a2edbabffd",
                "shasum": ""
            },
            "require": {
                "php": ">=7.2.5",
                "symfony/polyfill-ctype": "^1.8",
                "symfony/polyfill-mbstring": "^1.3"
            },
            "require-dev": {
                "psr/container": "^1.0|^2.0",
                "symfony/phpunit-bridge": "^4.4.9|^5.0.9|^6.0"
            },
            "type": "library",
            "autoload": {
                "psr-4": {
                    "Twig\\": "src/"
                }
            },
            "notification-url": "https://packagist.org/downloads/",
            "license": [
                "BSD-3-Clause"
            ],
            "authors": [
                {
                    "name": "Fabien Potencier",
                    "email": "fabien@symfony.com",
                    "homepage": "http://fabien.potencier.org",
                    "role": "Lead Developer"
                },
                {
                    "name": "Twig Team",
                    "role": "Contributors"
                },
                {
                    "name": "Armin Ronacher",
                    "email": "armin.ronacher@active-4.com",
                    "role": "Project Founder"
                }
            ],
            "description": "Twig, the flexible, fast, and secure template language for PHP",
            "homepage": "https://twig.symfony.com",
            "keywords": [
                "templating"
            ],
            "support": {
                "issues": "https://github.com/twigphp/Twig/issues",
                "source": "https://github.com/twigphp/Twig/tree/v3.6.1"
            },
            "funding": [
                {
                    "url": "https://github.com/fabpot",
                    "type": "github"
                },
                {
                    "url": "https://tidelift.com/funding/github/packagist/twig/twig",
                    "type": "tidelift"
                }
            ],
            "time": "2023-06-08T12:52:13+00:00"
        }
    ],
    "aliases": [],
    "minimum-stability": "stable",
    "stability-flags": [],
    "prefer-stable": false,
    "prefer-lowest": false,
    "platform": {
        "php": ">=8.0.0",
        "ext-curl": "*",
        "ext-imagick": "*",
        "ext-mbstring": "*",
        "ext-json": "*",
        "ext-yaml": "*",
        "ext-dom": "*",
        "ext-redis": "*",
        "ext-swoole": "*",
        "ext-pdo": "*",
        "ext-openssl": "*",
        "ext-zlib": "*",
        "ext-sockets": "*"
    },
    "platform-dev": {
        "ext-fileinfo": "*"
    },
    "platform-overrides": {
        "php": "8.0"
    },
    "plugin-api-version": "2.3.0"
}<|MERGE_RESOLUTION|>--- conflicted
+++ resolved
@@ -3031,18 +3031,6 @@
     "packages-dev": [
         {
             "name": "appwrite/sdk-generator",
-<<<<<<< HEAD
-            "version": "0.33.7",
-            "source": {
-                "type": "git",
-                "url": "https://github.com/appwrite/sdk-generator.git",
-                "reference": "9f5db4a637b23879ceacea9ed2d33b0486771ffc"
-            },
-            "dist": {
-                "type": "zip",
-                "url": "https://api.github.com/repos/appwrite/sdk-generator/zipball/9f5db4a637b23879ceacea9ed2d33b0486771ffc",
-                "reference": "9f5db4a637b23879ceacea9ed2d33b0486771ffc",
-=======
             "version": "0.33.6",
             "source": {
                 "type": "git",
@@ -3053,7 +3041,6 @@
                 "type": "zip",
                 "url": "https://api.github.com/repos/appwrite/sdk-generator/zipball/237fe97b68090a244382c36f96482c352880a38c",
                 "reference": "237fe97b68090a244382c36f96482c352880a38c",
->>>>>>> 11c9066c
                 "shasum": ""
             },
             "require": {
@@ -3089,15 +3076,9 @@
             "description": "Appwrite PHP library for generating API SDKs for multiple programming languages and platforms",
             "support": {
                 "issues": "https://github.com/appwrite/sdk-generator/issues",
-<<<<<<< HEAD
-                "source": "https://github.com/appwrite/sdk-generator/tree/0.33.7"
-            },
-            "time": "2023-07-12T12:15:43+00:00"
-=======
                 "source": "https://github.com/appwrite/sdk-generator/tree/0.33.6"
             },
             "time": "2023-07-10T16:27:53+00:00"
->>>>>>> 11c9066c
         },
         {
             "name": "doctrine/deprecations",
