--- conflicted
+++ resolved
@@ -4,11 +4,7 @@
         "Read more about it at https://getcomposer.org/doc/01-basic-usage.md#installing-dependencies",
         "This file is @generated automatically"
     ],
-<<<<<<< HEAD
-    "content-hash": "92614eab8d44998df216484f617c2026",
-=======
     "content-hash": "71d2e3bdd2ee9ed2bd4c8ae2e62ea1a2",
->>>>>>> 3dd4db56
     "packages": [
         {
             "name": "adhocore/jwt",
@@ -2468,18 +2464,6 @@
         },
         {
             "name": "utopia-php/orchestration",
-<<<<<<< HEAD
-            "version": "0.4.0",
-            "source": {
-                "type": "git",
-                "url": "https://github.com/utopia-php/orchestration.git",
-                "reference": "6f25a47e6d6b14540853b62db43c676aecf80519"
-            },
-            "dist": {
-                "type": "zip",
-                "url": "https://api.github.com/repos/utopia-php/orchestration/zipball/6f25a47e6d6b14540853b62db43c676aecf80519",
-                "reference": "6f25a47e6d6b14540853b62db43c676aecf80519",
-=======
             "version": "0.4.1",
             "source": {
                 "type": "git",
@@ -2490,7 +2474,6 @@
                 "type": "zip",
                 "url": "https://api.github.com/repos/utopia-php/orchestration/zipball/67cf0ab15a096d274c093ea918aa4ace14ac7af7",
                 "reference": "67cf0ab15a096d274c093ea918aa4ace14ac7af7",
->>>>>>> 3dd4db56
                 "shasum": ""
             },
             "require": {
@@ -2530,15 +2513,9 @@
             ],
             "support": {
                 "issues": "https://github.com/utopia-php/orchestration/issues",
-<<<<<<< HEAD
-                "source": "https://github.com/utopia-php/orchestration/tree/0.4.0"
-            },
-            "time": "2022-02-17T11:48:37+00:00"
-=======
                 "source": "https://github.com/utopia-php/orchestration/tree/0.4.1"
             },
             "time": "2022-02-20T09:23:06+00:00"
->>>>>>> 3dd4db56
         },
         {
             "name": "utopia-php/preloader",
@@ -3098,11 +3075,7 @@
             "source": {
                 "type": "git",
                 "url": "https://github.com/appwrite/sdk-generator",
-<<<<<<< HEAD
-                "reference": "b977fcf357a267f41299539ac9095aa7bbcc2600"
-=======
                 "reference": "86a8e495b14c6f112de71fa6c500d36dcded8e95"
->>>>>>> 3dd4db56
             },
             "require": {
                 "ext-curl": "*",
@@ -3137,11 +3110,7 @@
                 }
             ],
             "description": "Appwrite PHP library for generating API SDKs for multiple programming languages and platforms",
-<<<<<<< HEAD
-            "time": "2022-02-15T11:09:40+00:00"
-=======
             "time": "2022-02-22T06:42:40+00:00"
->>>>>>> 3dd4db56
         },
         {
             "name": "composer/pcre",
