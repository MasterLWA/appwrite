{
    "_readme": [
        "This file locks the dependencies of your project to a known state",
        "Read more about it at https://getcomposer.org/doc/01-basic-usage.md#installing-dependencies",
        "This file is @generated automatically"
    ],
<<<<<<< HEAD
    "content-hash": "fa378feaffc446f557a140035a1c77b6",
=======
    "content-hash": "a3aad9d7aba75e837b4c6e242c7a91a3",
>>>>>>> a917746a
    "packages": [
        {
            "name": "adhocore/jwt",
            "version": "1.1.2",
            "source": {
                "type": "git",
                "url": "https://github.com/adhocore/php-jwt.git",
                "reference": "6c434af7170090bb7a8880d2bc220a2254ba7899"
            },
            "dist": {
                "type": "zip",
                "url": "https://api.github.com/repos/adhocore/php-jwt/zipball/6c434af7170090bb7a8880d2bc220a2254ba7899",
                "reference": "6c434af7170090bb7a8880d2bc220a2254ba7899",
                "shasum": ""
            },
            "require": {
                "php": "^7.0 || ^8.0"
            },
            "require-dev": {
                "phpunit/phpunit": "^6.5 || ^7.5"
            },
            "type": "library",
            "autoload": {
                "psr-4": {
                    "Ahc\\Jwt\\": "src/"
                }
            },
            "notification-url": "https://packagist.org/downloads/",
            "license": [
                "MIT"
            ],
            "authors": [
                {
                    "name": "Jitendra Adhikari",
                    "email": "jiten.adhikary@gmail.com"
                }
            ],
            "description": "Ultra lightweight JSON web token (JWT) library for PHP5.5+.",
            "keywords": [
                "auth",
                "json-web-token",
                "jwt",
                "jwt-auth",
                "jwt-php",
                "token"
            ],
            "support": {
                "issues": "https://github.com/adhocore/php-jwt/issues",
                "source": "https://github.com/adhocore/php-jwt/tree/1.1.2"
            },
            "funding": [
                {
                    "url": "https://paypal.me/ji10",
                    "type": "custom"
                }
            ],
            "time": "2021-02-20T09:56:44+00:00"
        },
        {
            "name": "appwrite/php-clamav",
            "version": "1.1.0",
            "source": {
                "type": "git",
                "url": "https://github.com/appwrite/php-clamav.git",
                "reference": "61d00f24f9e7766fbba233e7b8d09c5475388073"
            },
            "dist": {
                "type": "zip",
                "url": "https://api.github.com/repos/appwrite/php-clamav/zipball/61d00f24f9e7766fbba233e7b8d09c5475388073",
                "reference": "61d00f24f9e7766fbba233e7b8d09c5475388073",
                "shasum": ""
            },
            "require": {
                "ext-sockets": "*",
                "php": ">=7.1"
            },
            "require-dev": {
                "phpunit/phpunit": "^7.0"
            },
            "type": "library",
            "autoload": {
                "psr-4": {
                    "Appwrite\\ClamAV\\": "src/ClamAV"
                }
            },
            "notification-url": "https://packagist.org/downloads/",
            "license": [
                "MIT"
            ],
            "authors": [
                {
                    "name": "Eldad Fux",
                    "email": "eldad@appwrite.io"
                }
            ],
            "description": "ClamAV network and pipe client for PHP",
            "keywords": [
                "anti virus",
                "appwrite",
                "clamav",
                "php"
            ],
            "support": {
                "issues": "https://github.com/appwrite/php-clamav/issues",
                "source": "https://github.com/appwrite/php-clamav/tree/1.1.0"
            },
            "time": "2020-10-02T05:23:46+00:00"
        },
        {
            "name": "appwrite/php-runtimes",
            "version": "0.6.1",
            "source": {
                "type": "git",
                "url": "https://github.com/appwrite/php-runtimes.git",
                "reference": "a42434de2fbd60818244c1a9b2ac0429ad0ef9ee"
            },
            "dist": {
                "type": "zip",
                "url": "https://api.github.com/repos/appwrite/php-runtimes/zipball/a42434de2fbd60818244c1a9b2ac0429ad0ef9ee",
                "reference": "a42434de2fbd60818244c1a9b2ac0429ad0ef9ee",
                "shasum": ""
            },
            "require": {
                "php": ">=8.0",
                "utopia-php/system": "0.4.*"
            },
            "require-dev": {
                "phpunit/phpunit": "^9.3",
                "utopia-php/cli": "0.11.*",
                "vimeo/psalm": "4.0.1"
            },
            "type": "library",
            "autoload": {
                "psr-4": {
                    "Appwrite\\Runtimes\\": "src/Runtimes"
                }
            },
            "notification-url": "https://packagist.org/downloads/",
            "license": [
                "BSD-3-Clause"
            ],
            "authors": [
                {
                    "name": "Eldad Fux",
                    "email": "eldad@appwrite.io"
                },
                {
                    "name": "Torsten Dittmann",
                    "email": "torsten@appwrite.io"
                }
            ],
            "description": "Appwrite repository for Cloud Function runtimes that contains the configurations and tests for all of the Appwrite runtime environments.",
            "keywords": [
                "appwrite",
                "php",
                "runtimes"
            ],
            "support": {
                "issues": "https://github.com/appwrite/php-runtimes/issues",
                "source": "https://github.com/appwrite/php-runtimes/tree/0.6.1"
            },
            "time": "2021-10-21T11:32:25+00:00"
        },
        {
            "name": "chillerlan/php-qrcode",
            "version": "4.3.1",
            "source": {
                "type": "git",
                "url": "https://github.com/chillerlan/php-qrcode.git",
                "reference": "be3beb936c21fe53a4e7e8f7f3582e9f02443666"
            },
            "dist": {
                "type": "zip",
                "url": "https://api.github.com/repos/chillerlan/php-qrcode/zipball/be3beb936c21fe53a4e7e8f7f3582e9f02443666",
                "reference": "be3beb936c21fe53a4e7e8f7f3582e9f02443666",
                "shasum": ""
            },
            "require": {
                "chillerlan/php-settings-container": "^2.1",
                "ext-mbstring": "*",
                "php": "^7.4 || ^8.0"
            },
            "require-dev": {
                "phan/phan": "^3.2.2",
                "phpunit/phpunit": "^9.5",
                "setasign/fpdf": "^1.8.2"
            },
            "suggest": {
                "chillerlan/php-authenticator": "Yet another Google authenticator! Also creates URIs for mobile apps.",
                "setasign/fpdf": "Required to use the QR FPDF output."
            },
            "type": "library",
            "autoload": {
                "psr-4": {
                    "chillerlan\\QRCode\\": "src/"
                }
            },
            "notification-url": "https://packagist.org/downloads/",
            "license": [
                "MIT"
            ],
            "authors": [
                {
                    "name": "Kazuhiko Arase",
                    "homepage": "https://github.com/kazuhikoarase"
                },
                {
                    "name": "Smiley",
                    "email": "smiley@chillerlan.net",
                    "homepage": "https://github.com/codemasher"
                },
                {
                    "name": "Contributors",
                    "homepage": "https://github.com/chillerlan/php-qrcode/graphs/contributors"
                }
            ],
            "description": "A QR code generator. PHP 7.4+",
            "homepage": "https://github.com/chillerlan/php-qrcode",
            "keywords": [
                "phpqrcode",
                "qr",
                "qr code",
                "qrcode",
                "qrcode-generator"
            ],
            "support": {
                "issues": "https://github.com/chillerlan/php-qrcode/issues",
                "source": "https://github.com/chillerlan/php-qrcode/tree/4.3.1"
            },
            "funding": [
                {
                    "url": "https://www.paypal.com/donate?hosted_button_id=WLYUNAT9ZTJZ4",
                    "type": "custom"
                },
                {
                    "url": "https://ko-fi.com/codemasher",
                    "type": "ko_fi"
                }
            ],
            "time": "2021-01-05T21:21:28+00:00"
        },
        {
            "name": "chillerlan/php-settings-container",
            "version": "2.1.2",
            "source": {
                "type": "git",
                "url": "https://github.com/chillerlan/php-settings-container.git",
                "reference": "ec834493a88682dd69652a1eeaf462789ed0c5f5"
            },
            "dist": {
                "type": "zip",
                "url": "https://api.github.com/repos/chillerlan/php-settings-container/zipball/ec834493a88682dd69652a1eeaf462789ed0c5f5",
                "reference": "ec834493a88682dd69652a1eeaf462789ed0c5f5",
                "shasum": ""
            },
            "require": {
                "ext-json": "*",
                "php": "^7.4 || ^8.0"
            },
            "require-dev": {
                "phan/phan": "^4.0",
                "phpunit/phpunit": "^9.5"
            },
            "type": "library",
            "autoload": {
                "psr-4": {
                    "chillerlan\\Settings\\": "src/"
                }
            },
            "notification-url": "https://packagist.org/downloads/",
            "license": [
                "MIT"
            ],
            "authors": [
                {
                    "name": "Smiley",
                    "email": "smiley@chillerlan.net",
                    "homepage": "https://github.com/codemasher"
                }
            ],
            "description": "A container class for immutable settings objects. Not a DI container. PHP 7.4+",
            "homepage": "https://github.com/chillerlan/php-settings-container",
            "keywords": [
                "PHP7",
                "Settings",
                "container",
                "helper"
            ],
            "support": {
                "issues": "https://github.com/chillerlan/php-settings-container/issues",
                "source": "https://github.com/chillerlan/php-settings-container"
            },
            "funding": [
                {
                    "url": "https://www.paypal.com/donate?hosted_button_id=WLYUNAT9ZTJZ4",
                    "type": "custom"
                },
                {
                    "url": "https://ko-fi.com/codemasher",
                    "type": "ko_fi"
                }
            ],
            "time": "2021-09-06T15:17:01+00:00"
        },
        {
            "name": "colinmollenhour/credis",
            "version": "v1.12.1",
            "source": {
                "type": "git",
                "url": "https://github.com/colinmollenhour/credis.git",
                "reference": "c27faa11724229986335c23f4b6d0f1d8d6547fb"
            },
            "dist": {
                "type": "zip",
                "url": "https://api.github.com/repos/colinmollenhour/credis/zipball/c27faa11724229986335c23f4b6d0f1d8d6547fb",
                "reference": "c27faa11724229986335c23f4b6d0f1d8d6547fb",
                "shasum": ""
            },
            "require": {
                "php": ">=5.4.0"
            },
            "type": "library",
            "autoload": {
                "classmap": [
                    "Client.php",
                    "Cluster.php",
                    "Sentinel.php",
                    "Module.php"
                ]
            },
            "notification-url": "https://packagist.org/downloads/",
            "license": [
                "MIT"
            ],
            "authors": [
                {
                    "name": "Colin Mollenhour",
                    "email": "colin@mollenhour.com"
                }
            ],
            "description": "Credis is a lightweight interface to the Redis key-value store which wraps the phpredis library when available for better performance.",
            "homepage": "https://github.com/colinmollenhour/credis",
            "support": {
                "issues": "https://github.com/colinmollenhour/credis/issues",
                "source": "https://github.com/colinmollenhour/credis/tree/v1.12.1"
            },
            "time": "2020-11-06T16:09:14+00:00"
        },
        {
            "name": "composer/package-versions-deprecated",
            "version": "1.11.99.4",
            "source": {
                "type": "git",
                "url": "https://github.com/composer/package-versions-deprecated.git",
                "reference": "b174585d1fe49ceed21928a945138948cb394600"
            },
            "dist": {
                "type": "zip",
                "url": "https://api.github.com/repos/composer/package-versions-deprecated/zipball/b174585d1fe49ceed21928a945138948cb394600",
                "reference": "b174585d1fe49ceed21928a945138948cb394600",
                "shasum": ""
            },
            "require": {
                "composer-plugin-api": "^1.1.0 || ^2.0",
                "php": "^7 || ^8"
            },
            "replace": {
                "ocramius/package-versions": "1.11.99"
            },
            "require-dev": {
                "composer/composer": "^1.9.3 || ^2.0@dev",
                "ext-zip": "^1.13",
                "phpunit/phpunit": "^6.5 || ^7"
            },
            "type": "composer-plugin",
            "extra": {
                "class": "PackageVersions\\Installer",
                "branch-alias": {
                    "dev-master": "1.x-dev"
                }
            },
            "autoload": {
                "psr-4": {
                    "PackageVersions\\": "src/PackageVersions"
                }
            },
            "notification-url": "https://packagist.org/downloads/",
            "license": [
                "MIT"
            ],
            "authors": [
                {
                    "name": "Marco Pivetta",
                    "email": "ocramius@gmail.com"
                },
                {
                    "name": "Jordi Boggiano",
                    "email": "j.boggiano@seld.be"
                }
            ],
            "description": "Composer plugin that provides efficient querying for installed package versions (no runtime IO)",
            "support": {
                "issues": "https://github.com/composer/package-versions-deprecated/issues",
                "source": "https://github.com/composer/package-versions-deprecated/tree/1.11.99.4"
            },
            "funding": [
                {
                    "url": "https://packagist.com",
                    "type": "custom"
                },
                {
                    "url": "https://github.com/composer",
                    "type": "github"
                },
                {
                    "url": "https://tidelift.com/funding/github/packagist/composer/composer",
                    "type": "tidelift"
                }
            ],
            "time": "2021-09-13T08:41:34+00:00"
        },
        {
            "name": "dragonmantank/cron-expression",
            "version": "v3.1.0",
            "source": {
                "type": "git",
                "url": "https://github.com/dragonmantank/cron-expression.git",
                "reference": "7a8c6e56ab3ffcc538d05e8155bb42269abf1a0c"
            },
            "dist": {
                "type": "zip",
                "url": "https://api.github.com/repos/dragonmantank/cron-expression/zipball/7a8c6e56ab3ffcc538d05e8155bb42269abf1a0c",
                "reference": "7a8c6e56ab3ffcc538d05e8155bb42269abf1a0c",
                "shasum": ""
            },
            "require": {
                "php": "^7.2|^8.0",
                "webmozart/assert": "^1.7.0"
            },
            "replace": {
                "mtdowling/cron-expression": "^1.0"
            },
            "require-dev": {
                "phpstan/extension-installer": "^1.0",
                "phpstan/phpstan": "^0.12",
                "phpstan/phpstan-webmozart-assert": "^0.12.7",
                "phpunit/phpunit": "^7.0|^8.0|^9.0"
            },
            "type": "library",
            "autoload": {
                "psr-4": {
                    "Cron\\": "src/Cron/"
                }
            },
            "notification-url": "https://packagist.org/downloads/",
            "license": [
                "MIT"
            ],
            "authors": [
                {
                    "name": "Chris Tankersley",
                    "email": "chris@ctankersley.com",
                    "homepage": "https://github.com/dragonmantank"
                }
            ],
            "description": "CRON for PHP: Calculate the next or previous run date and determine if a CRON expression is due",
            "keywords": [
                "cron",
                "schedule"
            ],
            "support": {
                "issues": "https://github.com/dragonmantank/cron-expression/issues",
                "source": "https://github.com/dragonmantank/cron-expression/tree/v3.1.0"
            },
            "funding": [
                {
                    "url": "https://github.com/dragonmantank",
                    "type": "github"
                }
            ],
            "time": "2020-11-24T19:55:57+00:00"
        },
        {
            "name": "guzzlehttp/guzzle",
            "version": "7.4.0",
            "source": {
                "type": "git",
                "url": "https://github.com/guzzle/guzzle.git",
                "reference": "868b3571a039f0ebc11ac8f344f4080babe2cb94"
            },
            "dist": {
                "type": "zip",
                "url": "https://api.github.com/repos/guzzle/guzzle/zipball/868b3571a039f0ebc11ac8f344f4080babe2cb94",
                "reference": "868b3571a039f0ebc11ac8f344f4080babe2cb94",
                "shasum": ""
            },
            "require": {
                "ext-json": "*",
                "guzzlehttp/promises": "^1.5",
                "guzzlehttp/psr7": "^1.8.3 || ^2.1",
                "php": "^7.2.5 || ^8.0",
                "psr/http-client": "^1.0",
                "symfony/deprecation-contracts": "^2.2"
            },
            "provide": {
                "psr/http-client-implementation": "1.0"
            },
            "require-dev": {
                "bamarni/composer-bin-plugin": "^1.4.1",
                "ext-curl": "*",
                "php-http/client-integration-tests": "^3.0",
                "phpunit/phpunit": "^8.5.5 || ^9.3.5",
                "psr/log": "^1.1 || ^2.0 || ^3.0"
            },
            "suggest": {
                "ext-curl": "Required for CURL handler support",
                "ext-intl": "Required for Internationalized Domain Name (IDN) support",
                "psr/log": "Required for using the Log middleware"
            },
            "type": "library",
            "extra": {
                "branch-alias": {
                    "dev-master": "7.4-dev"
                }
            },
            "autoload": {
                "psr-4": {
                    "GuzzleHttp\\": "src/"
                },
                "files": [
                    "src/functions_include.php"
                ]
            },
            "notification-url": "https://packagist.org/downloads/",
            "license": [
                "MIT"
            ],
            "authors": [
                {
                    "name": "Graham Campbell",
                    "email": "hello@gjcampbell.co.uk",
                    "homepage": "https://github.com/GrahamCampbell"
                },
                {
                    "name": "Michael Dowling",
                    "email": "mtdowling@gmail.com",
                    "homepage": "https://github.com/mtdowling"
                },
                {
                    "name": "Jeremy Lindblom",
                    "email": "jeremeamia@gmail.com",
                    "homepage": "https://github.com/jeremeamia"
                },
                {
                    "name": "George Mponos",
                    "email": "gmponos@gmail.com",
                    "homepage": "https://github.com/gmponos"
                },
                {
                    "name": "Tobias Nyholm",
                    "email": "tobias.nyholm@gmail.com",
                    "homepage": "https://github.com/Nyholm"
                },
                {
                    "name": "Márk Sági-Kazár",
                    "email": "mark.sagikazar@gmail.com",
                    "homepage": "https://github.com/sagikazarmark"
                },
                {
                    "name": "Tobias Schultze",
                    "email": "webmaster@tubo-world.de",
                    "homepage": "https://github.com/Tobion"
                }
            ],
            "description": "Guzzle is a PHP HTTP client library",
            "keywords": [
                "client",
                "curl",
                "framework",
                "http",
                "http client",
                "psr-18",
                "psr-7",
                "rest",
                "web service"
            ],
            "support": {
                "issues": "https://github.com/guzzle/guzzle/issues",
                "source": "https://github.com/guzzle/guzzle/tree/7.4.0"
            },
            "funding": [
                {
                    "url": "https://github.com/GrahamCampbell",
                    "type": "github"
                },
                {
                    "url": "https://github.com/Nyholm",
                    "type": "github"
                },
                {
                    "url": "https://tidelift.com/funding/github/packagist/guzzlehttp/guzzle",
                    "type": "tidelift"
                }
            ],
            "time": "2021-10-18T09:52:00+00:00"
        },
        {
            "name": "guzzlehttp/promises",
            "version": "1.5.1",
            "source": {
                "type": "git",
                "url": "https://github.com/guzzle/promises.git",
                "reference": "fe752aedc9fd8fcca3fe7ad05d419d32998a06da"
            },
            "dist": {
                "type": "zip",
                "url": "https://api.github.com/repos/guzzle/promises/zipball/fe752aedc9fd8fcca3fe7ad05d419d32998a06da",
                "reference": "fe752aedc9fd8fcca3fe7ad05d419d32998a06da",
                "shasum": ""
            },
            "require": {
                "php": ">=5.5"
            },
            "require-dev": {
                "symfony/phpunit-bridge": "^4.4 || ^5.1"
            },
            "type": "library",
            "extra": {
                "branch-alias": {
                    "dev-master": "1.5-dev"
                }
            },
            "autoload": {
                "psr-4": {
                    "GuzzleHttp\\Promise\\": "src/"
                },
                "files": [
                    "src/functions_include.php"
                ]
            },
            "notification-url": "https://packagist.org/downloads/",
            "license": [
                "MIT"
            ],
            "authors": [
                {
                    "name": "Graham Campbell",
                    "email": "hello@gjcampbell.co.uk",
                    "homepage": "https://github.com/GrahamCampbell"
                },
                {
                    "name": "Michael Dowling",
                    "email": "mtdowling@gmail.com",
                    "homepage": "https://github.com/mtdowling"
                },
                {
                    "name": "Tobias Nyholm",
                    "email": "tobias.nyholm@gmail.com",
                    "homepage": "https://github.com/Nyholm"
                },
                {
                    "name": "Tobias Schultze",
                    "email": "webmaster@tubo-world.de",
                    "homepage": "https://github.com/Tobion"
                }
            ],
            "description": "Guzzle promises library",
            "keywords": [
                "promise"
            ],
            "support": {
                "issues": "https://github.com/guzzle/promises/issues",
                "source": "https://github.com/guzzle/promises/tree/1.5.1"
            },
            "funding": [
                {
                    "url": "https://github.com/GrahamCampbell",
                    "type": "github"
                },
                {
                    "url": "https://github.com/Nyholm",
                    "type": "github"
                },
                {
                    "url": "https://tidelift.com/funding/github/packagist/guzzlehttp/promises",
                    "type": "tidelift"
                }
            ],
            "time": "2021-10-22T20:56:57+00:00"
        },
        {
            "name": "guzzlehttp/psr7",
            "version": "2.1.0",
            "source": {
                "type": "git",
                "url": "https://github.com/guzzle/psr7.git",
                "reference": "089edd38f5b8abba6cb01567c2a8aaa47cec4c72"
            },
            "dist": {
                "type": "zip",
                "url": "https://api.github.com/repos/guzzle/psr7/zipball/089edd38f5b8abba6cb01567c2a8aaa47cec4c72",
                "reference": "089edd38f5b8abba6cb01567c2a8aaa47cec4c72",
                "shasum": ""
            },
            "require": {
                "php": "^7.2.5 || ^8.0",
                "psr/http-factory": "^1.0",
                "psr/http-message": "^1.0",
                "ralouphie/getallheaders": "^3.0"
            },
            "provide": {
                "psr/http-factory-implementation": "1.0",
                "psr/http-message-implementation": "1.0"
            },
            "require-dev": {
                "bamarni/composer-bin-plugin": "^1.4.1",
                "http-interop/http-factory-tests": "^0.9",
                "phpunit/phpunit": "^8.5.8 || ^9.3.10"
            },
            "suggest": {
                "laminas/laminas-httphandlerrunner": "Emit PSR-7 responses"
            },
            "type": "library",
            "extra": {
                "branch-alias": {
                    "dev-master": "2.1-dev"
                }
            },
            "autoload": {
                "psr-4": {
                    "GuzzleHttp\\Psr7\\": "src/"
                }
            },
            "notification-url": "https://packagist.org/downloads/",
            "license": [
                "MIT"
            ],
            "authors": [
                {
                    "name": "Graham Campbell",
                    "email": "hello@gjcampbell.co.uk",
                    "homepage": "https://github.com/GrahamCampbell"
                },
                {
                    "name": "Michael Dowling",
                    "email": "mtdowling@gmail.com",
                    "homepage": "https://github.com/mtdowling"
                },
                {
                    "name": "George Mponos",
                    "email": "gmponos@gmail.com",
                    "homepage": "https://github.com/gmponos"
                },
                {
                    "name": "Tobias Nyholm",
                    "email": "tobias.nyholm@gmail.com",
                    "homepage": "https://github.com/Nyholm"
                },
                {
                    "name": "Márk Sági-Kazár",
                    "email": "mark.sagikazar@gmail.com",
                    "homepage": "https://github.com/sagikazarmark"
                },
                {
                    "name": "Tobias Schultze",
                    "email": "webmaster@tubo-world.de",
                    "homepage": "https://github.com/Tobion"
                },
                {
                    "name": "Márk Sági-Kazár",
                    "email": "mark.sagikazar@gmail.com",
                    "homepage": "https://sagikazarmark.hu"
                }
            ],
            "description": "PSR-7 message implementation that also provides common utility methods",
            "keywords": [
                "http",
                "message",
                "psr-7",
                "request",
                "response",
                "stream",
                "uri",
                "url"
            ],
            "support": {
                "issues": "https://github.com/guzzle/psr7/issues",
                "source": "https://github.com/guzzle/psr7/tree/2.1.0"
            },
            "funding": [
                {
                    "url": "https://github.com/GrahamCampbell",
                    "type": "github"
                },
                {
                    "url": "https://github.com/Nyholm",
                    "type": "github"
                },
                {
                    "url": "https://tidelift.com/funding/github/packagist/guzzlehttp/psr7",
                    "type": "tidelift"
                }
            ],
            "time": "2021-10-06T17:43:30+00:00"
        },
        {
            "name": "influxdb/influxdb-php",
            "version": "1.15.2",
            "source": {
                "type": "git",
                "url": "https://github.com/influxdata/influxdb-php.git",
                "reference": "d6e59f4f04ab9107574fda69c2cbe36671253d03"
            },
            "dist": {
                "type": "zip",
                "url": "https://api.github.com/repos/influxdata/influxdb-php/zipball/d6e59f4f04ab9107574fda69c2cbe36671253d03",
                "reference": "d6e59f4f04ab9107574fda69c2cbe36671253d03",
                "shasum": ""
            },
            "require": {
                "guzzlehttp/guzzle": "^6.0|^7.0",
                "php": "^5.5 || ^7.0 || ^8.0"
            },
            "require-dev": {
                "dms/phpunit-arraysubset-asserts": "^0.2.1",
                "phpunit/phpunit": "^9.5"
            },
            "suggest": {
                "ext-curl": "Curl extension, needed for Curl driver",
                "stefanotorresi/influxdb-php-async": "An asyncronous client for InfluxDB, implemented via ReactPHP."
            },
            "type": "library",
            "autoload": {
                "psr-4": {
                    "InfluxDB\\": "src/InfluxDB"
                }
            },
            "notification-url": "https://packagist.org/downloads/",
            "license": [
                "MIT"
            ],
            "authors": [
                {
                    "name": "Stephen Hoogendijk",
                    "email": "stephen@tca0.nl"
                },
                {
                    "name": "Daniel Martinez",
                    "email": "danimartcas@hotmail.com"
                },
                {
                    "name": "Gianluca Arbezzano",
                    "email": "gianarb92@gmail.com"
                }
            ],
            "description": "InfluxDB client library for PHP",
            "keywords": [
                "client",
                "influxdata",
                "influxdb",
                "influxdb class",
                "influxdb client",
                "influxdb library",
                "time series"
            ],
            "support": {
                "issues": "https://github.com/influxdata/influxdb-php/issues",
                "source": "https://github.com/influxdata/influxdb-php/tree/1.15.2"
            },
            "time": "2020-12-26T17:45:17+00:00"
        },
        {
            "name": "jean85/pretty-package-versions",
            "version": "1.6.0",
            "source": {
                "type": "git",
                "url": "https://github.com/Jean85/pretty-package-versions.git",
                "reference": "1e0104b46f045868f11942aea058cd7186d6c303"
            },
            "dist": {
                "type": "zip",
                "url": "https://api.github.com/repos/Jean85/pretty-package-versions/zipball/1e0104b46f045868f11942aea058cd7186d6c303",
                "reference": "1e0104b46f045868f11942aea058cd7186d6c303",
                "shasum": ""
            },
            "require": {
                "composer/package-versions-deprecated": "^1.8.0",
                "php": "^7.0|^8.0"
            },
            "require-dev": {
                "phpunit/phpunit": "^6.0|^8.5|^9.2"
            },
            "type": "library",
            "extra": {
                "branch-alias": {
                    "dev-master": "1.x-dev"
                }
            },
            "autoload": {
                "psr-4": {
                    "Jean85\\": "src/"
                }
            },
            "notification-url": "https://packagist.org/downloads/",
            "license": [
                "MIT"
            ],
            "authors": [
                {
                    "name": "Alessandro Lai",
                    "email": "alessandro.lai85@gmail.com"
                }
            ],
            "description": "A wrapper for ocramius/package-versions to get pretty versions strings",
            "keywords": [
                "composer",
                "package",
                "release",
                "versions"
            ],
            "support": {
                "issues": "https://github.com/Jean85/pretty-package-versions/issues",
                "source": "https://github.com/Jean85/pretty-package-versions/tree/1.6.0"
            },
            "time": "2021-02-04T16:20:16+00:00"
        },
        {
            "name": "matomo/device-detector",
            "version": "4.3.1",
            "source": {
                "type": "git",
                "url": "https://github.com/matomo-org/device-detector.git",
                "reference": "88e5419ee1448ccb9537e287dd09836ff9d2de3b"
            },
            "dist": {
                "type": "zip",
                "url": "https://api.github.com/repos/matomo-org/device-detector/zipball/88e5419ee1448ccb9537e287dd09836ff9d2de3b",
                "reference": "88e5419ee1448ccb9537e287dd09836ff9d2de3b",
                "shasum": ""
            },
            "require": {
                "mustangostang/spyc": "*",
                "php": ">=7.2"
            },
            "replace": {
                "piwik/device-detector": "self.version"
            },
            "require-dev": {
                "matthiasmullie/scrapbook": "^1.4.7",
                "mayflower/mo4-coding-standard": "dev-master#275cb9d",
                "phpstan/phpstan": "^0.12.52",
                "phpunit/phpunit": "^8.5.8",
                "psr/cache": "^1.0.1",
                "psr/simple-cache": "^1.0.1",
                "symfony/yaml": "^5.1.7"
            },
            "suggest": {
                "doctrine/cache": "Can directly be used for caching purpose",
                "ext-yaml": "Necessary for using the Pecl YAML parser"
            },
            "type": "library",
            "autoload": {
                "psr-4": {
                    "DeviceDetector\\": ""
                },
                "exclude-from-classmap": [
                    "Tests/"
                ]
            },
            "notification-url": "https://packagist.org/downloads/",
            "license": [
                "LGPL-3.0-or-later"
            ],
            "authors": [
                {
                    "name": "The Matomo Team",
                    "email": "hello@matomo.org",
                    "homepage": "https://matomo.org/team/"
                }
            ],
            "description": "The Universal Device Detection library, that parses User Agents and detects devices (desktop, tablet, mobile, tv, cars, console, etc.), clients (browsers, media players, mobile apps, feed readers, libraries, etc), operating systems, devices, brands and models.",
            "homepage": "https://matomo.org",
            "keywords": [
                "devicedetection",
                "parser",
                "useragent"
            ],
            "support": {
                "forum": "https://forum.matomo.org/",
                "issues": "https://github.com/matomo-org/device-detector/issues",
                "source": "https://github.com/matomo-org/matomo",
                "wiki": "https://dev.matomo.org/"
            },
            "time": "2021-09-20T12:34:12+00:00"
        },
        {
            "name": "mongodb/mongodb",
            "version": "1.8.0",
            "source": {
                "type": "git",
                "url": "https://github.com/mongodb/mongo-php-library.git",
                "reference": "953dbc19443aa9314c44b7217a16873347e6840d"
            },
            "dist": {
                "type": "zip",
                "url": "https://api.github.com/repos/mongodb/mongo-php-library/zipball/953dbc19443aa9314c44b7217a16873347e6840d",
                "reference": "953dbc19443aa9314c44b7217a16873347e6840d",
                "shasum": ""
            },
            "require": {
                "ext-hash": "*",
                "ext-json": "*",
                "ext-mongodb": "^1.8.1",
                "jean85/pretty-package-versions": "^1.2",
                "php": "^7.0 || ^8.0",
                "symfony/polyfill-php80": "^1.19"
            },
            "require-dev": {
                "squizlabs/php_codesniffer": "^3.5, <3.5.5",
                "symfony/phpunit-bridge": "5.x-dev"
            },
            "type": "library",
            "extra": {
                "branch-alias": {
                    "dev-master": "1.8.x-dev"
                }
            },
            "autoload": {
                "psr-4": {
                    "MongoDB\\": "src/"
                },
                "files": [
                    "src/functions.php"
                ]
            },
            "notification-url": "https://packagist.org/downloads/",
            "license": [
                "Apache-2.0"
            ],
            "authors": [
                {
                    "name": "Andreas Braun",
                    "email": "andreas.braun@mongodb.com"
                },
                {
                    "name": "Jeremy Mikola",
                    "email": "jmikola@gmail.com"
                }
            ],
            "description": "MongoDB driver library",
            "homepage": "https://jira.mongodb.org/browse/PHPLIB",
            "keywords": [
                "database",
                "driver",
                "mongodb",
                "persistence"
            ],
            "support": {
                "issues": "https://github.com/mongodb/mongo-php-library/issues",
                "source": "https://github.com/mongodb/mongo-php-library/tree/1.8.0"
            },
            "time": "2020-11-25T12:26:02+00:00"
        },
        {
            "name": "mustangostang/spyc",
            "version": "0.6.3",
            "source": {
                "type": "git",
                "url": "git@github.com:mustangostang/spyc.git",
                "reference": "4627c838b16550b666d15aeae1e5289dd5b77da0"
            },
            "dist": {
                "type": "zip",
                "url": "https://api.github.com/repos/mustangostang/spyc/zipball/4627c838b16550b666d15aeae1e5289dd5b77da0",
                "reference": "4627c838b16550b666d15aeae1e5289dd5b77da0",
                "shasum": ""
            },
            "require": {
                "php": ">=5.3.1"
            },
            "require-dev": {
                "phpunit/phpunit": "4.3.*@dev"
            },
            "type": "library",
            "extra": {
                "branch-alias": {
                    "dev-master": "0.5.x-dev"
                }
            },
            "autoload": {
                "files": [
                    "Spyc.php"
                ]
            },
            "notification-url": "https://packagist.org/downloads/",
            "license": [
                "MIT"
            ],
            "authors": [
                {
                    "name": "mustangostang",
                    "email": "vlad.andersen@gmail.com"
                }
            ],
            "description": "A simple YAML loader/dumper class for PHP",
            "homepage": "https://github.com/mustangostang/spyc/",
            "keywords": [
                "spyc",
                "yaml",
                "yml"
            ],
            "time": "2019-09-10T13:16:29+00:00"
        },
        {
            "name": "phpmailer/phpmailer",
            "version": "v6.5.1",
            "source": {
                "type": "git",
                "url": "https://github.com/PHPMailer/PHPMailer.git",
                "reference": "dd803df5ad7492e1b40637f7ebd258fee5ca7355"
            },
            "dist": {
                "type": "zip",
                "url": "https://api.github.com/repos/PHPMailer/PHPMailer/zipball/dd803df5ad7492e1b40637f7ebd258fee5ca7355",
                "reference": "dd803df5ad7492e1b40637f7ebd258fee5ca7355",
                "shasum": ""
            },
            "require": {
                "ext-ctype": "*",
                "ext-filter": "*",
                "ext-hash": "*",
                "php": ">=5.5.0"
            },
            "require-dev": {
                "dealerdirect/phpcodesniffer-composer-installer": "^0.7.0",
                "doctrine/annotations": "^1.2",
                "php-parallel-lint/php-console-highlighter": "^0.5.0",
                "php-parallel-lint/php-parallel-lint": "^1.3",
                "phpcompatibility/php-compatibility": "^9.3.5",
                "roave/security-advisories": "dev-latest",
                "squizlabs/php_codesniffer": "^3.6.0",
                "yoast/phpunit-polyfills": "^1.0.0"
            },
            "suggest": {
                "ext-mbstring": "Needed to send email in multibyte encoding charset or decode encoded addresses",
                "hayageek/oauth2-yahoo": "Needed for Yahoo XOAUTH2 authentication",
                "league/oauth2-google": "Needed for Google XOAUTH2 authentication",
                "psr/log": "For optional PSR-3 debug logging",
                "stevenmaguire/oauth2-microsoft": "Needed for Microsoft XOAUTH2 authentication",
                "symfony/polyfill-mbstring": "To support UTF-8 if the Mbstring PHP extension is not enabled (^1.2)"
            },
            "type": "library",
            "autoload": {
                "psr-4": {
                    "PHPMailer\\PHPMailer\\": "src/"
                }
            },
            "notification-url": "https://packagist.org/downloads/",
            "license": [
                "LGPL-2.1-only"
            ],
            "authors": [
                {
                    "name": "Marcus Bointon",
                    "email": "phpmailer@synchromedia.co.uk"
                },
                {
                    "name": "Jim Jagielski",
                    "email": "jimjag@gmail.com"
                },
                {
                    "name": "Andy Prevost",
                    "email": "codeworxtech@users.sourceforge.net"
                },
                {
                    "name": "Brent R. Matzelle"
                }
            ],
            "description": "PHPMailer is a full-featured email creation and transfer class for PHP",
            "support": {
                "issues": "https://github.com/PHPMailer/PHPMailer/issues",
                "source": "https://github.com/PHPMailer/PHPMailer/tree/v6.5.1"
            },
            "funding": [
                {
                    "url": "https://github.com/Synchro",
                    "type": "github"
                }
            ],
            "time": "2021-08-18T09:14:16+00:00"
        },
        {
            "name": "psr/http-client",
            "version": "1.0.1",
            "source": {
                "type": "git",
                "url": "https://github.com/php-fig/http-client.git",
                "reference": "2dfb5f6c5eff0e91e20e913f8c5452ed95b86621"
            },
            "dist": {
                "type": "zip",
                "url": "https://api.github.com/repos/php-fig/http-client/zipball/2dfb5f6c5eff0e91e20e913f8c5452ed95b86621",
                "reference": "2dfb5f6c5eff0e91e20e913f8c5452ed95b86621",
                "shasum": ""
            },
            "require": {
                "php": "^7.0 || ^8.0",
                "psr/http-message": "^1.0"
            },
            "type": "library",
            "extra": {
                "branch-alias": {
                    "dev-master": "1.0.x-dev"
                }
            },
            "autoload": {
                "psr-4": {
                    "Psr\\Http\\Client\\": "src/"
                }
            },
            "notification-url": "https://packagist.org/downloads/",
            "license": [
                "MIT"
            ],
            "authors": [
                {
                    "name": "PHP-FIG",
                    "homepage": "http://www.php-fig.org/"
                }
            ],
            "description": "Common interface for HTTP clients",
            "homepage": "https://github.com/php-fig/http-client",
            "keywords": [
                "http",
                "http-client",
                "psr",
                "psr-18"
            ],
            "support": {
                "source": "https://github.com/php-fig/http-client/tree/master"
            },
            "time": "2020-06-29T06:28:15+00:00"
        },
        {
            "name": "psr/http-factory",
            "version": "1.0.1",
            "source": {
                "type": "git",
                "url": "https://github.com/php-fig/http-factory.git",
                "reference": "12ac7fcd07e5b077433f5f2bee95b3a771bf61be"
            },
            "dist": {
                "type": "zip",
                "url": "https://api.github.com/repos/php-fig/http-factory/zipball/12ac7fcd07e5b077433f5f2bee95b3a771bf61be",
                "reference": "12ac7fcd07e5b077433f5f2bee95b3a771bf61be",
                "shasum": ""
            },
            "require": {
                "php": ">=7.0.0",
                "psr/http-message": "^1.0"
            },
            "type": "library",
            "extra": {
                "branch-alias": {
                    "dev-master": "1.0.x-dev"
                }
            },
            "autoload": {
                "psr-4": {
                    "Psr\\Http\\Message\\": "src/"
                }
            },
            "notification-url": "https://packagist.org/downloads/",
            "license": [
                "MIT"
            ],
            "authors": [
                {
                    "name": "PHP-FIG",
                    "homepage": "http://www.php-fig.org/"
                }
            ],
            "description": "Common interfaces for PSR-7 HTTP message factories",
            "keywords": [
                "factory",
                "http",
                "message",
                "psr",
                "psr-17",
                "psr-7",
                "request",
                "response"
            ],
            "support": {
                "source": "https://github.com/php-fig/http-factory/tree/master"
            },
            "time": "2019-04-30T12:38:16+00:00"
        },
        {
            "name": "psr/http-message",
            "version": "1.0.1",
            "source": {
                "type": "git",
                "url": "https://github.com/php-fig/http-message.git",
                "reference": "f6561bf28d520154e4b0ec72be95418abe6d9363"
            },
            "dist": {
                "type": "zip",
                "url": "https://api.github.com/repos/php-fig/http-message/zipball/f6561bf28d520154e4b0ec72be95418abe6d9363",
                "reference": "f6561bf28d520154e4b0ec72be95418abe6d9363",
                "shasum": ""
            },
            "require": {
                "php": ">=5.3.0"
            },
            "type": "library",
            "extra": {
                "branch-alias": {
                    "dev-master": "1.0.x-dev"
                }
            },
            "autoload": {
                "psr-4": {
                    "Psr\\Http\\Message\\": "src/"
                }
            },
            "notification-url": "https://packagist.org/downloads/",
            "license": [
                "MIT"
            ],
            "authors": [
                {
                    "name": "PHP-FIG",
                    "homepage": "http://www.php-fig.org/"
                }
            ],
            "description": "Common interface for HTTP messages",
            "homepage": "https://github.com/php-fig/http-message",
            "keywords": [
                "http",
                "http-message",
                "psr",
                "psr-7",
                "request",
                "response"
            ],
            "support": {
                "source": "https://github.com/php-fig/http-message/tree/master"
            },
            "time": "2016-08-06T14:39:51+00:00"
        },
        {
            "name": "psr/log",
            "version": "1.1.4",
            "source": {
                "type": "git",
                "url": "https://github.com/php-fig/log.git",
                "reference": "d49695b909c3b7628b6289db5479a1c204601f11"
            },
            "dist": {
                "type": "zip",
                "url": "https://api.github.com/repos/php-fig/log/zipball/d49695b909c3b7628b6289db5479a1c204601f11",
                "reference": "d49695b909c3b7628b6289db5479a1c204601f11",
                "shasum": ""
            },
            "require": {
                "php": ">=5.3.0"
            },
            "type": "library",
            "extra": {
                "branch-alias": {
                    "dev-master": "1.1.x-dev"
                }
            },
            "autoload": {
                "psr-4": {
                    "Psr\\Log\\": "Psr/Log/"
                }
            },
            "notification-url": "https://packagist.org/downloads/",
            "license": [
                "MIT"
            ],
            "authors": [
                {
                    "name": "PHP-FIG",
                    "homepage": "https://www.php-fig.org/"
                }
            ],
            "description": "Common interface for logging libraries",
            "homepage": "https://github.com/php-fig/log",
            "keywords": [
                "log",
                "psr",
                "psr-3"
            ],
            "support": {
                "source": "https://github.com/php-fig/log/tree/1.1.4"
            },
            "time": "2021-05-03T11:20:27+00:00"
        },
        {
            "name": "ralouphie/getallheaders",
            "version": "3.0.3",
            "source": {
                "type": "git",
                "url": "https://github.com/ralouphie/getallheaders.git",
                "reference": "120b605dfeb996808c31b6477290a714d356e822"
            },
            "dist": {
                "type": "zip",
                "url": "https://api.github.com/repos/ralouphie/getallheaders/zipball/120b605dfeb996808c31b6477290a714d356e822",
                "reference": "120b605dfeb996808c31b6477290a714d356e822",
                "shasum": ""
            },
            "require": {
                "php": ">=5.6"
            },
            "require-dev": {
                "php-coveralls/php-coveralls": "^2.1",
                "phpunit/phpunit": "^5 || ^6.5"
            },
            "type": "library",
            "autoload": {
                "files": [
                    "src/getallheaders.php"
                ]
            },
            "notification-url": "https://packagist.org/downloads/",
            "license": [
                "MIT"
            ],
            "authors": [
                {
                    "name": "Ralph Khattar",
                    "email": "ralph.khattar@gmail.com"
                }
            ],
            "description": "A polyfill for getallheaders.",
            "support": {
                "issues": "https://github.com/ralouphie/getallheaders/issues",
                "source": "https://github.com/ralouphie/getallheaders/tree/develop"
            },
            "time": "2019-03-08T08:55:37+00:00"
        },
        {
            "name": "resque/php-resque",
            "version": "v1.3.6",
            "source": {
                "type": "git",
                "url": "https://github.com/resque/php-resque.git",
                "reference": "fe41c04763699b1318d97ed14cc78583e9380161"
            },
            "dist": {
                "type": "zip",
                "url": "https://api.github.com/repos/resque/php-resque/zipball/fe41c04763699b1318d97ed14cc78583e9380161",
                "reference": "fe41c04763699b1318d97ed14cc78583e9380161",
                "shasum": ""
            },
            "require": {
                "colinmollenhour/credis": "~1.7",
                "php": ">=5.6.0",
                "psr/log": "~1.0"
            },
            "require-dev": {
                "phpunit/phpunit": "^5.7"
            },
            "suggest": {
                "ext-pcntl": "REQUIRED for forking processes on platforms that support it (so anything but Windows).",
                "ext-proctitle": "Allows php-resque to rename the title of UNIX processes to show the status of a worker.",
                "ext-redis": "Native PHP extension for Redis connectivity. Credis will automatically utilize when available."
            },
            "bin": [
                "bin/resque",
                "bin/resque-scheduler"
            ],
            "type": "library",
            "extra": {
                "branch-alias": {
                    "dev-master": "1.0-dev"
                }
            },
            "autoload": {
                "psr-0": {
                    "Resque": "lib",
                    "ResqueScheduler": "lib"
                }
            },
            "notification-url": "https://packagist.org/downloads/",
            "license": [
                "MIT"
            ],
            "authors": [
                {
                    "name": "Dan Hunsaker",
                    "email": "danhunsaker+resque@gmail.com",
                    "role": "Maintainer"
                },
                {
                    "name": "Rajib Ahmed",
                    "homepage": "https://github.com/rajibahmed",
                    "role": "Maintainer"
                },
                {
                    "name": "Steve Klabnik",
                    "email": "steve@steveklabnik.com",
                    "role": "Maintainer"
                },
                {
                    "name": "Chris Boulton",
                    "email": "chris@bigcommerce.com",
                    "role": "Creator"
                }
            ],
            "description": "Redis backed library for creating background jobs and processing them later. Based on resque for Ruby.",
            "homepage": "http://www.github.com/resque/php-resque/",
            "keywords": [
                "background",
                "job",
                "redis",
                "resque"
            ],
            "support": {
                "issues": "https://github.com/resque/php-resque/issues",
                "source": "https://github.com/resque/php-resque/tree/v1.3.6"
            },
            "time": "2020-04-16T16:39:50+00:00"
        },
        {
            "name": "slickdeals/statsd",
            "version": "3.1.0",
            "source": {
                "type": "git",
                "url": "https://github.com/Slickdeals/statsd-php.git",
                "reference": "225588a0a079e145359049f6e5e23eedb1b4c17f"
            },
            "dist": {
                "type": "zip",
                "url": "https://api.github.com/repos/Slickdeals/statsd-php/zipball/225588a0a079e145359049f6e5e23eedb1b4c17f",
                "reference": "225588a0a079e145359049f6e5e23eedb1b4c17f",
                "shasum": ""
            },
            "require": {
                "php": ">= 7.3 || ^8"
            },
            "replace": {
                "domnikl/statsd": "self.version"
            },
            "require-dev": {
                "friendsofphp/php-cs-fixer": "^3.0",
                "phpunit/phpunit": "^9",
                "vimeo/psalm": "^4.6"
            },
            "type": "library",
            "autoload": {
                "psr-4": {
                    "Domnikl\\Statsd\\": "src/"
                }
            },
            "notification-url": "https://packagist.org/downloads/",
            "license": [
                "MIT"
            ],
            "authors": [
                {
                    "name": "Dominik Liebler",
                    "email": "liebler.dominik@gmail.com"
                }
            ],
            "description": "a PHP client for statsd",
            "homepage": "https://github.com/Slickdeals/statsd-php",
            "keywords": [
                "Metrics",
                "monitoring",
                "statistics",
                "statsd",
                "udp"
            ],
            "support": {
                "issues": "https://github.com/Slickdeals/statsd-php/issues",
                "source": "https://github.com/Slickdeals/statsd-php/tree/3.1.0"
            },
            "time": "2021-06-04T20:33:46+00:00"
        },
        {
            "name": "symfony/deprecation-contracts",
            "version": "v2.4.0",
            "source": {
                "type": "git",
                "url": "https://github.com/symfony/deprecation-contracts.git",
                "reference": "5f38c8804a9e97d23e0c8d63341088cd8a22d627"
            },
            "dist": {
                "type": "zip",
                "url": "https://api.github.com/repos/symfony/deprecation-contracts/zipball/5f38c8804a9e97d23e0c8d63341088cd8a22d627",
                "reference": "5f38c8804a9e97d23e0c8d63341088cd8a22d627",
                "shasum": ""
            },
            "require": {
                "php": ">=7.1"
            },
            "type": "library",
            "extra": {
                "branch-alias": {
                    "dev-main": "2.4-dev"
                },
                "thanks": {
                    "name": "symfony/contracts",
                    "url": "https://github.com/symfony/contracts"
                }
            },
            "autoload": {
                "files": [
                    "function.php"
                ]
            },
            "notification-url": "https://packagist.org/downloads/",
            "license": [
                "MIT"
            ],
            "authors": [
                {
                    "name": "Nicolas Grekas",
                    "email": "p@tchwork.com"
                },
                {
                    "name": "Symfony Community",
                    "homepage": "https://symfony.com/contributors"
                }
            ],
            "description": "A generic function and convention to trigger deprecation notices",
            "homepage": "https://symfony.com",
            "support": {
                "source": "https://github.com/symfony/deprecation-contracts/tree/v2.4.0"
            },
            "funding": [
                {
                    "url": "https://symfony.com/sponsor",
                    "type": "custom"
                },
                {
                    "url": "https://github.com/fabpot",
                    "type": "github"
                },
                {
                    "url": "https://tidelift.com/funding/github/packagist/symfony/symfony",
                    "type": "tidelift"
                }
            ],
            "time": "2021-03-23T23:28:01+00:00"
        },
        {
            "name": "symfony/polyfill-ctype",
            "version": "v1.23.0",
            "source": {
                "type": "git",
                "url": "https://github.com/symfony/polyfill-ctype.git",
                "reference": "46cd95797e9df938fdd2b03693b5fca5e64b01ce"
            },
            "dist": {
                "type": "zip",
                "url": "https://api.github.com/repos/symfony/polyfill-ctype/zipball/46cd95797e9df938fdd2b03693b5fca5e64b01ce",
                "reference": "46cd95797e9df938fdd2b03693b5fca5e64b01ce",
                "shasum": ""
            },
            "require": {
                "php": ">=7.1"
            },
            "suggest": {
                "ext-ctype": "For best performance"
            },
            "type": "library",
            "extra": {
                "branch-alias": {
                    "dev-main": "1.23-dev"
                },
                "thanks": {
                    "name": "symfony/polyfill",
                    "url": "https://github.com/symfony/polyfill"
                }
            },
            "autoload": {
                "psr-4": {
                    "Symfony\\Polyfill\\Ctype\\": ""
                },
                "files": [
                    "bootstrap.php"
                ]
            },
            "notification-url": "https://packagist.org/downloads/",
            "license": [
                "MIT"
            ],
            "authors": [
                {
                    "name": "Gert de Pagter",
                    "email": "BackEndTea@gmail.com"
                },
                {
                    "name": "Symfony Community",
                    "homepage": "https://symfony.com/contributors"
                }
            ],
            "description": "Symfony polyfill for ctype functions",
            "homepage": "https://symfony.com",
            "keywords": [
                "compatibility",
                "ctype",
                "polyfill",
                "portable"
            ],
            "support": {
                "source": "https://github.com/symfony/polyfill-ctype/tree/v1.23.0"
            },
            "funding": [
                {
                    "url": "https://symfony.com/sponsor",
                    "type": "custom"
                },
                {
                    "url": "https://github.com/fabpot",
                    "type": "github"
                },
                {
                    "url": "https://tidelift.com/funding/github/packagist/symfony/symfony",
                    "type": "tidelift"
                }
            ],
            "time": "2021-02-19T12:13:01+00:00"
        },
        {
            "name": "symfony/polyfill-php80",
            "version": "v1.23.1",
            "source": {
                "type": "git",
                "url": "https://github.com/symfony/polyfill-php80.git",
                "reference": "1100343ed1a92e3a38f9ae122fc0eb21602547be"
            },
            "dist": {
                "type": "zip",
                "url": "https://api.github.com/repos/symfony/polyfill-php80/zipball/1100343ed1a92e3a38f9ae122fc0eb21602547be",
                "reference": "1100343ed1a92e3a38f9ae122fc0eb21602547be",
                "shasum": ""
            },
            "require": {
                "php": ">=7.1"
            },
            "type": "library",
            "extra": {
                "branch-alias": {
                    "dev-main": "1.23-dev"
                },
                "thanks": {
                    "name": "symfony/polyfill",
                    "url": "https://github.com/symfony/polyfill"
                }
            },
            "autoload": {
                "psr-4": {
                    "Symfony\\Polyfill\\Php80\\": ""
                },
                "files": [
                    "bootstrap.php"
                ],
                "classmap": [
                    "Resources/stubs"
                ]
            },
            "notification-url": "https://packagist.org/downloads/",
            "license": [
                "MIT"
            ],
            "authors": [
                {
                    "name": "Ion Bazan",
                    "email": "ion.bazan@gmail.com"
                },
                {
                    "name": "Nicolas Grekas",
                    "email": "p@tchwork.com"
                },
                {
                    "name": "Symfony Community",
                    "homepage": "https://symfony.com/contributors"
                }
            ],
            "description": "Symfony polyfill backporting some PHP 8.0+ features to lower PHP versions",
            "homepage": "https://symfony.com",
            "keywords": [
                "compatibility",
                "polyfill",
                "portable",
                "shim"
            ],
            "support": {
                "source": "https://github.com/symfony/polyfill-php80/tree/v1.23.1"
            },
            "funding": [
                {
                    "url": "https://symfony.com/sponsor",
                    "type": "custom"
                },
                {
                    "url": "https://github.com/fabpot",
                    "type": "github"
                },
                {
                    "url": "https://tidelift.com/funding/github/packagist/symfony/symfony",
                    "type": "tidelift"
                }
            ],
            "time": "2021-07-28T13:41:28+00:00"
        },
        {
            "name": "utopia-php/abuse",
            "version": "0.6.3",
            "source": {
                "type": "git",
                "url": "https://github.com/utopia-php/abuse.git",
                "reference": "d63e928c2c50b367495a499a85ba9806ee274c5e"
            },
            "dist": {
                "type": "zip",
                "url": "https://api.github.com/repos/utopia-php/abuse/zipball/d63e928c2c50b367495a499a85ba9806ee274c5e",
                "reference": "d63e928c2c50b367495a499a85ba9806ee274c5e",
                "shasum": ""
            },
            "require": {
                "ext-pdo": "*",
                "php": ">=7.4",
                "utopia-php/database": ">=0.6 <1.0"
            },
            "require-dev": {
                "phpunit/phpunit": "^9.4",
                "vimeo/psalm": "4.0.1"
            },
            "type": "library",
            "autoload": {
                "psr-4": {
                    "Utopia\\Abuse\\": "src/Abuse"
                }
            },
            "notification-url": "https://packagist.org/downloads/",
            "license": [
                "MIT"
            ],
            "authors": [
                {
                    "name": "Eldad Fux",
                    "email": "eldad@appwrite.io"
                }
            ],
            "description": "A simple abuse library to manage application usage limits",
            "keywords": [
                "Abuse",
                "framework",
                "php",
                "upf",
                "utopia"
            ],
            "support": {
                "issues": "https://github.com/utopia-php/abuse/issues",
                "source": "https://github.com/utopia-php/abuse/tree/0.6.3"
            },
            "time": "2021-08-16T18:38:31+00:00"
        },
        {
            "name": "utopia-php/analytics",
            "version": "0.2.0",
            "source": {
                "type": "git",
                "url": "https://github.com/utopia-php/analytics.git",
                "reference": "adfc2d057a7f6ab618a77c8a20ed3e35485ff416"
            },
            "dist": {
                "type": "zip",
                "url": "https://api.github.com/repos/utopia-php/analytics/zipball/adfc2d057a7f6ab618a77c8a20ed3e35485ff416",
                "reference": "adfc2d057a7f6ab618a77c8a20ed3e35485ff416",
                "shasum": ""
            },
            "require": {
                "php": ">=7.4"
            },
            "require-dev": {
                "phpunit/phpunit": "^9.3",
                "vimeo/psalm": "4.0.1"
            },
            "type": "library",
            "autoload": {
                "psr-4": {
                    "Utopia\\Analytics\\": "src/Analytics"
                }
            },
            "notification-url": "https://packagist.org/downloads/",
            "license": [
                "MIT"
            ],
            "authors": [
                {
                    "name": "Eldad Fux",
                    "email": "eldad@appwrite.io"
                },
                {
                    "name": "Torsten Dittmann",
                    "email": "torsten@appwrite.io"
                }
            ],
            "description": "A simple library to track events & users.",
            "keywords": [
                "analytics",
                "framework",
                "php",
                "upf",
                "utopia"
            ],
            "support": {
                "issues": "https://github.com/utopia-php/analytics/issues",
                "source": "https://github.com/utopia-php/analytics/tree/0.2.0"
            },
            "time": "2021-03-23T21:33:07+00:00"
        },
        {
            "name": "utopia-php/audit",
            "version": "0.6.3",
            "source": {
                "type": "git",
                "url": "https://github.com/utopia-php/audit.git",
                "reference": "d79b467fbc7d03e5e02f12cdeb08761507a60ca0"
            },
            "dist": {
                "type": "zip",
                "url": "https://api.github.com/repos/utopia-php/audit/zipball/d79b467fbc7d03e5e02f12cdeb08761507a60ca0",
                "reference": "d79b467fbc7d03e5e02f12cdeb08761507a60ca0",
                "shasum": ""
            },
            "require": {
                "ext-pdo": "*",
                "php": ">=7.4",
                "utopia-php/database": ">=0.6 <1.0"
            },
            "require-dev": {
                "phpunit/phpunit": "^9.3",
                "vimeo/psalm": "4.0.1"
            },
            "type": "library",
            "autoload": {
                "psr-4": {
                    "Utopia\\Audit\\": "src/Audit"
                }
            },
            "notification-url": "https://packagist.org/downloads/",
            "license": [
                "MIT"
            ],
            "authors": [
                {
                    "name": "Eldad Fux",
                    "email": "eldad@appwrite.io"
                }
            ],
            "description": "A simple audit library to manage application users logs",
            "keywords": [
                "Audit",
                "framework",
                "php",
                "upf",
                "utopia"
            ],
            "support": {
                "issues": "https://github.com/utopia-php/audit/issues",
                "source": "https://github.com/utopia-php/audit/tree/0.6.3"
            },
            "time": "2021-08-16T18:49:55+00:00"
        },
        {
            "name": "utopia-php/cache",
            "version": "0.4.1",
            "source": {
                "type": "git",
                "url": "https://github.com/utopia-php/cache.git",
                "reference": "8c48eff73219c8c1ac2807909f0a38f3480c8938"
            },
            "dist": {
                "type": "zip",
                "url": "https://api.github.com/repos/utopia-php/cache/zipball/8c48eff73219c8c1ac2807909f0a38f3480c8938",
                "reference": "8c48eff73219c8c1ac2807909f0a38f3480c8938",
                "shasum": ""
            },
            "require": {
                "ext-json": "*",
                "ext-redis": "*",
                "php": ">=7.4"
            },
            "require-dev": {
                "phpunit/phpunit": "^9.3",
                "vimeo/psalm": "4.0.1"
            },
            "type": "library",
            "autoload": {
                "psr-4": {
                    "Utopia\\Cache\\": "src/Cache"
                }
            },
            "notification-url": "https://packagist.org/downloads/",
            "license": [
                "MIT"
            ],
            "authors": [
                {
                    "name": "Eldad Fux",
                    "email": "eldad@appwrite.io"
                }
            ],
            "description": "A simple cache library to manage application cache storing, loading and purging",
            "keywords": [
                "cache",
                "framework",
                "php",
                "upf",
                "utopia"
            ],
            "support": {
                "issues": "https://github.com/utopia-php/cache/issues",
                "source": "https://github.com/utopia-php/cache/tree/0.4.1"
            },
            "time": "2021-04-29T18:41:43+00:00"
        },
        {
            "name": "utopia-php/cli",
            "version": "0.11.0",
            "source": {
                "type": "git",
                "url": "https://github.com/utopia-php/cli.git",
                "reference": "c7a6908a8dbe9234b8b2c954e5487d34cb079af6"
            },
            "dist": {
                "type": "zip",
                "url": "https://api.github.com/repos/utopia-php/cli/zipball/c7a6908a8dbe9234b8b2c954e5487d34cb079af6",
                "reference": "c7a6908a8dbe9234b8b2c954e5487d34cb079af6",
                "shasum": ""
            },
            "require": {
                "php": ">=7.4",
                "utopia-php/framework": "0.*.*"
            },
            "require-dev": {
                "phpunit/phpunit": "^9.3",
                "vimeo/psalm": "4.0.1"
            },
            "type": "library",
            "autoload": {
                "psr-4": {
                    "Utopia\\CLI\\": "src/CLI"
                }
            },
            "notification-url": "https://packagist.org/downloads/",
            "license": [
                "MIT"
            ],
            "authors": [
                {
                    "name": "Eldad Fux",
                    "email": "eldad@appwrite.io"
                }
            ],
            "description": "A simple CLI library to manage command line applications",
            "keywords": [
                "cli",
                "command line",
                "framework",
                "php",
                "upf",
                "utopia"
            ],
            "support": {
                "issues": "https://github.com/utopia-php/cli/issues",
                "source": "https://github.com/utopia-php/cli/tree/0.11.0"
            },
            "time": "2021-04-16T15:16:08+00:00"
        },
        {
            "name": "utopia-php/config",
            "version": "0.2.2",
            "source": {
                "type": "git",
                "url": "https://github.com/utopia-php/config.git",
                "reference": "a3d7bc0312d7150d5e04b1362dc34b2b136908cc"
            },
            "dist": {
                "type": "zip",
                "url": "https://api.github.com/repos/utopia-php/config/zipball/a3d7bc0312d7150d5e04b1362dc34b2b136908cc",
                "reference": "a3d7bc0312d7150d5e04b1362dc34b2b136908cc",
                "shasum": ""
            },
            "require": {
                "php": ">=7.3"
            },
            "require-dev": {
                "phpunit/phpunit": "^9.3",
                "vimeo/psalm": "4.0.1"
            },
            "type": "library",
            "autoload": {
                "psr-4": {
                    "Utopia\\Config\\": "src/Config"
                }
            },
            "notification-url": "https://packagist.org/downloads/",
            "license": [
                "MIT"
            ],
            "authors": [
                {
                    "name": "Eldad Fux",
                    "email": "eldad@appwrite.io"
                }
            ],
            "description": "A simple Config library to managing application config variables",
            "keywords": [
                "config",
                "framework",
                "php",
                "upf",
                "utopia"
            ],
            "support": {
                "issues": "https://github.com/utopia-php/config/issues",
                "source": "https://github.com/utopia-php/config/tree/0.2.2"
            },
            "time": "2020-10-24T09:49:09+00:00"
        },
        {
            "name": "utopia-php/database",
            "version": "0.10.0",
            "source": {
                "type": "git",
                "url": "https://github.com/utopia-php/database.git",
                "reference": "b7c60b0ec769a9050dd2b939b78ff1f5d4fa27e8"
            },
            "dist": {
                "type": "zip",
                "url": "https://api.github.com/repos/utopia-php/database/zipball/b7c60b0ec769a9050dd2b939b78ff1f5d4fa27e8",
                "reference": "b7c60b0ec769a9050dd2b939b78ff1f5d4fa27e8",
                "shasum": ""
            },
            "require": {
                "ext-mongodb": "*",
                "ext-pdo": "*",
                "ext-redis": "*",
                "mongodb/mongodb": "1.8.0",
                "php": ">=7.1",
                "utopia-php/cache": "0.4.*",
                "utopia-php/framework": "0.*.*"
            },
            "require-dev": {
                "fakerphp/faker": "^1.14",
                "phpunit/phpunit": "^9.4",
                "utopia-php/cli": "^0.11.0",
                "vimeo/psalm": "4.0.1"
            },
            "type": "library",
            "autoload": {
                "psr-4": {
                    "Utopia\\Database\\": "src/Database"
                }
            },
            "notification-url": "https://packagist.org/downloads/",
            "license": [
                "MIT"
            ],
            "authors": [
                {
                    "name": "Eldad Fux",
                    "email": "eldad@appwrite.io"
                },
                {
                    "name": "Brandon Leckemby",
                    "email": "brandon@appwrite.io"
                }
            ],
            "description": "A simple library to manage application persistency using multiple database adapters",
            "keywords": [
                "database",
                "framework",
                "php",
                "upf",
                "utopia"
            ],
            "support": {
                "issues": "https://github.com/utopia-php/database/issues",
                "source": "https://github.com/utopia-php/database/tree/0.10.0"
            },
            "time": "2021-10-04T17:23:25+00:00"
        },
        {
            "name": "utopia-php/domains",
            "version": "v1.1.0",
            "source": {
                "type": "git",
                "url": "https://github.com/utopia-php/domains.git",
                "reference": "1665e1d9932afa3be63b5c1e0dcfe01fe77d8e73"
            },
            "dist": {
                "type": "zip",
                "url": "https://api.github.com/repos/utopia-php/domains/zipball/1665e1d9932afa3be63b5c1e0dcfe01fe77d8e73",
                "reference": "1665e1d9932afa3be63b5c1e0dcfe01fe77d8e73",
                "shasum": ""
            },
            "require": {
                "php": ">=7.1"
            },
            "require-dev": {
                "phpunit/phpunit": "^7.0"
            },
            "type": "library",
            "autoload": {
                "psr-4": {
                    "Utopia\\Domains\\": "src/Domains"
                }
            },
            "notification-url": "https://packagist.org/downloads/",
            "license": [
                "MIT"
            ],
            "authors": [
                {
                    "name": "Eldad Fux",
                    "email": "eldad@appwrite.io"
                }
            ],
            "description": "Utopia Domains library is simple and lite library for parsing web domains. This library is aiming to be as simple and easy to learn and use.",
            "keywords": [
                "domains",
                "framework",
                "icann",
                "php",
                "public suffix",
                "tld",
                "tld extract",
                "upf",
                "utopia"
            ],
            "support": {
                "issues": "https://github.com/utopia-php/domains/issues",
                "source": "https://github.com/utopia-php/domains/tree/master"
            },
            "time": "2020-02-23T07:40:02+00:00"
        },
        {
            "name": "utopia-php/framework",
            "version": "0.19.0",
            "source": {
                "type": "git",
                "url": "https://github.com/utopia-php/framework.git",
                "reference": "c86fc078ef258f3c88d3a25233202267314df3a9"
            },
            "dist": {
                "type": "zip",
                "url": "https://api.github.com/repos/utopia-php/framework/zipball/c86fc078ef258f3c88d3a25233202267314df3a9",
                "reference": "c86fc078ef258f3c88d3a25233202267314df3a9",
                "shasum": ""
            },
            "require": {
                "php": ">=7.3.0"
            },
            "require-dev": {
                "phpunit/phpunit": "^9.4",
                "vimeo/psalm": "4.0.1"
            },
            "type": "library",
            "autoload": {
                "psr-4": {
                    "Utopia\\": "src/"
                }
            },
            "notification-url": "https://packagist.org/downloads/",
            "license": [
                "MIT"
            ],
            "authors": [
                {
                    "name": "Eldad Fux",
                    "email": "eldad@appwrite.io"
                }
            ],
            "description": "A simple, light and advanced PHP framework",
            "keywords": [
                "framework",
                "php",
                "upf"
            ],
            "support": {
                "issues": "https://github.com/utopia-php/framework/issues",
                "source": "https://github.com/utopia-php/framework/tree/0.19.0"
            },
            "time": "2021-10-08T11:46:20+00:00"
        },
        {
            "name": "utopia-php/image",
            "version": "0.5.3",
            "source": {
                "type": "git",
                "url": "https://github.com/utopia-php/image.git",
                "reference": "4a8429b62dcf56562b038d6712375f75166f0c02"
            },
            "dist": {
                "type": "zip",
                "url": "https://api.github.com/repos/utopia-php/image/zipball/4a8429b62dcf56562b038d6712375f75166f0c02",
                "reference": "4a8429b62dcf56562b038d6712375f75166f0c02",
                "shasum": ""
            },
            "require": {
                "ext-imagick": "*",
                "php": ">=7.4"
            },
            "require-dev": {
                "phpunit/phpunit": "^9.3",
                "vimeo/psalm": "4.0.1"
            },
            "type": "library",
            "autoload": {
                "psr-4": {
                    "Utopia\\Image\\": "src/Image"
                }
            },
            "notification-url": "https://packagist.org/downloads/",
            "license": [
                "MIT"
            ],
            "authors": [
                {
                    "name": "Eldad Fux",
                    "email": "eldad@appwrite.io"
                }
            ],
            "description": "A simple Image manipulation library",
            "keywords": [
                "framework",
                "image",
                "php",
                "upf",
                "utopia"
            ],
            "support": {
                "issues": "https://github.com/utopia-php/image/issues",
                "source": "https://github.com/utopia-php/image/tree/0.5.3"
            },
            "time": "2021-11-02T05:47:16+00:00"
        },
        {
            "name": "utopia-php/locale",
            "version": "0.4.0",
            "source": {
                "type": "git",
                "url": "https://github.com/utopia-php/locale.git",
                "reference": "c2d9358d0fe2f6b6ed5448369f9d1e430c615447"
            },
            "dist": {
                "type": "zip",
                "url": "https://api.github.com/repos/utopia-php/locale/zipball/c2d9358d0fe2f6b6ed5448369f9d1e430c615447",
                "reference": "c2d9358d0fe2f6b6ed5448369f9d1e430c615447",
                "shasum": ""
            },
            "require": {
                "php": ">=7.4"
            },
            "require-dev": {
                "phpunit/phpunit": "^9.3",
                "vimeo/psalm": "4.0.1"
            },
            "type": "library",
            "autoload": {
                "psr-4": {
                    "Utopia\\Locale\\": "src/Locale"
                }
            },
            "notification-url": "https://packagist.org/downloads/",
            "license": [
                "MIT"
            ],
            "authors": [
                {
                    "name": "Eldad Fux",
                    "email": "eldad@appwrite.io"
                }
            ],
            "description": "A simple locale library to manage application translations",
            "keywords": [
                "framework",
                "locale",
                "php",
                "upf",
                "utopia"
            ],
            "support": {
                "issues": "https://github.com/utopia-php/locale/issues",
                "source": "https://github.com/utopia-php/locale/tree/0.4.0"
            },
            "time": "2021-07-24T11:35:55+00:00"
        },
        {
            "name": "utopia-php/orchestration",
            "version": "0.2.1",
            "source": {
                "type": "git",
                "url": "https://github.com/utopia-php/orchestration.git",
                "reference": "55da7a331a45d5887de8122268dfccd15fee94d1"
            },
            "dist": {
                "type": "zip",
                "url": "https://api.github.com/repos/utopia-php/orchestration/zipball/55da7a331a45d5887de8122268dfccd15fee94d1",
                "reference": "55da7a331a45d5887de8122268dfccd15fee94d1",
                "shasum": ""
            },
            "require": {
                "php": ">=8.0",
                "utopia-php/cli": "0.11.*"
            },
            "require-dev": {
                "phpunit/phpunit": "^9.3",
                "vimeo/psalm": "4.0.1"
            },
            "type": "library",
            "autoload": {
                "psr-4": {
                    "Utopia\\Orchestration\\": "src/Orchestration"
                }
            },
            "notification-url": "https://packagist.org/downloads/",
            "license": [
                "MIT"
            ],
            "authors": [
                {
                    "name": "Eldad Fux",
                    "email": "eldad@appwrite.io"
                }
            ],
            "description": "Lite & fast micro PHP abstraction library for container orchestration",
            "keywords": [
                "docker",
                "framework",
                "kubernetes",
                "orchestration",
                "php",
                "swarm",
                "upf",
                "utopia"
            ],
            "support": {
                "issues": "https://github.com/utopia-php/orchestration/issues",
                "source": "https://github.com/utopia-php/orchestration/tree/0.2.1"
            },
            "time": "2021-09-03T11:29:20+00:00"
        },
        {
            "name": "utopia-php/preloader",
            "version": "0.2.4",
            "source": {
                "type": "git",
                "url": "https://github.com/utopia-php/preloader.git",
                "reference": "65ef48392e72172f584b0baa2e224f9a1cebcce0"
            },
            "dist": {
                "type": "zip",
                "url": "https://api.github.com/repos/utopia-php/preloader/zipball/65ef48392e72172f584b0baa2e224f9a1cebcce0",
                "reference": "65ef48392e72172f584b0baa2e224f9a1cebcce0",
                "shasum": ""
            },
            "require": {
                "php": ">=7.1"
            },
            "require-dev": {
                "phpunit/phpunit": "^9.3",
                "vimeo/psalm": "4.0.1"
            },
            "type": "library",
            "autoload": {
                "psr-4": {
                    "Utopia\\Preloader\\": "src/Preloader"
                }
            },
            "notification-url": "https://packagist.org/downloads/",
            "license": [
                "MIT"
            ],
            "authors": [
                {
                    "name": "Eldad Fux",
                    "email": "team@appwrite.io"
                }
            ],
            "description": "Utopia Preloader library is simple and lite library for managing PHP preloading configuration",
            "keywords": [
                "framework",
                "php",
                "preload",
                "preloader",
                "preloading",
                "upf",
                "utopia"
            ],
            "support": {
                "issues": "https://github.com/utopia-php/preloader/issues",
                "source": "https://github.com/utopia-php/preloader/tree/0.2.4"
            },
            "time": "2020-10-24T07:04:59+00:00"
        },
        {
            "name": "utopia-php/registry",
            "version": "0.5.0",
            "source": {
                "type": "git",
                "url": "https://github.com/utopia-php/registry.git",
                "reference": "bedc4ed54527b2803e6dfdccc39449f98522b70d"
            },
            "dist": {
                "type": "zip",
                "url": "https://api.github.com/repos/utopia-php/registry/zipball/bedc4ed54527b2803e6dfdccc39449f98522b70d",
                "reference": "bedc4ed54527b2803e6dfdccc39449f98522b70d",
                "shasum": ""
            },
            "require": {
                "php": ">=7.4"
            },
            "require-dev": {
                "phpunit/phpunit": "^9.3",
                "vimeo/psalm": "4.0.1"
            },
            "type": "library",
            "autoload": {
                "psr-4": {
                    "Utopia\\Registry\\": "src/Registry"
                }
            },
            "notification-url": "https://packagist.org/downloads/",
            "license": [
                "MIT"
            ],
            "authors": [
                {
                    "name": "Eldad Fux",
                    "email": "eldad@appwrite.io"
                }
            ],
            "description": "A simple dependency management library for PHP",
            "keywords": [
                "dependency management",
                "di",
                "framework",
                "php",
                "upf",
                "utopia"
            ],
            "support": {
                "issues": "https://github.com/utopia-php/registry/issues",
                "source": "https://github.com/utopia-php/registry/tree/0.5.0"
            },
            "time": "2021-03-10T10:45:22+00:00"
        },
        {
            "name": "utopia-php/storage",
            "version": "0.5.0",
            "source": {
                "type": "git",
                "url": "https://github.com/utopia-php/storage.git",
                "reference": "92ae20c7a2ac329f573a58a82dc245134cc63408"
            },
            "dist": {
                "type": "zip",
                "url": "https://api.github.com/repos/utopia-php/storage/zipball/92ae20c7a2ac329f573a58a82dc245134cc63408",
                "reference": "92ae20c7a2ac329f573a58a82dc245134cc63408",
                "shasum": ""
            },
            "require": {
                "php": ">=7.4",
                "utopia-php/framework": "0.*.*"
            },
            "require-dev": {
                "phpunit/phpunit": "^9.3",
                "vimeo/psalm": "4.0.1"
            },
            "type": "library",
            "autoload": {
                "psr-4": {
                    "Utopia\\Storage\\": "src/Storage"
                }
            },
            "notification-url": "https://packagist.org/downloads/",
            "license": [
                "MIT"
            ],
            "authors": [
                {
                    "name": "Eldad Fux",
                    "email": "eldad@appwrite.io"
                }
            ],
            "description": "A simple Storage library to manage application storage",
            "keywords": [
                "framework",
                "php",
                "storage",
                "upf",
                "utopia"
            ],
            "support": {
                "issues": "https://github.com/utopia-php/storage/issues",
                "source": "https://github.com/utopia-php/storage/tree/0.5.0"
            },
            "time": "2021-04-15T16:43:12+00:00"
        },
        {
            "name": "utopia-php/swoole",
            "version": "0.2.4",
            "source": {
                "type": "git",
                "url": "https://github.com/utopia-php/swoole.git",
                "reference": "37d8c64b536d6bc7da4f0f5a934a0ec44885abf4"
            },
            "dist": {
                "type": "zip",
                "url": "https://api.github.com/repos/utopia-php/swoole/zipball/37d8c64b536d6bc7da4f0f5a934a0ec44885abf4",
                "reference": "37d8c64b536d6bc7da4f0f5a934a0ec44885abf4",
                "shasum": ""
            },
            "require": {
                "ext-swoole": "*",
                "php": ">=7.4",
                "utopia-php/framework": "0.*.*"
            },
            "require-dev": {
                "phpunit/phpunit": "^9.3",
                "swoole/ide-helper": "4.5.5",
                "vimeo/psalm": "4.0.1"
            },
            "type": "library",
            "autoload": {
                "psr-4": {
                    "Utopia\\Swoole\\": "src/Swoole"
                }
            },
            "notification-url": "https://packagist.org/downloads/",
            "license": [
                "MIT"
            ],
            "authors": [
                {
                    "name": "Eldad Fux",
                    "email": "team@appwrite.io"
                }
            ],
            "description": "An extension for Utopia Framework to work with PHP Swoole as a PHP FPM alternative",
            "keywords": [
                "framework",
                "http",
                "php",
                "server",
                "swoole",
                "upf",
                "utopia"
            ],
            "support": {
                "issues": "https://github.com/utopia-php/swoole/issues",
                "source": "https://github.com/utopia-php/swoole/tree/0.2.4"
            },
            "time": "2021-06-22T10:49:24+00:00"
        },
        {
            "name": "utopia-php/system",
            "version": "0.4.0",
            "source": {
                "type": "git",
                "url": "https://github.com/utopia-php/system.git",
                "reference": "67c92c66ce8f0cc925a00bca89f7a188bf9183c0"
            },
            "dist": {
                "type": "zip",
                "url": "https://api.github.com/repos/utopia-php/system/zipball/67c92c66ce8f0cc925a00bca89f7a188bf9183c0",
                "reference": "67c92c66ce8f0cc925a00bca89f7a188bf9183c0",
                "shasum": ""
            },
            "require": {
                "php": ">=7.4"
            },
            "require-dev": {
                "phpunit/phpunit": "^9.3",
                "vimeo/psalm": "4.0.1"
            },
            "type": "library",
            "autoload": {
                "psr-4": {
                    "Utopia\\System\\": "src/System"
                }
            },
            "notification-url": "https://packagist.org/downloads/",
            "license": [
                "MIT"
            ],
            "authors": [
                {
                    "name": "Eldad Fux",
                    "email": "eldad@appwrite.io"
                },
                {
                    "name": "Torsten Dittmann",
                    "email": "torsten@appwrite.io"
                }
            ],
            "description": "A simple library for obtaining information about the host's system.",
            "keywords": [
                "framework",
                "php",
                "system",
                "upf",
                "utopia"
            ],
            "support": {
                "issues": "https://github.com/utopia-php/system/issues",
                "source": "https://github.com/utopia-php/system/tree/0.4.0"
            },
            "time": "2021-02-04T14:14:49+00:00"
        },
        {
            "name": "utopia-php/websocket",
            "version": "0.0.1",
            "source": {
                "type": "git",
                "url": "https://github.com/utopia-php/websocket.git",
                "reference": "808317ef4ea0683c2c82dee5d543b1c8378e2e1b"
            },
            "dist": {
                "type": "zip",
                "url": "https://api.github.com/repos/utopia-php/websocket/zipball/808317ef4ea0683c2c82dee5d543b1c8378e2e1b",
                "reference": "808317ef4ea0683c2c82dee5d543b1c8378e2e1b",
                "shasum": ""
            },
            "require": {
                "php": ">=8.0"
            },
            "require-dev": {
                "phpunit/phpunit": "^9.5.5",
                "swoole/ide-helper": "4.6.6",
                "textalk/websocket": "1.5.2",
                "vimeo/psalm": "^4.8.1",
                "workerman/workerman": "^4.0"
            },
            "type": "library",
            "autoload": {
                "psr-4": {
                    "Utopia\\WebSocket\\": "src/WebSocket"
                }
            },
            "notification-url": "https://packagist.org/downloads/",
            "license": [
                "MIT"
            ],
            "authors": [
                {
                    "name": "Eldad Fux",
                    "email": "eldad@appwrite.io"
                },
                {
                    "name": "Torsten Dittmann",
                    "email": "torsten@appwrite.io"
                }
            ],
            "description": "A simple abstraction for WebSocket servers.",
            "keywords": [
                "framework",
                "php",
                "upf",
                "utopia",
                "websocket"
            ],
            "support": {
                "issues": "https://github.com/utopia-php/websocket/issues",
                "source": "https://github.com/utopia-php/websocket/tree/0.0.1"
            },
            "time": "2021-07-11T13:09:44+00:00"
        },
        {
            "name": "webmozart/assert",
            "version": "1.10.0",
            "source": {
                "type": "git",
                "url": "https://github.com/webmozarts/assert.git",
                "reference": "6964c76c7804814a842473e0c8fd15bab0f18e25"
            },
            "dist": {
                "type": "zip",
                "url": "https://api.github.com/repos/webmozarts/assert/zipball/6964c76c7804814a842473e0c8fd15bab0f18e25",
                "reference": "6964c76c7804814a842473e0c8fd15bab0f18e25",
                "shasum": ""
            },
            "require": {
                "php": "^7.2 || ^8.0",
                "symfony/polyfill-ctype": "^1.8"
            },
            "conflict": {
                "phpstan/phpstan": "<0.12.20",
                "vimeo/psalm": "<4.6.1 || 4.6.2"
            },
            "require-dev": {
                "phpunit/phpunit": "^8.5.13"
            },
            "type": "library",
            "extra": {
                "branch-alias": {
                    "dev-master": "1.10-dev"
                }
            },
            "autoload": {
                "psr-4": {
                    "Webmozart\\Assert\\": "src/"
                }
            },
            "notification-url": "https://packagist.org/downloads/",
            "license": [
                "MIT"
            ],
            "authors": [
                {
                    "name": "Bernhard Schussek",
                    "email": "bschussek@gmail.com"
                }
            ],
            "description": "Assertions to validate method input/output with nice error messages.",
            "keywords": [
                "assert",
                "check",
                "validate"
            ],
            "support": {
                "issues": "https://github.com/webmozarts/assert/issues",
                "source": "https://github.com/webmozarts/assert/tree/1.10.0"
            },
            "time": "2021-03-09T10:59:23+00:00"
        }
    ],
    "packages-dev": [
        {
            "name": "amphp/amp",
            "version": "v2.6.1",
            "source": {
                "type": "git",
                "url": "https://github.com/amphp/amp.git",
                "reference": "c5fc66a78ee38d7ac9195a37bacaf940eb3f65ae"
            },
            "dist": {
                "type": "zip",
                "url": "https://api.github.com/repos/amphp/amp/zipball/c5fc66a78ee38d7ac9195a37bacaf940eb3f65ae",
                "reference": "c5fc66a78ee38d7ac9195a37bacaf940eb3f65ae",
                "shasum": ""
            },
            "require": {
                "php": ">=7.1"
            },
            "require-dev": {
                "amphp/php-cs-fixer-config": "dev-master",
                "amphp/phpunit-util": "^1",
                "ext-json": "*",
                "jetbrains/phpstorm-stubs": "^2019.3",
                "phpunit/phpunit": "^7 | ^8 | ^9",
                "psalm/phar": "^3.11@dev",
                "react/promise": "^2"
            },
            "type": "library",
            "extra": {
                "branch-alias": {
                    "dev-master": "2.x-dev"
                }
            },
            "autoload": {
                "psr-4": {
                    "Amp\\": "lib"
                },
                "files": [
                    "lib/functions.php",
                    "lib/Internal/functions.php"
                ]
            },
            "notification-url": "https://packagist.org/downloads/",
            "license": [
                "MIT"
            ],
            "authors": [
                {
                    "name": "Daniel Lowrey",
                    "email": "rdlowrey@php.net"
                },
                {
                    "name": "Aaron Piotrowski",
                    "email": "aaron@trowski.com"
                },
                {
                    "name": "Bob Weinand",
                    "email": "bobwei9@hotmail.com"
                },
                {
                    "name": "Niklas Keller",
                    "email": "me@kelunik.com"
                }
            ],
            "description": "A non-blocking concurrency framework for PHP applications.",
            "homepage": "http://amphp.org/amp",
            "keywords": [
                "async",
                "asynchronous",
                "awaitable",
                "concurrency",
                "event",
                "event-loop",
                "future",
                "non-blocking",
                "promise"
            ],
            "support": {
                "irc": "irc://irc.freenode.org/amphp",
                "issues": "https://github.com/amphp/amp/issues",
                "source": "https://github.com/amphp/amp/tree/v2.6.1"
            },
            "funding": [
                {
                    "url": "https://github.com/amphp",
                    "type": "github"
                }
            ],
            "time": "2021-09-23T18:43:08+00:00"
        },
        {
            "name": "amphp/byte-stream",
            "version": "v1.8.1",
            "source": {
                "type": "git",
                "url": "https://github.com/amphp/byte-stream.git",
                "reference": "acbd8002b3536485c997c4e019206b3f10ca15bd"
            },
            "dist": {
                "type": "zip",
                "url": "https://api.github.com/repos/amphp/byte-stream/zipball/acbd8002b3536485c997c4e019206b3f10ca15bd",
                "reference": "acbd8002b3536485c997c4e019206b3f10ca15bd",
                "shasum": ""
            },
            "require": {
                "amphp/amp": "^2",
                "php": ">=7.1"
            },
            "require-dev": {
                "amphp/php-cs-fixer-config": "dev-master",
                "amphp/phpunit-util": "^1.4",
                "friendsofphp/php-cs-fixer": "^2.3",
                "jetbrains/phpstorm-stubs": "^2019.3",
                "phpunit/phpunit": "^6 || ^7 || ^8",
                "psalm/phar": "^3.11.4"
            },
            "type": "library",
            "extra": {
                "branch-alias": {
                    "dev-master": "1.x-dev"
                }
            },
            "autoload": {
                "psr-4": {
                    "Amp\\ByteStream\\": "lib"
                },
                "files": [
                    "lib/functions.php"
                ]
            },
            "notification-url": "https://packagist.org/downloads/",
            "license": [
                "MIT"
            ],
            "authors": [
                {
                    "name": "Aaron Piotrowski",
                    "email": "aaron@trowski.com"
                },
                {
                    "name": "Niklas Keller",
                    "email": "me@kelunik.com"
                }
            ],
            "description": "A stream abstraction to make working with non-blocking I/O simple.",
            "homepage": "http://amphp.org/byte-stream",
            "keywords": [
                "amp",
                "amphp",
                "async",
                "io",
                "non-blocking",
                "stream"
            ],
            "support": {
                "irc": "irc://irc.freenode.org/amphp",
                "issues": "https://github.com/amphp/byte-stream/issues",
                "source": "https://github.com/amphp/byte-stream/tree/v1.8.1"
            },
            "funding": [
                {
                    "url": "https://github.com/amphp",
                    "type": "github"
                }
            ],
            "time": "2021-03-30T17:13:30+00:00"
        },
        {
            "name": "appwrite/sdk-generator",
            "version": "0.16.2",
            "source": {
                "type": "git",
                "url": "https://github.com/appwrite/sdk-generator.git",
                "reference": "e3a20c96a745a9c4aa048fd344650fcfbf41cf6f"
            },
            "dist": {
                "type": "zip",
                "url": "https://api.github.com/repos/appwrite/sdk-generator/zipball/e3a20c96a745a9c4aa048fd344650fcfbf41cf6f",
                "reference": "e3a20c96a745a9c4aa048fd344650fcfbf41cf6f",
                "shasum": ""
            },
            "require": {
                "ext-curl": "*",
                "ext-json": "*",
                "ext-mbstring": "*",
                "matthiasmullie/minify": "^1.3",
                "php": ">=7.0.0",
                "twig/twig": "^2.14"
            },
            "require-dev": {
                "phpunit/phpunit": "^7.0"
            },
            "type": "library",
            "autoload": {
                "psr-4": {
                    "Appwrite\\SDK\\": "src/SDK",
                    "Appwrite\\Spec\\": "src/Spec"
                }
            },
            "notification-url": "https://packagist.org/downloads/",
            "license": [
                "MIT"
            ],
            "authors": [
                {
                    "name": "Eldad Fux",
                    "email": "eldad@appwrite.io"
                }
            ],
            "description": "Appwrite PHP library for generating API SDKs for multiple programming languages and platforms",
            "support": {
                "issues": "https://github.com/appwrite/sdk-generator/issues",
                "source": "https://github.com/appwrite/sdk-generator/tree/0.16.2"
            },
            "time": "2021-11-12T11:09:38+00:00"
        },
        {
            "name": "composer/semver",
            "version": "3.2.6",
            "source": {
                "type": "git",
                "url": "https://github.com/composer/semver.git",
                "reference": "83e511e247de329283478496f7a1e114c9517506"
            },
            "dist": {
                "type": "zip",
                "url": "https://api.github.com/repos/composer/semver/zipball/83e511e247de329283478496f7a1e114c9517506",
                "reference": "83e511e247de329283478496f7a1e114c9517506",
                "shasum": ""
            },
            "require": {
                "php": "^5.3.2 || ^7.0 || ^8.0"
            },
            "require-dev": {
                "phpstan/phpstan": "^0.12.54",
                "symfony/phpunit-bridge": "^4.2 || ^5"
            },
            "type": "library",
            "extra": {
                "branch-alias": {
                    "dev-main": "3.x-dev"
                }
            },
            "autoload": {
                "psr-4": {
                    "Composer\\Semver\\": "src"
                }
            },
            "notification-url": "https://packagist.org/downloads/",
            "license": [
                "MIT"
            ],
            "authors": [
                {
                    "name": "Nils Adermann",
                    "email": "naderman@naderman.de",
                    "homepage": "http://www.naderman.de"
                },
                {
                    "name": "Jordi Boggiano",
                    "email": "j.boggiano@seld.be",
                    "homepage": "http://seld.be"
                },
                {
                    "name": "Rob Bast",
                    "email": "rob.bast@gmail.com",
                    "homepage": "http://robbast.nl"
                }
            ],
            "description": "Semver library that offers utilities, version constraint parsing and validation.",
            "keywords": [
                "semantic",
                "semver",
                "validation",
                "versioning"
            ],
            "support": {
                "irc": "irc://irc.freenode.org/composer",
                "issues": "https://github.com/composer/semver/issues",
                "source": "https://github.com/composer/semver/tree/3.2.6"
            },
            "funding": [
                {
                    "url": "https://packagist.com",
                    "type": "custom"
                },
                {
                    "url": "https://github.com/composer",
                    "type": "github"
                },
                {
                    "url": "https://tidelift.com/funding/github/packagist/composer/composer",
                    "type": "tidelift"
                }
            ],
            "time": "2021-10-25T11:34:17+00:00"
        },
        {
            "name": "composer/xdebug-handler",
            "version": "2.0.2",
            "source": {
                "type": "git",
                "url": "https://github.com/composer/xdebug-handler.git",
                "reference": "84674dd3a7575ba617f5a76d7e9e29a7d3891339"
            },
            "dist": {
                "type": "zip",
                "url": "https://api.github.com/repos/composer/xdebug-handler/zipball/84674dd3a7575ba617f5a76d7e9e29a7d3891339",
                "reference": "84674dd3a7575ba617f5a76d7e9e29a7d3891339",
                "shasum": ""
            },
            "require": {
                "php": "^5.3.2 || ^7.0 || ^8.0",
                "psr/log": "^1 || ^2 || ^3"
            },
            "require-dev": {
                "phpstan/phpstan": "^0.12.55",
                "symfony/phpunit-bridge": "^4.2 || ^5"
            },
            "type": "library",
            "autoload": {
                "psr-4": {
                    "Composer\\XdebugHandler\\": "src"
                }
            },
            "notification-url": "https://packagist.org/downloads/",
            "license": [
                "MIT"
            ],
            "authors": [
                {
                    "name": "John Stevenson",
                    "email": "john-stevenson@blueyonder.co.uk"
                }
            ],
            "description": "Restarts a process without Xdebug.",
            "keywords": [
                "Xdebug",
                "performance"
            ],
            "support": {
                "irc": "irc://irc.freenode.org/composer",
                "issues": "https://github.com/composer/xdebug-handler/issues",
                "source": "https://github.com/composer/xdebug-handler/tree/2.0.2"
            },
            "funding": [
                {
                    "url": "https://packagist.com",
                    "type": "custom"
                },
                {
                    "url": "https://github.com/composer",
                    "type": "github"
                },
                {
                    "url": "https://tidelift.com/funding/github/packagist/composer/composer",
                    "type": "tidelift"
                }
            ],
            "time": "2021-07-31T17:03:58+00:00"
        },
        {
            "name": "dnoegel/php-xdg-base-dir",
            "version": "v0.1.1",
            "source": {
                "type": "git",
                "url": "https://github.com/dnoegel/php-xdg-base-dir.git",
                "reference": "8f8a6e48c5ecb0f991c2fdcf5f154a47d85f9ffd"
            },
            "dist": {
                "type": "zip",
                "url": "https://api.github.com/repos/dnoegel/php-xdg-base-dir/zipball/8f8a6e48c5ecb0f991c2fdcf5f154a47d85f9ffd",
                "reference": "8f8a6e48c5ecb0f991c2fdcf5f154a47d85f9ffd",
                "shasum": ""
            },
            "require": {
                "php": ">=5.3.2"
            },
            "require-dev": {
                "phpunit/phpunit": "~7.0|~6.0|~5.0|~4.8.35"
            },
            "type": "library",
            "autoload": {
                "psr-4": {
                    "XdgBaseDir\\": "src/"
                }
            },
            "notification-url": "https://packagist.org/downloads/",
            "license": [
                "MIT"
            ],
            "description": "implementation of xdg base directory specification for php",
            "support": {
                "issues": "https://github.com/dnoegel/php-xdg-base-dir/issues",
                "source": "https://github.com/dnoegel/php-xdg-base-dir/tree/v0.1.1"
            },
            "time": "2019-12-04T15:06:13+00:00"
        },
        {
            "name": "doctrine/instantiator",
            "version": "1.4.0",
            "source": {
                "type": "git",
                "url": "https://github.com/doctrine/instantiator.git",
                "reference": "d56bf6102915de5702778fe20f2de3b2fe570b5b"
            },
            "dist": {
                "type": "zip",
                "url": "https://api.github.com/repos/doctrine/instantiator/zipball/d56bf6102915de5702778fe20f2de3b2fe570b5b",
                "reference": "d56bf6102915de5702778fe20f2de3b2fe570b5b",
                "shasum": ""
            },
            "require": {
                "php": "^7.1 || ^8.0"
            },
            "require-dev": {
                "doctrine/coding-standard": "^8.0",
                "ext-pdo": "*",
                "ext-phar": "*",
                "phpbench/phpbench": "^0.13 || 1.0.0-alpha2",
                "phpstan/phpstan": "^0.12",
                "phpstan/phpstan-phpunit": "^0.12",
                "phpunit/phpunit": "^7.0 || ^8.0 || ^9.0"
            },
            "type": "library",
            "autoload": {
                "psr-4": {
                    "Doctrine\\Instantiator\\": "src/Doctrine/Instantiator/"
                }
            },
            "notification-url": "https://packagist.org/downloads/",
            "license": [
                "MIT"
            ],
            "authors": [
                {
                    "name": "Marco Pivetta",
                    "email": "ocramius@gmail.com",
                    "homepage": "https://ocramius.github.io/"
                }
            ],
            "description": "A small, lightweight utility to instantiate objects in PHP without invoking their constructors",
            "homepage": "https://www.doctrine-project.org/projects/instantiator.html",
            "keywords": [
                "constructor",
                "instantiate"
            ],
            "support": {
                "issues": "https://github.com/doctrine/instantiator/issues",
                "source": "https://github.com/doctrine/instantiator/tree/1.4.0"
            },
            "funding": [
                {
                    "url": "https://www.doctrine-project.org/sponsorship.html",
                    "type": "custom"
                },
                {
                    "url": "https://www.patreon.com/phpdoctrine",
                    "type": "patreon"
                },
                {
                    "url": "https://tidelift.com/funding/github/packagist/doctrine%2Finstantiator",
                    "type": "tidelift"
                }
            ],
            "time": "2020-11-10T18:47:58+00:00"
        },
        {
            "name": "felixfbecker/advanced-json-rpc",
            "version": "v3.2.1",
            "source": {
                "type": "git",
                "url": "https://github.com/felixfbecker/php-advanced-json-rpc.git",
                "reference": "b5f37dbff9a8ad360ca341f3240dc1c168b45447"
            },
            "dist": {
                "type": "zip",
                "url": "https://api.github.com/repos/felixfbecker/php-advanced-json-rpc/zipball/b5f37dbff9a8ad360ca341f3240dc1c168b45447",
                "reference": "b5f37dbff9a8ad360ca341f3240dc1c168b45447",
                "shasum": ""
            },
            "require": {
                "netresearch/jsonmapper": "^1.0 || ^2.0 || ^3.0 || ^4.0",
                "php": "^7.1 || ^8.0",
                "phpdocumentor/reflection-docblock": "^4.3.4 || ^5.0.0"
            },
            "require-dev": {
                "phpunit/phpunit": "^7.0 || ^8.0"
            },
            "type": "library",
            "autoload": {
                "psr-4": {
                    "AdvancedJsonRpc\\": "lib/"
                }
            },
            "notification-url": "https://packagist.org/downloads/",
            "license": [
                "ISC"
            ],
            "authors": [
                {
                    "name": "Felix Becker",
                    "email": "felix.b@outlook.com"
                }
            ],
            "description": "A more advanced JSONRPC implementation",
            "support": {
                "issues": "https://github.com/felixfbecker/php-advanced-json-rpc/issues",
                "source": "https://github.com/felixfbecker/php-advanced-json-rpc/tree/v3.2.1"
            },
            "time": "2021-06-11T22:34:44+00:00"
        },
        {
            "name": "felixfbecker/language-server-protocol",
            "version": "1.5.1",
            "source": {
                "type": "git",
                "url": "https://github.com/felixfbecker/php-language-server-protocol.git",
                "reference": "9d846d1f5cf101deee7a61c8ba7caa0a975cd730"
            },
            "dist": {
                "type": "zip",
                "url": "https://api.github.com/repos/felixfbecker/php-language-server-protocol/zipball/9d846d1f5cf101deee7a61c8ba7caa0a975cd730",
                "reference": "9d846d1f5cf101deee7a61c8ba7caa0a975cd730",
                "shasum": ""
            },
            "require": {
                "php": ">=7.1"
            },
            "require-dev": {
                "phpstan/phpstan": "*",
                "squizlabs/php_codesniffer": "^3.1",
                "vimeo/psalm": "^4.0"
            },
            "type": "library",
            "extra": {
                "branch-alias": {
                    "dev-master": "1.x-dev"
                }
            },
            "autoload": {
                "psr-4": {
                    "LanguageServerProtocol\\": "src/"
                }
            },
            "notification-url": "https://packagist.org/downloads/",
            "license": [
                "ISC"
            ],
            "authors": [
                {
                    "name": "Felix Becker",
                    "email": "felix.b@outlook.com"
                }
            ],
            "description": "PHP classes for the Language Server Protocol",
            "keywords": [
                "language",
                "microsoft",
                "php",
                "server"
            ],
            "support": {
                "issues": "https://github.com/felixfbecker/php-language-server-protocol/issues",
                "source": "https://github.com/felixfbecker/php-language-server-protocol/tree/1.5.1"
            },
            "time": "2021-02-22T14:02:09+00:00"
        },
        {
            "name": "matthiasmullie/minify",
            "version": "1.3.66",
            "source": {
                "type": "git",
                "url": "https://github.com/matthiasmullie/minify.git",
                "reference": "45fd3b0f1dfa2c965857c6d4a470bea52adc31a6"
            },
            "dist": {
                "type": "zip",
                "url": "https://api.github.com/repos/matthiasmullie/minify/zipball/45fd3b0f1dfa2c965857c6d4a470bea52adc31a6",
                "reference": "45fd3b0f1dfa2c965857c6d4a470bea52adc31a6",
                "shasum": ""
            },
            "require": {
                "ext-pcre": "*",
                "matthiasmullie/path-converter": "~1.1",
                "php": ">=5.3.0"
            },
            "require-dev": {
                "friendsofphp/php-cs-fixer": "~2.0",
                "matthiasmullie/scrapbook": "dev-master",
                "phpunit/phpunit": ">=4.8"
            },
            "suggest": {
                "psr/cache-implementation": "Cache implementation to use with Minify::cache"
            },
            "bin": [
                "bin/minifycss",
                "bin/minifyjs"
            ],
            "type": "library",
            "autoload": {
                "psr-4": {
                    "MatthiasMullie\\Minify\\": "src/"
                }
            },
            "notification-url": "https://packagist.org/downloads/",
            "license": [
                "MIT"
            ],
            "authors": [
                {
                    "name": "Matthias Mullie",
                    "email": "minify@mullie.eu",
                    "homepage": "http://www.mullie.eu",
                    "role": "Developer"
                }
            ],
            "description": "CSS & JavaScript minifier, in PHP. Removes whitespace, strips comments, combines files (incl. @import statements and small assets in CSS files), and optimizes/shortens a few common programming patterns.",
            "homepage": "http://www.minifier.org",
            "keywords": [
                "JS",
                "css",
                "javascript",
                "minifier",
                "minify"
            ],
            "support": {
                "issues": "https://github.com/matthiasmullie/minify/issues",
                "source": "https://github.com/matthiasmullie/minify/tree/1.3.66"
            },
            "funding": [
                {
                    "url": "https://github.com/[user1",
                    "type": "github"
                },
                {
                    "url": "https://github.com/matthiasmullie] # Replace with up to 4 GitHub Sponsors-enabled usernames e.g.",
                    "type": "github"
                },
                {
                    "url": "https://github.com/user2",
                    "type": "github"
                }
            ],
            "time": "2021-01-06T15:18:10+00:00"
        },
        {
            "name": "matthiasmullie/path-converter",
            "version": "1.1.3",
            "source": {
                "type": "git",
                "url": "https://github.com/matthiasmullie/path-converter.git",
                "reference": "e7d13b2c7e2f2268e1424aaed02085518afa02d9"
            },
            "dist": {
                "type": "zip",
                "url": "https://api.github.com/repos/matthiasmullie/path-converter/zipball/e7d13b2c7e2f2268e1424aaed02085518afa02d9",
                "reference": "e7d13b2c7e2f2268e1424aaed02085518afa02d9",
                "shasum": ""
            },
            "require": {
                "ext-pcre": "*",
                "php": ">=5.3.0"
            },
            "require-dev": {
                "phpunit/phpunit": "~4.8"
            },
            "type": "library",
            "autoload": {
                "psr-4": {
                    "MatthiasMullie\\PathConverter\\": "src/"
                }
            },
            "notification-url": "https://packagist.org/downloads/",
            "license": [
                "MIT"
            ],
            "authors": [
                {
                    "name": "Matthias Mullie",
                    "email": "pathconverter@mullie.eu",
                    "homepage": "http://www.mullie.eu",
                    "role": "Developer"
                }
            ],
            "description": "Relative path converter",
            "homepage": "http://github.com/matthiasmullie/path-converter",
            "keywords": [
                "converter",
                "path",
                "paths",
                "relative"
            ],
            "support": {
                "issues": "https://github.com/matthiasmullie/path-converter/issues",
                "source": "https://github.com/matthiasmullie/path-converter/tree/1.1.3"
            },
            "time": "2019-02-05T23:41:09+00:00"
        },
        {
            "name": "myclabs/deep-copy",
            "version": "1.10.2",
            "source": {
                "type": "git",
                "url": "https://github.com/myclabs/DeepCopy.git",
                "reference": "776f831124e9c62e1a2c601ecc52e776d8bb7220"
            },
            "dist": {
                "type": "zip",
                "url": "https://api.github.com/repos/myclabs/DeepCopy/zipball/776f831124e9c62e1a2c601ecc52e776d8bb7220",
                "reference": "776f831124e9c62e1a2c601ecc52e776d8bb7220",
                "shasum": ""
            },
            "require": {
                "php": "^7.1 || ^8.0"
            },
            "replace": {
                "myclabs/deep-copy": "self.version"
            },
            "require-dev": {
                "doctrine/collections": "^1.0",
                "doctrine/common": "^2.6",
                "phpunit/phpunit": "^7.1"
            },
            "type": "library",
            "autoload": {
                "psr-4": {
                    "DeepCopy\\": "src/DeepCopy/"
                },
                "files": [
                    "src/DeepCopy/deep_copy.php"
                ]
            },
            "notification-url": "https://packagist.org/downloads/",
            "license": [
                "MIT"
            ],
            "description": "Create deep copies (clones) of your objects",
            "keywords": [
                "clone",
                "copy",
                "duplicate",
                "object",
                "object graph"
            ],
            "support": {
                "issues": "https://github.com/myclabs/DeepCopy/issues",
                "source": "https://github.com/myclabs/DeepCopy/tree/1.10.2"
            },
            "funding": [
                {
                    "url": "https://tidelift.com/funding/github/packagist/myclabs/deep-copy",
                    "type": "tidelift"
                }
            ],
            "time": "2020-11-13T09:40:50+00:00"
        },
        {
            "name": "netresearch/jsonmapper",
            "version": "v4.0.0",
            "source": {
                "type": "git",
                "url": "https://github.com/cweiske/jsonmapper.git",
                "reference": "8bbc021a8edb2e4a7ea2f8ad4fa9ec9dce2fcb8d"
            },
            "dist": {
                "type": "zip",
                "url": "https://api.github.com/repos/cweiske/jsonmapper/zipball/8bbc021a8edb2e4a7ea2f8ad4fa9ec9dce2fcb8d",
                "reference": "8bbc021a8edb2e4a7ea2f8ad4fa9ec9dce2fcb8d",
                "shasum": ""
            },
            "require": {
                "ext-json": "*",
                "ext-pcre": "*",
                "ext-reflection": "*",
                "ext-spl": "*",
                "php": ">=7.1"
            },
            "require-dev": {
                "phpunit/phpunit": "~7.5 || ~8.0 || ~9.0",
                "squizlabs/php_codesniffer": "~3.5"
            },
            "type": "library",
            "autoload": {
                "psr-0": {
                    "JsonMapper": "src/"
                }
            },
            "notification-url": "https://packagist.org/downloads/",
            "license": [
                "OSL-3.0"
            ],
            "authors": [
                {
                    "name": "Christian Weiske",
                    "email": "cweiske@cweiske.de",
                    "homepage": "http://github.com/cweiske/jsonmapper/",
                    "role": "Developer"
                }
            ],
            "description": "Map nested JSON structures onto PHP classes",
            "support": {
                "email": "cweiske@cweiske.de",
                "issues": "https://github.com/cweiske/jsonmapper/issues",
                "source": "https://github.com/cweiske/jsonmapper/tree/v4.0.0"
            },
            "time": "2020-12-01T19:48:11+00:00"
        },
        {
            "name": "nikic/php-parser",
            "version": "v4.13.1",
            "source": {
                "type": "git",
                "url": "https://github.com/nikic/PHP-Parser.git",
                "reference": "63a79e8daa781cac14e5195e63ed8ae231dd10fd"
            },
            "dist": {
                "type": "zip",
                "url": "https://api.github.com/repos/nikic/PHP-Parser/zipball/63a79e8daa781cac14e5195e63ed8ae231dd10fd",
                "reference": "63a79e8daa781cac14e5195e63ed8ae231dd10fd",
                "shasum": ""
            },
            "require": {
                "ext-tokenizer": "*",
                "php": ">=7.0"
            },
            "require-dev": {
                "ircmaxell/php-yacc": "^0.0.7",
                "phpunit/phpunit": "^6.5 || ^7.0 || ^8.0 || ^9.0"
            },
            "bin": [
                "bin/php-parse"
            ],
            "type": "library",
            "extra": {
                "branch-alias": {
                    "dev-master": "4.9-dev"
                }
            },
            "autoload": {
                "psr-4": {
                    "PhpParser\\": "lib/PhpParser"
                }
            },
            "notification-url": "https://packagist.org/downloads/",
            "license": [
                "BSD-3-Clause"
            ],
            "authors": [
                {
                    "name": "Nikita Popov"
                }
            ],
            "description": "A PHP parser written in PHP",
            "keywords": [
                "parser",
                "php"
            ],
            "support": {
                "issues": "https://github.com/nikic/PHP-Parser/issues",
                "source": "https://github.com/nikic/PHP-Parser/tree/v4.13.1"
            },
            "time": "2021-11-03T20:52:16+00:00"
        },
        {
            "name": "openlss/lib-array2xml",
            "version": "1.0.0",
            "source": {
                "type": "git",
                "url": "https://github.com/nullivex/lib-array2xml.git",
                "reference": "a91f18a8dfc69ffabe5f9b068bc39bb202c81d90"
            },
            "dist": {
                "type": "zip",
                "url": "https://api.github.com/repos/nullivex/lib-array2xml/zipball/a91f18a8dfc69ffabe5f9b068bc39bb202c81d90",
                "reference": "a91f18a8dfc69ffabe5f9b068bc39bb202c81d90",
                "shasum": ""
            },
            "require": {
                "php": ">=5.3.2"
            },
            "type": "library",
            "autoload": {
                "psr-0": {
                    "LSS": ""
                }
            },
            "notification-url": "https://packagist.org/downloads/",
            "license": [
                "Apache-2.0"
            ],
            "authors": [
                {
                    "name": "Bryan Tong",
                    "email": "bryan@nullivex.com",
                    "homepage": "https://www.nullivex.com"
                },
                {
                    "name": "Tony Butler",
                    "email": "spudz76@gmail.com",
                    "homepage": "https://www.nullivex.com"
                }
            ],
            "description": "Array2XML conversion library credit to lalit.org",
            "homepage": "https://www.nullivex.com",
            "keywords": [
                "array",
                "array conversion",
                "xml",
                "xml conversion"
            ],
            "support": {
                "issues": "https://github.com/nullivex/lib-array2xml/issues",
                "source": "https://github.com/nullivex/lib-array2xml/tree/master"
            },
            "time": "2019-03-29T20:06:56+00:00"
        },
        {
            "name": "phar-io/manifest",
            "version": "2.0.3",
            "source": {
                "type": "git",
                "url": "https://github.com/phar-io/manifest.git",
                "reference": "97803eca37d319dfa7826cc2437fc020857acb53"
            },
            "dist": {
                "type": "zip",
                "url": "https://api.github.com/repos/phar-io/manifest/zipball/97803eca37d319dfa7826cc2437fc020857acb53",
                "reference": "97803eca37d319dfa7826cc2437fc020857acb53",
                "shasum": ""
            },
            "require": {
                "ext-dom": "*",
                "ext-phar": "*",
                "ext-xmlwriter": "*",
                "phar-io/version": "^3.0.1",
                "php": "^7.2 || ^8.0"
            },
            "type": "library",
            "extra": {
                "branch-alias": {
                    "dev-master": "2.0.x-dev"
                }
            },
            "autoload": {
                "classmap": [
                    "src/"
                ]
            },
            "notification-url": "https://packagist.org/downloads/",
            "license": [
                "BSD-3-Clause"
            ],
            "authors": [
                {
                    "name": "Arne Blankerts",
                    "email": "arne@blankerts.de",
                    "role": "Developer"
                },
                {
                    "name": "Sebastian Heuer",
                    "email": "sebastian@phpeople.de",
                    "role": "Developer"
                },
                {
                    "name": "Sebastian Bergmann",
                    "email": "sebastian@phpunit.de",
                    "role": "Developer"
                }
            ],
            "description": "Component for reading phar.io manifest information from a PHP Archive (PHAR)",
            "support": {
                "issues": "https://github.com/phar-io/manifest/issues",
                "source": "https://github.com/phar-io/manifest/tree/2.0.3"
            },
            "time": "2021-07-20T11:28:43+00:00"
        },
        {
            "name": "phar-io/version",
            "version": "3.1.0",
            "source": {
                "type": "git",
                "url": "https://github.com/phar-io/version.git",
                "reference": "bae7c545bef187884426f042434e561ab1ddb182"
            },
            "dist": {
                "type": "zip",
                "url": "https://api.github.com/repos/phar-io/version/zipball/bae7c545bef187884426f042434e561ab1ddb182",
                "reference": "bae7c545bef187884426f042434e561ab1ddb182",
                "shasum": ""
            },
            "require": {
                "php": "^7.2 || ^8.0"
            },
            "type": "library",
            "autoload": {
                "classmap": [
                    "src/"
                ]
            },
            "notification-url": "https://packagist.org/downloads/",
            "license": [
                "BSD-3-Clause"
            ],
            "authors": [
                {
                    "name": "Arne Blankerts",
                    "email": "arne@blankerts.de",
                    "role": "Developer"
                },
                {
                    "name": "Sebastian Heuer",
                    "email": "sebastian@phpeople.de",
                    "role": "Developer"
                },
                {
                    "name": "Sebastian Bergmann",
                    "email": "sebastian@phpunit.de",
                    "role": "Developer"
                }
            ],
            "description": "Library for handling version information and constraints",
            "support": {
                "issues": "https://github.com/phar-io/version/issues",
                "source": "https://github.com/phar-io/version/tree/3.1.0"
            },
            "time": "2021-02-23T14:00:09+00:00"
        },
        {
            "name": "phpdocumentor/reflection-common",
            "version": "2.2.0",
            "source": {
                "type": "git",
                "url": "https://github.com/phpDocumentor/ReflectionCommon.git",
                "reference": "1d01c49d4ed62f25aa84a747ad35d5a16924662b"
            },
            "dist": {
                "type": "zip",
                "url": "https://api.github.com/repos/phpDocumentor/ReflectionCommon/zipball/1d01c49d4ed62f25aa84a747ad35d5a16924662b",
                "reference": "1d01c49d4ed62f25aa84a747ad35d5a16924662b",
                "shasum": ""
            },
            "require": {
                "php": "^7.2 || ^8.0"
            },
            "type": "library",
            "extra": {
                "branch-alias": {
                    "dev-2.x": "2.x-dev"
                }
            },
            "autoload": {
                "psr-4": {
                    "phpDocumentor\\Reflection\\": "src/"
                }
            },
            "notification-url": "https://packagist.org/downloads/",
            "license": [
                "MIT"
            ],
            "authors": [
                {
                    "name": "Jaap van Otterdijk",
                    "email": "opensource@ijaap.nl"
                }
            ],
            "description": "Common reflection classes used by phpdocumentor to reflect the code structure",
            "homepage": "http://www.phpdoc.org",
            "keywords": [
                "FQSEN",
                "phpDocumentor",
                "phpdoc",
                "reflection",
                "static analysis"
            ],
            "support": {
                "issues": "https://github.com/phpDocumentor/ReflectionCommon/issues",
                "source": "https://github.com/phpDocumentor/ReflectionCommon/tree/2.x"
            },
            "time": "2020-06-27T09:03:43+00:00"
        },
        {
            "name": "phpdocumentor/reflection-docblock",
            "version": "5.3.0",
            "source": {
                "type": "git",
                "url": "https://github.com/phpDocumentor/ReflectionDocBlock.git",
                "reference": "622548b623e81ca6d78b721c5e029f4ce664f170"
            },
            "dist": {
                "type": "zip",
                "url": "https://api.github.com/repos/phpDocumentor/ReflectionDocBlock/zipball/622548b623e81ca6d78b721c5e029f4ce664f170",
                "reference": "622548b623e81ca6d78b721c5e029f4ce664f170",
                "shasum": ""
            },
            "require": {
                "ext-filter": "*",
                "php": "^7.2 || ^8.0",
                "phpdocumentor/reflection-common": "^2.2",
                "phpdocumentor/type-resolver": "^1.3",
                "webmozart/assert": "^1.9.1"
            },
            "require-dev": {
                "mockery/mockery": "~1.3.2",
                "psalm/phar": "^4.8"
            },
            "type": "library",
            "extra": {
                "branch-alias": {
                    "dev-master": "5.x-dev"
                }
            },
            "autoload": {
                "psr-4": {
                    "phpDocumentor\\Reflection\\": "src"
                }
            },
            "notification-url": "https://packagist.org/downloads/",
            "license": [
                "MIT"
            ],
            "authors": [
                {
                    "name": "Mike van Riel",
                    "email": "me@mikevanriel.com"
                },
                {
                    "name": "Jaap van Otterdijk",
                    "email": "account@ijaap.nl"
                }
            ],
            "description": "With this component, a library can provide support for annotations via DocBlocks or otherwise retrieve information that is embedded in a DocBlock.",
            "support": {
                "issues": "https://github.com/phpDocumentor/ReflectionDocBlock/issues",
                "source": "https://github.com/phpDocumentor/ReflectionDocBlock/tree/5.3.0"
            },
            "time": "2021-10-19T17:43:47+00:00"
        },
        {
            "name": "phpdocumentor/type-resolver",
            "version": "1.5.1",
            "source": {
                "type": "git",
                "url": "https://github.com/phpDocumentor/TypeResolver.git",
                "reference": "a12f7e301eb7258bb68acd89d4aefa05c2906cae"
            },
            "dist": {
                "type": "zip",
                "url": "https://api.github.com/repos/phpDocumentor/TypeResolver/zipball/a12f7e301eb7258bb68acd89d4aefa05c2906cae",
                "reference": "a12f7e301eb7258bb68acd89d4aefa05c2906cae",
                "shasum": ""
            },
            "require": {
                "php": "^7.2 || ^8.0",
                "phpdocumentor/reflection-common": "^2.0"
            },
            "require-dev": {
                "ext-tokenizer": "*",
                "psalm/phar": "^4.8"
            },
            "type": "library",
            "extra": {
                "branch-alias": {
                    "dev-1.x": "1.x-dev"
                }
            },
            "autoload": {
                "psr-4": {
                    "phpDocumentor\\Reflection\\": "src"
                }
            },
            "notification-url": "https://packagist.org/downloads/",
            "license": [
                "MIT"
            ],
            "authors": [
                {
                    "name": "Mike van Riel",
                    "email": "me@mikevanriel.com"
                }
            ],
            "description": "A PSR-5 based resolver of Class names, Types and Structural Element Names",
            "support": {
                "issues": "https://github.com/phpDocumentor/TypeResolver/issues",
                "source": "https://github.com/phpDocumentor/TypeResolver/tree/1.5.1"
            },
            "time": "2021-10-02T14:08:47+00:00"
        },
        {
            "name": "phpspec/prophecy",
            "version": "1.14.0",
            "source": {
                "type": "git",
                "url": "https://github.com/phpspec/prophecy.git",
                "reference": "d86dfc2e2a3cd366cee475e52c6bb3bbc371aa0e"
            },
            "dist": {
                "type": "zip",
                "url": "https://api.github.com/repos/phpspec/prophecy/zipball/d86dfc2e2a3cd366cee475e52c6bb3bbc371aa0e",
                "reference": "d86dfc2e2a3cd366cee475e52c6bb3bbc371aa0e",
                "shasum": ""
            },
            "require": {
                "doctrine/instantiator": "^1.2",
                "php": "^7.2 || ~8.0, <8.2",
                "phpdocumentor/reflection-docblock": "^5.2",
                "sebastian/comparator": "^3.0 || ^4.0",
                "sebastian/recursion-context": "^3.0 || ^4.0"
            },
            "require-dev": {
                "phpspec/phpspec": "^6.0 || ^7.0",
                "phpunit/phpunit": "^8.0 || ^9.0"
            },
            "type": "library",
            "extra": {
                "branch-alias": {
                    "dev-master": "1.x-dev"
                }
            },
            "autoload": {
                "psr-4": {
                    "Prophecy\\": "src/Prophecy"
                }
            },
            "notification-url": "https://packagist.org/downloads/",
            "license": [
                "MIT"
            ],
            "authors": [
                {
                    "name": "Konstantin Kudryashov",
                    "email": "ever.zet@gmail.com",
                    "homepage": "http://everzet.com"
                },
                {
                    "name": "Marcello Duarte",
                    "email": "marcello.duarte@gmail.com"
                }
            ],
            "description": "Highly opinionated mocking framework for PHP 5.3+",
            "homepage": "https://github.com/phpspec/prophecy",
            "keywords": [
                "Double",
                "Dummy",
                "fake",
                "mock",
                "spy",
                "stub"
            ],
            "support": {
                "issues": "https://github.com/phpspec/prophecy/issues",
                "source": "https://github.com/phpspec/prophecy/tree/1.14.0"
            },
            "time": "2021-09-10T09:02:12+00:00"
        },
        {
            "name": "phpunit/php-code-coverage",
            "version": "9.2.8",
            "source": {
                "type": "git",
                "url": "https://github.com/sebastianbergmann/php-code-coverage.git",
                "reference": "cf04e88a2e3c56fc1a65488afd493325b4c1bc3e"
            },
            "dist": {
                "type": "zip",
                "url": "https://api.github.com/repos/sebastianbergmann/php-code-coverage/zipball/cf04e88a2e3c56fc1a65488afd493325b4c1bc3e",
                "reference": "cf04e88a2e3c56fc1a65488afd493325b4c1bc3e",
                "shasum": ""
            },
            "require": {
                "ext-dom": "*",
                "ext-libxml": "*",
                "ext-xmlwriter": "*",
                "nikic/php-parser": "^4.13.0",
                "php": ">=7.3",
                "phpunit/php-file-iterator": "^3.0.3",
                "phpunit/php-text-template": "^2.0.2",
                "sebastian/code-unit-reverse-lookup": "^2.0.2",
                "sebastian/complexity": "^2.0",
                "sebastian/environment": "^5.1.2",
                "sebastian/lines-of-code": "^1.0.3",
                "sebastian/version": "^3.0.1",
                "theseer/tokenizer": "^1.2.0"
            },
            "require-dev": {
                "phpunit/phpunit": "^9.3"
            },
            "suggest": {
                "ext-pcov": "*",
                "ext-xdebug": "*"
            },
            "type": "library",
            "extra": {
                "branch-alias": {
                    "dev-master": "9.2-dev"
                }
            },
            "autoload": {
                "classmap": [
                    "src/"
                ]
            },
            "notification-url": "https://packagist.org/downloads/",
            "license": [
                "BSD-3-Clause"
            ],
            "authors": [
                {
                    "name": "Sebastian Bergmann",
                    "email": "sebastian@phpunit.de",
                    "role": "lead"
                }
            ],
            "description": "Library that provides collection, processing, and rendering functionality for PHP code coverage information.",
            "homepage": "https://github.com/sebastianbergmann/php-code-coverage",
            "keywords": [
                "coverage",
                "testing",
                "xunit"
            ],
            "support": {
                "issues": "https://github.com/sebastianbergmann/php-code-coverage/issues",
                "source": "https://github.com/sebastianbergmann/php-code-coverage/tree/9.2.8"
            },
            "funding": [
                {
                    "url": "https://github.com/sebastianbergmann",
                    "type": "github"
                }
            ],
            "time": "2021-10-30T08:01:38+00:00"
        },
        {
            "name": "phpunit/php-file-iterator",
            "version": "3.0.5",
            "source": {
                "type": "git",
                "url": "https://github.com/sebastianbergmann/php-file-iterator.git",
                "reference": "aa4be8575f26070b100fccb67faabb28f21f66f8"
            },
            "dist": {
                "type": "zip",
                "url": "https://api.github.com/repos/sebastianbergmann/php-file-iterator/zipball/aa4be8575f26070b100fccb67faabb28f21f66f8",
                "reference": "aa4be8575f26070b100fccb67faabb28f21f66f8",
                "shasum": ""
            },
            "require": {
                "php": ">=7.3"
            },
            "require-dev": {
                "phpunit/phpunit": "^9.3"
            },
            "type": "library",
            "extra": {
                "branch-alias": {
                    "dev-master": "3.0-dev"
                }
            },
            "autoload": {
                "classmap": [
                    "src/"
                ]
            },
            "notification-url": "https://packagist.org/downloads/",
            "license": [
                "BSD-3-Clause"
            ],
            "authors": [
                {
                    "name": "Sebastian Bergmann",
                    "email": "sebastian@phpunit.de",
                    "role": "lead"
                }
            ],
            "description": "FilterIterator implementation that filters files based on a list of suffixes.",
            "homepage": "https://github.com/sebastianbergmann/php-file-iterator/",
            "keywords": [
                "filesystem",
                "iterator"
            ],
            "support": {
                "issues": "https://github.com/sebastianbergmann/php-file-iterator/issues",
                "source": "https://github.com/sebastianbergmann/php-file-iterator/tree/3.0.5"
            },
            "funding": [
                {
                    "url": "https://github.com/sebastianbergmann",
                    "type": "github"
                }
            ],
            "time": "2020-09-28T05:57:25+00:00"
        },
        {
            "name": "phpunit/php-invoker",
            "version": "3.1.1",
            "source": {
                "type": "git",
                "url": "https://github.com/sebastianbergmann/php-invoker.git",
                "reference": "5a10147d0aaf65b58940a0b72f71c9ac0423cc67"
            },
            "dist": {
                "type": "zip",
                "url": "https://api.github.com/repos/sebastianbergmann/php-invoker/zipball/5a10147d0aaf65b58940a0b72f71c9ac0423cc67",
                "reference": "5a10147d0aaf65b58940a0b72f71c9ac0423cc67",
                "shasum": ""
            },
            "require": {
                "php": ">=7.3"
            },
            "require-dev": {
                "ext-pcntl": "*",
                "phpunit/phpunit": "^9.3"
            },
            "suggest": {
                "ext-pcntl": "*"
            },
            "type": "library",
            "extra": {
                "branch-alias": {
                    "dev-master": "3.1-dev"
                }
            },
            "autoload": {
                "classmap": [
                    "src/"
                ]
            },
            "notification-url": "https://packagist.org/downloads/",
            "license": [
                "BSD-3-Clause"
            ],
            "authors": [
                {
                    "name": "Sebastian Bergmann",
                    "email": "sebastian@phpunit.de",
                    "role": "lead"
                }
            ],
            "description": "Invoke callables with a timeout",
            "homepage": "https://github.com/sebastianbergmann/php-invoker/",
            "keywords": [
                "process"
            ],
            "support": {
                "issues": "https://github.com/sebastianbergmann/php-invoker/issues",
                "source": "https://github.com/sebastianbergmann/php-invoker/tree/3.1.1"
            },
            "funding": [
                {
                    "url": "https://github.com/sebastianbergmann",
                    "type": "github"
                }
            ],
            "time": "2020-09-28T05:58:55+00:00"
        },
        {
            "name": "phpunit/php-text-template",
            "version": "2.0.4",
            "source": {
                "type": "git",
                "url": "https://github.com/sebastianbergmann/php-text-template.git",
                "reference": "5da5f67fc95621df9ff4c4e5a84d6a8a2acf7c28"
            },
            "dist": {
                "type": "zip",
                "url": "https://api.github.com/repos/sebastianbergmann/php-text-template/zipball/5da5f67fc95621df9ff4c4e5a84d6a8a2acf7c28",
                "reference": "5da5f67fc95621df9ff4c4e5a84d6a8a2acf7c28",
                "shasum": ""
            },
            "require": {
                "php": ">=7.3"
            },
            "require-dev": {
                "phpunit/phpunit": "^9.3"
            },
            "type": "library",
            "extra": {
                "branch-alias": {
                    "dev-master": "2.0-dev"
                }
            },
            "autoload": {
                "classmap": [
                    "src/"
                ]
            },
            "notification-url": "https://packagist.org/downloads/",
            "license": [
                "BSD-3-Clause"
            ],
            "authors": [
                {
                    "name": "Sebastian Bergmann",
                    "email": "sebastian@phpunit.de",
                    "role": "lead"
                }
            ],
            "description": "Simple template engine.",
            "homepage": "https://github.com/sebastianbergmann/php-text-template/",
            "keywords": [
                "template"
            ],
            "support": {
                "issues": "https://github.com/sebastianbergmann/php-text-template/issues",
                "source": "https://github.com/sebastianbergmann/php-text-template/tree/2.0.4"
            },
            "funding": [
                {
                    "url": "https://github.com/sebastianbergmann",
                    "type": "github"
                }
            ],
            "time": "2020-10-26T05:33:50+00:00"
        },
        {
            "name": "phpunit/php-timer",
            "version": "5.0.3",
            "source": {
                "type": "git",
                "url": "https://github.com/sebastianbergmann/php-timer.git",
                "reference": "5a63ce20ed1b5bf577850e2c4e87f4aa902afbd2"
            },
            "dist": {
                "type": "zip",
                "url": "https://api.github.com/repos/sebastianbergmann/php-timer/zipball/5a63ce20ed1b5bf577850e2c4e87f4aa902afbd2",
                "reference": "5a63ce20ed1b5bf577850e2c4e87f4aa902afbd2",
                "shasum": ""
            },
            "require": {
                "php": ">=7.3"
            },
            "require-dev": {
                "phpunit/phpunit": "^9.3"
            },
            "type": "library",
            "extra": {
                "branch-alias": {
                    "dev-master": "5.0-dev"
                }
            },
            "autoload": {
                "classmap": [
                    "src/"
                ]
            },
            "notification-url": "https://packagist.org/downloads/",
            "license": [
                "BSD-3-Clause"
            ],
            "authors": [
                {
                    "name": "Sebastian Bergmann",
                    "email": "sebastian@phpunit.de",
                    "role": "lead"
                }
            ],
            "description": "Utility class for timing",
            "homepage": "https://github.com/sebastianbergmann/php-timer/",
            "keywords": [
                "timer"
            ],
            "support": {
                "issues": "https://github.com/sebastianbergmann/php-timer/issues",
                "source": "https://github.com/sebastianbergmann/php-timer/tree/5.0.3"
            },
            "funding": [
                {
                    "url": "https://github.com/sebastianbergmann",
                    "type": "github"
                }
            ],
            "time": "2020-10-26T13:16:10+00:00"
        },
        {
            "name": "phpunit/phpunit",
            "version": "9.5.6",
            "source": {
                "type": "git",
                "url": "https://github.com/sebastianbergmann/phpunit.git",
                "reference": "fb9b8333f14e3dce976a60ef6a7e05c7c7ed8bfb"
            },
            "dist": {
                "type": "zip",
                "url": "https://api.github.com/repos/sebastianbergmann/phpunit/zipball/fb9b8333f14e3dce976a60ef6a7e05c7c7ed8bfb",
                "reference": "fb9b8333f14e3dce976a60ef6a7e05c7c7ed8bfb",
                "shasum": ""
            },
            "require": {
                "doctrine/instantiator": "^1.3.1",
                "ext-dom": "*",
                "ext-json": "*",
                "ext-libxml": "*",
                "ext-mbstring": "*",
                "ext-xml": "*",
                "ext-xmlwriter": "*",
                "myclabs/deep-copy": "^1.10.1",
                "phar-io/manifest": "^2.0.1",
                "phar-io/version": "^3.0.2",
                "php": ">=7.3",
                "phpspec/prophecy": "^1.12.1",
                "phpunit/php-code-coverage": "^9.2.3",
                "phpunit/php-file-iterator": "^3.0.5",
                "phpunit/php-invoker": "^3.1.1",
                "phpunit/php-text-template": "^2.0.3",
                "phpunit/php-timer": "^5.0.2",
                "sebastian/cli-parser": "^1.0.1",
                "sebastian/code-unit": "^1.0.6",
                "sebastian/comparator": "^4.0.5",
                "sebastian/diff": "^4.0.3",
                "sebastian/environment": "^5.1.3",
                "sebastian/exporter": "^4.0.3",
                "sebastian/global-state": "^5.0.1",
                "sebastian/object-enumerator": "^4.0.3",
                "sebastian/resource-operations": "^3.0.3",
                "sebastian/type": "^2.3.4",
                "sebastian/version": "^3.0.2"
            },
            "require-dev": {
                "ext-pdo": "*",
                "phpspec/prophecy-phpunit": "^2.0.1"
            },
            "suggest": {
                "ext-soap": "*",
                "ext-xdebug": "*"
            },
            "bin": [
                "phpunit"
            ],
            "type": "library",
            "extra": {
                "branch-alias": {
                    "dev-master": "9.5-dev"
                }
            },
            "autoload": {
                "classmap": [
                    "src/"
                ],
                "files": [
                    "src/Framework/Assert/Functions.php"
                ]
            },
            "notification-url": "https://packagist.org/downloads/",
            "license": [
                "BSD-3-Clause"
            ],
            "authors": [
                {
                    "name": "Sebastian Bergmann",
                    "email": "sebastian@phpunit.de",
                    "role": "lead"
                }
            ],
            "description": "The PHP Unit Testing framework.",
            "homepage": "https://phpunit.de/",
            "keywords": [
                "phpunit",
                "testing",
                "xunit"
            ],
            "support": {
                "issues": "https://github.com/sebastianbergmann/phpunit/issues",
                "source": "https://github.com/sebastianbergmann/phpunit/tree/9.5.6"
            },
            "funding": [
                {
                    "url": "https://phpunit.de/donate.html",
                    "type": "custom"
                },
                {
                    "url": "https://github.com/sebastianbergmann",
                    "type": "github"
                }
            ],
            "time": "2021-06-23T05:14:38+00:00"
        },
        {
            "name": "psr/container",
            "version": "1.1.2",
            "source": {
                "type": "git",
                "url": "https://github.com/php-fig/container.git",
                "reference": "513e0666f7216c7459170d56df27dfcefe1689ea"
            },
            "dist": {
                "type": "zip",
                "url": "https://api.github.com/repos/php-fig/container/zipball/513e0666f7216c7459170d56df27dfcefe1689ea",
                "reference": "513e0666f7216c7459170d56df27dfcefe1689ea",
                "shasum": ""
            },
            "require": {
                "php": ">=7.4.0"
            },
            "type": "library",
            "autoload": {
                "psr-4": {
                    "Psr\\Container\\": "src/"
                }
            },
            "notification-url": "https://packagist.org/downloads/",
            "license": [
                "MIT"
            ],
            "authors": [
                {
                    "name": "PHP-FIG",
                    "homepage": "https://www.php-fig.org/"
                }
            ],
            "description": "Common Container Interface (PHP FIG PSR-11)",
            "homepage": "https://github.com/php-fig/container",
            "keywords": [
                "PSR-11",
                "container",
                "container-interface",
                "container-interop",
                "psr"
            ],
            "support": {
                "issues": "https://github.com/php-fig/container/issues",
                "source": "https://github.com/php-fig/container/tree/1.1.2"
            },
            "time": "2021-11-05T16:50:12+00:00"
        },
        {
            "name": "sebastian/cli-parser",
            "version": "1.0.1",
            "source": {
                "type": "git",
                "url": "https://github.com/sebastianbergmann/cli-parser.git",
                "reference": "442e7c7e687e42adc03470c7b668bc4b2402c0b2"
            },
            "dist": {
                "type": "zip",
                "url": "https://api.github.com/repos/sebastianbergmann/cli-parser/zipball/442e7c7e687e42adc03470c7b668bc4b2402c0b2",
                "reference": "442e7c7e687e42adc03470c7b668bc4b2402c0b2",
                "shasum": ""
            },
            "require": {
                "php": ">=7.3"
            },
            "require-dev": {
                "phpunit/phpunit": "^9.3"
            },
            "type": "library",
            "extra": {
                "branch-alias": {
                    "dev-master": "1.0-dev"
                }
            },
            "autoload": {
                "classmap": [
                    "src/"
                ]
            },
            "notification-url": "https://packagist.org/downloads/",
            "license": [
                "BSD-3-Clause"
            ],
            "authors": [
                {
                    "name": "Sebastian Bergmann",
                    "email": "sebastian@phpunit.de",
                    "role": "lead"
                }
            ],
            "description": "Library for parsing CLI options",
            "homepage": "https://github.com/sebastianbergmann/cli-parser",
            "support": {
                "issues": "https://github.com/sebastianbergmann/cli-parser/issues",
                "source": "https://github.com/sebastianbergmann/cli-parser/tree/1.0.1"
            },
            "funding": [
                {
                    "url": "https://github.com/sebastianbergmann",
                    "type": "github"
                }
            ],
            "time": "2020-09-28T06:08:49+00:00"
        },
        {
            "name": "sebastian/code-unit",
            "version": "1.0.8",
            "source": {
                "type": "git",
                "url": "https://github.com/sebastianbergmann/code-unit.git",
                "reference": "1fc9f64c0927627ef78ba436c9b17d967e68e120"
            },
            "dist": {
                "type": "zip",
                "url": "https://api.github.com/repos/sebastianbergmann/code-unit/zipball/1fc9f64c0927627ef78ba436c9b17d967e68e120",
                "reference": "1fc9f64c0927627ef78ba436c9b17d967e68e120",
                "shasum": ""
            },
            "require": {
                "php": ">=7.3"
            },
            "require-dev": {
                "phpunit/phpunit": "^9.3"
            },
            "type": "library",
            "extra": {
                "branch-alias": {
                    "dev-master": "1.0-dev"
                }
            },
            "autoload": {
                "classmap": [
                    "src/"
                ]
            },
            "notification-url": "https://packagist.org/downloads/",
            "license": [
                "BSD-3-Clause"
            ],
            "authors": [
                {
                    "name": "Sebastian Bergmann",
                    "email": "sebastian@phpunit.de",
                    "role": "lead"
                }
            ],
            "description": "Collection of value objects that represent the PHP code units",
            "homepage": "https://github.com/sebastianbergmann/code-unit",
            "support": {
                "issues": "https://github.com/sebastianbergmann/code-unit/issues",
                "source": "https://github.com/sebastianbergmann/code-unit/tree/1.0.8"
            },
            "funding": [
                {
                    "url": "https://github.com/sebastianbergmann",
                    "type": "github"
                }
            ],
            "time": "2020-10-26T13:08:54+00:00"
        },
        {
            "name": "sebastian/code-unit-reverse-lookup",
            "version": "2.0.3",
            "source": {
                "type": "git",
                "url": "https://github.com/sebastianbergmann/code-unit-reverse-lookup.git",
                "reference": "ac91f01ccec49fb77bdc6fd1e548bc70f7faa3e5"
            },
            "dist": {
                "type": "zip",
                "url": "https://api.github.com/repos/sebastianbergmann/code-unit-reverse-lookup/zipball/ac91f01ccec49fb77bdc6fd1e548bc70f7faa3e5",
                "reference": "ac91f01ccec49fb77bdc6fd1e548bc70f7faa3e5",
                "shasum": ""
            },
            "require": {
                "php": ">=7.3"
            },
            "require-dev": {
                "phpunit/phpunit": "^9.3"
            },
            "type": "library",
            "extra": {
                "branch-alias": {
                    "dev-master": "2.0-dev"
                }
            },
            "autoload": {
                "classmap": [
                    "src/"
                ]
            },
            "notification-url": "https://packagist.org/downloads/",
            "license": [
                "BSD-3-Clause"
            ],
            "authors": [
                {
                    "name": "Sebastian Bergmann",
                    "email": "sebastian@phpunit.de"
                }
            ],
            "description": "Looks up which function or method a line of code belongs to",
            "homepage": "https://github.com/sebastianbergmann/code-unit-reverse-lookup/",
            "support": {
                "issues": "https://github.com/sebastianbergmann/code-unit-reverse-lookup/issues",
                "source": "https://github.com/sebastianbergmann/code-unit-reverse-lookup/tree/2.0.3"
            },
            "funding": [
                {
                    "url": "https://github.com/sebastianbergmann",
                    "type": "github"
                }
            ],
            "time": "2020-09-28T05:30:19+00:00"
        },
        {
            "name": "sebastian/comparator",
            "version": "4.0.6",
            "source": {
                "type": "git",
                "url": "https://github.com/sebastianbergmann/comparator.git",
                "reference": "55f4261989e546dc112258c7a75935a81a7ce382"
            },
            "dist": {
                "type": "zip",
                "url": "https://api.github.com/repos/sebastianbergmann/comparator/zipball/55f4261989e546dc112258c7a75935a81a7ce382",
                "reference": "55f4261989e546dc112258c7a75935a81a7ce382",
                "shasum": ""
            },
            "require": {
                "php": ">=7.3",
                "sebastian/diff": "^4.0",
                "sebastian/exporter": "^4.0"
            },
            "require-dev": {
                "phpunit/phpunit": "^9.3"
            },
            "type": "library",
            "extra": {
                "branch-alias": {
                    "dev-master": "4.0-dev"
                }
            },
            "autoload": {
                "classmap": [
                    "src/"
                ]
            },
            "notification-url": "https://packagist.org/downloads/",
            "license": [
                "BSD-3-Clause"
            ],
            "authors": [
                {
                    "name": "Sebastian Bergmann",
                    "email": "sebastian@phpunit.de"
                },
                {
                    "name": "Jeff Welch",
                    "email": "whatthejeff@gmail.com"
                },
                {
                    "name": "Volker Dusch",
                    "email": "github@wallbash.com"
                },
                {
                    "name": "Bernhard Schussek",
                    "email": "bschussek@2bepublished.at"
                }
            ],
            "description": "Provides the functionality to compare PHP values for equality",
            "homepage": "https://github.com/sebastianbergmann/comparator",
            "keywords": [
                "comparator",
                "compare",
                "equality"
            ],
            "support": {
                "issues": "https://github.com/sebastianbergmann/comparator/issues",
                "source": "https://github.com/sebastianbergmann/comparator/tree/4.0.6"
            },
            "funding": [
                {
                    "url": "https://github.com/sebastianbergmann",
                    "type": "github"
                }
            ],
            "time": "2020-10-26T15:49:45+00:00"
        },
        {
            "name": "sebastian/complexity",
            "version": "2.0.2",
            "source": {
                "type": "git",
                "url": "https://github.com/sebastianbergmann/complexity.git",
                "reference": "739b35e53379900cc9ac327b2147867b8b6efd88"
            },
            "dist": {
                "type": "zip",
                "url": "https://api.github.com/repos/sebastianbergmann/complexity/zipball/739b35e53379900cc9ac327b2147867b8b6efd88",
                "reference": "739b35e53379900cc9ac327b2147867b8b6efd88",
                "shasum": ""
            },
            "require": {
                "nikic/php-parser": "^4.7",
                "php": ">=7.3"
            },
            "require-dev": {
                "phpunit/phpunit": "^9.3"
            },
            "type": "library",
            "extra": {
                "branch-alias": {
                    "dev-master": "2.0-dev"
                }
            },
            "autoload": {
                "classmap": [
                    "src/"
                ]
            },
            "notification-url": "https://packagist.org/downloads/",
            "license": [
                "BSD-3-Clause"
            ],
            "authors": [
                {
                    "name": "Sebastian Bergmann",
                    "email": "sebastian@phpunit.de",
                    "role": "lead"
                }
            ],
            "description": "Library for calculating the complexity of PHP code units",
            "homepage": "https://github.com/sebastianbergmann/complexity",
            "support": {
                "issues": "https://github.com/sebastianbergmann/complexity/issues",
                "source": "https://github.com/sebastianbergmann/complexity/tree/2.0.2"
            },
            "funding": [
                {
                    "url": "https://github.com/sebastianbergmann",
                    "type": "github"
                }
            ],
            "time": "2020-10-26T15:52:27+00:00"
        },
        {
            "name": "sebastian/diff",
            "version": "4.0.4",
            "source": {
                "type": "git",
                "url": "https://github.com/sebastianbergmann/diff.git",
                "reference": "3461e3fccc7cfdfc2720be910d3bd73c69be590d"
            },
            "dist": {
                "type": "zip",
                "url": "https://api.github.com/repos/sebastianbergmann/diff/zipball/3461e3fccc7cfdfc2720be910d3bd73c69be590d",
                "reference": "3461e3fccc7cfdfc2720be910d3bd73c69be590d",
                "shasum": ""
            },
            "require": {
                "php": ">=7.3"
            },
            "require-dev": {
                "phpunit/phpunit": "^9.3",
                "symfony/process": "^4.2 || ^5"
            },
            "type": "library",
            "extra": {
                "branch-alias": {
                    "dev-master": "4.0-dev"
                }
            },
            "autoload": {
                "classmap": [
                    "src/"
                ]
            },
            "notification-url": "https://packagist.org/downloads/",
            "license": [
                "BSD-3-Clause"
            ],
            "authors": [
                {
                    "name": "Sebastian Bergmann",
                    "email": "sebastian@phpunit.de"
                },
                {
                    "name": "Kore Nordmann",
                    "email": "mail@kore-nordmann.de"
                }
            ],
            "description": "Diff implementation",
            "homepage": "https://github.com/sebastianbergmann/diff",
            "keywords": [
                "diff",
                "udiff",
                "unidiff",
                "unified diff"
            ],
            "support": {
                "issues": "https://github.com/sebastianbergmann/diff/issues",
                "source": "https://github.com/sebastianbergmann/diff/tree/4.0.4"
            },
            "funding": [
                {
                    "url": "https://github.com/sebastianbergmann",
                    "type": "github"
                }
            ],
            "time": "2020-10-26T13:10:38+00:00"
        },
        {
            "name": "sebastian/environment",
            "version": "5.1.3",
            "source": {
                "type": "git",
                "url": "https://github.com/sebastianbergmann/environment.git",
                "reference": "388b6ced16caa751030f6a69e588299fa09200ac"
            },
            "dist": {
                "type": "zip",
                "url": "https://api.github.com/repos/sebastianbergmann/environment/zipball/388b6ced16caa751030f6a69e588299fa09200ac",
                "reference": "388b6ced16caa751030f6a69e588299fa09200ac",
                "shasum": ""
            },
            "require": {
                "php": ">=7.3"
            },
            "require-dev": {
                "phpunit/phpunit": "^9.3"
            },
            "suggest": {
                "ext-posix": "*"
            },
            "type": "library",
            "extra": {
                "branch-alias": {
                    "dev-master": "5.1-dev"
                }
            },
            "autoload": {
                "classmap": [
                    "src/"
                ]
            },
            "notification-url": "https://packagist.org/downloads/",
            "license": [
                "BSD-3-Clause"
            ],
            "authors": [
                {
                    "name": "Sebastian Bergmann",
                    "email": "sebastian@phpunit.de"
                }
            ],
            "description": "Provides functionality to handle HHVM/PHP environments",
            "homepage": "http://www.github.com/sebastianbergmann/environment",
            "keywords": [
                "Xdebug",
                "environment",
                "hhvm"
            ],
            "support": {
                "issues": "https://github.com/sebastianbergmann/environment/issues",
                "source": "https://github.com/sebastianbergmann/environment/tree/5.1.3"
            },
            "funding": [
                {
                    "url": "https://github.com/sebastianbergmann",
                    "type": "github"
                }
            ],
            "time": "2020-09-28T05:52:38+00:00"
        },
        {
            "name": "sebastian/exporter",
            "version": "4.0.4",
            "source": {
                "type": "git",
                "url": "https://github.com/sebastianbergmann/exporter.git",
                "reference": "65e8b7db476c5dd267e65eea9cab77584d3cfff9"
            },
            "dist": {
                "type": "zip",
                "url": "https://api.github.com/repos/sebastianbergmann/exporter/zipball/65e8b7db476c5dd267e65eea9cab77584d3cfff9",
                "reference": "65e8b7db476c5dd267e65eea9cab77584d3cfff9",
                "shasum": ""
            },
            "require": {
                "php": ">=7.3",
                "sebastian/recursion-context": "^4.0"
            },
            "require-dev": {
                "ext-mbstring": "*",
                "phpunit/phpunit": "^9.3"
            },
            "type": "library",
            "extra": {
                "branch-alias": {
                    "dev-master": "4.0-dev"
                }
            },
            "autoload": {
                "classmap": [
                    "src/"
                ]
            },
            "notification-url": "https://packagist.org/downloads/",
            "license": [
                "BSD-3-Clause"
            ],
            "authors": [
                {
                    "name": "Sebastian Bergmann",
                    "email": "sebastian@phpunit.de"
                },
                {
                    "name": "Jeff Welch",
                    "email": "whatthejeff@gmail.com"
                },
                {
                    "name": "Volker Dusch",
                    "email": "github@wallbash.com"
                },
                {
                    "name": "Adam Harvey",
                    "email": "aharvey@php.net"
                },
                {
                    "name": "Bernhard Schussek",
                    "email": "bschussek@gmail.com"
                }
            ],
            "description": "Provides the functionality to export PHP variables for visualization",
            "homepage": "https://www.github.com/sebastianbergmann/exporter",
            "keywords": [
                "export",
                "exporter"
            ],
            "support": {
                "issues": "https://github.com/sebastianbergmann/exporter/issues",
                "source": "https://github.com/sebastianbergmann/exporter/tree/4.0.4"
            },
            "funding": [
                {
                    "url": "https://github.com/sebastianbergmann",
                    "type": "github"
                }
            ],
            "time": "2021-11-11T14:18:36+00:00"
        },
        {
            "name": "sebastian/global-state",
            "version": "5.0.3",
            "source": {
                "type": "git",
                "url": "https://github.com/sebastianbergmann/global-state.git",
                "reference": "23bd5951f7ff26f12d4e3242864df3e08dec4e49"
            },
            "dist": {
                "type": "zip",
                "url": "https://api.github.com/repos/sebastianbergmann/global-state/zipball/23bd5951f7ff26f12d4e3242864df3e08dec4e49",
                "reference": "23bd5951f7ff26f12d4e3242864df3e08dec4e49",
                "shasum": ""
            },
            "require": {
                "php": ">=7.3",
                "sebastian/object-reflector": "^2.0",
                "sebastian/recursion-context": "^4.0"
            },
            "require-dev": {
                "ext-dom": "*",
                "phpunit/phpunit": "^9.3"
            },
            "suggest": {
                "ext-uopz": "*"
            },
            "type": "library",
            "extra": {
                "branch-alias": {
                    "dev-master": "5.0-dev"
                }
            },
            "autoload": {
                "classmap": [
                    "src/"
                ]
            },
            "notification-url": "https://packagist.org/downloads/",
            "license": [
                "BSD-3-Clause"
            ],
            "authors": [
                {
                    "name": "Sebastian Bergmann",
                    "email": "sebastian@phpunit.de"
                }
            ],
            "description": "Snapshotting of global state",
            "homepage": "http://www.github.com/sebastianbergmann/global-state",
            "keywords": [
                "global state"
            ],
            "support": {
                "issues": "https://github.com/sebastianbergmann/global-state/issues",
                "source": "https://github.com/sebastianbergmann/global-state/tree/5.0.3"
            },
            "funding": [
                {
                    "url": "https://github.com/sebastianbergmann",
                    "type": "github"
                }
            ],
            "time": "2021-06-11T13:31:12+00:00"
        },
        {
            "name": "sebastian/lines-of-code",
            "version": "1.0.3",
            "source": {
                "type": "git",
                "url": "https://github.com/sebastianbergmann/lines-of-code.git",
                "reference": "c1c2e997aa3146983ed888ad08b15470a2e22ecc"
            },
            "dist": {
                "type": "zip",
                "url": "https://api.github.com/repos/sebastianbergmann/lines-of-code/zipball/c1c2e997aa3146983ed888ad08b15470a2e22ecc",
                "reference": "c1c2e997aa3146983ed888ad08b15470a2e22ecc",
                "shasum": ""
            },
            "require": {
                "nikic/php-parser": "^4.6",
                "php": ">=7.3"
            },
            "require-dev": {
                "phpunit/phpunit": "^9.3"
            },
            "type": "library",
            "extra": {
                "branch-alias": {
                    "dev-master": "1.0-dev"
                }
            },
            "autoload": {
                "classmap": [
                    "src/"
                ]
            },
            "notification-url": "https://packagist.org/downloads/",
            "license": [
                "BSD-3-Clause"
            ],
            "authors": [
                {
                    "name": "Sebastian Bergmann",
                    "email": "sebastian@phpunit.de",
                    "role": "lead"
                }
            ],
            "description": "Library for counting the lines of code in PHP source code",
            "homepage": "https://github.com/sebastianbergmann/lines-of-code",
            "support": {
                "issues": "https://github.com/sebastianbergmann/lines-of-code/issues",
                "source": "https://github.com/sebastianbergmann/lines-of-code/tree/1.0.3"
            },
            "funding": [
                {
                    "url": "https://github.com/sebastianbergmann",
                    "type": "github"
                }
            ],
            "time": "2020-11-28T06:42:11+00:00"
        },
        {
            "name": "sebastian/object-enumerator",
            "version": "4.0.4",
            "source": {
                "type": "git",
                "url": "https://github.com/sebastianbergmann/object-enumerator.git",
                "reference": "5c9eeac41b290a3712d88851518825ad78f45c71"
            },
            "dist": {
                "type": "zip",
                "url": "https://api.github.com/repos/sebastianbergmann/object-enumerator/zipball/5c9eeac41b290a3712d88851518825ad78f45c71",
                "reference": "5c9eeac41b290a3712d88851518825ad78f45c71",
                "shasum": ""
            },
            "require": {
                "php": ">=7.3",
                "sebastian/object-reflector": "^2.0",
                "sebastian/recursion-context": "^4.0"
            },
            "require-dev": {
                "phpunit/phpunit": "^9.3"
            },
            "type": "library",
            "extra": {
                "branch-alias": {
                    "dev-master": "4.0-dev"
                }
            },
            "autoload": {
                "classmap": [
                    "src/"
                ]
            },
            "notification-url": "https://packagist.org/downloads/",
            "license": [
                "BSD-3-Clause"
            ],
            "authors": [
                {
                    "name": "Sebastian Bergmann",
                    "email": "sebastian@phpunit.de"
                }
            ],
            "description": "Traverses array structures and object graphs to enumerate all referenced objects",
            "homepage": "https://github.com/sebastianbergmann/object-enumerator/",
            "support": {
                "issues": "https://github.com/sebastianbergmann/object-enumerator/issues",
                "source": "https://github.com/sebastianbergmann/object-enumerator/tree/4.0.4"
            },
            "funding": [
                {
                    "url": "https://github.com/sebastianbergmann",
                    "type": "github"
                }
            ],
            "time": "2020-10-26T13:12:34+00:00"
        },
        {
            "name": "sebastian/object-reflector",
            "version": "2.0.4",
            "source": {
                "type": "git",
                "url": "https://github.com/sebastianbergmann/object-reflector.git",
                "reference": "b4f479ebdbf63ac605d183ece17d8d7fe49c15c7"
            },
            "dist": {
                "type": "zip",
                "url": "https://api.github.com/repos/sebastianbergmann/object-reflector/zipball/b4f479ebdbf63ac605d183ece17d8d7fe49c15c7",
                "reference": "b4f479ebdbf63ac605d183ece17d8d7fe49c15c7",
                "shasum": ""
            },
            "require": {
                "php": ">=7.3"
            },
            "require-dev": {
                "phpunit/phpunit": "^9.3"
            },
            "type": "library",
            "extra": {
                "branch-alias": {
                    "dev-master": "2.0-dev"
                }
            },
            "autoload": {
                "classmap": [
                    "src/"
                ]
            },
            "notification-url": "https://packagist.org/downloads/",
            "license": [
                "BSD-3-Clause"
            ],
            "authors": [
                {
                    "name": "Sebastian Bergmann",
                    "email": "sebastian@phpunit.de"
                }
            ],
            "description": "Allows reflection of object attributes, including inherited and non-public ones",
            "homepage": "https://github.com/sebastianbergmann/object-reflector/",
            "support": {
                "issues": "https://github.com/sebastianbergmann/object-reflector/issues",
                "source": "https://github.com/sebastianbergmann/object-reflector/tree/2.0.4"
            },
            "funding": [
                {
                    "url": "https://github.com/sebastianbergmann",
                    "type": "github"
                }
            ],
            "time": "2020-10-26T13:14:26+00:00"
        },
        {
            "name": "sebastian/recursion-context",
            "version": "4.0.4",
            "source": {
                "type": "git",
                "url": "https://github.com/sebastianbergmann/recursion-context.git",
                "reference": "cd9d8cf3c5804de4341c283ed787f099f5506172"
            },
            "dist": {
                "type": "zip",
                "url": "https://api.github.com/repos/sebastianbergmann/recursion-context/zipball/cd9d8cf3c5804de4341c283ed787f099f5506172",
                "reference": "cd9d8cf3c5804de4341c283ed787f099f5506172",
                "shasum": ""
            },
            "require": {
                "php": ">=7.3"
            },
            "require-dev": {
                "phpunit/phpunit": "^9.3"
            },
            "type": "library",
            "extra": {
                "branch-alias": {
                    "dev-master": "4.0-dev"
                }
            },
            "autoload": {
                "classmap": [
                    "src/"
                ]
            },
            "notification-url": "https://packagist.org/downloads/",
            "license": [
                "BSD-3-Clause"
            ],
            "authors": [
                {
                    "name": "Sebastian Bergmann",
                    "email": "sebastian@phpunit.de"
                },
                {
                    "name": "Jeff Welch",
                    "email": "whatthejeff@gmail.com"
                },
                {
                    "name": "Adam Harvey",
                    "email": "aharvey@php.net"
                }
            ],
            "description": "Provides functionality to recursively process PHP variables",
            "homepage": "http://www.github.com/sebastianbergmann/recursion-context",
            "support": {
                "issues": "https://github.com/sebastianbergmann/recursion-context/issues",
                "source": "https://github.com/sebastianbergmann/recursion-context/tree/4.0.4"
            },
            "funding": [
                {
                    "url": "https://github.com/sebastianbergmann",
                    "type": "github"
                }
            ],
            "time": "2020-10-26T13:17:30+00:00"
        },
        {
            "name": "sebastian/resource-operations",
            "version": "3.0.3",
            "source": {
                "type": "git",
                "url": "https://github.com/sebastianbergmann/resource-operations.git",
                "reference": "0f4443cb3a1d92ce809899753bc0d5d5a8dd19a8"
            },
            "dist": {
                "type": "zip",
                "url": "https://api.github.com/repos/sebastianbergmann/resource-operations/zipball/0f4443cb3a1d92ce809899753bc0d5d5a8dd19a8",
                "reference": "0f4443cb3a1d92ce809899753bc0d5d5a8dd19a8",
                "shasum": ""
            },
            "require": {
                "php": ">=7.3"
            },
            "require-dev": {
                "phpunit/phpunit": "^9.0"
            },
            "type": "library",
            "extra": {
                "branch-alias": {
                    "dev-master": "3.0-dev"
                }
            },
            "autoload": {
                "classmap": [
                    "src/"
                ]
            },
            "notification-url": "https://packagist.org/downloads/",
            "license": [
                "BSD-3-Clause"
            ],
            "authors": [
                {
                    "name": "Sebastian Bergmann",
                    "email": "sebastian@phpunit.de"
                }
            ],
            "description": "Provides a list of PHP built-in functions that operate on resources",
            "homepage": "https://www.github.com/sebastianbergmann/resource-operations",
            "support": {
                "issues": "https://github.com/sebastianbergmann/resource-operations/issues",
                "source": "https://github.com/sebastianbergmann/resource-operations/tree/3.0.3"
            },
            "funding": [
                {
                    "url": "https://github.com/sebastianbergmann",
                    "type": "github"
                }
            ],
            "time": "2020-09-28T06:45:17+00:00"
        },
        {
            "name": "sebastian/type",
            "version": "2.3.4",
            "source": {
                "type": "git",
                "url": "https://github.com/sebastianbergmann/type.git",
                "reference": "b8cd8a1c753c90bc1a0f5372170e3e489136f914"
            },
            "dist": {
                "type": "zip",
                "url": "https://api.github.com/repos/sebastianbergmann/type/zipball/b8cd8a1c753c90bc1a0f5372170e3e489136f914",
                "reference": "b8cd8a1c753c90bc1a0f5372170e3e489136f914",
                "shasum": ""
            },
            "require": {
                "php": ">=7.3"
            },
            "require-dev": {
                "phpunit/phpunit": "^9.3"
            },
            "type": "library",
            "extra": {
                "branch-alias": {
                    "dev-master": "2.3-dev"
                }
            },
            "autoload": {
                "classmap": [
                    "src/"
                ]
            },
            "notification-url": "https://packagist.org/downloads/",
            "license": [
                "BSD-3-Clause"
            ],
            "authors": [
                {
                    "name": "Sebastian Bergmann",
                    "email": "sebastian@phpunit.de",
                    "role": "lead"
                }
            ],
            "description": "Collection of value objects that represent the types of the PHP type system",
            "homepage": "https://github.com/sebastianbergmann/type",
            "support": {
                "issues": "https://github.com/sebastianbergmann/type/issues",
                "source": "https://github.com/sebastianbergmann/type/tree/2.3.4"
            },
            "funding": [
                {
                    "url": "https://github.com/sebastianbergmann",
                    "type": "github"
                }
            ],
            "time": "2021-06-15T12:49:02+00:00"
        },
        {
            "name": "sebastian/version",
            "version": "3.0.2",
            "source": {
                "type": "git",
                "url": "https://github.com/sebastianbergmann/version.git",
                "reference": "c6c1022351a901512170118436c764e473f6de8c"
            },
            "dist": {
                "type": "zip",
                "url": "https://api.github.com/repos/sebastianbergmann/version/zipball/c6c1022351a901512170118436c764e473f6de8c",
                "reference": "c6c1022351a901512170118436c764e473f6de8c",
                "shasum": ""
            },
            "require": {
                "php": ">=7.3"
            },
            "type": "library",
            "extra": {
                "branch-alias": {
                    "dev-master": "3.0-dev"
                }
            },
            "autoload": {
                "classmap": [
                    "src/"
                ]
            },
            "notification-url": "https://packagist.org/downloads/",
            "license": [
                "BSD-3-Clause"
            ],
            "authors": [
                {
                    "name": "Sebastian Bergmann",
                    "email": "sebastian@phpunit.de",
                    "role": "lead"
                }
            ],
            "description": "Library that helps with managing the version number of Git-hosted PHP projects",
            "homepage": "https://github.com/sebastianbergmann/version",
            "support": {
                "issues": "https://github.com/sebastianbergmann/version/issues",
                "source": "https://github.com/sebastianbergmann/version/tree/3.0.2"
            },
            "funding": [
                {
                    "url": "https://github.com/sebastianbergmann",
                    "type": "github"
                }
            ],
            "time": "2020-09-28T06:39:44+00:00"
        },
        {
            "name": "swoole/ide-helper",
            "version": "4.6.7",
            "source": {
                "type": "git",
                "url": "https://github.com/swoole/ide-helper.git",
                "reference": "0d1409b8274117addfe64d3ea412812a69807411"
            },
            "dist": {
                "type": "zip",
                "url": "https://api.github.com/repos/swoole/ide-helper/zipball/0d1409b8274117addfe64d3ea412812a69807411",
                "reference": "0d1409b8274117addfe64d3ea412812a69807411",
                "shasum": ""
            },
            "require-dev": {
                "guzzlehttp/guzzle": "~6.5.0",
                "laminas/laminas-code": "~3.4.0",
                "squizlabs/php_codesniffer": "~3.5.0",
                "symfony/filesystem": "~4.0"
            },
            "type": "library",
            "notification-url": "https://packagist.org/downloads/",
            "license": [
                "Apache-2.0"
            ],
            "authors": [
                {
                    "name": "Team Swoole",
                    "email": "team@swoole.com"
                }
            ],
            "description": "IDE help files for Swoole.",
            "support": {
                "issues": "https://github.com/swoole/ide-helper/issues",
                "source": "https://github.com/swoole/ide-helper/tree/4.6.7"
            },
            "funding": [
                {
                    "url": "https://gitee.com/swoole/swoole?donate=true",
                    "type": "custom"
                },
                {
                    "url": "https://github.com/swoole",
                    "type": "github"
                },
                {
                    "url": "https://opencollective.com/swoole-src",
                    "type": "open_collective"
                }
            ],
            "time": "2021-05-14T16:05:16+00:00"
        },
        {
            "name": "symfony/console",
            "version": "v5.3.10",
            "source": {
                "type": "git",
                "url": "https://github.com/symfony/console.git",
                "reference": "d4e409d9fbcfbf71af0e5a940abb7b0b4bad0bd3"
            },
            "dist": {
                "type": "zip",
                "url": "https://api.github.com/repos/symfony/console/zipball/d4e409d9fbcfbf71af0e5a940abb7b0b4bad0bd3",
                "reference": "d4e409d9fbcfbf71af0e5a940abb7b0b4bad0bd3",
                "shasum": ""
            },
            "require": {
                "php": ">=7.2.5",
                "symfony/deprecation-contracts": "^2.1",
                "symfony/polyfill-mbstring": "~1.0",
                "symfony/polyfill-php73": "^1.8",
                "symfony/polyfill-php80": "^1.16",
                "symfony/service-contracts": "^1.1|^2",
                "symfony/string": "^5.1"
            },
            "conflict": {
                "psr/log": ">=3",
                "symfony/dependency-injection": "<4.4",
                "symfony/dotenv": "<5.1",
                "symfony/event-dispatcher": "<4.4",
                "symfony/lock": "<4.4",
                "symfony/process": "<4.4"
            },
            "provide": {
                "psr/log-implementation": "1.0|2.0"
            },
            "require-dev": {
                "psr/log": "^1|^2",
                "symfony/config": "^4.4|^5.0",
                "symfony/dependency-injection": "^4.4|^5.0",
                "symfony/event-dispatcher": "^4.4|^5.0",
                "symfony/lock": "^4.4|^5.0",
                "symfony/process": "^4.4|^5.0",
                "symfony/var-dumper": "^4.4|^5.0"
            },
            "suggest": {
                "psr/log": "For using the console logger",
                "symfony/event-dispatcher": "",
                "symfony/lock": "",
                "symfony/process": ""
            },
            "type": "library",
            "autoload": {
                "psr-4": {
                    "Symfony\\Component\\Console\\": ""
                },
                "exclude-from-classmap": [
                    "/Tests/"
                ]
            },
            "notification-url": "https://packagist.org/downloads/",
            "license": [
                "MIT"
            ],
            "authors": [
                {
                    "name": "Fabien Potencier",
                    "email": "fabien@symfony.com"
                },
                {
                    "name": "Symfony Community",
                    "homepage": "https://symfony.com/contributors"
                }
            ],
            "description": "Eases the creation of beautiful and testable command line interfaces",
            "homepage": "https://symfony.com",
            "keywords": [
                "cli",
                "command line",
                "console",
                "terminal"
            ],
            "support": {
                "source": "https://github.com/symfony/console/tree/v5.3.10"
            },
            "funding": [
                {
                    "url": "https://symfony.com/sponsor",
                    "type": "custom"
                },
                {
                    "url": "https://github.com/fabpot",
                    "type": "github"
                },
                {
                    "url": "https://tidelift.com/funding/github/packagist/symfony/symfony",
                    "type": "tidelift"
                }
            ],
            "time": "2021-10-26T09:30:15+00:00"
        },
        {
            "name": "symfony/polyfill-intl-grapheme",
            "version": "v1.23.1",
            "source": {
                "type": "git",
                "url": "https://github.com/symfony/polyfill-intl-grapheme.git",
                "reference": "16880ba9c5ebe3642d1995ab866db29270b36535"
            },
            "dist": {
                "type": "zip",
                "url": "https://api.github.com/repos/symfony/polyfill-intl-grapheme/zipball/16880ba9c5ebe3642d1995ab866db29270b36535",
                "reference": "16880ba9c5ebe3642d1995ab866db29270b36535",
                "shasum": ""
            },
            "require": {
                "php": ">=7.1"
            },
            "suggest": {
                "ext-intl": "For best performance"
            },
            "type": "library",
            "extra": {
                "branch-alias": {
                    "dev-main": "1.23-dev"
                },
                "thanks": {
                    "name": "symfony/polyfill",
                    "url": "https://github.com/symfony/polyfill"
                }
            },
            "autoload": {
                "psr-4": {
                    "Symfony\\Polyfill\\Intl\\Grapheme\\": ""
                },
                "files": [
                    "bootstrap.php"
                ]
            },
            "notification-url": "https://packagist.org/downloads/",
            "license": [
                "MIT"
            ],
            "authors": [
                {
                    "name": "Nicolas Grekas",
                    "email": "p@tchwork.com"
                },
                {
                    "name": "Symfony Community",
                    "homepage": "https://symfony.com/contributors"
                }
            ],
            "description": "Symfony polyfill for intl's grapheme_* functions",
            "homepage": "https://symfony.com",
            "keywords": [
                "compatibility",
                "grapheme",
                "intl",
                "polyfill",
                "portable",
                "shim"
            ],
            "support": {
                "source": "https://github.com/symfony/polyfill-intl-grapheme/tree/v1.23.1"
            },
            "funding": [
                {
                    "url": "https://symfony.com/sponsor",
                    "type": "custom"
                },
                {
                    "url": "https://github.com/fabpot",
                    "type": "github"
                },
                {
                    "url": "https://tidelift.com/funding/github/packagist/symfony/symfony",
                    "type": "tidelift"
                }
            ],
            "time": "2021-05-27T12:26:48+00:00"
        },
        {
            "name": "symfony/polyfill-intl-normalizer",
            "version": "v1.23.0",
            "source": {
                "type": "git",
                "url": "https://github.com/symfony/polyfill-intl-normalizer.git",
                "reference": "8590a5f561694770bdcd3f9b5c69dde6945028e8"
            },
            "dist": {
                "type": "zip",
                "url": "https://api.github.com/repos/symfony/polyfill-intl-normalizer/zipball/8590a5f561694770bdcd3f9b5c69dde6945028e8",
                "reference": "8590a5f561694770bdcd3f9b5c69dde6945028e8",
                "shasum": ""
            },
            "require": {
                "php": ">=7.1"
            },
            "suggest": {
                "ext-intl": "For best performance"
            },
            "type": "library",
            "extra": {
                "branch-alias": {
                    "dev-main": "1.23-dev"
                },
                "thanks": {
                    "name": "symfony/polyfill",
                    "url": "https://github.com/symfony/polyfill"
                }
            },
            "autoload": {
                "psr-4": {
                    "Symfony\\Polyfill\\Intl\\Normalizer\\": ""
                },
                "files": [
                    "bootstrap.php"
                ],
                "classmap": [
                    "Resources/stubs"
                ]
            },
            "notification-url": "https://packagist.org/downloads/",
            "license": [
                "MIT"
            ],
            "authors": [
                {
                    "name": "Nicolas Grekas",
                    "email": "p@tchwork.com"
                },
                {
                    "name": "Symfony Community",
                    "homepage": "https://symfony.com/contributors"
                }
            ],
            "description": "Symfony polyfill for intl's Normalizer class and related functions",
            "homepage": "https://symfony.com",
            "keywords": [
                "compatibility",
                "intl",
                "normalizer",
                "polyfill",
                "portable",
                "shim"
            ],
            "support": {
                "source": "https://github.com/symfony/polyfill-intl-normalizer/tree/v1.23.0"
            },
            "funding": [
                {
                    "url": "https://symfony.com/sponsor",
                    "type": "custom"
                },
                {
                    "url": "https://github.com/fabpot",
                    "type": "github"
                },
                {
                    "url": "https://tidelift.com/funding/github/packagist/symfony/symfony",
                    "type": "tidelift"
                }
            ],
            "time": "2021-02-19T12:13:01+00:00"
        },
        {
            "name": "symfony/polyfill-mbstring",
            "version": "v1.23.1",
            "source": {
                "type": "git",
                "url": "https://github.com/symfony/polyfill-mbstring.git",
                "reference": "9174a3d80210dca8daa7f31fec659150bbeabfc6"
            },
            "dist": {
                "type": "zip",
                "url": "https://api.github.com/repos/symfony/polyfill-mbstring/zipball/9174a3d80210dca8daa7f31fec659150bbeabfc6",
                "reference": "9174a3d80210dca8daa7f31fec659150bbeabfc6",
                "shasum": ""
            },
            "require": {
                "php": ">=7.1"
            },
            "suggest": {
                "ext-mbstring": "For best performance"
            },
            "type": "library",
            "extra": {
                "branch-alias": {
                    "dev-main": "1.23-dev"
                },
                "thanks": {
                    "name": "symfony/polyfill",
                    "url": "https://github.com/symfony/polyfill"
                }
            },
            "autoload": {
                "psr-4": {
                    "Symfony\\Polyfill\\Mbstring\\": ""
                },
                "files": [
                    "bootstrap.php"
                ]
            },
            "notification-url": "https://packagist.org/downloads/",
            "license": [
                "MIT"
            ],
            "authors": [
                {
                    "name": "Nicolas Grekas",
                    "email": "p@tchwork.com"
                },
                {
                    "name": "Symfony Community",
                    "homepage": "https://symfony.com/contributors"
                }
            ],
            "description": "Symfony polyfill for the Mbstring extension",
            "homepage": "https://symfony.com",
            "keywords": [
                "compatibility",
                "mbstring",
                "polyfill",
                "portable",
                "shim"
            ],
            "support": {
                "source": "https://github.com/symfony/polyfill-mbstring/tree/v1.23.1"
            },
            "funding": [
                {
                    "url": "https://symfony.com/sponsor",
                    "type": "custom"
                },
                {
                    "url": "https://github.com/fabpot",
                    "type": "github"
                },
                {
                    "url": "https://tidelift.com/funding/github/packagist/symfony/symfony",
                    "type": "tidelift"
                }
            ],
            "time": "2021-05-27T12:26:48+00:00"
        },
        {
            "name": "symfony/polyfill-php73",
            "version": "v1.23.0",
            "source": {
                "type": "git",
                "url": "https://github.com/symfony/polyfill-php73.git",
                "reference": "fba8933c384d6476ab14fb7b8526e5287ca7e010"
            },
            "dist": {
                "type": "zip",
                "url": "https://api.github.com/repos/symfony/polyfill-php73/zipball/fba8933c384d6476ab14fb7b8526e5287ca7e010",
                "reference": "fba8933c384d6476ab14fb7b8526e5287ca7e010",
                "shasum": ""
            },
            "require": {
                "php": ">=7.1"
            },
            "type": "library",
            "extra": {
                "branch-alias": {
                    "dev-main": "1.23-dev"
                },
                "thanks": {
                    "name": "symfony/polyfill",
                    "url": "https://github.com/symfony/polyfill"
                }
            },
            "autoload": {
                "psr-4": {
                    "Symfony\\Polyfill\\Php73\\": ""
                },
                "files": [
                    "bootstrap.php"
                ],
                "classmap": [
                    "Resources/stubs"
                ]
            },
            "notification-url": "https://packagist.org/downloads/",
            "license": [
                "MIT"
            ],
            "authors": [
                {
                    "name": "Nicolas Grekas",
                    "email": "p@tchwork.com"
                },
                {
                    "name": "Symfony Community",
                    "homepage": "https://symfony.com/contributors"
                }
            ],
            "description": "Symfony polyfill backporting some PHP 7.3+ features to lower PHP versions",
            "homepage": "https://symfony.com",
            "keywords": [
                "compatibility",
                "polyfill",
                "portable",
                "shim"
            ],
            "support": {
                "source": "https://github.com/symfony/polyfill-php73/tree/v1.23.0"
            },
            "funding": [
                {
                    "url": "https://symfony.com/sponsor",
                    "type": "custom"
                },
                {
                    "url": "https://github.com/fabpot",
                    "type": "github"
                },
                {
                    "url": "https://tidelift.com/funding/github/packagist/symfony/symfony",
                    "type": "tidelift"
                }
            ],
            "time": "2021-02-19T12:13:01+00:00"
        },
        {
            "name": "symfony/service-contracts",
            "version": "v2.4.0",
            "source": {
                "type": "git",
                "url": "https://github.com/symfony/service-contracts.git",
                "reference": "f040a30e04b57fbcc9c6cbcf4dbaa96bd318b9bb"
            },
            "dist": {
                "type": "zip",
                "url": "https://api.github.com/repos/symfony/service-contracts/zipball/f040a30e04b57fbcc9c6cbcf4dbaa96bd318b9bb",
                "reference": "f040a30e04b57fbcc9c6cbcf4dbaa96bd318b9bb",
                "shasum": ""
            },
            "require": {
                "php": ">=7.2.5",
                "psr/container": "^1.1"
            },
            "suggest": {
                "symfony/service-implementation": ""
            },
            "type": "library",
            "extra": {
                "branch-alias": {
                    "dev-main": "2.4-dev"
                },
                "thanks": {
                    "name": "symfony/contracts",
                    "url": "https://github.com/symfony/contracts"
                }
            },
            "autoload": {
                "psr-4": {
                    "Symfony\\Contracts\\Service\\": ""
                }
            },
            "notification-url": "https://packagist.org/downloads/",
            "license": [
                "MIT"
            ],
            "authors": [
                {
                    "name": "Nicolas Grekas",
                    "email": "p@tchwork.com"
                },
                {
                    "name": "Symfony Community",
                    "homepage": "https://symfony.com/contributors"
                }
            ],
            "description": "Generic abstractions related to writing services",
            "homepage": "https://symfony.com",
            "keywords": [
                "abstractions",
                "contracts",
                "decoupling",
                "interfaces",
                "interoperability",
                "standards"
            ],
            "support": {
                "source": "https://github.com/symfony/service-contracts/tree/v2.4.0"
            },
            "funding": [
                {
                    "url": "https://symfony.com/sponsor",
                    "type": "custom"
                },
                {
                    "url": "https://github.com/fabpot",
                    "type": "github"
                },
                {
                    "url": "https://tidelift.com/funding/github/packagist/symfony/symfony",
                    "type": "tidelift"
                }
            ],
            "time": "2021-04-01T10:43:52+00:00"
        },
        {
            "name": "symfony/string",
            "version": "v5.3.10",
            "source": {
                "type": "git",
                "url": "https://github.com/symfony/string.git",
                "reference": "d70c35bb20bbca71fc4ab7921e3c6bda1a82a60c"
            },
            "dist": {
                "type": "zip",
                "url": "https://api.github.com/repos/symfony/string/zipball/d70c35bb20bbca71fc4ab7921e3c6bda1a82a60c",
                "reference": "d70c35bb20bbca71fc4ab7921e3c6bda1a82a60c",
                "shasum": ""
            },
            "require": {
                "php": ">=7.2.5",
                "symfony/polyfill-ctype": "~1.8",
                "symfony/polyfill-intl-grapheme": "~1.0",
                "symfony/polyfill-intl-normalizer": "~1.0",
                "symfony/polyfill-mbstring": "~1.0",
                "symfony/polyfill-php80": "~1.15"
            },
            "require-dev": {
                "symfony/error-handler": "^4.4|^5.0",
                "symfony/http-client": "^4.4|^5.0",
                "symfony/translation-contracts": "^1.1|^2",
                "symfony/var-exporter": "^4.4|^5.0"
            },
            "type": "library",
            "autoload": {
                "psr-4": {
                    "Symfony\\Component\\String\\": ""
                },
                "files": [
                    "Resources/functions.php"
                ],
                "exclude-from-classmap": [
                    "/Tests/"
                ]
            },
            "notification-url": "https://packagist.org/downloads/",
            "license": [
                "MIT"
            ],
            "authors": [
                {
                    "name": "Nicolas Grekas",
                    "email": "p@tchwork.com"
                },
                {
                    "name": "Symfony Community",
                    "homepage": "https://symfony.com/contributors"
                }
            ],
            "description": "Provides an object-oriented API to strings and deals with bytes, UTF-8 code points and grapheme clusters in a unified way",
            "homepage": "https://symfony.com",
            "keywords": [
                "grapheme",
                "i18n",
                "string",
                "unicode",
                "utf-8",
                "utf8"
            ],
            "support": {
                "source": "https://github.com/symfony/string/tree/v5.3.10"
            },
            "funding": [
                {
                    "url": "https://symfony.com/sponsor",
                    "type": "custom"
                },
                {
                    "url": "https://github.com/fabpot",
                    "type": "github"
                },
                {
                    "url": "https://tidelift.com/funding/github/packagist/symfony/symfony",
                    "type": "tidelift"
                }
            ],
            "time": "2021-10-27T18:21:46+00:00"
        },
        {
            "name": "textalk/websocket",
            "version": "1.5.2",
            "source": {
                "type": "git",
                "url": "https://github.com/Textalk/websocket-php.git",
                "reference": "b93249453806a2dd46495de46d76fcbcb0d8dee8"
            },
            "dist": {
                "type": "zip",
                "url": "https://api.github.com/repos/Textalk/websocket-php/zipball/b93249453806a2dd46495de46d76fcbcb0d8dee8",
                "reference": "b93249453806a2dd46495de46d76fcbcb0d8dee8",
                "shasum": ""
            },
            "require": {
                "php": "^7.2 | ^8.0",
                "psr/log": "^1.0"
            },
            "require-dev": {
                "php-coveralls/php-coveralls": "^2.0",
                "phpunit/phpunit": "^8.0|^9.0",
                "squizlabs/php_codesniffer": "^3.5"
            },
            "type": "library",
            "autoload": {
                "psr-4": {
                    "WebSocket\\": "lib"
                }
            },
            "notification-url": "https://packagist.org/downloads/",
            "license": [
                "ISC"
            ],
            "authors": [
                {
                    "name": "Fredrik Liljegren"
                },
                {
                    "name": "Sören Jensen",
                    "email": "soren@abicart.se"
                }
            ],
            "description": "WebSocket client and server",
            "support": {
                "issues": "https://github.com/Textalk/websocket-php/issues",
                "source": "https://github.com/Textalk/websocket-php/tree/1.5.2"
            },
            "time": "2021-02-12T15:39:23+00:00"
        },
        {
            "name": "theseer/tokenizer",
            "version": "1.2.1",
            "source": {
                "type": "git",
                "url": "https://github.com/theseer/tokenizer.git",
                "reference": "34a41e998c2183e22995f158c581e7b5e755ab9e"
            },
            "dist": {
                "type": "zip",
                "url": "https://api.github.com/repos/theseer/tokenizer/zipball/34a41e998c2183e22995f158c581e7b5e755ab9e",
                "reference": "34a41e998c2183e22995f158c581e7b5e755ab9e",
                "shasum": ""
            },
            "require": {
                "ext-dom": "*",
                "ext-tokenizer": "*",
                "ext-xmlwriter": "*",
                "php": "^7.2 || ^8.0"
            },
            "type": "library",
            "autoload": {
                "classmap": [
                    "src/"
                ]
            },
            "notification-url": "https://packagist.org/downloads/",
            "license": [
                "BSD-3-Clause"
            ],
            "authors": [
                {
                    "name": "Arne Blankerts",
                    "email": "arne@blankerts.de",
                    "role": "Developer"
                }
            ],
            "description": "A small library for converting tokenized PHP source code into XML and potentially other formats",
            "support": {
                "issues": "https://github.com/theseer/tokenizer/issues",
                "source": "https://github.com/theseer/tokenizer/tree/1.2.1"
            },
            "funding": [
                {
                    "url": "https://github.com/theseer",
                    "type": "github"
                }
            ],
            "time": "2021-07-28T10:34:58+00:00"
        },
        {
            "name": "twig/twig",
            "version": "v2.14.7",
            "source": {
                "type": "git",
                "url": "https://github.com/twigphp/Twig.git",
                "reference": "8e202327ee1ed863629de9b18a5ec70ac614d88f"
            },
            "dist": {
                "type": "zip",
                "url": "https://api.github.com/repos/twigphp/Twig/zipball/8e202327ee1ed863629de9b18a5ec70ac614d88f",
                "reference": "8e202327ee1ed863629de9b18a5ec70ac614d88f",
                "shasum": ""
            },
            "require": {
                "php": ">=7.2.5",
                "symfony/polyfill-ctype": "^1.8",
                "symfony/polyfill-mbstring": "^1.3"
            },
            "require-dev": {
                "psr/container": "^1.0",
                "symfony/phpunit-bridge": "^4.4.9|^5.0.9|^6.0"
            },
            "type": "library",
            "extra": {
                "branch-alias": {
                    "dev-master": "2.14-dev"
                }
            },
            "autoload": {
                "psr-0": {
                    "Twig_": "lib/"
                },
                "psr-4": {
                    "Twig\\": "src/"
                }
            },
            "notification-url": "https://packagist.org/downloads/",
            "license": [
                "BSD-3-Clause"
            ],
            "authors": [
                {
                    "name": "Fabien Potencier",
                    "email": "fabien@symfony.com",
                    "homepage": "http://fabien.potencier.org",
                    "role": "Lead Developer"
                },
                {
                    "name": "Twig Team",
                    "role": "Contributors"
                },
                {
                    "name": "Armin Ronacher",
                    "email": "armin.ronacher@active-4.com",
                    "role": "Project Founder"
                }
            ],
            "description": "Twig, the flexible, fast, and secure template language for PHP",
            "homepage": "https://twig.symfony.com",
            "keywords": [
                "templating"
            ],
            "support": {
                "issues": "https://github.com/twigphp/Twig/issues",
                "source": "https://github.com/twigphp/Twig/tree/v2.14.7"
            },
            "funding": [
                {
                    "url": "https://github.com/fabpot",
                    "type": "github"
                },
                {
                    "url": "https://tidelift.com/funding/github/packagist/twig/twig",
                    "type": "tidelift"
                }
            ],
            "time": "2021-09-17T08:39:54+00:00"
        },
        {
            "name": "vimeo/psalm",
            "version": "4.7.2",
            "source": {
                "type": "git",
                "url": "https://github.com/vimeo/psalm.git",
                "reference": "83a0325c0a95c0ab531d6b90c877068b464377b5"
            },
            "dist": {
                "type": "zip",
                "url": "https://api.github.com/repos/vimeo/psalm/zipball/83a0325c0a95c0ab531d6b90c877068b464377b5",
                "reference": "83a0325c0a95c0ab531d6b90c877068b464377b5",
                "shasum": ""
            },
            "require": {
                "amphp/amp": "^2.4.2",
                "amphp/byte-stream": "^1.5",
                "composer/package-versions-deprecated": "^1.8.0",
                "composer/semver": "^1.4 || ^2.0 || ^3.0",
                "composer/xdebug-handler": "^1.1 || ^2.0",
                "dnoegel/php-xdg-base-dir": "^0.1.1",
                "ext-dom": "*",
                "ext-json": "*",
                "ext-libxml": "*",
                "ext-mbstring": "*",
                "ext-simplexml": "*",
                "ext-tokenizer": "*",
                "felixfbecker/advanced-json-rpc": "^3.0.3",
                "felixfbecker/language-server-protocol": "^1.5",
                "netresearch/jsonmapper": "^1.0 || ^2.0 || ^3.0 || ^4.0",
                "nikic/php-parser": "^4.10.1",
                "openlss/lib-array2xml": "^1.0",
                "php": "^7.1|^8",
                "sebastian/diff": "^3.0 || ^4.0",
                "symfony/console": "^3.4.17 || ^4.1.6 || ^5.0",
                "webmozart/path-util": "^2.3"
            },
            "provide": {
                "psalm/psalm": "self.version"
            },
            "require-dev": {
                "bamarni/composer-bin-plugin": "^1.2",
                "brianium/paratest": "^4.0||^6.0",
                "ext-curl": "*",
                "php-parallel-lint/php-parallel-lint": "^1.2",
                "phpdocumentor/reflection-docblock": "^5",
                "phpmyadmin/sql-parser": "5.1.0||dev-master",
                "phpspec/prophecy": ">=1.9.0",
                "phpunit/phpunit": "^9.0",
                "psalm/plugin-phpunit": "^0.13",
                "slevomat/coding-standard": "^6.3.11",
                "squizlabs/php_codesniffer": "^3.5",
                "symfony/process": "^4.3",
                "weirdan/phpunit-appveyor-reporter": "^1.0.0",
                "weirdan/prophecy-shim": "^1.0 || ^2.0"
            },
            "suggest": {
                "ext-igbinary": "^2.0.5"
            },
            "bin": [
                "psalm",
                "psalm-language-server",
                "psalm-plugin",
                "psalm-refactor",
                "psalter"
            ],
            "type": "library",
            "extra": {
                "branch-alias": {
                    "dev-master": "4.x-dev",
                    "dev-3.x": "3.x-dev",
                    "dev-2.x": "2.x-dev",
                    "dev-1.x": "1.x-dev"
                }
            },
            "autoload": {
                "psr-4": {
                    "Psalm\\": "src/Psalm/"
                },
                "files": [
                    "src/functions.php",
                    "src/spl_object_id.php"
                ]
            },
            "notification-url": "https://packagist.org/downloads/",
            "license": [
                "MIT"
            ],
            "authors": [
                {
                    "name": "Matthew Brown"
                }
            ],
            "description": "A static analysis tool for finding errors in PHP applications",
            "keywords": [
                "code",
                "inspection",
                "php"
            ],
            "support": {
                "issues": "https://github.com/vimeo/psalm/issues",
                "source": "https://github.com/vimeo/psalm/tree/4.7.2"
            },
            "time": "2021-05-01T20:56:25+00:00"
        },
        {
            "name": "webmozart/path-util",
            "version": "2.3.0",
            "source": {
                "type": "git",
                "url": "https://github.com/webmozart/path-util.git",
                "reference": "d939f7edc24c9a1bb9c0dee5cb05d8e859490725"
            },
            "dist": {
                "type": "zip",
                "url": "https://api.github.com/repos/webmozart/path-util/zipball/d939f7edc24c9a1bb9c0dee5cb05d8e859490725",
                "reference": "d939f7edc24c9a1bb9c0dee5cb05d8e859490725",
                "shasum": ""
            },
            "require": {
                "php": ">=5.3.3",
                "webmozart/assert": "~1.0"
            },
            "require-dev": {
                "phpunit/phpunit": "^4.6",
                "sebastian/version": "^1.0.1"
            },
            "type": "library",
            "extra": {
                "branch-alias": {
                    "dev-master": "2.3-dev"
                }
            },
            "autoload": {
                "psr-4": {
                    "Webmozart\\PathUtil\\": "src/"
                }
            },
            "notification-url": "https://packagist.org/downloads/",
            "license": [
                "MIT"
            ],
            "authors": [
                {
                    "name": "Bernhard Schussek",
                    "email": "bschussek@gmail.com"
                }
            ],
            "description": "A robust cross-platform utility for normalizing, comparing and modifying file paths.",
            "support": {
                "issues": "https://github.com/webmozart/path-util/issues",
                "source": "https://github.com/webmozart/path-util/tree/2.3.0"
            },
            "abandoned": "symfony/filesystem",
            "time": "2015-12-17T08:42:14+00:00"
        }
    ],
    "aliases": [],
    "minimum-stability": "stable",
    "stability-flags": [],
    "prefer-stable": false,
    "prefer-lowest": false,
    "platform": {
        "php": ">=8.0.0",
        "ext-curl": "*",
        "ext-imagick": "*",
        "ext-mbstring": "*",
        "ext-json": "*",
        "ext-yaml": "*",
        "ext-dom": "*",
        "ext-redis": "*",
        "ext-swoole": "*",
        "ext-pdo": "*",
        "ext-openssl": "*",
        "ext-zlib": "*",
        "ext-sockets": "*"
    },
    "platform-dev": [],
    "platform-overrides": {
        "php": "8.0"
    },
    "plugin-api-version": "2.1.0"
}<|MERGE_RESOLUTION|>--- conflicted
+++ resolved
@@ -4,11 +4,7 @@
         "Read more about it at https://getcomposer.org/doc/01-basic-usage.md#installing-dependencies",
         "This file is @generated automatically"
     ],
-<<<<<<< HEAD
-    "content-hash": "fa378feaffc446f557a140035a1c77b6",
-=======
-    "content-hash": "a3aad9d7aba75e837b4c6e242c7a91a3",
->>>>>>> a917746a
+    "content-hash": "de8b7360734c246c97d8cee4779983e3",
     "packages": [
         {
             "name": "adhocore/jwt",
@@ -2142,16 +2138,16 @@
         },
         {
             "name": "utopia-php/database",
-            "version": "0.10.0",
+            "version": "0.10.1",
             "source": {
                 "type": "git",
                 "url": "https://github.com/utopia-php/database.git",
-                "reference": "b7c60b0ec769a9050dd2b939b78ff1f5d4fa27e8"
-            },
-            "dist": {
-                "type": "zip",
-                "url": "https://api.github.com/repos/utopia-php/database/zipball/b7c60b0ec769a9050dd2b939b78ff1f5d4fa27e8",
-                "reference": "b7c60b0ec769a9050dd2b939b78ff1f5d4fa27e8",
+                "reference": "9b4697612a2cd1ad55beeb6a02570f6ffe26dc1e"
+            },
+            "dist": {
+                "type": "zip",
+                "url": "https://api.github.com/repos/utopia-php/database/zipball/9b4697612a2cd1ad55beeb6a02570f6ffe26dc1e",
+                "reference": "9b4697612a2cd1ad55beeb6a02570f6ffe26dc1e",
                 "shasum": ""
             },
             "require": {
@@ -2199,9 +2195,9 @@
             ],
             "support": {
                 "issues": "https://github.com/utopia-php/database/issues",
-                "source": "https://github.com/utopia-php/database/tree/0.10.0"
-            },
-            "time": "2021-10-04T17:23:25+00:00"
+                "source": "https://github.com/utopia-php/database/tree/0.10.1"
+            },
+            "time": "2021-11-02T15:10:39+00:00"
         },
         {
             "name": "utopia-php/domains",
