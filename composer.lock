--- conflicted
+++ resolved
@@ -4,11 +4,7 @@
         "Read more about it at https://getcomposer.org/doc/01-basic-usage.md#installing-dependencies",
         "This file is @generated automatically"
     ],
-<<<<<<< HEAD
-    "content-hash": "442d6d8b6c76ef7ae5ea26e500af6479",
-=======
-    "content-hash": "2b47762c56fd4622b111787819f22a9f",
->>>>>>> 4e8d42b9
+    "content-hash": "3463ecea7830f29a67317097ad2aeb66",
     "packages": [
         {
             "name": "adhocore/jwt",
@@ -2067,20 +2063,20 @@
         },
         {
             "name": "webmozart/assert",
-            "version": "dev-master",
+            "version": "1.9.1",
             "source": {
                 "type": "git",
                 "url": "https://github.com/webmozarts/assert.git",
-                "reference": "4631e2c7d2d7132adac9fd84d4c1a98c10a6e049"
-            },
-            "dist": {
-                "type": "zip",
-                "url": "https://api.github.com/repos/webmozarts/assert/zipball/4631e2c7d2d7132adac9fd84d4c1a98c10a6e049",
-                "reference": "4631e2c7d2d7132adac9fd84d4c1a98c10a6e049",
-                "shasum": ""
-            },
-            "require": {
-                "php": "^7.2 || ^8.0",
+                "reference": "bafc69caeb4d49c39fd0779086c03a3738cbb389"
+            },
+            "dist": {
+                "type": "zip",
+                "url": "https://api.github.com/repos/webmozarts/assert/zipball/bafc69caeb4d49c39fd0779086c03a3738cbb389",
+                "reference": "bafc69caeb4d49c39fd0779086c03a3738cbb389",
+                "shasum": ""
+            },
+            "require": {
+                "php": "^5.3.3 || ^7.0 || ^8.0",
                 "symfony/polyfill-ctype": "^1.8"
             },
             "conflict": {
@@ -2088,15 +2084,9 @@
                 "vimeo/psalm": "<3.9.1"
             },
             "require-dev": {
-                "phpunit/phpunit": "^8.5.13"
-            },
-            "default-branch": true,
-            "type": "library",
-            "extra": {
-                "branch-alias": {
-                    "dev-master": "1.10-dev"
-                }
-            },
+                "phpunit/phpunit": "^4.8.36 || ^7.5.13"
+            },
+            "type": "library",
             "autoload": {
                 "psr-4": {
                     "Webmozart\\Assert\\": "src/"
@@ -2120,9 +2110,9 @@
             ],
             "support": {
                 "issues": "https://github.com/webmozarts/assert/issues",
-                "source": "https://github.com/webmozarts/assert/tree/master"
-            },
-            "time": "2021-02-28T20:01:57+00:00"
+                "source": "https://github.com/webmozarts/assert/tree/1.9.1"
+            },
+            "time": "2020-07-08T17:02:28+00:00"
         }
     ],
     "packages-dev": [
@@ -3532,12 +3522,12 @@
             "source": {
                 "type": "git",
                 "url": "https://github.com/sebastianbergmann/php-file-iterator.git",
-                "reference": "330949c62cbc3e44120990701c949e59a4f3e141"
-            },
-            "dist": {
-                "type": "zip",
-                "url": "https://api.github.com/repos/sebastianbergmann/php-file-iterator/zipball/330949c62cbc3e44120990701c949e59a4f3e141",
-                "reference": "330949c62cbc3e44120990701c949e59a4f3e141",
+                "reference": "be176a771658571c68e432ef2b92766323500396"
+            },
+            "dist": {
+                "type": "zip",
+                "url": "https://api.github.com/repos/sebastianbergmann/php-file-iterator/zipball/be176a771658571c68e432ef2b92766323500396",
+                "reference": "be176a771658571c68e432ef2b92766323500396",
                 "shasum": ""
             },
             "require": {
@@ -3585,7 +3575,7 @@
                     "type": "github"
                 }
             ],
-            "time": "2021-03-10T06:29:10+00:00"
+            "time": "2021-03-12T06:35:26+00:00"
         },
         {
             "name": "phpunit/php-invoker",
@@ -3593,12 +3583,12 @@
             "source": {
                 "type": "git",
                 "url": "https://github.com/sebastianbergmann/php-invoker.git",
-                "reference": "fe3276f5cd81d19a8e8ef90a32855545f7aae7cb"
-            },
-            "dist": {
-                "type": "zip",
-                "url": "https://api.github.com/repos/sebastianbergmann/php-invoker/zipball/fe3276f5cd81d19a8e8ef90a32855545f7aae7cb",
-                "reference": "fe3276f5cd81d19a8e8ef90a32855545f7aae7cb",
+                "reference": "7d0466dfe8d95401153dbd342a68d2dc5f97aa65"
+            },
+            "dist": {
+                "type": "zip",
+                "url": "https://api.github.com/repos/sebastianbergmann/php-invoker/zipball/7d0466dfe8d95401153dbd342a68d2dc5f97aa65",
+                "reference": "7d0466dfe8d95401153dbd342a68d2dc5f97aa65",
                 "shasum": ""
             },
             "require": {
@@ -3649,7 +3639,7 @@
                     "type": "github"
                 }
             ],
-            "time": "2021-03-10T06:29:18+00:00"
+            "time": "2021-03-12T06:35:32+00:00"
         },
         {
             "name": "phpunit/php-text-template",
@@ -3657,12 +3647,12 @@
             "source": {
                 "type": "git",
                 "url": "https://github.com/sebastianbergmann/php-text-template.git",
-                "reference": "11d864dc75b7f73d1e03361bff717894587f3987"
-            },
-            "dist": {
-                "type": "zip",
-                "url": "https://api.github.com/repos/sebastianbergmann/php-text-template/zipball/11d864dc75b7f73d1e03361bff717894587f3987",
-                "reference": "11d864dc75b7f73d1e03361bff717894587f3987",
+                "reference": "937d542664c42822dc8da4c41b096b44926b35ef"
+            },
+            "dist": {
+                "type": "zip",
+                "url": "https://api.github.com/repos/sebastianbergmann/php-text-template/zipball/937d542664c42822dc8da4c41b096b44926b35ef",
+                "reference": "937d542664c42822dc8da4c41b096b44926b35ef",
                 "shasum": ""
             },
             "require": {
@@ -3709,7 +3699,7 @@
                     "type": "github"
                 }
             ],
-            "time": "2021-03-10T06:29:48+00:00"
+            "time": "2021-03-12T06:35:57+00:00"
         },
         {
             "name": "phpunit/php-timer",
@@ -3717,12 +3707,12 @@
             "source": {
                 "type": "git",
                 "url": "https://github.com/sebastianbergmann/php-timer.git",
-                "reference": "95242c4aa540e9b3655c7edbe8f76d55ac237b7b"
-            },
-            "dist": {
-                "type": "zip",
-                "url": "https://api.github.com/repos/sebastianbergmann/php-timer/zipball/95242c4aa540e9b3655c7edbe8f76d55ac237b7b",
-                "reference": "95242c4aa540e9b3655c7edbe8f76d55ac237b7b",
+                "reference": "c2e5a4f63ab592d38a758be6b8655f12b8ab0e94"
+            },
+            "dist": {
+                "type": "zip",
+                "url": "https://api.github.com/repos/sebastianbergmann/php-timer/zipball/c2e5a4f63ab592d38a758be6b8655f12b8ab0e94",
+                "reference": "c2e5a4f63ab592d38a758be6b8655f12b8ab0e94",
                 "shasum": ""
             },
             "require": {
@@ -3769,7 +3759,7 @@
                     "type": "github"
                 }
             ],
-            "time": "2021-03-10T06:29:26+00:00"
+            "time": "2021-03-12T06:35:39+00:00"
         },
         {
             "name": "phpunit/phpunit",
@@ -3928,12 +3918,12 @@
             "source": {
                 "type": "git",
                 "url": "https://github.com/sebastianbergmann/cli-parser.git",
-                "reference": "c8472024d13a267ba49f4c1e194a01cba5b094f5"
-            },
-            "dist": {
-                "type": "zip",
-                "url": "https://api.github.com/repos/sebastianbergmann/cli-parser/zipball/c8472024d13a267ba49f4c1e194a01cba5b094f5",
-                "reference": "c8472024d13a267ba49f4c1e194a01cba5b094f5",
+                "reference": "dd99fa1f5e462d834febfd531068e79b94f63826"
+            },
+            "dist": {
+                "type": "zip",
+                "url": "https://api.github.com/repos/sebastianbergmann/cli-parser/zipball/dd99fa1f5e462d834febfd531068e79b94f63826",
+                "reference": "dd99fa1f5e462d834febfd531068e79b94f63826",
                 "shasum": ""
             },
             "require": {
@@ -3977,7 +3967,7 @@
                     "type": "github"
                 }
             ],
-            "time": "2021-03-10T06:30:16+00:00"
+            "time": "2021-03-12T06:36:17+00:00"
         },
         {
             "name": "sebastian/code-unit",
@@ -4041,12 +4031,12 @@
             "source": {
                 "type": "git",
                 "url": "https://github.com/sebastianbergmann/code-unit-reverse-lookup.git",
-                "reference": "84710fb3a027eb62978539705a0cd00713d474c8"
-            },
-            "dist": {
-                "type": "zip",
-                "url": "https://api.github.com/repos/sebastianbergmann/code-unit-reverse-lookup/zipball/84710fb3a027eb62978539705a0cd00713d474c8",
-                "reference": "84710fb3a027eb62978539705a0cd00713d474c8",
+                "reference": "2e341ac378f28444e8d5a9b1ca878f3e10d095c5"
+            },
+            "dist": {
+                "type": "zip",
+                "url": "https://api.github.com/repos/sebastianbergmann/code-unit-reverse-lookup/zipball/2e341ac378f28444e8d5a9b1ca878f3e10d095c5",
+                "reference": "2e341ac378f28444e8d5a9b1ca878f3e10d095c5",
                 "shasum": ""
             },
             "require": {
@@ -4089,7 +4079,7 @@
                     "type": "github"
                 }
             ],
-            "time": "2021-03-10T06:28:05+00:00"
+            "time": "2021-03-12T06:34:30+00:00"
         },
         {
             "name": "sebastian/comparator",
@@ -4097,12 +4087,12 @@
             "source": {
                 "type": "git",
                 "url": "https://github.com/sebastianbergmann/comparator.git",
-                "reference": "5dfac003e3be0ca24000cee2a2e19ba2f21aa8f8"
-            },
-            "dist": {
-                "type": "zip",
-                "url": "https://api.github.com/repos/sebastianbergmann/comparator/zipball/5dfac003e3be0ca24000cee2a2e19ba2f21aa8f8",
-                "reference": "5dfac003e3be0ca24000cee2a2e19ba2f21aa8f8",
+                "reference": "da86fed339815cda8c93d24184902837e46f3dcf"
+            },
+            "dist": {
+                "type": "zip",
+                "url": "https://api.github.com/repos/sebastianbergmann/comparator/zipball/da86fed339815cda8c93d24184902837e46f3dcf",
+                "reference": "da86fed339815cda8c93d24184902837e46f3dcf",
                 "shasum": ""
             },
             "require": {
@@ -4164,7 +4154,7 @@
                     "type": "github"
                 }
             ],
-            "time": "2021-03-10T06:28:15+00:00"
+            "time": "2021-03-12T06:34:37+00:00"
         },
         {
             "name": "sebastian/complexity",
@@ -4229,12 +4219,12 @@
             "source": {
                 "type": "git",
                 "url": "https://github.com/sebastianbergmann/diff.git",
-                "reference": "08ab1620f0f35c41e50d847433193da76d33151e"
-            },
-            "dist": {
-                "type": "zip",
-                "url": "https://api.github.com/repos/sebastianbergmann/diff/zipball/08ab1620f0f35c41e50d847433193da76d33151e",
-                "reference": "08ab1620f0f35c41e50d847433193da76d33151e",
+                "reference": "d6a6f22f17c5a6c7454eedc4d202aad1bcd69f97"
+            },
+            "dist": {
+                "type": "zip",
+                "url": "https://api.github.com/repos/sebastianbergmann/diff/zipball/d6a6f22f17c5a6c7454eedc4d202aad1bcd69f97",
+                "reference": "d6a6f22f17c5a6c7454eedc4d202aad1bcd69f97",
                 "shasum": ""
             },
             "require": {
@@ -4288,7 +4278,7 @@
                     "type": "github"
                 }
             ],
-            "time": "2021-03-10T06:28:23+00:00"
+            "time": "2021-03-12T06:34:45+00:00"
         },
         {
             "name": "sebastian/environment",
@@ -4296,12 +4286,12 @@
             "source": {
                 "type": "git",
                 "url": "https://github.com/sebastianbergmann/environment.git",
-                "reference": "e34aa76b02666b7f12417f2000b6d4fbb9c2016c"
-            },
-            "dist": {
-                "type": "zip",
-                "url": "https://api.github.com/repos/sebastianbergmann/environment/zipball/e34aa76b02666b7f12417f2000b6d4fbb9c2016c",
-                "reference": "e34aa76b02666b7f12417f2000b6d4fbb9c2016c",
+                "reference": "2b55055f427dd8c7274b87f8fcebeca063553827"
+            },
+            "dist": {
+                "type": "zip",
+                "url": "https://api.github.com/repos/sebastianbergmann/environment/zipball/2b55055f427dd8c7274b87f8fcebeca063553827",
+                "reference": "2b55055f427dd8c7274b87f8fcebeca063553827",
                 "shasum": ""
             },
             "require": {
@@ -4352,7 +4342,7 @@
                     "type": "github"
                 }
             ],
-            "time": "2021-03-10T06:28:31+00:00"
+            "time": "2021-03-12T06:34:52+00:00"
         },
         {
             "name": "sebastian/exporter",
@@ -4360,12 +4350,12 @@
             "source": {
                 "type": "git",
                 "url": "https://github.com/sebastianbergmann/exporter.git",
-                "reference": "889b30136f9f8a6c0c4d71954b772ac8b8d7feab"
-            },
-            "dist": {
-                "type": "zip",
-                "url": "https://api.github.com/repos/sebastianbergmann/exporter/zipball/889b30136f9f8a6c0c4d71954b772ac8b8d7feab",
-                "reference": "889b30136f9f8a6c0c4d71954b772ac8b8d7feab",
+                "reference": "eac28a6ba06c1d2f4592caab3ecb5a573719dead"
+            },
+            "dist": {
+                "type": "zip",
+                "url": "https://api.github.com/repos/sebastianbergmann/exporter/zipball/eac28a6ba06c1d2f4592caab3ecb5a573719dead",
+                "reference": "eac28a6ba06c1d2f4592caab3ecb5a573719dead",
                 "shasum": ""
             },
             "require": {
@@ -4430,7 +4420,7 @@
                     "type": "github"
                 }
             ],
-            "time": "2021-03-10T06:28:38+00:00"
+            "time": "2021-03-12T06:34:58+00:00"
         },
         {
             "name": "sebastian/global-state",
@@ -4438,12 +4428,12 @@
             "source": {
                 "type": "git",
                 "url": "https://github.com/sebastianbergmann/global-state.git",
-                "reference": "8a1428d5351ea5dae3aa386d3b321499ac23adea"
-            },
-            "dist": {
-                "type": "zip",
-                "url": "https://api.github.com/repos/sebastianbergmann/global-state/zipball/8a1428d5351ea5dae3aa386d3b321499ac23adea",
-                "reference": "8a1428d5351ea5dae3aa386d3b321499ac23adea",
+                "reference": "fdc815035b99d311787aaddee356bcdbfdacd264"
+            },
+            "dist": {
+                "type": "zip",
+                "url": "https://api.github.com/repos/sebastianbergmann/global-state/zipball/fdc815035b99d311787aaddee356bcdbfdacd264",
+                "reference": "fdc815035b99d311787aaddee356bcdbfdacd264",
                 "shasum": ""
             },
             "require": {
@@ -4495,7 +4485,7 @@
                     "type": "github"
                 }
             ],
-            "time": "2021-03-10T06:28:46+00:00"
+            "time": "2021-03-12T06:35:06+00:00"
         },
         {
             "name": "sebastian/lines-of-code",
@@ -4560,12 +4550,12 @@
             "source": {
                 "type": "git",
                 "url": "https://github.com/sebastianbergmann/object-enumerator.git",
-                "reference": "b218fb1d63287edb7613b61122890f39e82ae8c2"
-            },
-            "dist": {
-                "type": "zip",
-                "url": "https://api.github.com/repos/sebastianbergmann/object-enumerator/zipball/b218fb1d63287edb7613b61122890f39e82ae8c2",
-                "reference": "b218fb1d63287edb7613b61122890f39e82ae8c2",
+                "reference": "cc061578620fe00922c20aa0f563cc48c7260867"
+            },
+            "dist": {
+                "type": "zip",
+                "url": "https://api.github.com/repos/sebastianbergmann/object-enumerator/zipball/cc061578620fe00922c20aa0f563cc48c7260867",
+                "reference": "cc061578620fe00922c20aa0f563cc48c7260867",
                 "shasum": ""
             },
             "require": {
@@ -4610,7 +4600,7 @@
                     "type": "github"
                 }
             ],
-            "time": "2021-03-10T06:28:54+00:00"
+            "time": "2021-03-12T06:35:13+00:00"
         },
         {
             "name": "sebastian/object-reflector",
@@ -4618,12 +4608,12 @@
             "source": {
                 "type": "git",
                 "url": "https://github.com/sebastianbergmann/object-reflector.git",
-                "reference": "cbf30bc9ed44451f5301480f668cd4fcf6bb225a"
-            },
-            "dist": {
-                "type": "zip",
-                "url": "https://api.github.com/repos/sebastianbergmann/object-reflector/zipball/cbf30bc9ed44451f5301480f668cd4fcf6bb225a",
-                "reference": "cbf30bc9ed44451f5301480f668cd4fcf6bb225a",
+                "reference": "c792bcd052c3290774390afd13c19bb3a96b94e6"
+            },
+            "dist": {
+                "type": "zip",
+                "url": "https://api.github.com/repos/sebastianbergmann/object-reflector/zipball/c792bcd052c3290774390afd13c19bb3a96b94e6",
+                "reference": "c792bcd052c3290774390afd13c19bb3a96b94e6",
                 "shasum": ""
             },
             "require": {
@@ -4666,7 +4656,7 @@
                     "type": "github"
                 }
             ],
-            "time": "2021-03-10T06:29:02+00:00"
+            "time": "2021-03-12T06:35:20+00:00"
         },
         {
             "name": "sebastian/recursion-context",
@@ -4674,12 +4664,12 @@
             "source": {
                 "type": "git",
                 "url": "https://github.com/sebastianbergmann/recursion-context.git",
-                "reference": "c3333538e25ec932d0cbdce77b6ac846757b809d"
-            },
-            "dist": {
-                "type": "zip",
-                "url": "https://api.github.com/repos/sebastianbergmann/recursion-context/zipball/c3333538e25ec932d0cbdce77b6ac846757b809d",
-                "reference": "c3333538e25ec932d0cbdce77b6ac846757b809d",
+                "reference": "c07d99ada2b8e6e5ade4c2522af54b0f3c796387"
+            },
+            "dist": {
+                "type": "zip",
+                "url": "https://api.github.com/repos/sebastianbergmann/recursion-context/zipball/c07d99ada2b8e6e5ade4c2522af54b0f3c796387",
+                "reference": "c07d99ada2b8e6e5ade4c2522af54b0f3c796387",
                 "shasum": ""
             },
             "require": {
@@ -4730,7 +4720,7 @@
                     "type": "github"
                 }
             ],
-            "time": "2021-03-10T06:29:33+00:00"
+            "time": "2021-03-12T06:35:45+00:00"
         },
         {
             "name": "sebastian/resource-operations",
@@ -4794,12 +4784,12 @@
             "source": {
                 "type": "git",
                 "url": "https://github.com/sebastianbergmann/type.git",
-                "reference": "1bba184dccb563769fab9bd69c623c1a353dec98"
-            },
-            "dist": {
-                "type": "zip",
-                "url": "https://api.github.com/repos/sebastianbergmann/type/zipball/1bba184dccb563769fab9bd69c623c1a353dec98",
-                "reference": "1bba184dccb563769fab9bd69c623c1a353dec98",
+                "reference": "3bbff26dad4e0aadda7d8a0b598b903fbef6c3e6"
+            },
+            "dist": {
+                "type": "zip",
+                "url": "https://api.github.com/repos/sebastianbergmann/type/zipball/3bbff26dad4e0aadda7d8a0b598b903fbef6c3e6",
+                "reference": "3bbff26dad4e0aadda7d8a0b598b903fbef6c3e6",
                 "shasum": ""
             },
             "require": {
@@ -4843,7 +4833,7 @@
                     "type": "github"
                 }
             ],
-            "time": "2021-03-10T06:29:41+00:00"
+            "time": "2021-03-12T06:35:51+00:00"
         },
         {
             "name": "sebastian/version",
@@ -4942,12 +4932,12 @@
             "source": {
                 "type": "git",
                 "url": "https://github.com/symfony/console.git",
-                "reference": "4e102e4de39852a1dcd3b2169d263b88afee7fff"
-            },
-            "dist": {
-                "type": "zip",
-                "url": "https://api.github.com/repos/symfony/console/zipball/4e102e4de39852a1dcd3b2169d263b88afee7fff",
-                "reference": "4e102e4de39852a1dcd3b2169d263b88afee7fff",
+                "reference": "e8bee16c337d9553fb737adf79d6aabe330fd982"
+            },
+            "dist": {
+                "type": "zip",
+                "url": "https://api.github.com/repos/symfony/console/zipball/e8bee16c337d9553fb737adf79d6aabe330fd982",
+                "reference": "e8bee16c337d9553fb737adf79d6aabe330fd982",
                 "shasum": ""
             },
             "require": {
@@ -5032,7 +5022,7 @@
                     "type": "tidelift"
                 }
             ],
-            "time": "2021-03-08T21:52:55+00:00"
+            "time": "2021-03-12T08:40:58+00:00"
         },
         {
             "name": "symfony/polyfill-intl-grapheme",
@@ -5845,62 +5835,6 @@
             "time": "2020-11-02T05:54:12+00:00"
         },
         {
-<<<<<<< HEAD
-=======
-            "name": "webmozart/assert",
-            "version": "1.9.1",
-            "source": {
-                "type": "git",
-                "url": "https://github.com/webmozarts/assert.git",
-                "reference": "bafc69caeb4d49c39fd0779086c03a3738cbb389"
-            },
-            "dist": {
-                "type": "zip",
-                "url": "https://api.github.com/repos/webmozarts/assert/zipball/bafc69caeb4d49c39fd0779086c03a3738cbb389",
-                "reference": "bafc69caeb4d49c39fd0779086c03a3738cbb389",
-                "shasum": ""
-            },
-            "require": {
-                "php": "^5.3.3 || ^7.0 || ^8.0",
-                "symfony/polyfill-ctype": "^1.8"
-            },
-            "conflict": {
-                "phpstan/phpstan": "<0.12.20",
-                "vimeo/psalm": "<3.9.1"
-            },
-            "require-dev": {
-                "phpunit/phpunit": "^4.8.36 || ^7.5.13"
-            },
-            "type": "library",
-            "autoload": {
-                "psr-4": {
-                    "Webmozart\\Assert\\": "src/"
-                }
-            },
-            "notification-url": "https://packagist.org/downloads/",
-            "license": [
-                "MIT"
-            ],
-            "authors": [
-                {
-                    "name": "Bernhard Schussek",
-                    "email": "bschussek@gmail.com"
-                }
-            ],
-            "description": "Assertions to validate method input/output with nice error messages.",
-            "keywords": [
-                "assert",
-                "check",
-                "validate"
-            ],
-            "support": {
-                "issues": "https://github.com/webmozarts/assert/issues",
-                "source": "https://github.com/webmozarts/assert/tree/1.9.1"
-            },
-            "time": "2020-07-08T17:02:28+00:00"
-        },
-        {
->>>>>>> 4e8d42b9
             "name": "webmozart/path-util",
             "version": "dev-master",
             "source": {
