--- conflicted
+++ resolved
@@ -4,11 +4,7 @@
         "Read more about it at https://getcomposer.org/doc/01-basic-usage.md#installing-dependencies",
         "This file is @generated automatically"
     ],
-<<<<<<< HEAD
-    "content-hash": "d17652f4b2ab219da983b0ff3f5456d9",
-=======
     "content-hash": "169ab6e7dd540e45309d3c5093506fad",
->>>>>>> 2fcd78d7
     "packages": [
         {
             "name": "adhocore/jwt",
@@ -2113,18 +2109,6 @@
         },
         {
             "name": "utopia-php/database",
-<<<<<<< HEAD
-            "version": "dev-appwrite-validators",
-            "source": {
-                "type": "git",
-                "url": "https://github.com/utopia-php/database.git",
-                "reference": "46de56c58555c5740ad79bef0467c7451a7a5bc7"
-            },
-            "dist": {
-                "type": "zip",
-                "url": "https://api.github.com/repos/utopia-php/database/zipball/46de56c58555c5740ad79bef0467c7451a7a5bc7",
-                "reference": "46de56c58555c5740ad79bef0467c7451a7a5bc7",
-=======
             "version": "0.36.1",
             "source": {
                 "type": "git",
@@ -2135,7 +2119,6 @@
                 "type": "zip",
                 "url": "https://api.github.com/repos/utopia-php/database/zipball/f6ab65e59a199da5155c114564077b1ab8c4daef",
                 "reference": "f6ab65e59a199da5155c114564077b1ab8c4daef",
->>>>>>> 2fcd78d7
                 "shasum": ""
             },
             "require": {
@@ -2178,15 +2161,9 @@
             ],
             "support": {
                 "issues": "https://github.com/utopia-php/database/issues",
-<<<<<<< HEAD
-                "source": "https://github.com/utopia-php/database/tree/appwrite-validators"
-            },
-            "time": "2023-05-03T09:50:09+00:00"
-=======
                 "source": "https://github.com/utopia-php/database/tree/0.36.1"
             },
             "time": "2023-04-27T08:39:55+00:00"
->>>>>>> 2fcd78d7
         },
         {
             "name": "utopia-php/domains",
@@ -3807,18 +3784,6 @@
         },
         {
             "name": "phpstan/phpdoc-parser",
-<<<<<<< HEAD
-            "version": "1.20.4",
-            "source": {
-                "type": "git",
-                "url": "https://github.com/phpstan/phpdoc-parser.git",
-                "reference": "7d568c87a9df9c5f7e8b5f075fc469aa8cb0a4cd"
-            },
-            "dist": {
-                "type": "zip",
-                "url": "https://api.github.com/repos/phpstan/phpdoc-parser/zipball/7d568c87a9df9c5f7e8b5f075fc469aa8cb0a4cd",
-                "reference": "7d568c87a9df9c5f7e8b5f075fc469aa8cb0a4cd",
-=======
             "version": "1.20.3",
             "source": {
                 "type": "git",
@@ -3829,7 +3794,6 @@
                 "type": "zip",
                 "url": "https://api.github.com/repos/phpstan/phpdoc-parser/zipball/6c04009f6cae6eda2f040745b6b846080ef069c2",
                 "reference": "6c04009f6cae6eda2f040745b6b846080ef069c2",
->>>>>>> 2fcd78d7
                 "shasum": ""
             },
             "require": {
@@ -3859,15 +3823,9 @@
             "description": "PHPDoc parser with support for nullable, intersection and generic types",
             "support": {
                 "issues": "https://github.com/phpstan/phpdoc-parser/issues",
-<<<<<<< HEAD
-                "source": "https://github.com/phpstan/phpdoc-parser/tree/1.20.4"
-            },
-            "time": "2023-05-02T09:19:37+00:00"
-=======
                 "source": "https://github.com/phpstan/phpdoc-parser/tree/1.20.3"
             },
             "time": "2023-04-25T09:01:03+00:00"
->>>>>>> 2fcd78d7
         },
         {
             "name": "phpunit/php-code-coverage",
@@ -5694,18 +5652,9 @@
             "time": "2023-02-08T07:49:20+00:00"
         }
     ],
-    "aliases": [
-        {
-            "package": "utopia-php/database",
-            "version": "dev-appwrite-validators",
-            "alias": "0.35.0",
-            "alias_normalized": "0.35.0.0"
-        }
-    ],
+    "aliases": [],
     "minimum-stability": "stable",
-    "stability-flags": {
-        "utopia-php/database": 20
-    },
+    "stability-flags": [],
     "prefer-stable": false,
     "prefer-lowest": false,
     "platform": {
@@ -5729,5 +5678,5 @@
     "platform-overrides": {
         "php": "8.0"
     },
-    "plugin-api-version": "2.2.0"
+    "plugin-api-version": "2.3.0"
 }