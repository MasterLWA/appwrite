{
    "_readme": [
        "This file locks the dependencies of your project to a known state",
        "Read more about it at https://getcomposer.org/doc/01-basic-usage.md#installing-dependencies",
        "This file is @generated automatically"
    ],
    "content-hash": "e0de8d0bba618a46646cf3da1e06a652",
    "packages": [
        {
            "name": "adhocore/jwt",
            "version": "1.1.2",
            "source": {
                "type": "git",
                "url": "https://github.com/adhocore/php-jwt.git",
                "reference": "6c434af7170090bb7a8880d2bc220a2254ba7899"
            },
            "dist": {
                "type": "zip",
                "url": "https://api.github.com/repos/adhocore/php-jwt/zipball/6c434af7170090bb7a8880d2bc220a2254ba7899",
                "reference": "6c434af7170090bb7a8880d2bc220a2254ba7899",
                "shasum": ""
            },
            "require": {
                "php": "^7.0 || ^8.0"
            },
            "require-dev": {
                "phpunit/phpunit": "^6.5 || ^7.5"
            },
            "type": "library",
            "autoload": {
                "psr-4": {
                    "Ahc\\Jwt\\": "src/"
                }
            },
            "notification-url": "https://packagist.org/downloads/",
            "license": [
                "MIT"
            ],
            "authors": [
                {
                    "name": "Jitendra Adhikari",
                    "email": "jiten.adhikary@gmail.com"
                }
            ],
            "description": "Ultra lightweight JSON web token (JWT) library for PHP5.5+.",
            "keywords": [
                "auth",
                "json-web-token",
                "jwt",
                "jwt-auth",
                "jwt-php",
                "token"
            ],
            "support": {
                "issues": "https://github.com/adhocore/php-jwt/issues",
                "source": "https://github.com/adhocore/php-jwt/tree/1.1.2"
            },
            "funding": [
                {
                    "url": "https://paypal.me/ji10",
                    "type": "custom"
                }
            ],
            "time": "2021-02-20T09:56:44+00:00"
        },
        {
            "name": "appwrite/php-clamav",
            "version": "1.1.0",
            "source": {
                "type": "git",
                "url": "https://github.com/appwrite/php-clamav.git",
                "reference": "61d00f24f9e7766fbba233e7b8d09c5475388073"
            },
            "dist": {
                "type": "zip",
                "url": "https://api.github.com/repos/appwrite/php-clamav/zipball/61d00f24f9e7766fbba233e7b8d09c5475388073",
                "reference": "61d00f24f9e7766fbba233e7b8d09c5475388073",
                "shasum": ""
            },
            "require": {
                "ext-sockets": "*",
                "php": ">=7.1"
            },
            "require-dev": {
                "phpunit/phpunit": "^7.0"
            },
            "type": "library",
            "autoload": {
                "psr-4": {
                    "Appwrite\\ClamAV\\": "src/ClamAV"
                }
            },
            "notification-url": "https://packagist.org/downloads/",
            "license": [
                "MIT"
            ],
            "authors": [
                {
                    "name": "Eldad Fux",
                    "email": "eldad@appwrite.io"
                }
            ],
            "description": "ClamAV network and pipe client for PHP",
            "keywords": [
                "anti virus",
                "appwrite",
                "clamav",
                "php"
            ],
            "support": {
                "issues": "https://github.com/appwrite/php-clamav/issues",
                "source": "https://github.com/appwrite/php-clamav/tree/1.1.0"
            },
            "time": "2020-10-02T05:23:46+00:00"
        },
        {
            "name": "appwrite/php-runtimes",
            "version": "0.7.4",
            "source": {
                "type": "git",
                "url": "https://github.com/appwrite/runtimes.git",
                "reference": "8e0972ecce6ad96f3701edab8d2c9a8af7074093"
            },
            "require": {
                "php": ">=8.0",
                "utopia-php/system": "0.4.*"
            },
            "require-dev": {
                "phpunit/phpunit": "^9.3",
                "vimeo/psalm": "4.0.1"
            },
            "type": "library",
            "autoload": {
                "psr-4": {
                    "Appwrite\\Runtimes\\": "src/Runtimes"
                }
            },
            "license": [
                "BSD-3-Clause"
            ],
            "authors": [
                {
                    "name": "Eldad Fux",
                    "email": "eldad@appwrite.io"
                },
                {
                    "name": "Torsten Dittmann",
                    "email": "torsten@appwrite.io"
                }
            ],
            "description": "Appwrite repository for Cloud Function runtimes that contains the configurations and tests for all of the Appwrite runtime environments.",
            "keywords": [
                "appwrite",
                "php",
                "runtimes"
            ],
            "time": "2022-02-26T11:38:09+00:00"
        },
        {
            "name": "chillerlan/php-qrcode",
            "version": "4.3.3",
            "source": {
                "type": "git",
                "url": "https://github.com/chillerlan/php-qrcode.git",
                "reference": "6356b246948ac1025882b3f55e7c68ebd4515ae3"
            },
            "dist": {
                "type": "zip",
                "url": "https://api.github.com/repos/chillerlan/php-qrcode/zipball/6356b246948ac1025882b3f55e7c68ebd4515ae3",
                "reference": "6356b246948ac1025882b3f55e7c68ebd4515ae3",
                "shasum": ""
            },
            "require": {
                "chillerlan/php-settings-container": "^2.1",
                "ext-mbstring": "*",
                "php": "^7.4 || ^8.0"
            },
            "require-dev": {
                "phan/phan": "^5.3",
                "phpunit/phpunit": "^9.5",
                "setasign/fpdf": "^1.8.2"
            },
            "suggest": {
                "chillerlan/php-authenticator": "Yet another Google authenticator! Also creates URIs for mobile apps.",
                "setasign/fpdf": "Required to use the QR FPDF output."
            },
            "type": "library",
            "autoload": {
                "psr-4": {
                    "chillerlan\\QRCode\\": "src/"
                }
            },
            "notification-url": "https://packagist.org/downloads/",
            "license": [
                "MIT"
            ],
            "authors": [
                {
                    "name": "Kazuhiko Arase",
                    "homepage": "https://github.com/kazuhikoarase"
                },
                {
                    "name": "Smiley",
                    "email": "smiley@chillerlan.net",
                    "homepage": "https://github.com/codemasher"
                },
                {
                    "name": "Contributors",
                    "homepage": "https://github.com/chillerlan/php-qrcode/graphs/contributors"
                }
            ],
            "description": "A QR code generator. PHP 7.4+",
            "homepage": "https://github.com/chillerlan/php-qrcode",
            "keywords": [
                "phpqrcode",
                "qr",
                "qr code",
                "qrcode",
                "qrcode-generator"
            ],
            "support": {
                "issues": "https://github.com/chillerlan/php-qrcode/issues",
                "source": "https://github.com/chillerlan/php-qrcode/tree/4.3.3"
            },
            "funding": [
                {
                    "url": "https://www.paypal.com/donate?hosted_button_id=WLYUNAT9ZTJZ4",
                    "type": "custom"
                },
                {
                    "url": "https://ko-fi.com/codemasher",
                    "type": "ko_fi"
                }
            ],
            "time": "2021-11-25T22:38:09+00:00"
        },
        {
            "name": "chillerlan/php-settings-container",
            "version": "2.1.3",
            "source": {
                "type": "git",
                "url": "https://github.com/chillerlan/php-settings-container.git",
                "reference": "125dd573b45ffc7cabecf385986a356ba2c6f602"
            },
            "dist": {
                "type": "zip",
                "url": "https://api.github.com/repos/chillerlan/php-settings-container/zipball/125dd573b45ffc7cabecf385986a356ba2c6f602",
                "reference": "125dd573b45ffc7cabecf385986a356ba2c6f602",
                "shasum": ""
            },
            "require": {
                "ext-json": "*",
                "php": "^7.4 || ^8.0"
            },
            "require-dev": {
                "phan/phan": "^5.3",
                "phpunit/phpunit": "^9.5"
            },
            "type": "library",
            "autoload": {
                "psr-4": {
                    "chillerlan\\Settings\\": "src/"
                }
            },
            "notification-url": "https://packagist.org/downloads/",
            "license": [
                "MIT"
            ],
            "authors": [
                {
                    "name": "Smiley",
                    "email": "smiley@chillerlan.net",
                    "homepage": "https://github.com/codemasher"
                }
            ],
            "description": "A container class for immutable settings objects. Not a DI container. PHP 7.4+",
            "homepage": "https://github.com/chillerlan/php-settings-container",
            "keywords": [
                "PHP7",
                "Settings",
                "configuration",
                "container",
                "helper"
            ],
            "support": {
                "issues": "https://github.com/chillerlan/php-settings-container/issues",
                "source": "https://github.com/chillerlan/php-settings-container"
            },
            "funding": [
                {
                    "url": "https://www.paypal.com/donate?hosted_button_id=WLYUNAT9ZTJZ4",
                    "type": "custom"
                },
                {
                    "url": "https://ko-fi.com/codemasher",
                    "type": "ko_fi"
                }
            ],
            "time": "2022-03-09T13:18:58+00:00"
        },
        {
            "name": "colinmollenhour/credis",
<<<<<<< HEAD
            "version": "v1.12.2",
            "source": {
                "type": "git",
                "url": "https://github.com/colinmollenhour/credis.git",
                "reference": "77e6ede2e01c4cfaade114fe1e07d2f9756949f1"
            },
            "dist": {
                "type": "zip",
                "url": "https://api.github.com/repos/colinmollenhour/credis/zipball/77e6ede2e01c4cfaade114fe1e07d2f9756949f1",
                "reference": "77e6ede2e01c4cfaade114fe1e07d2f9756949f1",
=======
            "version": "v1.13.0",
            "source": {
                "type": "git",
                "url": "https://github.com/colinmollenhour/credis.git",
                "reference": "afec8e58ec93d2291c127fa19709a048f28641e5"
            },
            "dist": {
                "type": "zip",
                "url": "https://api.github.com/repos/colinmollenhour/credis/zipball/afec8e58ec93d2291c127fa19709a048f28641e5",
                "reference": "afec8e58ec93d2291c127fa19709a048f28641e5",
>>>>>>> 8b4ef53c
                "shasum": ""
            },
            "require": {
                "php": ">=5.6.0"
            },
            "suggest": {
                "ext-redis": "Improved performance for communicating with redis"
            },
            "type": "library",
            "autoload": {
                "classmap": [
                    "Client.php",
                    "Cluster.php",
                    "Sentinel.php",
                    "Module.php"
                ]
            },
            "notification-url": "https://packagist.org/downloads/",
            "license": [
                "MIT"
            ],
            "authors": [
                {
                    "name": "Colin Mollenhour",
                    "email": "colin@mollenhour.com"
                }
            ],
            "description": "Credis is a lightweight interface to the Redis key-value store which wraps the phpredis library when available for better performance.",
            "homepage": "https://github.com/colinmollenhour/credis",
            "support": {
                "issues": "https://github.com/colinmollenhour/credis/issues",
<<<<<<< HEAD
                "source": "https://github.com/colinmollenhour/credis/tree/v1.12.2"
            },
            "time": "2022-03-08T18:12:43+00:00"
=======
                "source": "https://github.com/colinmollenhour/credis/tree/v1.13.0"
            },
            "time": "2022-04-07T14:57:22+00:00"
>>>>>>> 8b4ef53c
        },
        {
            "name": "composer/package-versions-deprecated",
            "version": "1.11.99.5",
            "source": {
                "type": "git",
                "url": "https://github.com/composer/package-versions-deprecated.git",
                "reference": "b4f54f74ef3453349c24a845d22392cd31e65f1d"
            },
            "dist": {
                "type": "zip",
                "url": "https://api.github.com/repos/composer/package-versions-deprecated/zipball/b4f54f74ef3453349c24a845d22392cd31e65f1d",
                "reference": "b4f54f74ef3453349c24a845d22392cd31e65f1d",
                "shasum": ""
            },
            "require": {
                "composer-plugin-api": "^1.1.0 || ^2.0",
                "php": "^7 || ^8"
            },
            "replace": {
                "ocramius/package-versions": "1.11.99"
            },
            "require-dev": {
                "composer/composer": "^1.9.3 || ^2.0@dev",
                "ext-zip": "^1.13",
                "phpunit/phpunit": "^6.5 || ^7"
            },
            "type": "composer-plugin",
            "extra": {
                "class": "PackageVersions\\Installer",
                "branch-alias": {
                    "dev-master": "1.x-dev"
                }
            },
            "autoload": {
                "psr-4": {
                    "PackageVersions\\": "src/PackageVersions"
                }
            },
            "notification-url": "https://packagist.org/downloads/",
            "license": [
                "MIT"
            ],
            "authors": [
                {
                    "name": "Marco Pivetta",
                    "email": "ocramius@gmail.com"
                },
                {
                    "name": "Jordi Boggiano",
                    "email": "j.boggiano@seld.be"
                }
            ],
            "description": "Composer plugin that provides efficient querying for installed package versions (no runtime IO)",
            "support": {
                "issues": "https://github.com/composer/package-versions-deprecated/issues",
                "source": "https://github.com/composer/package-versions-deprecated/tree/1.11.99.5"
            },
            "funding": [
                {
                    "url": "https://packagist.com",
                    "type": "custom"
                },
                {
                    "url": "https://github.com/composer",
                    "type": "github"
                },
                {
                    "url": "https://tidelift.com/funding/github/packagist/composer/composer",
                    "type": "tidelift"
                }
            ],
            "time": "2022-01-17T14:14:24+00:00"
        },
        {
            "name": "dragonmantank/cron-expression",
            "version": "v3.3.1",
            "source": {
                "type": "git",
                "url": "https://github.com/dragonmantank/cron-expression.git",
                "reference": "be85b3f05b46c39bbc0d95f6c071ddff669510fa"
            },
            "dist": {
                "type": "zip",
                "url": "https://api.github.com/repos/dragonmantank/cron-expression/zipball/be85b3f05b46c39bbc0d95f6c071ddff669510fa",
                "reference": "be85b3f05b46c39bbc0d95f6c071ddff669510fa",
                "shasum": ""
            },
            "require": {
                "php": "^7.2|^8.0",
                "webmozart/assert": "^1.0"
            },
            "replace": {
                "mtdowling/cron-expression": "^1.0"
            },
            "require-dev": {
                "phpstan/extension-installer": "^1.0",
                "phpstan/phpstan": "^1.0",
                "phpstan/phpstan-webmozart-assert": "^1.0",
                "phpunit/phpunit": "^7.0|^8.0|^9.0"
            },
            "type": "library",
            "autoload": {
                "psr-4": {
                    "Cron\\": "src/Cron/"
                }
            },
            "notification-url": "https://packagist.org/downloads/",
            "license": [
                "MIT"
            ],
            "authors": [
                {
                    "name": "Chris Tankersley",
                    "email": "chris@ctankersley.com",
                    "homepage": "https://github.com/dragonmantank"
                }
            ],
            "description": "CRON for PHP: Calculate the next or previous run date and determine if a CRON expression is due",
            "keywords": [
                "cron",
                "schedule"
            ],
            "support": {
                "issues": "https://github.com/dragonmantank/cron-expression/issues",
                "source": "https://github.com/dragonmantank/cron-expression/tree/v3.3.1"
            },
            "funding": [
                {
                    "url": "https://github.com/dragonmantank",
                    "type": "github"
                }
            ],
            "time": "2022-01-18T15:43:28+00:00"
        },
        {
            "name": "guzzlehttp/guzzle",
            "version": "7.4.2",
            "source": {
                "type": "git",
                "url": "https://github.com/guzzle/guzzle.git",
                "reference": "ac1ec1cd9b5624694c3a40be801d94137afb12b4"
            },
            "dist": {
                "type": "zip",
                "url": "https://api.github.com/repos/guzzle/guzzle/zipball/ac1ec1cd9b5624694c3a40be801d94137afb12b4",
                "reference": "ac1ec1cd9b5624694c3a40be801d94137afb12b4",
                "shasum": ""
            },
            "require": {
                "ext-json": "*",
                "guzzlehttp/promises": "^1.5",
                "guzzlehttp/psr7": "^1.8.3 || ^2.1",
                "php": "^7.2.5 || ^8.0",
                "psr/http-client": "^1.0",
                "symfony/deprecation-contracts": "^2.2 || ^3.0"
            },
            "provide": {
                "psr/http-client-implementation": "1.0"
            },
            "require-dev": {
                "bamarni/composer-bin-plugin": "^1.4.1",
                "ext-curl": "*",
                "php-http/client-integration-tests": "^3.0",
                "phpunit/phpunit": "^8.5.5 || ^9.3.5",
                "psr/log": "^1.1 || ^2.0 || ^3.0"
            },
            "suggest": {
                "ext-curl": "Required for CURL handler support",
                "ext-intl": "Required for Internationalized Domain Name (IDN) support",
                "psr/log": "Required for using the Log middleware"
            },
            "type": "library",
            "extra": {
                "branch-alias": {
                    "dev-master": "7.4-dev"
                }
            },
            "autoload": {
                "files": [
                    "src/functions_include.php"
                ],
                "psr-4": {
                    "GuzzleHttp\\": "src/"
                }
            },
            "notification-url": "https://packagist.org/downloads/",
            "license": [
                "MIT"
            ],
            "authors": [
                {
                    "name": "Graham Campbell",
                    "email": "hello@gjcampbell.co.uk",
                    "homepage": "https://github.com/GrahamCampbell"
                },
                {
                    "name": "Michael Dowling",
                    "email": "mtdowling@gmail.com",
                    "homepage": "https://github.com/mtdowling"
                },
                {
                    "name": "Jeremy Lindblom",
                    "email": "jeremeamia@gmail.com",
                    "homepage": "https://github.com/jeremeamia"
                },
                {
                    "name": "George Mponos",
                    "email": "gmponos@gmail.com",
                    "homepage": "https://github.com/gmponos"
                },
                {
                    "name": "Tobias Nyholm",
                    "email": "tobias.nyholm@gmail.com",
                    "homepage": "https://github.com/Nyholm"
                },
                {
                    "name": "Márk Sági-Kazár",
                    "email": "mark.sagikazar@gmail.com",
                    "homepage": "https://github.com/sagikazarmark"
                },
                {
                    "name": "Tobias Schultze",
                    "email": "webmaster@tubo-world.de",
                    "homepage": "https://github.com/Tobion"
                }
            ],
            "description": "Guzzle is a PHP HTTP client library",
            "keywords": [
                "client",
                "curl",
                "framework",
                "http",
                "http client",
                "psr-18",
                "psr-7",
                "rest",
                "web service"
            ],
            "support": {
                "issues": "https://github.com/guzzle/guzzle/issues",
                "source": "https://github.com/guzzle/guzzle/tree/7.4.2"
            },
            "funding": [
                {
                    "url": "https://github.com/GrahamCampbell",
                    "type": "github"
                },
                {
                    "url": "https://github.com/Nyholm",
                    "type": "github"
                },
                {
                    "url": "https://tidelift.com/funding/github/packagist/guzzlehttp/guzzle",
                    "type": "tidelift"
                }
            ],
            "time": "2022-03-20T14:16:28+00:00"
        },
        {
            "name": "guzzlehttp/promises",
            "version": "1.5.1",
            "source": {
                "type": "git",
                "url": "https://github.com/guzzle/promises.git",
                "reference": "fe752aedc9fd8fcca3fe7ad05d419d32998a06da"
            },
            "dist": {
                "type": "zip",
                "url": "https://api.github.com/repos/guzzle/promises/zipball/fe752aedc9fd8fcca3fe7ad05d419d32998a06da",
                "reference": "fe752aedc9fd8fcca3fe7ad05d419d32998a06da",
                "shasum": ""
            },
            "require": {
                "php": ">=5.5"
            },
            "require-dev": {
                "symfony/phpunit-bridge": "^4.4 || ^5.1"
            },
            "type": "library",
            "extra": {
                "branch-alias": {
                    "dev-master": "1.5-dev"
                }
            },
            "autoload": {
                "files": [
                    "src/functions_include.php"
                ],
                "psr-4": {
                    "GuzzleHttp\\Promise\\": "src/"
                }
            },
            "notification-url": "https://packagist.org/downloads/",
            "license": [
                "MIT"
            ],
            "authors": [
                {
                    "name": "Graham Campbell",
                    "email": "hello@gjcampbell.co.uk",
                    "homepage": "https://github.com/GrahamCampbell"
                },
                {
                    "name": "Michael Dowling",
                    "email": "mtdowling@gmail.com",
                    "homepage": "https://github.com/mtdowling"
                },
                {
                    "name": "Tobias Nyholm",
                    "email": "tobias.nyholm@gmail.com",
                    "homepage": "https://github.com/Nyholm"
                },
                {
                    "name": "Tobias Schultze",
                    "email": "webmaster@tubo-world.de",
                    "homepage": "https://github.com/Tobion"
                }
            ],
            "description": "Guzzle promises library",
            "keywords": [
                "promise"
            ],
            "support": {
                "issues": "https://github.com/guzzle/promises/issues",
                "source": "https://github.com/guzzle/promises/tree/1.5.1"
            },
            "funding": [
                {
                    "url": "https://github.com/GrahamCampbell",
                    "type": "github"
                },
                {
                    "url": "https://github.com/Nyholm",
                    "type": "github"
                },
                {
                    "url": "https://tidelift.com/funding/github/packagist/guzzlehttp/promises",
                    "type": "tidelift"
                }
            ],
            "time": "2021-10-22T20:56:57+00:00"
        },
        {
            "name": "guzzlehttp/psr7",
            "version": "2.2.1",
            "source": {
                "type": "git",
                "url": "https://github.com/guzzle/psr7.git",
                "reference": "c94a94f120803a18554c1805ef2e539f8285f9a2"
            },
            "dist": {
                "type": "zip",
                "url": "https://api.github.com/repos/guzzle/psr7/zipball/c94a94f120803a18554c1805ef2e539f8285f9a2",
                "reference": "c94a94f120803a18554c1805ef2e539f8285f9a2",
                "shasum": ""
            },
            "require": {
                "php": "^7.2.5 || ^8.0",
                "psr/http-factory": "^1.0",
                "psr/http-message": "^1.0",
                "ralouphie/getallheaders": "^3.0"
            },
            "provide": {
                "psr/http-factory-implementation": "1.0",
                "psr/http-message-implementation": "1.0"
            },
            "require-dev": {
                "bamarni/composer-bin-plugin": "^1.4.1",
                "http-interop/http-factory-tests": "^0.9",
                "phpunit/phpunit": "^8.5.8 || ^9.3.10"
            },
            "suggest": {
                "laminas/laminas-httphandlerrunner": "Emit PSR-7 responses"
            },
            "type": "library",
            "extra": {
                "branch-alias": {
                    "dev-master": "2.2-dev"
                }
            },
            "autoload": {
                "psr-4": {
                    "GuzzleHttp\\Psr7\\": "src/"
                }
            },
            "notification-url": "https://packagist.org/downloads/",
            "license": [
                "MIT"
            ],
            "authors": [
                {
                    "name": "Graham Campbell",
                    "email": "hello@gjcampbell.co.uk",
                    "homepage": "https://github.com/GrahamCampbell"
                },
                {
                    "name": "Michael Dowling",
                    "email": "mtdowling@gmail.com",
                    "homepage": "https://github.com/mtdowling"
                },
                {
                    "name": "George Mponos",
                    "email": "gmponos@gmail.com",
                    "homepage": "https://github.com/gmponos"
                },
                {
                    "name": "Tobias Nyholm",
                    "email": "tobias.nyholm@gmail.com",
                    "homepage": "https://github.com/Nyholm"
                },
                {
                    "name": "Márk Sági-Kazár",
                    "email": "mark.sagikazar@gmail.com",
                    "homepage": "https://github.com/sagikazarmark"
                },
                {
                    "name": "Tobias Schultze",
                    "email": "webmaster@tubo-world.de",
                    "homepage": "https://github.com/Tobion"
                },
                {
                    "name": "Márk Sági-Kazár",
                    "email": "mark.sagikazar@gmail.com",
                    "homepage": "https://sagikazarmark.hu"
                }
            ],
            "description": "PSR-7 message implementation that also provides common utility methods",
            "keywords": [
                "http",
                "message",
                "psr-7",
                "request",
                "response",
                "stream",
                "uri",
                "url"
            ],
            "support": {
                "issues": "https://github.com/guzzle/psr7/issues",
                "source": "https://github.com/guzzle/psr7/tree/2.2.1"
            },
            "funding": [
                {
                    "url": "https://github.com/GrahamCampbell",
                    "type": "github"
                },
                {
                    "url": "https://github.com/Nyholm",
                    "type": "github"
                },
                {
                    "url": "https://tidelift.com/funding/github/packagist/guzzlehttp/psr7",
                    "type": "tidelift"
                }
            ],
            "time": "2022-03-20T21:55:58+00:00"
        },
        {
            "name": "influxdb/influxdb-php",
            "version": "1.15.2",
            "source": {
                "type": "git",
                "url": "https://github.com/influxdata/influxdb-php.git",
                "reference": "d6e59f4f04ab9107574fda69c2cbe36671253d03"
            },
            "dist": {
                "type": "zip",
                "url": "https://api.github.com/repos/influxdata/influxdb-php/zipball/d6e59f4f04ab9107574fda69c2cbe36671253d03",
                "reference": "d6e59f4f04ab9107574fda69c2cbe36671253d03",
                "shasum": ""
            },
            "require": {
                "guzzlehttp/guzzle": "^6.0|^7.0",
                "php": "^5.5 || ^7.0 || ^8.0"
            },
            "require-dev": {
                "dms/phpunit-arraysubset-asserts": "^0.2.1",
                "phpunit/phpunit": "^9.5"
            },
            "suggest": {
                "ext-curl": "Curl extension, needed for Curl driver",
                "stefanotorresi/influxdb-php-async": "An asyncronous client for InfluxDB, implemented via ReactPHP."
            },
            "type": "library",
            "autoload": {
                "psr-4": {
                    "InfluxDB\\": "src/InfluxDB"
                }
            },
            "notification-url": "https://packagist.org/downloads/",
            "license": [
                "MIT"
            ],
            "authors": [
                {
                    "name": "Stephen Hoogendijk",
                    "email": "stephen@tca0.nl"
                },
                {
                    "name": "Daniel Martinez",
                    "email": "danimartcas@hotmail.com"
                },
                {
                    "name": "Gianluca Arbezzano",
                    "email": "gianarb92@gmail.com"
                }
            ],
            "description": "InfluxDB client library for PHP",
            "keywords": [
                "client",
                "influxdata",
                "influxdb",
                "influxdb class",
                "influxdb client",
                "influxdb library",
                "time series"
            ],
            "support": {
                "issues": "https://github.com/influxdata/influxdb-php/issues",
                "source": "https://github.com/influxdata/influxdb-php/tree/1.15.2"
            },
            "time": "2020-12-26T17:45:17+00:00"
        },
        {
            "name": "jean85/pretty-package-versions",
            "version": "1.6.0",
            "source": {
                "type": "git",
                "url": "https://github.com/Jean85/pretty-package-versions.git",
                "reference": "1e0104b46f045868f11942aea058cd7186d6c303"
            },
            "dist": {
                "type": "zip",
                "url": "https://api.github.com/repos/Jean85/pretty-package-versions/zipball/1e0104b46f045868f11942aea058cd7186d6c303",
                "reference": "1e0104b46f045868f11942aea058cd7186d6c303",
                "shasum": ""
            },
            "require": {
                "composer/package-versions-deprecated": "^1.8.0",
                "php": "^7.0|^8.0"
            },
            "require-dev": {
                "phpunit/phpunit": "^6.0|^8.5|^9.2"
            },
            "type": "library",
            "extra": {
                "branch-alias": {
                    "dev-master": "1.x-dev"
                }
            },
            "autoload": {
                "psr-4": {
                    "Jean85\\": "src/"
                }
            },
            "notification-url": "https://packagist.org/downloads/",
            "license": [
                "MIT"
            ],
            "authors": [
                {
                    "name": "Alessandro Lai",
                    "email": "alessandro.lai85@gmail.com"
                }
            ],
            "description": "A wrapper for ocramius/package-versions to get pretty versions strings",
            "keywords": [
                "composer",
                "package",
                "release",
                "versions"
            ],
            "support": {
                "issues": "https://github.com/Jean85/pretty-package-versions/issues",
                "source": "https://github.com/Jean85/pretty-package-versions/tree/1.6.0"
            },
            "time": "2021-02-04T16:20:16+00:00"
        },
        {
            "name": "matomo/device-detector",
            "version": "5.0.4",
            "source": {
                "type": "git",
                "url": "https://github.com/matomo-org/device-detector.git",
                "reference": "99ea1953fc7f23f785e593ce1499a00586645530"
            },
            "dist": {
                "type": "zip",
                "url": "https://api.github.com/repos/matomo-org/device-detector/zipball/99ea1953fc7f23f785e593ce1499a00586645530",
                "reference": "99ea1953fc7f23f785e593ce1499a00586645530",
                "shasum": ""
            },
            "require": {
                "mustangostang/spyc": "*",
                "php": "^7.2|^8.0"
            },
            "replace": {
                "piwik/device-detector": "self.version"
            },
            "require-dev": {
                "matthiasmullie/scrapbook": "^1.4.7",
                "mayflower/mo4-coding-standard": "^v8.0.0",
                "phpstan/phpstan": "^0.12.52",
                "phpunit/phpunit": "^8.5.8",
                "psr/cache": "^1.0.1",
                "psr/simple-cache": "^1.0.1",
                "symfony/yaml": "^5.1.7"
            },
            "suggest": {
                "doctrine/cache": "Can directly be used for caching purpose",
                "ext-yaml": "Necessary for using the Pecl YAML parser"
            },
            "type": "library",
            "autoload": {
                "psr-4": {
                    "DeviceDetector\\": ""
                },
                "exclude-from-classmap": [
                    "Tests/"
                ]
            },
            "notification-url": "https://packagist.org/downloads/",
            "license": [
                "LGPL-3.0-or-later"
            ],
            "authors": [
                {
                    "name": "The Matomo Team",
                    "email": "hello@matomo.org",
                    "homepage": "https://matomo.org/team/"
                }
            ],
            "description": "The Universal Device Detection library, that parses User Agents and detects devices (desktop, tablet, mobile, tv, cars, console, etc.), clients (browsers, media players, mobile apps, feed readers, libraries, etc), operating systems, devices, brands and models.",
            "homepage": "https://matomo.org",
            "keywords": [
                "devicedetection",
                "parser",
                "useragent"
            ],
            "support": {
                "forum": "https://forum.matomo.org/",
                "issues": "https://github.com/matomo-org/device-detector/issues",
                "source": "https://github.com/matomo-org/matomo",
                "wiki": "https://dev.matomo.org/"
            },
            "time": "2022-02-18T19:51:56+00:00"
        },
        {
            "name": "mongodb/mongodb",
            "version": "1.8.0",
            "source": {
                "type": "git",
                "url": "https://github.com/mongodb/mongo-php-library.git",
                "reference": "953dbc19443aa9314c44b7217a16873347e6840d"
            },
            "dist": {
                "type": "zip",
                "url": "https://api.github.com/repos/mongodb/mongo-php-library/zipball/953dbc19443aa9314c44b7217a16873347e6840d",
                "reference": "953dbc19443aa9314c44b7217a16873347e6840d",
                "shasum": ""
            },
            "require": {
                "ext-hash": "*",
                "ext-json": "*",
                "ext-mongodb": "^1.8.1",
                "jean85/pretty-package-versions": "^1.2",
                "php": "^7.0 || ^8.0",
                "symfony/polyfill-php80": "^1.19"
            },
            "require-dev": {
                "squizlabs/php_codesniffer": "^3.5, <3.5.5",
                "symfony/phpunit-bridge": "5.x-dev"
            },
            "type": "library",
            "extra": {
                "branch-alias": {
                    "dev-master": "1.8.x-dev"
                }
            },
            "autoload": {
                "files": [
                    "src/functions.php"
                ],
                "psr-4": {
                    "MongoDB\\": "src/"
                }
            },
            "notification-url": "https://packagist.org/downloads/",
            "license": [
                "Apache-2.0"
            ],
            "authors": [
                {
                    "name": "Andreas Braun",
                    "email": "andreas.braun@mongodb.com"
                },
                {
                    "name": "Jeremy Mikola",
                    "email": "jmikola@gmail.com"
                }
            ],
            "description": "MongoDB driver library",
            "homepage": "https://jira.mongodb.org/browse/PHPLIB",
            "keywords": [
                "database",
                "driver",
                "mongodb",
                "persistence"
            ],
            "support": {
                "issues": "https://github.com/mongodb/mongo-php-library/issues",
                "source": "https://github.com/mongodb/mongo-php-library/tree/1.8.0"
            },
            "time": "2020-11-25T12:26:02+00:00"
        },
        {
            "name": "mustangostang/spyc",
            "version": "0.6.3",
            "source": {
                "type": "git",
                "url": "git@github.com:mustangostang/spyc.git",
                "reference": "4627c838b16550b666d15aeae1e5289dd5b77da0"
            },
            "dist": {
                "type": "zip",
                "url": "https://api.github.com/repos/mustangostang/spyc/zipball/4627c838b16550b666d15aeae1e5289dd5b77da0",
                "reference": "4627c838b16550b666d15aeae1e5289dd5b77da0",
                "shasum": ""
            },
            "require": {
                "php": ">=5.3.1"
            },
            "require-dev": {
                "phpunit/phpunit": "4.3.*@dev"
            },
            "type": "library",
            "extra": {
                "branch-alias": {
                    "dev-master": "0.5.x-dev"
                }
            },
            "autoload": {
                "files": [
                    "Spyc.php"
                ]
            },
            "notification-url": "https://packagist.org/downloads/",
            "license": [
                "MIT"
            ],
            "authors": [
                {
                    "name": "mustangostang",
                    "email": "vlad.andersen@gmail.com"
                }
            ],
            "description": "A simple YAML loader/dumper class for PHP",
            "homepage": "https://github.com/mustangostang/spyc/",
            "keywords": [
                "spyc",
                "yaml",
                "yml"
            ],
            "time": "2019-09-10T13:16:29+00:00"
        },
        {
            "name": "phpmailer/phpmailer",
            "version": "v6.6.0",
            "source": {
                "type": "git",
                "url": "https://github.com/PHPMailer/PHPMailer.git",
                "reference": "e43bac82edc26ca04b36143a48bde1c051cfd5b1"
            },
            "dist": {
                "type": "zip",
                "url": "https://api.github.com/repos/PHPMailer/PHPMailer/zipball/e43bac82edc26ca04b36143a48bde1c051cfd5b1",
                "reference": "e43bac82edc26ca04b36143a48bde1c051cfd5b1",
                "shasum": ""
            },
            "require": {
                "ext-ctype": "*",
                "ext-filter": "*",
                "ext-hash": "*",
                "php": ">=5.5.0"
            },
            "require-dev": {
                "dealerdirect/phpcodesniffer-composer-installer": "^0.7.0",
                "doctrine/annotations": "^1.2",
                "php-parallel-lint/php-console-highlighter": "^0.5.0",
                "php-parallel-lint/php-parallel-lint": "^1.3.1",
                "phpcompatibility/php-compatibility": "^9.3.5",
                "roave/security-advisories": "dev-latest",
                "squizlabs/php_codesniffer": "^3.6.2",
                "yoast/phpunit-polyfills": "^1.0.0"
            },
            "suggest": {
                "ext-mbstring": "Needed to send email in multibyte encoding charset or decode encoded addresses",
                "hayageek/oauth2-yahoo": "Needed for Yahoo XOAUTH2 authentication",
                "league/oauth2-google": "Needed for Google XOAUTH2 authentication",
                "psr/log": "For optional PSR-3 debug logging",
                "stevenmaguire/oauth2-microsoft": "Needed for Microsoft XOAUTH2 authentication",
                "symfony/polyfill-mbstring": "To support UTF-8 if the Mbstring PHP extension is not enabled (^1.2)"
            },
            "type": "library",
            "autoload": {
                "psr-4": {
                    "PHPMailer\\PHPMailer\\": "src/"
                }
            },
            "notification-url": "https://packagist.org/downloads/",
            "license": [
                "LGPL-2.1-only"
            ],
            "authors": [
                {
                    "name": "Marcus Bointon",
                    "email": "phpmailer@synchromedia.co.uk"
                },
                {
                    "name": "Jim Jagielski",
                    "email": "jimjag@gmail.com"
                },
                {
                    "name": "Andy Prevost",
                    "email": "codeworxtech@users.sourceforge.net"
                },
                {
                    "name": "Brent R. Matzelle"
                }
            ],
            "description": "PHPMailer is a full-featured email creation and transfer class for PHP",
            "support": {
                "issues": "https://github.com/PHPMailer/PHPMailer/issues",
                "source": "https://github.com/PHPMailer/PHPMailer/tree/v6.6.0"
            },
            "funding": [
                {
                    "url": "https://github.com/Synchro",
                    "type": "github"
                }
            ],
            "time": "2022-02-28T15:31:21+00:00"
        },
        {
            "name": "psr/http-client",
            "version": "1.0.1",
            "source": {
                "type": "git",
                "url": "https://github.com/php-fig/http-client.git",
                "reference": "2dfb5f6c5eff0e91e20e913f8c5452ed95b86621"
            },
            "dist": {
                "type": "zip",
                "url": "https://api.github.com/repos/php-fig/http-client/zipball/2dfb5f6c5eff0e91e20e913f8c5452ed95b86621",
                "reference": "2dfb5f6c5eff0e91e20e913f8c5452ed95b86621",
                "shasum": ""
            },
            "require": {
                "php": "^7.0 || ^8.0",
                "psr/http-message": "^1.0"
            },
            "type": "library",
            "extra": {
                "branch-alias": {
                    "dev-master": "1.0.x-dev"
                }
            },
            "autoload": {
                "psr-4": {
                    "Psr\\Http\\Client\\": "src/"
                }
            },
            "notification-url": "https://packagist.org/downloads/",
            "license": [
                "MIT"
            ],
            "authors": [
                {
                    "name": "PHP-FIG",
                    "homepage": "http://www.php-fig.org/"
                }
            ],
            "description": "Common interface for HTTP clients",
            "homepage": "https://github.com/php-fig/http-client",
            "keywords": [
                "http",
                "http-client",
                "psr",
                "psr-18"
            ],
            "support": {
                "source": "https://github.com/php-fig/http-client/tree/master"
            },
            "time": "2020-06-29T06:28:15+00:00"
        },
        {
            "name": "psr/http-factory",
            "version": "1.0.1",
            "source": {
                "type": "git",
                "url": "https://github.com/php-fig/http-factory.git",
                "reference": "12ac7fcd07e5b077433f5f2bee95b3a771bf61be"
            },
            "dist": {
                "type": "zip",
                "url": "https://api.github.com/repos/php-fig/http-factory/zipball/12ac7fcd07e5b077433f5f2bee95b3a771bf61be",
                "reference": "12ac7fcd07e5b077433f5f2bee95b3a771bf61be",
                "shasum": ""
            },
            "require": {
                "php": ">=7.0.0",
                "psr/http-message": "^1.0"
            },
            "type": "library",
            "extra": {
                "branch-alias": {
                    "dev-master": "1.0.x-dev"
                }
            },
            "autoload": {
                "psr-4": {
                    "Psr\\Http\\Message\\": "src/"
                }
            },
            "notification-url": "https://packagist.org/downloads/",
            "license": [
                "MIT"
            ],
            "authors": [
                {
                    "name": "PHP-FIG",
                    "homepage": "http://www.php-fig.org/"
                }
            ],
            "description": "Common interfaces for PSR-7 HTTP message factories",
            "keywords": [
                "factory",
                "http",
                "message",
                "psr",
                "psr-17",
                "psr-7",
                "request",
                "response"
            ],
            "support": {
                "source": "https://github.com/php-fig/http-factory/tree/master"
            },
            "time": "2019-04-30T12:38:16+00:00"
        },
        {
            "name": "psr/http-message",
            "version": "1.0.1",
            "source": {
                "type": "git",
                "url": "https://github.com/php-fig/http-message.git",
                "reference": "f6561bf28d520154e4b0ec72be95418abe6d9363"
            },
            "dist": {
                "type": "zip",
                "url": "https://api.github.com/repos/php-fig/http-message/zipball/f6561bf28d520154e4b0ec72be95418abe6d9363",
                "reference": "f6561bf28d520154e4b0ec72be95418abe6d9363",
                "shasum": ""
            },
            "require": {
                "php": ">=5.3.0"
            },
            "type": "library",
            "extra": {
                "branch-alias": {
                    "dev-master": "1.0.x-dev"
                }
            },
            "autoload": {
                "psr-4": {
                    "Psr\\Http\\Message\\": "src/"
                }
            },
            "notification-url": "https://packagist.org/downloads/",
            "license": [
                "MIT"
            ],
            "authors": [
                {
                    "name": "PHP-FIG",
                    "homepage": "http://www.php-fig.org/"
                }
            ],
            "description": "Common interface for HTTP messages",
            "homepage": "https://github.com/php-fig/http-message",
            "keywords": [
                "http",
                "http-message",
                "psr",
                "psr-7",
                "request",
                "response"
            ],
            "support": {
                "source": "https://github.com/php-fig/http-message/tree/master"
            },
            "time": "2016-08-06T14:39:51+00:00"
        },
        {
            "name": "psr/log",
            "version": "1.1.4",
            "source": {
                "type": "git",
                "url": "https://github.com/php-fig/log.git",
                "reference": "d49695b909c3b7628b6289db5479a1c204601f11"
            },
            "dist": {
                "type": "zip",
                "url": "https://api.github.com/repos/php-fig/log/zipball/d49695b909c3b7628b6289db5479a1c204601f11",
                "reference": "d49695b909c3b7628b6289db5479a1c204601f11",
                "shasum": ""
            },
            "require": {
                "php": ">=5.3.0"
            },
            "type": "library",
            "extra": {
                "branch-alias": {
                    "dev-master": "1.1.x-dev"
                }
            },
            "autoload": {
                "psr-4": {
                    "Psr\\Log\\": "Psr/Log/"
                }
            },
            "notification-url": "https://packagist.org/downloads/",
            "license": [
                "MIT"
            ],
            "authors": [
                {
                    "name": "PHP-FIG",
                    "homepage": "https://www.php-fig.org/"
                }
            ],
            "description": "Common interface for logging libraries",
            "homepage": "https://github.com/php-fig/log",
            "keywords": [
                "log",
                "psr",
                "psr-3"
            ],
            "support": {
                "source": "https://github.com/php-fig/log/tree/1.1.4"
            },
            "time": "2021-05-03T11:20:27+00:00"
        },
        {
            "name": "ralouphie/getallheaders",
            "version": "3.0.3",
            "source": {
                "type": "git",
                "url": "https://github.com/ralouphie/getallheaders.git",
                "reference": "120b605dfeb996808c31b6477290a714d356e822"
            },
            "dist": {
                "type": "zip",
                "url": "https://api.github.com/repos/ralouphie/getallheaders/zipball/120b605dfeb996808c31b6477290a714d356e822",
                "reference": "120b605dfeb996808c31b6477290a714d356e822",
                "shasum": ""
            },
            "require": {
                "php": ">=5.6"
            },
            "require-dev": {
                "php-coveralls/php-coveralls": "^2.1",
                "phpunit/phpunit": "^5 || ^6.5"
            },
            "type": "library",
            "autoload": {
                "files": [
                    "src/getallheaders.php"
                ]
            },
            "notification-url": "https://packagist.org/downloads/",
            "license": [
                "MIT"
            ],
            "authors": [
                {
                    "name": "Ralph Khattar",
                    "email": "ralph.khattar@gmail.com"
                }
            ],
            "description": "A polyfill for getallheaders.",
            "support": {
                "issues": "https://github.com/ralouphie/getallheaders/issues",
                "source": "https://github.com/ralouphie/getallheaders/tree/develop"
            },
            "time": "2019-03-08T08:55:37+00:00"
        },
        {
            "name": "resque/php-resque",
            "version": "v1.3.6",
            "source": {
                "type": "git",
                "url": "https://github.com/resque/php-resque.git",
                "reference": "fe41c04763699b1318d97ed14cc78583e9380161"
            },
            "dist": {
                "type": "zip",
                "url": "https://api.github.com/repos/resque/php-resque/zipball/fe41c04763699b1318d97ed14cc78583e9380161",
                "reference": "fe41c04763699b1318d97ed14cc78583e9380161",
                "shasum": ""
            },
            "require": {
                "colinmollenhour/credis": "~1.7",
                "php": ">=5.6.0",
                "psr/log": "~1.0"
            },
            "require-dev": {
                "phpunit/phpunit": "^5.7"
            },
            "suggest": {
                "ext-pcntl": "REQUIRED for forking processes on platforms that support it (so anything but Windows).",
                "ext-proctitle": "Allows php-resque to rename the title of UNIX processes to show the status of a worker.",
                "ext-redis": "Native PHP extension for Redis connectivity. Credis will automatically utilize when available."
            },
            "bin": [
                "bin/resque",
                "bin/resque-scheduler"
            ],
            "type": "library",
            "extra": {
                "branch-alias": {
                    "dev-master": "1.0-dev"
                }
            },
            "autoload": {
                "psr-0": {
                    "Resque": "lib",
                    "ResqueScheduler": "lib"
                }
            },
            "notification-url": "https://packagist.org/downloads/",
            "license": [
                "MIT"
            ],
            "authors": [
                {
                    "name": "Dan Hunsaker",
                    "email": "danhunsaker+resque@gmail.com",
                    "role": "Maintainer"
                },
                {
                    "name": "Rajib Ahmed",
                    "homepage": "https://github.com/rajibahmed",
                    "role": "Maintainer"
                },
                {
                    "name": "Steve Klabnik",
                    "email": "steve@steveklabnik.com",
                    "role": "Maintainer"
                },
                {
                    "name": "Chris Boulton",
                    "email": "chris@bigcommerce.com",
                    "role": "Creator"
                }
            ],
            "description": "Redis backed library for creating background jobs and processing them later. Based on resque for Ruby.",
            "homepage": "http://www.github.com/resque/php-resque/",
            "keywords": [
                "background",
                "job",
                "redis",
                "resque"
            ],
            "support": {
                "issues": "https://github.com/resque/php-resque/issues",
                "source": "https://github.com/resque/php-resque/tree/v1.3.6"
            },
            "time": "2020-04-16T16:39:50+00:00"
        },
        {
            "name": "slickdeals/statsd",
            "version": "3.1.0",
            "source": {
                "type": "git",
                "url": "https://github.com/Slickdeals/statsd-php.git",
                "reference": "225588a0a079e145359049f6e5e23eedb1b4c17f"
            },
            "dist": {
                "type": "zip",
                "url": "https://api.github.com/repos/Slickdeals/statsd-php/zipball/225588a0a079e145359049f6e5e23eedb1b4c17f",
                "reference": "225588a0a079e145359049f6e5e23eedb1b4c17f",
                "shasum": ""
            },
            "require": {
                "php": ">= 7.3 || ^8"
            },
            "replace": {
                "domnikl/statsd": "self.version"
            },
            "require-dev": {
                "friendsofphp/php-cs-fixer": "^3.0",
                "phpunit/phpunit": "^9",
                "vimeo/psalm": "^4.6"
            },
            "type": "library",
            "autoload": {
                "psr-4": {
                    "Domnikl\\Statsd\\": "src/"
                }
            },
            "notification-url": "https://packagist.org/downloads/",
            "license": [
                "MIT"
            ],
            "authors": [
                {
                    "name": "Dominik Liebler",
                    "email": "liebler.dominik@gmail.com"
                }
            ],
            "description": "a PHP client for statsd",
            "homepage": "https://github.com/Slickdeals/statsd-php",
            "keywords": [
                "Metrics",
                "monitoring",
                "statistics",
                "statsd",
                "udp"
            ],
            "support": {
                "issues": "https://github.com/Slickdeals/statsd-php/issues",
                "source": "https://github.com/Slickdeals/statsd-php/tree/3.1.0"
            },
            "time": "2021-06-04T20:33:46+00:00"
        },
        {
            "name": "symfony/deprecation-contracts",
            "version": "v3.0.1",
            "source": {
                "type": "git",
                "url": "https://github.com/symfony/deprecation-contracts.git",
                "reference": "26954b3d62a6c5fd0ea8a2a00c0353a14978d05c"
            },
            "dist": {
                "type": "zip",
                "url": "https://api.github.com/repos/symfony/deprecation-contracts/zipball/26954b3d62a6c5fd0ea8a2a00c0353a14978d05c",
                "reference": "26954b3d62a6c5fd0ea8a2a00c0353a14978d05c",
                "shasum": ""
            },
            "require": {
                "php": ">=8.0.2"
            },
            "type": "library",
            "extra": {
                "branch-alias": {
                    "dev-main": "3.0-dev"
                },
                "thanks": {
                    "name": "symfony/contracts",
                    "url": "https://github.com/symfony/contracts"
                }
            },
            "autoload": {
                "files": [
                    "function.php"
                ]
            },
            "notification-url": "https://packagist.org/downloads/",
            "license": [
                "MIT"
            ],
            "authors": [
                {
                    "name": "Nicolas Grekas",
                    "email": "p@tchwork.com"
                },
                {
                    "name": "Symfony Community",
                    "homepage": "https://symfony.com/contributors"
                }
            ],
            "description": "A generic function and convention to trigger deprecation notices",
            "homepage": "https://symfony.com",
            "support": {
                "source": "https://github.com/symfony/deprecation-contracts/tree/v3.0.1"
            },
            "funding": [
                {
                    "url": "https://symfony.com/sponsor",
                    "type": "custom"
                },
                {
                    "url": "https://github.com/fabpot",
                    "type": "github"
                },
                {
                    "url": "https://tidelift.com/funding/github/packagist/symfony/symfony",
                    "type": "tidelift"
                }
            ],
            "time": "2022-01-02T09:55:41+00:00"
        },
        {
            "name": "symfony/polyfill-ctype",
            "version": "v1.25.0",
            "source": {
                "type": "git",
                "url": "https://github.com/symfony/polyfill-ctype.git",
                "reference": "30885182c981ab175d4d034db0f6f469898070ab"
            },
            "dist": {
                "type": "zip",
                "url": "https://api.github.com/repos/symfony/polyfill-ctype/zipball/30885182c981ab175d4d034db0f6f469898070ab",
                "reference": "30885182c981ab175d4d034db0f6f469898070ab",
                "shasum": ""
            },
            "require": {
                "php": ">=7.1"
            },
            "provide": {
                "ext-ctype": "*"
            },
            "suggest": {
                "ext-ctype": "For best performance"
            },
            "type": "library",
            "extra": {
                "branch-alias": {
                    "dev-main": "1.23-dev"
                },
                "thanks": {
                    "name": "symfony/polyfill",
                    "url": "https://github.com/symfony/polyfill"
                }
            },
            "autoload": {
                "files": [
                    "bootstrap.php"
                ],
                "psr-4": {
                    "Symfony\\Polyfill\\Ctype\\": ""
                }
            },
            "notification-url": "https://packagist.org/downloads/",
            "license": [
                "MIT"
            ],
            "authors": [
                {
                    "name": "Gert de Pagter",
                    "email": "BackEndTea@gmail.com"
                },
                {
                    "name": "Symfony Community",
                    "homepage": "https://symfony.com/contributors"
                }
            ],
            "description": "Symfony polyfill for ctype functions",
            "homepage": "https://symfony.com",
            "keywords": [
                "compatibility",
                "ctype",
                "polyfill",
                "portable"
            ],
            "support": {
                "source": "https://github.com/symfony/polyfill-ctype/tree/v1.25.0"
            },
            "funding": [
                {
                    "url": "https://symfony.com/sponsor",
                    "type": "custom"
                },
                {
                    "url": "https://github.com/fabpot",
                    "type": "github"
                },
                {
                    "url": "https://tidelift.com/funding/github/packagist/symfony/symfony",
                    "type": "tidelift"
                }
            ],
            "time": "2021-10-20T20:35:02+00:00"
        },
        {
            "name": "symfony/polyfill-php80",
            "version": "v1.25.0",
            "source": {
                "type": "git",
                "url": "https://github.com/symfony/polyfill-php80.git",
                "reference": "4407588e0d3f1f52efb65fbe92babe41f37fe50c"
            },
            "dist": {
                "type": "zip",
                "url": "https://api.github.com/repos/symfony/polyfill-php80/zipball/4407588e0d3f1f52efb65fbe92babe41f37fe50c",
                "reference": "4407588e0d3f1f52efb65fbe92babe41f37fe50c",
                "shasum": ""
            },
            "require": {
                "php": ">=7.1"
            },
            "type": "library",
            "extra": {
                "branch-alias": {
                    "dev-main": "1.23-dev"
                },
                "thanks": {
                    "name": "symfony/polyfill",
                    "url": "https://github.com/symfony/polyfill"
                }
            },
            "autoload": {
                "files": [
                    "bootstrap.php"
                ],
                "psr-4": {
                    "Symfony\\Polyfill\\Php80\\": ""
                },
                "classmap": [
                    "Resources/stubs"
                ]
            },
            "notification-url": "https://packagist.org/downloads/",
            "license": [
                "MIT"
            ],
            "authors": [
                {
                    "name": "Ion Bazan",
                    "email": "ion.bazan@gmail.com"
                },
                {
                    "name": "Nicolas Grekas",
                    "email": "p@tchwork.com"
                },
                {
                    "name": "Symfony Community",
                    "homepage": "https://symfony.com/contributors"
                }
            ],
            "description": "Symfony polyfill backporting some PHP 8.0+ features to lower PHP versions",
            "homepage": "https://symfony.com",
            "keywords": [
                "compatibility",
                "polyfill",
                "portable",
                "shim"
            ],
            "support": {
                "source": "https://github.com/symfony/polyfill-php80/tree/v1.25.0"
            },
            "funding": [
                {
                    "url": "https://symfony.com/sponsor",
                    "type": "custom"
                },
                {
                    "url": "https://github.com/fabpot",
                    "type": "github"
                },
                {
                    "url": "https://tidelift.com/funding/github/packagist/symfony/symfony",
                    "type": "tidelift"
                }
            ],
            "time": "2022-03-04T08:16:47+00:00"
        },
        {
            "name": "utopia-php/abuse",
            "version": "0.7.0",
            "source": {
                "type": "git",
                "url": "https://github.com/utopia-php/abuse.git",
                "reference": "52fb20e39e2e9619948bc0a73b52e10caa71350d"
            },
            "dist": {
                "type": "zip",
                "url": "https://api.github.com/repos/utopia-php/abuse/zipball/52fb20e39e2e9619948bc0a73b52e10caa71350d",
                "reference": "52fb20e39e2e9619948bc0a73b52e10caa71350d",
                "shasum": ""
            },
            "require": {
                "ext-pdo": "*",
                "php": ">=8.0",
                "utopia-php/database": ">=0.11 <1.0"
            },
            "require-dev": {
                "phpunit/phpunit": "^9.4",
                "vimeo/psalm": "4.0.1"
            },
            "type": "library",
            "autoload": {
                "psr-4": {
                    "Utopia\\Abuse\\": "src/Abuse"
                }
            },
            "notification-url": "https://packagist.org/downloads/",
            "license": [
                "MIT"
            ],
            "authors": [
                {
                    "name": "Eldad Fux",
                    "email": "eldad@appwrite.io"
                }
            ],
            "description": "A simple abuse library to manage application usage limits",
            "keywords": [
                "Abuse",
                "framework",
                "php",
                "upf",
                "utopia"
            ],
            "support": {
                "issues": "https://github.com/utopia-php/abuse/issues",
                "source": "https://github.com/utopia-php/abuse/tree/0.7.0"
            },
            "time": "2021-12-27T13:06:45+00:00"
        },
        {
            "name": "utopia-php/analytics",
            "version": "0.2.0",
            "source": {
                "type": "git",
                "url": "https://github.com/utopia-php/analytics.git",
                "reference": "adfc2d057a7f6ab618a77c8a20ed3e35485ff416"
            },
            "dist": {
                "type": "zip",
                "url": "https://api.github.com/repos/utopia-php/analytics/zipball/adfc2d057a7f6ab618a77c8a20ed3e35485ff416",
                "reference": "adfc2d057a7f6ab618a77c8a20ed3e35485ff416",
                "shasum": ""
            },
            "require": {
                "php": ">=7.4"
            },
            "require-dev": {
                "phpunit/phpunit": "^9.3",
                "vimeo/psalm": "4.0.1"
            },
            "type": "library",
            "autoload": {
                "psr-4": {
                    "Utopia\\Analytics\\": "src/Analytics"
                }
            },
            "notification-url": "https://packagist.org/downloads/",
            "license": [
                "MIT"
            ],
            "authors": [
                {
                    "name": "Eldad Fux",
                    "email": "eldad@appwrite.io"
                },
                {
                    "name": "Torsten Dittmann",
                    "email": "torsten@appwrite.io"
                }
            ],
            "description": "A simple library to track events & users.",
            "keywords": [
                "analytics",
                "framework",
                "php",
                "upf",
                "utopia"
            ],
            "support": {
                "issues": "https://github.com/utopia-php/analytics/issues",
                "source": "https://github.com/utopia-php/analytics/tree/0.2.0"
            },
            "time": "2021-03-23T21:33:07+00:00"
        },
        {
            "name": "utopia-php/audit",
            "version": "0.8.0",
            "source": {
                "type": "git",
                "url": "https://github.com/utopia-php/audit.git",
                "reference": "b46dc42614a69437c45eb229249b6a6d000122c1"
            },
            "dist": {
                "type": "zip",
                "url": "https://api.github.com/repos/utopia-php/audit/zipball/b46dc42614a69437c45eb229249b6a6d000122c1",
                "reference": "b46dc42614a69437c45eb229249b6a6d000122c1",
                "shasum": ""
            },
            "require": {
                "ext-pdo": "*",
                "php": ">=8.0",
                "utopia-php/database": ">=0.11 <1.0"
            },
            "require-dev": {
                "phpunit/phpunit": "^9.3",
                "vimeo/psalm": "4.0.1"
            },
            "type": "library",
            "autoload": {
                "psr-4": {
                    "Utopia\\Audit\\": "src/Audit"
                }
            },
            "notification-url": "https://packagist.org/downloads/",
            "license": [
                "MIT"
            ],
            "authors": [
                {
                    "name": "Eldad Fux",
                    "email": "eldad@appwrite.io"
                }
            ],
            "description": "A simple audit library to manage application users logs",
            "keywords": [
                "Audit",
                "framework",
                "php",
                "upf",
                "utopia"
            ],
            "support": {
                "issues": "https://github.com/utopia-php/audit/issues",
                "source": "https://github.com/utopia-php/audit/tree/0.8.0"
            },
            "time": "2021-12-27T13:05:56+00:00"
        },
        {
            "name": "utopia-php/cache",
            "version": "0.6.0",
            "source": {
                "type": "git",
                "url": "https://github.com/utopia-php/cache.git",
                "reference": "8ea1353a4bbab617e23c865a7c97b60d8074aee3"
            },
            "dist": {
                "type": "zip",
                "url": "https://api.github.com/repos/utopia-php/cache/zipball/8ea1353a4bbab617e23c865a7c97b60d8074aee3",
                "reference": "8ea1353a4bbab617e23c865a7c97b60d8074aee3",
                "shasum": ""
            },
            "require": {
                "ext-json": "*",
                "ext-redis": "*",
                "php": ">=8.0"
            },
            "require-dev": {
                "phpunit/phpunit": "^9.3",
                "vimeo/psalm": "4.13.1"
            },
            "type": "library",
            "autoload": {
                "psr-4": {
                    "Utopia\\Cache\\": "src/Cache"
                }
            },
            "notification-url": "https://packagist.org/downloads/",
            "license": [
                "MIT"
            ],
            "authors": [
                {
                    "name": "Eldad Fux",
                    "email": "eldad@appwrite.io"
                }
            ],
            "description": "A simple cache library to manage application cache storing, loading and purging",
            "keywords": [
                "cache",
                "framework",
                "php",
                "upf",
                "utopia"
            ],
            "support": {
                "issues": "https://github.com/utopia-php/cache/issues",
                "source": "https://github.com/utopia-php/cache/tree/0.6.0"
            },
            "time": "2022-04-04T12:30:05+00:00"
        },
        {
            "name": "utopia-php/cli",
            "version": "0.12.0",
            "source": {
                "type": "git",
                "url": "https://github.com/utopia-php/cli.git",
                "reference": "6d164b752efeb1ca089e3a517bc274d8b383474b"
            },
            "dist": {
                "type": "zip",
                "url": "https://api.github.com/repos/utopia-php/cli/zipball/6d164b752efeb1ca089e3a517bc274d8b383474b",
                "reference": "6d164b752efeb1ca089e3a517bc274d8b383474b",
                "shasum": ""
            },
            "require": {
                "php": ">=7.4",
                "utopia-php/framework": "0.*.*"
            },
            "require-dev": {
                "phpunit/phpunit": "^9.3",
                "vimeo/psalm": "4.0.1"
            },
            "type": "library",
            "autoload": {
                "psr-4": {
                    "Utopia\\CLI\\": "src/CLI"
                }
            },
            "notification-url": "https://packagist.org/downloads/",
            "license": [
                "MIT"
            ],
            "authors": [
                {
                    "name": "Eldad Fux",
                    "email": "eldad@appwrite.io"
                }
            ],
            "description": "A simple CLI library to manage command line applications",
            "keywords": [
                "cli",
                "command line",
                "framework",
                "php",
                "upf",
                "utopia"
            ],
            "support": {
                "issues": "https://github.com/utopia-php/cli/issues",
                "source": "https://github.com/utopia-php/cli/tree/0.12.0"
            },
            "time": "2022-02-18T22:10:41+00:00"
        },
        {
            "name": "utopia-php/config",
            "version": "0.2.2",
            "source": {
                "type": "git",
                "url": "https://github.com/utopia-php/config.git",
                "reference": "a3d7bc0312d7150d5e04b1362dc34b2b136908cc"
            },
            "dist": {
                "type": "zip",
                "url": "https://api.github.com/repos/utopia-php/config/zipball/a3d7bc0312d7150d5e04b1362dc34b2b136908cc",
                "reference": "a3d7bc0312d7150d5e04b1362dc34b2b136908cc",
                "shasum": ""
            },
            "require": {
                "php": ">=7.3"
            },
            "require-dev": {
                "phpunit/phpunit": "^9.3",
                "vimeo/psalm": "4.0.1"
            },
            "type": "library",
            "autoload": {
                "psr-4": {
                    "Utopia\\Config\\": "src/Config"
                }
            },
            "notification-url": "https://packagist.org/downloads/",
            "license": [
                "MIT"
            ],
            "authors": [
                {
                    "name": "Eldad Fux",
                    "email": "eldad@appwrite.io"
                }
            ],
            "description": "A simple Config library to managing application config variables",
            "keywords": [
                "config",
                "framework",
                "php",
                "upf",
                "utopia"
            ],
            "support": {
                "issues": "https://github.com/utopia-php/config/issues",
                "source": "https://github.com/utopia-php/config/tree/0.2.2"
            },
            "time": "2020-10-24T09:49:09+00:00"
        },
        {
            "name": "utopia-php/database",
            "version": "0.15.5",
            "source": {
                "type": "git",
                "url": "https://github.com/utopia-php/database.git",
                "reference": "6507b58ef3e22703b9df68d3dbd5e822d5bb023f"
            },
            "dist": {
                "type": "zip",
                "url": "https://api.github.com/repos/utopia-php/database/zipball/6507b58ef3e22703b9df68d3dbd5e822d5bb023f",
                "reference": "6507b58ef3e22703b9df68d3dbd5e822d5bb023f",
                "shasum": ""
            },
            "require": {
                "ext-mongodb": "*",
                "ext-pdo": "*",
                "ext-redis": "*",
                "mongodb/mongodb": "1.8.0",
                "php": ">=8.0",
                "utopia-php/cache": "0.6.*",
                "utopia-php/framework": "0.*.*"
            },
            "require-dev": {
                "fakerphp/faker": "^1.14",
                "phpunit/phpunit": "^9.4",
                "utopia-php/cli": "^0.11.0",
                "vimeo/psalm": "4.0.1"
            },
            "type": "library",
            "autoload": {
                "psr-4": {
                    "Utopia\\Database\\": "src/Database"
                }
            },
            "notification-url": "https://packagist.org/downloads/",
            "license": [
                "MIT"
            ],
            "authors": [
                {
                    "name": "Eldad Fux",
                    "email": "eldad@appwrite.io"
                },
                {
                    "name": "Brandon Leckemby",
                    "email": "brandon@appwrite.io"
                }
            ],
            "description": "A simple library to manage application persistency using multiple database adapters",
            "keywords": [
                "database",
                "framework",
                "php",
                "upf",
                "utopia"
            ],
            "support": {
                "issues": "https://github.com/utopia-php/database/issues",
                "source": "https://github.com/utopia-php/database/tree/0.15.5"
            },
            "time": "2022-04-04T13:42:00+00:00"
        },
        {
            "name": "utopia-php/domains",
            "version": "v1.1.0",
            "source": {
                "type": "git",
                "url": "https://github.com/utopia-php/domains.git",
                "reference": "1665e1d9932afa3be63b5c1e0dcfe01fe77d8e73"
            },
            "dist": {
                "type": "zip",
                "url": "https://api.github.com/repos/utopia-php/domains/zipball/1665e1d9932afa3be63b5c1e0dcfe01fe77d8e73",
                "reference": "1665e1d9932afa3be63b5c1e0dcfe01fe77d8e73",
                "shasum": ""
            },
            "require": {
                "php": ">=7.1"
            },
            "require-dev": {
                "phpunit/phpunit": "^7.0"
            },
            "type": "library",
            "autoload": {
                "psr-4": {
                    "Utopia\\Domains\\": "src/Domains"
                }
            },
            "notification-url": "https://packagist.org/downloads/",
            "license": [
                "MIT"
            ],
            "authors": [
                {
                    "name": "Eldad Fux",
                    "email": "eldad@appwrite.io"
                }
            ],
            "description": "Utopia Domains library is simple and lite library for parsing web domains. This library is aiming to be as simple and easy to learn and use.",
            "keywords": [
                "domains",
                "framework",
                "icann",
                "php",
                "public suffix",
                "tld",
                "tld extract",
                "upf",
                "utopia"
            ],
            "support": {
                "issues": "https://github.com/utopia-php/domains/issues",
                "source": "https://github.com/utopia-php/domains/tree/master"
            },
            "time": "2020-02-23T07:40:02+00:00"
        },
        {
            "name": "utopia-php/framework",
            "version": "0.19.8",
            "source": {
                "type": "git",
                "url": "https://github.com/utopia-php/framework.git",
                "reference": "8c3b3e330546fd6cd65bd1f8d8d08882ff3abb7d"
            },
            "dist": {
                "type": "zip",
                "url": "https://api.github.com/repos/utopia-php/framework/zipball/8c3b3e330546fd6cd65bd1f8d8d08882ff3abb7d",
                "reference": "8c3b3e330546fd6cd65bd1f8d8d08882ff3abb7d",
                "shasum": ""
            },
            "require": {
                "php": ">=8.0.0"
            },
            "require-dev": {
                "phpunit/phpunit": "^9.5.10",
                "vimeo/psalm": "4.13.1"
            },
            "type": "library",
            "autoload": {
                "psr-4": {
                    "Utopia\\": "src/"
                }
            },
            "notification-url": "https://packagist.org/downloads/",
            "license": [
                "MIT"
            ],
            "authors": [
                {
                    "name": "Eldad Fux",
                    "email": "eldad@appwrite.io"
                }
            ],
            "description": "A simple, light and advanced PHP framework",
            "keywords": [
                "framework",
                "php",
                "upf"
            ],
            "support": {
                "issues": "https://github.com/utopia-php/framework/issues",
                "source": "https://github.com/utopia-php/framework/tree/0.19.8"
            },
            "time": "2022-04-12T00:28:15+00:00"
        },
        {
            "name": "utopia-php/image",
            "version": "0.5.3",
            "source": {
                "type": "git",
                "url": "https://github.com/utopia-php/image.git",
                "reference": "4a8429b62dcf56562b038d6712375f75166f0c02"
            },
            "dist": {
                "type": "zip",
                "url": "https://api.github.com/repos/utopia-php/image/zipball/4a8429b62dcf56562b038d6712375f75166f0c02",
                "reference": "4a8429b62dcf56562b038d6712375f75166f0c02",
                "shasum": ""
            },
            "require": {
                "ext-imagick": "*",
                "php": ">=7.4"
            },
            "require-dev": {
                "phpunit/phpunit": "^9.3",
                "vimeo/psalm": "4.0.1"
            },
            "type": "library",
            "autoload": {
                "psr-4": {
                    "Utopia\\Image\\": "src/Image"
                }
            },
            "notification-url": "https://packagist.org/downloads/",
            "license": [
                "MIT"
            ],
            "authors": [
                {
                    "name": "Eldad Fux",
                    "email": "eldad@appwrite.io"
                }
            ],
            "description": "A simple Image manipulation library",
            "keywords": [
                "framework",
                "image",
                "php",
                "upf",
                "utopia"
            ],
            "support": {
                "issues": "https://github.com/utopia-php/image/issues",
                "source": "https://github.com/utopia-php/image/tree/0.5.3"
            },
            "time": "2021-11-02T05:47:16+00:00"
        },
        {
            "name": "utopia-php/locale",
            "version": "0.4.0",
            "source": {
                "type": "git",
                "url": "https://github.com/utopia-php/locale.git",
                "reference": "c2d9358d0fe2f6b6ed5448369f9d1e430c615447"
            },
            "dist": {
                "type": "zip",
                "url": "https://api.github.com/repos/utopia-php/locale/zipball/c2d9358d0fe2f6b6ed5448369f9d1e430c615447",
                "reference": "c2d9358d0fe2f6b6ed5448369f9d1e430c615447",
                "shasum": ""
            },
            "require": {
                "php": ">=7.4"
            },
            "require-dev": {
                "phpunit/phpunit": "^9.3",
                "vimeo/psalm": "4.0.1"
            },
            "type": "library",
            "autoload": {
                "psr-4": {
                    "Utopia\\Locale\\": "src/Locale"
                }
            },
            "notification-url": "https://packagist.org/downloads/",
            "license": [
                "MIT"
            ],
            "authors": [
                {
                    "name": "Eldad Fux",
                    "email": "eldad@appwrite.io"
                }
            ],
            "description": "A simple locale library to manage application translations",
            "keywords": [
                "framework",
                "locale",
                "php",
                "upf",
                "utopia"
            ],
            "support": {
                "issues": "https://github.com/utopia-php/locale/issues",
                "source": "https://github.com/utopia-php/locale/tree/0.4.0"
            },
            "time": "2021-07-24T11:35:55+00:00"
        },
        {
            "name": "utopia-php/logger",
            "version": "0.3.0",
            "source": {
                "type": "git",
                "url": "https://github.com/utopia-php/logger.git",
                "reference": "079656cb5169ca9600861eda0b6819199e3d4a57"
            },
            "dist": {
                "type": "zip",
                "url": "https://api.github.com/repos/utopia-php/logger/zipball/079656cb5169ca9600861eda0b6819199e3d4a57",
                "reference": "079656cb5169ca9600861eda0b6819199e3d4a57",
                "shasum": ""
            },
            "require": {
                "php": ">=8.0"
            },
            "require-dev": {
                "phpunit/phpunit": "^9.3",
                "vimeo/psalm": "4.0.1"
            },
            "type": "library",
            "autoload": {
                "psr-4": {
                    "Utopia\\Logger\\": "src/Logger"
                }
            },
            "notification-url": "https://packagist.org/downloads/",
            "license": [
                "MIT"
            ],
            "authors": [
                {
                    "name": "Eldad Fux",
                    "email": "eldad@appwrite.io"
                },
                {
                    "name": "Matej Bačo",
                    "email": "matej@appwrite.io"
                },
                {
                    "name": "Christy Jacob",
                    "email": "christy@appwrite.io"
                }
            ],
            "description": "Utopia Logger library is simple and lite library for logging information, such as errors or warnings. This library is aiming to be as simple and easy to learn and use.",
            "keywords": [
                "appsignal",
                "errors",
                "framework",
                "logger",
                "logging",
                "logs",
                "php",
                "raygun",
                "sentry",
                "upf",
                "utopia",
                "warnings"
            ],
            "support": {
                "issues": "https://github.com/utopia-php/logger/issues",
                "source": "https://github.com/utopia-php/logger/tree/0.3.0"
            },
            "time": "2022-03-18T10:56:57+00:00"
        },
        {
            "name": "utopia-php/orchestration",
            "version": "0.4.1",
            "source": {
                "type": "git",
                "url": "https://github.com/utopia-php/orchestration.git",
                "reference": "67cf0ab15a096d274c093ea918aa4ace14ac7af7"
            },
            "dist": {
                "type": "zip",
                "url": "https://api.github.com/repos/utopia-php/orchestration/zipball/67cf0ab15a096d274c093ea918aa4ace14ac7af7",
                "reference": "67cf0ab15a096d274c093ea918aa4ace14ac7af7",
                "shasum": ""
            },
            "require": {
                "php": ">=8.0",
                "utopia-php/cli": "0.12.*"
            },
            "require-dev": {
                "phpunit/phpunit": "^9.3",
                "vimeo/psalm": "4.0.1"
            },
            "type": "library",
            "autoload": {
                "psr-4": {
                    "Utopia\\Orchestration\\": "src/Orchestration"
                }
            },
            "notification-url": "https://packagist.org/downloads/",
            "license": [
                "MIT"
            ],
            "authors": [
                {
                    "name": "Eldad Fux",
                    "email": "eldad@appwrite.io"
                }
            ],
            "description": "Lite & fast micro PHP abstraction library for container orchestration",
            "keywords": [
                "docker",
                "framework",
                "kubernetes",
                "orchestration",
                "php",
                "swarm",
                "upf",
                "utopia"
            ],
            "support": {
                "issues": "https://github.com/utopia-php/orchestration/issues",
                "source": "https://github.com/utopia-php/orchestration/tree/0.4.1"
            },
            "time": "2022-02-20T09:23:06+00:00"
        },
        {
            "name": "utopia-php/preloader",
            "version": "0.2.4",
            "source": {
                "type": "git",
                "url": "https://github.com/utopia-php/preloader.git",
                "reference": "65ef48392e72172f584b0baa2e224f9a1cebcce0"
            },
            "dist": {
                "type": "zip",
                "url": "https://api.github.com/repos/utopia-php/preloader/zipball/65ef48392e72172f584b0baa2e224f9a1cebcce0",
                "reference": "65ef48392e72172f584b0baa2e224f9a1cebcce0",
                "shasum": ""
            },
            "require": {
                "php": ">=7.1"
            },
            "require-dev": {
                "phpunit/phpunit": "^9.3",
                "vimeo/psalm": "4.0.1"
            },
            "type": "library",
            "autoload": {
                "psr-4": {
                    "Utopia\\Preloader\\": "src/Preloader"
                }
            },
            "notification-url": "https://packagist.org/downloads/",
            "license": [
                "MIT"
            ],
            "authors": [
                {
                    "name": "Eldad Fux",
                    "email": "team@appwrite.io"
                }
            ],
            "description": "Utopia Preloader library is simple and lite library for managing PHP preloading configuration",
            "keywords": [
                "framework",
                "php",
                "preload",
                "preloader",
                "preloading",
                "upf",
                "utopia"
            ],
            "support": {
                "issues": "https://github.com/utopia-php/preloader/issues",
                "source": "https://github.com/utopia-php/preloader/tree/0.2.4"
            },
            "time": "2020-10-24T07:04:59+00:00"
        },
        {
            "name": "utopia-php/registry",
            "version": "0.5.0",
            "source": {
                "type": "git",
                "url": "https://github.com/utopia-php/registry.git",
                "reference": "bedc4ed54527b2803e6dfdccc39449f98522b70d"
            },
            "dist": {
                "type": "zip",
                "url": "https://api.github.com/repos/utopia-php/registry/zipball/bedc4ed54527b2803e6dfdccc39449f98522b70d",
                "reference": "bedc4ed54527b2803e6dfdccc39449f98522b70d",
                "shasum": ""
            },
            "require": {
                "php": ">=7.4"
            },
            "require-dev": {
                "phpunit/phpunit": "^9.3",
                "vimeo/psalm": "4.0.1"
            },
            "type": "library",
            "autoload": {
                "psr-4": {
                    "Utopia\\Registry\\": "src/Registry"
                }
            },
            "notification-url": "https://packagist.org/downloads/",
            "license": [
                "MIT"
            ],
            "authors": [
                {
                    "name": "Eldad Fux",
                    "email": "eldad@appwrite.io"
                }
            ],
            "description": "A simple dependency management library for PHP",
            "keywords": [
                "dependency management",
                "di",
                "framework",
                "php",
                "upf",
                "utopia"
            ],
            "support": {
                "issues": "https://github.com/utopia-php/registry/issues",
                "source": "https://github.com/utopia-php/registry/tree/0.5.0"
            },
            "time": "2021-03-10T10:45:22+00:00"
        },
        {
            "name": "utopia-php/storage",
            "version": "0.7.1",
            "source": {
                "type": "git",
                "url": "https://github.com/utopia-php/storage.git",
                "reference": "1921d5da3d155c1e03b26f8f6184dba3a69cd5e4"
            },
            "dist": {
                "type": "zip",
                "url": "https://api.github.com/repos/utopia-php/storage/zipball/1921d5da3d155c1e03b26f8f6184dba3a69cd5e4",
                "reference": "1921d5da3d155c1e03b26f8f6184dba3a69cd5e4",
                "shasum": ""
            },
            "require": {
                "php": ">=8.0",
                "utopia-php/framework": "0.*.*"
            },
            "require-dev": {
                "phpunit/phpunit": "^9.3",
                "vimeo/psalm": "4.0.1"
            },
            "type": "library",
            "autoload": {
                "psr-4": {
                    "Utopia\\Storage\\": "src/Storage"
                }
            },
            "notification-url": "https://packagist.org/downloads/",
            "license": [
                "MIT"
            ],
            "authors": [
                {
                    "name": "Eldad Fux",
                    "email": "eldad@appwrite.io"
                }
            ],
            "description": "A simple Storage library to manage application storage",
            "keywords": [
                "framework",
                "php",
                "storage",
                "upf",
                "utopia"
            ],
            "support": {
                "issues": "https://github.com/utopia-php/storage/issues",
                "source": "https://github.com/utopia-php/storage/tree/0.7.1"
            },
            "time": "2022-02-20T13:27:43+00:00"
        },
        {
            "name": "utopia-php/swoole",
            "version": "0.3.3",
            "source": {
                "type": "git",
                "url": "https://github.com/utopia-php/swoole.git",
                "reference": "8312df69233b5dcd3992de88f131f238002749de"
            },
            "dist": {
                "type": "zip",
                "url": "https://api.github.com/repos/utopia-php/swoole/zipball/8312df69233b5dcd3992de88f131f238002749de",
                "reference": "8312df69233b5dcd3992de88f131f238002749de",
                "shasum": ""
            },
            "require": {
                "ext-swoole": "*",
                "php": ">=8.0",
                "utopia-php/framework": "0.*.*"
            },
            "require-dev": {
                "phpunit/phpunit": "^9.3",
                "swoole/ide-helper": "4.8.3",
                "vimeo/psalm": "4.15.0"
            },
            "type": "library",
            "autoload": {
                "psr-4": {
                    "Utopia\\Swoole\\": "src/Swoole"
                }
            },
            "notification-url": "https://packagist.org/downloads/",
            "license": [
                "MIT"
            ],
            "authors": [
                {
                    "name": "Eldad Fux",
                    "email": "team@appwrite.io"
                }
            ],
            "description": "An extension for Utopia Framework to work with PHP Swoole as a PHP FPM alternative",
            "keywords": [
                "framework",
                "http",
                "php",
                "server",
                "swoole",
                "upf",
                "utopia"
            ],
            "support": {
                "issues": "https://github.com/utopia-php/swoole/issues",
                "source": "https://github.com/utopia-php/swoole/tree/0.3.3"
            },
            "time": "2022-01-20T09:58:43+00:00"
        },
        {
            "name": "utopia-php/system",
            "version": "0.4.0",
            "source": {
                "type": "git",
                "url": "https://github.com/utopia-php/system.git",
                "reference": "67c92c66ce8f0cc925a00bca89f7a188bf9183c0"
            },
            "dist": {
                "type": "zip",
                "url": "https://api.github.com/repos/utopia-php/system/zipball/67c92c66ce8f0cc925a00bca89f7a188bf9183c0",
                "reference": "67c92c66ce8f0cc925a00bca89f7a188bf9183c0",
                "shasum": ""
            },
            "require": {
                "php": ">=7.4"
            },
            "require-dev": {
                "phpunit/phpunit": "^9.3",
                "vimeo/psalm": "4.0.1"
            },
            "type": "library",
            "autoload": {
                "psr-4": {
                    "Utopia\\System\\": "src/System"
                }
            },
            "notification-url": "https://packagist.org/downloads/",
            "license": [
                "MIT"
            ],
            "authors": [
                {
                    "name": "Eldad Fux",
                    "email": "eldad@appwrite.io"
                },
                {
                    "name": "Torsten Dittmann",
                    "email": "torsten@appwrite.io"
                }
            ],
            "description": "A simple library for obtaining information about the host's system.",
            "keywords": [
                "framework",
                "php",
                "system",
                "upf",
                "utopia"
            ],
            "support": {
                "issues": "https://github.com/utopia-php/system/issues",
                "source": "https://github.com/utopia-php/system/tree/0.4.0"
            },
            "time": "2021-02-04T14:14:49+00:00"
        },
        {
            "name": "utopia-php/websocket",
            "version": "0.1.0",
            "source": {
                "type": "git",
                "url": "https://github.com/utopia-php/websocket.git",
                "reference": "51fcb86171400d8aa40d76c54593481fd273dab5"
            },
            "dist": {
                "type": "zip",
                "url": "https://api.github.com/repos/utopia-php/websocket/zipball/51fcb86171400d8aa40d76c54593481fd273dab5",
                "reference": "51fcb86171400d8aa40d76c54593481fd273dab5",
                "shasum": ""
            },
            "require": {
                "php": ">=8.0"
            },
            "require-dev": {
                "phpunit/phpunit": "^9.5.5",
                "swoole/ide-helper": "4.6.6",
                "textalk/websocket": "1.5.2",
                "vimeo/psalm": "^4.8.1",
                "workerman/workerman": "^4.0"
            },
            "type": "library",
            "autoload": {
                "psr-4": {
                    "Utopia\\WebSocket\\": "src/WebSocket"
                }
            },
            "notification-url": "https://packagist.org/downloads/",
            "license": [
                "MIT"
            ],
            "authors": [
                {
                    "name": "Eldad Fux",
                    "email": "eldad@appwrite.io"
                },
                {
                    "name": "Torsten Dittmann",
                    "email": "torsten@appwrite.io"
                }
            ],
            "description": "A simple abstraction for WebSocket servers.",
            "keywords": [
                "framework",
                "php",
                "upf",
                "utopia",
                "websocket"
            ],
            "support": {
                "issues": "https://github.com/utopia-php/websocket/issues",
                "source": "https://github.com/utopia-php/websocket/tree/0.1.0"
            },
            "time": "2021-12-20T10:50:09+00:00"
        },
        {
            "name": "webmozart/assert",
            "version": "1.10.0",
            "source": {
                "type": "git",
                "url": "https://github.com/webmozarts/assert.git",
                "reference": "6964c76c7804814a842473e0c8fd15bab0f18e25"
            },
            "dist": {
                "type": "zip",
                "url": "https://api.github.com/repos/webmozarts/assert/zipball/6964c76c7804814a842473e0c8fd15bab0f18e25",
                "reference": "6964c76c7804814a842473e0c8fd15bab0f18e25",
                "shasum": ""
            },
            "require": {
                "php": "^7.2 || ^8.0",
                "symfony/polyfill-ctype": "^1.8"
            },
            "conflict": {
                "phpstan/phpstan": "<0.12.20",
                "vimeo/psalm": "<4.6.1 || 4.6.2"
            },
            "require-dev": {
                "phpunit/phpunit": "^8.5.13"
            },
            "type": "library",
            "extra": {
                "branch-alias": {
                    "dev-master": "1.10-dev"
                }
            },
            "autoload": {
                "psr-4": {
                    "Webmozart\\Assert\\": "src/"
                }
            },
            "notification-url": "https://packagist.org/downloads/",
            "license": [
                "MIT"
            ],
            "authors": [
                {
                    "name": "Bernhard Schussek",
                    "email": "bschussek@gmail.com"
                }
            ],
            "description": "Assertions to validate method input/output with nice error messages.",
            "keywords": [
                "assert",
                "check",
                "validate"
            ],
            "support": {
                "issues": "https://github.com/webmozarts/assert/issues",
                "source": "https://github.com/webmozarts/assert/tree/1.10.0"
            },
            "time": "2021-03-09T10:59:23+00:00"
        }
    ],
    "packages-dev": [
        {
            "name": "amphp/amp",
            "version": "v2.6.2",
            "source": {
                "type": "git",
                "url": "https://github.com/amphp/amp.git",
                "reference": "9d5100cebffa729aaffecd3ad25dc5aeea4f13bb"
            },
            "dist": {
                "type": "zip",
                "url": "https://api.github.com/repos/amphp/amp/zipball/9d5100cebffa729aaffecd3ad25dc5aeea4f13bb",
                "reference": "9d5100cebffa729aaffecd3ad25dc5aeea4f13bb",
                "shasum": ""
            },
            "require": {
                "php": ">=7.1"
            },
            "require-dev": {
                "amphp/php-cs-fixer-config": "dev-master",
                "amphp/phpunit-util": "^1",
                "ext-json": "*",
                "jetbrains/phpstorm-stubs": "^2019.3",
                "phpunit/phpunit": "^7 | ^8 | ^9",
                "psalm/phar": "^3.11@dev",
                "react/promise": "^2"
            },
            "type": "library",
            "extra": {
                "branch-alias": {
                    "dev-master": "2.x-dev"
                }
            },
            "autoload": {
                "files": [
                    "lib/functions.php",
                    "lib/Internal/functions.php"
                ],
                "psr-4": {
                    "Amp\\": "lib"
                }
            },
            "notification-url": "https://packagist.org/downloads/",
            "license": [
                "MIT"
            ],
            "authors": [
                {
                    "name": "Daniel Lowrey",
                    "email": "rdlowrey@php.net"
                },
                {
                    "name": "Aaron Piotrowski",
                    "email": "aaron@trowski.com"
                },
                {
                    "name": "Bob Weinand",
                    "email": "bobwei9@hotmail.com"
                },
                {
                    "name": "Niklas Keller",
                    "email": "me@kelunik.com"
                }
            ],
            "description": "A non-blocking concurrency framework for PHP applications.",
            "homepage": "https://amphp.org/amp",
            "keywords": [
                "async",
                "asynchronous",
                "awaitable",
                "concurrency",
                "event",
                "event-loop",
                "future",
                "non-blocking",
                "promise"
            ],
            "support": {
                "irc": "irc://irc.freenode.org/amphp",
                "issues": "https://github.com/amphp/amp/issues",
                "source": "https://github.com/amphp/amp/tree/v2.6.2"
            },
            "funding": [
                {
                    "url": "https://github.com/amphp",
                    "type": "github"
                }
            ],
            "time": "2022-02-20T17:52:18+00:00"
        },
        {
            "name": "amphp/byte-stream",
            "version": "v1.8.1",
            "source": {
                "type": "git",
                "url": "https://github.com/amphp/byte-stream.git",
                "reference": "acbd8002b3536485c997c4e019206b3f10ca15bd"
            },
            "dist": {
                "type": "zip",
                "url": "https://api.github.com/repos/amphp/byte-stream/zipball/acbd8002b3536485c997c4e019206b3f10ca15bd",
                "reference": "acbd8002b3536485c997c4e019206b3f10ca15bd",
                "shasum": ""
            },
            "require": {
                "amphp/amp": "^2",
                "php": ">=7.1"
            },
            "require-dev": {
                "amphp/php-cs-fixer-config": "dev-master",
                "amphp/phpunit-util": "^1.4",
                "friendsofphp/php-cs-fixer": "^2.3",
                "jetbrains/phpstorm-stubs": "^2019.3",
                "phpunit/phpunit": "^6 || ^7 || ^8",
                "psalm/phar": "^3.11.4"
            },
            "type": "library",
            "extra": {
                "branch-alias": {
                    "dev-master": "1.x-dev"
                }
            },
            "autoload": {
                "files": [
                    "lib/functions.php"
                ],
                "psr-4": {
                    "Amp\\ByteStream\\": "lib"
                }
            },
            "notification-url": "https://packagist.org/downloads/",
            "license": [
                "MIT"
            ],
            "authors": [
                {
                    "name": "Aaron Piotrowski",
                    "email": "aaron@trowski.com"
                },
                {
                    "name": "Niklas Keller",
                    "email": "me@kelunik.com"
                }
            ],
            "description": "A stream abstraction to make working with non-blocking I/O simple.",
            "homepage": "http://amphp.org/byte-stream",
            "keywords": [
                "amp",
                "amphp",
                "async",
                "io",
                "non-blocking",
                "stream"
            ],
            "support": {
                "irc": "irc://irc.freenode.org/amphp",
                "issues": "https://github.com/amphp/byte-stream/issues",
                "source": "https://github.com/amphp/byte-stream/tree/v1.8.1"
            },
            "funding": [
                {
                    "url": "https://github.com/amphp",
                    "type": "github"
                }
            ],
            "time": "2021-03-30T17:13:30+00:00"
        },
        {
            "name": "appwrite/sdk-generator",
            "version": "0.18.3",
            "source": {
                "type": "git",
                "url": "https://github.com/appwrite/sdk-generator.git",
                "reference": "96e2c9b0f350d4fa43ddff6334ef44908716c944"
            },
            "dist": {
                "type": "zip",
                "url": "https://api.github.com/repos/appwrite/sdk-generator/zipball/96e2c9b0f350d4fa43ddff6334ef44908716c944",
                "reference": "96e2c9b0f350d4fa43ddff6334ef44908716c944",
                "shasum": ""
            },
            "require": {
                "ext-curl": "*",
                "ext-json": "*",
                "ext-mbstring": "*",
                "matthiasmullie/minify": "^1.3",
                "php": ">=7.0.0",
                "twig/twig": "^3.3"
            },
            "require-dev": {
                "brianium/paratest": "^6.4",
                "phpunit/phpunit": "^9.5.13"
            },
            "type": "library",
            "autoload": {
                "psr-4": {
                    "Appwrite\\SDK\\": "src/SDK",
                    "Appwrite\\Spec\\": "src/Spec"
                }
            },
            "notification-url": "https://packagist.org/downloads/",
            "license": [
                "MIT"
            ],
            "authors": [
                {
                    "name": "Eldad Fux",
                    "email": "eldad@appwrite.io"
                }
            ],
            "description": "Appwrite PHP library for generating API SDKs for multiple programming languages and platforms",
            "support": {
                "issues": "https://github.com/appwrite/sdk-generator/issues",
                "source": "https://github.com/appwrite/sdk-generator/tree/0.18.3"
            },
            "time": "2022-04-13T04:00:59+00:00"
        },
        {
            "name": "composer/pcre",
            "version": "1.0.1",
            "source": {
                "type": "git",
                "url": "https://github.com/composer/pcre.git",
                "reference": "67a32d7d6f9f560b726ab25a061b38ff3a80c560"
            },
            "dist": {
                "type": "zip",
                "url": "https://api.github.com/repos/composer/pcre/zipball/67a32d7d6f9f560b726ab25a061b38ff3a80c560",
                "reference": "67a32d7d6f9f560b726ab25a061b38ff3a80c560",
                "shasum": ""
            },
            "require": {
                "php": "^5.3.2 || ^7.0 || ^8.0"
            },
            "require-dev": {
                "phpstan/phpstan": "^1.3",
                "phpstan/phpstan-strict-rules": "^1.1",
                "symfony/phpunit-bridge": "^4.2 || ^5"
            },
            "type": "library",
            "extra": {
                "branch-alias": {
                    "dev-main": "1.x-dev"
                }
            },
            "autoload": {
                "psr-4": {
                    "Composer\\Pcre\\": "src"
                }
            },
            "notification-url": "https://packagist.org/downloads/",
            "license": [
                "MIT"
            ],
            "authors": [
                {
                    "name": "Jordi Boggiano",
                    "email": "j.boggiano@seld.be",
                    "homepage": "http://seld.be"
                }
            ],
            "description": "PCRE wrapping library that offers type-safe preg_* replacements.",
            "keywords": [
                "PCRE",
                "preg",
                "regex",
                "regular expression"
            ],
            "support": {
                "issues": "https://github.com/composer/pcre/issues",
                "source": "https://github.com/composer/pcre/tree/1.0.1"
            },
            "funding": [
                {
                    "url": "https://packagist.com",
                    "type": "custom"
                },
                {
                    "url": "https://github.com/composer",
                    "type": "github"
                },
                {
                    "url": "https://tidelift.com/funding/github/packagist/composer/composer",
                    "type": "tidelift"
                }
            ],
            "time": "2022-01-21T20:24:37+00:00"
        },
        {
            "name": "composer/semver",
            "version": "3.3.2",
            "source": {
                "type": "git",
                "url": "https://github.com/composer/semver.git",
                "reference": "3953f23262f2bff1919fc82183ad9acb13ff62c9"
            },
            "dist": {
                "type": "zip",
                "url": "https://api.github.com/repos/composer/semver/zipball/3953f23262f2bff1919fc82183ad9acb13ff62c9",
                "reference": "3953f23262f2bff1919fc82183ad9acb13ff62c9",
                "shasum": ""
            },
            "require": {
                "php": "^5.3.2 || ^7.0 || ^8.0"
            },
            "require-dev": {
                "phpstan/phpstan": "^1.4",
                "symfony/phpunit-bridge": "^4.2 || ^5"
            },
            "type": "library",
            "extra": {
                "branch-alias": {
                    "dev-main": "3.x-dev"
                }
            },
            "autoload": {
                "psr-4": {
                    "Composer\\Semver\\": "src"
                }
            },
            "notification-url": "https://packagist.org/downloads/",
            "license": [
                "MIT"
            ],
            "authors": [
                {
                    "name": "Nils Adermann",
                    "email": "naderman@naderman.de",
                    "homepage": "http://www.naderman.de"
                },
                {
                    "name": "Jordi Boggiano",
                    "email": "j.boggiano@seld.be",
                    "homepage": "http://seld.be"
                },
                {
                    "name": "Rob Bast",
                    "email": "rob.bast@gmail.com",
                    "homepage": "http://robbast.nl"
                }
            ],
            "description": "Semver library that offers utilities, version constraint parsing and validation.",
            "keywords": [
                "semantic",
                "semver",
                "validation",
                "versioning"
            ],
            "support": {
                "irc": "irc://irc.freenode.org/composer",
                "issues": "https://github.com/composer/semver/issues",
                "source": "https://github.com/composer/semver/tree/3.3.2"
            },
            "funding": [
                {
                    "url": "https://packagist.com",
                    "type": "custom"
                },
                {
                    "url": "https://github.com/composer",
                    "type": "github"
                },
                {
                    "url": "https://tidelift.com/funding/github/packagist/composer/composer",
                    "type": "tidelift"
                }
            ],
            "time": "2022-04-01T19:23:25+00:00"
        },
        {
            "name": "composer/xdebug-handler",
            "version": "2.0.5",
            "source": {
                "type": "git",
                "url": "https://github.com/composer/xdebug-handler.git",
                "reference": "9e36aeed4616366d2b690bdce11f71e9178c579a"
            },
            "dist": {
                "type": "zip",
                "url": "https://api.github.com/repos/composer/xdebug-handler/zipball/9e36aeed4616366d2b690bdce11f71e9178c579a",
                "reference": "9e36aeed4616366d2b690bdce11f71e9178c579a",
                "shasum": ""
            },
            "require": {
                "composer/pcre": "^1",
                "php": "^5.3.2 || ^7.0 || ^8.0",
                "psr/log": "^1 || ^2 || ^3"
            },
            "require-dev": {
                "phpstan/phpstan": "^1.0",
                "phpstan/phpstan-strict-rules": "^1.1",
                "symfony/phpunit-bridge": "^4.2 || ^5.0 || ^6.0"
            },
            "type": "library",
            "autoload": {
                "psr-4": {
                    "Composer\\XdebugHandler\\": "src"
                }
            },
            "notification-url": "https://packagist.org/downloads/",
            "license": [
                "MIT"
            ],
            "authors": [
                {
                    "name": "John Stevenson",
                    "email": "john-stevenson@blueyonder.co.uk"
                }
            ],
            "description": "Restarts a process without Xdebug.",
            "keywords": [
                "Xdebug",
                "performance"
            ],
            "support": {
                "irc": "irc://irc.freenode.org/composer",
                "issues": "https://github.com/composer/xdebug-handler/issues",
                "source": "https://github.com/composer/xdebug-handler/tree/2.0.5"
            },
            "funding": [
                {
                    "url": "https://packagist.com",
                    "type": "custom"
                },
                {
                    "url": "https://github.com/composer",
                    "type": "github"
                },
                {
                    "url": "https://tidelift.com/funding/github/packagist/composer/composer",
                    "type": "tidelift"
                }
            ],
            "time": "2022-02-24T20:20:32+00:00"
        },
        {
            "name": "dnoegel/php-xdg-base-dir",
            "version": "v0.1.1",
            "source": {
                "type": "git",
                "url": "https://github.com/dnoegel/php-xdg-base-dir.git",
                "reference": "8f8a6e48c5ecb0f991c2fdcf5f154a47d85f9ffd"
            },
            "dist": {
                "type": "zip",
                "url": "https://api.github.com/repos/dnoegel/php-xdg-base-dir/zipball/8f8a6e48c5ecb0f991c2fdcf5f154a47d85f9ffd",
                "reference": "8f8a6e48c5ecb0f991c2fdcf5f154a47d85f9ffd",
                "shasum": ""
            },
            "require": {
                "php": ">=5.3.2"
            },
            "require-dev": {
                "phpunit/phpunit": "~7.0|~6.0|~5.0|~4.8.35"
            },
            "type": "library",
            "autoload": {
                "psr-4": {
                    "XdgBaseDir\\": "src/"
                }
            },
            "notification-url": "https://packagist.org/downloads/",
            "license": [
                "MIT"
            ],
            "description": "implementation of xdg base directory specification for php",
            "support": {
                "issues": "https://github.com/dnoegel/php-xdg-base-dir/issues",
                "source": "https://github.com/dnoegel/php-xdg-base-dir/tree/v0.1.1"
            },
            "time": "2019-12-04T15:06:13+00:00"
        },
        {
            "name": "doctrine/instantiator",
            "version": "1.4.1",
            "source": {
                "type": "git",
                "url": "https://github.com/doctrine/instantiator.git",
                "reference": "10dcfce151b967d20fde1b34ae6640712c3891bc"
            },
            "dist": {
                "type": "zip",
                "url": "https://api.github.com/repos/doctrine/instantiator/zipball/10dcfce151b967d20fde1b34ae6640712c3891bc",
                "reference": "10dcfce151b967d20fde1b34ae6640712c3891bc",
                "shasum": ""
            },
            "require": {
                "php": "^7.1 || ^8.0"
            },
            "require-dev": {
                "doctrine/coding-standard": "^9",
                "ext-pdo": "*",
                "ext-phar": "*",
                "phpbench/phpbench": "^0.16 || ^1",
                "phpstan/phpstan": "^1.4",
                "phpstan/phpstan-phpunit": "^1",
                "phpunit/phpunit": "^7.5 || ^8.5 || ^9.5",
                "vimeo/psalm": "^4.22"
            },
            "type": "library",
            "autoload": {
                "psr-4": {
                    "Doctrine\\Instantiator\\": "src/Doctrine/Instantiator/"
                }
            },
            "notification-url": "https://packagist.org/downloads/",
            "license": [
                "MIT"
            ],
            "authors": [
                {
                    "name": "Marco Pivetta",
                    "email": "ocramius@gmail.com",
                    "homepage": "https://ocramius.github.io/"
                }
            ],
            "description": "A small, lightweight utility to instantiate objects in PHP without invoking their constructors",
            "homepage": "https://www.doctrine-project.org/projects/instantiator.html",
            "keywords": [
                "constructor",
                "instantiate"
            ],
            "support": {
                "issues": "https://github.com/doctrine/instantiator/issues",
                "source": "https://github.com/doctrine/instantiator/tree/1.4.1"
            },
            "funding": [
                {
                    "url": "https://www.doctrine-project.org/sponsorship.html",
                    "type": "custom"
                },
                {
                    "url": "https://www.patreon.com/phpdoctrine",
                    "type": "patreon"
                },
                {
                    "url": "https://tidelift.com/funding/github/packagist/doctrine%2Finstantiator",
                    "type": "tidelift"
                }
            ],
            "time": "2022-03-03T08:28:38+00:00"
        },
        {
            "name": "felixfbecker/advanced-json-rpc",
            "version": "v3.2.1",
            "source": {
                "type": "git",
                "url": "https://github.com/felixfbecker/php-advanced-json-rpc.git",
                "reference": "b5f37dbff9a8ad360ca341f3240dc1c168b45447"
            },
            "dist": {
                "type": "zip",
                "url": "https://api.github.com/repos/felixfbecker/php-advanced-json-rpc/zipball/b5f37dbff9a8ad360ca341f3240dc1c168b45447",
                "reference": "b5f37dbff9a8ad360ca341f3240dc1c168b45447",
                "shasum": ""
            },
            "require": {
                "netresearch/jsonmapper": "^1.0 || ^2.0 || ^3.0 || ^4.0",
                "php": "^7.1 || ^8.0",
                "phpdocumentor/reflection-docblock": "^4.3.4 || ^5.0.0"
            },
            "require-dev": {
                "phpunit/phpunit": "^7.0 || ^8.0"
            },
            "type": "library",
            "autoload": {
                "psr-4": {
                    "AdvancedJsonRpc\\": "lib/"
                }
            },
            "notification-url": "https://packagist.org/downloads/",
            "license": [
                "ISC"
            ],
            "authors": [
                {
                    "name": "Felix Becker",
                    "email": "felix.b@outlook.com"
                }
            ],
            "description": "A more advanced JSONRPC implementation",
            "support": {
                "issues": "https://github.com/felixfbecker/php-advanced-json-rpc/issues",
                "source": "https://github.com/felixfbecker/php-advanced-json-rpc/tree/v3.2.1"
            },
            "time": "2021-06-11T22:34:44+00:00"
        },
        {
            "name": "felixfbecker/language-server-protocol",
            "version": "v1.5.2",
            "source": {
                "type": "git",
                "url": "https://github.com/felixfbecker/php-language-server-protocol.git",
                "reference": "6e82196ffd7c62f7794d778ca52b69feec9f2842"
            },
            "dist": {
                "type": "zip",
                "url": "https://api.github.com/repos/felixfbecker/php-language-server-protocol/zipball/6e82196ffd7c62f7794d778ca52b69feec9f2842",
                "reference": "6e82196ffd7c62f7794d778ca52b69feec9f2842",
                "shasum": ""
            },
            "require": {
                "php": ">=7.1"
            },
            "require-dev": {
                "phpstan/phpstan": "*",
                "squizlabs/php_codesniffer": "^3.1",
                "vimeo/psalm": "^4.0"
            },
            "type": "library",
            "extra": {
                "branch-alias": {
                    "dev-master": "1.x-dev"
                }
            },
            "autoload": {
                "psr-4": {
                    "LanguageServerProtocol\\": "src/"
                }
            },
            "notification-url": "https://packagist.org/downloads/",
            "license": [
                "ISC"
            ],
            "authors": [
                {
                    "name": "Felix Becker",
                    "email": "felix.b@outlook.com"
                }
            ],
            "description": "PHP classes for the Language Server Protocol",
            "keywords": [
                "language",
                "microsoft",
                "php",
                "server"
            ],
            "support": {
                "issues": "https://github.com/felixfbecker/php-language-server-protocol/issues",
                "source": "https://github.com/felixfbecker/php-language-server-protocol/tree/v1.5.2"
            },
            "time": "2022-03-02T22:36:06+00:00"
        },
        {
            "name": "matthiasmullie/minify",
            "version": "1.3.66",
            "source": {
                "type": "git",
                "url": "https://github.com/matthiasmullie/minify.git",
                "reference": "45fd3b0f1dfa2c965857c6d4a470bea52adc31a6"
            },
            "dist": {
                "type": "zip",
                "url": "https://api.github.com/repos/matthiasmullie/minify/zipball/45fd3b0f1dfa2c965857c6d4a470bea52adc31a6",
                "reference": "45fd3b0f1dfa2c965857c6d4a470bea52adc31a6",
                "shasum": ""
            },
            "require": {
                "ext-pcre": "*",
                "matthiasmullie/path-converter": "~1.1",
                "php": ">=5.3.0"
            },
            "require-dev": {
                "friendsofphp/php-cs-fixer": "~2.0",
                "matthiasmullie/scrapbook": "dev-master",
                "phpunit/phpunit": ">=4.8"
            },
            "suggest": {
                "psr/cache-implementation": "Cache implementation to use with Minify::cache"
            },
            "bin": [
                "bin/minifycss",
                "bin/minifyjs"
            ],
            "type": "library",
            "autoload": {
                "psr-4": {
                    "MatthiasMullie\\Minify\\": "src/"
                }
            },
            "notification-url": "https://packagist.org/downloads/",
            "license": [
                "MIT"
            ],
            "authors": [
                {
                    "name": "Matthias Mullie",
                    "email": "minify@mullie.eu",
                    "homepage": "http://www.mullie.eu",
                    "role": "Developer"
                }
            ],
            "description": "CSS & JavaScript minifier, in PHP. Removes whitespace, strips comments, combines files (incl. @import statements and small assets in CSS files), and optimizes/shortens a few common programming patterns.",
            "homepage": "http://www.minifier.org",
            "keywords": [
                "JS",
                "css",
                "javascript",
                "minifier",
                "minify"
            ],
            "support": {
                "issues": "https://github.com/matthiasmullie/minify/issues",
                "source": "https://github.com/matthiasmullie/minify/tree/1.3.66"
            },
            "funding": [
                {
                    "url": "https://github.com/[user1",
                    "type": "github"
                },
                {
                    "url": "https://github.com/matthiasmullie] # Replace with up to 4 GitHub Sponsors-enabled usernames e.g.",
                    "type": "github"
                },
                {
                    "url": "https://github.com/user2",
                    "type": "github"
                }
            ],
            "time": "2021-01-06T15:18:10+00:00"
        },
        {
            "name": "matthiasmullie/path-converter",
            "version": "1.1.3",
            "source": {
                "type": "git",
                "url": "https://github.com/matthiasmullie/path-converter.git",
                "reference": "e7d13b2c7e2f2268e1424aaed02085518afa02d9"
            },
            "dist": {
                "type": "zip",
                "url": "https://api.github.com/repos/matthiasmullie/path-converter/zipball/e7d13b2c7e2f2268e1424aaed02085518afa02d9",
                "reference": "e7d13b2c7e2f2268e1424aaed02085518afa02d9",
                "shasum": ""
            },
            "require": {
                "ext-pcre": "*",
                "php": ">=5.3.0"
            },
            "require-dev": {
                "phpunit/phpunit": "~4.8"
            },
            "type": "library",
            "autoload": {
                "psr-4": {
                    "MatthiasMullie\\PathConverter\\": "src/"
                }
            },
            "notification-url": "https://packagist.org/downloads/",
            "license": [
                "MIT"
            ],
            "authors": [
                {
                    "name": "Matthias Mullie",
                    "email": "pathconverter@mullie.eu",
                    "homepage": "http://www.mullie.eu",
                    "role": "Developer"
                }
            ],
            "description": "Relative path converter",
            "homepage": "http://github.com/matthiasmullie/path-converter",
            "keywords": [
                "converter",
                "path",
                "paths",
                "relative"
            ],
            "support": {
                "issues": "https://github.com/matthiasmullie/path-converter/issues",
                "source": "https://github.com/matthiasmullie/path-converter/tree/1.1.3"
            },
            "time": "2019-02-05T23:41:09+00:00"
        },
        {
            "name": "myclabs/deep-copy",
            "version": "1.11.0",
            "source": {
                "type": "git",
                "url": "https://github.com/myclabs/DeepCopy.git",
                "reference": "14daed4296fae74d9e3201d2c4925d1acb7aa614"
            },
            "dist": {
                "type": "zip",
                "url": "https://api.github.com/repos/myclabs/DeepCopy/zipball/14daed4296fae74d9e3201d2c4925d1acb7aa614",
                "reference": "14daed4296fae74d9e3201d2c4925d1acb7aa614",
                "shasum": ""
            },
            "require": {
                "php": "^7.1 || ^8.0"
            },
            "conflict": {
                "doctrine/collections": "<1.6.8",
                "doctrine/common": "<2.13.3 || >=3,<3.2.2"
            },
            "require-dev": {
                "doctrine/collections": "^1.6.8",
                "doctrine/common": "^2.13.3 || ^3.2.2",
                "phpunit/phpunit": "^7.5.20 || ^8.5.23 || ^9.5.13"
            },
            "type": "library",
            "autoload": {
                "files": [
                    "src/DeepCopy/deep_copy.php"
                ],
                "psr-4": {
                    "DeepCopy\\": "src/DeepCopy/"
                }
            },
            "notification-url": "https://packagist.org/downloads/",
            "license": [
                "MIT"
            ],
            "description": "Create deep copies (clones) of your objects",
            "keywords": [
                "clone",
                "copy",
                "duplicate",
                "object",
                "object graph"
            ],
            "support": {
                "issues": "https://github.com/myclabs/DeepCopy/issues",
                "source": "https://github.com/myclabs/DeepCopy/tree/1.11.0"
            },
            "funding": [
                {
                    "url": "https://tidelift.com/funding/github/packagist/myclabs/deep-copy",
                    "type": "tidelift"
                }
            ],
            "time": "2022-03-03T13:19:32+00:00"
        },
        {
            "name": "netresearch/jsonmapper",
            "version": "v4.0.0",
            "source": {
                "type": "git",
                "url": "https://github.com/cweiske/jsonmapper.git",
                "reference": "8bbc021a8edb2e4a7ea2f8ad4fa9ec9dce2fcb8d"
            },
            "dist": {
                "type": "zip",
                "url": "https://api.github.com/repos/cweiske/jsonmapper/zipball/8bbc021a8edb2e4a7ea2f8ad4fa9ec9dce2fcb8d",
                "reference": "8bbc021a8edb2e4a7ea2f8ad4fa9ec9dce2fcb8d",
                "shasum": ""
            },
            "require": {
                "ext-json": "*",
                "ext-pcre": "*",
                "ext-reflection": "*",
                "ext-spl": "*",
                "php": ">=7.1"
            },
            "require-dev": {
                "phpunit/phpunit": "~7.5 || ~8.0 || ~9.0",
                "squizlabs/php_codesniffer": "~3.5"
            },
            "type": "library",
            "autoload": {
                "psr-0": {
                    "JsonMapper": "src/"
                }
            },
            "notification-url": "https://packagist.org/downloads/",
            "license": [
                "OSL-3.0"
            ],
            "authors": [
                {
                    "name": "Christian Weiske",
                    "email": "cweiske@cweiske.de",
                    "homepage": "http://github.com/cweiske/jsonmapper/",
                    "role": "Developer"
                }
            ],
            "description": "Map nested JSON structures onto PHP classes",
            "support": {
                "email": "cweiske@cweiske.de",
                "issues": "https://github.com/cweiske/jsonmapper/issues",
                "source": "https://github.com/cweiske/jsonmapper/tree/v4.0.0"
            },
            "time": "2020-12-01T19:48:11+00:00"
        },
        {
            "name": "nikic/php-parser",
            "version": "v4.13.2",
            "source": {
                "type": "git",
                "url": "https://github.com/nikic/PHP-Parser.git",
                "reference": "210577fe3cf7badcc5814d99455df46564f3c077"
            },
            "dist": {
                "type": "zip",
                "url": "https://api.github.com/repos/nikic/PHP-Parser/zipball/210577fe3cf7badcc5814d99455df46564f3c077",
                "reference": "210577fe3cf7badcc5814d99455df46564f3c077",
                "shasum": ""
            },
            "require": {
                "ext-tokenizer": "*",
                "php": ">=7.0"
            },
            "require-dev": {
                "ircmaxell/php-yacc": "^0.0.7",
                "phpunit/phpunit": "^6.5 || ^7.0 || ^8.0 || ^9.0"
            },
            "bin": [
                "bin/php-parse"
            ],
            "type": "library",
            "extra": {
                "branch-alias": {
                    "dev-master": "4.9-dev"
                }
            },
            "autoload": {
                "psr-4": {
                    "PhpParser\\": "lib/PhpParser"
                }
            },
            "notification-url": "https://packagist.org/downloads/",
            "license": [
                "BSD-3-Clause"
            ],
            "authors": [
                {
                    "name": "Nikita Popov"
                }
            ],
            "description": "A PHP parser written in PHP",
            "keywords": [
                "parser",
                "php"
            ],
            "support": {
                "issues": "https://github.com/nikic/PHP-Parser/issues",
                "source": "https://github.com/nikic/PHP-Parser/tree/v4.13.2"
            },
            "time": "2021-11-30T19:35:32+00:00"
        },
        {
            "name": "openlss/lib-array2xml",
            "version": "1.0.0",
            "source": {
                "type": "git",
                "url": "https://github.com/nullivex/lib-array2xml.git",
                "reference": "a91f18a8dfc69ffabe5f9b068bc39bb202c81d90"
            },
            "dist": {
                "type": "zip",
                "url": "https://api.github.com/repos/nullivex/lib-array2xml/zipball/a91f18a8dfc69ffabe5f9b068bc39bb202c81d90",
                "reference": "a91f18a8dfc69ffabe5f9b068bc39bb202c81d90",
                "shasum": ""
            },
            "require": {
                "php": ">=5.3.2"
            },
            "type": "library",
            "autoload": {
                "psr-0": {
                    "LSS": ""
                }
            },
            "notification-url": "https://packagist.org/downloads/",
            "license": [
                "Apache-2.0"
            ],
            "authors": [
                {
                    "name": "Bryan Tong",
                    "email": "bryan@nullivex.com",
                    "homepage": "https://www.nullivex.com"
                },
                {
                    "name": "Tony Butler",
                    "email": "spudz76@gmail.com",
                    "homepage": "https://www.nullivex.com"
                }
            ],
            "description": "Array2XML conversion library credit to lalit.org",
            "homepage": "https://www.nullivex.com",
            "keywords": [
                "array",
                "array conversion",
                "xml",
                "xml conversion"
            ],
            "support": {
                "issues": "https://github.com/nullivex/lib-array2xml/issues",
                "source": "https://github.com/nullivex/lib-array2xml/tree/master"
            },
            "time": "2019-03-29T20:06:56+00:00"
        },
        {
            "name": "phar-io/manifest",
            "version": "2.0.3",
            "source": {
                "type": "git",
                "url": "https://github.com/phar-io/manifest.git",
                "reference": "97803eca37d319dfa7826cc2437fc020857acb53"
            },
            "dist": {
                "type": "zip",
                "url": "https://api.github.com/repos/phar-io/manifest/zipball/97803eca37d319dfa7826cc2437fc020857acb53",
                "reference": "97803eca37d319dfa7826cc2437fc020857acb53",
                "shasum": ""
            },
            "require": {
                "ext-dom": "*",
                "ext-phar": "*",
                "ext-xmlwriter": "*",
                "phar-io/version": "^3.0.1",
                "php": "^7.2 || ^8.0"
            },
            "type": "library",
            "extra": {
                "branch-alias": {
                    "dev-master": "2.0.x-dev"
                }
            },
            "autoload": {
                "classmap": [
                    "src/"
                ]
            },
            "notification-url": "https://packagist.org/downloads/",
            "license": [
                "BSD-3-Clause"
            ],
            "authors": [
                {
                    "name": "Arne Blankerts",
                    "email": "arne@blankerts.de",
                    "role": "Developer"
                },
                {
                    "name": "Sebastian Heuer",
                    "email": "sebastian@phpeople.de",
                    "role": "Developer"
                },
                {
                    "name": "Sebastian Bergmann",
                    "email": "sebastian@phpunit.de",
                    "role": "Developer"
                }
            ],
            "description": "Component for reading phar.io manifest information from a PHP Archive (PHAR)",
            "support": {
                "issues": "https://github.com/phar-io/manifest/issues",
                "source": "https://github.com/phar-io/manifest/tree/2.0.3"
            },
            "time": "2021-07-20T11:28:43+00:00"
        },
        {
            "name": "phar-io/version",
            "version": "3.2.1",
            "source": {
                "type": "git",
                "url": "https://github.com/phar-io/version.git",
                "reference": "4f7fd7836c6f332bb2933569e566a0d6c4cbed74"
            },
            "dist": {
                "type": "zip",
                "url": "https://api.github.com/repos/phar-io/version/zipball/4f7fd7836c6f332bb2933569e566a0d6c4cbed74",
                "reference": "4f7fd7836c6f332bb2933569e566a0d6c4cbed74",
                "shasum": ""
            },
            "require": {
                "php": "^7.2 || ^8.0"
            },
            "type": "library",
            "autoload": {
                "classmap": [
                    "src/"
                ]
            },
            "notification-url": "https://packagist.org/downloads/",
            "license": [
                "BSD-3-Clause"
            ],
            "authors": [
                {
                    "name": "Arne Blankerts",
                    "email": "arne@blankerts.de",
                    "role": "Developer"
                },
                {
                    "name": "Sebastian Heuer",
                    "email": "sebastian@phpeople.de",
                    "role": "Developer"
                },
                {
                    "name": "Sebastian Bergmann",
                    "email": "sebastian@phpunit.de",
                    "role": "Developer"
                }
            ],
            "description": "Library for handling version information and constraints",
            "support": {
                "issues": "https://github.com/phar-io/version/issues",
                "source": "https://github.com/phar-io/version/tree/3.2.1"
            },
            "time": "2022-02-21T01:04:05+00:00"
        },
        {
            "name": "phpdocumentor/reflection-common",
            "version": "2.2.0",
            "source": {
                "type": "git",
                "url": "https://github.com/phpDocumentor/ReflectionCommon.git",
                "reference": "1d01c49d4ed62f25aa84a747ad35d5a16924662b"
            },
            "dist": {
                "type": "zip",
                "url": "https://api.github.com/repos/phpDocumentor/ReflectionCommon/zipball/1d01c49d4ed62f25aa84a747ad35d5a16924662b",
                "reference": "1d01c49d4ed62f25aa84a747ad35d5a16924662b",
                "shasum": ""
            },
            "require": {
                "php": "^7.2 || ^8.0"
            },
            "type": "library",
            "extra": {
                "branch-alias": {
                    "dev-2.x": "2.x-dev"
                }
            },
            "autoload": {
                "psr-4": {
                    "phpDocumentor\\Reflection\\": "src/"
                }
            },
            "notification-url": "https://packagist.org/downloads/",
            "license": [
                "MIT"
            ],
            "authors": [
                {
                    "name": "Jaap van Otterdijk",
                    "email": "opensource@ijaap.nl"
                }
            ],
            "description": "Common reflection classes used by phpdocumentor to reflect the code structure",
            "homepage": "http://www.phpdoc.org",
            "keywords": [
                "FQSEN",
                "phpDocumentor",
                "phpdoc",
                "reflection",
                "static analysis"
            ],
            "support": {
                "issues": "https://github.com/phpDocumentor/ReflectionCommon/issues",
                "source": "https://github.com/phpDocumentor/ReflectionCommon/tree/2.x"
            },
            "time": "2020-06-27T09:03:43+00:00"
        },
        {
            "name": "phpdocumentor/reflection-docblock",
            "version": "5.3.0",
            "source": {
                "type": "git",
                "url": "https://github.com/phpDocumentor/ReflectionDocBlock.git",
                "reference": "622548b623e81ca6d78b721c5e029f4ce664f170"
            },
            "dist": {
                "type": "zip",
                "url": "https://api.github.com/repos/phpDocumentor/ReflectionDocBlock/zipball/622548b623e81ca6d78b721c5e029f4ce664f170",
                "reference": "622548b623e81ca6d78b721c5e029f4ce664f170",
                "shasum": ""
            },
            "require": {
                "ext-filter": "*",
                "php": "^7.2 || ^8.0",
                "phpdocumentor/reflection-common": "^2.2",
                "phpdocumentor/type-resolver": "^1.3",
                "webmozart/assert": "^1.9.1"
            },
            "require-dev": {
                "mockery/mockery": "~1.3.2",
                "psalm/phar": "^4.8"
            },
            "type": "library",
            "extra": {
                "branch-alias": {
                    "dev-master": "5.x-dev"
                }
            },
            "autoload": {
                "psr-4": {
                    "phpDocumentor\\Reflection\\": "src"
                }
            },
            "notification-url": "https://packagist.org/downloads/",
            "license": [
                "MIT"
            ],
            "authors": [
                {
                    "name": "Mike van Riel",
                    "email": "me@mikevanriel.com"
                },
                {
                    "name": "Jaap van Otterdijk",
                    "email": "account@ijaap.nl"
                }
            ],
            "description": "With this component, a library can provide support for annotations via DocBlocks or otherwise retrieve information that is embedded in a DocBlock.",
            "support": {
                "issues": "https://github.com/phpDocumentor/ReflectionDocBlock/issues",
                "source": "https://github.com/phpDocumentor/ReflectionDocBlock/tree/5.3.0"
            },
            "time": "2021-10-19T17:43:47+00:00"
        },
        {
            "name": "phpdocumentor/type-resolver",
            "version": "1.6.1",
            "source": {
                "type": "git",
                "url": "https://github.com/phpDocumentor/TypeResolver.git",
                "reference": "77a32518733312af16a44300404e945338981de3"
            },
            "dist": {
                "type": "zip",
                "url": "https://api.github.com/repos/phpDocumentor/TypeResolver/zipball/77a32518733312af16a44300404e945338981de3",
                "reference": "77a32518733312af16a44300404e945338981de3",
                "shasum": ""
            },
            "require": {
                "php": "^7.2 || ^8.0",
                "phpdocumentor/reflection-common": "^2.0"
            },
            "require-dev": {
                "ext-tokenizer": "*",
                "psalm/phar": "^4.8"
            },
            "type": "library",
            "extra": {
                "branch-alias": {
                    "dev-1.x": "1.x-dev"
                }
            },
            "autoload": {
                "psr-4": {
                    "phpDocumentor\\Reflection\\": "src"
                }
            },
            "notification-url": "https://packagist.org/downloads/",
            "license": [
                "MIT"
            ],
            "authors": [
                {
                    "name": "Mike van Riel",
                    "email": "me@mikevanriel.com"
                }
            ],
            "description": "A PSR-5 based resolver of Class names, Types and Structural Element Names",
            "support": {
                "issues": "https://github.com/phpDocumentor/TypeResolver/issues",
                "source": "https://github.com/phpDocumentor/TypeResolver/tree/1.6.1"
            },
            "time": "2022-03-15T21:29:03+00:00"
        },
        {
            "name": "phpspec/prophecy",
            "version": "v1.15.0",
            "source": {
                "type": "git",
                "url": "https://github.com/phpspec/prophecy.git",
                "reference": "bbcd7380b0ebf3961ee21409db7b38bc31d69a13"
            },
            "dist": {
                "type": "zip",
                "url": "https://api.github.com/repos/phpspec/prophecy/zipball/bbcd7380b0ebf3961ee21409db7b38bc31d69a13",
                "reference": "bbcd7380b0ebf3961ee21409db7b38bc31d69a13",
                "shasum": ""
            },
            "require": {
                "doctrine/instantiator": "^1.2",
                "php": "^7.2 || ~8.0, <8.2",
                "phpdocumentor/reflection-docblock": "^5.2",
                "sebastian/comparator": "^3.0 || ^4.0",
                "sebastian/recursion-context": "^3.0 || ^4.0"
            },
            "require-dev": {
                "phpspec/phpspec": "^6.0 || ^7.0",
                "phpunit/phpunit": "^8.0 || ^9.0"
            },
            "type": "library",
            "extra": {
                "branch-alias": {
                    "dev-master": "1.x-dev"
                }
            },
            "autoload": {
                "psr-4": {
                    "Prophecy\\": "src/Prophecy"
                }
            },
            "notification-url": "https://packagist.org/downloads/",
            "license": [
                "MIT"
            ],
            "authors": [
                {
                    "name": "Konstantin Kudryashov",
                    "email": "ever.zet@gmail.com",
                    "homepage": "http://everzet.com"
                },
                {
                    "name": "Marcello Duarte",
                    "email": "marcello.duarte@gmail.com"
                }
            ],
            "description": "Highly opinionated mocking framework for PHP 5.3+",
            "homepage": "https://github.com/phpspec/prophecy",
            "keywords": [
                "Double",
                "Dummy",
                "fake",
                "mock",
                "spy",
                "stub"
            ],
            "support": {
                "issues": "https://github.com/phpspec/prophecy/issues",
                "source": "https://github.com/phpspec/prophecy/tree/v1.15.0"
            },
            "time": "2021-12-08T12:19:24+00:00"
        },
        {
            "name": "phpunit/php-code-coverage",
            "version": "9.2.15",
            "source": {
                "type": "git",
                "url": "https://github.com/sebastianbergmann/php-code-coverage.git",
                "reference": "2e9da11878c4202f97915c1cb4bb1ca318a63f5f"
            },
            "dist": {
                "type": "zip",
                "url": "https://api.github.com/repos/sebastianbergmann/php-code-coverage/zipball/2e9da11878c4202f97915c1cb4bb1ca318a63f5f",
                "reference": "2e9da11878c4202f97915c1cb4bb1ca318a63f5f",
                "shasum": ""
            },
            "require": {
                "ext-dom": "*",
                "ext-libxml": "*",
                "ext-xmlwriter": "*",
                "nikic/php-parser": "^4.13.0",
                "php": ">=7.3",
                "phpunit/php-file-iterator": "^3.0.3",
                "phpunit/php-text-template": "^2.0.2",
                "sebastian/code-unit-reverse-lookup": "^2.0.2",
                "sebastian/complexity": "^2.0",
                "sebastian/environment": "^5.1.2",
                "sebastian/lines-of-code": "^1.0.3",
                "sebastian/version": "^3.0.1",
                "theseer/tokenizer": "^1.2.0"
            },
            "require-dev": {
                "phpunit/phpunit": "^9.3"
            },
            "suggest": {
                "ext-pcov": "*",
                "ext-xdebug": "*"
            },
            "type": "library",
            "extra": {
                "branch-alias": {
                    "dev-master": "9.2-dev"
                }
            },
            "autoload": {
                "classmap": [
                    "src/"
                ]
            },
            "notification-url": "https://packagist.org/downloads/",
            "license": [
                "BSD-3-Clause"
            ],
            "authors": [
                {
                    "name": "Sebastian Bergmann",
                    "email": "sebastian@phpunit.de",
                    "role": "lead"
                }
            ],
            "description": "Library that provides collection, processing, and rendering functionality for PHP code coverage information.",
            "homepage": "https://github.com/sebastianbergmann/php-code-coverage",
            "keywords": [
                "coverage",
                "testing",
                "xunit"
            ],
            "support": {
                "issues": "https://github.com/sebastianbergmann/php-code-coverage/issues",
                "source": "https://github.com/sebastianbergmann/php-code-coverage/tree/9.2.15"
            },
            "funding": [
                {
                    "url": "https://github.com/sebastianbergmann",
                    "type": "github"
                }
            ],
            "time": "2022-03-07T09:28:20+00:00"
        },
        {
            "name": "phpunit/php-file-iterator",
            "version": "3.0.6",
            "source": {
                "type": "git",
                "url": "https://github.com/sebastianbergmann/php-file-iterator.git",
                "reference": "cf1c2e7c203ac650e352f4cc675a7021e7d1b3cf"
            },
            "dist": {
                "type": "zip",
                "url": "https://api.github.com/repos/sebastianbergmann/php-file-iterator/zipball/cf1c2e7c203ac650e352f4cc675a7021e7d1b3cf",
                "reference": "cf1c2e7c203ac650e352f4cc675a7021e7d1b3cf",
                "shasum": ""
            },
            "require": {
                "php": ">=7.3"
            },
            "require-dev": {
                "phpunit/phpunit": "^9.3"
            },
            "type": "library",
            "extra": {
                "branch-alias": {
                    "dev-master": "3.0-dev"
                }
            },
            "autoload": {
                "classmap": [
                    "src/"
                ]
            },
            "notification-url": "https://packagist.org/downloads/",
            "license": [
                "BSD-3-Clause"
            ],
            "authors": [
                {
                    "name": "Sebastian Bergmann",
                    "email": "sebastian@phpunit.de",
                    "role": "lead"
                }
            ],
            "description": "FilterIterator implementation that filters files based on a list of suffixes.",
            "homepage": "https://github.com/sebastianbergmann/php-file-iterator/",
            "keywords": [
                "filesystem",
                "iterator"
            ],
            "support": {
                "issues": "https://github.com/sebastianbergmann/php-file-iterator/issues",
                "source": "https://github.com/sebastianbergmann/php-file-iterator/tree/3.0.6"
            },
            "funding": [
                {
                    "url": "https://github.com/sebastianbergmann",
                    "type": "github"
                }
            ],
            "time": "2021-12-02T12:48:52+00:00"
        },
        {
            "name": "phpunit/php-invoker",
            "version": "3.1.1",
            "source": {
                "type": "git",
                "url": "https://github.com/sebastianbergmann/php-invoker.git",
                "reference": "5a10147d0aaf65b58940a0b72f71c9ac0423cc67"
            },
            "dist": {
                "type": "zip",
                "url": "https://api.github.com/repos/sebastianbergmann/php-invoker/zipball/5a10147d0aaf65b58940a0b72f71c9ac0423cc67",
                "reference": "5a10147d0aaf65b58940a0b72f71c9ac0423cc67",
                "shasum": ""
            },
            "require": {
                "php": ">=7.3"
            },
            "require-dev": {
                "ext-pcntl": "*",
                "phpunit/phpunit": "^9.3"
            },
            "suggest": {
                "ext-pcntl": "*"
            },
            "type": "library",
            "extra": {
                "branch-alias": {
                    "dev-master": "3.1-dev"
                }
            },
            "autoload": {
                "classmap": [
                    "src/"
                ]
            },
            "notification-url": "https://packagist.org/downloads/",
            "license": [
                "BSD-3-Clause"
            ],
            "authors": [
                {
                    "name": "Sebastian Bergmann",
                    "email": "sebastian@phpunit.de",
                    "role": "lead"
                }
            ],
            "description": "Invoke callables with a timeout",
            "homepage": "https://github.com/sebastianbergmann/php-invoker/",
            "keywords": [
                "process"
            ],
            "support": {
                "issues": "https://github.com/sebastianbergmann/php-invoker/issues",
                "source": "https://github.com/sebastianbergmann/php-invoker/tree/3.1.1"
            },
            "funding": [
                {
                    "url": "https://github.com/sebastianbergmann",
                    "type": "github"
                }
            ],
            "time": "2020-09-28T05:58:55+00:00"
        },
        {
            "name": "phpunit/php-text-template",
            "version": "2.0.4",
            "source": {
                "type": "git",
                "url": "https://github.com/sebastianbergmann/php-text-template.git",
                "reference": "5da5f67fc95621df9ff4c4e5a84d6a8a2acf7c28"
            },
            "dist": {
                "type": "zip",
                "url": "https://api.github.com/repos/sebastianbergmann/php-text-template/zipball/5da5f67fc95621df9ff4c4e5a84d6a8a2acf7c28",
                "reference": "5da5f67fc95621df9ff4c4e5a84d6a8a2acf7c28",
                "shasum": ""
            },
            "require": {
                "php": ">=7.3"
            },
            "require-dev": {
                "phpunit/phpunit": "^9.3"
            },
            "type": "library",
            "extra": {
                "branch-alias": {
                    "dev-master": "2.0-dev"
                }
            },
            "autoload": {
                "classmap": [
                    "src/"
                ]
            },
            "notification-url": "https://packagist.org/downloads/",
            "license": [
                "BSD-3-Clause"
            ],
            "authors": [
                {
                    "name": "Sebastian Bergmann",
                    "email": "sebastian@phpunit.de",
                    "role": "lead"
                }
            ],
            "description": "Simple template engine.",
            "homepage": "https://github.com/sebastianbergmann/php-text-template/",
            "keywords": [
                "template"
            ],
            "support": {
                "issues": "https://github.com/sebastianbergmann/php-text-template/issues",
                "source": "https://github.com/sebastianbergmann/php-text-template/tree/2.0.4"
            },
            "funding": [
                {
                    "url": "https://github.com/sebastianbergmann",
                    "type": "github"
                }
            ],
            "time": "2020-10-26T05:33:50+00:00"
        },
        {
            "name": "phpunit/php-timer",
            "version": "5.0.3",
            "source": {
                "type": "git",
                "url": "https://github.com/sebastianbergmann/php-timer.git",
                "reference": "5a63ce20ed1b5bf577850e2c4e87f4aa902afbd2"
            },
            "dist": {
                "type": "zip",
                "url": "https://api.github.com/repos/sebastianbergmann/php-timer/zipball/5a63ce20ed1b5bf577850e2c4e87f4aa902afbd2",
                "reference": "5a63ce20ed1b5bf577850e2c4e87f4aa902afbd2",
                "shasum": ""
            },
            "require": {
                "php": ">=7.3"
            },
            "require-dev": {
                "phpunit/phpunit": "^9.3"
            },
            "type": "library",
            "extra": {
                "branch-alias": {
                    "dev-master": "5.0-dev"
                }
            },
            "autoload": {
                "classmap": [
                    "src/"
                ]
            },
            "notification-url": "https://packagist.org/downloads/",
            "license": [
                "BSD-3-Clause"
            ],
            "authors": [
                {
                    "name": "Sebastian Bergmann",
                    "email": "sebastian@phpunit.de",
                    "role": "lead"
                }
            ],
            "description": "Utility class for timing",
            "homepage": "https://github.com/sebastianbergmann/php-timer/",
            "keywords": [
                "timer"
            ],
            "support": {
                "issues": "https://github.com/sebastianbergmann/php-timer/issues",
                "source": "https://github.com/sebastianbergmann/php-timer/tree/5.0.3"
            },
            "funding": [
                {
                    "url": "https://github.com/sebastianbergmann",
                    "type": "github"
                }
            ],
            "time": "2020-10-26T13:16:10+00:00"
        },
        {
            "name": "phpunit/phpunit",
            "version": "9.5.10",
            "source": {
                "type": "git",
                "url": "https://github.com/sebastianbergmann/phpunit.git",
                "reference": "c814a05837f2edb0d1471d6e3f4ab3501ca3899a"
            },
            "dist": {
                "type": "zip",
                "url": "https://api.github.com/repos/sebastianbergmann/phpunit/zipball/c814a05837f2edb0d1471d6e3f4ab3501ca3899a",
                "reference": "c814a05837f2edb0d1471d6e3f4ab3501ca3899a",
                "shasum": ""
            },
            "require": {
                "doctrine/instantiator": "^1.3.1",
                "ext-dom": "*",
                "ext-json": "*",
                "ext-libxml": "*",
                "ext-mbstring": "*",
                "ext-xml": "*",
                "ext-xmlwriter": "*",
                "myclabs/deep-copy": "^1.10.1",
                "phar-io/manifest": "^2.0.3",
                "phar-io/version": "^3.0.2",
                "php": ">=7.3",
                "phpspec/prophecy": "^1.12.1",
                "phpunit/php-code-coverage": "^9.2.7",
                "phpunit/php-file-iterator": "^3.0.5",
                "phpunit/php-invoker": "^3.1.1",
                "phpunit/php-text-template": "^2.0.3",
                "phpunit/php-timer": "^5.0.2",
                "sebastian/cli-parser": "^1.0.1",
                "sebastian/code-unit": "^1.0.6",
                "sebastian/comparator": "^4.0.5",
                "sebastian/diff": "^4.0.3",
                "sebastian/environment": "^5.1.3",
                "sebastian/exporter": "^4.0.3",
                "sebastian/global-state": "^5.0.1",
                "sebastian/object-enumerator": "^4.0.3",
                "sebastian/resource-operations": "^3.0.3",
                "sebastian/type": "^2.3.4",
                "sebastian/version": "^3.0.2"
            },
            "require-dev": {
                "ext-pdo": "*",
                "phpspec/prophecy-phpunit": "^2.0.1"
            },
            "suggest": {
                "ext-soap": "*",
                "ext-xdebug": "*"
            },
            "bin": [
                "phpunit"
            ],
            "type": "library",
            "extra": {
                "branch-alias": {
                    "dev-master": "9.5-dev"
                }
            },
            "autoload": {
                "files": [
                    "src/Framework/Assert/Functions.php"
                ],
                "classmap": [
                    "src/"
                ]
            },
            "notification-url": "https://packagist.org/downloads/",
            "license": [
                "BSD-3-Clause"
            ],
            "authors": [
                {
                    "name": "Sebastian Bergmann",
                    "email": "sebastian@phpunit.de",
                    "role": "lead"
                }
            ],
            "description": "The PHP Unit Testing framework.",
            "homepage": "https://phpunit.de/",
            "keywords": [
                "phpunit",
                "testing",
                "xunit"
            ],
            "support": {
                "issues": "https://github.com/sebastianbergmann/phpunit/issues",
                "source": "https://github.com/sebastianbergmann/phpunit/tree/9.5.10"
            },
            "funding": [
                {
                    "url": "https://phpunit.de/donate.html",
                    "type": "custom"
                },
                {
                    "url": "https://github.com/sebastianbergmann",
                    "type": "github"
                }
            ],
            "time": "2021-09-25T07:38:51+00:00"
        },
        {
            "name": "psr/container",
            "version": "2.0.2",
            "source": {
                "type": "git",
                "url": "https://github.com/php-fig/container.git",
                "reference": "c71ecc56dfe541dbd90c5360474fbc405f8d5963"
            },
            "dist": {
                "type": "zip",
                "url": "https://api.github.com/repos/php-fig/container/zipball/c71ecc56dfe541dbd90c5360474fbc405f8d5963",
                "reference": "c71ecc56dfe541dbd90c5360474fbc405f8d5963",
                "shasum": ""
            },
            "require": {
                "php": ">=7.4.0"
            },
            "type": "library",
            "extra": {
                "branch-alias": {
                    "dev-master": "2.0.x-dev"
                }
            },
            "autoload": {
                "psr-4": {
                    "Psr\\Container\\": "src/"
                }
            },
            "notification-url": "https://packagist.org/downloads/",
            "license": [
                "MIT"
            ],
            "authors": [
                {
                    "name": "PHP-FIG",
                    "homepage": "https://www.php-fig.org/"
                }
            ],
            "description": "Common Container Interface (PHP FIG PSR-11)",
            "homepage": "https://github.com/php-fig/container",
            "keywords": [
                "PSR-11",
                "container",
                "container-interface",
                "container-interop",
                "psr"
            ],
            "support": {
                "issues": "https://github.com/php-fig/container/issues",
                "source": "https://github.com/php-fig/container/tree/2.0.2"
            },
            "time": "2021-11-05T16:47:00+00:00"
        },
        {
            "name": "sebastian/cli-parser",
            "version": "1.0.1",
            "source": {
                "type": "git",
                "url": "https://github.com/sebastianbergmann/cli-parser.git",
                "reference": "442e7c7e687e42adc03470c7b668bc4b2402c0b2"
            },
            "dist": {
                "type": "zip",
                "url": "https://api.github.com/repos/sebastianbergmann/cli-parser/zipball/442e7c7e687e42adc03470c7b668bc4b2402c0b2",
                "reference": "442e7c7e687e42adc03470c7b668bc4b2402c0b2",
                "shasum": ""
            },
            "require": {
                "php": ">=7.3"
            },
            "require-dev": {
                "phpunit/phpunit": "^9.3"
            },
            "type": "library",
            "extra": {
                "branch-alias": {
                    "dev-master": "1.0-dev"
                }
            },
            "autoload": {
                "classmap": [
                    "src/"
                ]
            },
            "notification-url": "https://packagist.org/downloads/",
            "license": [
                "BSD-3-Clause"
            ],
            "authors": [
                {
                    "name": "Sebastian Bergmann",
                    "email": "sebastian@phpunit.de",
                    "role": "lead"
                }
            ],
            "description": "Library for parsing CLI options",
            "homepage": "https://github.com/sebastianbergmann/cli-parser",
            "support": {
                "issues": "https://github.com/sebastianbergmann/cli-parser/issues",
                "source": "https://github.com/sebastianbergmann/cli-parser/tree/1.0.1"
            },
            "funding": [
                {
                    "url": "https://github.com/sebastianbergmann",
                    "type": "github"
                }
            ],
            "time": "2020-09-28T06:08:49+00:00"
        },
        {
            "name": "sebastian/code-unit",
            "version": "1.0.8",
            "source": {
                "type": "git",
                "url": "https://github.com/sebastianbergmann/code-unit.git",
                "reference": "1fc9f64c0927627ef78ba436c9b17d967e68e120"
            },
            "dist": {
                "type": "zip",
                "url": "https://api.github.com/repos/sebastianbergmann/code-unit/zipball/1fc9f64c0927627ef78ba436c9b17d967e68e120",
                "reference": "1fc9f64c0927627ef78ba436c9b17d967e68e120",
                "shasum": ""
            },
            "require": {
                "php": ">=7.3"
            },
            "require-dev": {
                "phpunit/phpunit": "^9.3"
            },
            "type": "library",
            "extra": {
                "branch-alias": {
                    "dev-master": "1.0-dev"
                }
            },
            "autoload": {
                "classmap": [
                    "src/"
                ]
            },
            "notification-url": "https://packagist.org/downloads/",
            "license": [
                "BSD-3-Clause"
            ],
            "authors": [
                {
                    "name": "Sebastian Bergmann",
                    "email": "sebastian@phpunit.de",
                    "role": "lead"
                }
            ],
            "description": "Collection of value objects that represent the PHP code units",
            "homepage": "https://github.com/sebastianbergmann/code-unit",
            "support": {
                "issues": "https://github.com/sebastianbergmann/code-unit/issues",
                "source": "https://github.com/sebastianbergmann/code-unit/tree/1.0.8"
            },
            "funding": [
                {
                    "url": "https://github.com/sebastianbergmann",
                    "type": "github"
                }
            ],
            "time": "2020-10-26T13:08:54+00:00"
        },
        {
            "name": "sebastian/code-unit-reverse-lookup",
            "version": "2.0.3",
            "source": {
                "type": "git",
                "url": "https://github.com/sebastianbergmann/code-unit-reverse-lookup.git",
                "reference": "ac91f01ccec49fb77bdc6fd1e548bc70f7faa3e5"
            },
            "dist": {
                "type": "zip",
                "url": "https://api.github.com/repos/sebastianbergmann/code-unit-reverse-lookup/zipball/ac91f01ccec49fb77bdc6fd1e548bc70f7faa3e5",
                "reference": "ac91f01ccec49fb77bdc6fd1e548bc70f7faa3e5",
                "shasum": ""
            },
            "require": {
                "php": ">=7.3"
            },
            "require-dev": {
                "phpunit/phpunit": "^9.3"
            },
            "type": "library",
            "extra": {
                "branch-alias": {
                    "dev-master": "2.0-dev"
                }
            },
            "autoload": {
                "classmap": [
                    "src/"
                ]
            },
            "notification-url": "https://packagist.org/downloads/",
            "license": [
                "BSD-3-Clause"
            ],
            "authors": [
                {
                    "name": "Sebastian Bergmann",
                    "email": "sebastian@phpunit.de"
                }
            ],
            "description": "Looks up which function or method a line of code belongs to",
            "homepage": "https://github.com/sebastianbergmann/code-unit-reverse-lookup/",
            "support": {
                "issues": "https://github.com/sebastianbergmann/code-unit-reverse-lookup/issues",
                "source": "https://github.com/sebastianbergmann/code-unit-reverse-lookup/tree/2.0.3"
            },
            "funding": [
                {
                    "url": "https://github.com/sebastianbergmann",
                    "type": "github"
                }
            ],
            "time": "2020-09-28T05:30:19+00:00"
        },
        {
            "name": "sebastian/comparator",
            "version": "4.0.6",
            "source": {
                "type": "git",
                "url": "https://github.com/sebastianbergmann/comparator.git",
                "reference": "55f4261989e546dc112258c7a75935a81a7ce382"
            },
            "dist": {
                "type": "zip",
                "url": "https://api.github.com/repos/sebastianbergmann/comparator/zipball/55f4261989e546dc112258c7a75935a81a7ce382",
                "reference": "55f4261989e546dc112258c7a75935a81a7ce382",
                "shasum": ""
            },
            "require": {
                "php": ">=7.3",
                "sebastian/diff": "^4.0",
                "sebastian/exporter": "^4.0"
            },
            "require-dev": {
                "phpunit/phpunit": "^9.3"
            },
            "type": "library",
            "extra": {
                "branch-alias": {
                    "dev-master": "4.0-dev"
                }
            },
            "autoload": {
                "classmap": [
                    "src/"
                ]
            },
            "notification-url": "https://packagist.org/downloads/",
            "license": [
                "BSD-3-Clause"
            ],
            "authors": [
                {
                    "name": "Sebastian Bergmann",
                    "email": "sebastian@phpunit.de"
                },
                {
                    "name": "Jeff Welch",
                    "email": "whatthejeff@gmail.com"
                },
                {
                    "name": "Volker Dusch",
                    "email": "github@wallbash.com"
                },
                {
                    "name": "Bernhard Schussek",
                    "email": "bschussek@2bepublished.at"
                }
            ],
            "description": "Provides the functionality to compare PHP values for equality",
            "homepage": "https://github.com/sebastianbergmann/comparator",
            "keywords": [
                "comparator",
                "compare",
                "equality"
            ],
            "support": {
                "issues": "https://github.com/sebastianbergmann/comparator/issues",
                "source": "https://github.com/sebastianbergmann/comparator/tree/4.0.6"
            },
            "funding": [
                {
                    "url": "https://github.com/sebastianbergmann",
                    "type": "github"
                }
            ],
            "time": "2020-10-26T15:49:45+00:00"
        },
        {
            "name": "sebastian/complexity",
            "version": "2.0.2",
            "source": {
                "type": "git",
                "url": "https://github.com/sebastianbergmann/complexity.git",
                "reference": "739b35e53379900cc9ac327b2147867b8b6efd88"
            },
            "dist": {
                "type": "zip",
                "url": "https://api.github.com/repos/sebastianbergmann/complexity/zipball/739b35e53379900cc9ac327b2147867b8b6efd88",
                "reference": "739b35e53379900cc9ac327b2147867b8b6efd88",
                "shasum": ""
            },
            "require": {
                "nikic/php-parser": "^4.7",
                "php": ">=7.3"
            },
            "require-dev": {
                "phpunit/phpunit": "^9.3"
            },
            "type": "library",
            "extra": {
                "branch-alias": {
                    "dev-master": "2.0-dev"
                }
            },
            "autoload": {
                "classmap": [
                    "src/"
                ]
            },
            "notification-url": "https://packagist.org/downloads/",
            "license": [
                "BSD-3-Clause"
            ],
            "authors": [
                {
                    "name": "Sebastian Bergmann",
                    "email": "sebastian@phpunit.de",
                    "role": "lead"
                }
            ],
            "description": "Library for calculating the complexity of PHP code units",
            "homepage": "https://github.com/sebastianbergmann/complexity",
            "support": {
                "issues": "https://github.com/sebastianbergmann/complexity/issues",
                "source": "https://github.com/sebastianbergmann/complexity/tree/2.0.2"
            },
            "funding": [
                {
                    "url": "https://github.com/sebastianbergmann",
                    "type": "github"
                }
            ],
            "time": "2020-10-26T15:52:27+00:00"
        },
        {
            "name": "sebastian/diff",
            "version": "4.0.4",
            "source": {
                "type": "git",
                "url": "https://github.com/sebastianbergmann/diff.git",
                "reference": "3461e3fccc7cfdfc2720be910d3bd73c69be590d"
            },
            "dist": {
                "type": "zip",
                "url": "https://api.github.com/repos/sebastianbergmann/diff/zipball/3461e3fccc7cfdfc2720be910d3bd73c69be590d",
                "reference": "3461e3fccc7cfdfc2720be910d3bd73c69be590d",
                "shasum": ""
            },
            "require": {
                "php": ">=7.3"
            },
            "require-dev": {
                "phpunit/phpunit": "^9.3",
                "symfony/process": "^4.2 || ^5"
            },
            "type": "library",
            "extra": {
                "branch-alias": {
                    "dev-master": "4.0-dev"
                }
            },
            "autoload": {
                "classmap": [
                    "src/"
                ]
            },
            "notification-url": "https://packagist.org/downloads/",
            "license": [
                "BSD-3-Clause"
            ],
            "authors": [
                {
                    "name": "Sebastian Bergmann",
                    "email": "sebastian@phpunit.de"
                },
                {
                    "name": "Kore Nordmann",
                    "email": "mail@kore-nordmann.de"
                }
            ],
            "description": "Diff implementation",
            "homepage": "https://github.com/sebastianbergmann/diff",
            "keywords": [
                "diff",
                "udiff",
                "unidiff",
                "unified diff"
            ],
            "support": {
                "issues": "https://github.com/sebastianbergmann/diff/issues",
                "source": "https://github.com/sebastianbergmann/diff/tree/4.0.4"
            },
            "funding": [
                {
                    "url": "https://github.com/sebastianbergmann",
                    "type": "github"
                }
            ],
            "time": "2020-10-26T13:10:38+00:00"
        },
        {
            "name": "sebastian/environment",
            "version": "5.1.4",
            "source": {
                "type": "git",
                "url": "https://github.com/sebastianbergmann/environment.git",
                "reference": "1b5dff7bb151a4db11d49d90e5408e4e938270f7"
            },
            "dist": {
                "type": "zip",
                "url": "https://api.github.com/repos/sebastianbergmann/environment/zipball/1b5dff7bb151a4db11d49d90e5408e4e938270f7",
                "reference": "1b5dff7bb151a4db11d49d90e5408e4e938270f7",
                "shasum": ""
            },
            "require": {
                "php": ">=7.3"
            },
            "require-dev": {
                "phpunit/phpunit": "^9.3"
            },
            "suggest": {
                "ext-posix": "*"
            },
            "type": "library",
            "extra": {
                "branch-alias": {
                    "dev-master": "5.1-dev"
                }
            },
            "autoload": {
                "classmap": [
                    "src/"
                ]
            },
            "notification-url": "https://packagist.org/downloads/",
            "license": [
                "BSD-3-Clause"
            ],
            "authors": [
                {
                    "name": "Sebastian Bergmann",
                    "email": "sebastian@phpunit.de"
                }
            ],
            "description": "Provides functionality to handle HHVM/PHP environments",
            "homepage": "http://www.github.com/sebastianbergmann/environment",
            "keywords": [
                "Xdebug",
                "environment",
                "hhvm"
            ],
            "support": {
                "issues": "https://github.com/sebastianbergmann/environment/issues",
                "source": "https://github.com/sebastianbergmann/environment/tree/5.1.4"
            },
            "funding": [
                {
                    "url": "https://github.com/sebastianbergmann",
                    "type": "github"
                }
            ],
            "time": "2022-04-03T09:37:03+00:00"
        },
        {
            "name": "sebastian/exporter",
            "version": "4.0.4",
            "source": {
                "type": "git",
                "url": "https://github.com/sebastianbergmann/exporter.git",
                "reference": "65e8b7db476c5dd267e65eea9cab77584d3cfff9"
            },
            "dist": {
                "type": "zip",
                "url": "https://api.github.com/repos/sebastianbergmann/exporter/zipball/65e8b7db476c5dd267e65eea9cab77584d3cfff9",
                "reference": "65e8b7db476c5dd267e65eea9cab77584d3cfff9",
                "shasum": ""
            },
            "require": {
                "php": ">=7.3",
                "sebastian/recursion-context": "^4.0"
            },
            "require-dev": {
                "ext-mbstring": "*",
                "phpunit/phpunit": "^9.3"
            },
            "type": "library",
            "extra": {
                "branch-alias": {
                    "dev-master": "4.0-dev"
                }
            },
            "autoload": {
                "classmap": [
                    "src/"
                ]
            },
            "notification-url": "https://packagist.org/downloads/",
            "license": [
                "BSD-3-Clause"
            ],
            "authors": [
                {
                    "name": "Sebastian Bergmann",
                    "email": "sebastian@phpunit.de"
                },
                {
                    "name": "Jeff Welch",
                    "email": "whatthejeff@gmail.com"
                },
                {
                    "name": "Volker Dusch",
                    "email": "github@wallbash.com"
                },
                {
                    "name": "Adam Harvey",
                    "email": "aharvey@php.net"
                },
                {
                    "name": "Bernhard Schussek",
                    "email": "bschussek@gmail.com"
                }
            ],
            "description": "Provides the functionality to export PHP variables for visualization",
            "homepage": "https://www.github.com/sebastianbergmann/exporter",
            "keywords": [
                "export",
                "exporter"
            ],
            "support": {
                "issues": "https://github.com/sebastianbergmann/exporter/issues",
                "source": "https://github.com/sebastianbergmann/exporter/tree/4.0.4"
            },
            "funding": [
                {
                    "url": "https://github.com/sebastianbergmann",
                    "type": "github"
                }
            ],
            "time": "2021-11-11T14:18:36+00:00"
        },
        {
            "name": "sebastian/global-state",
            "version": "5.0.5",
            "source": {
                "type": "git",
                "url": "https://github.com/sebastianbergmann/global-state.git",
                "reference": "0ca8db5a5fc9c8646244e629625ac486fa286bf2"
            },
            "dist": {
                "type": "zip",
                "url": "https://api.github.com/repos/sebastianbergmann/global-state/zipball/0ca8db5a5fc9c8646244e629625ac486fa286bf2",
                "reference": "0ca8db5a5fc9c8646244e629625ac486fa286bf2",
                "shasum": ""
            },
            "require": {
                "php": ">=7.3",
                "sebastian/object-reflector": "^2.0",
                "sebastian/recursion-context": "^4.0"
            },
            "require-dev": {
                "ext-dom": "*",
                "phpunit/phpunit": "^9.3"
            },
            "suggest": {
                "ext-uopz": "*"
            },
            "type": "library",
            "extra": {
                "branch-alias": {
                    "dev-master": "5.0-dev"
                }
            },
            "autoload": {
                "classmap": [
                    "src/"
                ]
            },
            "notification-url": "https://packagist.org/downloads/",
            "license": [
                "BSD-3-Clause"
            ],
            "authors": [
                {
                    "name": "Sebastian Bergmann",
                    "email": "sebastian@phpunit.de"
                }
            ],
            "description": "Snapshotting of global state",
            "homepage": "http://www.github.com/sebastianbergmann/global-state",
            "keywords": [
                "global state"
            ],
            "support": {
                "issues": "https://github.com/sebastianbergmann/global-state/issues",
                "source": "https://github.com/sebastianbergmann/global-state/tree/5.0.5"
            },
            "funding": [
                {
                    "url": "https://github.com/sebastianbergmann",
                    "type": "github"
                }
            ],
            "time": "2022-02-14T08:28:10+00:00"
        },
        {
            "name": "sebastian/lines-of-code",
            "version": "1.0.3",
            "source": {
                "type": "git",
                "url": "https://github.com/sebastianbergmann/lines-of-code.git",
                "reference": "c1c2e997aa3146983ed888ad08b15470a2e22ecc"
            },
            "dist": {
                "type": "zip",
                "url": "https://api.github.com/repos/sebastianbergmann/lines-of-code/zipball/c1c2e997aa3146983ed888ad08b15470a2e22ecc",
                "reference": "c1c2e997aa3146983ed888ad08b15470a2e22ecc",
                "shasum": ""
            },
            "require": {
                "nikic/php-parser": "^4.6",
                "php": ">=7.3"
            },
            "require-dev": {
                "phpunit/phpunit": "^9.3"
            },
            "type": "library",
            "extra": {
                "branch-alias": {
                    "dev-master": "1.0-dev"
                }
            },
            "autoload": {
                "classmap": [
                    "src/"
                ]
            },
            "notification-url": "https://packagist.org/downloads/",
            "license": [
                "BSD-3-Clause"
            ],
            "authors": [
                {
                    "name": "Sebastian Bergmann",
                    "email": "sebastian@phpunit.de",
                    "role": "lead"
                }
            ],
            "description": "Library for counting the lines of code in PHP source code",
            "homepage": "https://github.com/sebastianbergmann/lines-of-code",
            "support": {
                "issues": "https://github.com/sebastianbergmann/lines-of-code/issues",
                "source": "https://github.com/sebastianbergmann/lines-of-code/tree/1.0.3"
            },
            "funding": [
                {
                    "url": "https://github.com/sebastianbergmann",
                    "type": "github"
                }
            ],
            "time": "2020-11-28T06:42:11+00:00"
        },
        {
            "name": "sebastian/object-enumerator",
            "version": "4.0.4",
            "source": {
                "type": "git",
                "url": "https://github.com/sebastianbergmann/object-enumerator.git",
                "reference": "5c9eeac41b290a3712d88851518825ad78f45c71"
            },
            "dist": {
                "type": "zip",
                "url": "https://api.github.com/repos/sebastianbergmann/object-enumerator/zipball/5c9eeac41b290a3712d88851518825ad78f45c71",
                "reference": "5c9eeac41b290a3712d88851518825ad78f45c71",
                "shasum": ""
            },
            "require": {
                "php": ">=7.3",
                "sebastian/object-reflector": "^2.0",
                "sebastian/recursion-context": "^4.0"
            },
            "require-dev": {
                "phpunit/phpunit": "^9.3"
            },
            "type": "library",
            "extra": {
                "branch-alias": {
                    "dev-master": "4.0-dev"
                }
            },
            "autoload": {
                "classmap": [
                    "src/"
                ]
            },
            "notification-url": "https://packagist.org/downloads/",
            "license": [
                "BSD-3-Clause"
            ],
            "authors": [
                {
                    "name": "Sebastian Bergmann",
                    "email": "sebastian@phpunit.de"
                }
            ],
            "description": "Traverses array structures and object graphs to enumerate all referenced objects",
            "homepage": "https://github.com/sebastianbergmann/object-enumerator/",
            "support": {
                "issues": "https://github.com/sebastianbergmann/object-enumerator/issues",
                "source": "https://github.com/sebastianbergmann/object-enumerator/tree/4.0.4"
            },
            "funding": [
                {
                    "url": "https://github.com/sebastianbergmann",
                    "type": "github"
                }
            ],
            "time": "2020-10-26T13:12:34+00:00"
        },
        {
            "name": "sebastian/object-reflector",
            "version": "2.0.4",
            "source": {
                "type": "git",
                "url": "https://github.com/sebastianbergmann/object-reflector.git",
                "reference": "b4f479ebdbf63ac605d183ece17d8d7fe49c15c7"
            },
            "dist": {
                "type": "zip",
                "url": "https://api.github.com/repos/sebastianbergmann/object-reflector/zipball/b4f479ebdbf63ac605d183ece17d8d7fe49c15c7",
                "reference": "b4f479ebdbf63ac605d183ece17d8d7fe49c15c7",
                "shasum": ""
            },
            "require": {
                "php": ">=7.3"
            },
            "require-dev": {
                "phpunit/phpunit": "^9.3"
            },
            "type": "library",
            "extra": {
                "branch-alias": {
                    "dev-master": "2.0-dev"
                }
            },
            "autoload": {
                "classmap": [
                    "src/"
                ]
            },
            "notification-url": "https://packagist.org/downloads/",
            "license": [
                "BSD-3-Clause"
            ],
            "authors": [
                {
                    "name": "Sebastian Bergmann",
                    "email": "sebastian@phpunit.de"
                }
            ],
            "description": "Allows reflection of object attributes, including inherited and non-public ones",
            "homepage": "https://github.com/sebastianbergmann/object-reflector/",
            "support": {
                "issues": "https://github.com/sebastianbergmann/object-reflector/issues",
                "source": "https://github.com/sebastianbergmann/object-reflector/tree/2.0.4"
            },
            "funding": [
                {
                    "url": "https://github.com/sebastianbergmann",
                    "type": "github"
                }
            ],
            "time": "2020-10-26T13:14:26+00:00"
        },
        {
            "name": "sebastian/recursion-context",
            "version": "4.0.4",
            "source": {
                "type": "git",
                "url": "https://github.com/sebastianbergmann/recursion-context.git",
                "reference": "cd9d8cf3c5804de4341c283ed787f099f5506172"
            },
            "dist": {
                "type": "zip",
                "url": "https://api.github.com/repos/sebastianbergmann/recursion-context/zipball/cd9d8cf3c5804de4341c283ed787f099f5506172",
                "reference": "cd9d8cf3c5804de4341c283ed787f099f5506172",
                "shasum": ""
            },
            "require": {
                "php": ">=7.3"
            },
            "require-dev": {
                "phpunit/phpunit": "^9.3"
            },
            "type": "library",
            "extra": {
                "branch-alias": {
                    "dev-master": "4.0-dev"
                }
            },
            "autoload": {
                "classmap": [
                    "src/"
                ]
            },
            "notification-url": "https://packagist.org/downloads/",
            "license": [
                "BSD-3-Clause"
            ],
            "authors": [
                {
                    "name": "Sebastian Bergmann",
                    "email": "sebastian@phpunit.de"
                },
                {
                    "name": "Jeff Welch",
                    "email": "whatthejeff@gmail.com"
                },
                {
                    "name": "Adam Harvey",
                    "email": "aharvey@php.net"
                }
            ],
            "description": "Provides functionality to recursively process PHP variables",
            "homepage": "http://www.github.com/sebastianbergmann/recursion-context",
            "support": {
                "issues": "https://github.com/sebastianbergmann/recursion-context/issues",
                "source": "https://github.com/sebastianbergmann/recursion-context/tree/4.0.4"
            },
            "funding": [
                {
                    "url": "https://github.com/sebastianbergmann",
                    "type": "github"
                }
            ],
            "time": "2020-10-26T13:17:30+00:00"
        },
        {
            "name": "sebastian/resource-operations",
            "version": "3.0.3",
            "source": {
                "type": "git",
                "url": "https://github.com/sebastianbergmann/resource-operations.git",
                "reference": "0f4443cb3a1d92ce809899753bc0d5d5a8dd19a8"
            },
            "dist": {
                "type": "zip",
                "url": "https://api.github.com/repos/sebastianbergmann/resource-operations/zipball/0f4443cb3a1d92ce809899753bc0d5d5a8dd19a8",
                "reference": "0f4443cb3a1d92ce809899753bc0d5d5a8dd19a8",
                "shasum": ""
            },
            "require": {
                "php": ">=7.3"
            },
            "require-dev": {
                "phpunit/phpunit": "^9.0"
            },
            "type": "library",
            "extra": {
                "branch-alias": {
                    "dev-master": "3.0-dev"
                }
            },
            "autoload": {
                "classmap": [
                    "src/"
                ]
            },
            "notification-url": "https://packagist.org/downloads/",
            "license": [
                "BSD-3-Clause"
            ],
            "authors": [
                {
                    "name": "Sebastian Bergmann",
                    "email": "sebastian@phpunit.de"
                }
            ],
            "description": "Provides a list of PHP built-in functions that operate on resources",
            "homepage": "https://www.github.com/sebastianbergmann/resource-operations",
            "support": {
                "issues": "https://github.com/sebastianbergmann/resource-operations/issues",
                "source": "https://github.com/sebastianbergmann/resource-operations/tree/3.0.3"
            },
            "funding": [
                {
                    "url": "https://github.com/sebastianbergmann",
                    "type": "github"
                }
            ],
            "time": "2020-09-28T06:45:17+00:00"
        },
        {
            "name": "sebastian/type",
            "version": "2.3.4",
            "source": {
                "type": "git",
                "url": "https://github.com/sebastianbergmann/type.git",
                "reference": "b8cd8a1c753c90bc1a0f5372170e3e489136f914"
            },
            "dist": {
                "type": "zip",
                "url": "https://api.github.com/repos/sebastianbergmann/type/zipball/b8cd8a1c753c90bc1a0f5372170e3e489136f914",
                "reference": "b8cd8a1c753c90bc1a0f5372170e3e489136f914",
                "shasum": ""
            },
            "require": {
                "php": ">=7.3"
            },
            "require-dev": {
                "phpunit/phpunit": "^9.3"
            },
            "type": "library",
            "extra": {
                "branch-alias": {
                    "dev-master": "2.3-dev"
                }
            },
            "autoload": {
                "classmap": [
                    "src/"
                ]
            },
            "notification-url": "https://packagist.org/downloads/",
            "license": [
                "BSD-3-Clause"
            ],
            "authors": [
                {
                    "name": "Sebastian Bergmann",
                    "email": "sebastian@phpunit.de",
                    "role": "lead"
                }
            ],
            "description": "Collection of value objects that represent the types of the PHP type system",
            "homepage": "https://github.com/sebastianbergmann/type",
            "support": {
                "issues": "https://github.com/sebastianbergmann/type/issues",
                "source": "https://github.com/sebastianbergmann/type/tree/2.3.4"
            },
            "funding": [
                {
                    "url": "https://github.com/sebastianbergmann",
                    "type": "github"
                }
            ],
            "time": "2021-06-15T12:49:02+00:00"
        },
        {
            "name": "sebastian/version",
            "version": "3.0.2",
            "source": {
                "type": "git",
                "url": "https://github.com/sebastianbergmann/version.git",
                "reference": "c6c1022351a901512170118436c764e473f6de8c"
            },
            "dist": {
                "type": "zip",
                "url": "https://api.github.com/repos/sebastianbergmann/version/zipball/c6c1022351a901512170118436c764e473f6de8c",
                "reference": "c6c1022351a901512170118436c764e473f6de8c",
                "shasum": ""
            },
            "require": {
                "php": ">=7.3"
            },
            "type": "library",
            "extra": {
                "branch-alias": {
                    "dev-master": "3.0-dev"
                }
            },
            "autoload": {
                "classmap": [
                    "src/"
                ]
            },
            "notification-url": "https://packagist.org/downloads/",
            "license": [
                "BSD-3-Clause"
            ],
            "authors": [
                {
                    "name": "Sebastian Bergmann",
                    "email": "sebastian@phpunit.de",
                    "role": "lead"
                }
            ],
            "description": "Library that helps with managing the version number of Git-hosted PHP projects",
            "homepage": "https://github.com/sebastianbergmann/version",
            "support": {
                "issues": "https://github.com/sebastianbergmann/version/issues",
                "source": "https://github.com/sebastianbergmann/version/tree/3.0.2"
            },
            "funding": [
                {
                    "url": "https://github.com/sebastianbergmann",
                    "type": "github"
                }
            ],
            "time": "2020-09-28T06:39:44+00:00"
        },
        {
            "name": "swoole/ide-helper",
            "version": "4.8.5",
            "source": {
                "type": "git",
                "url": "https://github.com/swoole/ide-helper.git",
                "reference": "d03c707d4dc803228e93b4884c72949c4d28e8b8"
            },
            "dist": {
                "type": "zip",
                "url": "https://api.github.com/repos/swoole/ide-helper/zipball/d03c707d4dc803228e93b4884c72949c4d28e8b8",
                "reference": "d03c707d4dc803228e93b4884c72949c4d28e8b8",
                "shasum": ""
            },
            "type": "library",
            "notification-url": "https://packagist.org/downloads/",
            "license": [
                "Apache-2.0"
            ],
            "authors": [
                {
                    "name": "Team Swoole",
                    "email": "team@swoole.com"
                }
            ],
            "description": "IDE help files for Swoole.",
            "support": {
                "issues": "https://github.com/swoole/ide-helper/issues",
                "source": "https://github.com/swoole/ide-helper/tree/4.8.5"
            },
            "funding": [
                {
                    "url": "https://gitee.com/swoole/swoole?donate=true",
                    "type": "custom"
                },
                {
                    "url": "https://github.com/swoole",
                    "type": "github"
                }
            ],
            "time": "2021-12-24T22:44:20+00:00"
        },
        {
            "name": "symfony/console",
            "version": "v6.0.7",
            "source": {
                "type": "git",
                "url": "https://github.com/symfony/console.git",
                "reference": "70dcf7b2ca2ea08ad6ebcc475f104a024fb5632e"
            },
            "dist": {
                "type": "zip",
                "url": "https://api.github.com/repos/symfony/console/zipball/70dcf7b2ca2ea08ad6ebcc475f104a024fb5632e",
                "reference": "70dcf7b2ca2ea08ad6ebcc475f104a024fb5632e",
                "shasum": ""
            },
            "require": {
                "php": ">=8.0.2",
                "symfony/polyfill-mbstring": "~1.0",
                "symfony/service-contracts": "^1.1|^2|^3",
                "symfony/string": "^5.4|^6.0"
            },
            "conflict": {
                "symfony/dependency-injection": "<5.4",
                "symfony/dotenv": "<5.4",
                "symfony/event-dispatcher": "<5.4",
                "symfony/lock": "<5.4",
                "symfony/process": "<5.4"
            },
            "provide": {
                "psr/log-implementation": "1.0|2.0|3.0"
            },
            "require-dev": {
                "psr/log": "^1|^2|^3",
                "symfony/config": "^5.4|^6.0",
                "symfony/dependency-injection": "^5.4|^6.0",
                "symfony/event-dispatcher": "^5.4|^6.0",
                "symfony/lock": "^5.4|^6.0",
                "symfony/process": "^5.4|^6.0",
                "symfony/var-dumper": "^5.4|^6.0"
            },
            "suggest": {
                "psr/log": "For using the console logger",
                "symfony/event-dispatcher": "",
                "symfony/lock": "",
                "symfony/process": ""
            },
            "type": "library",
            "autoload": {
                "psr-4": {
                    "Symfony\\Component\\Console\\": ""
                },
                "exclude-from-classmap": [
                    "/Tests/"
                ]
            },
            "notification-url": "https://packagist.org/downloads/",
            "license": [
                "MIT"
            ],
            "authors": [
                {
                    "name": "Fabien Potencier",
                    "email": "fabien@symfony.com"
                },
                {
                    "name": "Symfony Community",
                    "homepage": "https://symfony.com/contributors"
                }
            ],
            "description": "Eases the creation of beautiful and testable command line interfaces",
            "homepage": "https://symfony.com",
            "keywords": [
                "cli",
                "command line",
                "console",
                "terminal"
            ],
            "support": {
                "source": "https://github.com/symfony/console/tree/v6.0.7"
            },
            "funding": [
                {
                    "url": "https://symfony.com/sponsor",
                    "type": "custom"
                },
                {
                    "url": "https://github.com/fabpot",
                    "type": "github"
                },
                {
                    "url": "https://tidelift.com/funding/github/packagist/symfony/symfony",
                    "type": "tidelift"
                }
            ],
            "time": "2022-03-31T17:18:25+00:00"
        },
        {
            "name": "symfony/polyfill-intl-grapheme",
            "version": "v1.25.0",
            "source": {
                "type": "git",
                "url": "https://github.com/symfony/polyfill-intl-grapheme.git",
                "reference": "81b86b50cf841a64252b439e738e97f4a34e2783"
            },
            "dist": {
                "type": "zip",
                "url": "https://api.github.com/repos/symfony/polyfill-intl-grapheme/zipball/81b86b50cf841a64252b439e738e97f4a34e2783",
                "reference": "81b86b50cf841a64252b439e738e97f4a34e2783",
                "shasum": ""
            },
            "require": {
                "php": ">=7.1"
            },
            "suggest": {
                "ext-intl": "For best performance"
            },
            "type": "library",
            "extra": {
                "branch-alias": {
                    "dev-main": "1.23-dev"
                },
                "thanks": {
                    "name": "symfony/polyfill",
                    "url": "https://github.com/symfony/polyfill"
                }
            },
            "autoload": {
                "files": [
                    "bootstrap.php"
                ],
                "psr-4": {
                    "Symfony\\Polyfill\\Intl\\Grapheme\\": ""
                }
            },
            "notification-url": "https://packagist.org/downloads/",
            "license": [
                "MIT"
            ],
            "authors": [
                {
                    "name": "Nicolas Grekas",
                    "email": "p@tchwork.com"
                },
                {
                    "name": "Symfony Community",
                    "homepage": "https://symfony.com/contributors"
                }
            ],
            "description": "Symfony polyfill for intl's grapheme_* functions",
            "homepage": "https://symfony.com",
            "keywords": [
                "compatibility",
                "grapheme",
                "intl",
                "polyfill",
                "portable",
                "shim"
            ],
            "support": {
                "source": "https://github.com/symfony/polyfill-intl-grapheme/tree/v1.25.0"
            },
            "funding": [
                {
                    "url": "https://symfony.com/sponsor",
                    "type": "custom"
                },
                {
                    "url": "https://github.com/fabpot",
                    "type": "github"
                },
                {
                    "url": "https://tidelift.com/funding/github/packagist/symfony/symfony",
                    "type": "tidelift"
                }
            ],
            "time": "2021-11-23T21:10:46+00:00"
        },
        {
            "name": "symfony/polyfill-intl-normalizer",
            "version": "v1.25.0",
            "source": {
                "type": "git",
                "url": "https://github.com/symfony/polyfill-intl-normalizer.git",
                "reference": "8590a5f561694770bdcd3f9b5c69dde6945028e8"
            },
            "dist": {
                "type": "zip",
                "url": "https://api.github.com/repos/symfony/polyfill-intl-normalizer/zipball/8590a5f561694770bdcd3f9b5c69dde6945028e8",
                "reference": "8590a5f561694770bdcd3f9b5c69dde6945028e8",
                "shasum": ""
            },
            "require": {
                "php": ">=7.1"
            },
            "suggest": {
                "ext-intl": "For best performance"
            },
            "type": "library",
            "extra": {
                "branch-alias": {
                    "dev-main": "1.23-dev"
                },
                "thanks": {
                    "name": "symfony/polyfill",
                    "url": "https://github.com/symfony/polyfill"
                }
            },
            "autoload": {
                "files": [
                    "bootstrap.php"
                ],
                "psr-4": {
                    "Symfony\\Polyfill\\Intl\\Normalizer\\": ""
                },
                "classmap": [
                    "Resources/stubs"
                ]
            },
            "notification-url": "https://packagist.org/downloads/",
            "license": [
                "MIT"
            ],
            "authors": [
                {
                    "name": "Nicolas Grekas",
                    "email": "p@tchwork.com"
                },
                {
                    "name": "Symfony Community",
                    "homepage": "https://symfony.com/contributors"
                }
            ],
            "description": "Symfony polyfill for intl's Normalizer class and related functions",
            "homepage": "https://symfony.com",
            "keywords": [
                "compatibility",
                "intl",
                "normalizer",
                "polyfill",
                "portable",
                "shim"
            ],
            "support": {
                "source": "https://github.com/symfony/polyfill-intl-normalizer/tree/v1.25.0"
            },
            "funding": [
                {
                    "url": "https://symfony.com/sponsor",
                    "type": "custom"
                },
                {
                    "url": "https://github.com/fabpot",
                    "type": "github"
                },
                {
                    "url": "https://tidelift.com/funding/github/packagist/symfony/symfony",
                    "type": "tidelift"
                }
            ],
            "time": "2021-02-19T12:13:01+00:00"
        },
        {
            "name": "symfony/polyfill-mbstring",
            "version": "v1.25.0",
            "source": {
                "type": "git",
                "url": "https://github.com/symfony/polyfill-mbstring.git",
                "reference": "0abb51d2f102e00a4eefcf46ba7fec406d245825"
            },
            "dist": {
                "type": "zip",
                "url": "https://api.github.com/repos/symfony/polyfill-mbstring/zipball/0abb51d2f102e00a4eefcf46ba7fec406d245825",
                "reference": "0abb51d2f102e00a4eefcf46ba7fec406d245825",
                "shasum": ""
            },
            "require": {
                "php": ">=7.1"
            },
            "provide": {
                "ext-mbstring": "*"
            },
            "suggest": {
                "ext-mbstring": "For best performance"
            },
            "type": "library",
            "extra": {
                "branch-alias": {
                    "dev-main": "1.23-dev"
                },
                "thanks": {
                    "name": "symfony/polyfill",
                    "url": "https://github.com/symfony/polyfill"
                }
            },
            "autoload": {
                "files": [
                    "bootstrap.php"
                ],
                "psr-4": {
                    "Symfony\\Polyfill\\Mbstring\\": ""
                }
            },
            "notification-url": "https://packagist.org/downloads/",
            "license": [
                "MIT"
            ],
            "authors": [
                {
                    "name": "Nicolas Grekas",
                    "email": "p@tchwork.com"
                },
                {
                    "name": "Symfony Community",
                    "homepage": "https://symfony.com/contributors"
                }
            ],
            "description": "Symfony polyfill for the Mbstring extension",
            "homepage": "https://symfony.com",
            "keywords": [
                "compatibility",
                "mbstring",
                "polyfill",
                "portable",
                "shim"
            ],
            "support": {
                "source": "https://github.com/symfony/polyfill-mbstring/tree/v1.25.0"
            },
            "funding": [
                {
                    "url": "https://symfony.com/sponsor",
                    "type": "custom"
                },
                {
                    "url": "https://github.com/fabpot",
                    "type": "github"
                },
                {
                    "url": "https://tidelift.com/funding/github/packagist/symfony/symfony",
                    "type": "tidelift"
                }
            ],
            "time": "2021-11-30T18:21:41+00:00"
        },
        {
            "name": "symfony/service-contracts",
            "version": "v3.0.1",
            "source": {
                "type": "git",
                "url": "https://github.com/symfony/service-contracts.git",
                "reference": "e517458f278c2131ca9f262f8fbaf01410f2c65c"
            },
            "dist": {
                "type": "zip",
                "url": "https://api.github.com/repos/symfony/service-contracts/zipball/e517458f278c2131ca9f262f8fbaf01410f2c65c",
                "reference": "e517458f278c2131ca9f262f8fbaf01410f2c65c",
                "shasum": ""
            },
            "require": {
                "php": ">=8.0.2",
                "psr/container": "^2.0"
            },
            "conflict": {
                "ext-psr": "<1.1|>=2"
            },
            "suggest": {
                "symfony/service-implementation": ""
            },
            "type": "library",
            "extra": {
                "branch-alias": {
                    "dev-main": "3.0-dev"
                },
                "thanks": {
                    "name": "symfony/contracts",
                    "url": "https://github.com/symfony/contracts"
                }
            },
            "autoload": {
                "psr-4": {
                    "Symfony\\Contracts\\Service\\": ""
                }
            },
            "notification-url": "https://packagist.org/downloads/",
            "license": [
                "MIT"
            ],
            "authors": [
                {
                    "name": "Nicolas Grekas",
                    "email": "p@tchwork.com"
                },
                {
                    "name": "Symfony Community",
                    "homepage": "https://symfony.com/contributors"
                }
            ],
            "description": "Generic abstractions related to writing services",
            "homepage": "https://symfony.com",
            "keywords": [
                "abstractions",
                "contracts",
                "decoupling",
                "interfaces",
                "interoperability",
                "standards"
            ],
            "support": {
                "source": "https://github.com/symfony/service-contracts/tree/v3.0.1"
            },
            "funding": [
                {
                    "url": "https://symfony.com/sponsor",
                    "type": "custom"
                },
                {
                    "url": "https://github.com/fabpot",
                    "type": "github"
                },
                {
                    "url": "https://tidelift.com/funding/github/packagist/symfony/symfony",
                    "type": "tidelift"
                }
            ],
            "time": "2022-03-13T20:10:05+00:00"
        },
        {
            "name": "symfony/string",
            "version": "v6.0.3",
            "source": {
                "type": "git",
                "url": "https://github.com/symfony/string.git",
                "reference": "522144f0c4c004c80d56fa47e40e17028e2eefc2"
            },
            "dist": {
                "type": "zip",
                "url": "https://api.github.com/repos/symfony/string/zipball/522144f0c4c004c80d56fa47e40e17028e2eefc2",
                "reference": "522144f0c4c004c80d56fa47e40e17028e2eefc2",
                "shasum": ""
            },
            "require": {
                "php": ">=8.0.2",
                "symfony/polyfill-ctype": "~1.8",
                "symfony/polyfill-intl-grapheme": "~1.0",
                "symfony/polyfill-intl-normalizer": "~1.0",
                "symfony/polyfill-mbstring": "~1.0"
            },
            "conflict": {
                "symfony/translation-contracts": "<2.0"
            },
            "require-dev": {
                "symfony/error-handler": "^5.4|^6.0",
                "symfony/http-client": "^5.4|^6.0",
                "symfony/translation-contracts": "^2.0|^3.0",
                "symfony/var-exporter": "^5.4|^6.0"
            },
            "type": "library",
            "autoload": {
                "files": [
                    "Resources/functions.php"
                ],
                "psr-4": {
                    "Symfony\\Component\\String\\": ""
                },
                "exclude-from-classmap": [
                    "/Tests/"
                ]
            },
            "notification-url": "https://packagist.org/downloads/",
            "license": [
                "MIT"
            ],
            "authors": [
                {
                    "name": "Nicolas Grekas",
                    "email": "p@tchwork.com"
                },
                {
                    "name": "Symfony Community",
                    "homepage": "https://symfony.com/contributors"
                }
            ],
            "description": "Provides an object-oriented API to strings and deals with bytes, UTF-8 code points and grapheme clusters in a unified way",
            "homepage": "https://symfony.com",
            "keywords": [
                "grapheme",
                "i18n",
                "string",
                "unicode",
                "utf-8",
                "utf8"
            ],
            "support": {
                "source": "https://github.com/symfony/string/tree/v6.0.3"
            },
            "funding": [
                {
                    "url": "https://symfony.com/sponsor",
                    "type": "custom"
                },
                {
                    "url": "https://github.com/fabpot",
                    "type": "github"
                },
                {
                    "url": "https://tidelift.com/funding/github/packagist/symfony/symfony",
                    "type": "tidelift"
                }
            ],
            "time": "2022-01-02T09:55:41+00:00"
        },
        {
            "name": "textalk/websocket",
            "version": "1.5.5",
            "source": {
                "type": "git",
                "url": "https://github.com/Textalk/websocket-php.git",
                "reference": "846542f82658132cd36acb7a7e8ce0f03960c295"
            },
            "dist": {
                "type": "zip",
                "url": "https://api.github.com/repos/Textalk/websocket-php/zipball/846542f82658132cd36acb7a7e8ce0f03960c295",
                "reference": "846542f82658132cd36acb7a7e8ce0f03960c295",
                "shasum": ""
            },
            "require": {
                "php": "^7.2 | ^8.0",
                "psr/log": "^1 | ^2 | ^3"
            },
            "require-dev": {
                "php-coveralls/php-coveralls": "^2.0",
                "phpunit/phpunit": "^8.0|^9.0",
                "squizlabs/php_codesniffer": "^3.5"
            },
            "type": "library",
            "autoload": {
                "psr-4": {
                    "WebSocket\\": "lib"
                }
            },
            "notification-url": "https://packagist.org/downloads/",
            "license": [
                "ISC"
            ],
            "authors": [
                {
                    "name": "Fredrik Liljegren"
                },
                {
                    "name": "Sören Jensen",
                    "email": "soren@abicart.se"
                }
            ],
            "description": "WebSocket client and server",
            "support": {
                "issues": "https://github.com/Textalk/websocket-php/issues",
                "source": "https://github.com/Textalk/websocket-php/tree/1.5.5"
            },
            "time": "2021-08-07T10:21:40+00:00"
        },
        {
            "name": "theseer/tokenizer",
            "version": "1.2.1",
            "source": {
                "type": "git",
                "url": "https://github.com/theseer/tokenizer.git",
                "reference": "34a41e998c2183e22995f158c581e7b5e755ab9e"
            },
            "dist": {
                "type": "zip",
                "url": "https://api.github.com/repos/theseer/tokenizer/zipball/34a41e998c2183e22995f158c581e7b5e755ab9e",
                "reference": "34a41e998c2183e22995f158c581e7b5e755ab9e",
                "shasum": ""
            },
            "require": {
                "ext-dom": "*",
                "ext-tokenizer": "*",
                "ext-xmlwriter": "*",
                "php": "^7.2 || ^8.0"
            },
            "type": "library",
            "autoload": {
                "classmap": [
                    "src/"
                ]
            },
            "notification-url": "https://packagist.org/downloads/",
            "license": [
                "BSD-3-Clause"
            ],
            "authors": [
                {
                    "name": "Arne Blankerts",
                    "email": "arne@blankerts.de",
                    "role": "Developer"
                }
            ],
            "description": "A small library for converting tokenized PHP source code into XML and potentially other formats",
            "support": {
                "issues": "https://github.com/theseer/tokenizer/issues",
                "source": "https://github.com/theseer/tokenizer/tree/1.2.1"
            },
            "funding": [
                {
                    "url": "https://github.com/theseer",
                    "type": "github"
                }
            ],
            "time": "2021-07-28T10:34:58+00:00"
        },
        {
            "name": "twig/twig",
<<<<<<< HEAD
            "version": "v3.3.9",
            "source": {
                "type": "git",
                "url": "https://github.com/twigphp/Twig.git",
                "reference": "6ff9b0e440fa66f97f207e181c41340ddfa5683d"
            },
            "dist": {
                "type": "zip",
                "url": "https://api.github.com/repos/twigphp/Twig/zipball/6ff9b0e440fa66f97f207e181c41340ddfa5683d",
                "reference": "6ff9b0e440fa66f97f207e181c41340ddfa5683d",
=======
            "version": "v3.3.10",
            "source": {
                "type": "git",
                "url": "https://github.com/twigphp/Twig.git",
                "reference": "8442df056c51b706793adf80a9fd363406dd3674"
            },
            "dist": {
                "type": "zip",
                "url": "https://api.github.com/repos/twigphp/Twig/zipball/8442df056c51b706793adf80a9fd363406dd3674",
                "reference": "8442df056c51b706793adf80a9fd363406dd3674",
>>>>>>> 8b4ef53c
                "shasum": ""
            },
            "require": {
                "php": ">=7.2.5",
                "symfony/polyfill-ctype": "^1.8",
                "symfony/polyfill-mbstring": "^1.3"
            },
            "require-dev": {
                "psr/container": "^1.0",
                "symfony/phpunit-bridge": "^4.4.9|^5.0.9|^6.0"
            },
            "type": "library",
            "extra": {
                "branch-alias": {
                    "dev-master": "3.3-dev"
                }
            },
            "autoload": {
                "psr-4": {
                    "Twig\\": "src/"
                }
            },
            "notification-url": "https://packagist.org/downloads/",
            "license": [
                "BSD-3-Clause"
            ],
            "authors": [
                {
                    "name": "Fabien Potencier",
                    "email": "fabien@symfony.com",
                    "homepage": "http://fabien.potencier.org",
                    "role": "Lead Developer"
                },
                {
                    "name": "Twig Team",
                    "role": "Contributors"
                },
                {
                    "name": "Armin Ronacher",
                    "email": "armin.ronacher@active-4.com",
                    "role": "Project Founder"
                }
            ],
            "description": "Twig, the flexible, fast, and secure template language for PHP",
            "homepage": "https://twig.symfony.com",
            "keywords": [
                "templating"
            ],
            "support": {
                "issues": "https://github.com/twigphp/Twig/issues",
<<<<<<< HEAD
                "source": "https://github.com/twigphp/Twig/tree/v3.3.9"
=======
                "source": "https://github.com/twigphp/Twig/tree/v3.3.10"
>>>>>>> 8b4ef53c
            },
            "funding": [
                {
                    "url": "https://github.com/fabpot",
                    "type": "github"
                },
                {
                    "url": "https://tidelift.com/funding/github/packagist/twig/twig",
                    "type": "tidelift"
                }
            ],
<<<<<<< HEAD
            "time": "2022-03-25T09:37:52+00:00"
=======
            "time": "2022-04-06T06:47:41+00:00"
>>>>>>> 8b4ef53c
        },
        {
            "name": "vimeo/psalm",
            "version": "4.13.1",
            "source": {
                "type": "git",
                "url": "https://github.com/vimeo/psalm.git",
                "reference": "5cf660f63b548ccd4a56f62d916ee4d6028e01a3"
            },
            "dist": {
                "type": "zip",
                "url": "https://api.github.com/repos/vimeo/psalm/zipball/5cf660f63b548ccd4a56f62d916ee4d6028e01a3",
                "reference": "5cf660f63b548ccd4a56f62d916ee4d6028e01a3",
                "shasum": ""
            },
            "require": {
                "amphp/amp": "^2.4.2",
                "amphp/byte-stream": "^1.5",
                "composer/package-versions-deprecated": "^1.8.0",
                "composer/semver": "^1.4 || ^2.0 || ^3.0",
                "composer/xdebug-handler": "^1.1 || ^2.0",
                "dnoegel/php-xdg-base-dir": "^0.1.1",
                "ext-ctype": "*",
                "ext-dom": "*",
                "ext-json": "*",
                "ext-libxml": "*",
                "ext-mbstring": "*",
                "ext-simplexml": "*",
                "ext-tokenizer": "*",
                "felixfbecker/advanced-json-rpc": "^3.0.3",
                "felixfbecker/language-server-protocol": "^1.5",
                "netresearch/jsonmapper": "^1.0 || ^2.0 || ^3.0 || ^4.0",
                "nikic/php-parser": "^4.13",
                "openlss/lib-array2xml": "^1.0",
                "php": "^7.1|^8",
                "sebastian/diff": "^3.0 || ^4.0",
                "symfony/console": "^3.4.17 || ^4.1.6 || ^5.0 || ^6.0",
                "webmozart/path-util": "^2.3"
            },
            "provide": {
                "psalm/psalm": "self.version"
            },
            "require-dev": {
                "bamarni/composer-bin-plugin": "^1.2",
                "brianium/paratest": "^4.0||^6.0",
                "ext-curl": "*",
                "php-parallel-lint/php-parallel-lint": "^1.2",
                "phpdocumentor/reflection-docblock": "^5",
                "phpmyadmin/sql-parser": "5.1.0||dev-master",
                "phpspec/prophecy": ">=1.9.0",
                "phpunit/phpunit": "^9.0",
                "psalm/plugin-phpunit": "^0.16",
                "slevomat/coding-standard": "^7.0",
                "squizlabs/php_codesniffer": "^3.5",
                "symfony/process": "^4.3 || ^5.0 || ^6.0",
                "weirdan/prophecy-shim": "^1.0 || ^2.0"
            },
            "suggest": {
                "ext-curl": "In order to send data to shepherd",
                "ext-igbinary": "^2.0.5 is required, used to serialize caching data"
            },
            "bin": [
                "psalm",
                "psalm-language-server",
                "psalm-plugin",
                "psalm-refactor",
                "psalter"
            ],
            "type": "library",
            "extra": {
                "branch-alias": {
                    "dev-master": "4.x-dev",
                    "dev-3.x": "3.x-dev",
                    "dev-2.x": "2.x-dev",
                    "dev-1.x": "1.x-dev"
                }
            },
            "autoload": {
                "files": [
                    "src/functions.php",
                    "src/spl_object_id.php"
                ],
                "psr-4": {
                    "Psalm\\": "src/Psalm/"
                }
            },
            "notification-url": "https://packagist.org/downloads/",
            "license": [
                "MIT"
            ],
            "authors": [
                {
                    "name": "Matthew Brown"
                }
            ],
            "description": "A static analysis tool for finding errors in PHP applications",
            "keywords": [
                "code",
                "inspection",
                "php"
            ],
            "support": {
                "issues": "https://github.com/vimeo/psalm/issues",
                "source": "https://github.com/vimeo/psalm/tree/4.13.1"
            },
            "time": "2021-11-23T23:52:49+00:00"
        },
        {
            "name": "webmozart/path-util",
            "version": "2.3.0",
            "source": {
                "type": "git",
                "url": "https://github.com/webmozart/path-util.git",
                "reference": "d939f7edc24c9a1bb9c0dee5cb05d8e859490725"
            },
            "dist": {
                "type": "zip",
                "url": "https://api.github.com/repos/webmozart/path-util/zipball/d939f7edc24c9a1bb9c0dee5cb05d8e859490725",
                "reference": "d939f7edc24c9a1bb9c0dee5cb05d8e859490725",
                "shasum": ""
            },
            "require": {
                "php": ">=5.3.3",
                "webmozart/assert": "~1.0"
            },
            "require-dev": {
                "phpunit/phpunit": "^4.6",
                "sebastian/version": "^1.0.1"
            },
            "type": "library",
            "extra": {
                "branch-alias": {
                    "dev-master": "2.3-dev"
                }
            },
            "autoload": {
                "psr-4": {
                    "Webmozart\\PathUtil\\": "src/"
                }
            },
            "notification-url": "https://packagist.org/downloads/",
            "license": [
                "MIT"
            ],
            "authors": [
                {
                    "name": "Bernhard Schussek",
                    "email": "bschussek@gmail.com"
                }
            ],
            "description": "A robust cross-platform utility for normalizing, comparing and modifying file paths.",
            "support": {
                "issues": "https://github.com/webmozart/path-util/issues",
                "source": "https://github.com/webmozart/path-util/tree/2.3.0"
            },
            "abandoned": "symfony/filesystem",
            "time": "2015-12-17T08:42:14+00:00"
        }
    ],
    "aliases": [],
    "minimum-stability": "stable",
    "stability-flags": [],
    "prefer-stable": false,
    "prefer-lowest": false,
    "platform": {
        "php": ">=8.0.0",
        "ext-curl": "*",
        "ext-imagick": "*",
        "ext-mbstring": "*",
        "ext-json": "*",
        "ext-yaml": "*",
        "ext-dom": "*",
        "ext-redis": "*",
        "ext-swoole": "*",
        "ext-pdo": "*",
        "ext-openssl": "*",
        "ext-zlib": "*",
        "ext-sockets": "*"
    },
    "platform-dev": [],
    "platform-overrides": {
        "php": "8.0"
    },
    "plugin-api-version": "2.3.0"
}<|MERGE_RESOLUTION|>--- conflicted
+++ resolved
@@ -300,18 +300,6 @@
         },
         {
             "name": "colinmollenhour/credis",
-<<<<<<< HEAD
-            "version": "v1.12.2",
-            "source": {
-                "type": "git",
-                "url": "https://github.com/colinmollenhour/credis.git",
-                "reference": "77e6ede2e01c4cfaade114fe1e07d2f9756949f1"
-            },
-            "dist": {
-                "type": "zip",
-                "url": "https://api.github.com/repos/colinmollenhour/credis/zipball/77e6ede2e01c4cfaade114fe1e07d2f9756949f1",
-                "reference": "77e6ede2e01c4cfaade114fe1e07d2f9756949f1",
-=======
             "version": "v1.13.0",
             "source": {
                 "type": "git",
@@ -322,7 +310,6 @@
                 "type": "zip",
                 "url": "https://api.github.com/repos/colinmollenhour/credis/zipball/afec8e58ec93d2291c127fa19709a048f28641e5",
                 "reference": "afec8e58ec93d2291c127fa19709a048f28641e5",
->>>>>>> 8b4ef53c
                 "shasum": ""
             },
             "require": {
@@ -354,15 +341,9 @@
             "homepage": "https://github.com/colinmollenhour/credis",
             "support": {
                 "issues": "https://github.com/colinmollenhour/credis/issues",
-<<<<<<< HEAD
-                "source": "https://github.com/colinmollenhour/credis/tree/v1.12.2"
-            },
-            "time": "2022-03-08T18:12:43+00:00"
-=======
                 "source": "https://github.com/colinmollenhour/credis/tree/v1.13.0"
             },
             "time": "2022-04-07T14:57:22+00:00"
->>>>>>> 8b4ef53c
         },
         {
             "name": "composer/package-versions-deprecated",
@@ -6347,18 +6328,6 @@
         },
         {
             "name": "twig/twig",
-<<<<<<< HEAD
-            "version": "v3.3.9",
-            "source": {
-                "type": "git",
-                "url": "https://github.com/twigphp/Twig.git",
-                "reference": "6ff9b0e440fa66f97f207e181c41340ddfa5683d"
-            },
-            "dist": {
-                "type": "zip",
-                "url": "https://api.github.com/repos/twigphp/Twig/zipball/6ff9b0e440fa66f97f207e181c41340ddfa5683d",
-                "reference": "6ff9b0e440fa66f97f207e181c41340ddfa5683d",
-=======
             "version": "v3.3.10",
             "source": {
                 "type": "git",
@@ -6369,7 +6338,6 @@
                 "type": "zip",
                 "url": "https://api.github.com/repos/twigphp/Twig/zipball/8442df056c51b706793adf80a9fd363406dd3674",
                 "reference": "8442df056c51b706793adf80a9fd363406dd3674",
->>>>>>> 8b4ef53c
                 "shasum": ""
             },
             "require": {
@@ -6420,11 +6388,7 @@
             ],
             "support": {
                 "issues": "https://github.com/twigphp/Twig/issues",
-<<<<<<< HEAD
-                "source": "https://github.com/twigphp/Twig/tree/v3.3.9"
-=======
                 "source": "https://github.com/twigphp/Twig/tree/v3.3.10"
->>>>>>> 8b4ef53c
             },
             "funding": [
                 {
@@ -6436,11 +6400,7 @@
                     "type": "tidelift"
                 }
             ],
-<<<<<<< HEAD
-            "time": "2022-03-25T09:37:52+00:00"
-=======
             "time": "2022-04-06T06:47:41+00:00"
->>>>>>> 8b4ef53c
         },
         {
             "name": "vimeo/psalm",
