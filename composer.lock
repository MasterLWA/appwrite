{
    "_readme": [
        "This file locks the dependencies of your project to a known state",
        "Read more about it at https://getcomposer.org/doc/01-basic-usage.md#installing-dependencies",
        "This file is @generated automatically"
    ],
<<<<<<< HEAD
    "content-hash": "7f55eb794a021679abe652b85e3c0134",
=======
    "content-hash": "4f58de92fb64af44d915387895472881",
>>>>>>> b6b2c4cb
    "packages": [
        {
            "name": "adhocore/jwt",
            "version": "1.1.2",
            "source": {
                "type": "git",
                "url": "https://github.com/adhocore/php-jwt.git",
                "reference": "6c434af7170090bb7a8880d2bc220a2254ba7899"
            },
            "dist": {
                "type": "zip",
                "url": "https://api.github.com/repos/adhocore/php-jwt/zipball/6c434af7170090bb7a8880d2bc220a2254ba7899",
                "reference": "6c434af7170090bb7a8880d2bc220a2254ba7899",
                "shasum": ""
            },
            "require": {
                "php": "^7.0 || ^8.0"
            },
            "require-dev": {
                "phpunit/phpunit": "^6.5 || ^7.5"
            },
            "type": "library",
            "autoload": {
                "psr-4": {
                    "Ahc\\Jwt\\": "src/"
                }
            },
            "notification-url": "https://packagist.org/downloads/",
            "license": [
                "MIT"
            ],
            "authors": [
                {
                    "name": "Jitendra Adhikari",
                    "email": "jiten.adhikary@gmail.com"
                }
            ],
            "description": "Ultra lightweight JSON web token (JWT) library for PHP5.5+.",
            "keywords": [
                "auth",
                "json-web-token",
                "jwt",
                "jwt-auth",
                "jwt-php",
                "token"
            ],
            "support": {
                "issues": "https://github.com/adhocore/php-jwt/issues",
                "source": "https://github.com/adhocore/php-jwt/tree/1.1.2"
            },
            "funding": [
                {
                    "url": "https://paypal.me/ji10",
                    "type": "custom"
                }
            ],
            "time": "2021-02-20T09:56:44+00:00"
        },
        {
            "name": "appwrite/php-clamav",
            "version": "v1.0.1",
            "source": {
                "type": "git",
                "url": "https://github.com/appwrite/php-clamav.git",
                "reference": "4c13abddfc89d59395da0bd75c18a8eeadc2a542"
            },
            "dist": {
                "type": "zip",
                "url": "https://api.github.com/repos/appwrite/php-clamav/zipball/4c13abddfc89d59395da0bd75c18a8eeadc2a542",
                "reference": "4c13abddfc89d59395da0bd75c18a8eeadc2a542",
                "shasum": ""
            },
            "require": {
                "php": ">=7.1"
            },
            "require-dev": {
                "phpunit/phpunit": "^7.0"
            },
            "type": "library",
            "autoload": {
                "psr-4": {
                    "Appwrite\\ClamAV\\": "src/ClamAV"
                }
            },
            "notification-url": "https://packagist.org/downloads/",
            "license": [
                "MIT"
            ],
            "authors": [
                {
                    "name": "Eldad Fux",
                    "email": "eldad@appwrite.io"
                }
            ],
            "description": "ClamAV network and pipe client for PHP",
            "keywords": [
                "anti virus",
                "appwrite",
                "clamav",
                "php"
            ],
            "support": {
                "issues": "https://github.com/appwrite/php-clamav/issues",
                "source": "https://github.com/appwrite/php-clamav/tree/master"
            },
            "time": "2020-02-29T11:35:01+00:00"
        },
        {
            "name": "chillerlan/php-qrcode",
            "version": "4.3.0",
            "source": {
                "type": "git",
                "url": "https://github.com/chillerlan/php-qrcode.git",
                "reference": "4968063fb3baeedb658293f89f9673fbf2499a3e"
            },
            "dist": {
                "type": "zip",
                "url": "https://api.github.com/repos/chillerlan/php-qrcode/zipball/4968063fb3baeedb658293f89f9673fbf2499a3e",
                "reference": "4968063fb3baeedb658293f89f9673fbf2499a3e",
                "shasum": ""
            },
            "require": {
                "chillerlan/php-settings-container": "^2.1",
                "ext-mbstring": "*",
                "php": "^7.4 || ^8.0"
            },
            "require-dev": {
                "phan/phan": "^3.2.2",
                "phpunit/phpunit": "^9.4",
                "setasign/fpdf": "^1.8.2"
            },
            "suggest": {
                "chillerlan/php-authenticator": "Yet another Google authenticator! Also creates URIs for mobile apps.",
                "setasign/fpdf": "Required to use the QR FPDF output."
            },
            "type": "library",
            "autoload": {
                "psr-4": {
                    "chillerlan\\QRCode\\": "src/"
                }
            },
            "notification-url": "https://packagist.org/downloads/",
            "license": [
                "MIT"
            ],
            "authors": [
                {
                    "name": "Kazuhiko Arase",
                    "homepage": "https://github.com/kazuhikoarase"
                },
                {
                    "name": "Smiley",
                    "email": "smiley@chillerlan.net",
                    "homepage": "https://github.com/codemasher"
                },
                {
                    "name": "Contributors",
                    "homepage": "https://github.com/chillerlan/php-qrcode/graphs/contributors"
                }
            ],
            "description": "A QR code generator. PHP 7.4+",
            "homepage": "https://github.com/chillerlan/php-qrcode",
            "keywords": [
                "phpqrcode",
                "qr",
                "qr code",
                "qrcode",
                "qrcode-generator"
            ],
            "support": {
                "issues": "https://github.com/chillerlan/php-qrcode/issues",
                "source": "https://github.com/chillerlan/php-qrcode/tree/4.3.0"
            },
            "funding": [
                {
                    "url": "https://www.paypal.com/donate?hosted_button_id=WLYUNAT9ZTJZ4",
                    "type": "custom"
                },
                {
                    "url": "https://ko-fi.com/codemasher",
                    "type": "ko_fi"
                }
            ],
            "time": "2020-11-18T20:49:20+00:00"
        },
        {
            "name": "chillerlan/php-settings-container",
            "version": "2.1.1",
            "source": {
                "type": "git",
                "url": "https://github.com/chillerlan/php-settings-container.git",
                "reference": "98ccc1b31b31a53bcb563465c4961879b2b93096"
            },
            "dist": {
                "type": "zip",
                "url": "https://api.github.com/repos/chillerlan/php-settings-container/zipball/98ccc1b31b31a53bcb563465c4961879b2b93096",
                "reference": "98ccc1b31b31a53bcb563465c4961879b2b93096",
                "shasum": ""
            },
            "require": {
                "ext-json": "*",
                "php": "^7.4 || ^8.0"
            },
            "require-dev": {
                "phan/phan": "^4.0",
                "phpunit/phpunit": "^9.5"
            },
            "type": "library",
            "autoload": {
                "psr-4": {
                    "chillerlan\\Settings\\": "src/"
                }
            },
            "notification-url": "https://packagist.org/downloads/",
            "license": [
                "MIT"
            ],
            "authors": [
                {
                    "name": "Smiley",
                    "email": "smiley@chillerlan.net",
                    "homepage": "https://github.com/codemasher"
                }
            ],
            "description": "A container class for immutable settings objects. Not a DI container. PHP 7.4+",
            "homepage": "https://github.com/chillerlan/php-settings-container",
            "keywords": [
                "PHP7",
                "Settings",
                "container",
                "helper"
            ],
            "support": {
                "issues": "https://github.com/chillerlan/php-settings-container/issues",
                "source": "https://github.com/chillerlan/php-settings-container"
            },
            "funding": [
                {
                    "url": "https://www.paypal.com/donate?hosted_button_id=WLYUNAT9ZTJZ4",
                    "type": "custom"
                },
                {
                    "url": "https://ko-fi.com/codemasher",
                    "type": "ko_fi"
                }
            ],
            "time": "2021-01-06T15:57:03+00:00"
        },
        {
            "name": "colinmollenhour/credis",
            "version": "v1.12.1",
            "source": {
                "type": "git",
                "url": "https://github.com/colinmollenhour/credis.git",
                "reference": "c27faa11724229986335c23f4b6d0f1d8d6547fb"
            },
            "dist": {
                "type": "zip",
                "url": "https://api.github.com/repos/colinmollenhour/credis/zipball/c27faa11724229986335c23f4b6d0f1d8d6547fb",
                "reference": "c27faa11724229986335c23f4b6d0f1d8d6547fb",
                "shasum": ""
            },
            "require": {
                "php": ">=5.4.0"
            },
            "type": "library",
            "autoload": {
                "classmap": [
                    "Client.php",
                    "Cluster.php",
                    "Sentinel.php",
                    "Module.php"
                ]
            },
            "notification-url": "https://packagist.org/downloads/",
            "license": [
                "MIT"
            ],
            "authors": [
                {
                    "name": "Colin Mollenhour",
                    "email": "colin@mollenhour.com"
                }
            ],
            "description": "Credis is a lightweight interface to the Redis key-value store which wraps the phpredis library when available for better performance.",
            "homepage": "https://github.com/colinmollenhour/credis",
            "support": {
                "issues": "https://github.com/colinmollenhour/credis/issues",
                "source": "https://github.com/colinmollenhour/credis/tree/v1.12.1"
            },
            "time": "2020-11-06T16:09:14+00:00"
        },
        {
            "name": "domnikl/statsd",
            "version": "3.0.2",
            "source": {
                "type": "git",
                "url": "https://github.com/domnikl/statsd-php.git",
                "reference": "393c6565efbfb23c8296ae3099a62fb6366c6ce3"
            },
            "dist": {
                "type": "zip",
                "url": "https://api.github.com/repos/domnikl/statsd-php/zipball/393c6565efbfb23c8296ae3099a62fb6366c6ce3",
                "reference": "393c6565efbfb23c8296ae3099a62fb6366c6ce3",
                "shasum": ""
            },
            "require": {
                "php": ">= 7.2"
            },
            "require-dev": {
                "flyeralarm/php-code-validator": "^2.2",
                "phpunit/phpunit": "~8.0",
                "vimeo/psalm": "^3.4"
            },
            "type": "library",
            "autoload": {
                "psr-4": {
                    "Domnikl\\Statsd\\": "src/",
                    "Domnikl\\Test\\Statsd\\": "tests/unit"
                }
            },
            "notification-url": "https://packagist.org/downloads/",
            "license": [
                "MIT"
            ],
            "authors": [
                {
                    "name": "Dominik Liebler",
                    "email": "liebler.dominik@gmail.com"
                }
            ],
            "description": "a PHP client for statsd",
            "homepage": "https://domnikl.github.com/statsd-php",
            "keywords": [
                "Metrics",
                "monitoring",
                "statistics",
                "statsd",
                "udp"
            ],
            "support": {
                "issues": "https://github.com/domnikl/statsd-php/issues",
                "source": "https://github.com/domnikl/statsd-php/tree/master"
            },
            "abandoned": "slickdeals/statsd",
            "time": "2020-01-03T14:24:58+00:00"
        },
        {
            "name": "dragonmantank/cron-expression",
            "version": "v3.1.0",
            "source": {
                "type": "git",
                "url": "https://github.com/dragonmantank/cron-expression.git",
                "reference": "7a8c6e56ab3ffcc538d05e8155bb42269abf1a0c"
            },
            "dist": {
                "type": "zip",
                "url": "https://api.github.com/repos/dragonmantank/cron-expression/zipball/7a8c6e56ab3ffcc538d05e8155bb42269abf1a0c",
                "reference": "7a8c6e56ab3ffcc538d05e8155bb42269abf1a0c",
                "shasum": ""
            },
            "require": {
                "php": "^7.2|^8.0",
                "webmozart/assert": "^1.7.0"
            },
            "replace": {
                "mtdowling/cron-expression": "^1.0"
            },
            "require-dev": {
                "phpstan/extension-installer": "^1.0",
                "phpstan/phpstan": "^0.12",
                "phpstan/phpstan-webmozart-assert": "^0.12.7",
                "phpunit/phpunit": "^7.0|^8.0|^9.0"
            },
            "type": "library",
            "autoload": {
                "psr-4": {
                    "Cron\\": "src/Cron/"
                }
            },
            "notification-url": "https://packagist.org/downloads/",
            "license": [
                "MIT"
            ],
            "authors": [
                {
                    "name": "Chris Tankersley",
                    "email": "chris@ctankersley.com",
                    "homepage": "https://github.com/dragonmantank"
                }
            ],
            "description": "CRON for PHP: Calculate the next or previous run date and determine if a CRON expression is due",
            "keywords": [
                "cron",
                "schedule"
            ],
            "support": {
                "issues": "https://github.com/dragonmantank/cron-expression/issues",
                "source": "https://github.com/dragonmantank/cron-expression/tree/v3.1.0"
            },
            "funding": [
                {
                    "url": "https://github.com/dragonmantank",
                    "type": "github"
                }
            ],
            "time": "2020-11-24T19:55:57+00:00"
        },
        {
            "name": "guzzlehttp/guzzle",
            "version": "7.2.0",
            "source": {
                "type": "git",
                "url": "https://github.com/guzzle/guzzle.git",
                "reference": "0aa74dfb41ae110835923ef10a9d803a22d50e79"
            },
            "dist": {
                "type": "zip",
                "url": "https://api.github.com/repos/guzzle/guzzle/zipball/0aa74dfb41ae110835923ef10a9d803a22d50e79",
                "reference": "0aa74dfb41ae110835923ef10a9d803a22d50e79",
                "shasum": ""
            },
            "require": {
                "ext-json": "*",
                "guzzlehttp/promises": "^1.4",
                "guzzlehttp/psr7": "^1.7",
                "php": "^7.2.5 || ^8.0",
                "psr/http-client": "^1.0"
            },
            "provide": {
                "psr/http-client-implementation": "1.0"
            },
            "require-dev": {
                "ext-curl": "*",
                "php-http/client-integration-tests": "^3.0",
                "phpunit/phpunit": "^8.5.5 || ^9.3.5",
                "psr/log": "^1.1"
            },
            "suggest": {
                "ext-curl": "Required for CURL handler support",
                "ext-intl": "Required for Internationalized Domain Name (IDN) support",
                "psr/log": "Required for using the Log middleware"
            },
            "type": "library",
            "extra": {
                "branch-alias": {
                    "dev-master": "7.1-dev"
                }
            },
            "autoload": {
                "psr-4": {
                    "GuzzleHttp\\": "src/"
                },
                "files": [
                    "src/functions_include.php"
                ]
            },
            "notification-url": "https://packagist.org/downloads/",
            "license": [
                "MIT"
            ],
            "authors": [
                {
                    "name": "Michael Dowling",
                    "email": "mtdowling@gmail.com",
                    "homepage": "https://github.com/mtdowling"
                },
                {
                    "name": "Márk Sági-Kazár",
                    "email": "mark.sagikazar@gmail.com",
                    "homepage": "https://sagikazarmark.hu"
                }
            ],
            "description": "Guzzle is a PHP HTTP client library",
            "homepage": "http://guzzlephp.org/",
            "keywords": [
                "client",
                "curl",
                "framework",
                "http",
                "http client",
                "psr-18",
                "psr-7",
                "rest",
                "web service"
            ],
            "support": {
                "issues": "https://github.com/guzzle/guzzle/issues",
                "source": "https://github.com/guzzle/guzzle/tree/7.2.0"
            },
            "funding": [
                {
                    "url": "https://github.com/GrahamCampbell",
                    "type": "github"
                },
                {
                    "url": "https://github.com/Nyholm",
                    "type": "github"
                },
                {
                    "url": "https://github.com/alexeyshockov",
                    "type": "github"
                },
                {
                    "url": "https://github.com/gmponos",
                    "type": "github"
                }
            ],
            "time": "2020-10-10T11:47:56+00:00"
        },
        {
            "name": "guzzlehttp/promises",
            "version": "dev-master",
            "source": {
                "type": "git",
                "url": "https://github.com/guzzle/promises.git",
                "reference": "ddfeedfff2a52661429437da0702979f708e6ac6"
            },
            "dist": {
                "type": "zip",
                "url": "https://api.github.com/repos/guzzle/promises/zipball/ddfeedfff2a52661429437da0702979f708e6ac6",
                "reference": "ddfeedfff2a52661429437da0702979f708e6ac6",
                "shasum": ""
            },
            "require": {
                "php": ">=5.5"
            },
            "require-dev": {
                "symfony/phpunit-bridge": "^4.4 || ^5.1"
            },
            "default-branch": true,
            "type": "library",
            "extra": {
                "branch-alias": {
                    "dev-master": "1.4-dev"
                }
            },
            "autoload": {
                "psr-4": {
                    "GuzzleHttp\\Promise\\": "src/"
                },
                "files": [
                    "src/functions_include.php"
                ]
            },
            "notification-url": "https://packagist.org/downloads/",
            "license": [
                "MIT"
            ],
            "authors": [
                {
                    "name": "Michael Dowling",
                    "email": "mtdowling@gmail.com",
                    "homepage": "https://github.com/mtdowling"
                }
            ],
            "description": "Guzzle promises library",
            "keywords": [
                "promise"
            ],
            "support": {
                "issues": "https://github.com/guzzle/promises/issues",
                "source": "https://github.com/guzzle/promises/tree/master"
            },
            "time": "2020-10-19T16:50:15+00:00"
        },
        {
            "name": "guzzlehttp/psr7",
            "version": "1.x-dev",
            "source": {
                "type": "git",
                "url": "https://github.com/guzzle/psr7.git",
                "reference": "2f3e4f6cf8fd4aad7624c90a94f0ab38fde25976"
            },
            "dist": {
                "type": "zip",
                "url": "https://api.github.com/repos/guzzle/psr7/zipball/2f3e4f6cf8fd4aad7624c90a94f0ab38fde25976",
                "reference": "2f3e4f6cf8fd4aad7624c90a94f0ab38fde25976",
                "shasum": ""
            },
            "require": {
                "php": ">=5.4.0",
                "psr/http-message": "~1.0",
                "ralouphie/getallheaders": "^2.0.5 || ^3.0.0"
            },
            "provide": {
                "psr/http-message-implementation": "1.0"
            },
            "require-dev": {
                "ext-zlib": "*",
                "phpunit/phpunit": "~4.8.36 || ^5.7.27 || ^6.5.14 || ^7.5.20 || ^8.5.8 || ^9.3.10"
            },
            "suggest": {
                "laminas/laminas-httphandlerrunner": "Emit PSR-7 responses"
            },
            "type": "library",
            "extra": {
                "branch-alias": {
                    "dev-master": "1.7-dev"
                }
            },
            "autoload": {
                "psr-4": {
                    "GuzzleHttp\\Psr7\\": "src/"
                },
                "files": [
                    "src/functions_include.php"
                ]
            },
            "notification-url": "https://packagist.org/downloads/",
            "license": [
                "MIT"
            ],
            "authors": [
                {
                    "name": "Michael Dowling",
                    "email": "mtdowling@gmail.com",
                    "homepage": "https://github.com/mtdowling"
                },
                {
                    "name": "Tobias Schultze",
                    "homepage": "https://github.com/Tobion"
                }
            ],
            "description": "PSR-7 message implementation that also provides common utility methods",
            "keywords": [
                "http",
                "message",
                "psr-7",
                "request",
                "response",
                "stream",
                "uri",
                "url"
            ],
            "support": {
                "issues": "https://github.com/guzzle/psr7/issues",
                "source": "https://github.com/guzzle/psr7/tree/1.x"
            },
            "time": "2021-03-02T18:57:24+00:00"
        },
        {
            "name": "influxdb/influxdb-php",
            "version": "1.15.2",
            "source": {
                "type": "git",
                "url": "https://github.com/influxdata/influxdb-php.git",
                "reference": "d6e59f4f04ab9107574fda69c2cbe36671253d03"
            },
            "dist": {
                "type": "zip",
                "url": "https://api.github.com/repos/influxdata/influxdb-php/zipball/d6e59f4f04ab9107574fda69c2cbe36671253d03",
                "reference": "d6e59f4f04ab9107574fda69c2cbe36671253d03",
                "shasum": ""
            },
            "require": {
                "guzzlehttp/guzzle": "^6.0|^7.0",
                "php": "^5.5 || ^7.0 || ^8.0"
            },
            "require-dev": {
                "dms/phpunit-arraysubset-asserts": "^0.2.1",
                "phpunit/phpunit": "^9.5"
            },
            "suggest": {
                "ext-curl": "Curl extension, needed for Curl driver",
                "stefanotorresi/influxdb-php-async": "An asyncronous client for InfluxDB, implemented via ReactPHP."
            },
            "type": "library",
            "autoload": {
                "psr-4": {
                    "InfluxDB\\": "src/InfluxDB"
                }
            },
            "notification-url": "https://packagist.org/downloads/",
            "license": [
                "MIT"
            ],
            "authors": [
                {
                    "name": "Stephen Hoogendijk",
                    "email": "stephen@tca0.nl"
                },
                {
                    "name": "Daniel Martinez",
                    "email": "danimartcas@hotmail.com"
                },
                {
                    "name": "Gianluca Arbezzano",
                    "email": "gianarb92@gmail.com"
                }
            ],
            "description": "InfluxDB client library for PHP",
            "keywords": [
                "client",
                "influxdata",
                "influxdb",
                "influxdb class",
                "influxdb client",
                "influxdb library",
                "time series"
            ],
            "support": {
                "issues": "https://github.com/influxdata/influxdb-php/issues",
                "source": "https://github.com/influxdata/influxdb-php/tree/1.15.2"
            },
            "time": "2020-12-26T17:45:17+00:00"
        },
        {
            "name": "matomo/device-detector",
            "version": "4.1.0",
            "source": {
                "type": "git",
                "url": "https://github.com/matomo-org/device-detector.git",
                "reference": "6b3facc35e7a465bc4223fddfa5fa88c5b327554"
            },
            "dist": {
                "type": "zip",
                "url": "https://api.github.com/repos/matomo-org/device-detector/zipball/6b3facc35e7a465bc4223fddfa5fa88c5b327554",
                "reference": "6b3facc35e7a465bc4223fddfa5fa88c5b327554",
                "shasum": ""
            },
            "require": {
                "mustangostang/spyc": "*",
                "php": ">=7.2"
            },
            "replace": {
                "piwik/device-detector": "self.version"
            },
            "require-dev": {
                "matthiasmullie/scrapbook": "^1.4.7",
                "mayflower/mo4-coding-standard": "dev-master#275cb9d",
                "phpstan/phpstan": "^0.12.52",
                "phpunit/phpunit": "^8.5.8",
                "psr/cache": "^1.0.1",
                "psr/simple-cache": "^1.0.1",
                "symfony/yaml": "^5.1.7"
            },
            "suggest": {
                "doctrine/cache": "Can directly be used for caching purpose",
                "ext-yaml": "Necessary for using the Pecl YAML parser"
            },
            "type": "library",
            "autoload": {
                "psr-4": {
                    "DeviceDetector\\": ""
                },
                "exclude-from-classmap": [
                    "Tests/"
                ]
            },
            "notification-url": "https://packagist.org/downloads/",
            "license": [
                "LGPL-3.0-or-later"
            ],
            "authors": [
                {
                    "name": "The Matomo Team",
                    "email": "hello@matomo.org",
                    "homepage": "https://matomo.org/team/"
                }
            ],
            "description": "The Universal Device Detection library, that parses User Agents and detects devices (desktop, tablet, mobile, tv, cars, console, etc.), clients (browsers, media players, mobile apps, feed readers, libraries, etc), operating systems, devices, brands and models.",
            "homepage": "https://matomo.org",
            "keywords": [
                "devicedetection",
                "parser",
                "useragent"
            ],
            "support": {
                "forum": "http://forum.matomo.org/",
                "issues": "https://github.com/matomo-org/device-detector/issues",
                "source": "https://github.com/matomo-org/piwik",
                "wiki": "https://dev.matomo.org/"
            },
            "time": "2021-01-08T14:14:55+00:00"
        },
        {
            "name": "mustangostang/spyc",
            "version": "0.6.3",
            "source": {
                "type": "git",
                "url": "git@github.com:mustangostang/spyc.git",
                "reference": "4627c838b16550b666d15aeae1e5289dd5b77da0"
            },
            "dist": {
                "type": "zip",
                "url": "https://api.github.com/repos/mustangostang/spyc/zipball/4627c838b16550b666d15aeae1e5289dd5b77da0",
                "reference": "4627c838b16550b666d15aeae1e5289dd5b77da0",
                "shasum": ""
            },
            "require": {
                "php": ">=5.3.1"
            },
            "require-dev": {
                "phpunit/phpunit": "4.3.*@dev"
            },
            "type": "library",
            "extra": {
                "branch-alias": {
                    "dev-master": "0.5.x-dev"
                }
            },
            "autoload": {
                "files": [
                    "Spyc.php"
                ]
            },
            "notification-url": "https://packagist.org/downloads/",
            "license": [
                "MIT"
            ],
            "authors": [
                {
                    "name": "mustangostang",
                    "email": "vlad.andersen@gmail.com"
                }
            ],
            "description": "A simple YAML loader/dumper class for PHP",
            "homepage": "https://github.com/mustangostang/spyc/",
            "keywords": [
                "spyc",
                "yaml",
                "yml"
            ],
            "time": "2019-09-10T13:16:29+00:00"
        },
        {
            "name": "phpmailer/phpmailer",
            "version": "v6.3.0",
            "source": {
                "type": "git",
                "url": "https://github.com/PHPMailer/PHPMailer.git",
                "reference": "4a08cf4cdd2c38d12ee2b9fa69e5d235f37a6dcb"
            },
            "dist": {
                "type": "zip",
                "url": "https://api.github.com/repos/PHPMailer/PHPMailer/zipball/4a08cf4cdd2c38d12ee2b9fa69e5d235f37a6dcb",
                "reference": "4a08cf4cdd2c38d12ee2b9fa69e5d235f37a6dcb",
                "shasum": ""
            },
            "require": {
                "ext-ctype": "*",
                "ext-filter": "*",
                "ext-hash": "*",
                "php": ">=5.5.0"
            },
            "require-dev": {
                "dealerdirect/phpcodesniffer-composer-installer": "^0.7.0",
                "doctrine/annotations": "^1.2",
                "phpcompatibility/php-compatibility": "^9.3.5",
                "roave/security-advisories": "dev-latest",
                "squizlabs/php_codesniffer": "^3.5.6",
                "yoast/phpunit-polyfills": "^0.2.0"
            },
            "suggest": {
                "ext-mbstring": "Needed to send email in multibyte encoding charset",
                "hayageek/oauth2-yahoo": "Needed for Yahoo XOAUTH2 authentication",
                "league/oauth2-google": "Needed for Google XOAUTH2 authentication",
                "psr/log": "For optional PSR-3 debug logging",
                "stevenmaguire/oauth2-microsoft": "Needed for Microsoft XOAUTH2 authentication",
                "symfony/polyfill-mbstring": "To support UTF-8 if the Mbstring PHP extension is not enabled (^1.2)"
            },
            "type": "library",
            "autoload": {
                "psr-4": {
                    "PHPMailer\\PHPMailer\\": "src/"
                }
            },
            "notification-url": "https://packagist.org/downloads/",
            "license": [
                "LGPL-2.1-only"
            ],
            "authors": [
                {
                    "name": "Marcus Bointon",
                    "email": "phpmailer@synchromedia.co.uk"
                },
                {
                    "name": "Jim Jagielski",
                    "email": "jimjag@gmail.com"
                },
                {
                    "name": "Andy Prevost",
                    "email": "codeworxtech@users.sourceforge.net"
                },
                {
                    "name": "Brent R. Matzelle"
                }
            ],
            "description": "PHPMailer is a full-featured email creation and transfer class for PHP",
            "support": {
                "issues": "https://github.com/PHPMailer/PHPMailer/issues",
                "source": "https://github.com/PHPMailer/PHPMailer/tree/v6.3.0"
            },
            "funding": [
                {
                    "url": "https://github.com/Synchro",
                    "type": "github"
                }
            ],
            "time": "2021-02-19T15:28:08+00:00"
        },
        {
            "name": "psr/http-client",
            "version": "dev-master",
            "source": {
                "type": "git",
                "url": "https://github.com/php-fig/http-client.git",
                "reference": "22b2ef5687f43679481615605d7a15c557ce85b1"
            },
            "dist": {
                "type": "zip",
                "url": "https://api.github.com/repos/php-fig/http-client/zipball/22b2ef5687f43679481615605d7a15c557ce85b1",
                "reference": "22b2ef5687f43679481615605d7a15c557ce85b1",
                "shasum": ""
            },
            "require": {
                "php": "^7.0 || ^8.0",
                "psr/http-message": "^1.0"
            },
            "default-branch": true,
            "type": "library",
            "extra": {
                "branch-alias": {
                    "dev-master": "1.0.x-dev"
                }
            },
            "autoload": {
                "psr-4": {
                    "Psr\\Http\\Client\\": "src/"
                }
            },
            "notification-url": "https://packagist.org/downloads/",
            "license": [
                "MIT"
            ],
            "authors": [
                {
                    "name": "PHP-FIG",
                    "homepage": "https://www.php-fig.org/"
                }
            ],
            "description": "Common interface for HTTP clients",
            "homepage": "https://github.com/php-fig/http-client",
            "keywords": [
                "http",
                "http-client",
                "psr",
                "psr-18"
            ],
            "support": {
                "source": "https://github.com/php-fig/http-client/tree/master"
            },
            "time": "2020-09-19T09:12:31+00:00"
        },
        {
            "name": "psr/http-message",
            "version": "dev-master",
            "source": {
                "type": "git",
                "url": "https://github.com/php-fig/http-message.git",
                "reference": "efd67d1dc14a7ef4fc4e518e7dee91c271d524e4"
            },
            "dist": {
                "type": "zip",
                "url": "https://api.github.com/repos/php-fig/http-message/zipball/efd67d1dc14a7ef4fc4e518e7dee91c271d524e4",
                "reference": "efd67d1dc14a7ef4fc4e518e7dee91c271d524e4",
                "shasum": ""
            },
            "require": {
                "php": ">=5.3.0"
            },
            "default-branch": true,
            "type": "library",
            "extra": {
                "branch-alias": {
                    "dev-master": "1.0.x-dev"
                }
            },
            "autoload": {
                "psr-4": {
                    "Psr\\Http\\Message\\": "src/"
                }
            },
            "notification-url": "https://packagist.org/downloads/",
            "license": [
                "MIT"
            ],
            "authors": [
                {
                    "name": "PHP-FIG",
                    "homepage": "http://www.php-fig.org/"
                }
            ],
            "description": "Common interface for HTTP messages",
            "homepage": "https://github.com/php-fig/http-message",
            "keywords": [
                "http",
                "http-message",
                "psr",
                "psr-7",
                "request",
                "response"
            ],
            "support": {
                "source": "https://github.com/php-fig/http-message/tree/master"
            },
            "time": "2019-08-29T13:16:46+00:00"
        },
        {
            "name": "psr/log",
            "version": "dev-master",
            "source": {
                "type": "git",
                "url": "https://github.com/php-fig/log.git",
                "reference": "a18c1e692e02b84abbafe4856c3cd7cc6903908c"
            },
            "dist": {
                "type": "zip",
                "url": "https://api.github.com/repos/php-fig/log/zipball/a18c1e692e02b84abbafe4856c3cd7cc6903908c",
                "reference": "a18c1e692e02b84abbafe4856c3cd7cc6903908c",
                "shasum": ""
            },
            "require": {
                "php": ">=5.3.0"
            },
            "default-branch": true,
            "type": "library",
            "extra": {
                "branch-alias": {
                    "dev-master": "1.1.x-dev"
                }
            },
            "autoload": {
                "psr-4": {
                    "Psr\\Log\\": "Psr/Log/"
                }
            },
            "notification-url": "https://packagist.org/downloads/",
            "license": [
                "MIT"
            ],
            "authors": [
                {
                    "name": "PHP-FIG",
                    "homepage": "https://www.php-fig.org/"
                }
            ],
            "description": "Common interface for logging libraries",
            "homepage": "https://github.com/php-fig/log",
            "keywords": [
                "log",
                "psr",
                "psr-3"
            ],
            "support": {
                "source": "https://github.com/php-fig/log/tree/master"
            },
            "time": "2021-03-02T15:02:34+00:00"
        },
        {
            "name": "ralouphie/getallheaders",
            "version": "3.0.3",
            "source": {
                "type": "git",
                "url": "https://github.com/ralouphie/getallheaders.git",
                "reference": "120b605dfeb996808c31b6477290a714d356e822"
            },
            "dist": {
                "type": "zip",
                "url": "https://api.github.com/repos/ralouphie/getallheaders/zipball/120b605dfeb996808c31b6477290a714d356e822",
                "reference": "120b605dfeb996808c31b6477290a714d356e822",
                "shasum": ""
            },
            "require": {
                "php": ">=5.6"
            },
            "require-dev": {
                "php-coveralls/php-coveralls": "^2.1",
                "phpunit/phpunit": "^5 || ^6.5"
            },
            "type": "library",
            "autoload": {
                "files": [
                    "src/getallheaders.php"
                ]
            },
            "notification-url": "https://packagist.org/downloads/",
            "license": [
                "MIT"
            ],
            "authors": [
                {
                    "name": "Ralph Khattar",
                    "email": "ralph.khattar@gmail.com"
                }
            ],
            "description": "A polyfill for getallheaders.",
            "support": {
                "issues": "https://github.com/ralouphie/getallheaders/issues",
                "source": "https://github.com/ralouphie/getallheaders/tree/develop"
            },
            "time": "2019-03-08T08:55:37+00:00"
        },
        {
            "name": "resque/php-resque",
            "version": "v1.3.6",
            "source": {
                "type": "git",
                "url": "https://github.com/resque/php-resque.git",
                "reference": "fe41c04763699b1318d97ed14cc78583e9380161"
            },
            "dist": {
                "type": "zip",
                "url": "https://api.github.com/repos/resque/php-resque/zipball/fe41c04763699b1318d97ed14cc78583e9380161",
                "reference": "fe41c04763699b1318d97ed14cc78583e9380161",
                "shasum": ""
            },
            "require": {
                "colinmollenhour/credis": "~1.7",
                "php": ">=5.6.0",
                "psr/log": "~1.0"
            },
            "require-dev": {
                "phpunit/phpunit": "^5.7"
            },
            "suggest": {
                "ext-pcntl": "REQUIRED for forking processes on platforms that support it (so anything but Windows).",
                "ext-proctitle": "Allows php-resque to rename the title of UNIX processes to show the status of a worker.",
                "ext-redis": "Native PHP extension for Redis connectivity. Credis will automatically utilize when available."
            },
            "bin": [
                "bin/resque",
                "bin/resque-scheduler"
            ],
            "type": "library",
            "extra": {
                "branch-alias": {
                    "dev-master": "1.0-dev"
                }
            },
            "autoload": {
                "psr-0": {
                    "Resque": "lib",
                    "ResqueScheduler": "lib"
                }
            },
            "notification-url": "https://packagist.org/downloads/",
            "license": [
                "MIT"
            ],
            "authors": [
                {
                    "name": "Dan Hunsaker",
                    "email": "danhunsaker+resque@gmail.com",
                    "role": "Maintainer"
                },
                {
                    "name": "Rajib Ahmed",
                    "homepage": "https://github.com/rajibahmed",
                    "role": "Maintainer"
                },
                {
                    "name": "Steve Klabnik",
                    "email": "steve@steveklabnik.com",
                    "role": "Maintainer"
                },
                {
                    "name": "Chris Boulton",
                    "email": "chris@bigcommerce.com",
                    "role": "Creator"
                }
            ],
            "description": "Redis backed library for creating background jobs and processing them later. Based on resque for Ruby.",
            "homepage": "http://www.github.com/resque/php-resque/",
            "keywords": [
                "background",
                "job",
                "redis",
                "resque"
            ],
            "support": {
                "issues": "https://github.com/resque/php-resque/issues",
                "source": "https://github.com/resque/php-resque/tree/v1.3.6"
            },
            "time": "2020-04-16T16:39:50+00:00"
        },
        {
            "name": "symfony/polyfill-ctype",
            "version": "dev-main",
            "source": {
                "type": "git",
                "url": "https://github.com/symfony/polyfill-ctype.git",
                "reference": "c6c942b1ac76c82448322025e084cadc56048b4e"
            },
            "dist": {
                "type": "zip",
                "url": "https://api.github.com/repos/symfony/polyfill-ctype/zipball/c6c942b1ac76c82448322025e084cadc56048b4e",
                "reference": "c6c942b1ac76c82448322025e084cadc56048b4e",
                "shasum": ""
            },
            "require": {
                "php": ">=7.1"
            },
            "suggest": {
                "ext-ctype": "For best performance"
            },
            "default-branch": true,
            "type": "library",
            "extra": {
                "branch-alias": {
                    "dev-main": "1.22-dev"
                },
                "thanks": {
                    "name": "symfony/polyfill",
                    "url": "https://github.com/symfony/polyfill"
                }
            },
            "autoload": {
                "psr-4": {
                    "Symfony\\Polyfill\\Ctype\\": ""
                },
                "files": [
                    "bootstrap.php"
                ]
            },
            "notification-url": "https://packagist.org/downloads/",
            "license": [
                "MIT"
            ],
            "authors": [
                {
                    "name": "Gert de Pagter",
                    "email": "BackEndTea@gmail.com"
                },
                {
                    "name": "Symfony Community",
                    "homepage": "https://symfony.com/contributors"
                }
            ],
            "description": "Symfony polyfill for ctype functions",
            "homepage": "https://symfony.com",
            "keywords": [
                "compatibility",
                "ctype",
                "polyfill",
                "portable"
            ],
            "support": {
                "source": "https://github.com/symfony/polyfill-ctype/tree/v1.22.1"
            },
            "funding": [
                {
                    "url": "https://symfony.com/sponsor",
                    "type": "custom"
                },
                {
                    "url": "https://github.com/fabpot",
                    "type": "github"
                },
                {
                    "url": "https://tidelift.com/funding/github/packagist/symfony/symfony",
                    "type": "tidelift"
                }
            ],
            "time": "2021-01-07T16:49:33+00:00"
        },
        {
            "name": "utopia-php/abuse",
            "version": "0.3.1",
            "source": {
                "type": "git",
                "url": "https://github.com/utopia-php/abuse.git",
                "reference": "23c2eb533bca8f3ef5548ae265398fa7d4d39a1c"
            },
            "dist": {
                "type": "zip",
                "url": "https://api.github.com/repos/utopia-php/abuse/zipball/23c2eb533bca8f3ef5548ae265398fa7d4d39a1c",
                "reference": "23c2eb533bca8f3ef5548ae265398fa7d4d39a1c",
                "shasum": ""
            },
            "require": {
                "ext-pdo": "*",
                "php": ">=7.1"
            },
            "require-dev": {
                "phpunit/phpunit": "^9.4",
                "vimeo/psalm": "4.0.1"
            },
            "type": "library",
            "autoload": {
                "psr-4": {
                    "Utopia\\Abuse\\": "src/Abuse"
                }
            },
            "notification-url": "https://packagist.org/downloads/",
            "license": [
                "MIT"
            ],
            "authors": [
                {
                    "name": "Eldad Fux",
                    "email": "eldad@appwrite.io"
                }
            ],
            "description": "A simple abuse library to manage application usage limits",
            "keywords": [
                "Abuse",
                "framework",
                "php",
                "upf",
                "utopia"
            ],
            "support": {
                "issues": "https://github.com/utopia-php/abuse/issues",
                "source": "https://github.com/utopia-php/abuse/tree/0.3.1"
            },
            "time": "2020-12-21T17:28:03+00:00"
        },
        {
            "name": "utopia-php/analytics",
            "version": "0.1.0",
            "source": {
                "type": "git",
                "url": "https://github.com/utopia-php/analytics.git",
                "reference": "a1f2a1672a927bef8cd4d9b47e5cfbc856a3c72f"
            },
            "dist": {
                "type": "zip",
                "url": "https://api.github.com/repos/utopia-php/analytics/zipball/a1f2a1672a927bef8cd4d9b47e5cfbc856a3c72f",
                "reference": "a1f2a1672a927bef8cd4d9b47e5cfbc856a3c72f",
                "shasum": ""
            },
            "require": {
                "php": ">=7.4"
            },
            "require-dev": {
                "phpunit/phpunit": "^9.3",
                "vimeo/psalm": "4.0.1"
            },
            "type": "library",
            "autoload": {
                "psr-4": {
                    "Utopia\\Analytics\\": "src/Analytics"
                }
            },
            "notification-url": "https://packagist.org/downloads/",
            "license": [
                "MIT"
            ],
            "authors": [
                {
                    "name": "Eldad Fux",
                    "email": "eldad@appwrite.io"
                },
                {
                    "name": "Torsten Dittmann",
                    "email": "torsten@appwrite.io"
                }
            ],
            "description": "A simple library to track events & users.",
            "keywords": [
                "analytics",
                "framework",
                "php",
                "upf",
                "utopia"
            ],
            "support": {
                "issues": "https://github.com/utopia-php/analytics/issues",
                "source": "https://github.com/utopia-php/analytics/tree/0.1.0"
            },
            "time": "2021-02-03T17:07:09+00:00"
        },
        {
            "name": "utopia-php/audit",
            "version": "0.5.1",
            "source": {
                "type": "git",
                "url": "https://github.com/utopia-php/audit.git",
                "reference": "154a850170a58667a15e4b65fbabb6cd0b709dd9"
            },
            "dist": {
                "type": "zip",
                "url": "https://api.github.com/repos/utopia-php/audit/zipball/154a850170a58667a15e4b65fbabb6cd0b709dd9",
                "reference": "154a850170a58667a15e4b65fbabb6cd0b709dd9",
                "shasum": ""
            },
            "require": {
                "ext-pdo": "*",
                "php": ">=7.1"
            },
            "require-dev": {
                "phpunit/phpunit": "^9.3",
                "vimeo/psalm": "4.0.1"
            },
            "type": "library",
            "autoload": {
                "psr-4": {
                    "Utopia\\Audit\\": "src/Audit"
                }
            },
            "notification-url": "https://packagist.org/downloads/",
            "license": [
                "MIT"
            ],
            "authors": [
                {
                    "name": "Eldad Fux",
                    "email": "eldad@appwrite.io"
                }
            ],
            "description": "A simple audit library to manage application users logs",
            "keywords": [
                "Audit",
                "framework",
                "php",
                "upf",
                "utopia"
            ],
            "support": {
                "issues": "https://github.com/utopia-php/audit/issues",
                "source": "https://github.com/utopia-php/audit/tree/0.5.1"
            },
            "time": "2020-12-21T17:28:53+00:00"
        },
        {
            "name": "utopia-php/cache",
            "version": "0.2.3",
            "source": {
                "type": "git",
                "url": "https://github.com/utopia-php/cache.git",
                "reference": "a44b904127f88fa64673e402e5c0732ff6687d47"
            },
            "dist": {
                "type": "zip",
                "url": "https://api.github.com/repos/utopia-php/cache/zipball/a44b904127f88fa64673e402e5c0732ff6687d47",
                "reference": "a44b904127f88fa64673e402e5c0732ff6687d47",
                "shasum": ""
            },
            "require": {
                "ext-json": "*",
                "php": ">=7.3"
            },
            "require-dev": {
                "phpunit/phpunit": "^9.3",
                "vimeo/psalm": "4.0.1"
            },
            "type": "library",
            "autoload": {
                "psr-4": {
                    "Utopia\\Cache\\": "src/Cache"
                }
            },
            "notification-url": "https://packagist.org/downloads/",
            "license": [
                "MIT"
            ],
            "authors": [
                {
                    "name": "Eldad Fux",
                    "email": "eldad@appwrite.io"
                }
            ],
            "description": "A simple cache library to manage application cache storing, loading and purging",
            "keywords": [
                "cache",
                "framework",
                "php",
                "upf",
                "utopia"
            ],
            "support": {
                "issues": "https://github.com/utopia-php/cache/issues",
                "source": "https://github.com/utopia-php/cache/tree/0.2.3"
            },
            "time": "2020-10-24T10:11:01+00:00"
        },
        {
            "name": "utopia-php/cli",
            "version": "0.10.0",
            "source": {
                "type": "git",
                "url": "https://github.com/utopia-php/cli.git",
                "reference": "69ae40187fb4b68ef14f0224a68d9cc016b83634"
            },
            "dist": {
                "type": "zip",
                "url": "https://api.github.com/repos/utopia-php/cli/zipball/69ae40187fb4b68ef14f0224a68d9cc016b83634",
                "reference": "69ae40187fb4b68ef14f0224a68d9cc016b83634",
                "shasum": ""
            },
            "require": {
                "php": ">=7.4",
                "utopia-php/framework": "0.*.*"
            },
            "require-dev": {
                "phpunit/phpunit": "^9.3",
                "vimeo/psalm": "4.0.1"
            },
            "type": "library",
            "autoload": {
                "psr-4": {
                    "Utopia\\CLI\\": "src/CLI"
                }
            },
            "notification-url": "https://packagist.org/downloads/",
            "license": [
                "MIT"
            ],
            "authors": [
                {
                    "name": "Eldad Fux",
                    "email": "eldad@appwrite.io"
                }
            ],
            "description": "A simple CLI library to manage command line applications",
            "keywords": [
                "cli",
                "command line",
                "framework",
                "php",
                "upf",
                "utopia"
            ],
            "support": {
                "issues": "https://github.com/utopia-php/cli/issues",
                "source": "https://github.com/utopia-php/cli/tree/0.10.0"
            },
            "time": "2021-01-26T16:35:15+00:00"
        },
        {
            "name": "utopia-php/config",
            "version": "0.2.2",
            "source": {
                "type": "git",
                "url": "https://github.com/utopia-php/config.git",
                "reference": "a3d7bc0312d7150d5e04b1362dc34b2b136908cc"
            },
            "dist": {
                "type": "zip",
                "url": "https://api.github.com/repos/utopia-php/config/zipball/a3d7bc0312d7150d5e04b1362dc34b2b136908cc",
                "reference": "a3d7bc0312d7150d5e04b1362dc34b2b136908cc",
                "shasum": ""
            },
            "require": {
                "php": ">=7.3"
            },
            "require-dev": {
                "phpunit/phpunit": "^9.3",
                "vimeo/psalm": "4.0.1"
            },
            "type": "library",
            "autoload": {
                "psr-4": {
                    "Utopia\\Config\\": "src/Config"
                }
            },
            "notification-url": "https://packagist.org/downloads/",
            "license": [
                "MIT"
            ],
            "authors": [
                {
                    "name": "Eldad Fux",
                    "email": "eldad@appwrite.io"
                }
            ],
            "description": "A simple Config library to managing application config variables",
            "keywords": [
                "config",
                "framework",
                "php",
                "upf",
                "utopia"
            ],
            "support": {
                "issues": "https://github.com/utopia-php/config/issues",
                "source": "https://github.com/utopia-php/config/tree/0.2.2"
            },
            "time": "2020-10-24T09:49:09+00:00"
        },
        {
            "name": "utopia-php/domains",
            "version": "0.2.3",
            "source": {
                "type": "git",
                "url": "https://github.com/utopia-php/domains.git",
                "reference": "6c9b3706b0df4e0150a1f9062321ff114270a643"
            },
            "dist": {
                "type": "zip",
                "url": "https://api.github.com/repos/utopia-php/domains/zipball/6c9b3706b0df4e0150a1f9062321ff114270a643",
                "reference": "6c9b3706b0df4e0150a1f9062321ff114270a643",
                "shasum": ""
            },
            "require": {
                "php": ">=7.1"
            },
            "require-dev": {
                "phpunit/phpunit": "^9.3",
                "vimeo/psalm": "4.0.1"
            },
            "type": "library",
            "autoload": {
                "psr-4": {
                    "Utopia\\Domains\\": "src/Domains"
                }
            },
            "notification-url": "https://packagist.org/downloads/",
            "license": [
                "MIT"
            ],
            "authors": [
                {
                    "name": "Eldad Fux",
                    "email": "eldad@appwrite.io"
                }
            ],
            "description": "Utopia Domains library is simple and lite library for parsing web domains. This library is aiming to be as simple and easy to learn and use.",
            "keywords": [
                "domains",
                "framework",
                "icann",
                "php",
                "public suffix",
                "tld",
                "tld extract",
                "upf",
                "utopia"
            ],
            "support": {
                "issues": "https://github.com/utopia-php/domains/issues",
                "source": "https://github.com/utopia-php/domains/tree/0.2.3"
            },
            "time": "2020-10-23T09:59:51+00:00"
        },
        {
            "name": "utopia-php/framework",
            "version": "0.10.0",
            "source": {
                "type": "git",
                "url": "https://github.com/utopia-php/framework.git",
                "reference": "65909bdb24ef6b6c6751abfdea90caf96bbc6c50"
            },
            "dist": {
                "type": "zip",
                "url": "https://api.github.com/repos/utopia-php/framework/zipball/65909bdb24ef6b6c6751abfdea90caf96bbc6c50",
                "reference": "65909bdb24ef6b6c6751abfdea90caf96bbc6c50",
                "shasum": ""
            },
            "require": {
                "php": ">=7.3.0"
            },
            "require-dev": {
                "phpunit/phpunit": "^9.4",
                "vimeo/psalm": "4.0.1"
            },
            "type": "library",
            "autoload": {
                "psr-4": {
                    "Utopia\\": "src/"
                }
            },
            "notification-url": "https://packagist.org/downloads/",
            "license": [
                "MIT"
            ],
            "authors": [
                {
                    "name": "Eldad Fux",
                    "email": "eldad@appwrite.io"
                }
            ],
            "description": "A simple, light and advanced PHP framework",
            "keywords": [
                "framework",
                "php",
                "upf"
            ],
            "support": {
                "issues": "https://github.com/utopia-php/framework/issues",
                "source": "https://github.com/utopia-php/framework/tree/0.10.0"
            },
            "time": "2020-12-26T12:02:39+00:00"
        },
        {
            "name": "utopia-php/image",
            "version": "0.1.0",
            "source": {
                "type": "git",
                "url": "https://github.com/utopia-php/image.git",
                "reference": "66e38db211b1d6fe93de09d82606641e0f996e42"
            },
            "dist": {
                "type": "zip",
                "url": "https://api.github.com/repos/utopia-php/image/zipball/66e38db211b1d6fe93de09d82606641e0f996e42",
                "reference": "66e38db211b1d6fe93de09d82606641e0f996e42",
                "shasum": ""
            },
            "require": {
                "chillerlan/php-qrcode": "4.3.0",
                "ext-imagick": "*",
                "php": ">=7.4"
            },
            "require-dev": {
                "phpunit/phpunit": "^9.3",
                "vimeo/psalm": "4.0.1"
            },
            "type": "library",
            "autoload": {
                "psr-4": {
                    "Utopia\\Image\\": "src/Image"
                }
            },
            "notification-url": "https://packagist.org/downloads/",
            "license": [
                "MIT"
            ],
            "authors": [
                {
                    "name": "Eldad Fux",
                    "email": "eldad@appwrite.io"
                }
            ],
            "description": "A simple Image manipulation library",
            "keywords": [
                "framework",
                "image",
                "php",
                "upf",
                "utopia"
            ],
            "support": {
                "issues": "https://github.com/utopia-php/image/issues",
                "source": "https://github.com/utopia-php/image/tree/0.1.0"
            },
            "time": "2021-02-19T05:09:46+00:00"
        },
        {
            "name": "utopia-php/locale",
            "version": "0.3.3",
            "source": {
                "type": "git",
                "url": "https://github.com/utopia-php/locale.git",
                "reference": "5b5b22aab786d6e66eb3b9d546b7e606deae68e4"
            },
            "dist": {
                "type": "zip",
                "url": "https://api.github.com/repos/utopia-php/locale/zipball/5b5b22aab786d6e66eb3b9d546b7e606deae68e4",
                "reference": "5b5b22aab786d6e66eb3b9d546b7e606deae68e4",
                "shasum": ""
            },
            "require": {
                "php": ">=7.1"
            },
            "require-dev": {
                "phpunit/phpunit": "^9.3",
                "vimeo/psalm": "4.0.1"
            },
            "type": "library",
            "autoload": {
                "psr-4": {
                    "Utopia\\Locale\\": "src/Locale"
                }
            },
            "notification-url": "https://packagist.org/downloads/",
            "license": [
                "MIT"
            ],
            "authors": [
                {
                    "name": "Eldad Fux",
                    "email": "eldad@appwrite.io"
                }
            ],
            "description": "A simple locale library to manage application translations",
            "keywords": [
                "framework",
                "locale",
                "php",
                "upf",
                "utopia"
            ],
            "support": {
                "issues": "https://github.com/utopia-php/locale/issues",
                "source": "https://github.com/utopia-php/locale/tree/0.3.3"
            },
            "time": "2020-10-24T08:12:55+00:00"
        },
        {
            "name": "utopia-php/preloader",
            "version": "0.2.4",
            "source": {
                "type": "git",
                "url": "https://github.com/utopia-php/preloader.git",
                "reference": "65ef48392e72172f584b0baa2e224f9a1cebcce0"
            },
            "dist": {
                "type": "zip",
                "url": "https://api.github.com/repos/utopia-php/preloader/zipball/65ef48392e72172f584b0baa2e224f9a1cebcce0",
                "reference": "65ef48392e72172f584b0baa2e224f9a1cebcce0",
                "shasum": ""
            },
            "require": {
                "php": ">=7.1"
            },
            "require-dev": {
                "phpunit/phpunit": "^9.3",
                "vimeo/psalm": "4.0.1"
            },
            "type": "library",
            "autoload": {
                "psr-4": {
                    "Utopia\\Preloader\\": "src/Preloader"
                }
            },
            "notification-url": "https://packagist.org/downloads/",
            "license": [
                "MIT"
            ],
            "authors": [
                {
                    "name": "Eldad Fux",
                    "email": "team@appwrite.io"
                }
            ],
            "description": "Utopia Preloader library is simple and lite library for managing PHP preloading configuration",
            "keywords": [
                "framework",
                "php",
                "preload",
                "preloader",
                "preloading",
                "upf",
                "utopia"
            ],
            "support": {
                "issues": "https://github.com/utopia-php/preloader/issues",
                "source": "https://github.com/utopia-php/preloader/tree/0.2.4"
            },
            "time": "2020-10-24T07:04:59+00:00"
        },
        {
            "name": "utopia-php/registry",
            "version": "0.2.4",
            "source": {
                "type": "git",
                "url": "https://github.com/utopia-php/registry.git",
                "reference": "428a94f1a36147e7b7221e778c01e1be08db2893"
            },
            "dist": {
                "type": "zip",
                "url": "https://api.github.com/repos/utopia-php/registry/zipball/428a94f1a36147e7b7221e778c01e1be08db2893",
                "reference": "428a94f1a36147e7b7221e778c01e1be08db2893",
                "shasum": ""
            },
            "require": {
                "php": ">=7.3"
            },
            "require-dev": {
                "phpunit/phpunit": "^9.3",
                "vimeo/psalm": "4.0.1"
            },
            "type": "library",
            "autoload": {
                "psr-4": {
                    "Utopia\\Registry\\": "src/Registry"
                }
            },
            "notification-url": "https://packagist.org/downloads/",
            "license": [
                "MIT"
            ],
            "authors": [
                {
                    "name": "Eldad Fux",
                    "email": "eldad@appwrite.io"
                }
            ],
            "description": "A simple dependency management library for PHP",
            "keywords": [
                "dependency management",
                "di",
                "framework",
                "php",
                "upf",
                "utopia"
            ],
            "support": {
                "issues": "https://github.com/utopia-php/registry/issues",
                "source": "https://github.com/utopia-php/registry/tree/0.2.4"
            },
            "time": "2020-10-24T08:51:37+00:00"
        },
        {
            "name": "utopia-php/storage",
            "version": "0.4.1",
            "source": {
                "type": "git",
                "url": "https://github.com/utopia-php/storage.git",
                "reference": "86f749f2d79268528732e560f77dde0155e162ca"
            },
            "dist": {
                "type": "zip",
                "url": "https://api.github.com/repos/utopia-php/storage/zipball/86f749f2d79268528732e560f77dde0155e162ca",
                "reference": "86f749f2d79268528732e560f77dde0155e162ca",
                "shasum": ""
            },
            "require": {
                "php": ">=7.4",
                "utopia-php/framework": "0.10.0"
            },
            "require-dev": {
                "phpunit/phpunit": "^9.3",
                "vimeo/psalm": "4.0.1"
            },
            "type": "library",
            "autoload": {
                "psr-4": {
                    "Utopia\\Storage\\": "src/Storage"
                }
            },
            "notification-url": "https://packagist.org/downloads/",
            "license": [
                "MIT"
            ],
            "authors": [
                {
                    "name": "Eldad Fux",
                    "email": "eldad@appwrite.io"
                }
            ],
            "description": "A simple Storage library to manage application storage",
            "keywords": [
                "framework",
                "php",
                "storage",
                "upf",
                "utopia"
            ],
            "support": {
                "issues": "https://github.com/utopia-php/storage/issues",
                "source": "https://github.com/utopia-php/storage/tree/0.4.1"
            },
            "time": "2021-02-19T05:04:44+00:00"
        },
        {
            "name": "utopia-php/swoole",
            "version": "0.2.1",
            "source": {
                "type": "git",
                "url": "https://github.com/utopia-php/swoole.git",
                "reference": "63168a82037f371516a199d75da101c8caa3edc1"
            },
            "dist": {
                "type": "zip",
                "url": "https://api.github.com/repos/utopia-php/swoole/zipball/63168a82037f371516a199d75da101c8caa3edc1",
                "reference": "63168a82037f371516a199d75da101c8caa3edc1",
                "shasum": ""
            },
            "require": {
                "ext-swoole": "*",
                "php": ">=7.4",
                "utopia-php/framework": "0.*.*"
            },
            "require-dev": {
                "phpunit/phpunit": "^9.3",
                "swoole/ide-helper": "4.5.5",
                "vimeo/psalm": "4.0.1"
            },
            "type": "library",
            "autoload": {
                "psr-4": {
                    "Utopia\\Swoole\\": "src/Swoole"
                }
            },
            "notification-url": "https://packagist.org/downloads/",
            "license": [
                "MIT"
            ],
            "authors": [
                {
                    "name": "Eldad Fux",
                    "email": "team@appwrite.io"
                }
            ],
            "description": "An extension for Utopia Framework to work with PHP Swoole as a PHP FPM alternative",
            "keywords": [
                "framework",
                "http",
                "php",
                "server",
                "swoole",
                "upf",
                "utopia"
            ],
            "support": {
                "issues": "https://github.com/utopia-php/swoole/issues",
                "source": "https://github.com/utopia-php/swoole/tree/0.2.1"
            },
            "time": "2021-02-10T06:20:43+00:00"
        },
        {
            "name": "utopia-php/system",
            "version": "0.4.0",
            "source": {
                "type": "git",
                "url": "https://github.com/utopia-php/system.git",
                "reference": "67c92c66ce8f0cc925a00bca89f7a188bf9183c0"
            },
            "dist": {
                "type": "zip",
                "url": "https://api.github.com/repos/utopia-php/system/zipball/67c92c66ce8f0cc925a00bca89f7a188bf9183c0",
                "reference": "67c92c66ce8f0cc925a00bca89f7a188bf9183c0",
                "shasum": ""
            },
            "require": {
                "php": ">=7.4"
            },
            "require-dev": {
                "phpunit/phpunit": "^9.3",
                "vimeo/psalm": "4.0.1"
            },
            "type": "library",
            "autoload": {
                "psr-4": {
                    "Utopia\\System\\": "src/System"
                }
            },
            "notification-url": "https://packagist.org/downloads/",
            "license": [
                "MIT"
            ],
            "authors": [
                {
                    "name": "Eldad Fux",
                    "email": "eldad@appwrite.io"
                },
                {
                    "name": "Torsten Dittmann",
                    "email": "torsten@appwrite.io"
                }
            ],
            "description": "A simple library for obtaining information about the host's system.",
            "keywords": [
                "framework",
                "php",
                "system",
                "upf",
                "utopia"
            ],
            "support": {
                "issues": "https://github.com/utopia-php/system/issues",
                "source": "https://github.com/utopia-php/system/tree/0.4.0"
            },
            "time": "2021-02-04T14:14:49+00:00"
        },
        {
            "name": "webmozart/assert",
            "version": "dev-master",
            "source": {
                "type": "git",
                "url": "https://github.com/webmozarts/assert.git",
                "reference": "9c89b265ccc4092d58e66d72af5d343ee77a41ae"
            },
            "dist": {
                "type": "zip",
                "url": "https://api.github.com/repos/webmozarts/assert/zipball/9c89b265ccc4092d58e66d72af5d343ee77a41ae",
                "reference": "9c89b265ccc4092d58e66d72af5d343ee77a41ae",
                "shasum": ""
            },
            "require": {
                "php": "^7.2 || ^8.0",
                "symfony/polyfill-ctype": "^1.8"
            },
            "conflict": {
                "phpstan/phpstan": "<0.12.20",
                "vimeo/psalm": "<3.9.1"
            },
            "require-dev": {
                "phpunit/phpunit": "^8.5.13"
            },
            "default-branch": true,
            "type": "library",
            "extra": {
                "branch-alias": {
                    "dev-master": "1.10-dev"
                }
            },
            "autoload": {
                "psr-4": {
                    "Webmozart\\Assert\\": "src/"
                }
            },
            "notification-url": "https://packagist.org/downloads/",
            "license": [
                "MIT"
            ],
            "authors": [
                {
                    "name": "Bernhard Schussek",
                    "email": "bschussek@gmail.com"
                }
            ],
            "description": "Assertions to validate method input/output with nice error messages.",
            "keywords": [
                "assert",
                "check",
                "validate"
            ],
            "support": {
                "issues": "https://github.com/webmozarts/assert/issues",
                "source": "https://github.com/webmozarts/assert/tree/master"
            },
            "time": "2021-01-18T12:52:36+00:00"
        }
    ],
    "packages-dev": [
        {
            "name": "amphp/amp",
            "version": "dev-master",
            "source": {
                "type": "git",
                "url": "https://github.com/amphp/amp.git",
                "reference": "7d4bbc6e0b47c6bb39b6cce1a4b5942e0c5125fb"
            },
            "dist": {
                "type": "zip",
                "url": "https://api.github.com/repos/amphp/amp/zipball/7d4bbc6e0b47c6bb39b6cce1a4b5942e0c5125fb",
                "reference": "7d4bbc6e0b47c6bb39b6cce1a4b5942e0c5125fb",
                "shasum": ""
            },
            "require": {
                "php": ">=7.1"
            },
            "require-dev": {
                "amphp/php-cs-fixer-config": "dev-master",
                "amphp/phpunit-util": "^1",
                "ext-json": "*",
                "jetbrains/phpstorm-stubs": "^2019.3",
                "phpunit/phpunit": "^7 | ^8 | ^9",
                "psalm/phar": "^3.11@dev",
                "react/promise": "^2"
            },
            "default-branch": true,
            "type": "library",
            "extra": {
                "branch-alias": {
                    "dev-master": "2.x-dev"
                }
            },
            "autoload": {
                "psr-4": {
                    "Amp\\": "lib"
                },
                "files": [
                    "lib/functions.php",
                    "lib/Internal/functions.php"
                ]
            },
            "notification-url": "https://packagist.org/downloads/",
            "license": [
                "MIT"
            ],
            "authors": [
                {
                    "name": "Daniel Lowrey",
                    "email": "rdlowrey@php.net"
                },
                {
                    "name": "Aaron Piotrowski",
                    "email": "aaron@trowski.com"
                },
                {
                    "name": "Bob Weinand",
                    "email": "bobwei9@hotmail.com"
                },
                {
                    "name": "Niklas Keller",
                    "email": "me@kelunik.com"
                }
            ],
            "description": "A non-blocking concurrency framework for PHP applications.",
            "homepage": "http://amphp.org/amp",
            "keywords": [
                "async",
                "asynchronous",
                "awaitable",
                "concurrency",
                "event",
                "event-loop",
                "future",
                "non-blocking",
                "promise"
            ],
            "support": {
                "irc": "irc://irc.freenode.org/amphp",
                "issues": "https://github.com/amphp/amp/issues",
                "source": "https://github.com/amphp/amp/tree/master"
            },
            "funding": [
                {
                    "url": "https://github.com/amphp",
                    "type": "github"
                }
            ],
            "time": "2021-01-13T19:16:50+00:00"
        },
        {
            "name": "amphp/byte-stream",
            "version": "dev-master",
            "source": {
                "type": "git",
                "url": "https://github.com/amphp/byte-stream.git",
                "reference": "f813a658f0446192c5e17f96727070ee9342b93a"
            },
            "dist": {
                "type": "zip",
                "url": "https://api.github.com/repos/amphp/byte-stream/zipball/f813a658f0446192c5e17f96727070ee9342b93a",
                "reference": "f813a658f0446192c5e17f96727070ee9342b93a",
                "shasum": ""
            },
            "require": {
                "amphp/amp": "^2",
                "php": ">=7.1"
            },
            "require-dev": {
                "amphp/php-cs-fixer-config": "dev-master",
                "amphp/phpunit-util": "^1.4",
                "friendsofphp/php-cs-fixer": "^2.3",
                "jetbrains/phpstorm-stubs": "^2019.3",
                "phpunit/phpunit": "^6 || ^7 || ^8",
                "psalm/phar": "^3.11.4"
            },
            "default-branch": true,
            "type": "library",
            "extra": {
                "branch-alias": {
                    "dev-master": "1.x-dev"
                }
            },
            "autoload": {
                "psr-4": {
                    "Amp\\ByteStream\\": "lib"
                },
                "files": [
                    "lib/functions.php"
                ]
            },
            "notification-url": "https://packagist.org/downloads/",
            "license": [
                "MIT"
            ],
            "authors": [
                {
                    "name": "Aaron Piotrowski",
                    "email": "aaron@trowski.com"
                },
                {
                    "name": "Niklas Keller",
                    "email": "me@kelunik.com"
                }
            ],
            "description": "A stream abstraction to make working with non-blocking I/O simple.",
            "homepage": "http://amphp.org/byte-stream",
            "keywords": [
                "amp",
                "amphp",
                "async",
                "io",
                "non-blocking",
                "stream"
            ],
            "support": {
                "irc": "irc://irc.freenode.org/amphp",
                "issues": "https://github.com/amphp/byte-stream/issues",
                "source": "https://github.com/amphp/byte-stream/tree/master"
            },
            "funding": [
                {
                    "url": "https://github.com/amphp",
                    "type": "github"
                }
            ],
            "time": "2020-08-30T19:23:04+00:00"
        },
        {
            "name": "appwrite/sdk-generator",
            "version": "0.5.5",
            "source": {
                "type": "git",
                "url": "https://github.com/appwrite/sdk-generator",
                "reference": "08d6dc72f83ec99cfc0f7a50cb7fc0be0c029ac1"
            },
            "require": {
                "ext-curl": "*",
                "ext-json": "*",
                "ext-mbstring": "*",
                "matthiasmullie/minify": "^1.3",
                "php": ">=7.0.0",
                "twig/twig": "^2.12"
            },
            "require-dev": {
                "phpunit/phpunit": "^7.0"
            },
            "type": "library",
            "autoload": {
                "psr-4": {
                    "Appwrite\\SDK\\": "src/SDK",
                    "Appwrite\\Spec\\": "src/Spec"
                }
            },
            "license": [
                "MIT"
            ],
            "authors": [
                {
                    "name": "Eldad Fux",
                    "email": "eldad@appwrite.io"
                }
            ],
            "description": "Appwrite PHP library for generating API SDKs for multiple programming languages and platforms",
            "time": "2021-02-18T16:37:32+00:00"
        },
        {
            "name": "composer/package-versions-deprecated",
            "version": "dev-master",
            "source": {
                "type": "git",
                "url": "https://github.com/composer/package-versions-deprecated.git",
                "reference": "f921205948ab93bb19f86327c793a81edb62f236"
            },
            "dist": {
                "type": "zip",
                "url": "https://api.github.com/repos/composer/package-versions-deprecated/zipball/f921205948ab93bb19f86327c793a81edb62f236",
                "reference": "f921205948ab93bb19f86327c793a81edb62f236",
                "shasum": ""
            },
            "require": {
                "composer-plugin-api": "^1.1.0 || ^2.0",
                "php": "^7 || ^8"
            },
            "replace": {
                "ocramius/package-versions": "1.11.99"
            },
            "require-dev": {
                "composer/composer": "^1.9.3 || ^2.0@dev",
                "ext-zip": "^1.13",
                "phpunit/phpunit": "^6.5 || ^7"
            },
            "default-branch": true,
            "type": "composer-plugin",
            "extra": {
                "class": "PackageVersions\\Installer",
                "branch-alias": {
                    "dev-master": "1.x-dev"
                }
            },
            "autoload": {
                "psr-4": {
                    "PackageVersions\\": "src/PackageVersions"
                }
            },
            "notification-url": "https://packagist.org/downloads/",
            "license": [
                "MIT"
            ],
            "authors": [
                {
                    "name": "Marco Pivetta",
                    "email": "ocramius@gmail.com"
                },
                {
                    "name": "Jordi Boggiano",
                    "email": "j.boggiano@seld.be"
                }
            ],
            "description": "Composer plugin that provides efficient querying for installed package versions (no runtime IO)",
            "support": {
                "issues": "https://github.com/composer/package-versions-deprecated/issues",
                "source": "https://github.com/composer/package-versions-deprecated/tree/master"
            },
            "funding": [
                {
                    "url": "https://packagist.com",
                    "type": "custom"
                },
                {
                    "url": "https://github.com/composer",
                    "type": "github"
                },
                {
                    "url": "https://tidelift.com/funding/github/packagist/composer/composer",
                    "type": "tidelift"
                }
            ],
            "time": "2020-12-27T20:11:05+00:00"
        },
        {
            "name": "composer/semver",
            "version": "dev-main",
            "source": {
                "type": "git",
                "url": "https://github.com/composer/semver.git",
                "reference": "dd61cb4efbd0cff1700b217faf24ce596af4fc4e"
            },
            "dist": {
                "type": "zip",
                "url": "https://api.github.com/repos/composer/semver/zipball/dd61cb4efbd0cff1700b217faf24ce596af4fc4e",
                "reference": "dd61cb4efbd0cff1700b217faf24ce596af4fc4e",
                "shasum": ""
            },
            "require": {
                "php": "^5.3.2 || ^7.0 || ^8.0"
            },
            "require-dev": {
                "phpstan/phpstan": "^0.12.54",
                "symfony/phpunit-bridge": "^4.2 || ^5"
            },
            "default-branch": true,
            "type": "library",
            "extra": {
                "branch-alias": {
                    "dev-main": "3.x-dev"
                }
            },
            "autoload": {
                "psr-4": {
                    "Composer\\Semver\\": "src"
                }
            },
            "notification-url": "https://packagist.org/downloads/",
            "license": [
                "MIT"
            ],
            "authors": [
                {
                    "name": "Nils Adermann",
                    "email": "naderman@naderman.de",
                    "homepage": "http://www.naderman.de"
                },
                {
                    "name": "Jordi Boggiano",
                    "email": "j.boggiano@seld.be",
                    "homepage": "http://seld.be"
                },
                {
                    "name": "Rob Bast",
                    "email": "rob.bast@gmail.com",
                    "homepage": "http://robbast.nl"
                }
            ],
            "description": "Semver library that offers utilities, version constraint parsing and validation.",
            "keywords": [
                "semantic",
                "semver",
                "validation",
                "versioning"
            ],
            "support": {
                "irc": "irc://irc.freenode.org/composer",
                "issues": "https://github.com/composer/semver/issues",
                "source": "https://github.com/composer/semver/tree/main"
            },
            "funding": [
                {
                    "url": "https://packagist.com",
                    "type": "custom"
                },
                {
                    "url": "https://github.com/composer",
                    "type": "github"
                },
                {
                    "url": "https://tidelift.com/funding/github/packagist/composer/composer",
                    "type": "tidelift"
                }
            ],
            "time": "2020-12-10T07:55:43+00:00"
        },
        {
            "name": "composer/xdebug-handler",
            "version": "1.4.5",
            "source": {
                "type": "git",
                "url": "https://github.com/composer/xdebug-handler.git",
                "reference": "f28d44c286812c714741478d968104c5e604a1d4"
            },
            "dist": {
                "type": "zip",
                "url": "https://api.github.com/repos/composer/xdebug-handler/zipball/f28d44c286812c714741478d968104c5e604a1d4",
                "reference": "f28d44c286812c714741478d968104c5e604a1d4",
                "shasum": ""
            },
            "require": {
                "php": "^5.3.2 || ^7.0 || ^8.0",
                "psr/log": "^1.0"
            },
            "require-dev": {
                "phpunit/phpunit": "^4.8.35 || ^5.7 || 6.5 - 8"
            },
            "type": "library",
            "autoload": {
                "psr-4": {
                    "Composer\\XdebugHandler\\": "src"
                }
            },
            "notification-url": "https://packagist.org/downloads/",
            "license": [
                "MIT"
            ],
            "authors": [
                {
                    "name": "John Stevenson",
                    "email": "john-stevenson@blueyonder.co.uk"
                }
            ],
            "description": "Restarts a process without Xdebug.",
            "keywords": [
                "Xdebug",
                "performance"
            ],
            "support": {
                "irc": "irc://irc.freenode.org/composer",
                "issues": "https://github.com/composer/xdebug-handler/issues",
                "source": "https://github.com/composer/xdebug-handler/tree/1.4.5"
            },
            "funding": [
                {
                    "url": "https://packagist.com",
                    "type": "custom"
                },
                {
                    "url": "https://github.com/composer",
                    "type": "github"
                },
                {
                    "url": "https://tidelift.com/funding/github/packagist/composer/composer",
                    "type": "tidelift"
                }
            ],
            "time": "2020-11-13T08:04:11+00:00"
        },
        {
            "name": "dnoegel/php-xdg-base-dir",
            "version": "v0.1.1",
            "source": {
                "type": "git",
                "url": "https://github.com/dnoegel/php-xdg-base-dir.git",
                "reference": "8f8a6e48c5ecb0f991c2fdcf5f154a47d85f9ffd"
            },
            "dist": {
                "type": "zip",
                "url": "https://api.github.com/repos/dnoegel/php-xdg-base-dir/zipball/8f8a6e48c5ecb0f991c2fdcf5f154a47d85f9ffd",
                "reference": "8f8a6e48c5ecb0f991c2fdcf5f154a47d85f9ffd",
                "shasum": ""
            },
            "require": {
                "php": ">=5.3.2"
            },
            "require-dev": {
                "phpunit/phpunit": "~7.0|~6.0|~5.0|~4.8.35"
            },
            "type": "library",
            "autoload": {
                "psr-4": {
                    "XdgBaseDir\\": "src/"
                }
            },
            "notification-url": "https://packagist.org/downloads/",
            "license": [
                "MIT"
            ],
            "description": "implementation of xdg base directory specification for php",
            "support": {
                "issues": "https://github.com/dnoegel/php-xdg-base-dir/issues",
                "source": "https://github.com/dnoegel/php-xdg-base-dir/tree/v0.1.1"
            },
            "time": "2019-12-04T15:06:13+00:00"
        },
        {
            "name": "doctrine/instantiator",
            "version": "1.5.x-dev",
            "source": {
                "type": "git",
                "url": "https://github.com/doctrine/instantiator.git",
                "reference": "6410c4b8352cb64218641457cef64997e6b784fb"
            },
            "dist": {
                "type": "zip",
                "url": "https://api.github.com/repos/doctrine/instantiator/zipball/6410c4b8352cb64218641457cef64997e6b784fb",
                "reference": "6410c4b8352cb64218641457cef64997e6b784fb",
                "shasum": ""
            },
            "require": {
                "php": "^7.1 || ^8.0"
            },
            "require-dev": {
                "doctrine/coding-standard": "^8.0",
                "ext-pdo": "*",
                "ext-phar": "*",
                "phpbench/phpbench": "^0.13 || 1.0.0-alpha2",
                "phpstan/phpstan": "^0.12",
                "phpstan/phpstan-phpunit": "^0.12",
                "phpunit/phpunit": "^7.0 || ^8.0 || ^9.0"
            },
            "type": "library",
            "autoload": {
                "psr-4": {
                    "Doctrine\\Instantiator\\": "src/Doctrine/Instantiator/"
                }
            },
            "notification-url": "https://packagist.org/downloads/",
            "license": [
                "MIT"
            ],
            "authors": [
                {
                    "name": "Marco Pivetta",
                    "email": "ocramius@gmail.com",
                    "homepage": "https://ocramius.github.io/"
                }
            ],
            "description": "A small, lightweight utility to instantiate objects in PHP without invoking their constructors",
            "homepage": "https://www.doctrine-project.org/projects/instantiator.html",
            "keywords": [
                "constructor",
                "instantiate"
            ],
            "support": {
                "issues": "https://github.com/doctrine/instantiator/issues",
                "source": "https://github.com/doctrine/instantiator/tree/1.4.x"
            },
            "funding": [
                {
                    "url": "https://www.doctrine-project.org/sponsorship.html",
                    "type": "custom"
                },
                {
                    "url": "https://www.patreon.com/phpdoctrine",
                    "type": "patreon"
                },
                {
                    "url": "https://tidelift.com/funding/github/packagist/doctrine%2Finstantiator",
                    "type": "tidelift"
                }
            ],
            "time": "2020-11-10T19:05:51+00:00"
        },
        {
            "name": "felixfbecker/advanced-json-rpc",
            "version": "v3.2.0",
            "source": {
                "type": "git",
                "url": "https://github.com/felixfbecker/php-advanced-json-rpc.git",
                "reference": "06f0b06043c7438959dbdeed8bb3f699a19be22e"
            },
            "dist": {
                "type": "zip",
                "url": "https://api.github.com/repos/felixfbecker/php-advanced-json-rpc/zipball/06f0b06043c7438959dbdeed8bb3f699a19be22e",
                "reference": "06f0b06043c7438959dbdeed8bb3f699a19be22e",
                "shasum": ""
            },
            "require": {
                "netresearch/jsonmapper": "^1.0 || ^2.0",
                "php": "^7.1 || ^8.0",
                "phpdocumentor/reflection-docblock": "^4.3.4 || ^5.0.0"
            },
            "require-dev": {
                "phpunit/phpunit": "^7.0 || ^8.0"
            },
            "type": "library",
            "autoload": {
                "psr-4": {
                    "AdvancedJsonRpc\\": "lib/"
                }
            },
            "notification-url": "https://packagist.org/downloads/",
            "license": [
                "ISC"
            ],
            "authors": [
                {
                    "name": "Felix Becker",
                    "email": "felix.b@outlook.com"
                }
            ],
            "description": "A more advanced JSONRPC implementation",
            "support": {
                "issues": "https://github.com/felixfbecker/php-advanced-json-rpc/issues",
                "source": "https://github.com/felixfbecker/php-advanced-json-rpc/tree/v3.2.0"
            },
            "time": "2021-01-10T17:48:47+00:00"
        },
        {
            "name": "felixfbecker/language-server-protocol",
            "version": "dev-master",
            "source": {
                "type": "git",
                "url": "https://github.com/felixfbecker/php-language-server-protocol.git",
                "reference": "9d846d1f5cf101deee7a61c8ba7caa0a975cd730"
            },
            "dist": {
                "type": "zip",
                "url": "https://api.github.com/repos/felixfbecker/php-language-server-protocol/zipball/9d846d1f5cf101deee7a61c8ba7caa0a975cd730",
                "reference": "9d846d1f5cf101deee7a61c8ba7caa0a975cd730",
                "shasum": ""
            },
            "require": {
                "php": ">=7.1"
            },
            "require-dev": {
                "phpstan/phpstan": "*",
                "squizlabs/php_codesniffer": "^3.1",
                "vimeo/psalm": "^4.0"
            },
            "default-branch": true,
            "type": "library",
            "extra": {
                "branch-alias": {
                    "dev-master": "1.x-dev"
                }
            },
            "autoload": {
                "psr-4": {
                    "LanguageServerProtocol\\": "src/"
                }
            },
            "notification-url": "https://packagist.org/downloads/",
            "license": [
                "ISC"
            ],
            "authors": [
                {
                    "name": "Felix Becker",
                    "email": "felix.b@outlook.com"
                }
            ],
            "description": "PHP classes for the Language Server Protocol",
            "keywords": [
                "language",
                "microsoft",
                "php",
                "server"
            ],
            "support": {
                "issues": "https://github.com/felixfbecker/php-language-server-protocol/issues",
                "source": "https://github.com/felixfbecker/php-language-server-protocol/tree/1.5.1"
            },
            "time": "2021-02-22T14:02:09+00:00"
        },
        {
            "name": "matthiasmullie/minify",
            "version": "1.3.66",
            "source": {
                "type": "git",
                "url": "https://github.com/matthiasmullie/minify.git",
                "reference": "45fd3b0f1dfa2c965857c6d4a470bea52adc31a6"
            },
            "dist": {
                "type": "zip",
                "url": "https://api.github.com/repos/matthiasmullie/minify/zipball/45fd3b0f1dfa2c965857c6d4a470bea52adc31a6",
                "reference": "45fd3b0f1dfa2c965857c6d4a470bea52adc31a6",
                "shasum": ""
            },
            "require": {
                "ext-pcre": "*",
                "matthiasmullie/path-converter": "~1.1",
                "php": ">=5.3.0"
            },
            "require-dev": {
                "friendsofphp/php-cs-fixer": "~2.0",
                "matthiasmullie/scrapbook": "dev-master",
                "phpunit/phpunit": ">=4.8"
            },
            "suggest": {
                "psr/cache-implementation": "Cache implementation to use with Minify::cache"
            },
            "bin": [
                "bin/minifycss",
                "bin/minifyjs"
            ],
            "type": "library",
            "autoload": {
                "psr-4": {
                    "MatthiasMullie\\Minify\\": "src/"
                }
            },
            "notification-url": "https://packagist.org/downloads/",
            "license": [
                "MIT"
            ],
            "authors": [
                {
                    "name": "Matthias Mullie",
                    "email": "minify@mullie.eu",
                    "homepage": "http://www.mullie.eu",
                    "role": "Developer"
                }
            ],
            "description": "CSS & JavaScript minifier, in PHP. Removes whitespace, strips comments, combines files (incl. @import statements and small assets in CSS files), and optimizes/shortens a few common programming patterns.",
            "homepage": "http://www.minifier.org",
            "keywords": [
                "JS",
                "css",
                "javascript",
                "minifier",
                "minify"
            ],
            "support": {
                "issues": "https://github.com/matthiasmullie/minify/issues",
                "source": "https://github.com/matthiasmullie/minify/tree/1.3.66"
            },
            "funding": [
                {
                    "url": "https://github.com/[user1",
                    "type": "github"
                },
                {
                    "url": "https://github.com/matthiasmullie] # Replace with up to 4 GitHub Sponsors-enabled usernames e.g.",
                    "type": "github"
                },
                {
                    "url": "https://github.com/user2",
                    "type": "github"
                }
            ],
            "time": "2021-01-06T15:18:10+00:00"
        },
        {
            "name": "matthiasmullie/path-converter",
            "version": "1.1.3",
            "source": {
                "type": "git",
                "url": "https://github.com/matthiasmullie/path-converter.git",
                "reference": "e7d13b2c7e2f2268e1424aaed02085518afa02d9"
            },
            "dist": {
                "type": "zip",
                "url": "https://api.github.com/repos/matthiasmullie/path-converter/zipball/e7d13b2c7e2f2268e1424aaed02085518afa02d9",
                "reference": "e7d13b2c7e2f2268e1424aaed02085518afa02d9",
                "shasum": ""
            },
            "require": {
                "ext-pcre": "*",
                "php": ">=5.3.0"
            },
            "require-dev": {
                "phpunit/phpunit": "~4.8"
            },
            "type": "library",
            "autoload": {
                "psr-4": {
                    "MatthiasMullie\\PathConverter\\": "src/"
                }
            },
            "notification-url": "https://packagist.org/downloads/",
            "license": [
                "MIT"
            ],
            "authors": [
                {
                    "name": "Matthias Mullie",
                    "email": "pathconverter@mullie.eu",
                    "homepage": "http://www.mullie.eu",
                    "role": "Developer"
                }
            ],
            "description": "Relative path converter",
            "homepage": "http://github.com/matthiasmullie/path-converter",
            "keywords": [
                "converter",
                "path",
                "paths",
                "relative"
            ],
            "support": {
                "issues": "https://github.com/matthiasmullie/path-converter/issues",
                "source": "https://github.com/matthiasmullie/path-converter/tree/1.1.3"
            },
            "time": "2019-02-05T23:41:09+00:00"
        },
        {
            "name": "myclabs/deep-copy",
            "version": "1.x-dev",
            "source": {
                "type": "git",
                "url": "https://github.com/myclabs/DeepCopy.git",
                "reference": "776f831124e9c62e1a2c601ecc52e776d8bb7220"
            },
            "dist": {
                "type": "zip",
                "url": "https://api.github.com/repos/myclabs/DeepCopy/zipball/776f831124e9c62e1a2c601ecc52e776d8bb7220",
                "reference": "776f831124e9c62e1a2c601ecc52e776d8bb7220",
                "shasum": ""
            },
            "require": {
                "php": "^7.1 || ^8.0"
            },
            "replace": {
                "myclabs/deep-copy": "self.version"
            },
            "require-dev": {
                "doctrine/collections": "^1.0",
                "doctrine/common": "^2.6",
                "phpunit/phpunit": "^7.1"
            },
            "default-branch": true,
            "type": "library",
            "autoload": {
                "psr-4": {
                    "DeepCopy\\": "src/DeepCopy/"
                },
                "files": [
                    "src/DeepCopy/deep_copy.php"
                ]
            },
            "notification-url": "https://packagist.org/downloads/",
            "license": [
                "MIT"
            ],
            "description": "Create deep copies (clones) of your objects",
            "keywords": [
                "clone",
                "copy",
                "duplicate",
                "object",
                "object graph"
            ],
            "support": {
                "issues": "https://github.com/myclabs/DeepCopy/issues",
                "source": "https://github.com/myclabs/DeepCopy/tree/1.10.2"
            },
            "funding": [
                {
                    "url": "https://tidelift.com/funding/github/packagist/myclabs/deep-copy",
                    "type": "tidelift"
                }
            ],
            "time": "2020-11-13T09:40:50+00:00"
        },
        {
            "name": "netresearch/jsonmapper",
            "version": "v2.1.0",
            "source": {
                "type": "git",
                "url": "https://github.com/cweiske/jsonmapper.git",
                "reference": "e0f1e33a71587aca81be5cffbb9746510e1fe04e"
            },
            "dist": {
                "type": "zip",
                "url": "https://api.github.com/repos/cweiske/jsonmapper/zipball/e0f1e33a71587aca81be5cffbb9746510e1fe04e",
                "reference": "e0f1e33a71587aca81be5cffbb9746510e1fe04e",
                "shasum": ""
            },
            "require": {
                "ext-json": "*",
                "ext-pcre": "*",
                "ext-reflection": "*",
                "ext-spl": "*",
                "php": ">=5.6"
            },
            "require-dev": {
                "phpunit/phpunit": "~4.8.35 || ~5.7 || ~6.4 || ~7.0",
                "squizlabs/php_codesniffer": "~3.5"
            },
            "type": "library",
            "autoload": {
                "psr-0": {
                    "JsonMapper": "src/"
                }
            },
            "notification-url": "https://packagist.org/downloads/",
            "license": [
                "OSL-3.0"
            ],
            "authors": [
                {
                    "name": "Christian Weiske",
                    "email": "cweiske@cweiske.de",
                    "homepage": "http://github.com/cweiske/jsonmapper/",
                    "role": "Developer"
                }
            ],
            "description": "Map nested JSON structures onto PHP classes",
            "support": {
                "email": "cweiske@cweiske.de",
                "issues": "https://github.com/cweiske/jsonmapper/issues",
                "source": "https://github.com/cweiske/jsonmapper/tree/master"
            },
            "time": "2020-04-16T18:48:43+00:00"
        },
        {
            "name": "nikic/php-parser",
            "version": "v4.10.4",
            "source": {
                "type": "git",
                "url": "https://github.com/nikic/PHP-Parser.git",
                "reference": "c6d052fc58cb876152f89f532b95a8d7907e7f0e"
            },
            "dist": {
                "type": "zip",
                "url": "https://api.github.com/repos/nikic/PHP-Parser/zipball/c6d052fc58cb876152f89f532b95a8d7907e7f0e",
                "reference": "c6d052fc58cb876152f89f532b95a8d7907e7f0e",
                "shasum": ""
            },
            "require": {
                "ext-tokenizer": "*",
                "php": ">=7.0"
            },
            "require-dev": {
                "ircmaxell/php-yacc": "^0.0.7",
                "phpunit/phpunit": "^6.5 || ^7.0 || ^8.0 || ^9.0"
            },
            "bin": [
                "bin/php-parse"
            ],
            "type": "library",
            "extra": {
                "branch-alias": {
                    "dev-master": "4.9-dev"
                }
            },
            "autoload": {
                "psr-4": {
                    "PhpParser\\": "lib/PhpParser"
                }
            },
            "notification-url": "https://packagist.org/downloads/",
            "license": [
                "BSD-3-Clause"
            ],
            "authors": [
                {
                    "name": "Nikita Popov"
                }
            ],
            "description": "A PHP parser written in PHP",
            "keywords": [
                "parser",
                "php"
            ],
            "support": {
                "issues": "https://github.com/nikic/PHP-Parser/issues",
                "source": "https://github.com/nikic/PHP-Parser/tree/v4.10.4"
            },
            "time": "2020-12-20T10:01:03+00:00"
        },
        {
            "name": "openlss/lib-array2xml",
            "version": "1.0.0",
            "source": {
                "type": "git",
                "url": "https://github.com/nullivex/lib-array2xml.git",
                "reference": "a91f18a8dfc69ffabe5f9b068bc39bb202c81d90"
            },
            "dist": {
                "type": "zip",
                "url": "https://api.github.com/repos/nullivex/lib-array2xml/zipball/a91f18a8dfc69ffabe5f9b068bc39bb202c81d90",
                "reference": "a91f18a8dfc69ffabe5f9b068bc39bb202c81d90",
                "shasum": ""
            },
            "require": {
                "php": ">=5.3.2"
            },
            "type": "library",
            "autoload": {
                "psr-0": {
                    "LSS": ""
                }
            },
            "notification-url": "https://packagist.org/downloads/",
            "license": [
                "Apache-2.0"
            ],
            "authors": [
                {
                    "name": "Bryan Tong",
                    "email": "bryan@nullivex.com",
                    "homepage": "https://www.nullivex.com"
                },
                {
                    "name": "Tony Butler",
                    "email": "spudz76@gmail.com",
                    "homepage": "https://www.nullivex.com"
                }
            ],
            "description": "Array2XML conversion library credit to lalit.org",
            "homepage": "https://www.nullivex.com",
            "keywords": [
                "array",
                "array conversion",
                "xml",
                "xml conversion"
            ],
            "support": {
                "issues": "https://github.com/nullivex/lib-array2xml/issues",
                "source": "https://github.com/nullivex/lib-array2xml/tree/master"
            },
            "time": "2019-03-29T20:06:56+00:00"
        },
        {
            "name": "phar-io/manifest",
            "version": "dev-master",
            "source": {
                "type": "git",
                "url": "https://github.com/phar-io/manifest.git",
                "reference": "85265efd3af7ba3ca4b2a2c34dbfc5788dd29133"
            },
            "dist": {
                "type": "zip",
                "url": "https://api.github.com/repos/phar-io/manifest/zipball/85265efd3af7ba3ca4b2a2c34dbfc5788dd29133",
                "reference": "85265efd3af7ba3ca4b2a2c34dbfc5788dd29133",
                "shasum": ""
            },
            "require": {
                "ext-dom": "*",
                "ext-phar": "*",
                "ext-xmlwriter": "*",
                "phar-io/version": "^3.0.1",
                "php": "^7.2 || ^8.0"
            },
            "default-branch": true,
            "type": "library",
            "extra": {
                "branch-alias": {
                    "dev-master": "2.0.x-dev"
                }
            },
            "autoload": {
                "classmap": [
                    "src/"
                ]
            },
            "notification-url": "https://packagist.org/downloads/",
            "license": [
                "BSD-3-Clause"
            ],
            "authors": [
                {
                    "name": "Arne Blankerts",
                    "email": "arne@blankerts.de",
                    "role": "Developer"
                },
                {
                    "name": "Sebastian Heuer",
                    "email": "sebastian@phpeople.de",
                    "role": "Developer"
                },
                {
                    "name": "Sebastian Bergmann",
                    "email": "sebastian@phpunit.de",
                    "role": "Developer"
                }
            ],
            "description": "Component for reading phar.io manifest information from a PHP Archive (PHAR)",
            "support": {
                "issues": "https://github.com/phar-io/manifest/issues",
                "source": "https://github.com/phar-io/manifest/tree/2.0.1"
            },
            "time": "2020-06-27T14:33:11+00:00"
        },
        {
            "name": "phar-io/version",
            "version": "3.1.0",
            "source": {
                "type": "git",
                "url": "https://github.com/phar-io/version.git",
                "reference": "bae7c545bef187884426f042434e561ab1ddb182"
            },
            "dist": {
                "type": "zip",
                "url": "https://api.github.com/repos/phar-io/version/zipball/bae7c545bef187884426f042434e561ab1ddb182",
                "reference": "bae7c545bef187884426f042434e561ab1ddb182",
                "shasum": ""
            },
            "require": {
                "php": "^7.2 || ^8.0"
            },
            "type": "library",
            "autoload": {
                "classmap": [
                    "src/"
                ]
            },
            "notification-url": "https://packagist.org/downloads/",
            "license": [
                "BSD-3-Clause"
            ],
            "authors": [
                {
                    "name": "Arne Blankerts",
                    "email": "arne@blankerts.de",
                    "role": "Developer"
                },
                {
                    "name": "Sebastian Heuer",
                    "email": "sebastian@phpeople.de",
                    "role": "Developer"
                },
                {
                    "name": "Sebastian Bergmann",
                    "email": "sebastian@phpunit.de",
                    "role": "Developer"
                }
            ],
            "description": "Library for handling version information and constraints",
            "support": {
                "issues": "https://github.com/phar-io/version/issues",
                "source": "https://github.com/phar-io/version/tree/3.1.0"
            },
            "time": "2021-02-23T14:00:09+00:00"
        },
        {
            "name": "phpdocumentor/reflection-common",
            "version": "dev-master",
            "source": {
                "type": "git",
                "url": "https://github.com/phpDocumentor/ReflectionCommon.git",
                "reference": "cf8df60735d98fd18070b7cab0019ba0831e219c"
            },
            "dist": {
                "type": "zip",
                "url": "https://api.github.com/repos/phpDocumentor/ReflectionCommon/zipball/cf8df60735d98fd18070b7cab0019ba0831e219c",
                "reference": "cf8df60735d98fd18070b7cab0019ba0831e219c",
                "shasum": ""
            },
            "require": {
                "php": ">=7.1"
            },
            "default-branch": true,
            "type": "library",
            "extra": {
                "branch-alias": {
                    "dev-master": "2.x-dev"
                }
            },
            "autoload": {
                "psr-4": {
                    "phpDocumentor\\Reflection\\": "src/"
                }
            },
            "notification-url": "https://packagist.org/downloads/",
            "license": [
                "MIT"
            ],
            "authors": [
                {
                    "name": "Jaap van Otterdijk",
                    "email": "opensource@ijaap.nl"
                }
            ],
            "description": "Common reflection classes used by phpdocumentor to reflect the code structure",
            "homepage": "http://www.phpdoc.org",
            "keywords": [
                "FQSEN",
                "phpDocumentor",
                "phpdoc",
                "reflection",
                "static analysis"
            ],
            "support": {
                "issues": "https://github.com/phpDocumentor/ReflectionCommon/issues",
                "source": "https://github.com/phpDocumentor/ReflectionCommon/tree/master"
            },
            "time": "2020-06-19T17:42:03+00:00"
        },
        {
            "name": "phpdocumentor/reflection-docblock",
            "version": "dev-master",
            "source": {
                "type": "git",
                "url": "https://github.com/phpDocumentor/ReflectionDocBlock.git",
                "reference": "e3324ecbde7319b0bbcf0fd7ca4af19469c38da9"
            },
            "dist": {
                "type": "zip",
                "url": "https://api.github.com/repos/phpDocumentor/ReflectionDocBlock/zipball/e3324ecbde7319b0bbcf0fd7ca4af19469c38da9",
                "reference": "e3324ecbde7319b0bbcf0fd7ca4af19469c38da9",
                "shasum": ""
            },
            "require": {
                "ext-filter": "*",
                "php": "^7.2 || ^8.0",
                "phpdocumentor/reflection-common": "^2.2",
                "phpdocumentor/type-resolver": "^1.3",
                "webmozart/assert": "^1.9.1"
            },
            "require-dev": {
                "mockery/mockery": "~1.3.2"
            },
            "default-branch": true,
            "type": "library",
            "extra": {
                "branch-alias": {
                    "dev-master": "5.x-dev"
                }
            },
            "autoload": {
                "psr-4": {
                    "phpDocumentor\\Reflection\\": "src"
                }
            },
            "notification-url": "https://packagist.org/downloads/",
            "license": [
                "MIT"
            ],
            "authors": [
                {
                    "name": "Mike van Riel",
                    "email": "me@mikevanriel.com"
                },
                {
                    "name": "Jaap van Otterdijk",
                    "email": "account@ijaap.nl"
                }
            ],
            "description": "With this component, a library can provide support for annotations via DocBlocks or otherwise retrieve information that is embedded in a DocBlock.",
            "support": {
                "issues": "https://github.com/phpDocumentor/ReflectionDocBlock/issues",
                "source": "https://github.com/phpDocumentor/ReflectionDocBlock/tree/master"
            },
            "time": "2020-11-18T14:27:38+00:00"
        },
        {
            "name": "phpdocumentor/type-resolver",
            "version": "1.x-dev",
            "source": {
                "type": "git",
                "url": "https://github.com/phpDocumentor/TypeResolver.git",
                "reference": "6759f2268deb9f329812679e9dcb2d0083b2a30b"
            },
            "dist": {
                "type": "zip",
                "url": "https://api.github.com/repos/phpDocumentor/TypeResolver/zipball/6759f2268deb9f329812679e9dcb2d0083b2a30b",
                "reference": "6759f2268deb9f329812679e9dcb2d0083b2a30b",
                "shasum": ""
            },
            "require": {
                "php": "^7.2 || ^8.0",
                "phpdocumentor/reflection-common": "^2.0"
            },
            "require-dev": {
                "ext-tokenizer": "*"
            },
            "default-branch": true,
            "type": "library",
            "extra": {
                "branch-alias": {
                    "dev-1.x": "1.x-dev"
                }
            },
            "autoload": {
                "psr-4": {
                    "phpDocumentor\\Reflection\\": "src"
                }
            },
            "notification-url": "https://packagist.org/downloads/",
            "license": [
                "MIT"
            ],
            "authors": [
                {
                    "name": "Mike van Riel",
                    "email": "me@mikevanriel.com"
                }
            ],
            "description": "A PSR-5 based resolver of Class names, Types and Structural Element Names",
            "support": {
                "issues": "https://github.com/phpDocumentor/TypeResolver/issues",
                "source": "https://github.com/phpDocumentor/TypeResolver/tree/1.x"
            },
            "time": "2021-02-02T21:09:27+00:00"
        },
        {
            "name": "phpspec/prophecy",
            "version": "1.12.2",
            "source": {
                "type": "git",
                "url": "https://github.com/phpspec/prophecy.git",
                "reference": "245710e971a030f42e08f4912863805570f23d39"
            },
            "dist": {
                "type": "zip",
                "url": "https://api.github.com/repos/phpspec/prophecy/zipball/245710e971a030f42e08f4912863805570f23d39",
                "reference": "245710e971a030f42e08f4912863805570f23d39",
                "shasum": ""
            },
            "require": {
                "doctrine/instantiator": "^1.2",
                "php": "^7.2 || ~8.0, <8.1",
                "phpdocumentor/reflection-docblock": "^5.2",
                "sebastian/comparator": "^3.0 || ^4.0",
                "sebastian/recursion-context": "^3.0 || ^4.0"
            },
            "require-dev": {
                "phpspec/phpspec": "^6.0",
                "phpunit/phpunit": "^8.0 || ^9.0"
            },
            "type": "library",
            "extra": {
                "branch-alias": {
                    "dev-master": "1.11.x-dev"
                }
            },
            "autoload": {
                "psr-4": {
                    "Prophecy\\": "src/Prophecy"
                }
            },
            "notification-url": "https://packagist.org/downloads/",
            "license": [
                "MIT"
            ],
            "authors": [
                {
                    "name": "Konstantin Kudryashov",
                    "email": "ever.zet@gmail.com",
                    "homepage": "http://everzet.com"
                },
                {
                    "name": "Marcello Duarte",
                    "email": "marcello.duarte@gmail.com"
                }
            ],
            "description": "Highly opinionated mocking framework for PHP 5.3+",
            "homepage": "https://github.com/phpspec/prophecy",
            "keywords": [
                "Double",
                "Dummy",
                "fake",
                "mock",
                "spy",
                "stub"
            ],
            "support": {
                "issues": "https://github.com/phpspec/prophecy/issues",
                "source": "https://github.com/phpspec/prophecy/tree/1.12.2"
            },
            "time": "2020-12-19T10:15:11+00:00"
        },
        {
            "name": "phpunit/php-code-coverage",
            "version": "9.2.x-dev",
            "source": {
                "type": "git",
                "url": "https://github.com/sebastianbergmann/php-code-coverage.git",
                "reference": "ad069801f3d0cdb7102e58afd5f9f32834ec7160"
            },
            "dist": {
                "type": "zip",
                "url": "https://api.github.com/repos/sebastianbergmann/php-code-coverage/zipball/ad069801f3d0cdb7102e58afd5f9f32834ec7160",
                "reference": "ad069801f3d0cdb7102e58afd5f9f32834ec7160",
                "shasum": ""
            },
            "require": {
                "ext-dom": "*",
                "ext-libxml": "*",
                "ext-xmlwriter": "*",
                "nikic/php-parser": "^4.10.2",
                "php": ">=7.3",
                "phpunit/php-file-iterator": "^3.0.3",
                "phpunit/php-text-template": "^2.0.2",
                "sebastian/code-unit-reverse-lookup": "^2.0.2",
                "sebastian/complexity": "^2.0",
                "sebastian/environment": "^5.1.2",
                "sebastian/lines-of-code": "^1.0.3",
                "sebastian/version": "^3.0.1",
                "theseer/tokenizer": "^1.2.0"
            },
            "require-dev": {
                "phpunit/phpunit": "^9.3"
            },
            "suggest": {
                "ext-pcov": "*",
                "ext-xdebug": "*"
            },
            "type": "library",
            "extra": {
                "branch-alias": {
                    "dev-master": "9.2-dev"
                }
            },
            "autoload": {
                "classmap": [
                    "src/"
                ]
            },
            "notification-url": "https://packagist.org/downloads/",
            "license": [
                "BSD-3-Clause"
            ],
            "authors": [
                {
                    "name": "Sebastian Bergmann",
                    "email": "sebastian@phpunit.de",
                    "role": "lead"
                }
            ],
            "description": "Library that provides collection, processing, and rendering functionality for PHP code coverage information.",
            "homepage": "https://github.com/sebastianbergmann/php-code-coverage",
            "keywords": [
                "coverage",
                "testing",
                "xunit"
            ],
            "support": {
                "issues": "https://github.com/sebastianbergmann/php-code-coverage/issues",
                "source": "https://github.com/sebastianbergmann/php-code-coverage/tree/9.2"
            },
            "funding": [
                {
                    "url": "https://github.com/sebastianbergmann",
                    "type": "github"
                }
            ],
            "time": "2021-02-08T09:55:27+00:00"
        },
        {
            "name": "phpunit/php-file-iterator",
            "version": "dev-master",
            "source": {
                "type": "git",
                "url": "https://github.com/sebastianbergmann/php-file-iterator.git",
                "reference": "dae425925709122f7584cadeeb838edcaa491bb1"
            },
            "dist": {
                "type": "zip",
                "url": "https://api.github.com/repos/sebastianbergmann/php-file-iterator/zipball/dae425925709122f7584cadeeb838edcaa491bb1",
                "reference": "dae425925709122f7584cadeeb838edcaa491bb1",
                "shasum": ""
            },
            "require": {
                "php": ">=7.3"
            },
            "require-dev": {
                "phpunit/phpunit": "^9.3"
            },
            "default-branch": true,
            "type": "library",
            "extra": {
                "branch-alias": {
                    "dev-master": "3.0-dev"
                }
            },
            "autoload": {
                "classmap": [
                    "src/"
                ]
            },
            "notification-url": "https://packagist.org/downloads/",
            "license": [
                "BSD-3-Clause"
            ],
            "authors": [
                {
                    "name": "Sebastian Bergmann",
                    "email": "sebastian@phpunit.de",
                    "role": "lead"
                }
            ],
            "description": "FilterIterator implementation that filters files based on a list of suffixes.",
            "homepage": "https://github.com/sebastianbergmann/php-file-iterator/",
            "keywords": [
                "filesystem",
                "iterator"
            ],
            "support": {
                "issues": "https://github.com/sebastianbergmann/php-file-iterator/issues",
                "source": "https://github.com/sebastianbergmann/php-file-iterator/tree/master"
            },
            "funding": [
                {
                    "url": "https://github.com/sebastianbergmann",
                    "type": "github"
                }
            ],
            "time": "2021-02-23T15:48:43+00:00"
        },
        {
            "name": "phpunit/php-invoker",
            "version": "dev-master",
            "source": {
                "type": "git",
                "url": "https://github.com/sebastianbergmann/php-invoker.git",
                "reference": "5ad9e5f5d6ee1a837e1d50bab1017e0daf423b40"
            },
            "dist": {
                "type": "zip",
                "url": "https://api.github.com/repos/sebastianbergmann/php-invoker/zipball/5ad9e5f5d6ee1a837e1d50bab1017e0daf423b40",
                "reference": "5ad9e5f5d6ee1a837e1d50bab1017e0daf423b40",
                "shasum": ""
            },
            "require": {
                "php": ">=7.3"
            },
            "require-dev": {
                "ext-pcntl": "*",
                "phpunit/phpunit": "^9.3"
            },
            "suggest": {
                "ext-pcntl": "*"
            },
            "default-branch": true,
            "type": "library",
            "extra": {
                "branch-alias": {
                    "dev-master": "3.1-dev"
                }
            },
            "autoload": {
                "classmap": [
                    "src/"
                ]
            },
            "notification-url": "https://packagist.org/downloads/",
            "license": [
                "BSD-3-Clause"
            ],
            "authors": [
                {
                    "name": "Sebastian Bergmann",
                    "email": "sebastian@phpunit.de",
                    "role": "lead"
                }
            ],
            "description": "Invoke callables with a timeout",
            "homepage": "https://github.com/sebastianbergmann/php-invoker/",
            "keywords": [
                "process"
            ],
            "support": {
                "issues": "https://github.com/sebastianbergmann/php-invoker/issues",
                "source": "https://github.com/sebastianbergmann/php-invoker/tree/master"
            },
            "funding": [
                {
                    "url": "https://github.com/sebastianbergmann",
                    "type": "github"
                }
            ],
            "time": "2021-02-23T15:48:51+00:00"
        },
        {
            "name": "phpunit/php-text-template",
            "version": "dev-master",
            "source": {
                "type": "git",
                "url": "https://github.com/sebastianbergmann/php-text-template.git",
                "reference": "4ec5a2ac79a19b35d0cf83cce30604f77743067a"
            },
            "dist": {
                "type": "zip",
                "url": "https://api.github.com/repos/sebastianbergmann/php-text-template/zipball/4ec5a2ac79a19b35d0cf83cce30604f77743067a",
                "reference": "4ec5a2ac79a19b35d0cf83cce30604f77743067a",
                "shasum": ""
            },
            "require": {
                "php": ">=7.3"
            },
            "require-dev": {
                "phpunit/phpunit": "^9.3"
            },
            "default-branch": true,
            "type": "library",
            "extra": {
                "branch-alias": {
                    "dev-master": "2.0-dev"
                }
            },
            "autoload": {
                "classmap": [
                    "src/"
                ]
            },
            "notification-url": "https://packagist.org/downloads/",
            "license": [
                "BSD-3-Clause"
            ],
            "authors": [
                {
                    "name": "Sebastian Bergmann",
                    "email": "sebastian@phpunit.de",
                    "role": "lead"
                }
            ],
            "description": "Simple template engine.",
            "homepage": "https://github.com/sebastianbergmann/php-text-template/",
            "keywords": [
                "template"
            ],
            "support": {
                "issues": "https://github.com/sebastianbergmann/php-text-template/issues",
                "source": "https://github.com/sebastianbergmann/php-text-template/tree/master"
            },
            "funding": [
                {
                    "url": "https://github.com/sebastianbergmann",
                    "type": "github"
                }
            ],
            "time": "2021-02-23T15:49:24+00:00"
        },
        {
            "name": "phpunit/php-timer",
            "version": "dev-master",
            "source": {
                "type": "git",
                "url": "https://github.com/sebastianbergmann/php-timer.git",
                "reference": "705821b0927b5e69e9e016c84de68dc6195c71b9"
            },
            "dist": {
                "type": "zip",
                "url": "https://api.github.com/repos/sebastianbergmann/php-timer/zipball/705821b0927b5e69e9e016c84de68dc6195c71b9",
                "reference": "705821b0927b5e69e9e016c84de68dc6195c71b9",
                "shasum": ""
            },
            "require": {
                "php": ">=7.3"
            },
            "require-dev": {
                "phpunit/phpunit": "^9.3"
            },
            "default-branch": true,
            "type": "library",
            "extra": {
                "branch-alias": {
                    "dev-master": "5.0-dev"
                }
            },
            "autoload": {
                "classmap": [
                    "src/"
                ]
            },
            "notification-url": "https://packagist.org/downloads/",
            "license": [
                "BSD-3-Clause"
            ],
            "authors": [
                {
                    "name": "Sebastian Bergmann",
                    "email": "sebastian@phpunit.de",
                    "role": "lead"
                }
            ],
            "description": "Utility class for timing",
            "homepage": "https://github.com/sebastianbergmann/php-timer/",
            "keywords": [
                "timer"
            ],
            "support": {
                "issues": "https://github.com/sebastianbergmann/php-timer/issues",
                "source": "https://github.com/sebastianbergmann/php-timer/tree/master"
            },
            "funding": [
                {
                    "url": "https://github.com/sebastianbergmann",
                    "type": "github"
                }
            ],
            "time": "2021-02-23T15:48:59+00:00"
        },
        {
            "name": "phpunit/phpunit",
            "version": "9.4.2",
            "source": {
                "type": "git",
                "url": "https://github.com/sebastianbergmann/phpunit.git",
                "reference": "3866b2eeeed21b1b099c4bc0b7a1690ac6fd5baa"
            },
            "dist": {
                "type": "zip",
                "url": "https://api.github.com/repos/sebastianbergmann/phpunit/zipball/3866b2eeeed21b1b099c4bc0b7a1690ac6fd5baa",
                "reference": "3866b2eeeed21b1b099c4bc0b7a1690ac6fd5baa",
                "shasum": ""
            },
            "require": {
                "doctrine/instantiator": "^1.3.1",
                "ext-dom": "*",
                "ext-json": "*",
                "ext-libxml": "*",
                "ext-mbstring": "*",
                "ext-xml": "*",
                "ext-xmlwriter": "*",
                "myclabs/deep-copy": "^1.10.1",
                "phar-io/manifest": "^2.0.1",
                "phar-io/version": "^3.0.2",
                "php": ">=7.3",
                "phpspec/prophecy": "^1.12.1",
                "phpunit/php-code-coverage": "^9.2",
                "phpunit/php-file-iterator": "^3.0.5",
                "phpunit/php-invoker": "^3.1.1",
                "phpunit/php-text-template": "^2.0.3",
                "phpunit/php-timer": "^5.0.2",
                "sebastian/cli-parser": "^1.0.1",
                "sebastian/code-unit": "^1.0.6",
                "sebastian/comparator": "^4.0.5",
                "sebastian/diff": "^4.0.3",
                "sebastian/environment": "^5.1.3",
                "sebastian/exporter": "^4.0.3",
                "sebastian/global-state": "^5.0.1",
                "sebastian/object-enumerator": "^4.0.3",
                "sebastian/resource-operations": "^3.0.3",
                "sebastian/type": "^2.3",
                "sebastian/version": "^3.0.2"
            },
            "require-dev": {
                "ext-pdo": "*",
                "phpspec/prophecy-phpunit": "^2.0.1"
            },
            "suggest": {
                "ext-soap": "*",
                "ext-xdebug": "*"
            },
            "bin": [
                "phpunit"
            ],
            "type": "library",
            "extra": {
                "branch-alias": {
                    "dev-master": "9.4-dev"
                }
            },
            "autoload": {
                "classmap": [
                    "src/"
                ],
                "files": [
                    "src/Framework/Assert/Functions.php"
                ]
            },
            "notification-url": "https://packagist.org/downloads/",
            "license": [
                "BSD-3-Clause"
            ],
            "authors": [
                {
                    "name": "Sebastian Bergmann",
                    "email": "sebastian@phpunit.de",
                    "role": "lead"
                }
            ],
            "description": "The PHP Unit Testing framework.",
            "homepage": "https://phpunit.de/",
            "keywords": [
                "phpunit",
                "testing",
                "xunit"
            ],
            "support": {
                "issues": "https://github.com/sebastianbergmann/phpunit/issues",
                "source": "https://github.com/sebastianbergmann/phpunit/tree/9.4.2"
            },
            "funding": [
                {
                    "url": "https://phpunit.de/donate.html",
                    "type": "custom"
                },
                {
                    "url": "https://github.com/sebastianbergmann",
                    "type": "github"
                }
            ],
            "time": "2020-10-19T09:23:29+00:00"
        },
        {
            "name": "psr/container",
            "version": "dev-master",
            "source": {
                "type": "git",
                "url": "https://github.com/php-fig/container.git",
                "reference": "381524e8568e07f31d504a945b88556548c8c42e"
            },
            "dist": {
                "type": "zip",
                "url": "https://api.github.com/repos/php-fig/container/zipball/381524e8568e07f31d504a945b88556548c8c42e",
                "reference": "381524e8568e07f31d504a945b88556548c8c42e",
                "shasum": ""
            },
            "require": {
                "php": ">=7.2.0"
            },
            "default-branch": true,
            "type": "library",
            "extra": {
                "branch-alias": {
                    "dev-master": "1.1.x-dev"
                }
            },
            "autoload": {
                "psr-4": {
                    "Psr\\Container\\": "src/"
                }
            },
            "notification-url": "https://packagist.org/downloads/",
            "license": [
                "MIT"
            ],
            "authors": [
                {
                    "name": "PHP-FIG",
                    "homepage": "https://www.php-fig.org/"
                }
            ],
            "description": "Common Container Interface (PHP FIG PSR-11)",
            "homepage": "https://github.com/php-fig/container",
            "keywords": [
                "PSR-11",
                "container",
                "container-interface",
                "container-interop",
                "psr"
            ],
            "support": {
                "issues": "https://github.com/php-fig/container/issues",
                "source": "https://github.com/php-fig/container/tree/master"
            },
            "time": "2020-10-13T07:07:53+00:00"
        },
        {
            "name": "sebastian/cli-parser",
            "version": "dev-master",
            "source": {
                "type": "git",
                "url": "https://github.com/sebastianbergmann/cli-parser.git",
                "reference": "3a42d843af4d27ca1155e1d926881af162733655"
            },
            "dist": {
                "type": "zip",
                "url": "https://api.github.com/repos/sebastianbergmann/cli-parser/zipball/3a42d843af4d27ca1155e1d926881af162733655",
                "reference": "3a42d843af4d27ca1155e1d926881af162733655",
                "shasum": ""
            },
            "require": {
                "php": ">=7.3"
            },
            "require-dev": {
                "phpunit/phpunit": "^9.3"
            },
            "default-branch": true,
            "type": "library",
            "extra": {
                "branch-alias": {
                    "dev-master": "1.0-dev"
                }
            },
            "autoload": {
                "classmap": [
                    "src/"
                ]
            },
            "notification-url": "https://packagist.org/downloads/",
            "license": [
                "BSD-3-Clause"
            ],
            "authors": [
                {
                    "name": "Sebastian Bergmann",
                    "email": "sebastian@phpunit.de",
                    "role": "lead"
                }
            ],
            "description": "Library for parsing CLI options",
            "homepage": "https://github.com/sebastianbergmann/cli-parser",
            "support": {
                "issues": "https://github.com/sebastianbergmann/cli-parser/issues",
                "source": "https://github.com/sebastianbergmann/cli-parser/tree/master"
            },
            "funding": [
                {
                    "url": "https://github.com/sebastianbergmann",
                    "type": "github"
                }
            ],
            "time": "2021-02-23T15:49:50+00:00"
        },
        {
            "name": "sebastian/code-unit",
            "version": "1.0.8",
            "source": {
                "type": "git",
                "url": "https://github.com/sebastianbergmann/code-unit.git",
                "reference": "1fc9f64c0927627ef78ba436c9b17d967e68e120"
            },
            "dist": {
                "type": "zip",
                "url": "https://api.github.com/repos/sebastianbergmann/code-unit/zipball/1fc9f64c0927627ef78ba436c9b17d967e68e120",
                "reference": "1fc9f64c0927627ef78ba436c9b17d967e68e120",
                "shasum": ""
            },
            "require": {
                "php": ">=7.3"
            },
            "require-dev": {
                "phpunit/phpunit": "^9.3"
            },
            "type": "library",
            "extra": {
                "branch-alias": {
                    "dev-master": "1.0-dev"
                }
            },
            "autoload": {
                "classmap": [
                    "src/"
                ]
            },
            "notification-url": "https://packagist.org/downloads/",
            "license": [
                "BSD-3-Clause"
            ],
            "authors": [
                {
                    "name": "Sebastian Bergmann",
                    "email": "sebastian@phpunit.de",
                    "role": "lead"
                }
            ],
            "description": "Collection of value objects that represent the PHP code units",
            "homepage": "https://github.com/sebastianbergmann/code-unit",
            "support": {
                "issues": "https://github.com/sebastianbergmann/code-unit/issues",
                "source": "https://github.com/sebastianbergmann/code-unit/tree/1.0.8"
            },
            "funding": [
                {
                    "url": "https://github.com/sebastianbergmann",
                    "type": "github"
                }
            ],
            "time": "2020-10-26T13:08:54+00:00"
        },
        {
            "name": "sebastian/code-unit-reverse-lookup",
            "version": "dev-master",
            "source": {
                "type": "git",
                "url": "https://github.com/sebastianbergmann/code-unit-reverse-lookup.git",
                "reference": "5f5db0b35f586eb5bca0581a10bb42dd56575986"
            },
            "dist": {
                "type": "zip",
                "url": "https://api.github.com/repos/sebastianbergmann/code-unit-reverse-lookup/zipball/5f5db0b35f586eb5bca0581a10bb42dd56575986",
                "reference": "5f5db0b35f586eb5bca0581a10bb42dd56575986",
                "shasum": ""
            },
            "require": {
                "php": ">=7.3"
            },
            "require-dev": {
                "phpunit/phpunit": "^9.3"
            },
            "default-branch": true,
            "type": "library",
            "extra": {
                "branch-alias": {
                    "dev-master": "2.0-dev"
                }
            },
            "autoload": {
                "classmap": [
                    "src/"
                ]
            },
            "notification-url": "https://packagist.org/downloads/",
            "license": [
                "BSD-3-Clause"
            ],
            "authors": [
                {
                    "name": "Sebastian Bergmann",
                    "email": "sebastian@phpunit.de"
                }
            ],
            "description": "Looks up which function or method a line of code belongs to",
            "homepage": "https://github.com/sebastianbergmann/code-unit-reverse-lookup/",
            "support": {
                "issues": "https://github.com/sebastianbergmann/code-unit-reverse-lookup/issues",
                "source": "https://github.com/sebastianbergmann/code-unit-reverse-lookup/tree/master"
            },
            "funding": [
                {
                    "url": "https://github.com/sebastianbergmann",
                    "type": "github"
                }
            ],
            "time": "2021-02-23T15:47:39+00:00"
        },
        {
            "name": "sebastian/comparator",
            "version": "dev-master",
            "source": {
                "type": "git",
                "url": "https://github.com/sebastianbergmann/comparator.git",
                "reference": "dbc5fb421f242a5749845dc8dd0dc8cde2979dd9"
            },
            "dist": {
                "type": "zip",
                "url": "https://api.github.com/repos/sebastianbergmann/comparator/zipball/dbc5fb421f242a5749845dc8dd0dc8cde2979dd9",
                "reference": "dbc5fb421f242a5749845dc8dd0dc8cde2979dd9",
                "shasum": ""
            },
            "require": {
                "php": ">=7.3",
                "sebastian/diff": "^4.0",
                "sebastian/exporter": "^4.0"
            },
            "require-dev": {
                "phpunit/phpunit": "^9.3"
            },
            "default-branch": true,
            "type": "library",
            "extra": {
                "branch-alias": {
                    "dev-master": "4.0-dev"
                }
            },
            "autoload": {
                "classmap": [
                    "src/"
                ]
            },
            "notification-url": "https://packagist.org/downloads/",
            "license": [
                "BSD-3-Clause"
            ],
            "authors": [
                {
                    "name": "Sebastian Bergmann",
                    "email": "sebastian@phpunit.de"
                },
                {
                    "name": "Jeff Welch",
                    "email": "whatthejeff@gmail.com"
                },
                {
                    "name": "Volker Dusch",
                    "email": "github@wallbash.com"
                },
                {
                    "name": "Bernhard Schussek",
                    "email": "bschussek@2bepublished.at"
                }
            ],
            "description": "Provides the functionality to compare PHP values for equality",
            "homepage": "https://github.com/sebastianbergmann/comparator",
            "keywords": [
                "comparator",
                "compare",
                "equality"
            ],
            "support": {
                "issues": "https://github.com/sebastianbergmann/comparator/issues",
                "source": "https://github.com/sebastianbergmann/comparator/tree/master"
            },
            "funding": [
                {
                    "url": "https://github.com/sebastianbergmann",
                    "type": "github"
                }
            ],
            "time": "2021-02-23T15:47:47+00:00"
        },
        {
            "name": "sebastian/complexity",
            "version": "2.0.2",
            "source": {
                "type": "git",
                "url": "https://github.com/sebastianbergmann/complexity.git",
                "reference": "739b35e53379900cc9ac327b2147867b8b6efd88"
            },
            "dist": {
                "type": "zip",
                "url": "https://api.github.com/repos/sebastianbergmann/complexity/zipball/739b35e53379900cc9ac327b2147867b8b6efd88",
                "reference": "739b35e53379900cc9ac327b2147867b8b6efd88",
                "shasum": ""
            },
            "require": {
                "nikic/php-parser": "^4.7",
                "php": ">=7.3"
            },
            "require-dev": {
                "phpunit/phpunit": "^9.3"
            },
            "type": "library",
            "extra": {
                "branch-alias": {
                    "dev-master": "2.0-dev"
                }
            },
            "autoload": {
                "classmap": [
                    "src/"
                ]
            },
            "notification-url": "https://packagist.org/downloads/",
            "license": [
                "BSD-3-Clause"
            ],
            "authors": [
                {
                    "name": "Sebastian Bergmann",
                    "email": "sebastian@phpunit.de",
                    "role": "lead"
                }
            ],
            "description": "Library for calculating the complexity of PHP code units",
            "homepage": "https://github.com/sebastianbergmann/complexity",
            "support": {
                "issues": "https://github.com/sebastianbergmann/complexity/issues",
                "source": "https://github.com/sebastianbergmann/complexity/tree/2.0.2"
            },
            "funding": [
                {
                    "url": "https://github.com/sebastianbergmann",
                    "type": "github"
                }
            ],
            "time": "2020-10-26T15:52:27+00:00"
        },
        {
            "name": "sebastian/diff",
            "version": "dev-master",
            "source": {
                "type": "git",
                "url": "https://github.com/sebastianbergmann/diff.git",
                "reference": "93e6aa13f3dc5f8327e7fb9756e9655fc4c23e90"
            },
            "dist": {
                "type": "zip",
                "url": "https://api.github.com/repos/sebastianbergmann/diff/zipball/93e6aa13f3dc5f8327e7fb9756e9655fc4c23e90",
                "reference": "93e6aa13f3dc5f8327e7fb9756e9655fc4c23e90",
                "shasum": ""
            },
            "require": {
                "php": ">=7.3"
            },
            "require-dev": {
                "phpunit/phpunit": "^9.3",
                "symfony/process": "^4.2 || ^5"
            },
            "default-branch": true,
            "type": "library",
            "extra": {
                "branch-alias": {
                    "dev-master": "4.0-dev"
                }
            },
            "autoload": {
                "classmap": [
                    "src/"
                ]
            },
            "notification-url": "https://packagist.org/downloads/",
            "license": [
                "BSD-3-Clause"
            ],
            "authors": [
                {
                    "name": "Sebastian Bergmann",
                    "email": "sebastian@phpunit.de"
                },
                {
                    "name": "Kore Nordmann",
                    "email": "mail@kore-nordmann.de"
                }
            ],
            "description": "Diff implementation",
            "homepage": "https://github.com/sebastianbergmann/diff",
            "keywords": [
                "diff",
                "udiff",
                "unidiff",
                "unified diff"
            ],
            "support": {
                "issues": "https://github.com/sebastianbergmann/diff/issues",
                "source": "https://github.com/sebastianbergmann/diff/tree/master"
            },
            "funding": [
                {
                    "url": "https://github.com/sebastianbergmann",
                    "type": "github"
                }
            ],
            "time": "2021-02-23T15:47:55+00:00"
        },
        {
            "name": "sebastian/environment",
            "version": "dev-master",
            "source": {
                "type": "git",
                "url": "https://github.com/sebastianbergmann/environment.git",
                "reference": "6e1743b808be9cfd33a716583ccb94b7d4d32e94"
            },
            "dist": {
                "type": "zip",
                "url": "https://api.github.com/repos/sebastianbergmann/environment/zipball/6e1743b808be9cfd33a716583ccb94b7d4d32e94",
                "reference": "6e1743b808be9cfd33a716583ccb94b7d4d32e94",
                "shasum": ""
            },
            "require": {
                "php": ">=7.3"
            },
            "require-dev": {
                "phpunit/phpunit": "^9.3"
            },
            "suggest": {
                "ext-posix": "*"
            },
            "default-branch": true,
            "type": "library",
            "extra": {
                "branch-alias": {
                    "dev-master": "5.1-dev"
                }
            },
            "autoload": {
                "classmap": [
                    "src/"
                ]
            },
            "notification-url": "https://packagist.org/downloads/",
            "license": [
                "BSD-3-Clause"
            ],
            "authors": [
                {
                    "name": "Sebastian Bergmann",
                    "email": "sebastian@phpunit.de"
                }
            ],
            "description": "Provides functionality to handle HHVM/PHP environments",
            "homepage": "http://www.github.com/sebastianbergmann/environment",
            "keywords": [
                "Xdebug",
                "environment",
                "hhvm"
            ],
            "support": {
                "issues": "https://github.com/sebastianbergmann/environment/issues",
                "source": "https://github.com/sebastianbergmann/environment/tree/master"
            },
            "funding": [
                {
                    "url": "https://github.com/sebastianbergmann",
                    "type": "github"
                }
            ],
            "time": "2021-02-23T15:48:03+00:00"
        },
        {
            "name": "sebastian/exporter",
            "version": "dev-master",
            "source": {
                "type": "git",
                "url": "https://github.com/sebastianbergmann/exporter.git",
                "reference": "eca7281ab29075df68b113a37a83be616b629b12"
            },
            "dist": {
                "type": "zip",
                "url": "https://api.github.com/repos/sebastianbergmann/exporter/zipball/eca7281ab29075df68b113a37a83be616b629b12",
                "reference": "eca7281ab29075df68b113a37a83be616b629b12",
                "shasum": ""
            },
            "require": {
                "php": ">=7.3",
                "sebastian/recursion-context": "^4.0"
            },
            "require-dev": {
                "ext-mbstring": "*",
                "phpunit/phpunit": "^9.3"
            },
            "default-branch": true,
            "type": "library",
            "extra": {
                "branch-alias": {
                    "dev-master": "4.0-dev"
                }
            },
            "autoload": {
                "classmap": [
                    "src/"
                ]
            },
            "notification-url": "https://packagist.org/downloads/",
            "license": [
                "BSD-3-Clause"
            ],
            "authors": [
                {
                    "name": "Sebastian Bergmann",
                    "email": "sebastian@phpunit.de"
                },
                {
                    "name": "Jeff Welch",
                    "email": "whatthejeff@gmail.com"
                },
                {
                    "name": "Volker Dusch",
                    "email": "github@wallbash.com"
                },
                {
                    "name": "Adam Harvey",
                    "email": "aharvey@php.net"
                },
                {
                    "name": "Bernhard Schussek",
                    "email": "bschussek@gmail.com"
                }
            ],
            "description": "Provides the functionality to export PHP variables for visualization",
            "homepage": "http://www.github.com/sebastianbergmann/exporter",
            "keywords": [
                "export",
                "exporter"
            ],
            "support": {
                "issues": "https://github.com/sebastianbergmann/exporter/issues",
                "source": "https://github.com/sebastianbergmann/exporter/tree/master"
            },
            "funding": [
                {
                    "url": "https://github.com/sebastianbergmann",
                    "type": "github"
                }
            ],
            "time": "2021-02-23T15:48:12+00:00"
        },
        {
            "name": "sebastian/global-state",
            "version": "dev-master",
            "source": {
                "type": "git",
                "url": "https://github.com/sebastianbergmann/global-state.git",
                "reference": "0ac702e6d13725242edb9b294c5d20b92fcfb8b4"
            },
            "dist": {
                "type": "zip",
                "url": "https://api.github.com/repos/sebastianbergmann/global-state/zipball/0ac702e6d13725242edb9b294c5d20b92fcfb8b4",
                "reference": "0ac702e6d13725242edb9b294c5d20b92fcfb8b4",
                "shasum": ""
            },
            "require": {
                "php": ">=7.3",
                "sebastian/object-reflector": "^2.0",
                "sebastian/recursion-context": "^4.0"
            },
            "require-dev": {
                "ext-dom": "*",
                "phpunit/phpunit": "^9.3"
            },
            "suggest": {
                "ext-uopz": "*"
            },
            "default-branch": true,
            "type": "library",
            "extra": {
                "branch-alias": {
                    "dev-master": "5.0-dev"
                }
            },
            "autoload": {
                "classmap": [
                    "src/"
                ]
            },
            "notification-url": "https://packagist.org/downloads/",
            "license": [
                "BSD-3-Clause"
            ],
            "authors": [
                {
                    "name": "Sebastian Bergmann",
                    "email": "sebastian@phpunit.de"
                }
            ],
            "description": "Snapshotting of global state",
            "homepage": "http://www.github.com/sebastianbergmann/global-state",
            "keywords": [
                "global state"
            ],
            "support": {
                "issues": "https://github.com/sebastianbergmann/global-state/issues",
                "source": "https://github.com/sebastianbergmann/global-state/tree/master"
            },
            "funding": [
                {
                    "url": "https://github.com/sebastianbergmann",
                    "type": "github"
                }
            ],
            "time": "2021-02-23T15:48:19+00:00"
        },
        {
            "name": "sebastian/lines-of-code",
            "version": "1.0.3",
            "source": {
                "type": "git",
                "url": "https://github.com/sebastianbergmann/lines-of-code.git",
                "reference": "c1c2e997aa3146983ed888ad08b15470a2e22ecc"
            },
            "dist": {
                "type": "zip",
                "url": "https://api.github.com/repos/sebastianbergmann/lines-of-code/zipball/c1c2e997aa3146983ed888ad08b15470a2e22ecc",
                "reference": "c1c2e997aa3146983ed888ad08b15470a2e22ecc",
                "shasum": ""
            },
            "require": {
                "nikic/php-parser": "^4.6",
                "php": ">=7.3"
            },
            "require-dev": {
                "phpunit/phpunit": "^9.3"
            },
            "type": "library",
            "extra": {
                "branch-alias": {
                    "dev-master": "1.0-dev"
                }
            },
            "autoload": {
                "classmap": [
                    "src/"
                ]
            },
            "notification-url": "https://packagist.org/downloads/",
            "license": [
                "BSD-3-Clause"
            ],
            "authors": [
                {
                    "name": "Sebastian Bergmann",
                    "email": "sebastian@phpunit.de",
                    "role": "lead"
                }
            ],
            "description": "Library for counting the lines of code in PHP source code",
            "homepage": "https://github.com/sebastianbergmann/lines-of-code",
            "support": {
                "issues": "https://github.com/sebastianbergmann/lines-of-code/issues",
                "source": "https://github.com/sebastianbergmann/lines-of-code/tree/1.0.3"
            },
            "funding": [
                {
                    "url": "https://github.com/sebastianbergmann",
                    "type": "github"
                }
            ],
            "time": "2020-11-28T06:42:11+00:00"
        },
        {
            "name": "sebastian/object-enumerator",
            "version": "dev-master",
            "source": {
                "type": "git",
                "url": "https://github.com/sebastianbergmann/object-enumerator.git",
                "reference": "8cc80b4bda00a4c5997c3fc597a34872f3a1007d"
            },
            "dist": {
                "type": "zip",
                "url": "https://api.github.com/repos/sebastianbergmann/object-enumerator/zipball/8cc80b4bda00a4c5997c3fc597a34872f3a1007d",
                "reference": "8cc80b4bda00a4c5997c3fc597a34872f3a1007d",
                "shasum": ""
            },
            "require": {
                "php": ">=7.3",
                "sebastian/object-reflector": "^2.0",
                "sebastian/recursion-context": "^4.0"
            },
            "require-dev": {
                "phpunit/phpunit": "^9.3"
            },
            "default-branch": true,
            "type": "library",
            "extra": {
                "branch-alias": {
                    "dev-master": "4.0-dev"
                }
            },
            "autoload": {
                "classmap": [
                    "src/"
                ]
            },
            "notification-url": "https://packagist.org/downloads/",
            "license": [
                "BSD-3-Clause"
            ],
            "authors": [
                {
                    "name": "Sebastian Bergmann",
                    "email": "sebastian@phpunit.de"
                }
            ],
            "description": "Traverses array structures and object graphs to enumerate all referenced objects",
            "homepage": "https://github.com/sebastianbergmann/object-enumerator/",
            "support": {
                "issues": "https://github.com/sebastianbergmann/object-enumerator/issues",
                "source": "https://github.com/sebastianbergmann/object-enumerator/tree/master"
            },
            "funding": [
                {
                    "url": "https://github.com/sebastianbergmann",
                    "type": "github"
                }
            ],
            "time": "2021-02-23T15:48:28+00:00"
        },
        {
            "name": "sebastian/object-reflector",
            "version": "dev-master",
            "source": {
                "type": "git",
                "url": "https://github.com/sebastianbergmann/object-reflector.git",
                "reference": "1d33587c2c3e636936f895e103a9e82dd8102a8e"
            },
            "dist": {
                "type": "zip",
                "url": "https://api.github.com/repos/sebastianbergmann/object-reflector/zipball/1d33587c2c3e636936f895e103a9e82dd8102a8e",
                "reference": "1d33587c2c3e636936f895e103a9e82dd8102a8e",
                "shasum": ""
            },
            "require": {
                "php": ">=7.3"
            },
            "require-dev": {
                "phpunit/phpunit": "^9.3"
            },
            "default-branch": true,
            "type": "library",
            "extra": {
                "branch-alias": {
                    "dev-master": "2.0-dev"
                }
            },
            "autoload": {
                "classmap": [
                    "src/"
                ]
            },
            "notification-url": "https://packagist.org/downloads/",
            "license": [
                "BSD-3-Clause"
            ],
            "authors": [
                {
                    "name": "Sebastian Bergmann",
                    "email": "sebastian@phpunit.de"
                }
            ],
            "description": "Allows reflection of object attributes, including inherited and non-public ones",
            "homepage": "https://github.com/sebastianbergmann/object-reflector/",
            "support": {
                "issues": "https://github.com/sebastianbergmann/object-reflector/issues",
                "source": "https://github.com/sebastianbergmann/object-reflector/tree/master"
            },
            "funding": [
                {
                    "url": "https://github.com/sebastianbergmann",
                    "type": "github"
                }
            ],
            "time": "2021-02-23T15:48:35+00:00"
        },
        {
            "name": "sebastian/recursion-context",
            "version": "dev-master",
            "source": {
                "type": "git",
                "url": "https://github.com/sebastianbergmann/recursion-context.git",
                "reference": "43f58a51e8f853aadb228ba818d2be388af7237b"
            },
            "dist": {
                "type": "zip",
                "url": "https://api.github.com/repos/sebastianbergmann/recursion-context/zipball/43f58a51e8f853aadb228ba818d2be388af7237b",
                "reference": "43f58a51e8f853aadb228ba818d2be388af7237b",
                "shasum": ""
            },
            "require": {
                "php": ">=7.3"
            },
            "require-dev": {
                "phpunit/phpunit": "^9.3"
            },
            "default-branch": true,
            "type": "library",
            "extra": {
                "branch-alias": {
                    "dev-master": "4.0-dev"
                }
            },
            "autoload": {
                "classmap": [
                    "src/"
                ]
            },
            "notification-url": "https://packagist.org/downloads/",
            "license": [
                "BSD-3-Clause"
            ],
            "authors": [
                {
                    "name": "Sebastian Bergmann",
                    "email": "sebastian@phpunit.de"
                },
                {
                    "name": "Jeff Welch",
                    "email": "whatthejeff@gmail.com"
                },
                {
                    "name": "Adam Harvey",
                    "email": "aharvey@php.net"
                }
            ],
            "description": "Provides functionality to recursively process PHP variables",
            "homepage": "http://www.github.com/sebastianbergmann/recursion-context",
            "support": {
                "issues": "https://github.com/sebastianbergmann/recursion-context/issues",
                "source": "https://github.com/sebastianbergmann/recursion-context/tree/master"
            },
            "funding": [
                {
                    "url": "https://github.com/sebastianbergmann",
                    "type": "github"
                }
            ],
            "time": "2021-02-23T15:49:08+00:00"
        },
        {
            "name": "sebastian/resource-operations",
            "version": "dev-master",
            "source": {
                "type": "git",
                "url": "https://github.com/sebastianbergmann/resource-operations.git",
                "reference": "0f4443cb3a1d92ce809899753bc0d5d5a8dd19a8"
            },
            "dist": {
                "type": "zip",
                "url": "https://api.github.com/repos/sebastianbergmann/resource-operations/zipball/0f4443cb3a1d92ce809899753bc0d5d5a8dd19a8",
                "reference": "0f4443cb3a1d92ce809899753bc0d5d5a8dd19a8",
                "shasum": ""
            },
            "require": {
                "php": ">=7.3"
            },
            "require-dev": {
                "phpunit/phpunit": "^9.0"
            },
            "default-branch": true,
            "type": "library",
            "extra": {
                "branch-alias": {
                    "dev-master": "3.0-dev"
                }
            },
            "autoload": {
                "classmap": [
                    "src/"
                ]
            },
            "notification-url": "https://packagist.org/downloads/",
            "license": [
                "BSD-3-Clause"
            ],
            "authors": [
                {
                    "name": "Sebastian Bergmann",
                    "email": "sebastian@phpunit.de"
                }
            ],
            "description": "Provides a list of PHP built-in functions that operate on resources",
            "homepage": "https://www.github.com/sebastianbergmann/resource-operations",
            "support": {
                "issues": "https://github.com/sebastianbergmann/resource-operations/issues",
                "source": "https://github.com/sebastianbergmann/resource-operations/tree/3.0.3"
            },
            "funding": [
                {
                    "url": "https://github.com/sebastianbergmann",
                    "type": "github"
                }
            ],
            "time": "2020-09-28T06:45:17+00:00"
        },
        {
            "name": "sebastian/type",
            "version": "dev-master",
            "source": {
                "type": "git",
                "url": "https://github.com/sebastianbergmann/type.git",
                "reference": "557863473c1de00e165a288d5b547f1f83652e7e"
            },
            "dist": {
                "type": "zip",
                "url": "https://api.github.com/repos/sebastianbergmann/type/zipball/557863473c1de00e165a288d5b547f1f83652e7e",
                "reference": "557863473c1de00e165a288d5b547f1f83652e7e",
                "shasum": ""
            },
            "require": {
                "php": ">=7.3"
            },
            "require-dev": {
                "phpunit/phpunit": "^9.3"
            },
            "default-branch": true,
            "type": "library",
            "extra": {
                "branch-alias": {
                    "dev-master": "2.3-dev"
                }
            },
            "autoload": {
                "classmap": [
                    "src/"
                ]
            },
            "notification-url": "https://packagist.org/downloads/",
            "license": [
                "BSD-3-Clause"
            ],
            "authors": [
                {
                    "name": "Sebastian Bergmann",
                    "email": "sebastian@phpunit.de",
                    "role": "lead"
                }
            ],
            "description": "Collection of value objects that represent the types of the PHP type system",
            "homepage": "https://github.com/sebastianbergmann/type",
            "support": {
                "issues": "https://github.com/sebastianbergmann/type/issues",
                "source": "https://github.com/sebastianbergmann/type/tree/master"
            },
            "funding": [
                {
                    "url": "https://github.com/sebastianbergmann",
                    "type": "github"
                }
            ],
            "time": "2021-02-23T15:49:16+00:00"
        },
        {
            "name": "sebastian/version",
            "version": "3.0.2",
            "source": {
                "type": "git",
                "url": "https://github.com/sebastianbergmann/version.git",
                "reference": "c6c1022351a901512170118436c764e473f6de8c"
            },
            "dist": {
                "type": "zip",
                "url": "https://api.github.com/repos/sebastianbergmann/version/zipball/c6c1022351a901512170118436c764e473f6de8c",
                "reference": "c6c1022351a901512170118436c764e473f6de8c",
                "shasum": ""
            },
            "require": {
                "php": ">=7.3"
            },
            "type": "library",
            "extra": {
                "branch-alias": {
                    "dev-master": "3.0-dev"
                }
            },
            "autoload": {
                "classmap": [
                    "src/"
                ]
            },
            "notification-url": "https://packagist.org/downloads/",
            "license": [
                "BSD-3-Clause"
            ],
            "authors": [
                {
                    "name": "Sebastian Bergmann",
                    "email": "sebastian@phpunit.de",
                    "role": "lead"
                }
            ],
            "description": "Library that helps with managing the version number of Git-hosted PHP projects",
            "homepage": "https://github.com/sebastianbergmann/version",
            "support": {
                "issues": "https://github.com/sebastianbergmann/version/issues",
                "source": "https://github.com/sebastianbergmann/version/tree/3.0.2"
            },
            "funding": [
                {
                    "url": "https://github.com/sebastianbergmann",
                    "type": "github"
                }
            ],
            "time": "2020-09-28T06:39:44+00:00"
        },
        {
            "name": "swoole/ide-helper",
            "version": "4.5.5",
            "source": {
                "type": "git",
                "url": "https://github.com/swoole/ide-helper.git",
                "reference": "aefd9d15e00cf14b89a5ed87cfa3bd79c9889028"
            },
            "dist": {
                "type": "zip",
                "url": "https://api.github.com/repos/swoole/ide-helper/zipball/aefd9d15e00cf14b89a5ed87cfa3bd79c9889028",
                "reference": "aefd9d15e00cf14b89a5ed87cfa3bd79c9889028",
                "shasum": ""
            },
            "require-dev": {
                "guzzlehttp/guzzle": "~6.5.0",
                "laminas/laminas-code": "~3.4.0",
                "squizlabs/php_codesniffer": "~3.5.0",
                "symfony/filesystem": "~4.0"
            },
            "type": "library",
            "notification-url": "https://packagist.org/downloads/",
            "license": [
                "Apache-2.0"
            ],
            "authors": [
                {
                    "name": "Team Swoole",
                    "email": "team@swoole.com"
                }
            ],
            "description": "IDE help files for Swoole.",
            "support": {
                "issues": "https://github.com/swoole/ide-helper/issues",
                "source": "https://github.com/swoole/ide-helper/tree/4.5.5"
            },
            "time": "2020-10-14T18:05:12+00:00"
        },
        {
            "name": "symfony/console",
            "version": "5.x-dev",
            "source": {
                "type": "git",
                "url": "https://github.com/symfony/console.git",
                "reference": "c08d7d0d458eceb62996d81d3be8d9fbf5564ec4"
            },
            "dist": {
                "type": "zip",
                "url": "https://api.github.com/repos/symfony/console/zipball/c08d7d0d458eceb62996d81d3be8d9fbf5564ec4",
                "reference": "c08d7d0d458eceb62996d81d3be8d9fbf5564ec4",
                "shasum": ""
            },
            "require": {
                "php": ">=7.2.5",
                "symfony/polyfill-mbstring": "~1.0",
                "symfony/polyfill-php73": "^1.8",
                "symfony/polyfill-php80": "^1.15",
                "symfony/service-contracts": "^1.1|^2",
                "symfony/string": "^5.1"
            },
            "conflict": {
                "symfony/dependency-injection": "<4.4",
                "symfony/dotenv": "<5.1",
                "symfony/event-dispatcher": "<4.4",
                "symfony/lock": "<4.4",
                "symfony/process": "<4.4"
            },
            "provide": {
                "psr/log-implementation": "1.0"
            },
            "require-dev": {
                "psr/log": "~1.0",
                "symfony/config": "^4.4|^5.0",
                "symfony/dependency-injection": "^4.4|^5.0",
                "symfony/event-dispatcher": "^4.4|^5.0",
                "symfony/lock": "^4.4|^5.0",
                "symfony/process": "^4.4|^5.0",
                "symfony/var-dumper": "^4.4|^5.0"
            },
            "suggest": {
                "psr/log": "For using the console logger",
                "symfony/event-dispatcher": "",
                "symfony/lock": "",
                "symfony/process": ""
            },
            "default-branch": true,
            "type": "library",
            "autoload": {
                "psr-4": {
                    "Symfony\\Component\\Console\\": ""
                },
                "exclude-from-classmap": [
                    "/Tests/"
                ]
            },
            "notification-url": "https://packagist.org/downloads/",
            "license": [
                "MIT"
            ],
            "authors": [
                {
                    "name": "Fabien Potencier",
                    "email": "fabien@symfony.com"
                },
                {
                    "name": "Symfony Community",
                    "homepage": "https://symfony.com/contributors"
                }
            ],
            "description": "Eases the creation of beautiful and testable command line interfaces",
            "homepage": "https://symfony.com",
            "keywords": [
                "cli",
                "command line",
                "console",
                "terminal"
            ],
            "support": {
                "source": "https://github.com/symfony/console/tree/5.x"
            },
            "funding": [
                {
                    "url": "https://symfony.com/sponsor",
                    "type": "custom"
                },
                {
                    "url": "https://github.com/fabpot",
                    "type": "github"
                },
                {
                    "url": "https://tidelift.com/funding/github/packagist/symfony/symfony",
                    "type": "tidelift"
                }
            ],
            "time": "2021-02-23T10:10:15+00:00"
<<<<<<< HEAD
        },
        {
            "name": "symfony/polyfill-ctype",
            "version": "dev-main",
            "source": {
                "type": "git",
                "url": "https://github.com/symfony/polyfill-ctype.git",
                "reference": "c6c942b1ac76c82448322025e084cadc56048b4e"
            },
            "dist": {
                "type": "zip",
                "url": "https://api.github.com/repos/symfony/polyfill-ctype/zipball/c6c942b1ac76c82448322025e084cadc56048b4e",
                "reference": "c6c942b1ac76c82448322025e084cadc56048b4e",
                "shasum": ""
            },
            "require": {
                "php": ">=7.1"
            },
            "suggest": {
                "ext-ctype": "For best performance"
            },
            "default-branch": true,
            "type": "library",
            "extra": {
                "branch-alias": {
                    "dev-main": "1.22-dev"
                },
                "thanks": {
                    "name": "symfony/polyfill",
                    "url": "https://github.com/symfony/polyfill"
                }
            },
            "autoload": {
                "psr-4": {
                    "Symfony\\Polyfill\\Ctype\\": ""
                },
                "files": [
                    "bootstrap.php"
                ]
            },
            "notification-url": "https://packagist.org/downloads/",
            "license": [
                "MIT"
            ],
            "authors": [
                {
                    "name": "Gert de Pagter",
                    "email": "BackEndTea@gmail.com"
                },
                {
                    "name": "Symfony Community",
                    "homepage": "https://symfony.com/contributors"
                }
            ],
            "description": "Symfony polyfill for ctype functions",
            "homepage": "https://symfony.com",
            "keywords": [
                "compatibility",
                "ctype",
                "polyfill",
                "portable"
            ],
            "support": {
                "source": "https://github.com/symfony/polyfill-ctype/tree/v1.22.1"
            },
            "funding": [
                {
                    "url": "https://symfony.com/sponsor",
                    "type": "custom"
                },
                {
                    "url": "https://github.com/fabpot",
                    "type": "github"
                },
                {
                    "url": "https://tidelift.com/funding/github/packagist/symfony/symfony",
                    "type": "tidelift"
                }
            ],
            "time": "2021-01-07T16:49:33+00:00"
=======
>>>>>>> b6b2c4cb
        },
        {
            "name": "symfony/polyfill-intl-grapheme",
            "version": "dev-main",
            "source": {
                "type": "git",
                "url": "https://github.com/symfony/polyfill-intl-grapheme.git",
                "reference": "5601e09b69f26c1828b13b6bb87cb07cddba3170"
            },
            "dist": {
                "type": "zip",
                "url": "https://api.github.com/repos/symfony/polyfill-intl-grapheme/zipball/5601e09b69f26c1828b13b6bb87cb07cddba3170",
                "reference": "5601e09b69f26c1828b13b6bb87cb07cddba3170",
                "shasum": ""
            },
            "require": {
                "php": ">=7.1"
            },
            "suggest": {
                "ext-intl": "For best performance"
            },
            "default-branch": true,
            "type": "library",
            "extra": {
                "branch-alias": {
                    "dev-main": "1.22-dev"
                },
                "thanks": {
                    "name": "symfony/polyfill",
                    "url": "https://github.com/symfony/polyfill"
                }
            },
            "autoload": {
                "psr-4": {
                    "Symfony\\Polyfill\\Intl\\Grapheme\\": ""
                },
                "files": [
                    "bootstrap.php"
                ]
            },
            "notification-url": "https://packagist.org/downloads/",
            "license": [
                "MIT"
            ],
            "authors": [
                {
                    "name": "Nicolas Grekas",
                    "email": "p@tchwork.com"
                },
                {
                    "name": "Symfony Community",
                    "homepage": "https://symfony.com/contributors"
                }
            ],
            "description": "Symfony polyfill for intl's grapheme_* functions",
            "homepage": "https://symfony.com",
            "keywords": [
                "compatibility",
                "grapheme",
                "intl",
                "polyfill",
                "portable",
                "shim"
            ],
            "support": {
                "source": "https://github.com/symfony/polyfill-intl-grapheme/tree/v1.22.1"
            },
            "funding": [
                {
                    "url": "https://symfony.com/sponsor",
                    "type": "custom"
                },
                {
                    "url": "https://github.com/fabpot",
                    "type": "github"
                },
                {
                    "url": "https://tidelift.com/funding/github/packagist/symfony/symfony",
                    "type": "tidelift"
                }
            ],
            "time": "2021-01-22T09:19:47+00:00"
        },
        {
            "name": "symfony/polyfill-intl-normalizer",
            "version": "dev-main",
            "source": {
                "type": "git",
                "url": "https://github.com/symfony/polyfill-intl-normalizer.git",
                "reference": "43a0283138253ed1d48d352ab6d0bdb3f809f248"
            },
            "dist": {
                "type": "zip",
                "url": "https://api.github.com/repos/symfony/polyfill-intl-normalizer/zipball/43a0283138253ed1d48d352ab6d0bdb3f809f248",
                "reference": "43a0283138253ed1d48d352ab6d0bdb3f809f248",
                "shasum": ""
            },
            "require": {
                "php": ">=7.1"
            },
            "suggest": {
                "ext-intl": "For best performance"
            },
            "default-branch": true,
            "type": "library",
            "extra": {
                "branch-alias": {
                    "dev-main": "1.22-dev"
                },
                "thanks": {
                    "name": "symfony/polyfill",
                    "url": "https://github.com/symfony/polyfill"
                }
            },
            "autoload": {
                "psr-4": {
                    "Symfony\\Polyfill\\Intl\\Normalizer\\": ""
                },
                "files": [
                    "bootstrap.php"
                ],
                "classmap": [
                    "Resources/stubs"
                ]
            },
            "notification-url": "https://packagist.org/downloads/",
            "license": [
                "MIT"
            ],
            "authors": [
                {
                    "name": "Nicolas Grekas",
                    "email": "p@tchwork.com"
                },
                {
                    "name": "Symfony Community",
                    "homepage": "https://symfony.com/contributors"
                }
            ],
            "description": "Symfony polyfill for intl's Normalizer class and related functions",
            "homepage": "https://symfony.com",
            "keywords": [
                "compatibility",
                "intl",
                "normalizer",
                "polyfill",
                "portable",
                "shim"
            ],
            "support": {
                "source": "https://github.com/symfony/polyfill-intl-normalizer/tree/v1.22.1"
            },
            "funding": [
                {
                    "url": "https://symfony.com/sponsor",
                    "type": "custom"
                },
                {
                    "url": "https://github.com/fabpot",
                    "type": "github"
                },
                {
                    "url": "https://tidelift.com/funding/github/packagist/symfony/symfony",
                    "type": "tidelift"
                }
            ],
            "time": "2021-01-22T09:19:47+00:00"
        },
        {
            "name": "symfony/polyfill-mbstring",
            "version": "dev-main",
            "source": {
                "type": "git",
                "url": "https://github.com/symfony/polyfill-mbstring.git",
                "reference": "5232de97ee3b75b0360528dae24e73db49566ab1"
            },
            "dist": {
                "type": "zip",
                "url": "https://api.github.com/repos/symfony/polyfill-mbstring/zipball/5232de97ee3b75b0360528dae24e73db49566ab1",
                "reference": "5232de97ee3b75b0360528dae24e73db49566ab1",
                "shasum": ""
            },
            "require": {
                "php": ">=7.1"
            },
            "suggest": {
                "ext-mbstring": "For best performance"
            },
            "default-branch": true,
            "type": "library",
            "extra": {
                "branch-alias": {
                    "dev-main": "1.22-dev"
                },
                "thanks": {
                    "name": "symfony/polyfill",
                    "url": "https://github.com/symfony/polyfill"
                }
            },
            "autoload": {
                "psr-4": {
                    "Symfony\\Polyfill\\Mbstring\\": ""
                },
                "files": [
                    "bootstrap.php"
                ]
            },
            "notification-url": "https://packagist.org/downloads/",
            "license": [
                "MIT"
            ],
            "authors": [
                {
                    "name": "Nicolas Grekas",
                    "email": "p@tchwork.com"
                },
                {
                    "name": "Symfony Community",
                    "homepage": "https://symfony.com/contributors"
                }
            ],
            "description": "Symfony polyfill for the Mbstring extension",
            "homepage": "https://symfony.com",
            "keywords": [
                "compatibility",
                "mbstring",
                "polyfill",
                "portable",
                "shim"
            ],
            "support": {
                "source": "https://github.com/symfony/polyfill-mbstring/tree/v1.22.1"
            },
            "funding": [
                {
                    "url": "https://symfony.com/sponsor",
                    "type": "custom"
                },
                {
                    "url": "https://github.com/fabpot",
                    "type": "github"
                },
                {
                    "url": "https://tidelift.com/funding/github/packagist/symfony/symfony",
                    "type": "tidelift"
                }
            ],
            "time": "2021-01-22T09:19:47+00:00"
        },
        {
            "name": "symfony/polyfill-php73",
            "version": "dev-main",
            "source": {
                "type": "git",
                "url": "https://github.com/symfony/polyfill-php73.git",
                "reference": "a678b42e92f86eca04b7fa4c0f6f19d097fb69e2"
            },
            "dist": {
                "type": "zip",
                "url": "https://api.github.com/repos/symfony/polyfill-php73/zipball/a678b42e92f86eca04b7fa4c0f6f19d097fb69e2",
                "reference": "a678b42e92f86eca04b7fa4c0f6f19d097fb69e2",
                "shasum": ""
            },
            "require": {
                "php": ">=7.1"
            },
            "default-branch": true,
            "type": "library",
            "extra": {
                "branch-alias": {
                    "dev-main": "1.22-dev"
                },
                "thanks": {
                    "name": "symfony/polyfill",
                    "url": "https://github.com/symfony/polyfill"
                }
            },
            "autoload": {
                "psr-4": {
                    "Symfony\\Polyfill\\Php73\\": ""
                },
                "files": [
                    "bootstrap.php"
                ],
                "classmap": [
                    "Resources/stubs"
                ]
            },
            "notification-url": "https://packagist.org/downloads/",
            "license": [
                "MIT"
            ],
            "authors": [
                {
                    "name": "Nicolas Grekas",
                    "email": "p@tchwork.com"
                },
                {
                    "name": "Symfony Community",
                    "homepage": "https://symfony.com/contributors"
                }
            ],
            "description": "Symfony polyfill backporting some PHP 7.3+ features to lower PHP versions",
            "homepage": "https://symfony.com",
            "keywords": [
                "compatibility",
                "polyfill",
                "portable",
                "shim"
            ],
            "support": {
                "source": "https://github.com/symfony/polyfill-php73/tree/v1.22.1"
            },
            "funding": [
                {
                    "url": "https://symfony.com/sponsor",
                    "type": "custom"
                },
                {
                    "url": "https://github.com/fabpot",
                    "type": "github"
                },
                {
                    "url": "https://tidelift.com/funding/github/packagist/symfony/symfony",
                    "type": "tidelift"
                }
            ],
            "time": "2021-01-07T16:49:33+00:00"
        },
        {
            "name": "symfony/polyfill-php80",
            "version": "dev-main",
            "source": {
                "type": "git",
                "url": "https://github.com/symfony/polyfill-php80.git",
                "reference": "dc3063ba22c2a1fd2f45ed856374d79114998f91"
            },
            "dist": {
                "type": "zip",
                "url": "https://api.github.com/repos/symfony/polyfill-php80/zipball/dc3063ba22c2a1fd2f45ed856374d79114998f91",
                "reference": "dc3063ba22c2a1fd2f45ed856374d79114998f91",
                "shasum": ""
            },
            "require": {
                "php": ">=7.1"
            },
            "default-branch": true,
            "type": "library",
            "extra": {
                "branch-alias": {
                    "dev-main": "1.22-dev"
                },
                "thanks": {
                    "name": "symfony/polyfill",
                    "url": "https://github.com/symfony/polyfill"
                }
            },
            "autoload": {
                "psr-4": {
                    "Symfony\\Polyfill\\Php80\\": ""
                },
                "files": [
                    "bootstrap.php"
                ],
                "classmap": [
                    "Resources/stubs"
                ]
            },
            "notification-url": "https://packagist.org/downloads/",
            "license": [
                "MIT"
            ],
            "authors": [
                {
                    "name": "Ion Bazan",
                    "email": "ion.bazan@gmail.com"
                },
                {
                    "name": "Nicolas Grekas",
                    "email": "p@tchwork.com"
                },
                {
                    "name": "Symfony Community",
                    "homepage": "https://symfony.com/contributors"
                }
            ],
            "description": "Symfony polyfill backporting some PHP 8.0+ features to lower PHP versions",
            "homepage": "https://symfony.com",
            "keywords": [
                "compatibility",
                "polyfill",
                "portable",
                "shim"
            ],
            "support": {
                "source": "https://github.com/symfony/polyfill-php80/tree/v1.22.1"
            },
            "funding": [
                {
                    "url": "https://symfony.com/sponsor",
                    "type": "custom"
                },
                {
                    "url": "https://github.com/fabpot",
                    "type": "github"
                },
                {
                    "url": "https://tidelift.com/funding/github/packagist/symfony/symfony",
                    "type": "tidelift"
                }
            ],
            "time": "2021-01-07T16:49:33+00:00"
        },
        {
            "name": "symfony/service-contracts",
            "version": "dev-main",
            "source": {
                "type": "git",
                "url": "https://github.com/symfony/service-contracts.git",
                "reference": "e830e6ceebd6377b019e4c9a523d6f2c27007e4a"
            },
            "dist": {
                "type": "zip",
                "url": "https://api.github.com/repos/symfony/service-contracts/zipball/e830e6ceebd6377b019e4c9a523d6f2c27007e4a",
                "reference": "e830e6ceebd6377b019e4c9a523d6f2c27007e4a",
                "shasum": ""
            },
            "require": {
                "php": ">=7.2.5",
                "psr/container": "^1.0"
            },
            "suggest": {
                "symfony/service-implementation": ""
            },
            "default-branch": true,
            "type": "library",
            "extra": {
                "branch-alias": {
                    "dev-main": "2.4-dev"
                },
                "thanks": {
                    "name": "symfony/contracts",
                    "url": "https://github.com/symfony/contracts"
                }
            },
            "autoload": {
                "psr-4": {
                    "Symfony\\Contracts\\Service\\": ""
                }
            },
            "notification-url": "https://packagist.org/downloads/",
            "license": [
                "MIT"
            ],
            "authors": [
                {
                    "name": "Nicolas Grekas",
                    "email": "p@tchwork.com"
                },
                {
                    "name": "Symfony Community",
                    "homepage": "https://symfony.com/contributors"
                }
            ],
            "description": "Generic abstractions related to writing services",
            "homepage": "https://symfony.com",
            "keywords": [
                "abstractions",
                "contracts",
                "decoupling",
                "interfaces",
                "interoperability",
                "standards"
            ],
            "support": {
                "source": "https://github.com/symfony/service-contracts/tree/main"
            },
            "funding": [
                {
                    "url": "https://symfony.com/sponsor",
                    "type": "custom"
                },
                {
                    "url": "https://github.com/fabpot",
                    "type": "github"
                },
                {
                    "url": "https://tidelift.com/funding/github/packagist/symfony/symfony",
                    "type": "tidelift"
                }
            ],
            "time": "2021-02-25T16:38:04+00:00"
        },
        {
            "name": "symfony/string",
            "version": "5.x-dev",
            "source": {
                "type": "git",
                "url": "https://github.com/symfony/string.git",
                "reference": "6d830fae00e2bb336074eae141bb00db36cd3551"
            },
            "dist": {
                "type": "zip",
                "url": "https://api.github.com/repos/symfony/string/zipball/6d830fae00e2bb336074eae141bb00db36cd3551",
                "reference": "6d830fae00e2bb336074eae141bb00db36cd3551",
                "shasum": ""
            },
            "require": {
                "php": ">=7.2.5",
                "symfony/polyfill-ctype": "~1.8",
                "symfony/polyfill-intl-grapheme": "~1.0",
                "symfony/polyfill-intl-normalizer": "~1.0",
                "symfony/polyfill-mbstring": "~1.0",
                "symfony/polyfill-php80": "~1.15"
            },
            "require-dev": {
                "symfony/error-handler": "^4.4|^5.0",
                "symfony/http-client": "^4.4|^5.0",
                "symfony/translation-contracts": "^1.1|^2",
                "symfony/var-exporter": "^4.4|^5.0"
            },
            "default-branch": true,
            "type": "library",
            "autoload": {
                "psr-4": {
                    "Symfony\\Component\\String\\": ""
                },
                "files": [
                    "Resources/functions.php"
                ],
                "exclude-from-classmap": [
                    "/Tests/"
                ]
            },
            "notification-url": "https://packagist.org/downloads/",
            "license": [
                "MIT"
            ],
            "authors": [
                {
                    "name": "Nicolas Grekas",
                    "email": "p@tchwork.com"
                },
                {
                    "name": "Symfony Community",
                    "homepage": "https://symfony.com/contributors"
                }
            ],
            "description": "Provides an object-oriented API to strings and deals with bytes, UTF-8 code points and grapheme clusters in a unified way",
            "homepage": "https://symfony.com",
            "keywords": [
                "grapheme",
                "i18n",
                "string",
                "unicode",
                "utf-8",
                "utf8"
            ],
            "support": {
                "source": "https://github.com/symfony/string/tree/5.x"
            },
            "funding": [
                {
                    "url": "https://symfony.com/sponsor",
                    "type": "custom"
                },
                {
                    "url": "https://github.com/fabpot",
                    "type": "github"
                },
                {
                    "url": "https://tidelift.com/funding/github/packagist/symfony/symfony",
                    "type": "tidelift"
                }
            ],
            "time": "2021-02-17T15:27:35+00:00"
        },
        {
            "name": "textalk/websocket",
            "version": "1.5.2",
            "source": {
                "type": "git",
                "url": "https://github.com/Textalk/websocket-php.git",
                "reference": "b93249453806a2dd46495de46d76fcbcb0d8dee8"
            },
            "dist": {
                "type": "zip",
                "url": "https://api.github.com/repos/Textalk/websocket-php/zipball/b93249453806a2dd46495de46d76fcbcb0d8dee8",
                "reference": "b93249453806a2dd46495de46d76fcbcb0d8dee8",
                "shasum": ""
            },
            "require": {
                "php": "^7.2 | ^8.0",
                "psr/log": "^1.0"
            },
            "require-dev": {
                "php-coveralls/php-coveralls": "^2.0",
                "phpunit/phpunit": "^8.0|^9.0",
                "squizlabs/php_codesniffer": "^3.5"
            },
            "type": "library",
            "autoload": {
                "psr-4": {
                    "WebSocket\\": "lib"
                }
            },
            "notification-url": "https://packagist.org/downloads/",
            "license": [
                "ISC"
            ],
            "authors": [
                {
                    "name": "Fredrik Liljegren"
                },
                {
                    "name": "Sören Jensen",
                    "email": "soren@abicart.se"
                }
            ],
            "description": "WebSocket client and server",
            "support": {
                "issues": "https://github.com/Textalk/websocket-php/issues",
                "source": "https://github.com/Textalk/websocket-php/tree/1.5.2"
            },
            "time": "2021-02-12T15:39:23+00:00"
        },
        {
            "name": "theseer/tokenizer",
            "version": "1.2.0",
            "source": {
                "type": "git",
                "url": "https://github.com/theseer/tokenizer.git",
                "reference": "75a63c33a8577608444246075ea0af0d052e452a"
            },
            "dist": {
                "type": "zip",
                "url": "https://api.github.com/repos/theseer/tokenizer/zipball/75a63c33a8577608444246075ea0af0d052e452a",
                "reference": "75a63c33a8577608444246075ea0af0d052e452a",
                "shasum": ""
            },
            "require": {
                "ext-dom": "*",
                "ext-tokenizer": "*",
                "ext-xmlwriter": "*",
                "php": "^7.2 || ^8.0"
            },
            "type": "library",
            "autoload": {
                "classmap": [
                    "src/"
                ]
            },
            "notification-url": "https://packagist.org/downloads/",
            "license": [
                "BSD-3-Clause"
            ],
            "authors": [
                {
                    "name": "Arne Blankerts",
                    "email": "arne@blankerts.de",
                    "role": "Developer"
                }
            ],
            "description": "A small library for converting tokenized PHP source code into XML and potentially other formats",
            "support": {
                "issues": "https://github.com/theseer/tokenizer/issues",
                "source": "https://github.com/theseer/tokenizer/tree/master"
            },
            "funding": [
                {
                    "url": "https://github.com/theseer",
                    "type": "github"
                }
            ],
            "time": "2020-07-12T23:59:07+00:00"
        },
        {
            "name": "twig/twig",
            "version": "2.x-dev",
            "source": {
                "type": "git",
                "url": "https://github.com/twigphp/Twig.git",
                "reference": "728c611e8643a5dd44839ffa791e21763b04a694"
            },
            "dist": {
                "type": "zip",
                "url": "https://api.github.com/repos/twigphp/Twig/zipball/728c611e8643a5dd44839ffa791e21763b04a694",
                "reference": "728c611e8643a5dd44839ffa791e21763b04a694",
                "shasum": ""
            },
            "require": {
                "php": ">=7.2.5",
                "symfony/polyfill-ctype": "^1.8",
                "symfony/polyfill-mbstring": "^1.3"
            },
            "require-dev": {
                "psr/container": "^1.0",
                "symfony/phpunit-bridge": "^4.4.9|^5.0.9"
            },
            "type": "library",
            "extra": {
                "branch-alias": {
                    "dev-master": "2.14-dev"
                }
            },
            "autoload": {
                "psr-0": {
                    "Twig_": "lib/"
                },
                "psr-4": {
                    "Twig\\": "src/"
                }
            },
            "notification-url": "https://packagist.org/downloads/",
            "license": [
                "BSD-3-Clause"
            ],
            "authors": [
                {
                    "name": "Fabien Potencier",
                    "email": "fabien@symfony.com",
                    "homepage": "http://fabien.potencier.org",
                    "role": "Lead Developer"
                },
                {
                    "name": "Twig Team",
                    "role": "Contributors"
                },
                {
                    "name": "Armin Ronacher",
                    "email": "armin.ronacher@active-4.com",
                    "role": "Project Founder"
                }
            ],
            "description": "Twig, the flexible, fast, and secure template language for PHP",
            "homepage": "https://twig.symfony.com",
            "keywords": [
                "templating"
            ],
            "support": {
                "issues": "https://github.com/twigphp/Twig/issues",
                "source": "https://github.com/twigphp/Twig/tree/2.x"
            },
            "funding": [
                {
                    "url": "https://github.com/fabpot",
                    "type": "github"
                },
                {
                    "url": "https://tidelift.com/funding/github/packagist/twig/twig",
                    "type": "tidelift"
                }
            ],
            "time": "2021-02-22T11:56:05+00:00"
        },
        {
            "name": "vimeo/psalm",
            "version": "4.1.1",
            "source": {
                "type": "git",
                "url": "https://github.com/vimeo/psalm.git",
                "reference": "16bfbd9224698bd738c665f33039fade2a1a3977"
            },
            "dist": {
                "type": "zip",
                "url": "https://api.github.com/repos/vimeo/psalm/zipball/16bfbd9224698bd738c665f33039fade2a1a3977",
                "reference": "16bfbd9224698bd738c665f33039fade2a1a3977",
                "shasum": ""
            },
            "require": {
                "amphp/amp": "^2.1",
                "amphp/byte-stream": "^1.5",
                "composer/package-versions-deprecated": "^1.8.0",
                "composer/semver": "^1.4 || ^2.0 || ^3.0",
                "composer/xdebug-handler": "^1.1",
                "dnoegel/php-xdg-base-dir": "^0.1.1",
                "ext-dom": "*",
                "ext-json": "*",
                "ext-libxml": "*",
                "ext-mbstring": "*",
                "ext-simplexml": "*",
                "ext-tokenizer": "*",
                "felixfbecker/advanced-json-rpc": "^3.0.3",
                "felixfbecker/language-server-protocol": "^1.4",
                "netresearch/jsonmapper": "^1.0 || ^2.0 || ^3.0",
                "nikic/php-parser": "^4.10.1",
                "openlss/lib-array2xml": "^1.0",
                "php": "^7.1|^8",
                "sebastian/diff": "^3.0 || ^4.0",
                "symfony/console": "^3.4.17 || ^4.1.6 || ^5.0",
                "webmozart/path-util": "^2.3"
            },
            "provide": {
                "psalm/psalm": "self.version"
            },
            "require-dev": {
                "amphp/amp": "^2.4.2",
                "bamarni/composer-bin-plugin": "^1.2",
                "brianium/paratest": "^4.0.0",
                "ext-curl": "*",
                "php": "^7.3|^8",
                "phpdocumentor/reflection-docblock": "^5",
                "phpmyadmin/sql-parser": "5.1.0",
                "phpspec/prophecy": ">=1.9.0",
                "phpunit/phpunit": "^9.0",
                "psalm/plugin-phpunit": "^0.13",
                "slevomat/coding-standard": "^5.0",
                "squizlabs/php_codesniffer": "^3.5",
                "symfony/process": "^4.3",
                "weirdan/prophecy-shim": "^1.0 || ^2.0"
            },
            "suggest": {
                "ext-igbinary": "^2.0.5"
            },
            "bin": [
                "psalm",
                "psalm-language-server",
                "psalm-plugin",
                "psalm-refactor",
                "psalter"
            ],
            "type": "library",
            "extra": {
                "branch-alias": {
                    "dev-master": "4.x-dev",
                    "dev-3.x": "3.x-dev",
                    "dev-2.x": "2.x-dev",
                    "dev-1.x": "1.x-dev"
                }
            },
            "autoload": {
                "psr-4": {
                    "Psalm\\": "src/Psalm/"
                },
                "files": [
                    "src/functions.php",
                    "src/spl_object_id.php"
                ]
            },
            "notification-url": "https://packagist.org/downloads/",
            "license": [
                "MIT"
            ],
            "authors": [
                {
                    "name": "Matthew Brown"
                }
            ],
            "description": "A static analysis tool for finding errors in PHP applications",
            "keywords": [
                "code",
                "inspection",
                "php"
            ],
            "support": {
                "issues": "https://github.com/vimeo/psalm/issues",
                "source": "https://github.com/vimeo/psalm/tree/4.1.1"
            },
            "time": "2020-11-02T05:54:12+00:00"
        },
        {
<<<<<<< HEAD
            "name": "webmozart/assert",
            "version": "dev-master",
            "source": {
                "type": "git",
                "url": "https://github.com/webmozarts/assert.git",
                "reference": "4631e2c7d2d7132adac9fd84d4c1a98c10a6e049"
            },
            "dist": {
                "type": "zip",
                "url": "https://api.github.com/repos/webmozarts/assert/zipball/4631e2c7d2d7132adac9fd84d4c1a98c10a6e049",
                "reference": "4631e2c7d2d7132adac9fd84d4c1a98c10a6e049",
                "shasum": ""
            },
            "require": {
                "php": "^7.2 || ^8.0",
                "symfony/polyfill-ctype": "^1.8"
            },
            "conflict": {
                "phpstan/phpstan": "<0.12.20",
                "vimeo/psalm": "<3.9.1"
            },
            "require-dev": {
                "phpunit/phpunit": "^8.5.13"
            },
            "default-branch": true,
            "type": "library",
            "extra": {
                "branch-alias": {
                    "dev-master": "1.10-dev"
                }
            },
            "autoload": {
                "psr-4": {
                    "Webmozart\\Assert\\": "src/"
                }
            },
            "notification-url": "https://packagist.org/downloads/",
            "license": [
                "MIT"
            ],
            "authors": [
                {
                    "name": "Bernhard Schussek",
                    "email": "bschussek@gmail.com"
                }
            ],
            "description": "Assertions to validate method input/output with nice error messages.",
            "keywords": [
                "assert",
                "check",
                "validate"
            ],
            "support": {
                "issues": "https://github.com/webmozarts/assert/issues",
                "source": "https://github.com/webmozarts/assert/tree/master"
            },
            "time": "2021-02-28T20:01:57+00:00"
        },
        {
=======
>>>>>>> b6b2c4cb
            "name": "webmozart/path-util",
            "version": "dev-master",
            "source": {
                "type": "git",
                "url": "https://github.com/webmozart/path-util.git",
                "reference": "95a8f7ad150c2a3773ff3c3d04f557a24c99cfd2"
            },
            "dist": {
                "type": "zip",
                "url": "https://api.github.com/repos/webmozart/path-util/zipball/95a8f7ad150c2a3773ff3c3d04f557a24c99cfd2",
                "reference": "95a8f7ad150c2a3773ff3c3d04f557a24c99cfd2",
                "shasum": ""
            },
            "require": {
                "php": "^5.3.3|^7.0",
                "webmozart/assert": "~1.0"
            },
            "require-dev": {
                "phpunit/phpunit": "^4.6",
                "sebastian/version": "^1.0.1"
            },
            "default-branch": true,
            "type": "library",
            "extra": {
                "branch-alias": {
                    "dev-master": "2.3-dev"
                }
            },
            "autoload": {
                "psr-4": {
                    "Webmozart\\PathUtil\\": "src/"
                }
            },
            "notification-url": "https://packagist.org/downloads/",
            "license": [
                "MIT"
            ],
            "authors": [
                {
                    "name": "Bernhard Schussek",
                    "email": "bschussek@gmail.com"
                }
            ],
            "description": "A robust cross-platform utility for normalizing, comparing and modifying file paths.",
            "support": {
                "issues": "https://github.com/webmozart/path-util/issues",
                "source": "https://github.com/webmozart/path-util/tree/master"
            },
            "time": "2016-08-15T15:31:42+00:00"
        }
    ],
    "aliases": [],
    "minimum-stability": "dev",
    "stability-flags": [],
    "prefer-stable": false,
    "prefer-lowest": false,
    "platform": {
        "php": ">=7.4.0",
        "ext-curl": "*",
        "ext-imagick": "*",
        "ext-mbstring": "*",
        "ext-json": "*",
        "ext-yaml": "*",
        "ext-dom": "*",
        "ext-redis": "*",
        "ext-swoole": "*",
        "ext-pdo": "*",
        "ext-openssl": "*",
        "ext-zlib": "*",
        "ext-sockets": "*"
    },
    "platform-dev": [],
    "platform-overrides": {
        "php": "7.4"
    },
    "plugin-api-version": "2.0.0"
}<|MERGE_RESOLUTION|>--- conflicted
+++ resolved
@@ -4,11 +4,7 @@
         "Read more about it at https://getcomposer.org/doc/01-basic-usage.md#installing-dependencies",
         "This file is @generated automatically"
     ],
-<<<<<<< HEAD
     "content-hash": "7f55eb794a021679abe652b85e3c0134",
-=======
-    "content-hash": "4f58de92fb64af44d915387895472881",
->>>>>>> b6b2c4cb
     "packages": [
         {
             "name": "adhocore/jwt",
@@ -5041,7 +5037,6 @@
                 }
             ],
             "time": "2021-02-23T10:10:15+00:00"
-<<<<<<< HEAD
         },
         {
             "name": "symfony/polyfill-ctype",
@@ -5122,8 +5117,6 @@
                 }
             ],
             "time": "2021-01-07T16:49:33+00:00"
-=======
->>>>>>> b6b2c4cb
         },
         {
             "name": "symfony/polyfill-intl-grapheme",
@@ -5985,7 +5978,6 @@
             "time": "2020-11-02T05:54:12+00:00"
         },
         {
-<<<<<<< HEAD
             "name": "webmozart/assert",
             "version": "dev-master",
             "source": {
@@ -6045,8 +6037,6 @@
             "time": "2021-02-28T20:01:57+00:00"
         },
         {
-=======
->>>>>>> b6b2c4cb
             "name": "webmozart/path-util",
             "version": "dev-master",
             "source": {
