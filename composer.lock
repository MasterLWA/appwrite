{
    "_readme": [
        "This file locks the dependencies of your project to a known state",
        "Read more about it at https://getcomposer.org/doc/01-basic-usage.md#installing-dependencies",
        "This file is @generated automatically"
    ],
<<<<<<< HEAD
    "content-hash": "70121ad826cd1782e80ebe8f91defa13",
=======
    "content-hash": "329498d12fabaa764c4178881cb07788",
>>>>>>> c6be8159
    "packages": [
        {
            "name": "adhocore/jwt",
            "version": "1.1.2",
            "source": {
                "type": "git",
                "url": "https://github.com/adhocore/php-jwt.git",
                "reference": "6c434af7170090bb7a8880d2bc220a2254ba7899"
            },
            "dist": {
                "type": "zip",
                "url": "https://api.github.com/repos/adhocore/php-jwt/zipball/6c434af7170090bb7a8880d2bc220a2254ba7899",
                "reference": "6c434af7170090bb7a8880d2bc220a2254ba7899",
                "shasum": ""
            },
            "require": {
                "php": "^7.0 || ^8.0"
            },
            "require-dev": {
                "phpunit/phpunit": "^6.5 || ^7.5"
            },
            "type": "library",
            "autoload": {
                "psr-4": {
                    "Ahc\\Jwt\\": "src/"
                }
            },
            "notification-url": "https://packagist.org/downloads/",
            "license": [
                "MIT"
            ],
            "authors": [
                {
                    "name": "Jitendra Adhikari",
                    "email": "jiten.adhikary@gmail.com"
                }
            ],
            "description": "Ultra lightweight JSON web token (JWT) library for PHP5.5+.",
            "keywords": [
                "auth",
                "json-web-token",
                "jwt",
                "jwt-auth",
                "jwt-php",
                "token"
            ],
            "support": {
                "issues": "https://github.com/adhocore/php-jwt/issues",
                "source": "https://github.com/adhocore/php-jwt/tree/1.1.2"
            },
            "funding": [
                {
                    "url": "https://paypal.me/ji10",
                    "type": "custom"
                }
            ],
            "time": "2021-02-20T09:56:44+00:00"
        },
        {
            "name": "appwrite/php-clamav",
            "version": "1.1.0",
            "source": {
                "type": "git",
                "url": "https://github.com/appwrite/php-clamav.git",
                "reference": "61d00f24f9e7766fbba233e7b8d09c5475388073"
            },
            "dist": {
                "type": "zip",
                "url": "https://api.github.com/repos/appwrite/php-clamav/zipball/61d00f24f9e7766fbba233e7b8d09c5475388073",
                "reference": "61d00f24f9e7766fbba233e7b8d09c5475388073",
                "shasum": ""
            },
            "require": {
                "ext-sockets": "*",
                "php": ">=7.1"
            },
            "require-dev": {
                "phpunit/phpunit": "^7.0"
            },
            "type": "library",
            "autoload": {
                "psr-4": {
                    "Appwrite\\ClamAV\\": "src/ClamAV"
                }
            },
            "notification-url": "https://packagist.org/downloads/",
            "license": [
                "MIT"
            ],
            "authors": [
                {
                    "name": "Eldad Fux",
                    "email": "eldad@appwrite.io"
                }
            ],
            "description": "ClamAV network and pipe client for PHP",
            "keywords": [
                "anti virus",
                "appwrite",
                "clamav",
                "php"
            ],
            "support": {
                "issues": "https://github.com/appwrite/php-clamav/issues",
                "source": "https://github.com/appwrite/php-clamav/tree/1.1.0"
            },
            "time": "2020-10-02T05:23:46+00:00"
        },
        {
            "name": "appwrite/php-runtimes",
            "version": "0.11.1",
            "source": {
                "type": "git",
                "url": "https://github.com/appwrite/runtimes.git",
                "reference": "9d74a477ba3333cbcfac565c46fcf19606b7b603"
            },
            "require": {
                "php": ">=8.0",
                "utopia-php/system": "0.6.*"
            },
            "require-dev": {
                "phpunit/phpunit": "^9.3",
                "vimeo/psalm": "4.0.1"
            },
            "type": "library",
            "autoload": {
                "psr-4": {
                    "Appwrite\\Runtimes\\": "src/Runtimes"
                }
            },
            "license": [
                "BSD-3-Clause"
            ],
            "authors": [
                {
                    "name": "Eldad Fux",
                    "email": "eldad@appwrite.io"
                },
                {
                    "name": "Torsten Dittmann",
                    "email": "torsten@appwrite.io"
                }
            ],
            "description": "Appwrite repository for Cloud Function runtimes that contains the configurations and tests for all of the Appwrite runtime environments.",
            "keywords": [
                "appwrite",
                "php",
                "runtimes"
            ],
            "time": "2022-11-07T16:45:52+00:00"
        },
        {
            "name": "chillerlan/php-qrcode",
            "version": "4.3.3",
            "source": {
                "type": "git",
                "url": "https://github.com/chillerlan/php-qrcode.git",
                "reference": "6356b246948ac1025882b3f55e7c68ebd4515ae3"
            },
            "dist": {
                "type": "zip",
                "url": "https://api.github.com/repos/chillerlan/php-qrcode/zipball/6356b246948ac1025882b3f55e7c68ebd4515ae3",
                "reference": "6356b246948ac1025882b3f55e7c68ebd4515ae3",
                "shasum": ""
            },
            "require": {
                "chillerlan/php-settings-container": "^2.1",
                "ext-mbstring": "*",
                "php": "^7.4 || ^8.0"
            },
            "require-dev": {
                "phan/phan": "^5.3",
                "phpunit/phpunit": "^9.5",
                "setasign/fpdf": "^1.8.2"
            },
            "suggest": {
                "chillerlan/php-authenticator": "Yet another Google authenticator! Also creates URIs for mobile apps.",
                "setasign/fpdf": "Required to use the QR FPDF output."
            },
            "type": "library",
            "autoload": {
                "psr-4": {
                    "chillerlan\\QRCode\\": "src/"
                }
            },
            "notification-url": "https://packagist.org/downloads/",
            "license": [
                "MIT"
            ],
            "authors": [
                {
                    "name": "Kazuhiko Arase",
                    "homepage": "https://github.com/kazuhikoarase"
                },
                {
                    "name": "Smiley",
                    "email": "smiley@chillerlan.net",
                    "homepage": "https://github.com/codemasher"
                },
                {
                    "name": "Contributors",
                    "homepage": "https://github.com/chillerlan/php-qrcode/graphs/contributors"
                }
            ],
            "description": "A QR code generator. PHP 7.4+",
            "homepage": "https://github.com/chillerlan/php-qrcode",
            "keywords": [
                "phpqrcode",
                "qr",
                "qr code",
                "qrcode",
                "qrcode-generator"
            ],
            "support": {
                "issues": "https://github.com/chillerlan/php-qrcode/issues",
                "source": "https://github.com/chillerlan/php-qrcode/tree/4.3.3"
            },
            "funding": [
                {
                    "url": "https://www.paypal.com/donate?hosted_button_id=WLYUNAT9ZTJZ4",
                    "type": "custom"
                },
                {
                    "url": "https://ko-fi.com/codemasher",
                    "type": "ko_fi"
                }
            ],
            "time": "2021-11-25T22:38:09+00:00"
        },
        {
            "name": "chillerlan/php-settings-container",
            "version": "2.1.4",
            "source": {
                "type": "git",
                "url": "https://github.com/chillerlan/php-settings-container.git",
                "reference": "1beb7df3c14346d4344b0b2e12f6f9a74feabd4a"
            },
            "dist": {
                "type": "zip",
                "url": "https://api.github.com/repos/chillerlan/php-settings-container/zipball/1beb7df3c14346d4344b0b2e12f6f9a74feabd4a",
                "reference": "1beb7df3c14346d4344b0b2e12f6f9a74feabd4a",
                "shasum": ""
            },
            "require": {
                "ext-json": "*",
                "php": "^7.4 || ^8.0"
            },
            "require-dev": {
                "phan/phan": "^5.3",
                "phpunit/phpunit": "^9.5"
            },
            "type": "library",
            "autoload": {
                "psr-4": {
                    "chillerlan\\Settings\\": "src/"
                }
            },
            "notification-url": "https://packagist.org/downloads/",
            "license": [
                "MIT"
            ],
            "authors": [
                {
                    "name": "Smiley",
                    "email": "smiley@chillerlan.net",
                    "homepage": "https://github.com/codemasher"
                }
            ],
            "description": "A container class for immutable settings objects. Not a DI container. PHP 7.4+",
            "homepage": "https://github.com/chillerlan/php-settings-container",
            "keywords": [
                "PHP7",
                "Settings",
                "configuration",
                "container",
                "helper"
            ],
            "support": {
                "issues": "https://github.com/chillerlan/php-settings-container/issues",
                "source": "https://github.com/chillerlan/php-settings-container"
            },
            "funding": [
                {
                    "url": "https://www.paypal.com/donate?hosted_button_id=WLYUNAT9ZTJZ4",
                    "type": "custom"
                },
                {
                    "url": "https://ko-fi.com/codemasher",
                    "type": "ko_fi"
                }
            ],
            "time": "2022-07-05T22:32:14+00:00"
        },
        {
            "name": "colinmollenhour/credis",
            "version": "v1.15.0",
            "source": {
                "type": "git",
                "url": "https://github.com/colinmollenhour/credis.git",
                "reference": "28810439de1d9597b7ba11794ed9479fb6f3de7c"
            },
            "dist": {
                "type": "zip",
                "url": "https://api.github.com/repos/colinmollenhour/credis/zipball/28810439de1d9597b7ba11794ed9479fb6f3de7c",
                "reference": "28810439de1d9597b7ba11794ed9479fb6f3de7c",
                "shasum": ""
            },
            "require": {
                "php": ">=5.6.0"
            },
            "suggest": {
                "ext-redis": "Improved performance for communicating with redis"
            },
            "type": "library",
            "autoload": {
                "classmap": [
                    "Client.php",
                    "Cluster.php",
                    "Sentinel.php",
                    "Module.php"
                ]
            },
            "notification-url": "https://packagist.org/downloads/",
            "license": [
                "MIT"
            ],
            "authors": [
                {
                    "name": "Colin Mollenhour",
                    "email": "colin@mollenhour.com"
                }
            ],
            "description": "Credis is a lightweight interface to the Redis key-value store which wraps the phpredis library when available for better performance.",
            "homepage": "https://github.com/colinmollenhour/credis",
            "support": {
                "issues": "https://github.com/colinmollenhour/credis/issues",
                "source": "https://github.com/colinmollenhour/credis/tree/v1.15.0"
            },
            "time": "2023-04-18T15:34:23+00:00"
        },
        {
            "name": "composer/package-versions-deprecated",
            "version": "1.11.99.5",
            "source": {
                "type": "git",
                "url": "https://github.com/composer/package-versions-deprecated.git",
                "reference": "b4f54f74ef3453349c24a845d22392cd31e65f1d"
            },
            "dist": {
                "type": "zip",
                "url": "https://api.github.com/repos/composer/package-versions-deprecated/zipball/b4f54f74ef3453349c24a845d22392cd31e65f1d",
                "reference": "b4f54f74ef3453349c24a845d22392cd31e65f1d",
                "shasum": ""
            },
            "require": {
                "composer-plugin-api": "^1.1.0 || ^2.0",
                "php": "^7 || ^8"
            },
            "replace": {
                "ocramius/package-versions": "1.11.99"
            },
            "require-dev": {
<<<<<<< HEAD
                "composer/composer": "^1.9.3 || ^2.0@dev",
                "ext-zip": "^1.13",
                "phpunit/phpunit": "^6.5 || ^7"
=======
                "phpstan/extension-installer": "^1.0",
                "phpstan/phpstan": "^1.0",
                "phpstan/phpstan-webmozart-assert": "^1.0",
                "phpunit/phpunit": "^7.0|^8.0|^9.0"
            },
            "type": "library",
            "autoload": {
                "psr-4": {
                    "Cron\\": "src/Cron/"
                }
            },
            "notification-url": "https://packagist.org/downloads/",
            "license": [
                "MIT"
            ],
            "authors": [
                {
                    "name": "Chris Tankersley",
                    "email": "chris@ctankersley.com",
                    "homepage": "https://github.com/dragonmantank"
                }
            ],
            "description": "CRON for PHP: Calculate the next or previous run date and determine if a CRON expression is due",
            "keywords": [
                "cron",
                "schedule"
            ],
            "support": {
                "issues": "https://github.com/dragonmantank/cron-expression/issues",
                "source": "https://github.com/dragonmantank/cron-expression/tree/v3.3.1"
            },
            "funding": [
                {
                    "url": "https://github.com/dragonmantank",
                    "type": "github"
                }
            ],
            "time": "2022-01-18T15:43:28+00:00"
        },
        {
            "name": "guzzlehttp/guzzle",
            "version": "7.7.0",
            "source": {
                "type": "git",
                "url": "https://github.com/guzzle/guzzle.git",
                "reference": "fb7566caccf22d74d1ab270de3551f72a58399f5"
            },
            "dist": {
                "type": "zip",
                "url": "https://api.github.com/repos/guzzle/guzzle/zipball/fb7566caccf22d74d1ab270de3551f72a58399f5",
                "reference": "fb7566caccf22d74d1ab270de3551f72a58399f5",
                "shasum": ""
            },
            "require": {
                "ext-json": "*",
                "guzzlehttp/promises": "^1.5.3 || ^2.0",
                "guzzlehttp/psr7": "^1.9.1 || ^2.4.5",
                "php": "^7.2.5 || ^8.0",
                "psr/http-client": "^1.0",
                "symfony/deprecation-contracts": "^2.2 || ^3.0"
            },
            "provide": {
                "psr/http-client-implementation": "1.0"
            },
            "require-dev": {
                "bamarni/composer-bin-plugin": "^1.8.1",
                "ext-curl": "*",
                "php-http/client-integration-tests": "dev-master#2c025848417c1135031fdf9c728ee53d0a7ceaee as 3.0.999",
                "php-http/message-factory": "^1.1",
                "phpunit/phpunit": "^8.5.29 || ^9.5.23",
                "psr/log": "^1.1 || ^2.0 || ^3.0"
>>>>>>> c6be8159
            },
            "type": "composer-plugin",
            "extra": {
<<<<<<< HEAD
                "class": "PackageVersions\\Installer",
                "branch-alias": {
                    "dev-master": "1.x-dev"
=======
                "bamarni-bin": {
                    "bin-links": true,
                    "forward-command": false
>>>>>>> c6be8159
                }
            },
            "autoload": {
                "psr-4": {
                    "PackageVersions\\": "src/PackageVersions"
                }
            },
            "notification-url": "https://packagist.org/downloads/",
            "license": [
                "MIT"
            ],
            "authors": [
                {
                    "name": "Marco Pivetta",
                    "email": "ocramius@gmail.com"
                },
                {
                    "name": "Jordi Boggiano",
                    "email": "j.boggiano@seld.be"
                }
            ],
            "description": "Composer plugin that provides efficient querying for installed package versions (no runtime IO)",
            "support": {
<<<<<<< HEAD
                "issues": "https://github.com/composer/package-versions-deprecated/issues",
                "source": "https://github.com/composer/package-versions-deprecated/tree/1.11.99.5"
=======
                "issues": "https://github.com/guzzle/guzzle/issues",
                "source": "https://github.com/guzzle/guzzle/tree/7.7.0"
>>>>>>> c6be8159
            },
            "funding": [
                {
                    "url": "https://packagist.com",
                    "type": "custom"
                },
                {
                    "url": "https://github.com/composer",
                    "type": "github"
                },
                {
                    "url": "https://tidelift.com/funding/github/packagist/composer/composer",
                    "type": "tidelift"
                }
            ],
<<<<<<< HEAD
            "time": "2022-01-17T14:14:24+00:00"
        },
        {
            "name": "dragonmantank/cron-expression",
            "version": "v3.3.1",
            "source": {
                "type": "git",
                "url": "https://github.com/dragonmantank/cron-expression.git",
                "reference": "be85b3f05b46c39bbc0d95f6c071ddff669510fa"
            },
            "dist": {
                "type": "zip",
                "url": "https://api.github.com/repos/dragonmantank/cron-expression/zipball/be85b3f05b46c39bbc0d95f6c071ddff669510fa",
                "reference": "be85b3f05b46c39bbc0d95f6c071ddff669510fa",
                "shasum": ""
            },
            "require": {
                "php": "^7.2|^8.0",
                "webmozart/assert": "^1.0"
            },
            "replace": {
                "mtdowling/cron-expression": "^1.0"
            },
            "require-dev": {
                "phpstan/extension-installer": "^1.0",
                "phpstan/phpstan": "^1.0",
                "phpstan/phpstan-webmozart-assert": "^1.0",
                "phpunit/phpunit": "^7.0|^8.0|^9.0"
            },
            "type": "library",
=======
            "time": "2023-05-21T14:04:53+00:00"
        },
        {
            "name": "guzzlehttp/promises",
            "version": "2.0.0",
            "source": {
                "type": "git",
                "url": "https://github.com/guzzle/promises.git",
                "reference": "3a494dc7dc1d7d12e511890177ae2d0e6c107da6"
            },
            "dist": {
                "type": "zip",
                "url": "https://api.github.com/repos/guzzle/promises/zipball/3a494dc7dc1d7d12e511890177ae2d0e6c107da6",
                "reference": "3a494dc7dc1d7d12e511890177ae2d0e6c107da6",
                "shasum": ""
            },
            "require": {
                "php": "^7.2.5 || ^8.0"
            },
            "require-dev": {
                "bamarni/composer-bin-plugin": "^1.8.1",
                "phpunit/phpunit": "^8.5.29 || ^9.5.23"
            },
            "type": "library",
            "extra": {
                "bamarni-bin": {
                    "bin-links": true,
                    "forward-command": false
                }
            },
>>>>>>> c6be8159
            "autoload": {
                "psr-4": {
                    "Cron\\": "src/Cron/"
                }
            },
            "notification-url": "https://packagist.org/downloads/",
            "license": [
                "MIT"
            ],
            "authors": [
                {
                    "name": "Chris Tankersley",
                    "email": "chris@ctankersley.com",
                    "homepage": "https://github.com/dragonmantank"
                }
            ],
            "description": "CRON for PHP: Calculate the next or previous run date and determine if a CRON expression is due",
            "keywords": [
                "cron",
                "schedule"
            ],
            "support": {
<<<<<<< HEAD
                "issues": "https://github.com/dragonmantank/cron-expression/issues",
                "source": "https://github.com/dragonmantank/cron-expression/tree/v3.3.1"
=======
                "issues": "https://github.com/guzzle/promises/issues",
                "source": "https://github.com/guzzle/promises/tree/2.0.0"
>>>>>>> c6be8159
            },
            "funding": [
                {
                    "url": "https://github.com/dragonmantank",
                    "type": "github"
                }
            ],
<<<<<<< HEAD
            "time": "2022-01-18T15:43:28+00:00"
        },
        {
            "name": "jean85/pretty-package-versions",
            "version": "1.6.0",
            "source": {
                "type": "git",
                "url": "https://github.com/Jean85/pretty-package-versions.git",
                "reference": "1e0104b46f045868f11942aea058cd7186d6c303"
            },
            "dist": {
                "type": "zip",
                "url": "https://api.github.com/repos/Jean85/pretty-package-versions/zipball/1e0104b46f045868f11942aea058cd7186d6c303",
                "reference": "1e0104b46f045868f11942aea058cd7186d6c303",
                "shasum": ""
            },
            "require": {
                "composer/package-versions-deprecated": "^1.8.0",
                "php": "^7.0|^8.0"
=======
            "time": "2023-05-21T13:50:22+00:00"
        },
        {
            "name": "guzzlehttp/psr7",
            "version": "2.5.0",
            "source": {
                "type": "git",
                "url": "https://github.com/guzzle/psr7.git",
                "reference": "b635f279edd83fc275f822a1188157ffea568ff6"
            },
            "dist": {
                "type": "zip",
                "url": "https://api.github.com/repos/guzzle/psr7/zipball/b635f279edd83fc275f822a1188157ffea568ff6",
                "reference": "b635f279edd83fc275f822a1188157ffea568ff6",
                "shasum": ""
            },
            "require": {
                "php": "^7.2.5 || ^8.0",
                "psr/http-factory": "^1.0",
                "psr/http-message": "^1.1 || ^2.0",
                "ralouphie/getallheaders": "^3.0"
            },
            "provide": {
                "psr/http-factory-implementation": "1.0",
                "psr/http-message-implementation": "1.0"
>>>>>>> c6be8159
            },
            "require-dev": {
                "phpunit/phpunit": "^6.0|^8.5|^9.2"
            },
            "type": "library",
            "extra": {
<<<<<<< HEAD
                "branch-alias": {
                    "dev-master": "1.x-dev"
=======
                "bamarni-bin": {
                    "bin-links": true,
                    "forward-command": false
>>>>>>> c6be8159
                }
            },
            "autoload": {
                "psr-4": {
                    "Jean85\\": "src/"
                }
            },
            "notification-url": "https://packagist.org/downloads/",
            "license": [
                "MIT"
            ],
            "authors": [
                {
                    "name": "Alessandro Lai",
                    "email": "alessandro.lai85@gmail.com"
                }
            ],
            "description": "A wrapper for ocramius/package-versions to get pretty versions strings",
            "keywords": [
                "composer",
                "package",
                "release",
                "versions"
            ],
            "support": {
<<<<<<< HEAD
                "issues": "https://github.com/Jean85/pretty-package-versions/issues",
                "source": "https://github.com/Jean85/pretty-package-versions/tree/1.6.0"
            },
            "time": "2021-02-04T16:20:16+00:00"
=======
                "issues": "https://github.com/guzzle/psr7/issues",
                "source": "https://github.com/guzzle/psr7/tree/2.5.0"
            },
            "funding": [
                {
                    "url": "https://github.com/GrahamCampbell",
                    "type": "github"
                },
                {
                    "url": "https://github.com/Nyholm",
                    "type": "github"
                },
                {
                    "url": "https://tidelift.com/funding/github/packagist/guzzlehttp/psr7",
                    "type": "tidelift"
                }
            ],
            "time": "2023-04-17T16:11:26+00:00"
        },
        {
            "name": "influxdb/influxdb-php",
            "version": "1.15.2",
            "source": {
                "type": "git",
                "url": "https://github.com/influxdata/influxdb-php.git",
                "reference": "d6e59f4f04ab9107574fda69c2cbe36671253d03"
            },
            "dist": {
                "type": "zip",
                "url": "https://api.github.com/repos/influxdata/influxdb-php/zipball/d6e59f4f04ab9107574fda69c2cbe36671253d03",
                "reference": "d6e59f4f04ab9107574fda69c2cbe36671253d03",
                "shasum": ""
            },
            "require": {
                "guzzlehttp/guzzle": "^6.0|^7.0",
                "php": "^5.5 || ^7.0 || ^8.0"
            },
            "require-dev": {
                "dms/phpunit-arraysubset-asserts": "^0.2.1",
                "phpunit/phpunit": "^9.5"
            },
            "suggest": {
                "ext-curl": "Curl extension, needed for Curl driver",
                "stefanotorresi/influxdb-php-async": "An asyncronous client for InfluxDB, implemented via ReactPHP."
            },
            "type": "library",
            "autoload": {
                "psr-4": {
                    "InfluxDB\\": "src/InfluxDB"
                }
            },
            "notification-url": "https://packagist.org/downloads/",
            "license": [
                "MIT"
            ],
            "authors": [
                {
                    "name": "Stephen Hoogendijk",
                    "email": "stephen@tca0.nl"
                },
                {
                    "name": "Daniel Martinez",
                    "email": "danimartcas@hotmail.com"
                },
                {
                    "name": "Gianluca Arbezzano",
                    "email": "gianarb92@gmail.com"
                }
            ],
            "description": "InfluxDB client library for PHP",
            "keywords": [
                "client",
                "influxdata",
                "influxdb",
                "influxdb class",
                "influxdb client",
                "influxdb library",
                "time series"
            ],
            "support": {
                "issues": "https://github.com/influxdata/influxdb-php/issues",
                "source": "https://github.com/influxdata/influxdb-php/tree/1.15.2"
            },
            "abandoned": true,
            "time": "2020-12-26T17:45:17+00:00"
>>>>>>> c6be8159
        },
        {
            "name": "laravel/pint",
            "version": "v1.2.1",
            "source": {
                "type": "git",
                "url": "https://github.com/laravel/pint.git",
                "reference": "e60e2112ee779ce60f253695b273d1646a17d6f1"
            },
            "dist": {
                "type": "zip",
                "url": "https://api.github.com/repos/laravel/pint/zipball/e60e2112ee779ce60f253695b273d1646a17d6f1",
                "reference": "e60e2112ee779ce60f253695b273d1646a17d6f1",
                "shasum": ""
            },
            "require": {
                "ext-json": "*",
                "ext-mbstring": "*",
                "ext-tokenizer": "*",
                "ext-xml": "*",
                "php": "^8.0"
            },
            "require-dev": {
                "friendsofphp/php-cs-fixer": "^3.11.0",
                "illuminate/view": "^9.32.0",
                "laravel-zero/framework": "^9.2.0",
                "mockery/mockery": "^1.5.1",
                "nunomaduro/larastan": "^2.2.0",
                "nunomaduro/termwind": "^1.14.0",
                "pestphp/pest": "^1.22.1"
            },
            "bin": [
                "builds/pint"
            ],
            "type": "project",
            "autoload": {
                "psr-4": {
                    "App\\": "app/",
                    "Database\\Seeders\\": "database/seeders/",
                    "Database\\Factories\\": "database/factories/"
                }
            },
            "notification-url": "https://packagist.org/downloads/",
            "license": [
                "MIT"
            ],
            "authors": [
                {
                    "name": "Nuno Maduro",
                    "email": "enunomaduro@gmail.com"
                }
            ],
            "description": "An opinionated code formatter for PHP.",
            "homepage": "https://laravel.com",
            "keywords": [
                "format",
                "formatter",
                "lint",
                "linter",
                "php"
            ],
            "support": {
                "issues": "https://github.com/laravel/pint/issues",
                "source": "https://github.com/laravel/pint"
            },
            "time": "2022-11-29T16:25:20+00:00"
        },
        {
            "name": "league/csv",
            "version": "9.7.1",
            "source": {
                "type": "git",
                "url": "https://github.com/thephpleague/csv.git",
                "reference": "0ec57e8264ec92565974ead0d1724cf1026e10c1"
            },
            "dist": {
                "type": "zip",
                "url": "https://api.github.com/repos/thephpleague/csv/zipball/0ec57e8264ec92565974ead0d1724cf1026e10c1",
                "reference": "0ec57e8264ec92565974ead0d1724cf1026e10c1",
                "shasum": ""
            },
            "require": {
                "ext-json": "*",
                "ext-mbstring": "*",
                "php": "^7.3 || ^8.0"
            },
            "require-dev": {
                "ext-curl": "*",
                "ext-dom": "*",
                "friendsofphp/php-cs-fixer": "^2.16",
                "phpstan/phpstan": "^0.12.0",
                "phpstan/phpstan-phpunit": "^0.12.0",
                "phpstan/phpstan-strict-rules": "^0.12.0",
                "phpunit/phpunit": "^9.5"
            },
            "suggest": {
                "ext-dom": "Required to use the XMLConverter and or the HTMLConverter classes",
                "ext-iconv": "Needed to ease transcoding CSV using iconv stream filters"
            },
            "type": "library",
            "extra": {
                "branch-alias": {
                    "dev-master": "9.x-dev"
                }
            },
            "autoload": {
                "files": [
                    "src/functions_include.php"
                ],
                "psr-4": {
                    "League\\Csv\\": "src"
                }
            },
            "notification-url": "https://packagist.org/downloads/",
            "license": [
                "MIT"
            ],
            "authors": [
                {
                    "name": "Ignace Nyamagana Butera",
                    "email": "nyamsprod@gmail.com",
                    "homepage": "https://github.com/nyamsprod/",
                    "role": "Developer"
                }
            ],
            "description": "CSV data manipulation made easy in PHP",
            "homepage": "http://csv.thephpleague.com",
            "keywords": [
                "convert",
                "csv",
                "export",
                "filter",
                "import",
                "read",
                "transform",
                "write"
            ],
            "support": {
                "docs": "https://csv.thephpleague.com",
                "issues": "https://github.com/thephpleague/csv/issues",
                "rss": "https://github.com/thephpleague/csv/releases.atom",
                "source": "https://github.com/thephpleague/csv"
            },
            "funding": [
                {
                    "url": "https://github.com/sponsors/nyamsprod",
                    "type": "github"
                }
            ],
            "time": "2021-04-17T16:32:08+00:00"
        },
        {
            "name": "matomo/device-detector",
            "version": "6.0.0",
            "source": {
                "type": "git",
                "url": "https://github.com/matomo-org/device-detector.git",
                "reference": "7fc2af3af62bd69e6e3404d561e371a83c112be9"
            },
            "dist": {
                "type": "zip",
                "url": "https://api.github.com/repos/matomo-org/device-detector/zipball/7fc2af3af62bd69e6e3404d561e371a83c112be9",
                "reference": "7fc2af3af62bd69e6e3404d561e371a83c112be9",
                "shasum": ""
            },
            "require": {
                "mustangostang/spyc": "*",
                "php": "^7.2|^8.0"
            },
            "replace": {
                "piwik/device-detector": "self.version"
            },
            "require-dev": {
                "matthiasmullie/scrapbook": "^1.4.7",
                "mayflower/mo4-coding-standard": "^v8.0.0",
                "phpstan/phpstan": "^0.12.52",
                "phpunit/phpunit": "^8.5.8",
                "psr/cache": "^1.0.1",
                "psr/simple-cache": "^1.0.1",
                "symfony/yaml": "^5.1.7"
            },
            "suggest": {
                "doctrine/cache": "Can directly be used for caching purpose",
                "ext-yaml": "Necessary for using the Pecl YAML parser"
            },
            "type": "library",
            "autoload": {
                "psr-4": {
                    "DeviceDetector\\": ""
                },
                "exclude-from-classmap": [
                    "Tests/"
                ]
            },
            "notification-url": "https://packagist.org/downloads/",
            "license": [
                "LGPL-3.0-or-later"
            ],
            "authors": [
                {
                    "name": "The Matomo Team",
                    "email": "hello@matomo.org",
                    "homepage": "https://matomo.org/team/"
                }
            ],
            "description": "The Universal Device Detection library, that parses User Agents and detects devices (desktop, tablet, mobile, tv, cars, console, etc.), clients (browsers, media players, mobile apps, feed readers, libraries, etc), operating systems, devices, brands and models.",
            "homepage": "https://matomo.org",
            "keywords": [
                "devicedetection",
                "parser",
                "useragent"
            ],
            "support": {
                "forum": "https://forum.matomo.org/",
                "issues": "https://github.com/matomo-org/device-detector/issues",
                "source": "https://github.com/matomo-org/matomo",
                "wiki": "https://dev.matomo.org/"
            },
            "time": "2022-04-11T09:58:17+00:00"
        },
        {
            "name": "mongodb/mongodb",
            "version": "1.8.0",
            "source": {
                "type": "git",
                "url": "https://github.com/mongodb/mongo-php-library.git",
                "reference": "953dbc19443aa9314c44b7217a16873347e6840d"
            },
            "dist": {
                "type": "zip",
                "url": "https://api.github.com/repos/mongodb/mongo-php-library/zipball/953dbc19443aa9314c44b7217a16873347e6840d",
                "reference": "953dbc19443aa9314c44b7217a16873347e6840d",
                "shasum": ""
            },
            "require": {
                "ext-hash": "*",
                "ext-json": "*",
                "ext-mongodb": "^1.8.1",
                "jean85/pretty-package-versions": "^1.2",
                "php": "^7.0 || ^8.0",
                "symfony/polyfill-php80": "^1.19"
            },
            "require-dev": {
                "squizlabs/php_codesniffer": "^3.5, <3.5.5",
                "symfony/phpunit-bridge": "5.x-dev"
            },
            "type": "library",
            "extra": {
                "branch-alias": {
                    "dev-master": "1.8.x-dev"
                }
            },
            "autoload": {
                "files": [
                    "src/functions.php"
                ],
                "psr-4": {
                    "MongoDB\\": "src/"
                }
            },
            "notification-url": "https://packagist.org/downloads/",
            "license": [
                "Apache-2.0"
            ],
            "authors": [
                {
                    "name": "Andreas Braun",
                    "email": "andreas.braun@mongodb.com"
                },
                {
                    "name": "Jeremy Mikola",
                    "email": "jmikola@gmail.com"
                }
            ],
            "description": "MongoDB driver library",
            "homepage": "https://jira.mongodb.org/browse/PHPLIB",
            "keywords": [
                "database",
                "driver",
                "mongodb",
                "persistence"
            ],
            "support": {
                "issues": "https://github.com/mongodb/mongo-php-library/issues",
                "source": "https://github.com/mongodb/mongo-php-library/tree/1.8.0"
            },
            "time": "2020-11-25T12:26:02+00:00"
        },
        {
            "name": "mustangostang/spyc",
            "version": "0.6.3",
            "source": {
                "type": "git",
                "url": "git@github.com:mustangostang/spyc.git",
                "reference": "4627c838b16550b666d15aeae1e5289dd5b77da0"
            },
            "dist": {
                "type": "zip",
                "url": "https://api.github.com/repos/mustangostang/spyc/zipball/4627c838b16550b666d15aeae1e5289dd5b77da0",
                "reference": "4627c838b16550b666d15aeae1e5289dd5b77da0",
                "shasum": ""
            },
            "require": {
                "php": ">=5.3.1"
            },
            "require-dev": {
                "phpunit/phpunit": "4.3.*@dev"
            },
            "type": "library",
            "extra": {
                "branch-alias": {
                    "dev-master": "0.5.x-dev"
                }
            },
            "autoload": {
                "files": [
                    "Spyc.php"
                ]
            },
            "notification-url": "https://packagist.org/downloads/",
            "license": [
                "MIT"
            ],
            "authors": [
                {
                    "name": "mustangostang",
                    "email": "vlad.andersen@gmail.com"
                }
            ],
            "description": "A simple YAML loader/dumper class for PHP",
            "homepage": "https://github.com/mustangostang/spyc/",
            "keywords": [
                "spyc",
                "yaml",
                "yml"
            ],
            "time": "2019-09-10T13:16:29+00:00"
        },
        {
            "name": "phpmailer/phpmailer",
            "version": "v6.6.0",
            "source": {
                "type": "git",
                "url": "https://github.com/PHPMailer/PHPMailer.git",
                "reference": "e43bac82edc26ca04b36143a48bde1c051cfd5b1"
            },
            "dist": {
                "type": "zip",
                "url": "https://api.github.com/repos/PHPMailer/PHPMailer/zipball/e43bac82edc26ca04b36143a48bde1c051cfd5b1",
                "reference": "e43bac82edc26ca04b36143a48bde1c051cfd5b1",
                "shasum": ""
            },
            "require": {
                "ext-ctype": "*",
                "ext-filter": "*",
                "ext-hash": "*",
                "php": ">=5.5.0"
            },
            "require-dev": {
                "dealerdirect/phpcodesniffer-composer-installer": "^0.7.0",
                "doctrine/annotations": "^1.2",
                "php-parallel-lint/php-console-highlighter": "^0.5.0",
                "php-parallel-lint/php-parallel-lint": "^1.3.1",
                "phpcompatibility/php-compatibility": "^9.3.5",
                "roave/security-advisories": "dev-latest",
                "squizlabs/php_codesniffer": "^3.6.2",
                "yoast/phpunit-polyfills": "^1.0.0"
            },
            "suggest": {
                "ext-mbstring": "Needed to send email in multibyte encoding charset or decode encoded addresses",
                "hayageek/oauth2-yahoo": "Needed for Yahoo XOAUTH2 authentication",
                "league/oauth2-google": "Needed for Google XOAUTH2 authentication",
                "psr/log": "For optional PSR-3 debug logging",
                "stevenmaguire/oauth2-microsoft": "Needed for Microsoft XOAUTH2 authentication",
                "symfony/polyfill-mbstring": "To support UTF-8 if the Mbstring PHP extension is not enabled (^1.2)"
            },
            "type": "library",
            "autoload": {
                "psr-4": {
                    "PHPMailer\\PHPMailer\\": "src/"
                }
            },
            "notification-url": "https://packagist.org/downloads/",
            "license": [
                "LGPL-2.1-only"
            ],
            "authors": [
                {
                    "name": "Marcus Bointon",
                    "email": "phpmailer@synchromedia.co.uk"
                },
                {
                    "name": "Jim Jagielski",
                    "email": "jimjag@gmail.com"
                },
                {
                    "name": "Andy Prevost",
                    "email": "codeworxtech@users.sourceforge.net"
                },
                {
                    "name": "Brent R. Matzelle"
                }
            ],
            "description": "PHPMailer is a full-featured email creation and transfer class for PHP",
            "support": {
                "issues": "https://github.com/PHPMailer/PHPMailer/issues",
                "source": "https://github.com/PHPMailer/PHPMailer/tree/v6.6.0"
            },
            "funding": [
                {
                    "url": "https://github.com/Synchro",
                    "type": "github"
                }
            ],
            "time": "2022-02-28T15:31:21+00:00"
        },
        {
<<<<<<< HEAD
=======
            "name": "psr/http-client",
            "version": "1.0.2",
            "source": {
                "type": "git",
                "url": "https://github.com/php-fig/http-client.git",
                "reference": "0955afe48220520692d2d09f7ab7e0f93ffd6a31"
            },
            "dist": {
                "type": "zip",
                "url": "https://api.github.com/repos/php-fig/http-client/zipball/0955afe48220520692d2d09f7ab7e0f93ffd6a31",
                "reference": "0955afe48220520692d2d09f7ab7e0f93ffd6a31",
                "shasum": ""
            },
            "require": {
                "php": "^7.0 || ^8.0",
                "psr/http-message": "^1.0 || ^2.0"
            },
            "type": "library",
            "extra": {
                "branch-alias": {
                    "dev-master": "1.0.x-dev"
                }
            },
            "autoload": {
                "psr-4": {
                    "Psr\\Http\\Client\\": "src/"
                }
            },
            "notification-url": "https://packagist.org/downloads/",
            "license": [
                "MIT"
            ],
            "authors": [
                {
                    "name": "PHP-FIG",
                    "homepage": "https://www.php-fig.org/"
                }
            ],
            "description": "Common interface for HTTP clients",
            "homepage": "https://github.com/php-fig/http-client",
            "keywords": [
                "http",
                "http-client",
                "psr",
                "psr-18"
            ],
            "support": {
                "source": "https://github.com/php-fig/http-client/tree/1.0.2"
            },
            "time": "2023-04-10T20:12:12+00:00"
        },
        {
            "name": "psr/http-factory",
            "version": "1.0.2",
            "source": {
                "type": "git",
                "url": "https://github.com/php-fig/http-factory.git",
                "reference": "e616d01114759c4c489f93b099585439f795fe35"
            },
            "dist": {
                "type": "zip",
                "url": "https://api.github.com/repos/php-fig/http-factory/zipball/e616d01114759c4c489f93b099585439f795fe35",
                "reference": "e616d01114759c4c489f93b099585439f795fe35",
                "shasum": ""
            },
            "require": {
                "php": ">=7.0.0",
                "psr/http-message": "^1.0 || ^2.0"
            },
            "type": "library",
            "extra": {
                "branch-alias": {
                    "dev-master": "1.0.x-dev"
                }
            },
            "autoload": {
                "psr-4": {
                    "Psr\\Http\\Message\\": "src/"
                }
            },
            "notification-url": "https://packagist.org/downloads/",
            "license": [
                "MIT"
            ],
            "authors": [
                {
                    "name": "PHP-FIG",
                    "homepage": "https://www.php-fig.org/"
                }
            ],
            "description": "Common interfaces for PSR-7 HTTP message factories",
            "keywords": [
                "factory",
                "http",
                "message",
                "psr",
                "psr-17",
                "psr-7",
                "request",
                "response"
            ],
            "support": {
                "source": "https://github.com/php-fig/http-factory/tree/1.0.2"
            },
            "time": "2023-04-10T20:10:41+00:00"
        },
        {
            "name": "psr/http-message",
            "version": "2.0",
            "source": {
                "type": "git",
                "url": "https://github.com/php-fig/http-message.git",
                "reference": "402d35bcb92c70c026d1a6a9883f06b2ead23d71"
            },
            "dist": {
                "type": "zip",
                "url": "https://api.github.com/repos/php-fig/http-message/zipball/402d35bcb92c70c026d1a6a9883f06b2ead23d71",
                "reference": "402d35bcb92c70c026d1a6a9883f06b2ead23d71",
                "shasum": ""
            },
            "require": {
                "php": "^7.2 || ^8.0"
            },
            "type": "library",
            "extra": {
                "branch-alias": {
                    "dev-master": "2.0.x-dev"
                }
            },
            "autoload": {
                "psr-4": {
                    "Psr\\Http\\Message\\": "src/"
                }
            },
            "notification-url": "https://packagist.org/downloads/",
            "license": [
                "MIT"
            ],
            "authors": [
                {
                    "name": "PHP-FIG",
                    "homepage": "https://www.php-fig.org/"
                }
            ],
            "description": "Common interface for HTTP messages",
            "homepage": "https://github.com/php-fig/http-message",
            "keywords": [
                "http",
                "http-message",
                "psr",
                "psr-7",
                "request",
                "response"
            ],
            "support": {
                "source": "https://github.com/php-fig/http-message/tree/2.0"
            },
            "time": "2023-04-04T09:54:51+00:00"
        },
        {
>>>>>>> c6be8159
            "name": "psr/log",
            "version": "1.1.4",
            "source": {
                "type": "git",
                "url": "https://github.com/php-fig/log.git",
                "reference": "d49695b909c3b7628b6289db5479a1c204601f11"
            },
            "dist": {
                "type": "zip",
                "url": "https://api.github.com/repos/php-fig/log/zipball/d49695b909c3b7628b6289db5479a1c204601f11",
                "reference": "d49695b909c3b7628b6289db5479a1c204601f11",
                "shasum": ""
            },
            "require": {
                "php": ">=5.3.0"
            },
            "type": "library",
            "extra": {
                "branch-alias": {
                    "dev-master": "1.1.x-dev"
                }
            },
            "autoload": {
                "psr-4": {
                    "Psr\\Log\\": "Psr/Log/"
                }
            },
            "notification-url": "https://packagist.org/downloads/",
            "license": [
                "MIT"
            ],
            "authors": [
                {
                    "name": "PHP-FIG",
                    "homepage": "https://www.php-fig.org/"
                }
            ],
            "description": "Common interface for logging libraries",
            "homepage": "https://github.com/php-fig/log",
            "keywords": [
                "log",
                "psr",
                "psr-3"
            ],
            "support": {
                "source": "https://github.com/php-fig/log/tree/1.1.4"
            },
            "time": "2021-05-03T11:20:27+00:00"
        },
        {
            "name": "resque/php-resque",
            "version": "v1.3.6",
            "source": {
                "type": "git",
                "url": "https://github.com/resque/php-resque.git",
                "reference": "fe41c04763699b1318d97ed14cc78583e9380161"
            },
            "dist": {
                "type": "zip",
                "url": "https://api.github.com/repos/resque/php-resque/zipball/fe41c04763699b1318d97ed14cc78583e9380161",
                "reference": "fe41c04763699b1318d97ed14cc78583e9380161",
                "shasum": ""
            },
            "require": {
                "colinmollenhour/credis": "~1.7",
                "php": ">=5.6.0",
                "psr/log": "~1.0"
            },
            "require-dev": {
                "phpunit/phpunit": "^5.7"
            },
            "suggest": {
                "ext-pcntl": "REQUIRED for forking processes on platforms that support it (so anything but Windows).",
                "ext-proctitle": "Allows php-resque to rename the title of UNIX processes to show the status of a worker.",
                "ext-redis": "Native PHP extension for Redis connectivity. Credis will automatically utilize when available."
            },
            "bin": [
                "bin/resque",
                "bin/resque-scheduler"
            ],
            "type": "library",
            "extra": {
                "branch-alias": {
                    "dev-master": "1.0-dev"
                }
            },
            "autoload": {
                "psr-0": {
                    "Resque": "lib",
                    "ResqueScheduler": "lib"
                }
            },
            "notification-url": "https://packagist.org/downloads/",
            "license": [
                "MIT"
            ],
            "authors": [
                {
                    "name": "Dan Hunsaker",
                    "email": "danhunsaker+resque@gmail.com",
                    "role": "Maintainer"
                },
                {
                    "name": "Rajib Ahmed",
                    "homepage": "https://github.com/rajibahmed",
                    "role": "Maintainer"
                },
                {
                    "name": "Steve Klabnik",
                    "email": "steve@steveklabnik.com",
                    "role": "Maintainer"
                },
                {
                    "name": "Chris Boulton",
                    "email": "chris@bigcommerce.com",
                    "role": "Creator"
                }
            ],
            "description": "Redis backed library for creating background jobs and processing them later. Based on resque for Ruby.",
            "homepage": "http://www.github.com/resque/php-resque/",
            "keywords": [
                "background",
                "job",
                "redis",
                "resque"
            ],
            "support": {
                "issues": "https://github.com/resque/php-resque/issues",
                "source": "https://github.com/resque/php-resque/tree/v1.3.6"
            },
            "time": "2020-04-16T16:39:50+00:00"
        },
        {
            "name": "slickdeals/statsd",
            "version": "3.1.0",
            "source": {
                "type": "git",
                "url": "https://github.com/Slickdeals/statsd-php.git",
                "reference": "225588a0a079e145359049f6e5e23eedb1b4c17f"
            },
            "dist": {
                "type": "zip",
                "url": "https://api.github.com/repos/Slickdeals/statsd-php/zipball/225588a0a079e145359049f6e5e23eedb1b4c17f",
                "reference": "225588a0a079e145359049f6e5e23eedb1b4c17f",
                "shasum": ""
            },
            "require": {
                "php": ">= 7.3 || ^8"
            },
            "replace": {
                "domnikl/statsd": "self.version"
            },
            "require-dev": {
                "friendsofphp/php-cs-fixer": "^3.0",
                "phpunit/phpunit": "^9",
                "vimeo/psalm": "^4.6"
            },
            "type": "library",
            "autoload": {
                "psr-4": {
                    "Domnikl\\Statsd\\": "src/"
                }
            },
            "notification-url": "https://packagist.org/downloads/",
            "license": [
                "MIT"
            ],
            "authors": [
                {
                    "name": "Dominik Liebler",
                    "email": "liebler.dominik@gmail.com"
                }
            ],
            "description": "a PHP client for statsd",
            "homepage": "https://github.com/Slickdeals/statsd-php",
            "keywords": [
                "Metrics",
                "monitoring",
                "statistics",
                "statsd",
                "udp"
            ],
            "support": {
                "issues": "https://github.com/Slickdeals/statsd-php/issues",
                "source": "https://github.com/Slickdeals/statsd-php/tree/3.1.0"
            },
            "time": "2021-06-04T20:33:46+00:00"
        },
        {
<<<<<<< HEAD
            "name": "symfony/polyfill-php80",
            "version": "v1.27.0",
            "source": {
                "type": "git",
                "url": "https://github.com/symfony/polyfill-php80.git",
                "reference": "7a6ff3f1959bb01aefccb463a0f2cd3d3d2fd936"
            },
            "dist": {
                "type": "zip",
                "url": "https://api.github.com/repos/symfony/polyfill-php80/zipball/7a6ff3f1959bb01aefccb463a0f2cd3d3d2fd936",
                "reference": "7a6ff3f1959bb01aefccb463a0f2cd3d3d2fd936",
=======
            "name": "symfony/deprecation-contracts",
            "version": "v3.3.0",
            "source": {
                "type": "git",
                "url": "https://github.com/symfony/deprecation-contracts.git",
                "reference": "7c3aff79d10325257a001fcf92d991f24fc967cf"
            },
            "dist": {
                "type": "zip",
                "url": "https://api.github.com/repos/symfony/deprecation-contracts/zipball/7c3aff79d10325257a001fcf92d991f24fc967cf",
                "reference": "7c3aff79d10325257a001fcf92d991f24fc967cf",
>>>>>>> c6be8159
                "shasum": ""
            },
            "require": {
                "php": ">=7.1"
            },
            "type": "library",
            "extra": {
                "branch-alias": {
<<<<<<< HEAD
                    "dev-main": "1.27-dev"
=======
                    "dev-main": "3.4-dev"
>>>>>>> c6be8159
                },
                "thanks": {
                    "name": "symfony/polyfill",
                    "url": "https://github.com/symfony/polyfill"
                }
            },
            "autoload": {
                "files": [
                    "bootstrap.php"
                ],
                "psr-4": {
                    "Symfony\\Polyfill\\Php80\\": ""
                },
                "classmap": [
                    "Resources/stubs"
                ]
            },
            "notification-url": "https://packagist.org/downloads/",
            "license": [
                "MIT"
            ],
            "authors": [
                {
                    "name": "Ion Bazan",
                    "email": "ion.bazan@gmail.com"
                },
                {
                    "name": "Nicolas Grekas",
                    "email": "p@tchwork.com"
                },
                {
                    "name": "Symfony Community",
                    "homepage": "https://symfony.com/contributors"
                }
            ],
            "description": "Symfony polyfill backporting some PHP 8.0+ features to lower PHP versions",
            "homepage": "https://symfony.com",
            "keywords": [
                "compatibility",
                "polyfill",
                "portable",
                "shim"
            ],
            "support": {
<<<<<<< HEAD
                "source": "https://github.com/symfony/polyfill-php80/tree/v1.27.0"
=======
                "source": "https://github.com/symfony/deprecation-contracts/tree/v3.3.0"
>>>>>>> c6be8159
            },
            "funding": [
                {
                    "url": "https://symfony.com/sponsor",
                    "type": "custom"
                },
                {
                    "url": "https://github.com/fabpot",
                    "type": "github"
                },
                {
                    "url": "https://tidelift.com/funding/github/packagist/symfony/symfony",
                    "type": "tidelift"
                }
            ],
<<<<<<< HEAD
            "time": "2022-11-03T14:55:06+00:00"
=======
            "time": "2023-05-23T14:45:45+00:00"
>>>>>>> c6be8159
        },
        {
            "name": "utopia-php/abuse",
            "version": "0.18.0",
            "source": {
                "type": "git",
                "url": "https://github.com/utopia-php/abuse.git",
                "reference": "8496401234f73a49f8c4259d3e89ab4a7c1f9ecf"
            },
            "dist": {
                "type": "zip",
                "url": "https://api.github.com/repos/utopia-php/abuse/zipball/8496401234f73a49f8c4259d3e89ab4a7c1f9ecf",
                "reference": "8496401234f73a49f8c4259d3e89ab4a7c1f9ecf",
                "shasum": ""
            },
            "require": {
                "ext-curl": "*",
                "ext-pdo": "*",
                "php": ">=8.0",
                "utopia-php/database": "0.30.*"
            },
            "require-dev": {
                "laravel/pint": "1.2.*",
                "phpstan/phpstan": "1.9.x-dev",
                "phpunit/phpunit": "^9.4",
                "vimeo/psalm": "4.0.1"
            },
            "type": "library",
            "autoload": {
                "psr-4": {
                    "Utopia\\Abuse\\": "src/Abuse"
                }
            },
            "notification-url": "https://packagist.org/downloads/",
            "license": [
                "MIT"
            ],
            "description": "A simple abuse library to manage application usage limits",
            "keywords": [
                "Abuse",
                "framework",
                "php",
                "upf",
                "utopia"
            ],
            "support": {
                "issues": "https://github.com/utopia-php/abuse/issues",
                "source": "https://github.com/utopia-php/abuse/tree/0.18.0"
            },
            "time": "2023-02-14T09:56:04+00:00"
        },
        {
            "name": "utopia-php/analytics",
            "version": "0.10.2",
            "source": {
                "type": "git",
                "url": "https://github.com/utopia-php/analytics.git",
                "reference": "14c805114736f44c26d6d24b176a2f8b93d86a1f"
            },
            "dist": {
                "type": "zip",
                "url": "https://api.github.com/repos/utopia-php/analytics/zipball/14c805114736f44c26d6d24b176a2f8b93d86a1f",
                "reference": "14c805114736f44c26d6d24b176a2f8b93d86a1f",
                "shasum": ""
            },
            "require": {
                "php": ">=8.0",
                "utopia-php/cli": "^0.15.0"
            },
            "require-dev": {
                "laravel/pint": "dev-main",
                "phpunit/phpunit": "^9.3"
            },
            "type": "library",
            "autoload": {
                "psr-4": {
                    "Utopia\\Analytics\\": "src/Analytics"
                }
            },
            "notification-url": "https://packagist.org/downloads/",
            "license": [
                "MIT"
            ],
            "description": "A simple library to track events & users.",
            "keywords": [
                "analytics",
                "framework",
                "php",
                "upf",
                "utopia"
            ],
            "support": {
                "issues": "https://github.com/utopia-php/analytics/issues",
                "source": "https://github.com/utopia-php/analytics/tree/0.10.2"
            },
            "time": "2023-03-22T12:01:09+00:00"
        },
        {
            "name": "utopia-php/audit",
            "version": "0.20.0",
            "source": {
                "type": "git",
                "url": "https://github.com/utopia-php/audit.git",
                "reference": "3fce3f4ad3ea9dfcb39b79668abd76331412a5ed"
            },
            "dist": {
                "type": "zip",
                "url": "https://api.github.com/repos/utopia-php/audit/zipball/3fce3f4ad3ea9dfcb39b79668abd76331412a5ed",
                "reference": "3fce3f4ad3ea9dfcb39b79668abd76331412a5ed",
                "shasum": ""
            },
            "require": {
                "ext-pdo": "*",
                "php": ">=8.0",
                "utopia-php/database": "0.30.*"
            },
            "require-dev": {
                "laravel/pint": "1.2.*",
                "phpstan/phpstan": "^1.8",
                "phpunit/phpunit": "^9.3",
                "vimeo/psalm": "4.0.1"
            },
            "type": "library",
            "autoload": {
                "psr-4": {
                    "Utopia\\Audit\\": "src/Audit"
                }
            },
            "notification-url": "https://packagist.org/downloads/",
            "license": [
                "MIT"
            ],
            "description": "A simple audit library to manage application users logs",
            "keywords": [
                "Audit",
                "framework",
                "php",
                "upf",
                "utopia"
            ],
            "support": {
                "issues": "https://github.com/utopia-php/audit/issues",
                "source": "https://github.com/utopia-php/audit/tree/0.20.0"
            },
            "time": "2023-02-14T09:46:54+00:00"
        },
        {
            "name": "utopia-php/cache",
            "version": "0.8.0",
            "source": {
                "type": "git",
                "url": "https://github.com/utopia-php/cache.git",
                "reference": "212e66100a1f32e674fca5d9bc317cc998303089"
            },
            "dist": {
                "type": "zip",
                "url": "https://api.github.com/repos/utopia-php/cache/zipball/212e66100a1f32e674fca5d9bc317cc998303089",
                "reference": "212e66100a1f32e674fca5d9bc317cc998303089",
                "shasum": ""
            },
            "require": {
                "ext-json": "*",
                "ext-memcached": "*",
                "ext-redis": "*",
                "php": ">=8.0"
            },
            "require-dev": {
                "laravel/pint": "1.2.*",
                "phpunit/phpunit": "^9.3",
                "vimeo/psalm": "4.13.1"
            },
            "type": "library",
            "autoload": {
                "psr-4": {
                    "Utopia\\Cache\\": "src/Cache"
                }
            },
            "notification-url": "https://packagist.org/downloads/",
            "license": [
                "MIT"
            ],
            "description": "A simple cache library to manage application cache storing, loading and purging",
            "keywords": [
                "cache",
                "framework",
                "php",
                "upf",
                "utopia"
            ],
            "support": {
                "issues": "https://github.com/utopia-php/cache/issues",
                "source": "https://github.com/utopia-php/cache/tree/0.8.0"
            },
            "time": "2022-10-16T16:48:09+00:00"
        },
        {
            "name": "utopia-php/cli",
            "version": "0.15.0",
            "source": {
                "type": "git",
                "url": "https://github.com/utopia-php/cli.git",
                "reference": "ccb7c8125ffe0254fef8f25744bfa376eb7bd0ea"
            },
            "dist": {
                "type": "zip",
                "url": "https://api.github.com/repos/utopia-php/cli/zipball/ccb7c8125ffe0254fef8f25744bfa376eb7bd0ea",
                "reference": "ccb7c8125ffe0254fef8f25744bfa376eb7bd0ea",
                "shasum": ""
            },
            "require": {
                "php": ">=7.4",
                "utopia-php/framework": "0.*.*"
            },
            "require-dev": {
                "laravel/pint": "1.2.*",
                "phpunit/phpunit": "^9.3",
                "squizlabs/php_codesniffer": "^3.6",
                "vimeo/psalm": "4.0.1"
            },
            "type": "library",
            "autoload": {
                "psr-4": {
                    "Utopia\\CLI\\": "src/CLI"
                }
            },
            "notification-url": "https://packagist.org/downloads/",
            "license": [
                "MIT"
            ],
            "description": "A simple CLI library to manage command line applications",
            "keywords": [
                "cli",
                "command line",
                "framework",
                "php",
                "upf",
                "utopia"
            ],
            "support": {
                "issues": "https://github.com/utopia-php/cli/issues",
                "source": "https://github.com/utopia-php/cli/tree/0.15.0"
            },
            "time": "2023-03-01T05:55:14+00:00"
        },
        {
            "name": "utopia-php/config",
            "version": "0.2.2",
            "source": {
                "type": "git",
                "url": "https://github.com/utopia-php/config.git",
                "reference": "a3d7bc0312d7150d5e04b1362dc34b2b136908cc"
            },
            "dist": {
                "type": "zip",
                "url": "https://api.github.com/repos/utopia-php/config/zipball/a3d7bc0312d7150d5e04b1362dc34b2b136908cc",
                "reference": "a3d7bc0312d7150d5e04b1362dc34b2b136908cc",
                "shasum": ""
            },
            "require": {
                "php": ">=7.3"
            },
            "require-dev": {
                "phpunit/phpunit": "^9.3",
                "vimeo/psalm": "4.0.1"
            },
            "type": "library",
            "autoload": {
                "psr-4": {
                    "Utopia\\Config\\": "src/Config"
                }
            },
            "notification-url": "https://packagist.org/downloads/",
            "license": [
                "MIT"
            ],
            "authors": [
                {
                    "name": "Eldad Fux",
                    "email": "eldad@appwrite.io"
                }
            ],
            "description": "A simple Config library to managing application config variables",
            "keywords": [
                "config",
                "framework",
                "php",
                "upf",
                "utopia"
            ],
            "support": {
                "issues": "https://github.com/utopia-php/config/issues",
                "source": "https://github.com/utopia-php/config/tree/0.2.2"
            },
            "time": "2020-10-24T09:49:09+00:00"
        },
        {
            "name": "utopia-php/database",
            "version": "0.30.1",
            "source": {
                "type": "git",
                "url": "https://github.com/utopia-php/database.git",
                "reference": "1cea72c1217357bf0747ae4f28ebef57e9dc0e65"
            },
            "dist": {
                "type": "zip",
                "url": "https://api.github.com/repos/utopia-php/database/zipball/1cea72c1217357bf0747ae4f28ebef57e9dc0e65",
                "reference": "1cea72c1217357bf0747ae4f28ebef57e9dc0e65",
                "shasum": ""
            },
            "require": {
                "php": ">=8.0",
                "utopia-php/cache": "0.8.*",
                "utopia-php/framework": "0.*.*",
                "utopia-php/mongo": "0.0.2"
            },
            "require-dev": {
                "ext-mongodb": "*",
                "ext-redis": "*",
                "fakerphp/faker": "^1.14",
                "mongodb/mongodb": "1.8.0",
                "phpunit/phpunit": "^9.4",
                "swoole/ide-helper": "4.8.0",
                "utopia-php/cli": "^0.14.0",
                "vimeo/psalm": "4.0.1"
            },
            "type": "library",
            "autoload": {
                "psr-4": {
                    "Utopia\\Database\\": "src/Database"
                }
            },
            "notification-url": "https://packagist.org/downloads/",
            "license": [
                "MIT"
            ],
            "description": "A simple library to manage application persistency using multiple database adapters",
            "keywords": [
                "database",
                "framework",
                "php",
                "upf",
                "utopia"
            ],
            "support": {
                "issues": "https://github.com/utopia-php/database/issues",
                "source": "https://github.com/utopia-php/database/tree/0.30.1"
            },
            "time": "2023-02-14T06:25:03+00:00"
        },
        {
            "name": "utopia-php/domains",
            "version": "v1.1.0",
            "source": {
                "type": "git",
                "url": "https://github.com/utopia-php/domains.git",
                "reference": "1665e1d9932afa3be63b5c1e0dcfe01fe77d8e73"
            },
            "dist": {
                "type": "zip",
                "url": "https://api.github.com/repos/utopia-php/domains/zipball/1665e1d9932afa3be63b5c1e0dcfe01fe77d8e73",
                "reference": "1665e1d9932afa3be63b5c1e0dcfe01fe77d8e73",
                "shasum": ""
            },
            "require": {
                "php": ">=7.1"
            },
            "require-dev": {
                "phpunit/phpunit": "^7.0"
            },
            "type": "library",
            "autoload": {
                "psr-4": {
                    "Utopia\\Domains\\": "src/Domains"
                }
            },
            "notification-url": "https://packagist.org/downloads/",
            "license": [
                "MIT"
            ],
            "authors": [
                {
                    "name": "Eldad Fux",
                    "email": "eldad@appwrite.io"
                }
            ],
            "description": "Utopia Domains library is simple and lite library for parsing web domains. This library is aiming to be as simple and easy to learn and use.",
            "keywords": [
                "domains",
                "framework",
                "icann",
                "php",
                "public suffix",
                "tld",
                "tld extract",
                "upf",
                "utopia"
            ],
            "support": {
                "issues": "https://github.com/utopia-php/domains/issues",
                "source": "https://github.com/utopia-php/domains/tree/master"
            },
            "time": "2020-02-23T07:40:02+00:00"
        },
        {
            "name": "utopia-php/dsn",
            "version": "0.1.0",
            "source": {
                "type": "git",
                "url": "https://github.com/utopia-php/dsn.git",
                "reference": "17a5935eab1b89fb4b95600db50a1b6d5faa6cea"
            },
            "dist": {
                "type": "zip",
                "url": "https://api.github.com/repos/utopia-php/dsn/zipball/17a5935eab1b89fb4b95600db50a1b6d5faa6cea",
                "reference": "17a5935eab1b89fb4b95600db50a1b6d5faa6cea",
                "shasum": ""
            },
            "require": {
                "php": ">=8.0"
            },
            "require-dev": {
                "laravel/pint": "1.2.*",
                "phpunit/phpunit": "^9.3",
                "squizlabs/php_codesniffer": "^3.6",
                "vimeo/psalm": "4.0.1"
            },
            "type": "library",
            "autoload": {
                "psr-4": {
                    "Utopia\\DSN\\": "src/DSN"
                }
            },
            "notification-url": "https://packagist.org/downloads/",
            "license": [
                "MIT"
            ],
            "description": "A simple library for parsing and managing Data Source Names ( DSNs )",
            "keywords": [
                "dsn",
                "framework",
                "php",
                "upf",
                "utopia"
            ],
            "support": {
                "issues": "https://github.com/utopia-php/dsn/issues",
                "source": "https://github.com/utopia-php/dsn/tree/0.1.0"
            },
            "time": "2022-10-26T10:06:20+00:00"
        },
        {
            "name": "utopia-php/framework",
            "version": "0.26.3",
            "source": {
                "type": "git",
                "url": "https://github.com/utopia-php/framework.git",
                "reference": "7a18a2b0d6c8dba878c926b73650fd2c4eeaa70d"
            },
            "dist": {
                "type": "zip",
                "url": "https://api.github.com/repos/utopia-php/framework/zipball/7a18a2b0d6c8dba878c926b73650fd2c4eeaa70d",
                "reference": "7a18a2b0d6c8dba878c926b73650fd2c4eeaa70d",
                "shasum": ""
            },
            "require": {
                "php": ">=8.0.0"
            },
            "require-dev": {
                "laravel/pint": "^1.2",
                "phpunit/phpunit": "^9.5.25",
                "vimeo/psalm": "4.27.0"
            },
            "type": "library",
            "autoload": {
                "psr-4": {
                    "Utopia\\": "src/"
                }
            },
            "notification-url": "https://packagist.org/downloads/",
            "license": [
                "MIT"
            ],
            "description": "A simple, light and advanced PHP framework",
            "keywords": [
                "framework",
                "php",
                "upf"
            ],
            "support": {
                "issues": "https://github.com/utopia-php/framework/issues",
                "source": "https://github.com/utopia-php/framework/tree/0.26.3"
            },
            "time": "2023-06-03T14:01:15+00:00"
        },
        {
            "name": "utopia-php/image",
            "version": "0.5.4",
            "source": {
                "type": "git",
                "url": "https://github.com/utopia-php/image.git",
                "reference": "ca5f436f9aa22dedaa6648f24f3687733808e336"
            },
            "dist": {
                "type": "zip",
                "url": "https://api.github.com/repos/utopia-php/image/zipball/ca5f436f9aa22dedaa6648f24f3687733808e336",
                "reference": "ca5f436f9aa22dedaa6648f24f3687733808e336",
                "shasum": ""
            },
            "require": {
                "ext-imagick": "*",
                "php": ">=8.0"
            },
            "require-dev": {
                "phpunit/phpunit": "^9.3",
                "vimeo/psalm": "4.13.1"
            },
            "type": "library",
            "autoload": {
                "psr-4": {
                    "Utopia\\Image\\": "src/Image"
                }
            },
            "notification-url": "https://packagist.org/downloads/",
            "license": [
                "MIT"
            ],
            "authors": [
                {
                    "name": "Eldad Fux",
                    "email": "eldad@appwrite.io"
                }
            ],
            "description": "A simple Image manipulation library",
            "keywords": [
                "framework",
                "image",
                "php",
                "upf",
                "utopia"
            ],
            "support": {
                "issues": "https://github.com/utopia-php/image/issues",
                "source": "https://github.com/utopia-php/image/tree/0.5.4"
            },
            "time": "2022-05-11T12:30:41+00:00"
        },
        {
            "name": "utopia-php/locale",
            "version": "0.4.0",
            "source": {
                "type": "git",
                "url": "https://github.com/utopia-php/locale.git",
                "reference": "c2d9358d0fe2f6b6ed5448369f9d1e430c615447"
            },
            "dist": {
                "type": "zip",
                "url": "https://api.github.com/repos/utopia-php/locale/zipball/c2d9358d0fe2f6b6ed5448369f9d1e430c615447",
                "reference": "c2d9358d0fe2f6b6ed5448369f9d1e430c615447",
                "shasum": ""
            },
            "require": {
                "php": ">=7.4"
            },
            "require-dev": {
                "phpunit/phpunit": "^9.3",
                "vimeo/psalm": "4.0.1"
            },
            "type": "library",
            "autoload": {
                "psr-4": {
                    "Utopia\\Locale\\": "src/Locale"
                }
            },
            "notification-url": "https://packagist.org/downloads/",
            "license": [
                "MIT"
            ],
            "authors": [
                {
                    "name": "Eldad Fux",
                    "email": "eldad@appwrite.io"
                }
            ],
            "description": "A simple locale library to manage application translations",
            "keywords": [
                "framework",
                "locale",
                "php",
                "upf",
                "utopia"
            ],
            "support": {
                "issues": "https://github.com/utopia-php/locale/issues",
                "source": "https://github.com/utopia-php/locale/tree/0.4.0"
            },
            "time": "2021-07-24T11:35:55+00:00"
        },
        {
            "name": "utopia-php/logger",
            "version": "0.3.1",
            "source": {
                "type": "git",
                "url": "https://github.com/utopia-php/logger.git",
                "reference": "de623f1ec1c672c795d113dd25c5bf212f7ef4fc"
            },
            "dist": {
                "type": "zip",
                "url": "https://api.github.com/repos/utopia-php/logger/zipball/de623f1ec1c672c795d113dd25c5bf212f7ef4fc",
                "reference": "de623f1ec1c672c795d113dd25c5bf212f7ef4fc",
                "shasum": ""
            },
            "require": {
                "php": ">=8.0"
            },
            "require-dev": {
                "phpstan/phpstan": "1.9.x-dev",
                "phpunit/phpunit": "^9.3",
                "vimeo/psalm": "4.0.1"
            },
            "type": "library",
            "autoload": {
                "psr-4": {
                    "Utopia\\Logger\\": "src/Logger"
                }
            },
            "notification-url": "https://packagist.org/downloads/",
            "license": [
                "MIT"
            ],
            "description": "Utopia Logger library is simple and lite library for logging information, such as errors or warnings. This library is aiming to be as simple and easy to learn and use.",
            "keywords": [
                "appsignal",
                "errors",
                "framework",
                "logger",
                "logging",
                "logs",
                "php",
                "raygun",
                "sentry",
                "upf",
                "utopia",
                "warnings"
            ],
            "support": {
                "issues": "https://github.com/utopia-php/logger/issues",
                "source": "https://github.com/utopia-php/logger/tree/0.3.1"
            },
            "time": "2023-02-10T15:52:50+00:00"
        },
        {
            "name": "utopia-php/messaging",
            "version": "0.1.1",
            "source": {
                "type": "git",
                "url": "https://github.com/utopia-php/messaging.git",
                "reference": "a75d66ddd59b834ab500a4878a2c084e6572604a"
            },
            "dist": {
                "type": "zip",
                "url": "https://api.github.com/repos/utopia-php/messaging/zipball/a75d66ddd59b834ab500a4878a2c084e6572604a",
                "reference": "a75d66ddd59b834ab500a4878a2c084e6572604a",
                "shasum": ""
            },
            "require": {
                "ext-curl": "*",
                "php": ">=8.0.0"
            },
            "require-dev": {
                "laravel/pint": "^1.2",
                "phpmailer/phpmailer": "6.6.*",
                "phpunit/phpunit": "9.5.*"
            },
            "type": "library",
            "autoload": {
                "psr-4": {
                    "Utopia\\Messaging\\": "src/Utopia/Messaging"
                }
            },
            "notification-url": "https://packagist.org/downloads/",
            "license": [
                "MIT"
            ],
            "description": "A simple, light and advanced PHP messaging library",
            "keywords": [
                "library",
                "messaging",
                "php",
                "upf",
                "utopia",
                "utopia-php"
            ],
            "support": {
                "issues": "https://github.com/utopia-php/messaging/issues",
                "source": "https://github.com/utopia-php/messaging/tree/0.1.1"
            },
            "time": "2023-02-07T05:42:46+00:00"
        },
        {
            "name": "utopia-php/mongo",
            "version": "0.0.2",
            "source": {
                "type": "git",
                "url": "https://github.com/utopia-php/mongo.git",
                "reference": "62f9a9c0201af91b6d0dd4f0aa8a335ec9b56a1e"
            },
            "dist": {
                "type": "zip",
                "url": "https://api.github.com/repos/utopia-php/mongo/zipball/62f9a9c0201af91b6d0dd4f0aa8a335ec9b56a1e",
                "reference": "62f9a9c0201af91b6d0dd4f0aa8a335ec9b56a1e",
                "shasum": ""
            },
            "require": {
                "ext-mongodb": "*",
                "mongodb/mongodb": "1.8.0",
                "php": ">=8.0"
            },
            "require-dev": {
                "fakerphp/faker": "^1.14",
                "laravel/pint": "1.2.*",
                "phpstan/phpstan": "1.8.*",
                "phpunit/phpunit": "^9.4",
                "swoole/ide-helper": "4.8.0"
            },
            "type": "library",
            "autoload": {
                "psr-4": {
                    "Utopia\\Mongo\\": "src"
                }
            },
            "notification-url": "https://packagist.org/downloads/",
            "license": [
                "MIT"
            ],
            "authors": [
                {
                    "name": "Eldad Fux",
                    "email": "eldad@appwrite.io"
                },
                {
                    "name": "Wess",
                    "email": "wess@appwrite.io"
                }
            ],
            "description": "A simple library to manage Mongo database",
            "keywords": [
                "database",
                "mongo",
                "php",
                "upf",
                "utopia"
            ],
            "support": {
                "issues": "https://github.com/utopia-php/mongo/issues",
                "source": "https://github.com/utopia-php/mongo/tree/0.0.2"
            },
            "time": "2022-11-08T11:58:46+00:00"
        },
        {
            "name": "utopia-php/orchestration",
            "version": "0.9.1",
            "source": {
                "type": "git",
                "url": "https://github.com/utopia-php/orchestration.git",
                "reference": "55f43513b3f940a3f4f9c2cde7682d0c2581beb0"
            },
            "dist": {
                "type": "zip",
                "url": "https://api.github.com/repos/utopia-php/orchestration/zipball/55f43513b3f940a3f4f9c2cde7682d0c2581beb0",
                "reference": "55f43513b3f940a3f4f9c2cde7682d0c2581beb0",
                "shasum": ""
            },
            "require": {
                "php": ">=8.0",
                "utopia-php/cli": "0.15.*"
            },
            "require-dev": {
                "laravel/pint": "^1.2",
                "phpunit/phpunit": "^9.3",
                "vimeo/psalm": "4.0.1"
            },
            "type": "library",
            "autoload": {
                "psr-4": {
                    "Utopia\\Orchestration\\": "src/Orchestration"
                }
            },
            "notification-url": "https://packagist.org/downloads/",
            "license": [
                "MIT"
            ],
            "description": "Lite & fast micro PHP abstraction library for container orchestration",
            "keywords": [
                "docker",
                "framework",
                "kubernetes",
                "orchestration",
                "php",
                "swarm",
                "upf",
                "utopia"
            ],
            "support": {
                "issues": "https://github.com/utopia-php/orchestration/issues",
                "source": "https://github.com/utopia-php/orchestration/tree/0.9.1"
            },
            "time": "2023-03-17T15:05:06+00:00"
        },
        {
            "name": "utopia-php/platform",
            "version": "0.3.3",
            "source": {
                "type": "git",
                "url": "https://github.com/utopia-php/platform.git",
                "reference": "a9e7a501f33e0da59779782359a747cb8d34cf6f"
            },
            "dist": {
                "type": "zip",
                "url": "https://api.github.com/repos/utopia-php/platform/zipball/a9e7a501f33e0da59779782359a747cb8d34cf6f",
                "reference": "a9e7a501f33e0da59779782359a747cb8d34cf6f",
                "shasum": ""
            },
            "require": {
                "ext-json": "*",
                "ext-redis": "*",
                "php": ">=8.0",
                "utopia-php/cli": "0.15.*",
                "utopia-php/framework": "0.26.*"
            },
            "require-dev": {
                "laravel/pint": "1.2.*",
                "phpunit/phpunit": "^9.3"
            },
            "type": "library",
            "autoload": {
                "psr-4": {
                    "Utopia\\Platform\\": "src/Platform"
                }
            },
            "notification-url": "https://packagist.org/downloads/",
            "license": [
                "MIT"
            ],
            "description": "Light and Fast Platform Library",
            "keywords": [
                "cache",
                "framework",
                "php",
                "upf",
                "utopia"
            ],
            "support": {
                "issues": "https://github.com/utopia-php/platform/issues",
                "source": "https://github.com/utopia-php/platform/tree/0.3.3"
            },
            "time": "2023-03-07T08:52:22+00:00"
        },
        {
            "name": "utopia-php/pools",
            "version": "0.4.2",
            "source": {
                "type": "git",
                "url": "https://github.com/utopia-php/pools.git",
                "reference": "d2870ab74b31b7f4027799f082e85122154f8bed"
            },
            "dist": {
                "type": "zip",
                "url": "https://api.github.com/repos/utopia-php/pools/zipball/d2870ab74b31b7f4027799f082e85122154f8bed",
                "reference": "d2870ab74b31b7f4027799f082e85122154f8bed",
                "shasum": ""
            },
            "require": {
                "php": ">=8.0"
            },
            "require-dev": {
                "laravel/pint": "1.2.*",
                "phpstan/phpstan": "1.8.*",
                "phpunit/phpunit": "^9.3"
            },
            "type": "library",
            "autoload": {
                "psr-4": {
                    "Utopia\\Pools\\": "src/Pools"
                }
            },
            "notification-url": "https://packagist.org/downloads/",
            "license": [
                "MIT"
            ],
            "authors": [
                {
                    "name": "Team Appwrite",
                    "email": "team@appwrite.io"
                }
            ],
            "description": "A simple library to manage connection pools",
            "keywords": [
                "framework",
                "php",
                "pools",
                "utopia"
            ],
            "support": {
                "issues": "https://github.com/utopia-php/pools/issues",
                "source": "https://github.com/utopia-php/pools/tree/0.4.2"
            },
            "time": "2022-11-22T07:55:45+00:00"
        },
        {
            "name": "utopia-php/preloader",
            "version": "0.2.4",
            "source": {
                "type": "git",
                "url": "https://github.com/utopia-php/preloader.git",
                "reference": "65ef48392e72172f584b0baa2e224f9a1cebcce0"
            },
            "dist": {
                "type": "zip",
                "url": "https://api.github.com/repos/utopia-php/preloader/zipball/65ef48392e72172f584b0baa2e224f9a1cebcce0",
                "reference": "65ef48392e72172f584b0baa2e224f9a1cebcce0",
                "shasum": ""
            },
            "require": {
                "php": ">=7.1"
            },
            "require-dev": {
                "phpunit/phpunit": "^9.3",
                "vimeo/psalm": "4.0.1"
            },
            "type": "library",
            "autoload": {
                "psr-4": {
                    "Utopia\\Preloader\\": "src/Preloader"
                }
            },
            "notification-url": "https://packagist.org/downloads/",
            "license": [
                "MIT"
            ],
            "authors": [
                {
                    "name": "Eldad Fux",
                    "email": "team@appwrite.io"
                }
            ],
            "description": "Utopia Preloader library is simple and lite library for managing PHP preloading configuration",
            "keywords": [
                "framework",
                "php",
                "preload",
                "preloader",
                "preloading",
                "upf",
                "utopia"
            ],
            "support": {
                "issues": "https://github.com/utopia-php/preloader/issues",
                "source": "https://github.com/utopia-php/preloader/tree/0.2.4"
            },
            "time": "2020-10-24T07:04:59+00:00"
        },
        {
            "name": "utopia-php/queue",
            "version": "0.5.3",
            "source": {
                "type": "git",
                "url": "https://github.com/utopia-php/queue.git",
                "reference": "8e8b6cb27172713fe5d8b7b092ce68516caf129a"
            },
            "dist": {
                "type": "zip",
                "url": "https://api.github.com/repos/utopia-php/queue/zipball/8e8b6cb27172713fe5d8b7b092ce68516caf129a",
                "reference": "8e8b6cb27172713fe5d8b7b092ce68516caf129a",
                "shasum": ""
            },
            "require": {
                "php": ">=8.0",
                "utopia-php/cli": "0.15.*",
                "utopia-php/framework": "0.*.*"
            },
            "require-dev": {
                "laravel/pint": "^0.2.3",
                "phpstan/phpstan": "^1.8",
                "phpunit/phpunit": "^9.5.5",
                "swoole/ide-helper": "4.8.8",
                "workerman/workerman": "^4.0"
            },
            "suggest": {
                "ext-swoole": "Needed to support Swoole.",
                "workerman/workerman": "Needed to support Workerman."
            },
            "type": "library",
            "autoload": {
                "psr-4": {
                    "Utopia\\Queue\\": "src/Queue"
                }
            },
            "notification-url": "https://packagist.org/downloads/",
            "license": [
                "MIT"
            ],
            "authors": [
                {
                    "name": "Torsten Dittmann",
                    "email": "torsten@appwrite.io"
                }
            ],
            "description": "A powerful task queue.",
            "keywords": [
                "Tasks",
                "framework",
                "php",
                "queue",
                "upf",
                "utopia"
            ],
            "support": {
                "issues": "https://github.com/utopia-php/queue/issues",
                "source": "https://github.com/utopia-php/queue/tree/0.5.3"
            },
            "time": "2023-05-24T19:06:04+00:00"
        },
        {
            "name": "utopia-php/registry",
            "version": "0.5.0",
            "source": {
                "type": "git",
                "url": "https://github.com/utopia-php/registry.git",
                "reference": "bedc4ed54527b2803e6dfdccc39449f98522b70d"
            },
            "dist": {
                "type": "zip",
                "url": "https://api.github.com/repos/utopia-php/registry/zipball/bedc4ed54527b2803e6dfdccc39449f98522b70d",
                "reference": "bedc4ed54527b2803e6dfdccc39449f98522b70d",
                "shasum": ""
            },
            "require": {
                "php": ">=7.4"
            },
            "require-dev": {
                "phpunit/phpunit": "^9.3",
                "vimeo/psalm": "4.0.1"
            },
            "type": "library",
            "autoload": {
                "psr-4": {
                    "Utopia\\Registry\\": "src/Registry"
                }
            },
            "notification-url": "https://packagist.org/downloads/",
            "license": [
                "MIT"
            ],
            "authors": [
                {
                    "name": "Eldad Fux",
                    "email": "eldad@appwrite.io"
                }
            ],
            "description": "A simple dependency management library for PHP",
            "keywords": [
                "dependency management",
                "di",
                "framework",
                "php",
                "upf",
                "utopia"
            ],
            "support": {
                "issues": "https://github.com/utopia-php/registry/issues",
                "source": "https://github.com/utopia-php/registry/tree/0.5.0"
            },
            "time": "2021-03-10T10:45:22+00:00"
        },
        {
            "name": "utopia-php/storage",
            "version": "0.14.0",
            "source": {
                "type": "git",
                "url": "https://github.com/utopia-php/storage.git",
                "reference": "eda6651ac16884dc2a79ecb984ea591ba1ed498c"
            },
            "dist": {
                "type": "zip",
                "url": "https://api.github.com/repos/utopia-php/storage/zipball/eda6651ac16884dc2a79ecb984ea591ba1ed498c",
                "reference": "eda6651ac16884dc2a79ecb984ea591ba1ed498c",
                "shasum": ""
            },
            "require": {
                "ext-brotli": "*",
                "ext-fileinfo": "*",
                "ext-lz4": "*",
                "ext-snappy": "*",
                "ext-zlib": "*",
                "ext-zstd": "*",
                "php": ">=8.0",
                "utopia-php/framework": "0.*.*"
            },
            "require-dev": {
                "laravel/pint": "1.2.*",
                "phpunit/phpunit": "^9.3",
                "vimeo/psalm": "4.0.1"
            },
            "type": "library",
            "autoload": {
                "psr-4": {
                    "Utopia\\Storage\\": "src/Storage"
                }
            },
            "notification-url": "https://packagist.org/downloads/",
            "license": [
                "MIT"
            ],
            "description": "A simple Storage library to manage application storage",
            "keywords": [
                "framework",
                "php",
                "storage",
                "upf",
                "utopia"
            ],
            "support": {
                "issues": "https://github.com/utopia-php/storage/issues",
                "source": "https://github.com/utopia-php/storage/tree/0.14.0"
            },
            "time": "2023-03-15T00:16:34+00:00"
        },
        {
            "name": "utopia-php/swoole",
            "version": "0.5.0",
            "source": {
                "type": "git",
                "url": "https://github.com/utopia-php/swoole.git",
                "reference": "c2a3a4f944a2f22945af3cbcb95b13f0769628b1"
            },
            "dist": {
                "type": "zip",
                "url": "https://api.github.com/repos/utopia-php/swoole/zipball/c2a3a4f944a2f22945af3cbcb95b13f0769628b1",
                "reference": "c2a3a4f944a2f22945af3cbcb95b13f0769628b1",
                "shasum": ""
            },
            "require": {
                "ext-swoole": "*",
                "php": ">=8.0",
                "utopia-php/framework": "0.*.*"
            },
            "require-dev": {
                "laravel/pint": "1.2.*",
                "phpunit/phpunit": "^9.3",
                "swoole/ide-helper": "4.8.3",
                "vimeo/psalm": "4.15.0"
            },
            "type": "library",
            "autoload": {
                "psr-4": {
                    "Utopia\\Swoole\\": "src/Swoole"
                }
            },
            "notification-url": "https://packagist.org/downloads/",
            "license": [
                "MIT"
            ],
            "description": "An extension for Utopia Framework to work with PHP Swoole as a PHP FPM alternative",
            "keywords": [
                "framework",
                "http",
                "php",
                "server",
                "swoole",
                "upf",
                "utopia"
            ],
            "support": {
                "issues": "https://github.com/utopia-php/swoole/issues",
                "source": "https://github.com/utopia-php/swoole/tree/0.5.0"
            },
            "time": "2022-10-19T22:19:07+00:00"
        },
        {
            "name": "utopia-php/system",
            "version": "0.6.0",
            "source": {
                "type": "git",
                "url": "https://github.com/utopia-php/system.git",
                "reference": "289c4327713deadc9c748b5317d248133a02f245"
            },
            "dist": {
                "type": "zip",
                "url": "https://api.github.com/repos/utopia-php/system/zipball/289c4327713deadc9c748b5317d248133a02f245",
                "reference": "289c4327713deadc9c748b5317d248133a02f245",
                "shasum": ""
            },
            "require": {
                "laravel/pint": "1.2.*",
                "php": ">=7.4"
            },
            "require-dev": {
                "phpunit/phpunit": "^9.3",
                "squizlabs/php_codesniffer": "^3.6",
                "vimeo/psalm": "4.0.1"
            },
            "type": "library",
            "autoload": {
                "psr-4": {
                    "Utopia\\System\\": "src/System"
                }
            },
            "notification-url": "https://packagist.org/downloads/",
            "license": [
                "MIT"
            ],
            "authors": [
                {
                    "name": "Eldad Fux",
                    "email": "eldad@appwrite.io"
                },
                {
                    "name": "Torsten Dittmann",
                    "email": "torsten@appwrite.io"
                }
            ],
            "description": "A simple library for obtaining information about the host's system.",
            "keywords": [
                "framework",
                "php",
                "system",
                "upf",
                "utopia"
            ],
            "support": {
                "issues": "https://github.com/utopia-php/system/issues",
                "source": "https://github.com/utopia-php/system/tree/0.6.0"
            },
            "time": "2022-11-07T13:51:59+00:00"
        },
        {
            "name": "utopia-php/websocket",
            "version": "0.1.0",
            "source": {
                "type": "git",
                "url": "https://github.com/utopia-php/websocket.git",
                "reference": "51fcb86171400d8aa40d76c54593481fd273dab5"
            },
            "dist": {
                "type": "zip",
                "url": "https://api.github.com/repos/utopia-php/websocket/zipball/51fcb86171400d8aa40d76c54593481fd273dab5",
                "reference": "51fcb86171400d8aa40d76c54593481fd273dab5",
                "shasum": ""
            },
            "require": {
                "php": ">=8.0"
            },
            "require-dev": {
                "phpunit/phpunit": "^9.5.5",
                "swoole/ide-helper": "4.6.6",
                "textalk/websocket": "1.5.2",
                "vimeo/psalm": "^4.8.1",
                "workerman/workerman": "^4.0"
            },
            "type": "library",
            "autoload": {
                "psr-4": {
                    "Utopia\\WebSocket\\": "src/WebSocket"
                }
            },
            "notification-url": "https://packagist.org/downloads/",
            "license": [
                "MIT"
            ],
            "authors": [
                {
                    "name": "Eldad Fux",
                    "email": "eldad@appwrite.io"
                },
                {
                    "name": "Torsten Dittmann",
                    "email": "torsten@appwrite.io"
                }
            ],
            "description": "A simple abstraction for WebSocket servers.",
            "keywords": [
                "framework",
                "php",
                "upf",
                "utopia",
                "websocket"
            ],
            "support": {
                "issues": "https://github.com/utopia-php/websocket/issues",
                "source": "https://github.com/utopia-php/websocket/tree/0.1.0"
            },
            "time": "2021-12-20T10:50:09+00:00"
        },
        {
            "name": "webmozart/assert",
            "version": "1.11.0",
            "source": {
                "type": "git",
                "url": "https://github.com/webmozarts/assert.git",
                "reference": "11cb2199493b2f8a3b53e7f19068fc6aac760991"
            },
            "dist": {
                "type": "zip",
                "url": "https://api.github.com/repos/webmozarts/assert/zipball/11cb2199493b2f8a3b53e7f19068fc6aac760991",
                "reference": "11cb2199493b2f8a3b53e7f19068fc6aac760991",
                "shasum": ""
            },
            "require": {
                "ext-ctype": "*",
                "php": "^7.2 || ^8.0"
            },
            "conflict": {
                "phpstan/phpstan": "<0.12.20",
                "vimeo/psalm": "<4.6.1 || 4.6.2"
            },
            "require-dev": {
                "phpunit/phpunit": "^8.5.13"
            },
            "type": "library",
            "extra": {
                "branch-alias": {
                    "dev-master": "1.10-dev"
                }
            },
            "autoload": {
                "psr-4": {
                    "Webmozart\\Assert\\": "src/"
                }
            },
            "notification-url": "https://packagist.org/downloads/",
            "license": [
                "MIT"
            ],
            "authors": [
                {
                    "name": "Bernhard Schussek",
                    "email": "bschussek@gmail.com"
                }
            ],
            "description": "Assertions to validate method input/output with nice error messages.",
            "keywords": [
                "assert",
                "check",
                "validate"
            ],
            "support": {
                "issues": "https://github.com/webmozarts/assert/issues",
                "source": "https://github.com/webmozarts/assert/tree/1.11.0"
            },
            "time": "2022-06-03T18:03:27+00:00"
        },
        {
            "name": "webonyx/graphql-php",
            "version": "v14.11.9",
            "source": {
                "type": "git",
                "url": "https://github.com/webonyx/graphql-php.git",
                "reference": "ff91c9f3cf241db702e30b2c42bcc0920e70ac70"
            },
            "dist": {
                "type": "zip",
                "url": "https://api.github.com/repos/webonyx/graphql-php/zipball/ff91c9f3cf241db702e30b2c42bcc0920e70ac70",
                "reference": "ff91c9f3cf241db702e30b2c42bcc0920e70ac70",
                "shasum": ""
            },
            "require": {
                "ext-json": "*",
                "ext-mbstring": "*",
                "php": "^7.1 || ^8"
            },
            "require-dev": {
                "amphp/amp": "^2.3",
                "doctrine/coding-standard": "^6.0",
                "nyholm/psr7": "^1.2",
                "phpbench/phpbench": "^1.2",
                "phpstan/extension-installer": "^1.0",
                "phpstan/phpstan": "0.12.82",
                "phpstan/phpstan-phpunit": "0.12.18",
                "phpstan/phpstan-strict-rules": "0.12.9",
                "phpunit/phpunit": "^7.2 || ^8.5",
                "psr/http-message": "^1.0",
                "react/promise": "2.*",
                "simpod/php-coveralls-mirror": "^3.0",
                "squizlabs/php_codesniffer": "3.5.4"
            },
            "suggest": {
                "psr/http-message": "To use standard GraphQL server",
                "react/promise": "To leverage async resolving on React PHP platform"
            },
            "type": "library",
            "autoload": {
                "psr-4": {
                    "GraphQL\\": "src/"
                }
            },
            "notification-url": "https://packagist.org/downloads/",
            "license": [
                "MIT"
            ],
            "description": "A PHP port of GraphQL reference implementation",
            "homepage": "https://github.com/webonyx/graphql-php",
            "keywords": [
                "api",
                "graphql"
            ],
            "support": {
                "issues": "https://github.com/webonyx/graphql-php/issues",
                "source": "https://github.com/webonyx/graphql-php/tree/v14.11.9"
            },
            "funding": [
                {
                    "url": "https://opencollective.com/webonyx-graphql-php",
                    "type": "open_collective"
                }
            ],
            "time": "2023-01-06T12:12:50+00:00"
        }
    ],
    "packages-dev": [
        {
            "name": "appwrite/sdk-generator",
            "version": "0.29.4",
            "source": {
                "type": "git",
                "url": "https://github.com/appwrite/sdk-generator.git",
                "reference": "35ec927d1de1854bebe8894e16b1646c3fdd5567"
            },
            "dist": {
                "type": "zip",
                "url": "https://api.github.com/repos/appwrite/sdk-generator/zipball/35ec927d1de1854bebe8894e16b1646c3fdd5567",
                "reference": "35ec927d1de1854bebe8894e16b1646c3fdd5567",
                "shasum": ""
            },
            "require": {
                "ext-curl": "*",
                "ext-json": "*",
                "ext-mbstring": "*",
                "matthiasmullie/minify": "^1.3.68",
                "php": ">=8.0",
                "twig/twig": "^3.4.1"
            },
            "require-dev": {
                "brianium/paratest": "^6.4",
                "phpunit/phpunit": "^9.5.21",
                "squizlabs/php_codesniffer": "^3.6"
            },
            "type": "library",
            "autoload": {
                "psr-4": {
                    "Appwrite\\SDK\\": "src/SDK",
                    "Appwrite\\Spec\\": "src/Spec"
                }
            },
            "notification-url": "https://packagist.org/downloads/",
            "license": [
                "MIT"
            ],
            "authors": [
                {
                    "name": "Eldad Fux",
                    "email": "eldad@appwrite.io"
                }
            ],
            "description": "Appwrite PHP library for generating API SDKs for multiple programming languages and platforms",
            "support": {
                "issues": "https://github.com/appwrite/sdk-generator/issues",
                "source": "https://github.com/appwrite/sdk-generator/tree/0.29.4"
            },
            "time": "2023-02-03T05:44:59+00:00"
        },
        {
            "name": "doctrine/deprecations",
            "version": "v1.1.1",
            "source": {
                "type": "git",
                "url": "https://github.com/doctrine/deprecations.git",
                "reference": "612a3ee5ab0d5dd97b7cf3874a6efe24325efac3"
            },
            "dist": {
                "type": "zip",
                "url": "https://api.github.com/repos/doctrine/deprecations/zipball/612a3ee5ab0d5dd97b7cf3874a6efe24325efac3",
                "reference": "612a3ee5ab0d5dd97b7cf3874a6efe24325efac3",
                "shasum": ""
            },
            "require": {
                "php": "^7.1 || ^8.0"
            },
            "require-dev": {
                "doctrine/coding-standard": "^9",
                "phpstan/phpstan": "1.4.10 || 1.10.15",
                "phpstan/phpstan-phpunit": "^1.0",
                "phpunit/phpunit": "^7.5 || ^8.5 || ^9.5",
                "psalm/plugin-phpunit": "0.18.4",
                "psr/log": "^1 || ^2 || ^3",
                "vimeo/psalm": "4.30.0 || 5.12.0"
            },
            "suggest": {
                "psr/log": "Allows logging deprecations via PSR-3 logger implementation"
            },
            "type": "library",
            "autoload": {
                "psr-4": {
                    "Doctrine\\Deprecations\\": "lib/Doctrine/Deprecations"
                }
            },
            "notification-url": "https://packagist.org/downloads/",
            "license": [
                "MIT"
            ],
            "description": "A small layer on top of trigger_error(E_USER_DEPRECATED) or PSR-3 logging with options to disable all deprecations or selectively for packages.",
            "homepage": "https://www.doctrine-project.org/",
            "support": {
                "issues": "https://github.com/doctrine/deprecations/issues",
                "source": "https://github.com/doctrine/deprecations/tree/v1.1.1"
            },
            "time": "2023-06-03T09:27:29+00:00"
        },
        {
            "name": "doctrine/instantiator",
            "version": "1.5.0",
            "source": {
                "type": "git",
                "url": "https://github.com/doctrine/instantiator.git",
                "reference": "0a0fa9780f5d4e507415a065172d26a98d02047b"
            },
            "dist": {
                "type": "zip",
                "url": "https://api.github.com/repos/doctrine/instantiator/zipball/0a0fa9780f5d4e507415a065172d26a98d02047b",
                "reference": "0a0fa9780f5d4e507415a065172d26a98d02047b",
                "shasum": ""
            },
            "require": {
                "php": "^7.1 || ^8.0"
            },
            "require-dev": {
                "doctrine/coding-standard": "^9 || ^11",
                "ext-pdo": "*",
                "ext-phar": "*",
                "phpbench/phpbench": "^0.16 || ^1",
                "phpstan/phpstan": "^1.4",
                "phpstan/phpstan-phpunit": "^1",
                "phpunit/phpunit": "^7.5 || ^8.5 || ^9.5",
                "vimeo/psalm": "^4.30 || ^5.4"
            },
            "type": "library",
            "autoload": {
                "psr-4": {
                    "Doctrine\\Instantiator\\": "src/Doctrine/Instantiator/"
                }
            },
            "notification-url": "https://packagist.org/downloads/",
            "license": [
                "MIT"
            ],
            "authors": [
                {
                    "name": "Marco Pivetta",
                    "email": "ocramius@gmail.com",
                    "homepage": "https://ocramius.github.io/"
                }
            ],
            "description": "A small, lightweight utility to instantiate objects in PHP without invoking their constructors",
            "homepage": "https://www.doctrine-project.org/projects/instantiator.html",
            "keywords": [
                "constructor",
                "instantiate"
            ],
            "support": {
                "issues": "https://github.com/doctrine/instantiator/issues",
                "source": "https://github.com/doctrine/instantiator/tree/1.5.0"
            },
            "funding": [
                {
                    "url": "https://www.doctrine-project.org/sponsorship.html",
                    "type": "custom"
                },
                {
                    "url": "https://www.patreon.com/phpdoctrine",
                    "type": "patreon"
                },
                {
                    "url": "https://tidelift.com/funding/github/packagist/doctrine%2Finstantiator",
                    "type": "tidelift"
                }
            ],
            "time": "2022-12-30T00:15:36+00:00"
        },
        {
            "name": "matthiasmullie/minify",
            "version": "1.3.71",
            "source": {
                "type": "git",
                "url": "https://github.com/matthiasmullie/minify.git",
                "reference": "ae42a47d7fecc1fbb7277b2f2d84c37a33edc3b1"
            },
            "dist": {
                "type": "zip",
                "url": "https://api.github.com/repos/matthiasmullie/minify/zipball/ae42a47d7fecc1fbb7277b2f2d84c37a33edc3b1",
                "reference": "ae42a47d7fecc1fbb7277b2f2d84c37a33edc3b1",
                "shasum": ""
            },
            "require": {
                "ext-pcre": "*",
                "matthiasmullie/path-converter": "~1.1",
                "php": ">=5.3.0"
            },
            "require-dev": {
                "friendsofphp/php-cs-fixer": ">=2.0",
                "matthiasmullie/scrapbook": ">=1.3",
                "phpunit/phpunit": ">=4.8",
                "squizlabs/php_codesniffer": ">=3.0"
            },
            "suggest": {
                "psr/cache-implementation": "Cache implementation to use with Minify::cache"
            },
            "bin": [
                "bin/minifycss",
                "bin/minifyjs"
            ],
            "type": "library",
            "autoload": {
                "psr-4": {
                    "MatthiasMullie\\Minify\\": "src/"
                }
            },
            "notification-url": "https://packagist.org/downloads/",
            "license": [
                "MIT"
            ],
            "authors": [
                {
                    "name": "Matthias Mullie",
                    "email": "minify@mullie.eu",
                    "homepage": "https://www.mullie.eu",
                    "role": "Developer"
                }
            ],
            "description": "CSS & JavaScript minifier, in PHP. Removes whitespace, strips comments, combines files (incl. @import statements and small assets in CSS files), and optimizes/shortens a few common programming patterns.",
            "homepage": "https://github.com/matthiasmullie/minify",
            "keywords": [
                "JS",
                "css",
                "javascript",
                "minifier",
                "minify"
            ],
            "support": {
                "issues": "https://github.com/matthiasmullie/minify/issues",
                "source": "https://github.com/matthiasmullie/minify/tree/1.3.71"
            },
            "funding": [
                {
                    "url": "https://github.com/matthiasmullie",
                    "type": "github"
                }
            ],
            "time": "2023-04-25T20:33:03+00:00"
        },
        {
            "name": "matthiasmullie/path-converter",
            "version": "1.1.3",
            "source": {
                "type": "git",
                "url": "https://github.com/matthiasmullie/path-converter.git",
                "reference": "e7d13b2c7e2f2268e1424aaed02085518afa02d9"
            },
            "dist": {
                "type": "zip",
                "url": "https://api.github.com/repos/matthiasmullie/path-converter/zipball/e7d13b2c7e2f2268e1424aaed02085518afa02d9",
                "reference": "e7d13b2c7e2f2268e1424aaed02085518afa02d9",
                "shasum": ""
            },
            "require": {
                "ext-pcre": "*",
                "php": ">=5.3.0"
            },
            "require-dev": {
                "phpunit/phpunit": "~4.8"
            },
            "type": "library",
            "autoload": {
                "psr-4": {
                    "MatthiasMullie\\PathConverter\\": "src/"
                }
            },
            "notification-url": "https://packagist.org/downloads/",
            "license": [
                "MIT"
            ],
            "authors": [
                {
                    "name": "Matthias Mullie",
                    "email": "pathconverter@mullie.eu",
                    "homepage": "http://www.mullie.eu",
                    "role": "Developer"
                }
            ],
            "description": "Relative path converter",
            "homepage": "http://github.com/matthiasmullie/path-converter",
            "keywords": [
                "converter",
                "path",
                "paths",
                "relative"
            ],
            "support": {
                "issues": "https://github.com/matthiasmullie/path-converter/issues",
                "source": "https://github.com/matthiasmullie/path-converter/tree/1.1.3"
            },
            "time": "2019-02-05T23:41:09+00:00"
        },
        {
            "name": "myclabs/deep-copy",
            "version": "1.11.1",
            "source": {
                "type": "git",
                "url": "https://github.com/myclabs/DeepCopy.git",
                "reference": "7284c22080590fb39f2ffa3e9057f10a4ddd0e0c"
            },
            "dist": {
                "type": "zip",
                "url": "https://api.github.com/repos/myclabs/DeepCopy/zipball/7284c22080590fb39f2ffa3e9057f10a4ddd0e0c",
                "reference": "7284c22080590fb39f2ffa3e9057f10a4ddd0e0c",
                "shasum": ""
            },
            "require": {
                "php": "^7.1 || ^8.0"
            },
            "conflict": {
                "doctrine/collections": "<1.6.8",
                "doctrine/common": "<2.13.3 || >=3,<3.2.2"
            },
            "require-dev": {
                "doctrine/collections": "^1.6.8",
                "doctrine/common": "^2.13.3 || ^3.2.2",
                "phpunit/phpunit": "^7.5.20 || ^8.5.23 || ^9.5.13"
            },
            "type": "library",
            "autoload": {
                "files": [
                    "src/DeepCopy/deep_copy.php"
                ],
                "psr-4": {
                    "DeepCopy\\": "src/DeepCopy/"
                }
            },
            "notification-url": "https://packagist.org/downloads/",
            "license": [
                "MIT"
            ],
            "description": "Create deep copies (clones) of your objects",
            "keywords": [
                "clone",
                "copy",
                "duplicate",
                "object",
                "object graph"
            ],
            "support": {
                "issues": "https://github.com/myclabs/DeepCopy/issues",
                "source": "https://github.com/myclabs/DeepCopy/tree/1.11.1"
            },
            "funding": [
                {
                    "url": "https://tidelift.com/funding/github/packagist/myclabs/deep-copy",
                    "type": "tidelift"
                }
            ],
            "time": "2023-03-08T13:26:56+00:00"
        },
        {
            "name": "nikic/php-parser",
            "version": "v4.15.5",
            "source": {
                "type": "git",
                "url": "https://github.com/nikic/PHP-Parser.git",
                "reference": "11e2663a5bc9db5d714eedb4277ee300403b4a9e"
            },
            "dist": {
                "type": "zip",
                "url": "https://api.github.com/repos/nikic/PHP-Parser/zipball/11e2663a5bc9db5d714eedb4277ee300403b4a9e",
                "reference": "11e2663a5bc9db5d714eedb4277ee300403b4a9e",
                "shasum": ""
            },
            "require": {
                "ext-tokenizer": "*",
                "php": ">=7.0"
            },
            "require-dev": {
                "ircmaxell/php-yacc": "^0.0.7",
                "phpunit/phpunit": "^6.5 || ^7.0 || ^8.0 || ^9.0"
            },
            "bin": [
                "bin/php-parse"
            ],
            "type": "library",
            "extra": {
                "branch-alias": {
                    "dev-master": "4.9-dev"
                }
            },
            "autoload": {
                "psr-4": {
                    "PhpParser\\": "lib/PhpParser"
                }
            },
            "notification-url": "https://packagist.org/downloads/",
            "license": [
                "BSD-3-Clause"
            ],
            "authors": [
                {
                    "name": "Nikita Popov"
                }
            ],
            "description": "A PHP parser written in PHP",
            "keywords": [
                "parser",
                "php"
            ],
            "support": {
                "issues": "https://github.com/nikic/PHP-Parser/issues",
                "source": "https://github.com/nikic/PHP-Parser/tree/v4.15.5"
            },
            "time": "2023-05-19T20:20:00+00:00"
        },
        {
            "name": "phar-io/manifest",
            "version": "2.0.3",
            "source": {
                "type": "git",
                "url": "https://github.com/phar-io/manifest.git",
                "reference": "97803eca37d319dfa7826cc2437fc020857acb53"
            },
            "dist": {
                "type": "zip",
                "url": "https://api.github.com/repos/phar-io/manifest/zipball/97803eca37d319dfa7826cc2437fc020857acb53",
                "reference": "97803eca37d319dfa7826cc2437fc020857acb53",
                "shasum": ""
            },
            "require": {
                "ext-dom": "*",
                "ext-phar": "*",
                "ext-xmlwriter": "*",
                "phar-io/version": "^3.0.1",
                "php": "^7.2 || ^8.0"
            },
            "type": "library",
            "extra": {
                "branch-alias": {
                    "dev-master": "2.0.x-dev"
                }
            },
            "autoload": {
                "classmap": [
                    "src/"
                ]
            },
            "notification-url": "https://packagist.org/downloads/",
            "license": [
                "BSD-3-Clause"
            ],
            "authors": [
                {
                    "name": "Arne Blankerts",
                    "email": "arne@blankerts.de",
                    "role": "Developer"
                },
                {
                    "name": "Sebastian Heuer",
                    "email": "sebastian@phpeople.de",
                    "role": "Developer"
                },
                {
                    "name": "Sebastian Bergmann",
                    "email": "sebastian@phpunit.de",
                    "role": "Developer"
                }
            ],
            "description": "Component for reading phar.io manifest information from a PHP Archive (PHAR)",
            "support": {
                "issues": "https://github.com/phar-io/manifest/issues",
                "source": "https://github.com/phar-io/manifest/tree/2.0.3"
            },
            "time": "2021-07-20T11:28:43+00:00"
        },
        {
            "name": "phar-io/version",
            "version": "3.2.1",
            "source": {
                "type": "git",
                "url": "https://github.com/phar-io/version.git",
                "reference": "4f7fd7836c6f332bb2933569e566a0d6c4cbed74"
            },
            "dist": {
                "type": "zip",
                "url": "https://api.github.com/repos/phar-io/version/zipball/4f7fd7836c6f332bb2933569e566a0d6c4cbed74",
                "reference": "4f7fd7836c6f332bb2933569e566a0d6c4cbed74",
                "shasum": ""
            },
            "require": {
                "php": "^7.2 || ^8.0"
            },
            "type": "library",
            "autoload": {
                "classmap": [
                    "src/"
                ]
            },
            "notification-url": "https://packagist.org/downloads/",
            "license": [
                "BSD-3-Clause"
            ],
            "authors": [
                {
                    "name": "Arne Blankerts",
                    "email": "arne@blankerts.de",
                    "role": "Developer"
                },
                {
                    "name": "Sebastian Heuer",
                    "email": "sebastian@phpeople.de",
                    "role": "Developer"
                },
                {
                    "name": "Sebastian Bergmann",
                    "email": "sebastian@phpunit.de",
                    "role": "Developer"
                }
            ],
            "description": "Library for handling version information and constraints",
            "support": {
                "issues": "https://github.com/phar-io/version/issues",
                "source": "https://github.com/phar-io/version/tree/3.2.1"
            },
            "time": "2022-02-21T01:04:05+00:00"
        },
        {
            "name": "phpdocumentor/reflection-common",
            "version": "2.2.0",
            "source": {
                "type": "git",
                "url": "https://github.com/phpDocumentor/ReflectionCommon.git",
                "reference": "1d01c49d4ed62f25aa84a747ad35d5a16924662b"
            },
            "dist": {
                "type": "zip",
                "url": "https://api.github.com/repos/phpDocumentor/ReflectionCommon/zipball/1d01c49d4ed62f25aa84a747ad35d5a16924662b",
                "reference": "1d01c49d4ed62f25aa84a747ad35d5a16924662b",
                "shasum": ""
            },
            "require": {
                "php": "^7.2 || ^8.0"
            },
            "type": "library",
            "extra": {
                "branch-alias": {
                    "dev-2.x": "2.x-dev"
                }
            },
            "autoload": {
                "psr-4": {
                    "phpDocumentor\\Reflection\\": "src/"
                }
            },
            "notification-url": "https://packagist.org/downloads/",
            "license": [
                "MIT"
            ],
            "authors": [
                {
                    "name": "Jaap van Otterdijk",
                    "email": "opensource@ijaap.nl"
                }
            ],
            "description": "Common reflection classes used by phpdocumentor to reflect the code structure",
            "homepage": "http://www.phpdoc.org",
            "keywords": [
                "FQSEN",
                "phpDocumentor",
                "phpdoc",
                "reflection",
                "static analysis"
            ],
            "support": {
                "issues": "https://github.com/phpDocumentor/ReflectionCommon/issues",
                "source": "https://github.com/phpDocumentor/ReflectionCommon/tree/2.x"
            },
            "time": "2020-06-27T09:03:43+00:00"
        },
        {
            "name": "phpdocumentor/reflection-docblock",
            "version": "5.3.0",
            "source": {
                "type": "git",
                "url": "https://github.com/phpDocumentor/ReflectionDocBlock.git",
                "reference": "622548b623e81ca6d78b721c5e029f4ce664f170"
            },
            "dist": {
                "type": "zip",
                "url": "https://api.github.com/repos/phpDocumentor/ReflectionDocBlock/zipball/622548b623e81ca6d78b721c5e029f4ce664f170",
                "reference": "622548b623e81ca6d78b721c5e029f4ce664f170",
                "shasum": ""
            },
            "require": {
                "ext-filter": "*",
                "php": "^7.2 || ^8.0",
                "phpdocumentor/reflection-common": "^2.2",
                "phpdocumentor/type-resolver": "^1.3",
                "webmozart/assert": "^1.9.1"
            },
            "require-dev": {
                "mockery/mockery": "~1.3.2",
                "psalm/phar": "^4.8"
            },
            "type": "library",
            "extra": {
                "branch-alias": {
                    "dev-master": "5.x-dev"
                }
            },
            "autoload": {
                "psr-4": {
                    "phpDocumentor\\Reflection\\": "src"
                }
            },
            "notification-url": "https://packagist.org/downloads/",
            "license": [
                "MIT"
            ],
            "authors": [
                {
                    "name": "Mike van Riel",
                    "email": "me@mikevanriel.com"
                },
                {
                    "name": "Jaap van Otterdijk",
                    "email": "account@ijaap.nl"
                }
            ],
            "description": "With this component, a library can provide support for annotations via DocBlocks or otherwise retrieve information that is embedded in a DocBlock.",
            "support": {
                "issues": "https://github.com/phpDocumentor/ReflectionDocBlock/issues",
                "source": "https://github.com/phpDocumentor/ReflectionDocBlock/tree/5.3.0"
            },
            "time": "2021-10-19T17:43:47+00:00"
        },
        {
            "name": "phpdocumentor/type-resolver",
<<<<<<< HEAD
            "version": "1.7.1",
            "source": {
                "type": "git",
                "url": "https://github.com/phpDocumentor/TypeResolver.git",
                "reference": "dfc078e8af9c99210337325ff5aa152872c98714"
            },
            "dist": {
                "type": "zip",
                "url": "https://api.github.com/repos/phpDocumentor/TypeResolver/zipball/dfc078e8af9c99210337325ff5aa152872c98714",
                "reference": "dfc078e8af9c99210337325ff5aa152872c98714",
=======
            "version": "1.7.2",
            "source": {
                "type": "git",
                "url": "https://github.com/phpDocumentor/TypeResolver.git",
                "reference": "b2fe4d22a5426f38e014855322200b97b5362c0d"
            },
            "dist": {
                "type": "zip",
                "url": "https://api.github.com/repos/phpDocumentor/TypeResolver/zipball/b2fe4d22a5426f38e014855322200b97b5362c0d",
                "reference": "b2fe4d22a5426f38e014855322200b97b5362c0d",
>>>>>>> c6be8159
                "shasum": ""
            },
            "require": {
                "doctrine/deprecations": "^1.0",
                "php": "^7.4 || ^8.0",
                "phpdocumentor/reflection-common": "^2.0",
                "phpstan/phpdoc-parser": "^1.13"
            },
            "require-dev": {
                "ext-tokenizer": "*",
                "phpbench/phpbench": "^1.2",
                "phpstan/extension-installer": "^1.1",
                "phpstan/phpstan": "^1.8",
                "phpstan/phpstan-phpunit": "^1.1",
                "phpunit/phpunit": "^9.5",
                "rector/rector": "^0.13.9",
                "vimeo/psalm": "^4.25"
            },
            "type": "library",
            "extra": {
                "branch-alias": {
                    "dev-1.x": "1.x-dev"
                }
            },
            "autoload": {
                "psr-4": {
                    "phpDocumentor\\Reflection\\": "src"
                }
            },
            "notification-url": "https://packagist.org/downloads/",
            "license": [
                "MIT"
            ],
            "authors": [
                {
                    "name": "Mike van Riel",
                    "email": "me@mikevanriel.com"
                }
            ],
            "description": "A PSR-5 based resolver of Class names, Types and Structural Element Names",
            "support": {
                "issues": "https://github.com/phpDocumentor/TypeResolver/issues",
<<<<<<< HEAD
                "source": "https://github.com/phpDocumentor/TypeResolver/tree/1.7.1"
            },
            "time": "2023-03-27T19:02:04+00:00"
=======
                "source": "https://github.com/phpDocumentor/TypeResolver/tree/1.7.2"
            },
            "time": "2023-05-30T18:13:47+00:00"
>>>>>>> c6be8159
        },
        {
            "name": "phpspec/prophecy",
            "version": "v1.17.0",
            "source": {
                "type": "git",
                "url": "https://github.com/phpspec/prophecy.git",
                "reference": "15873c65b207b07765dbc3c95d20fdf4a320cbe2"
            },
            "dist": {
                "type": "zip",
                "url": "https://api.github.com/repos/phpspec/prophecy/zipball/15873c65b207b07765dbc3c95d20fdf4a320cbe2",
                "reference": "15873c65b207b07765dbc3c95d20fdf4a320cbe2",
                "shasum": ""
            },
            "require": {
                "doctrine/instantiator": "^1.2 || ^2.0",
                "php": "^7.2 || 8.0.* || 8.1.* || 8.2.*",
                "phpdocumentor/reflection-docblock": "^5.2",
                "sebastian/comparator": "^3.0 || ^4.0",
                "sebastian/recursion-context": "^3.0 || ^4.0"
            },
            "require-dev": {
                "phpspec/phpspec": "^6.0 || ^7.0",
                "phpstan/phpstan": "^1.9",
                "phpunit/phpunit": "^8.0 || ^9.0"
            },
            "type": "library",
            "extra": {
                "branch-alias": {
                    "dev-master": "1.x-dev"
                }
            },
            "autoload": {
                "psr-4": {
                    "Prophecy\\": "src/Prophecy"
                }
            },
            "notification-url": "https://packagist.org/downloads/",
            "license": [
                "MIT"
            ],
            "authors": [
                {
                    "name": "Konstantin Kudryashov",
                    "email": "ever.zet@gmail.com",
                    "homepage": "http://everzet.com"
                },
                {
                    "name": "Marcello Duarte",
                    "email": "marcello.duarte@gmail.com"
                }
            ],
            "description": "Highly opinionated mocking framework for PHP 5.3+",
            "homepage": "https://github.com/phpspec/prophecy",
            "keywords": [
                "Double",
                "Dummy",
                "fake",
                "mock",
                "spy",
                "stub"
            ],
            "support": {
                "issues": "https://github.com/phpspec/prophecy/issues",
                "source": "https://github.com/phpspec/prophecy/tree/v1.17.0"
            },
            "time": "2023-02-02T15:41:36+00:00"
        },
        {
            "name": "phpstan/phpdoc-parser",
            "version": "1.22.0",
            "source": {
                "type": "git",
                "url": "https://github.com/phpstan/phpdoc-parser.git",
                "reference": "ec58baf7b3c7f1c81b3b00617c953249fb8cf30c"
            },
            "dist": {
                "type": "zip",
                "url": "https://api.github.com/repos/phpstan/phpdoc-parser/zipball/ec58baf7b3c7f1c81b3b00617c953249fb8cf30c",
                "reference": "ec58baf7b3c7f1c81b3b00617c953249fb8cf30c",
                "shasum": ""
            },
            "require": {
                "php": "^7.2 || ^8.0"
            },
            "require-dev": {
                "doctrine/annotations": "^2.0",
                "nikic/php-parser": "^4.15",
                "php-parallel-lint/php-parallel-lint": "^1.2",
                "phpstan/extension-installer": "^1.0",
                "phpstan/phpstan": "^1.5",
                "phpstan/phpstan-phpunit": "^1.1",
                "phpstan/phpstan-strict-rules": "^1.0",
                "phpunit/phpunit": "^9.5",
                "symfony/process": "^5.2"
            },
            "type": "library",
            "autoload": {
                "psr-4": {
                    "PHPStan\\PhpDocParser\\": [
                        "src/"
                    ]
                }
            },
            "notification-url": "https://packagist.org/downloads/",
            "license": [
                "MIT"
            ],
            "description": "PHPDoc parser with support for nullable, intersection and generic types",
            "support": {
                "issues": "https://github.com/phpstan/phpdoc-parser/issues",
                "source": "https://github.com/phpstan/phpdoc-parser/tree/1.22.0"
            },
            "time": "2023-06-01T12:35:21+00:00"
        },
        {
            "name": "phpunit/php-code-coverage",
            "version": "9.2.26",
            "source": {
                "type": "git",
                "url": "https://github.com/sebastianbergmann/php-code-coverage.git",
                "reference": "443bc6912c9bd5b409254a40f4b0f4ced7c80ea1"
            },
            "dist": {
                "type": "zip",
                "url": "https://api.github.com/repos/sebastianbergmann/php-code-coverage/zipball/443bc6912c9bd5b409254a40f4b0f4ced7c80ea1",
                "reference": "443bc6912c9bd5b409254a40f4b0f4ced7c80ea1",
                "shasum": ""
            },
            "require": {
                "ext-dom": "*",
                "ext-libxml": "*",
                "ext-xmlwriter": "*",
                "nikic/php-parser": "^4.15",
                "php": ">=7.3",
                "phpunit/php-file-iterator": "^3.0.3",
                "phpunit/php-text-template": "^2.0.2",
                "sebastian/code-unit-reverse-lookup": "^2.0.2",
                "sebastian/complexity": "^2.0",
                "sebastian/environment": "^5.1.2",
                "sebastian/lines-of-code": "^1.0.3",
                "sebastian/version": "^3.0.1",
                "theseer/tokenizer": "^1.2.0"
            },
            "require-dev": {
                "phpunit/phpunit": "^9.3"
            },
            "suggest": {
                "ext-pcov": "PHP extension that provides line coverage",
                "ext-xdebug": "PHP extension that provides line coverage as well as branch and path coverage"
            },
            "type": "library",
            "extra": {
                "branch-alias": {
                    "dev-master": "9.2-dev"
                }
            },
            "autoload": {
                "classmap": [
                    "src/"
                ]
            },
            "notification-url": "https://packagist.org/downloads/",
            "license": [
                "BSD-3-Clause"
            ],
            "authors": [
                {
                    "name": "Sebastian Bergmann",
                    "email": "sebastian@phpunit.de",
                    "role": "lead"
                }
            ],
            "description": "Library that provides collection, processing, and rendering functionality for PHP code coverage information.",
            "homepage": "https://github.com/sebastianbergmann/php-code-coverage",
            "keywords": [
                "coverage",
                "testing",
                "xunit"
            ],
            "support": {
                "issues": "https://github.com/sebastianbergmann/php-code-coverage/issues",
                "source": "https://github.com/sebastianbergmann/php-code-coverage/tree/9.2.26"
            },
            "funding": [
                {
                    "url": "https://github.com/sebastianbergmann",
                    "type": "github"
                }
            ],
            "time": "2023-03-06T12:58:08+00:00"
        },
        {
            "name": "phpunit/php-file-iterator",
            "version": "3.0.6",
            "source": {
                "type": "git",
                "url": "https://github.com/sebastianbergmann/php-file-iterator.git",
                "reference": "cf1c2e7c203ac650e352f4cc675a7021e7d1b3cf"
            },
            "dist": {
                "type": "zip",
                "url": "https://api.github.com/repos/sebastianbergmann/php-file-iterator/zipball/cf1c2e7c203ac650e352f4cc675a7021e7d1b3cf",
                "reference": "cf1c2e7c203ac650e352f4cc675a7021e7d1b3cf",
                "shasum": ""
            },
            "require": {
                "php": ">=7.3"
            },
            "require-dev": {
                "phpunit/phpunit": "^9.3"
            },
            "type": "library",
            "extra": {
                "branch-alias": {
                    "dev-master": "3.0-dev"
                }
            },
            "autoload": {
                "classmap": [
                    "src/"
                ]
            },
            "notification-url": "https://packagist.org/downloads/",
            "license": [
                "BSD-3-Clause"
            ],
            "authors": [
                {
                    "name": "Sebastian Bergmann",
                    "email": "sebastian@phpunit.de",
                    "role": "lead"
                }
            ],
            "description": "FilterIterator implementation that filters files based on a list of suffixes.",
            "homepage": "https://github.com/sebastianbergmann/php-file-iterator/",
            "keywords": [
                "filesystem",
                "iterator"
            ],
            "support": {
                "issues": "https://github.com/sebastianbergmann/php-file-iterator/issues",
                "source": "https://github.com/sebastianbergmann/php-file-iterator/tree/3.0.6"
            },
            "funding": [
                {
                    "url": "https://github.com/sebastianbergmann",
                    "type": "github"
                }
            ],
            "time": "2021-12-02T12:48:52+00:00"
        },
        {
            "name": "phpunit/php-invoker",
            "version": "3.1.1",
            "source": {
                "type": "git",
                "url": "https://github.com/sebastianbergmann/php-invoker.git",
                "reference": "5a10147d0aaf65b58940a0b72f71c9ac0423cc67"
            },
            "dist": {
                "type": "zip",
                "url": "https://api.github.com/repos/sebastianbergmann/php-invoker/zipball/5a10147d0aaf65b58940a0b72f71c9ac0423cc67",
                "reference": "5a10147d0aaf65b58940a0b72f71c9ac0423cc67",
                "shasum": ""
            },
            "require": {
                "php": ">=7.3"
            },
            "require-dev": {
                "ext-pcntl": "*",
                "phpunit/phpunit": "^9.3"
            },
            "suggest": {
                "ext-pcntl": "*"
            },
            "type": "library",
            "extra": {
                "branch-alias": {
                    "dev-master": "3.1-dev"
                }
            },
            "autoload": {
                "classmap": [
                    "src/"
                ]
            },
            "notification-url": "https://packagist.org/downloads/",
            "license": [
                "BSD-3-Clause"
            ],
            "authors": [
                {
                    "name": "Sebastian Bergmann",
                    "email": "sebastian@phpunit.de",
                    "role": "lead"
                }
            ],
            "description": "Invoke callables with a timeout",
            "homepage": "https://github.com/sebastianbergmann/php-invoker/",
            "keywords": [
                "process"
            ],
            "support": {
                "issues": "https://github.com/sebastianbergmann/php-invoker/issues",
                "source": "https://github.com/sebastianbergmann/php-invoker/tree/3.1.1"
            },
            "funding": [
                {
                    "url": "https://github.com/sebastianbergmann",
                    "type": "github"
                }
            ],
            "time": "2020-09-28T05:58:55+00:00"
        },
        {
            "name": "phpunit/php-text-template",
            "version": "2.0.4",
            "source": {
                "type": "git",
                "url": "https://github.com/sebastianbergmann/php-text-template.git",
                "reference": "5da5f67fc95621df9ff4c4e5a84d6a8a2acf7c28"
            },
            "dist": {
                "type": "zip",
                "url": "https://api.github.com/repos/sebastianbergmann/php-text-template/zipball/5da5f67fc95621df9ff4c4e5a84d6a8a2acf7c28",
                "reference": "5da5f67fc95621df9ff4c4e5a84d6a8a2acf7c28",
                "shasum": ""
            },
            "require": {
                "php": ">=7.3"
            },
            "require-dev": {
                "phpunit/phpunit": "^9.3"
            },
            "type": "library",
            "extra": {
                "branch-alias": {
                    "dev-master": "2.0-dev"
                }
            },
            "autoload": {
                "classmap": [
                    "src/"
                ]
            },
            "notification-url": "https://packagist.org/downloads/",
            "license": [
                "BSD-3-Clause"
            ],
            "authors": [
                {
                    "name": "Sebastian Bergmann",
                    "email": "sebastian@phpunit.de",
                    "role": "lead"
                }
            ],
            "description": "Simple template engine.",
            "homepage": "https://github.com/sebastianbergmann/php-text-template/",
            "keywords": [
                "template"
            ],
            "support": {
                "issues": "https://github.com/sebastianbergmann/php-text-template/issues",
                "source": "https://github.com/sebastianbergmann/php-text-template/tree/2.0.4"
            },
            "funding": [
                {
                    "url": "https://github.com/sebastianbergmann",
                    "type": "github"
                }
            ],
            "time": "2020-10-26T05:33:50+00:00"
        },
        {
            "name": "phpunit/php-timer",
            "version": "5.0.3",
            "source": {
                "type": "git",
                "url": "https://github.com/sebastianbergmann/php-timer.git",
                "reference": "5a63ce20ed1b5bf577850e2c4e87f4aa902afbd2"
            },
            "dist": {
                "type": "zip",
                "url": "https://api.github.com/repos/sebastianbergmann/php-timer/zipball/5a63ce20ed1b5bf577850e2c4e87f4aa902afbd2",
                "reference": "5a63ce20ed1b5bf577850e2c4e87f4aa902afbd2",
                "shasum": ""
            },
            "require": {
                "php": ">=7.3"
            },
            "require-dev": {
                "phpunit/phpunit": "^9.3"
            },
            "type": "library",
            "extra": {
                "branch-alias": {
                    "dev-master": "5.0-dev"
                }
            },
            "autoload": {
                "classmap": [
                    "src/"
                ]
            },
            "notification-url": "https://packagist.org/downloads/",
            "license": [
                "BSD-3-Clause"
            ],
            "authors": [
                {
                    "name": "Sebastian Bergmann",
                    "email": "sebastian@phpunit.de",
                    "role": "lead"
                }
            ],
            "description": "Utility class for timing",
            "homepage": "https://github.com/sebastianbergmann/php-timer/",
            "keywords": [
                "timer"
            ],
            "support": {
                "issues": "https://github.com/sebastianbergmann/php-timer/issues",
                "source": "https://github.com/sebastianbergmann/php-timer/tree/5.0.3"
            },
            "funding": [
                {
                    "url": "https://github.com/sebastianbergmann",
                    "type": "github"
                }
            ],
            "time": "2020-10-26T13:16:10+00:00"
        },
        {
            "name": "phpunit/phpunit",
            "version": "9.5.20",
            "source": {
                "type": "git",
                "url": "https://github.com/sebastianbergmann/phpunit.git",
                "reference": "12bc8879fb65aef2138b26fc633cb1e3620cffba"
            },
            "dist": {
                "type": "zip",
                "url": "https://api.github.com/repos/sebastianbergmann/phpunit/zipball/12bc8879fb65aef2138b26fc633cb1e3620cffba",
                "reference": "12bc8879fb65aef2138b26fc633cb1e3620cffba",
                "shasum": ""
            },
            "require": {
                "doctrine/instantiator": "^1.3.1",
                "ext-dom": "*",
                "ext-json": "*",
                "ext-libxml": "*",
                "ext-mbstring": "*",
                "ext-xml": "*",
                "ext-xmlwriter": "*",
                "myclabs/deep-copy": "^1.10.1",
                "phar-io/manifest": "^2.0.3",
                "phar-io/version": "^3.0.2",
                "php": ">=7.3",
                "phpspec/prophecy": "^1.12.1",
                "phpunit/php-code-coverage": "^9.2.13",
                "phpunit/php-file-iterator": "^3.0.5",
                "phpunit/php-invoker": "^3.1.1",
                "phpunit/php-text-template": "^2.0.3",
                "phpunit/php-timer": "^5.0.2",
                "sebastian/cli-parser": "^1.0.1",
                "sebastian/code-unit": "^1.0.6",
                "sebastian/comparator": "^4.0.5",
                "sebastian/diff": "^4.0.3",
                "sebastian/environment": "^5.1.3",
                "sebastian/exporter": "^4.0.3",
                "sebastian/global-state": "^5.0.1",
                "sebastian/object-enumerator": "^4.0.3",
                "sebastian/resource-operations": "^3.0.3",
                "sebastian/type": "^3.0",
                "sebastian/version": "^3.0.2"
            },
            "require-dev": {
                "ext-pdo": "*",
                "phpspec/prophecy-phpunit": "^2.0.1"
            },
            "suggest": {
                "ext-soap": "*",
                "ext-xdebug": "*"
            },
            "bin": [
                "phpunit"
            ],
            "type": "library",
            "extra": {
                "branch-alias": {
                    "dev-master": "9.5-dev"
                }
            },
            "autoload": {
                "files": [
                    "src/Framework/Assert/Functions.php"
                ],
                "classmap": [
                    "src/"
                ]
            },
            "notification-url": "https://packagist.org/downloads/",
            "license": [
                "BSD-3-Clause"
            ],
            "authors": [
                {
                    "name": "Sebastian Bergmann",
                    "email": "sebastian@phpunit.de",
                    "role": "lead"
                }
            ],
            "description": "The PHP Unit Testing framework.",
            "homepage": "https://phpunit.de/",
            "keywords": [
                "phpunit",
                "testing",
                "xunit"
            ],
            "support": {
                "issues": "https://github.com/sebastianbergmann/phpunit/issues",
                "source": "https://github.com/sebastianbergmann/phpunit/tree/9.5.20"
            },
            "funding": [
                {
                    "url": "https://phpunit.de/sponsors.html",
                    "type": "custom"
                },
                {
                    "url": "https://github.com/sebastianbergmann",
                    "type": "github"
                }
            ],
            "time": "2022-04-01T12:37:26+00:00"
        },
        {
            "name": "sebastian/cli-parser",
            "version": "1.0.1",
            "source": {
                "type": "git",
                "url": "https://github.com/sebastianbergmann/cli-parser.git",
                "reference": "442e7c7e687e42adc03470c7b668bc4b2402c0b2"
            },
            "dist": {
                "type": "zip",
                "url": "https://api.github.com/repos/sebastianbergmann/cli-parser/zipball/442e7c7e687e42adc03470c7b668bc4b2402c0b2",
                "reference": "442e7c7e687e42adc03470c7b668bc4b2402c0b2",
                "shasum": ""
            },
            "require": {
                "php": ">=7.3"
            },
            "require-dev": {
                "phpunit/phpunit": "^9.3"
            },
            "type": "library",
            "extra": {
                "branch-alias": {
                    "dev-master": "1.0-dev"
                }
            },
            "autoload": {
                "classmap": [
                    "src/"
                ]
            },
            "notification-url": "https://packagist.org/downloads/",
            "license": [
                "BSD-3-Clause"
            ],
            "authors": [
                {
                    "name": "Sebastian Bergmann",
                    "email": "sebastian@phpunit.de",
                    "role": "lead"
                }
            ],
            "description": "Library for parsing CLI options",
            "homepage": "https://github.com/sebastianbergmann/cli-parser",
            "support": {
                "issues": "https://github.com/sebastianbergmann/cli-parser/issues",
                "source": "https://github.com/sebastianbergmann/cli-parser/tree/1.0.1"
            },
            "funding": [
                {
                    "url": "https://github.com/sebastianbergmann",
                    "type": "github"
                }
            ],
            "time": "2020-09-28T06:08:49+00:00"
        },
        {
            "name": "sebastian/code-unit",
            "version": "1.0.8",
            "source": {
                "type": "git",
                "url": "https://github.com/sebastianbergmann/code-unit.git",
                "reference": "1fc9f64c0927627ef78ba436c9b17d967e68e120"
            },
            "dist": {
                "type": "zip",
                "url": "https://api.github.com/repos/sebastianbergmann/code-unit/zipball/1fc9f64c0927627ef78ba436c9b17d967e68e120",
                "reference": "1fc9f64c0927627ef78ba436c9b17d967e68e120",
                "shasum": ""
            },
            "require": {
                "php": ">=7.3"
            },
            "require-dev": {
                "phpunit/phpunit": "^9.3"
            },
            "type": "library",
            "extra": {
                "branch-alias": {
                    "dev-master": "1.0-dev"
                }
            },
            "autoload": {
                "classmap": [
                    "src/"
                ]
            },
            "notification-url": "https://packagist.org/downloads/",
            "license": [
                "BSD-3-Clause"
            ],
            "authors": [
                {
                    "name": "Sebastian Bergmann",
                    "email": "sebastian@phpunit.de",
                    "role": "lead"
                }
            ],
            "description": "Collection of value objects that represent the PHP code units",
            "homepage": "https://github.com/sebastianbergmann/code-unit",
            "support": {
                "issues": "https://github.com/sebastianbergmann/code-unit/issues",
                "source": "https://github.com/sebastianbergmann/code-unit/tree/1.0.8"
            },
            "funding": [
                {
                    "url": "https://github.com/sebastianbergmann",
                    "type": "github"
                }
            ],
            "time": "2020-10-26T13:08:54+00:00"
        },
        {
            "name": "sebastian/code-unit-reverse-lookup",
            "version": "2.0.3",
            "source": {
                "type": "git",
                "url": "https://github.com/sebastianbergmann/code-unit-reverse-lookup.git",
                "reference": "ac91f01ccec49fb77bdc6fd1e548bc70f7faa3e5"
            },
            "dist": {
                "type": "zip",
                "url": "https://api.github.com/repos/sebastianbergmann/code-unit-reverse-lookup/zipball/ac91f01ccec49fb77bdc6fd1e548bc70f7faa3e5",
                "reference": "ac91f01ccec49fb77bdc6fd1e548bc70f7faa3e5",
                "shasum": ""
            },
            "require": {
                "php": ">=7.3"
            },
            "require-dev": {
                "phpunit/phpunit": "^9.3"
            },
            "type": "library",
            "extra": {
                "branch-alias": {
                    "dev-master": "2.0-dev"
                }
            },
            "autoload": {
                "classmap": [
                    "src/"
                ]
            },
            "notification-url": "https://packagist.org/downloads/",
            "license": [
                "BSD-3-Clause"
            ],
            "authors": [
                {
                    "name": "Sebastian Bergmann",
                    "email": "sebastian@phpunit.de"
                }
            ],
            "description": "Looks up which function or method a line of code belongs to",
            "homepage": "https://github.com/sebastianbergmann/code-unit-reverse-lookup/",
            "support": {
                "issues": "https://github.com/sebastianbergmann/code-unit-reverse-lookup/issues",
                "source": "https://github.com/sebastianbergmann/code-unit-reverse-lookup/tree/2.0.3"
            },
            "funding": [
                {
                    "url": "https://github.com/sebastianbergmann",
                    "type": "github"
                }
            ],
            "time": "2020-09-28T05:30:19+00:00"
        },
        {
            "name": "sebastian/comparator",
            "version": "4.0.8",
            "source": {
                "type": "git",
                "url": "https://github.com/sebastianbergmann/comparator.git",
                "reference": "fa0f136dd2334583309d32b62544682ee972b51a"
            },
            "dist": {
                "type": "zip",
                "url": "https://api.github.com/repos/sebastianbergmann/comparator/zipball/fa0f136dd2334583309d32b62544682ee972b51a",
                "reference": "fa0f136dd2334583309d32b62544682ee972b51a",
                "shasum": ""
            },
            "require": {
                "php": ">=7.3",
                "sebastian/diff": "^4.0",
                "sebastian/exporter": "^4.0"
            },
            "require-dev": {
                "phpunit/phpunit": "^9.3"
            },
            "type": "library",
            "extra": {
                "branch-alias": {
                    "dev-master": "4.0-dev"
                }
            },
            "autoload": {
                "classmap": [
                    "src/"
                ]
            },
            "notification-url": "https://packagist.org/downloads/",
            "license": [
                "BSD-3-Clause"
            ],
            "authors": [
                {
                    "name": "Sebastian Bergmann",
                    "email": "sebastian@phpunit.de"
                },
                {
                    "name": "Jeff Welch",
                    "email": "whatthejeff@gmail.com"
                },
                {
                    "name": "Volker Dusch",
                    "email": "github@wallbash.com"
                },
                {
                    "name": "Bernhard Schussek",
                    "email": "bschussek@2bepublished.at"
                }
            ],
            "description": "Provides the functionality to compare PHP values for equality",
            "homepage": "https://github.com/sebastianbergmann/comparator",
            "keywords": [
                "comparator",
                "compare",
                "equality"
            ],
            "support": {
                "issues": "https://github.com/sebastianbergmann/comparator/issues",
                "source": "https://github.com/sebastianbergmann/comparator/tree/4.0.8"
            },
            "funding": [
                {
                    "url": "https://github.com/sebastianbergmann",
                    "type": "github"
                }
            ],
            "time": "2022-09-14T12:41:17+00:00"
        },
        {
            "name": "sebastian/complexity",
            "version": "2.0.2",
            "source": {
                "type": "git",
                "url": "https://github.com/sebastianbergmann/complexity.git",
                "reference": "739b35e53379900cc9ac327b2147867b8b6efd88"
            },
            "dist": {
                "type": "zip",
                "url": "https://api.github.com/repos/sebastianbergmann/complexity/zipball/739b35e53379900cc9ac327b2147867b8b6efd88",
                "reference": "739b35e53379900cc9ac327b2147867b8b6efd88",
                "shasum": ""
            },
            "require": {
                "nikic/php-parser": "^4.7",
                "php": ">=7.3"
            },
            "require-dev": {
                "phpunit/phpunit": "^9.3"
            },
            "type": "library",
            "extra": {
                "branch-alias": {
                    "dev-master": "2.0-dev"
                }
            },
            "autoload": {
                "classmap": [
                    "src/"
                ]
            },
            "notification-url": "https://packagist.org/downloads/",
            "license": [
                "BSD-3-Clause"
            ],
            "authors": [
                {
                    "name": "Sebastian Bergmann",
                    "email": "sebastian@phpunit.de",
                    "role": "lead"
                }
            ],
            "description": "Library for calculating the complexity of PHP code units",
            "homepage": "https://github.com/sebastianbergmann/complexity",
            "support": {
                "issues": "https://github.com/sebastianbergmann/complexity/issues",
                "source": "https://github.com/sebastianbergmann/complexity/tree/2.0.2"
            },
            "funding": [
                {
                    "url": "https://github.com/sebastianbergmann",
                    "type": "github"
                }
            ],
            "time": "2020-10-26T15:52:27+00:00"
        },
        {
            "name": "sebastian/diff",
            "version": "4.0.5",
            "source": {
                "type": "git",
                "url": "https://github.com/sebastianbergmann/diff.git",
                "reference": "74be17022044ebaaecfdf0c5cd504fc9cd5a7131"
            },
            "dist": {
                "type": "zip",
                "url": "https://api.github.com/repos/sebastianbergmann/diff/zipball/74be17022044ebaaecfdf0c5cd504fc9cd5a7131",
                "reference": "74be17022044ebaaecfdf0c5cd504fc9cd5a7131",
                "shasum": ""
            },
            "require": {
                "php": ">=7.3"
            },
            "require-dev": {
                "phpunit/phpunit": "^9.3",
                "symfony/process": "^4.2 || ^5"
            },
            "type": "library",
            "extra": {
                "branch-alias": {
                    "dev-master": "4.0-dev"
                }
            },
            "autoload": {
                "classmap": [
                    "src/"
                ]
            },
            "notification-url": "https://packagist.org/downloads/",
            "license": [
                "BSD-3-Clause"
            ],
            "authors": [
                {
                    "name": "Sebastian Bergmann",
                    "email": "sebastian@phpunit.de"
                },
                {
                    "name": "Kore Nordmann",
                    "email": "mail@kore-nordmann.de"
                }
            ],
            "description": "Diff implementation",
            "homepage": "https://github.com/sebastianbergmann/diff",
            "keywords": [
                "diff",
                "udiff",
                "unidiff",
                "unified diff"
            ],
            "support": {
                "issues": "https://github.com/sebastianbergmann/diff/issues",
                "source": "https://github.com/sebastianbergmann/diff/tree/4.0.5"
            },
            "funding": [
                {
                    "url": "https://github.com/sebastianbergmann",
                    "type": "github"
                }
            ],
            "time": "2023-05-07T05:35:17+00:00"
        },
        {
            "name": "sebastian/environment",
            "version": "5.1.5",
            "source": {
                "type": "git",
                "url": "https://github.com/sebastianbergmann/environment.git",
                "reference": "830c43a844f1f8d5b7a1f6d6076b784454d8b7ed"
            },
            "dist": {
                "type": "zip",
                "url": "https://api.github.com/repos/sebastianbergmann/environment/zipball/830c43a844f1f8d5b7a1f6d6076b784454d8b7ed",
                "reference": "830c43a844f1f8d5b7a1f6d6076b784454d8b7ed",
                "shasum": ""
            },
            "require": {
                "php": ">=7.3"
            },
            "require-dev": {
                "phpunit/phpunit": "^9.3"
            },
            "suggest": {
                "ext-posix": "*"
            },
            "type": "library",
            "extra": {
                "branch-alias": {
                    "dev-master": "5.1-dev"
                }
            },
            "autoload": {
                "classmap": [
                    "src/"
                ]
            },
            "notification-url": "https://packagist.org/downloads/",
            "license": [
                "BSD-3-Clause"
            ],
            "authors": [
                {
                    "name": "Sebastian Bergmann",
                    "email": "sebastian@phpunit.de"
                }
            ],
            "description": "Provides functionality to handle HHVM/PHP environments",
            "homepage": "http://www.github.com/sebastianbergmann/environment",
            "keywords": [
                "Xdebug",
                "environment",
                "hhvm"
            ],
            "support": {
                "issues": "https://github.com/sebastianbergmann/environment/issues",
                "source": "https://github.com/sebastianbergmann/environment/tree/5.1.5"
            },
            "funding": [
                {
                    "url": "https://github.com/sebastianbergmann",
                    "type": "github"
                }
            ],
            "time": "2023-02-03T06:03:51+00:00"
        },
        {
            "name": "sebastian/exporter",
            "version": "4.0.5",
            "source": {
                "type": "git",
                "url": "https://github.com/sebastianbergmann/exporter.git",
                "reference": "ac230ed27f0f98f597c8a2b6eb7ac563af5e5b9d"
            },
            "dist": {
                "type": "zip",
                "url": "https://api.github.com/repos/sebastianbergmann/exporter/zipball/ac230ed27f0f98f597c8a2b6eb7ac563af5e5b9d",
                "reference": "ac230ed27f0f98f597c8a2b6eb7ac563af5e5b9d",
                "shasum": ""
            },
            "require": {
                "php": ">=7.3",
                "sebastian/recursion-context": "^4.0"
            },
            "require-dev": {
                "ext-mbstring": "*",
                "phpunit/phpunit": "^9.3"
            },
            "type": "library",
            "extra": {
                "branch-alias": {
                    "dev-master": "4.0-dev"
                }
            },
            "autoload": {
                "classmap": [
                    "src/"
                ]
            },
            "notification-url": "https://packagist.org/downloads/",
            "license": [
                "BSD-3-Clause"
            ],
            "authors": [
                {
                    "name": "Sebastian Bergmann",
                    "email": "sebastian@phpunit.de"
                },
                {
                    "name": "Jeff Welch",
                    "email": "whatthejeff@gmail.com"
                },
                {
                    "name": "Volker Dusch",
                    "email": "github@wallbash.com"
                },
                {
                    "name": "Adam Harvey",
                    "email": "aharvey@php.net"
                },
                {
                    "name": "Bernhard Schussek",
                    "email": "bschussek@gmail.com"
                }
            ],
            "description": "Provides the functionality to export PHP variables for visualization",
            "homepage": "https://www.github.com/sebastianbergmann/exporter",
            "keywords": [
                "export",
                "exporter"
            ],
            "support": {
                "issues": "https://github.com/sebastianbergmann/exporter/issues",
                "source": "https://github.com/sebastianbergmann/exporter/tree/4.0.5"
            },
            "funding": [
                {
                    "url": "https://github.com/sebastianbergmann",
                    "type": "github"
                }
            ],
            "time": "2022-09-14T06:03:37+00:00"
        },
        {
            "name": "sebastian/global-state",
            "version": "5.0.5",
            "source": {
                "type": "git",
                "url": "https://github.com/sebastianbergmann/global-state.git",
                "reference": "0ca8db5a5fc9c8646244e629625ac486fa286bf2"
            },
            "dist": {
                "type": "zip",
                "url": "https://api.github.com/repos/sebastianbergmann/global-state/zipball/0ca8db5a5fc9c8646244e629625ac486fa286bf2",
                "reference": "0ca8db5a5fc9c8646244e629625ac486fa286bf2",
                "shasum": ""
            },
            "require": {
                "php": ">=7.3",
                "sebastian/object-reflector": "^2.0",
                "sebastian/recursion-context": "^4.0"
            },
            "require-dev": {
                "ext-dom": "*",
                "phpunit/phpunit": "^9.3"
            },
            "suggest": {
                "ext-uopz": "*"
            },
            "type": "library",
            "extra": {
                "branch-alias": {
                    "dev-master": "5.0-dev"
                }
            },
            "autoload": {
                "classmap": [
                    "src/"
                ]
            },
            "notification-url": "https://packagist.org/downloads/",
            "license": [
                "BSD-3-Clause"
            ],
            "authors": [
                {
                    "name": "Sebastian Bergmann",
                    "email": "sebastian@phpunit.de"
                }
            ],
            "description": "Snapshotting of global state",
            "homepage": "http://www.github.com/sebastianbergmann/global-state",
            "keywords": [
                "global state"
            ],
            "support": {
                "issues": "https://github.com/sebastianbergmann/global-state/issues",
                "source": "https://github.com/sebastianbergmann/global-state/tree/5.0.5"
            },
            "funding": [
                {
                    "url": "https://github.com/sebastianbergmann",
                    "type": "github"
                }
            ],
            "time": "2022-02-14T08:28:10+00:00"
        },
        {
            "name": "sebastian/lines-of-code",
            "version": "1.0.3",
            "source": {
                "type": "git",
                "url": "https://github.com/sebastianbergmann/lines-of-code.git",
                "reference": "c1c2e997aa3146983ed888ad08b15470a2e22ecc"
            },
            "dist": {
                "type": "zip",
                "url": "https://api.github.com/repos/sebastianbergmann/lines-of-code/zipball/c1c2e997aa3146983ed888ad08b15470a2e22ecc",
                "reference": "c1c2e997aa3146983ed888ad08b15470a2e22ecc",
                "shasum": ""
            },
            "require": {
                "nikic/php-parser": "^4.6",
                "php": ">=7.3"
            },
            "require-dev": {
                "phpunit/phpunit": "^9.3"
            },
            "type": "library",
            "extra": {
                "branch-alias": {
                    "dev-master": "1.0-dev"
                }
            },
            "autoload": {
                "classmap": [
                    "src/"
                ]
            },
            "notification-url": "https://packagist.org/downloads/",
            "license": [
                "BSD-3-Clause"
            ],
            "authors": [
                {
                    "name": "Sebastian Bergmann",
                    "email": "sebastian@phpunit.de",
                    "role": "lead"
                }
            ],
            "description": "Library for counting the lines of code in PHP source code",
            "homepage": "https://github.com/sebastianbergmann/lines-of-code",
            "support": {
                "issues": "https://github.com/sebastianbergmann/lines-of-code/issues",
                "source": "https://github.com/sebastianbergmann/lines-of-code/tree/1.0.3"
            },
            "funding": [
                {
                    "url": "https://github.com/sebastianbergmann",
                    "type": "github"
                }
            ],
            "time": "2020-11-28T06:42:11+00:00"
        },
        {
            "name": "sebastian/object-enumerator",
            "version": "4.0.4",
            "source": {
                "type": "git",
                "url": "https://github.com/sebastianbergmann/object-enumerator.git",
                "reference": "5c9eeac41b290a3712d88851518825ad78f45c71"
            },
            "dist": {
                "type": "zip",
                "url": "https://api.github.com/repos/sebastianbergmann/object-enumerator/zipball/5c9eeac41b290a3712d88851518825ad78f45c71",
                "reference": "5c9eeac41b290a3712d88851518825ad78f45c71",
                "shasum": ""
            },
            "require": {
                "php": ">=7.3",
                "sebastian/object-reflector": "^2.0",
                "sebastian/recursion-context": "^4.0"
            },
            "require-dev": {
                "phpunit/phpunit": "^9.3"
            },
            "type": "library",
            "extra": {
                "branch-alias": {
                    "dev-master": "4.0-dev"
                }
            },
            "autoload": {
                "classmap": [
                    "src/"
                ]
            },
            "notification-url": "https://packagist.org/downloads/",
            "license": [
                "BSD-3-Clause"
            ],
            "authors": [
                {
                    "name": "Sebastian Bergmann",
                    "email": "sebastian@phpunit.de"
                }
            ],
            "description": "Traverses array structures and object graphs to enumerate all referenced objects",
            "homepage": "https://github.com/sebastianbergmann/object-enumerator/",
            "support": {
                "issues": "https://github.com/sebastianbergmann/object-enumerator/issues",
                "source": "https://github.com/sebastianbergmann/object-enumerator/tree/4.0.4"
            },
            "funding": [
                {
                    "url": "https://github.com/sebastianbergmann",
                    "type": "github"
                }
            ],
            "time": "2020-10-26T13:12:34+00:00"
        },
        {
            "name": "sebastian/object-reflector",
            "version": "2.0.4",
            "source": {
                "type": "git",
                "url": "https://github.com/sebastianbergmann/object-reflector.git",
                "reference": "b4f479ebdbf63ac605d183ece17d8d7fe49c15c7"
            },
            "dist": {
                "type": "zip",
                "url": "https://api.github.com/repos/sebastianbergmann/object-reflector/zipball/b4f479ebdbf63ac605d183ece17d8d7fe49c15c7",
                "reference": "b4f479ebdbf63ac605d183ece17d8d7fe49c15c7",
                "shasum": ""
            },
            "require": {
                "php": ">=7.3"
            },
            "require-dev": {
                "phpunit/phpunit": "^9.3"
            },
            "type": "library",
            "extra": {
                "branch-alias": {
                    "dev-master": "2.0-dev"
                }
            },
            "autoload": {
                "classmap": [
                    "src/"
                ]
            },
            "notification-url": "https://packagist.org/downloads/",
            "license": [
                "BSD-3-Clause"
            ],
            "authors": [
                {
                    "name": "Sebastian Bergmann",
                    "email": "sebastian@phpunit.de"
                }
            ],
            "description": "Allows reflection of object attributes, including inherited and non-public ones",
            "homepage": "https://github.com/sebastianbergmann/object-reflector/",
            "support": {
                "issues": "https://github.com/sebastianbergmann/object-reflector/issues",
                "source": "https://github.com/sebastianbergmann/object-reflector/tree/2.0.4"
            },
            "funding": [
                {
                    "url": "https://github.com/sebastianbergmann",
                    "type": "github"
                }
            ],
            "time": "2020-10-26T13:14:26+00:00"
        },
        {
            "name": "sebastian/recursion-context",
            "version": "4.0.5",
            "source": {
                "type": "git",
                "url": "https://github.com/sebastianbergmann/recursion-context.git",
                "reference": "e75bd0f07204fec2a0af9b0f3cfe97d05f92efc1"
            },
            "dist": {
                "type": "zip",
                "url": "https://api.github.com/repos/sebastianbergmann/recursion-context/zipball/e75bd0f07204fec2a0af9b0f3cfe97d05f92efc1",
                "reference": "e75bd0f07204fec2a0af9b0f3cfe97d05f92efc1",
                "shasum": ""
            },
            "require": {
                "php": ">=7.3"
            },
            "require-dev": {
                "phpunit/phpunit": "^9.3"
            },
            "type": "library",
            "extra": {
                "branch-alias": {
                    "dev-master": "4.0-dev"
                }
            },
            "autoload": {
                "classmap": [
                    "src/"
                ]
            },
            "notification-url": "https://packagist.org/downloads/",
            "license": [
                "BSD-3-Clause"
            ],
            "authors": [
                {
                    "name": "Sebastian Bergmann",
                    "email": "sebastian@phpunit.de"
                },
                {
                    "name": "Jeff Welch",
                    "email": "whatthejeff@gmail.com"
                },
                {
                    "name": "Adam Harvey",
                    "email": "aharvey@php.net"
                }
            ],
            "description": "Provides functionality to recursively process PHP variables",
            "homepage": "https://github.com/sebastianbergmann/recursion-context",
            "support": {
                "issues": "https://github.com/sebastianbergmann/recursion-context/issues",
                "source": "https://github.com/sebastianbergmann/recursion-context/tree/4.0.5"
            },
            "funding": [
                {
                    "url": "https://github.com/sebastianbergmann",
                    "type": "github"
                }
            ],
            "time": "2023-02-03T06:07:39+00:00"
        },
        {
            "name": "sebastian/resource-operations",
            "version": "3.0.3",
            "source": {
                "type": "git",
                "url": "https://github.com/sebastianbergmann/resource-operations.git",
                "reference": "0f4443cb3a1d92ce809899753bc0d5d5a8dd19a8"
            },
            "dist": {
                "type": "zip",
                "url": "https://api.github.com/repos/sebastianbergmann/resource-operations/zipball/0f4443cb3a1d92ce809899753bc0d5d5a8dd19a8",
                "reference": "0f4443cb3a1d92ce809899753bc0d5d5a8dd19a8",
                "shasum": ""
            },
            "require": {
                "php": ">=7.3"
            },
            "require-dev": {
                "phpunit/phpunit": "^9.0"
            },
            "type": "library",
            "extra": {
                "branch-alias": {
                    "dev-master": "3.0-dev"
                }
            },
            "autoload": {
                "classmap": [
                    "src/"
                ]
            },
            "notification-url": "https://packagist.org/downloads/",
            "license": [
                "BSD-3-Clause"
            ],
            "authors": [
                {
                    "name": "Sebastian Bergmann",
                    "email": "sebastian@phpunit.de"
                }
            ],
            "description": "Provides a list of PHP built-in functions that operate on resources",
            "homepage": "https://www.github.com/sebastianbergmann/resource-operations",
            "support": {
                "issues": "https://github.com/sebastianbergmann/resource-operations/issues",
                "source": "https://github.com/sebastianbergmann/resource-operations/tree/3.0.3"
            },
            "funding": [
                {
                    "url": "https://github.com/sebastianbergmann",
                    "type": "github"
                }
            ],
            "time": "2020-09-28T06:45:17+00:00"
        },
        {
            "name": "sebastian/type",
            "version": "3.2.1",
            "source": {
                "type": "git",
                "url": "https://github.com/sebastianbergmann/type.git",
                "reference": "75e2c2a32f5e0b3aef905b9ed0b179b953b3d7c7"
            },
            "dist": {
                "type": "zip",
                "url": "https://api.github.com/repos/sebastianbergmann/type/zipball/75e2c2a32f5e0b3aef905b9ed0b179b953b3d7c7",
                "reference": "75e2c2a32f5e0b3aef905b9ed0b179b953b3d7c7",
                "shasum": ""
            },
            "require": {
                "php": ">=7.3"
            },
            "require-dev": {
                "phpunit/phpunit": "^9.5"
            },
            "type": "library",
            "extra": {
                "branch-alias": {
                    "dev-master": "3.2-dev"
                }
            },
            "autoload": {
                "classmap": [
                    "src/"
                ]
            },
            "notification-url": "https://packagist.org/downloads/",
            "license": [
                "BSD-3-Clause"
            ],
            "authors": [
                {
                    "name": "Sebastian Bergmann",
                    "email": "sebastian@phpunit.de",
                    "role": "lead"
                }
            ],
            "description": "Collection of value objects that represent the types of the PHP type system",
            "homepage": "https://github.com/sebastianbergmann/type",
            "support": {
                "issues": "https://github.com/sebastianbergmann/type/issues",
                "source": "https://github.com/sebastianbergmann/type/tree/3.2.1"
            },
            "funding": [
                {
                    "url": "https://github.com/sebastianbergmann",
                    "type": "github"
                }
            ],
            "time": "2023-02-03T06:13:03+00:00"
        },
        {
            "name": "sebastian/version",
            "version": "3.0.2",
            "source": {
                "type": "git",
                "url": "https://github.com/sebastianbergmann/version.git",
                "reference": "c6c1022351a901512170118436c764e473f6de8c"
            },
            "dist": {
                "type": "zip",
                "url": "https://api.github.com/repos/sebastianbergmann/version/zipball/c6c1022351a901512170118436c764e473f6de8c",
                "reference": "c6c1022351a901512170118436c764e473f6de8c",
                "shasum": ""
            },
            "require": {
                "php": ">=7.3"
            },
            "type": "library",
            "extra": {
                "branch-alias": {
                    "dev-master": "3.0-dev"
                }
            },
            "autoload": {
                "classmap": [
                    "src/"
                ]
            },
            "notification-url": "https://packagist.org/downloads/",
            "license": [
                "BSD-3-Clause"
            ],
            "authors": [
                {
                    "name": "Sebastian Bergmann",
                    "email": "sebastian@phpunit.de",
                    "role": "lead"
                }
            ],
            "description": "Library that helps with managing the version number of Git-hosted PHP projects",
            "homepage": "https://github.com/sebastianbergmann/version",
            "support": {
                "issues": "https://github.com/sebastianbergmann/version/issues",
                "source": "https://github.com/sebastianbergmann/version/tree/3.0.2"
            },
            "funding": [
                {
                    "url": "https://github.com/sebastianbergmann",
                    "type": "github"
                }
            ],
            "time": "2020-09-28T06:39:44+00:00"
        },
        {
            "name": "squizlabs/php_codesniffer",
            "version": "3.7.2",
            "source": {
                "type": "git",
                "url": "https://github.com/squizlabs/PHP_CodeSniffer.git",
                "reference": "ed8e00df0a83aa96acf703f8c2979ff33341f879"
            },
            "dist": {
                "type": "zip",
                "url": "https://api.github.com/repos/squizlabs/PHP_CodeSniffer/zipball/ed8e00df0a83aa96acf703f8c2979ff33341f879",
                "reference": "ed8e00df0a83aa96acf703f8c2979ff33341f879",
                "shasum": ""
            },
            "require": {
                "ext-simplexml": "*",
                "ext-tokenizer": "*",
                "ext-xmlwriter": "*",
                "php": ">=5.4.0"
            },
            "require-dev": {
                "phpunit/phpunit": "^4.0 || ^5.0 || ^6.0 || ^7.0"
            },
            "bin": [
                "bin/phpcs",
                "bin/phpcbf"
            ],
            "type": "library",
            "extra": {
                "branch-alias": {
                    "dev-master": "3.x-dev"
                }
            },
            "notification-url": "https://packagist.org/downloads/",
            "license": [
                "BSD-3-Clause"
            ],
            "authors": [
                {
                    "name": "Greg Sherwood",
                    "role": "lead"
                }
            ],
            "description": "PHP_CodeSniffer tokenizes PHP, JavaScript and CSS files and detects violations of a defined set of coding standards.",
            "homepage": "https://github.com/squizlabs/PHP_CodeSniffer",
            "keywords": [
                "phpcs",
                "standards",
                "static analysis"
            ],
            "support": {
                "issues": "https://github.com/squizlabs/PHP_CodeSniffer/issues",
                "source": "https://github.com/squizlabs/PHP_CodeSniffer",
                "wiki": "https://github.com/squizlabs/PHP_CodeSniffer/wiki"
            },
            "time": "2023-02-22T23:07:41+00:00"
        },
        {
            "name": "swoole/ide-helper",
            "version": "4.8.9",
            "source": {
                "type": "git",
                "url": "https://github.com/swoole/ide-helper.git",
                "reference": "8f82ba3b6af04a5bccb97c1654af992d1ee8b0fe"
            },
            "dist": {
                "type": "zip",
                "url": "https://api.github.com/repos/swoole/ide-helper/zipball/8f82ba3b6af04a5bccb97c1654af992d1ee8b0fe",
                "reference": "8f82ba3b6af04a5bccb97c1654af992d1ee8b0fe",
                "shasum": ""
            },
            "type": "library",
            "notification-url": "https://packagist.org/downloads/",
            "license": [
                "Apache-2.0"
            ],
            "authors": [
                {
                    "name": "Team Swoole",
                    "email": "team@swoole.com"
                }
            ],
            "description": "IDE help files for Swoole.",
            "support": {
                "issues": "https://github.com/swoole/ide-helper/issues",
                "source": "https://github.com/swoole/ide-helper/tree/4.8.9"
            },
            "funding": [
                {
                    "url": "https://gitee.com/swoole/swoole?donate=true",
                    "type": "custom"
                },
                {
                    "url": "https://github.com/swoole",
                    "type": "github"
                }
            ],
            "time": "2022-04-18T20:38:04+00:00"
        },
        {
            "name": "symfony/polyfill-ctype",
            "version": "v1.27.0",
            "source": {
                "type": "git",
                "url": "https://github.com/symfony/polyfill-ctype.git",
                "reference": "5bbc823adecdae860bb64756d639ecfec17b050a"
            },
            "dist": {
                "type": "zip",
                "url": "https://api.github.com/repos/symfony/polyfill-ctype/zipball/5bbc823adecdae860bb64756d639ecfec17b050a",
                "reference": "5bbc823adecdae860bb64756d639ecfec17b050a",
                "shasum": ""
            },
            "require": {
                "php": ">=7.1"
            },
            "provide": {
                "ext-ctype": "*"
            },
            "suggest": {
                "ext-ctype": "For best performance"
            },
            "type": "library",
            "extra": {
                "branch-alias": {
                    "dev-main": "1.27-dev"
                },
                "thanks": {
                    "name": "symfony/polyfill",
                    "url": "https://github.com/symfony/polyfill"
                }
            },
            "autoload": {
                "files": [
                    "bootstrap.php"
                ],
                "psr-4": {
                    "Symfony\\Polyfill\\Ctype\\": ""
                }
            },
            "notification-url": "https://packagist.org/downloads/",
            "license": [
                "MIT"
            ],
            "authors": [
                {
                    "name": "Gert de Pagter",
                    "email": "BackEndTea@gmail.com"
                },
                {
                    "name": "Symfony Community",
                    "homepage": "https://symfony.com/contributors"
                }
            ],
            "description": "Symfony polyfill for ctype functions",
            "homepage": "https://symfony.com",
            "keywords": [
                "compatibility",
                "ctype",
                "polyfill",
                "portable"
            ],
            "support": {
                "source": "https://github.com/symfony/polyfill-ctype/tree/v1.27.0"
            },
            "funding": [
                {
                    "url": "https://symfony.com/sponsor",
                    "type": "custom"
                },
                {
                    "url": "https://github.com/fabpot",
                    "type": "github"
                },
                {
                    "url": "https://tidelift.com/funding/github/packagist/symfony/symfony",
                    "type": "tidelift"
                }
            ],
            "time": "2022-11-03T14:55:06+00:00"
        },
        {
            "name": "symfony/polyfill-mbstring",
            "version": "v1.27.0",
            "source": {
                "type": "git",
                "url": "https://github.com/symfony/polyfill-mbstring.git",
                "reference": "8ad114f6b39e2c98a8b0e3bd907732c207c2b534"
            },
            "dist": {
                "type": "zip",
                "url": "https://api.github.com/repos/symfony/polyfill-mbstring/zipball/8ad114f6b39e2c98a8b0e3bd907732c207c2b534",
                "reference": "8ad114f6b39e2c98a8b0e3bd907732c207c2b534",
                "shasum": ""
            },
            "require": {
                "php": ">=7.1"
            },
            "provide": {
                "ext-mbstring": "*"
            },
            "suggest": {
                "ext-mbstring": "For best performance"
            },
            "type": "library",
            "extra": {
                "branch-alias": {
                    "dev-main": "1.27-dev"
                },
                "thanks": {
                    "name": "symfony/polyfill",
                    "url": "https://github.com/symfony/polyfill"
                }
            },
            "autoload": {
                "files": [
                    "bootstrap.php"
                ],
                "psr-4": {
                    "Symfony\\Polyfill\\Mbstring\\": ""
                }
            },
            "notification-url": "https://packagist.org/downloads/",
            "license": [
                "MIT"
            ],
            "authors": [
                {
                    "name": "Nicolas Grekas",
                    "email": "p@tchwork.com"
                },
                {
                    "name": "Symfony Community",
                    "homepage": "https://symfony.com/contributors"
                }
            ],
            "description": "Symfony polyfill for the Mbstring extension",
            "homepage": "https://symfony.com",
            "keywords": [
                "compatibility",
                "mbstring",
                "polyfill",
                "portable",
                "shim"
            ],
            "support": {
                "source": "https://github.com/symfony/polyfill-mbstring/tree/v1.27.0"
            },
            "funding": [
                {
                    "url": "https://symfony.com/sponsor",
                    "type": "custom"
                },
                {
                    "url": "https://github.com/fabpot",
                    "type": "github"
                },
                {
                    "url": "https://tidelift.com/funding/github/packagist/symfony/symfony",
                    "type": "tidelift"
                }
            ],
            "time": "2022-11-03T14:55:06+00:00"
        },
        {
            "name": "textalk/websocket",
            "version": "1.5.7",
            "source": {
                "type": "git",
                "url": "https://github.com/Textalk/websocket-php.git",
                "reference": "1712325e99b6bf869ccbf9bf41ab749e7328ea46"
            },
            "dist": {
                "type": "zip",
                "url": "https://api.github.com/repos/Textalk/websocket-php/zipball/1712325e99b6bf869ccbf9bf41ab749e7328ea46",
                "reference": "1712325e99b6bf869ccbf9bf41ab749e7328ea46",
                "shasum": ""
            },
            "require": {
                "php": "^7.2 | ^8.0",
                "psr/log": "^1 | ^2 | ^3"
            },
            "require-dev": {
                "php-coveralls/php-coveralls": "^2.0",
                "phpunit/phpunit": "^8.0|^9.0",
                "squizlabs/php_codesniffer": "^3.5"
            },
            "type": "library",
            "autoload": {
                "psr-4": {
                    "WebSocket\\": "lib"
                }
            },
            "notification-url": "https://packagist.org/downloads/",
            "license": [
                "ISC"
            ],
            "authors": [
                {
                    "name": "Fredrik Liljegren"
                },
                {
                    "name": "Sören Jensen",
                    "email": "soren@abicart.se"
                }
            ],
            "description": "WebSocket client and server",
            "support": {
                "issues": "https://github.com/Textalk/websocket-php/issues",
                "source": "https://github.com/Textalk/websocket-php/tree/1.5.7"
            },
            "time": "2022-03-29T09:46:59+00:00"
        },
        {
            "name": "theseer/tokenizer",
            "version": "1.2.1",
            "source": {
                "type": "git",
                "url": "https://github.com/theseer/tokenizer.git",
                "reference": "34a41e998c2183e22995f158c581e7b5e755ab9e"
            },
            "dist": {
                "type": "zip",
                "url": "https://api.github.com/repos/theseer/tokenizer/zipball/34a41e998c2183e22995f158c581e7b5e755ab9e",
                "reference": "34a41e998c2183e22995f158c581e7b5e755ab9e",
                "shasum": ""
            },
            "require": {
                "ext-dom": "*",
                "ext-tokenizer": "*",
                "ext-xmlwriter": "*",
                "php": "^7.2 || ^8.0"
            },
            "type": "library",
            "autoload": {
                "classmap": [
                    "src/"
                ]
            },
            "notification-url": "https://packagist.org/downloads/",
            "license": [
                "BSD-3-Clause"
            ],
            "authors": [
                {
                    "name": "Arne Blankerts",
                    "email": "arne@blankerts.de",
                    "role": "Developer"
                }
            ],
            "description": "A small library for converting tokenized PHP source code into XML and potentially other formats",
            "support": {
                "issues": "https://github.com/theseer/tokenizer/issues",
                "source": "https://github.com/theseer/tokenizer/tree/1.2.1"
            },
            "funding": [
                {
                    "url": "https://github.com/theseer",
                    "type": "github"
                }
            ],
            "time": "2021-07-28T10:34:58+00:00"
        },
        {
            "name": "twig/twig",
            "version": "v3.6.1",
            "source": {
                "type": "git",
                "url": "https://github.com/twigphp/Twig.git",
                "reference": "7e7d5839d4bec168dfeef0ac66d5c5a2edbabffd"
            },
            "dist": {
                "type": "zip",
                "url": "https://api.github.com/repos/twigphp/Twig/zipball/7e7d5839d4bec168dfeef0ac66d5c5a2edbabffd",
                "reference": "7e7d5839d4bec168dfeef0ac66d5c5a2edbabffd",
                "shasum": ""
            },
            "require": {
                "php": ">=7.2.5",
                "symfony/polyfill-ctype": "^1.8",
                "symfony/polyfill-mbstring": "^1.3"
            },
            "require-dev": {
                "psr/container": "^1.0|^2.0",
                "symfony/phpunit-bridge": "^4.4.9|^5.0.9|^6.0"
            },
            "type": "library",
            "autoload": {
                "psr-4": {
                    "Twig\\": "src/"
                }
            },
            "notification-url": "https://packagist.org/downloads/",
            "license": [
                "BSD-3-Clause"
            ],
            "authors": [
                {
                    "name": "Fabien Potencier",
                    "email": "fabien@symfony.com",
                    "homepage": "http://fabien.potencier.org",
                    "role": "Lead Developer"
                },
                {
                    "name": "Twig Team",
                    "role": "Contributors"
                },
                {
                    "name": "Armin Ronacher",
                    "email": "armin.ronacher@active-4.com",
                    "role": "Project Founder"
                }
            ],
            "description": "Twig, the flexible, fast, and secure template language for PHP",
            "homepage": "https://twig.symfony.com",
            "keywords": [
                "templating"
            ],
            "support": {
                "issues": "https://github.com/twigphp/Twig/issues",
                "source": "https://github.com/twigphp/Twig/tree/v3.6.1"
            },
            "funding": [
                {
                    "url": "https://github.com/fabpot",
                    "type": "github"
                },
                {
                    "url": "https://tidelift.com/funding/github/packagist/twig/twig",
                    "type": "tidelift"
                }
            ],
            "time": "2023-06-08T12:52:13+00:00"
        }
    ],
    "aliases": [],
    "minimum-stability": "stable",
    "stability-flags": [],
    "prefer-stable": false,
    "prefer-lowest": false,
    "platform": {
        "php": ">=8.0.0",
        "ext-curl": "*",
        "ext-imagick": "*",
        "ext-mbstring": "*",
        "ext-json": "*",
        "ext-yaml": "*",
        "ext-dom": "*",
        "ext-redis": "*",
        "ext-swoole": "*",
        "ext-pdo": "*",
        "ext-openssl": "*",
        "ext-zlib": "*",
        "ext-sockets": "*"
    },
    "platform-dev": {
        "ext-fileinfo": "*"
    },
    "platform-overrides": {
        "php": "8.0"
    },
    "plugin-api-version": "2.3.0"
}<|MERGE_RESOLUTION|>--- conflicted
+++ resolved
@@ -4,11 +4,7 @@
         "Read more about it at https://getcomposer.org/doc/01-basic-usage.md#installing-dependencies",
         "This file is @generated automatically"
     ],
-<<<<<<< HEAD
     "content-hash": "70121ad826cd1782e80ebe8f91defa13",
-=======
-    "content-hash": "329498d12fabaa764c4178881cb07788",
->>>>>>> c6be8159
     "packages": [
         {
             "name": "adhocore/jwt",
@@ -371,11 +367,79 @@
                 "ocramius/package-versions": "1.11.99"
             },
             "require-dev": {
-<<<<<<< HEAD
                 "composer/composer": "^1.9.3 || ^2.0@dev",
                 "ext-zip": "^1.13",
                 "phpunit/phpunit": "^6.5 || ^7"
-=======
+            },
+            "type": "composer-plugin",
+            "extra": {
+                "class": "PackageVersions\\Installer",
+                "branch-alias": {
+                    "dev-master": "1.x-dev"
+                }
+            },
+            "autoload": {
+                "psr-4": {
+                    "PackageVersions\\": "src/PackageVersions"
+                }
+            },
+            "notification-url": "https://packagist.org/downloads/",
+            "license": [
+                "MIT"
+            ],
+            "authors": [
+                {
+                    "name": "Marco Pivetta",
+                    "email": "ocramius@gmail.com"
+                },
+                {
+                    "name": "Jordi Boggiano",
+                    "email": "j.boggiano@seld.be"
+                }
+            ],
+            "description": "Composer plugin that provides efficient querying for installed package versions (no runtime IO)",
+            "support": {
+                "issues": "https://github.com/composer/package-versions-deprecated/issues",
+                "source": "https://github.com/composer/package-versions-deprecated/tree/1.11.99.5"
+            },
+            "funding": [
+                {
+                    "url": "https://packagist.com",
+                    "type": "custom"
+                },
+                {
+                    "url": "https://github.com/composer",
+                    "type": "github"
+                },
+                {
+                    "url": "https://tidelift.com/funding/github/packagist/composer/composer",
+                    "type": "tidelift"
+                }
+            ],
+            "time": "2022-01-17T14:14:24+00:00"
+        },
+        {
+            "name": "dragonmantank/cron-expression",
+            "version": "v3.3.1",
+            "source": {
+                "type": "git",
+                "url": "https://github.com/dragonmantank/cron-expression.git",
+                "reference": "be85b3f05b46c39bbc0d95f6c071ddff669510fa"
+            },
+            "dist": {
+                "type": "zip",
+                "url": "https://api.github.com/repos/dragonmantank/cron-expression/zipball/be85b3f05b46c39bbc0d95f6c071ddff669510fa",
+                "reference": "be85b3f05b46c39bbc0d95f6c071ddff669510fa",
+                "shasum": ""
+            },
+            "require": {
+                "php": "^7.2|^8.0",
+                "webmozart/assert": "^1.0"
+            },
+            "replace": {
+                "mtdowling/cron-expression": "^1.0"
+            },
+            "require-dev": {
                 "phpstan/extension-installer": "^1.0",
                 "phpstan/phpstan": "^1.0",
                 "phpstan/phpstan-webmozart-assert": "^1.0",
@@ -416,255 +480,30 @@
             "time": "2022-01-18T15:43:28+00:00"
         },
         {
-            "name": "guzzlehttp/guzzle",
-            "version": "7.7.0",
-            "source": {
-                "type": "git",
-                "url": "https://github.com/guzzle/guzzle.git",
-                "reference": "fb7566caccf22d74d1ab270de3551f72a58399f5"
-            },
-            "dist": {
-                "type": "zip",
-                "url": "https://api.github.com/repos/guzzle/guzzle/zipball/fb7566caccf22d74d1ab270de3551f72a58399f5",
-                "reference": "fb7566caccf22d74d1ab270de3551f72a58399f5",
-                "shasum": ""
-            },
-            "require": {
-                "ext-json": "*",
-                "guzzlehttp/promises": "^1.5.3 || ^2.0",
-                "guzzlehttp/psr7": "^1.9.1 || ^2.4.5",
-                "php": "^7.2.5 || ^8.0",
-                "psr/http-client": "^1.0",
-                "symfony/deprecation-contracts": "^2.2 || ^3.0"
-            },
-            "provide": {
-                "psr/http-client-implementation": "1.0"
-            },
-            "require-dev": {
-                "bamarni/composer-bin-plugin": "^1.8.1",
-                "ext-curl": "*",
-                "php-http/client-integration-tests": "dev-master#2c025848417c1135031fdf9c728ee53d0a7ceaee as 3.0.999",
-                "php-http/message-factory": "^1.1",
-                "phpunit/phpunit": "^8.5.29 || ^9.5.23",
-                "psr/log": "^1.1 || ^2.0 || ^3.0"
->>>>>>> c6be8159
-            },
-            "type": "composer-plugin",
+            "name": "jean85/pretty-package-versions",
+            "version": "1.6.0",
+            "source": {
+                "type": "git",
+                "url": "https://github.com/Jean85/pretty-package-versions.git",
+                "reference": "1e0104b46f045868f11942aea058cd7186d6c303"
+            },
+            "dist": {
+                "type": "zip",
+                "url": "https://api.github.com/repos/Jean85/pretty-package-versions/zipball/1e0104b46f045868f11942aea058cd7186d6c303",
+                "reference": "1e0104b46f045868f11942aea058cd7186d6c303",
+                "shasum": ""
+            },
+            "require": {
+                "composer/package-versions-deprecated": "^1.8.0",
+                "php": "^7.0|^8.0"
+            },
+            "require-dev": {
+                "phpunit/phpunit": "^6.0|^8.5|^9.2"
+            },
+            "type": "library",
             "extra": {
-<<<<<<< HEAD
-                "class": "PackageVersions\\Installer",
                 "branch-alias": {
                     "dev-master": "1.x-dev"
-=======
-                "bamarni-bin": {
-                    "bin-links": true,
-                    "forward-command": false
->>>>>>> c6be8159
-                }
-            },
-            "autoload": {
-                "psr-4": {
-                    "PackageVersions\\": "src/PackageVersions"
-                }
-            },
-            "notification-url": "https://packagist.org/downloads/",
-            "license": [
-                "MIT"
-            ],
-            "authors": [
-                {
-                    "name": "Marco Pivetta",
-                    "email": "ocramius@gmail.com"
-                },
-                {
-                    "name": "Jordi Boggiano",
-                    "email": "j.boggiano@seld.be"
-                }
-            ],
-            "description": "Composer plugin that provides efficient querying for installed package versions (no runtime IO)",
-            "support": {
-<<<<<<< HEAD
-                "issues": "https://github.com/composer/package-versions-deprecated/issues",
-                "source": "https://github.com/composer/package-versions-deprecated/tree/1.11.99.5"
-=======
-                "issues": "https://github.com/guzzle/guzzle/issues",
-                "source": "https://github.com/guzzle/guzzle/tree/7.7.0"
->>>>>>> c6be8159
-            },
-            "funding": [
-                {
-                    "url": "https://packagist.com",
-                    "type": "custom"
-                },
-                {
-                    "url": "https://github.com/composer",
-                    "type": "github"
-                },
-                {
-                    "url": "https://tidelift.com/funding/github/packagist/composer/composer",
-                    "type": "tidelift"
-                }
-            ],
-<<<<<<< HEAD
-            "time": "2022-01-17T14:14:24+00:00"
-        },
-        {
-            "name": "dragonmantank/cron-expression",
-            "version": "v3.3.1",
-            "source": {
-                "type": "git",
-                "url": "https://github.com/dragonmantank/cron-expression.git",
-                "reference": "be85b3f05b46c39bbc0d95f6c071ddff669510fa"
-            },
-            "dist": {
-                "type": "zip",
-                "url": "https://api.github.com/repos/dragonmantank/cron-expression/zipball/be85b3f05b46c39bbc0d95f6c071ddff669510fa",
-                "reference": "be85b3f05b46c39bbc0d95f6c071ddff669510fa",
-                "shasum": ""
-            },
-            "require": {
-                "php": "^7.2|^8.0",
-                "webmozart/assert": "^1.0"
-            },
-            "replace": {
-                "mtdowling/cron-expression": "^1.0"
-            },
-            "require-dev": {
-                "phpstan/extension-installer": "^1.0",
-                "phpstan/phpstan": "^1.0",
-                "phpstan/phpstan-webmozart-assert": "^1.0",
-                "phpunit/phpunit": "^7.0|^8.0|^9.0"
-            },
-            "type": "library",
-=======
-            "time": "2023-05-21T14:04:53+00:00"
-        },
-        {
-            "name": "guzzlehttp/promises",
-            "version": "2.0.0",
-            "source": {
-                "type": "git",
-                "url": "https://github.com/guzzle/promises.git",
-                "reference": "3a494dc7dc1d7d12e511890177ae2d0e6c107da6"
-            },
-            "dist": {
-                "type": "zip",
-                "url": "https://api.github.com/repos/guzzle/promises/zipball/3a494dc7dc1d7d12e511890177ae2d0e6c107da6",
-                "reference": "3a494dc7dc1d7d12e511890177ae2d0e6c107da6",
-                "shasum": ""
-            },
-            "require": {
-                "php": "^7.2.5 || ^8.0"
-            },
-            "require-dev": {
-                "bamarni/composer-bin-plugin": "^1.8.1",
-                "phpunit/phpunit": "^8.5.29 || ^9.5.23"
-            },
-            "type": "library",
-            "extra": {
-                "bamarni-bin": {
-                    "bin-links": true,
-                    "forward-command": false
-                }
-            },
->>>>>>> c6be8159
-            "autoload": {
-                "psr-4": {
-                    "Cron\\": "src/Cron/"
-                }
-            },
-            "notification-url": "https://packagist.org/downloads/",
-            "license": [
-                "MIT"
-            ],
-            "authors": [
-                {
-                    "name": "Chris Tankersley",
-                    "email": "chris@ctankersley.com",
-                    "homepage": "https://github.com/dragonmantank"
-                }
-            ],
-            "description": "CRON for PHP: Calculate the next or previous run date and determine if a CRON expression is due",
-            "keywords": [
-                "cron",
-                "schedule"
-            ],
-            "support": {
-<<<<<<< HEAD
-                "issues": "https://github.com/dragonmantank/cron-expression/issues",
-                "source": "https://github.com/dragonmantank/cron-expression/tree/v3.3.1"
-=======
-                "issues": "https://github.com/guzzle/promises/issues",
-                "source": "https://github.com/guzzle/promises/tree/2.0.0"
->>>>>>> c6be8159
-            },
-            "funding": [
-                {
-                    "url": "https://github.com/dragonmantank",
-                    "type": "github"
-                }
-            ],
-<<<<<<< HEAD
-            "time": "2022-01-18T15:43:28+00:00"
-        },
-        {
-            "name": "jean85/pretty-package-versions",
-            "version": "1.6.0",
-            "source": {
-                "type": "git",
-                "url": "https://github.com/Jean85/pretty-package-versions.git",
-                "reference": "1e0104b46f045868f11942aea058cd7186d6c303"
-            },
-            "dist": {
-                "type": "zip",
-                "url": "https://api.github.com/repos/Jean85/pretty-package-versions/zipball/1e0104b46f045868f11942aea058cd7186d6c303",
-                "reference": "1e0104b46f045868f11942aea058cd7186d6c303",
-                "shasum": ""
-            },
-            "require": {
-                "composer/package-versions-deprecated": "^1.8.0",
-                "php": "^7.0|^8.0"
-=======
-            "time": "2023-05-21T13:50:22+00:00"
-        },
-        {
-            "name": "guzzlehttp/psr7",
-            "version": "2.5.0",
-            "source": {
-                "type": "git",
-                "url": "https://github.com/guzzle/psr7.git",
-                "reference": "b635f279edd83fc275f822a1188157ffea568ff6"
-            },
-            "dist": {
-                "type": "zip",
-                "url": "https://api.github.com/repos/guzzle/psr7/zipball/b635f279edd83fc275f822a1188157ffea568ff6",
-                "reference": "b635f279edd83fc275f822a1188157ffea568ff6",
-                "shasum": ""
-            },
-            "require": {
-                "php": "^7.2.5 || ^8.0",
-                "psr/http-factory": "^1.0",
-                "psr/http-message": "^1.1 || ^2.0",
-                "ralouphie/getallheaders": "^3.0"
-            },
-            "provide": {
-                "psr/http-factory-implementation": "1.0",
-                "psr/http-message-implementation": "1.0"
->>>>>>> c6be8159
-            },
-            "require-dev": {
-                "phpunit/phpunit": "^6.0|^8.5|^9.2"
-            },
-            "type": "library",
-            "extra": {
-<<<<<<< HEAD
-                "branch-alias": {
-                    "dev-master": "1.x-dev"
-=======
-                "bamarni-bin": {
-                    "bin-links": true,
-                    "forward-command": false
->>>>>>> c6be8159
                 }
             },
             "autoload": {
@@ -690,98 +529,10 @@
                 "versions"
             ],
             "support": {
-<<<<<<< HEAD
                 "issues": "https://github.com/Jean85/pretty-package-versions/issues",
                 "source": "https://github.com/Jean85/pretty-package-versions/tree/1.6.0"
             },
             "time": "2021-02-04T16:20:16+00:00"
-=======
-                "issues": "https://github.com/guzzle/psr7/issues",
-                "source": "https://github.com/guzzle/psr7/tree/2.5.0"
-            },
-            "funding": [
-                {
-                    "url": "https://github.com/GrahamCampbell",
-                    "type": "github"
-                },
-                {
-                    "url": "https://github.com/Nyholm",
-                    "type": "github"
-                },
-                {
-                    "url": "https://tidelift.com/funding/github/packagist/guzzlehttp/psr7",
-                    "type": "tidelift"
-                }
-            ],
-            "time": "2023-04-17T16:11:26+00:00"
-        },
-        {
-            "name": "influxdb/influxdb-php",
-            "version": "1.15.2",
-            "source": {
-                "type": "git",
-                "url": "https://github.com/influxdata/influxdb-php.git",
-                "reference": "d6e59f4f04ab9107574fda69c2cbe36671253d03"
-            },
-            "dist": {
-                "type": "zip",
-                "url": "https://api.github.com/repos/influxdata/influxdb-php/zipball/d6e59f4f04ab9107574fda69c2cbe36671253d03",
-                "reference": "d6e59f4f04ab9107574fda69c2cbe36671253d03",
-                "shasum": ""
-            },
-            "require": {
-                "guzzlehttp/guzzle": "^6.0|^7.0",
-                "php": "^5.5 || ^7.0 || ^8.0"
-            },
-            "require-dev": {
-                "dms/phpunit-arraysubset-asserts": "^0.2.1",
-                "phpunit/phpunit": "^9.5"
-            },
-            "suggest": {
-                "ext-curl": "Curl extension, needed for Curl driver",
-                "stefanotorresi/influxdb-php-async": "An asyncronous client for InfluxDB, implemented via ReactPHP."
-            },
-            "type": "library",
-            "autoload": {
-                "psr-4": {
-                    "InfluxDB\\": "src/InfluxDB"
-                }
-            },
-            "notification-url": "https://packagist.org/downloads/",
-            "license": [
-                "MIT"
-            ],
-            "authors": [
-                {
-                    "name": "Stephen Hoogendijk",
-                    "email": "stephen@tca0.nl"
-                },
-                {
-                    "name": "Daniel Martinez",
-                    "email": "danimartcas@hotmail.com"
-                },
-                {
-                    "name": "Gianluca Arbezzano",
-                    "email": "gianarb92@gmail.com"
-                }
-            ],
-            "description": "InfluxDB client library for PHP",
-            "keywords": [
-                "client",
-                "influxdata",
-                "influxdb",
-                "influxdb class",
-                "influxdb client",
-                "influxdb library",
-                "time series"
-            ],
-            "support": {
-                "issues": "https://github.com/influxdata/influxdb-php/issues",
-                "source": "https://github.com/influxdata/influxdb-php/tree/1.15.2"
-            },
-            "abandoned": true,
-            "time": "2020-12-26T17:45:17+00:00"
->>>>>>> c6be8159
         },
         {
             "name": "laravel/pint",
@@ -1199,169 +950,6 @@
             "time": "2022-02-28T15:31:21+00:00"
         },
         {
-<<<<<<< HEAD
-=======
-            "name": "psr/http-client",
-            "version": "1.0.2",
-            "source": {
-                "type": "git",
-                "url": "https://github.com/php-fig/http-client.git",
-                "reference": "0955afe48220520692d2d09f7ab7e0f93ffd6a31"
-            },
-            "dist": {
-                "type": "zip",
-                "url": "https://api.github.com/repos/php-fig/http-client/zipball/0955afe48220520692d2d09f7ab7e0f93ffd6a31",
-                "reference": "0955afe48220520692d2d09f7ab7e0f93ffd6a31",
-                "shasum": ""
-            },
-            "require": {
-                "php": "^7.0 || ^8.0",
-                "psr/http-message": "^1.0 || ^2.0"
-            },
-            "type": "library",
-            "extra": {
-                "branch-alias": {
-                    "dev-master": "1.0.x-dev"
-                }
-            },
-            "autoload": {
-                "psr-4": {
-                    "Psr\\Http\\Client\\": "src/"
-                }
-            },
-            "notification-url": "https://packagist.org/downloads/",
-            "license": [
-                "MIT"
-            ],
-            "authors": [
-                {
-                    "name": "PHP-FIG",
-                    "homepage": "https://www.php-fig.org/"
-                }
-            ],
-            "description": "Common interface for HTTP clients",
-            "homepage": "https://github.com/php-fig/http-client",
-            "keywords": [
-                "http",
-                "http-client",
-                "psr",
-                "psr-18"
-            ],
-            "support": {
-                "source": "https://github.com/php-fig/http-client/tree/1.0.2"
-            },
-            "time": "2023-04-10T20:12:12+00:00"
-        },
-        {
-            "name": "psr/http-factory",
-            "version": "1.0.2",
-            "source": {
-                "type": "git",
-                "url": "https://github.com/php-fig/http-factory.git",
-                "reference": "e616d01114759c4c489f93b099585439f795fe35"
-            },
-            "dist": {
-                "type": "zip",
-                "url": "https://api.github.com/repos/php-fig/http-factory/zipball/e616d01114759c4c489f93b099585439f795fe35",
-                "reference": "e616d01114759c4c489f93b099585439f795fe35",
-                "shasum": ""
-            },
-            "require": {
-                "php": ">=7.0.0",
-                "psr/http-message": "^1.0 || ^2.0"
-            },
-            "type": "library",
-            "extra": {
-                "branch-alias": {
-                    "dev-master": "1.0.x-dev"
-                }
-            },
-            "autoload": {
-                "psr-4": {
-                    "Psr\\Http\\Message\\": "src/"
-                }
-            },
-            "notification-url": "https://packagist.org/downloads/",
-            "license": [
-                "MIT"
-            ],
-            "authors": [
-                {
-                    "name": "PHP-FIG",
-                    "homepage": "https://www.php-fig.org/"
-                }
-            ],
-            "description": "Common interfaces for PSR-7 HTTP message factories",
-            "keywords": [
-                "factory",
-                "http",
-                "message",
-                "psr",
-                "psr-17",
-                "psr-7",
-                "request",
-                "response"
-            ],
-            "support": {
-                "source": "https://github.com/php-fig/http-factory/tree/1.0.2"
-            },
-            "time": "2023-04-10T20:10:41+00:00"
-        },
-        {
-            "name": "psr/http-message",
-            "version": "2.0",
-            "source": {
-                "type": "git",
-                "url": "https://github.com/php-fig/http-message.git",
-                "reference": "402d35bcb92c70c026d1a6a9883f06b2ead23d71"
-            },
-            "dist": {
-                "type": "zip",
-                "url": "https://api.github.com/repos/php-fig/http-message/zipball/402d35bcb92c70c026d1a6a9883f06b2ead23d71",
-                "reference": "402d35bcb92c70c026d1a6a9883f06b2ead23d71",
-                "shasum": ""
-            },
-            "require": {
-                "php": "^7.2 || ^8.0"
-            },
-            "type": "library",
-            "extra": {
-                "branch-alias": {
-                    "dev-master": "2.0.x-dev"
-                }
-            },
-            "autoload": {
-                "psr-4": {
-                    "Psr\\Http\\Message\\": "src/"
-                }
-            },
-            "notification-url": "https://packagist.org/downloads/",
-            "license": [
-                "MIT"
-            ],
-            "authors": [
-                {
-                    "name": "PHP-FIG",
-                    "homepage": "https://www.php-fig.org/"
-                }
-            ],
-            "description": "Common interface for HTTP messages",
-            "homepage": "https://github.com/php-fig/http-message",
-            "keywords": [
-                "http",
-                "http-message",
-                "psr",
-                "psr-7",
-                "request",
-                "response"
-            ],
-            "support": {
-                "source": "https://github.com/php-fig/http-message/tree/2.0"
-            },
-            "time": "2023-04-04T09:54:51+00:00"
-        },
-        {
->>>>>>> c6be8159
             "name": "psr/log",
             "version": "1.1.4",
             "source": {
@@ -1551,7 +1139,6 @@
             "time": "2021-06-04T20:33:46+00:00"
         },
         {
-<<<<<<< HEAD
             "name": "symfony/polyfill-php80",
             "version": "v1.27.0",
             "source": {
@@ -1563,19 +1150,6 @@
                 "type": "zip",
                 "url": "https://api.github.com/repos/symfony/polyfill-php80/zipball/7a6ff3f1959bb01aefccb463a0f2cd3d3d2fd936",
                 "reference": "7a6ff3f1959bb01aefccb463a0f2cd3d3d2fd936",
-=======
-            "name": "symfony/deprecation-contracts",
-            "version": "v3.3.0",
-            "source": {
-                "type": "git",
-                "url": "https://github.com/symfony/deprecation-contracts.git",
-                "reference": "7c3aff79d10325257a001fcf92d991f24fc967cf"
-            },
-            "dist": {
-                "type": "zip",
-                "url": "https://api.github.com/repos/symfony/deprecation-contracts/zipball/7c3aff79d10325257a001fcf92d991f24fc967cf",
-                "reference": "7c3aff79d10325257a001fcf92d991f24fc967cf",
->>>>>>> c6be8159
                 "shasum": ""
             },
             "require": {
@@ -1584,11 +1158,7 @@
             "type": "library",
             "extra": {
                 "branch-alias": {
-<<<<<<< HEAD
                     "dev-main": "1.27-dev"
-=======
-                    "dev-main": "3.4-dev"
->>>>>>> c6be8159
                 },
                 "thanks": {
                     "name": "symfony/polyfill",
@@ -1633,11 +1203,7 @@
                 "shim"
             ],
             "support": {
-<<<<<<< HEAD
                 "source": "https://github.com/symfony/polyfill-php80/tree/v1.27.0"
-=======
-                "source": "https://github.com/symfony/deprecation-contracts/tree/v3.3.0"
->>>>>>> c6be8159
             },
             "funding": [
                 {
@@ -1653,11 +1219,7 @@
                     "type": "tidelift"
                 }
             ],
-<<<<<<< HEAD
             "time": "2022-11-03T14:55:06+00:00"
-=======
-            "time": "2023-05-23T14:45:45+00:00"
->>>>>>> c6be8159
         },
         {
             "name": "utopia-php/abuse",
@@ -3707,7 +3269,6 @@
         },
         {
             "name": "phpdocumentor/type-resolver",
-<<<<<<< HEAD
             "version": "1.7.1",
             "source": {
                 "type": "git",
@@ -3718,18 +3279,6 @@
                 "type": "zip",
                 "url": "https://api.github.com/repos/phpDocumentor/TypeResolver/zipball/dfc078e8af9c99210337325ff5aa152872c98714",
                 "reference": "dfc078e8af9c99210337325ff5aa152872c98714",
-=======
-            "version": "1.7.2",
-            "source": {
-                "type": "git",
-                "url": "https://github.com/phpDocumentor/TypeResolver.git",
-                "reference": "b2fe4d22a5426f38e014855322200b97b5362c0d"
-            },
-            "dist": {
-                "type": "zip",
-                "url": "https://api.github.com/repos/phpDocumentor/TypeResolver/zipball/b2fe4d22a5426f38e014855322200b97b5362c0d",
-                "reference": "b2fe4d22a5426f38e014855322200b97b5362c0d",
->>>>>>> c6be8159
                 "shasum": ""
             },
             "require": {
@@ -3772,15 +3321,9 @@
             "description": "A PSR-5 based resolver of Class names, Types and Structural Element Names",
             "support": {
                 "issues": "https://github.com/phpDocumentor/TypeResolver/issues",
-<<<<<<< HEAD
                 "source": "https://github.com/phpDocumentor/TypeResolver/tree/1.7.1"
             },
             "time": "2023-03-27T19:02:04+00:00"
-=======
-                "source": "https://github.com/phpDocumentor/TypeResolver/tree/1.7.2"
-            },
-            "time": "2023-05-30T18:13:47+00:00"
->>>>>>> c6be8159
         },
         {
             "name": "phpspec/prophecy",
