--- conflicted
+++ resolved
@@ -4,11 +4,7 @@
         "Read more about it at https://getcomposer.org/doc/01-basic-usage.md#installing-dependencies",
         "This file is @generated automatically"
     ],
-<<<<<<< HEAD
-    "content-hash": "3bd843912eaf4c576c1d7ad83a748090",
-=======
     "content-hash": "0a8ed4fa28bf33ceb7396c35b9e8a155",
->>>>>>> e658457b
     "packages": [
         {
             "name": "adhocore/jwt",
@@ -2173,18 +2169,6 @@
         },
         {
             "name": "utopia-php/framework",
-<<<<<<< HEAD
-            "version": "dev-feat-allow-fresh-match",
-            "source": {
-                "type": "git",
-                "url": "https://github.com/utopia-php/framework.git",
-                "reference": "ca68515d4675b1d09babf7984a608e1d82f63f27"
-            },
-            "dist": {
-                "type": "zip",
-                "url": "https://api.github.com/repos/utopia-php/framework/zipball/ca68515d4675b1d09babf7984a608e1d82f63f27",
-                "reference": "ca68515d4675b1d09babf7984a608e1d82f63f27",
-=======
             "version": "0.20.0",
             "source": {
                 "type": "git",
@@ -2195,7 +2179,6 @@
                 "type": "zip",
                 "url": "https://api.github.com/repos/utopia-php/framework/zipball/beb5e861c7d0a6256a1272e6b9d70b060ca8629a",
                 "reference": "beb5e861c7d0a6256a1272e6b9d70b060ca8629a",
->>>>>>> e658457b
                 "shasum": ""
             },
             "require": {
@@ -2229,15 +2212,9 @@
             ],
             "support": {
                 "issues": "https://github.com/utopia-php/framework/issues",
-<<<<<<< HEAD
-                "source": "https://github.com/utopia-php/framework/tree/feat-allow-fresh-match"
-            },
-            "time": "2022-07-18T07:10:10+00:00"
-=======
                 "source": "https://github.com/utopia-php/framework/tree/0.20.0"
             },
             "time": "2022-07-30T09:55:28+00:00"
->>>>>>> e658457b
         },
         {
             "name": "utopia-php/image",
