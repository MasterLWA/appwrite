--- conflicted
+++ resolved
@@ -4,11 +4,7 @@
         "Read more about it at https://getcomposer.org/doc/01-basic-usage.md#installing-dependencies",
         "This file is @generated automatically"
     ],
-<<<<<<< HEAD
     "content-hash": "52febef59caefbcc741b310adf5ad60f",
-=======
-    "content-hash": "d8f45e92243913c5898f4c6b483ed770",
->>>>>>> 21e3bc7c
     "packages": [
         {
             "name": "adhocore/jwt",
@@ -2508,12 +2504,12 @@
             "source": {
                 "type": "git",
                 "url": "https://github.com/utopia-php/transfer.git",
-                "reference": "034c2dcacd4aa2595bfff84f11776dce66cf9153"
-            },
-            "dist": {
-                "type": "zip",
-                "url": "https://api.github.com/repos/utopia-php/transfer/zipball/034c2dcacd4aa2595bfff84f11776dce66cf9153",
-                "reference": "034c2dcacd4aa2595bfff84f11776dce66cf9153",
+                "reference": "7fca998f19e2d12dcfa003d7534e4ae1c2f205a1"
+            },
+            "dist": {
+                "type": "zip",
+                "url": "https://api.github.com/repos/utopia-php/transfer/zipball/7fca998f19e2d12dcfa003d7534e4ae1c2f205a1",
+                "reference": "7fca998f19e2d12dcfa003d7534e4ae1c2f205a1",
                 "shasum": ""
             },
             "require": {
@@ -2570,7 +2566,7 @@
                 "source": "https://github.com/utopia-php/transfer/tree/feat-improve-features",
                 "issues": "https://github.com/utopia-php/transfer/issues"
             },
-            "time": "2023-08-08T14:38:06+00:00"
+            "time": "2023-08-09T11:33:01+00:00"
         },
         {
             "name": "utopia-php/websocket",
@@ -5395,5 +5391,5 @@
     "platform-overrides": {
         "php": "8.0"
     },
-    "plugin-api-version": "2.1.0"
+    "plugin-api-version": "2.3.0"
 }