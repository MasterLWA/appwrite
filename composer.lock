--- conflicted
+++ resolved
@@ -731,18 +731,6 @@
         },
         {
             "name": "guzzlehttp/psr7",
-<<<<<<< HEAD
-            "version": "2.6.0",
-            "source": {
-                "type": "git",
-                "url": "https://github.com/guzzle/psr7.git",
-                "reference": "8bd7c33a0734ae1c5d074360512beb716bef3f77"
-            },
-            "dist": {
-                "type": "zip",
-                "url": "https://api.github.com/repos/guzzle/psr7/zipball/8bd7c33a0734ae1c5d074360512beb716bef3f77",
-                "reference": "8bd7c33a0734ae1c5d074360512beb716bef3f77",
-=======
             "version": "2.6.1",
             "source": {
                 "type": "git",
@@ -753,7 +741,6 @@
                 "type": "zip",
                 "url": "https://api.github.com/repos/guzzle/psr7/zipball/be45764272e8873c72dbe3d2edcfdfcc3bc9f727",
                 "reference": "be45764272e8873c72dbe3d2edcfdfcc3bc9f727",
->>>>>>> f47aa91f
                 "shasum": ""
             },
             "require": {
@@ -840,11 +827,7 @@
             ],
             "support": {
                 "issues": "https://github.com/guzzle/psr7/issues",
-<<<<<<< HEAD
-                "source": "https://github.com/guzzle/psr7/tree/2.6.0"
-=======
                 "source": "https://github.com/guzzle/psr7/tree/2.6.1"
->>>>>>> f47aa91f
             },
             "funding": [
                 {
@@ -860,11 +843,7 @@
                     "type": "tidelift"
                 }
             ],
-<<<<<<< HEAD
-            "time": "2023-08-03T15:06:02+00:00"
-=======
             "time": "2023-08-27T10:13:57+00:00"
->>>>>>> f47aa91f
         },
         {
             "name": "influxdb/influxdb-php",
@@ -6021,18 +6000,6 @@
         },
         {
             "name": "twig/twig",
-<<<<<<< HEAD
-            "version": "v3.7.0",
-            "source": {
-                "type": "git",
-                "url": "https://github.com/twigphp/Twig.git",
-                "reference": "5cf942bbab3df42afa918caeba947f1b690af64b"
-            },
-            "dist": {
-                "type": "zip",
-                "url": "https://api.github.com/repos/twigphp/Twig/zipball/5cf942bbab3df42afa918caeba947f1b690af64b",
-                "reference": "5cf942bbab3df42afa918caeba947f1b690af64b",
-=======
             "version": "v3.7.1",
             "source": {
                 "type": "git",
@@ -6043,7 +6010,6 @@
                 "type": "zip",
                 "url": "https://api.github.com/repos/twigphp/Twig/zipball/a0ce373a0ca3bf6c64b9e3e2124aca502ba39554",
                 "reference": "a0ce373a0ca3bf6c64b9e3e2124aca502ba39554",
->>>>>>> f47aa91f
                 "shasum": ""
             },
             "require": {
@@ -6089,11 +6055,7 @@
             ],
             "support": {
                 "issues": "https://github.com/twigphp/Twig/issues",
-<<<<<<< HEAD
-                "source": "https://github.com/twigphp/Twig/tree/v3.7.0"
-=======
                 "source": "https://github.com/twigphp/Twig/tree/v3.7.1"
->>>>>>> f47aa91f
             },
             "funding": [
                 {
@@ -6105,11 +6067,7 @@
                     "type": "tidelift"
                 }
             ],
-<<<<<<< HEAD
-            "time": "2023-07-26T07:16:09+00:00"
-=======
             "time": "2023-08-28T11:09:02+00:00"
->>>>>>> f47aa91f
         }
     ],
     "aliases": [],
