{
    "_readme": [
        "This file locks the dependencies of your project to a known state",
        "Read more about it at https://getcomposer.org/doc/01-basic-usage.md#installing-dependencies",
        "This file is @generated automatically"
    ],
<<<<<<< HEAD
    "content-hash": "2ecdda633a11200ce5aa2042f41395ce",
=======
    "content-hash": "370390f068a8308603f857c40984de72",
>>>>>>> 18536627
    "packages": [
        {
            "name": "adhocore/jwt",
            "version": "1.1.2",
            "source": {
                "type": "git",
                "url": "https://github.com/adhocore/php-jwt.git",
                "reference": "6c434af7170090bb7a8880d2bc220a2254ba7899"
            },
            "dist": {
                "type": "zip",
                "url": "https://api.github.com/repos/adhocore/php-jwt/zipball/6c434af7170090bb7a8880d2bc220a2254ba7899",
                "reference": "6c434af7170090bb7a8880d2bc220a2254ba7899",
                "shasum": ""
            },
            "require": {
                "php": "^7.0 || ^8.0"
            },
            "require-dev": {
                "phpunit/phpunit": "^6.5 || ^7.5"
            },
            "type": "library",
            "autoload": {
                "psr-4": {
                    "Ahc\\Jwt\\": "src/"
                }
            },
            "notification-url": "https://packagist.org/downloads/",
            "license": [
                "MIT"
            ],
            "authors": [
                {
                    "name": "Jitendra Adhikari",
                    "email": "jiten.adhikary@gmail.com"
                }
            ],
            "description": "Ultra lightweight JSON web token (JWT) library for PHP5.5+.",
            "keywords": [
                "auth",
                "json-web-token",
                "jwt",
                "jwt-auth",
                "jwt-php",
                "token"
            ],
            "support": {
                "issues": "https://github.com/adhocore/php-jwt/issues",
                "source": "https://github.com/adhocore/php-jwt/tree/1.1.2"
            },
            "funding": [
                {
                    "url": "https://paypal.me/ji10",
                    "type": "custom"
                }
            ],
            "time": "2021-02-20T09:56:44+00:00"
        },
        {
            "name": "appwrite/php-clamav",
            "version": "v1.0.1",
            "source": {
                "type": "git",
                "url": "https://github.com/appwrite/php-clamav.git",
                "reference": "4c13abddfc89d59395da0bd75c18a8eeadc2a542"
            },
            "dist": {
                "type": "zip",
                "url": "https://api.github.com/repos/appwrite/php-clamav/zipball/4c13abddfc89d59395da0bd75c18a8eeadc2a542",
                "reference": "4c13abddfc89d59395da0bd75c18a8eeadc2a542",
                "shasum": ""
            },
            "require": {
                "php": ">=7.1"
            },
            "require-dev": {
                "phpunit/phpunit": "^7.0"
            },
            "type": "library",
            "autoload": {
                "psr-4": {
                    "Appwrite\\ClamAV\\": "src/ClamAV"
                }
            },
            "notification-url": "https://packagist.org/downloads/",
            "license": [
                "MIT"
            ],
            "authors": [
                {
                    "name": "Eldad Fux",
                    "email": "eldad@appwrite.io"
                }
            ],
            "description": "ClamAV network and pipe client for PHP",
            "keywords": [
                "anti virus",
                "appwrite",
                "clamav",
                "php"
            ],
            "support": {
                "issues": "https://github.com/appwrite/php-clamav/issues",
                "source": "https://github.com/appwrite/php-clamav/tree/master"
            },
            "time": "2020-02-29T11:35:01+00:00"
        },
        {
            "name": "chillerlan/php-qrcode",
            "version": "4.3.0",
            "source": {
                "type": "git",
                "url": "https://github.com/chillerlan/php-qrcode.git",
                "reference": "4968063fb3baeedb658293f89f9673fbf2499a3e"
            },
            "dist": {
                "type": "zip",
                "url": "https://api.github.com/repos/chillerlan/php-qrcode/zipball/4968063fb3baeedb658293f89f9673fbf2499a3e",
                "reference": "4968063fb3baeedb658293f89f9673fbf2499a3e",
                "shasum": ""
            },
            "require": {
                "chillerlan/php-settings-container": "^2.1",
                "ext-mbstring": "*",
                "php": "^7.4 || ^8.0"
            },
            "require-dev": {
                "phan/phan": "^3.2.2",
                "phpunit/phpunit": "^9.4",
                "setasign/fpdf": "^1.8.2"
            },
            "suggest": {
                "chillerlan/php-authenticator": "Yet another Google authenticator! Also creates URIs for mobile apps.",
                "setasign/fpdf": "Required to use the QR FPDF output."
            },
            "type": "library",
            "autoload": {
                "psr-4": {
                    "chillerlan\\QRCode\\": "src/"
                }
            },
            "notification-url": "https://packagist.org/downloads/",
            "license": [
                "MIT"
            ],
            "authors": [
                {
                    "name": "Kazuhiko Arase",
                    "homepage": "https://github.com/kazuhikoarase"
                },
                {
                    "name": "Smiley",
                    "email": "smiley@chillerlan.net",
                    "homepage": "https://github.com/codemasher"
                },
                {
                    "name": "Contributors",
                    "homepage": "https://github.com/chillerlan/php-qrcode/graphs/contributors"
                }
            ],
            "description": "A QR code generator. PHP 7.4+",
            "homepage": "https://github.com/chillerlan/php-qrcode",
            "keywords": [
                "phpqrcode",
                "qr",
                "qr code",
                "qrcode",
                "qrcode-generator"
            ],
            "support": {
                "issues": "https://github.com/chillerlan/php-qrcode/issues",
                "source": "https://github.com/chillerlan/php-qrcode/tree/4.3.0"
            },
            "funding": [
                {
                    "url": "https://www.paypal.com/donate?hosted_button_id=WLYUNAT9ZTJZ4",
                    "type": "custom"
                },
                {
                    "url": "https://ko-fi.com/codemasher",
                    "type": "ko_fi"
                }
            ],
            "time": "2020-11-18T20:49:20+00:00"
        },
        {
            "name": "chillerlan/php-settings-container",
            "version": "2.1.1",
            "source": {
                "type": "git",
                "url": "https://github.com/chillerlan/php-settings-container.git",
                "reference": "98ccc1b31b31a53bcb563465c4961879b2b93096"
            },
            "dist": {
                "type": "zip",
                "url": "https://api.github.com/repos/chillerlan/php-settings-container/zipball/98ccc1b31b31a53bcb563465c4961879b2b93096",
                "reference": "98ccc1b31b31a53bcb563465c4961879b2b93096",
                "shasum": ""
            },
            "require": {
                "ext-json": "*",
                "php": "^7.4 || ^8.0"
            },
            "require-dev": {
                "phan/phan": "^4.0",
                "phpunit/phpunit": "^9.5"
            },
            "type": "library",
            "autoload": {
                "psr-4": {
                    "chillerlan\\Settings\\": "src/"
                }
            },
            "notification-url": "https://packagist.org/downloads/",
            "license": [
                "MIT"
            ],
            "authors": [
                {
                    "name": "Smiley",
                    "email": "smiley@chillerlan.net",
                    "homepage": "https://github.com/codemasher"
                }
            ],
            "description": "A container class for immutable settings objects. Not a DI container. PHP 7.4+",
            "homepage": "https://github.com/chillerlan/php-settings-container",
            "keywords": [
                "PHP7",
                "Settings",
                "container",
                "helper"
            ],
            "support": {
                "issues": "https://github.com/chillerlan/php-settings-container/issues",
                "source": "https://github.com/chillerlan/php-settings-container"
            },
            "funding": [
                {
                    "url": "https://www.paypal.com/donate?hosted_button_id=WLYUNAT9ZTJZ4",
                    "type": "custom"
                },
                {
                    "url": "https://ko-fi.com/codemasher",
                    "type": "ko_fi"
                }
            ],
            "time": "2021-01-06T15:57:03+00:00"
        },
        {
            "name": "colinmollenhour/credis",
            "version": "v1.12.1",
            "source": {
                "type": "git",
                "url": "https://github.com/colinmollenhour/credis.git",
                "reference": "c27faa11724229986335c23f4b6d0f1d8d6547fb"
            },
            "dist": {
                "type": "zip",
                "url": "https://api.github.com/repos/colinmollenhour/credis/zipball/c27faa11724229986335c23f4b6d0f1d8d6547fb",
                "reference": "c27faa11724229986335c23f4b6d0f1d8d6547fb",
                "shasum": ""
            },
            "require": {
                "php": ">=5.4.0"
            },
            "type": "library",
            "autoload": {
                "classmap": [
                    "Client.php",
                    "Cluster.php",
                    "Sentinel.php",
                    "Module.php"
                ]
            },
            "notification-url": "https://packagist.org/downloads/",
            "license": [
                "MIT"
            ],
            "authors": [
                {
                    "name": "Colin Mollenhour",
                    "email": "colin@mollenhour.com"
                }
            ],
            "description": "Credis is a lightweight interface to the Redis key-value store which wraps the phpredis library when available for better performance.",
            "homepage": "https://github.com/colinmollenhour/credis",
            "support": {
                "issues": "https://github.com/colinmollenhour/credis/issues",
                "source": "https://github.com/colinmollenhour/credis/tree/v1.12.1"
            },
            "time": "2020-11-06T16:09:14+00:00"
        },
        {
            "name": "dragonmantank/cron-expression",
            "version": "v3.1.0",
            "source": {
                "type": "git",
                "url": "https://github.com/dragonmantank/cron-expression.git",
                "reference": "7a8c6e56ab3ffcc538d05e8155bb42269abf1a0c"
            },
            "dist": {
                "type": "zip",
                "url": "https://api.github.com/repos/dragonmantank/cron-expression/zipball/7a8c6e56ab3ffcc538d05e8155bb42269abf1a0c",
                "reference": "7a8c6e56ab3ffcc538d05e8155bb42269abf1a0c",
                "shasum": ""
            },
            "require": {
                "php": "^7.2|^8.0",
                "webmozart/assert": "^1.7.0"
            },
            "replace": {
                "mtdowling/cron-expression": "^1.0"
            },
            "require-dev": {
                "phpstan/extension-installer": "^1.0",
                "phpstan/phpstan": "^0.12",
                "phpstan/phpstan-webmozart-assert": "^0.12.7",
                "phpunit/phpunit": "^7.0|^8.0|^9.0"
            },
            "type": "library",
            "autoload": {
                "psr-4": {
                    "Cron\\": "src/Cron/"
                }
            },
            "notification-url": "https://packagist.org/downloads/",
            "license": [
                "MIT"
            ],
            "authors": [
                {
                    "name": "Chris Tankersley",
                    "email": "chris@ctankersley.com",
                    "homepage": "https://github.com/dragonmantank"
                }
            ],
            "description": "CRON for PHP: Calculate the next or previous run date and determine if a CRON expression is due",
            "keywords": [
                "cron",
                "schedule"
            ],
            "support": {
                "issues": "https://github.com/dragonmantank/cron-expression/issues",
                "source": "https://github.com/dragonmantank/cron-expression/tree/v3.1.0"
            },
            "funding": [
                {
                    "url": "https://github.com/dragonmantank",
                    "type": "github"
                }
            ],
            "time": "2020-11-24T19:55:57+00:00"
        },
        {
            "name": "guzzlehttp/guzzle",
            "version": "dev-master",
            "source": {
                "type": "git",
                "url": "https://github.com/guzzle/guzzle.git",
                "reference": "de6f1e58e735754b888649495ed4cb9ae3b19589"
            },
            "dist": {
                "type": "zip",
                "url": "https://api.github.com/repos/guzzle/guzzle/zipball/de6f1e58e735754b888649495ed4cb9ae3b19589",
                "reference": "de6f1e58e735754b888649495ed4cb9ae3b19589",
                "shasum": ""
            },
            "require": {
                "ext-json": "*",
                "guzzlehttp/promises": "^1.4",
                "guzzlehttp/psr7": "^1.7 || ^2.0",
                "php": "^7.2.5 || ^8.0",
                "psr/http-client": "^1.0"
            },
            "provide": {
                "psr/http-client-implementation": "1.0"
            },
            "require-dev": {
                "bamarni/composer-bin-plugin": "^1.4.1",
                "ext-curl": "*",
                "php-http/client-integration-tests": "^3.0",
                "phpunit/phpunit": "^8.5.5 || ^9.3.5",
                "psr/log": "^1.1"
            },
            "suggest": {
                "ext-curl": "Required for CURL handler support",
                "ext-intl": "Required for Internationalized Domain Name (IDN) support",
                "psr/log": "Required for using the Log middleware"
            },
            "default-branch": true,
            "type": "library",
            "extra": {
                "branch-alias": {
                    "dev-master": "7.4-dev"
                }
            },
            "autoload": {
                "psr-4": {
                    "GuzzleHttp\\": "src/"
                },
                "files": [
                    "src/functions_include.php"
                ]
            },
            "notification-url": "https://packagist.org/downloads/",
            "license": [
                "MIT"
            ],
            "authors": [
                {
                    "name": "Michael Dowling",
                    "email": "mtdowling@gmail.com",
                    "homepage": "https://github.com/mtdowling"
                },
                {
                    "name": "Márk Sági-Kazár",
                    "email": "mark.sagikazar@gmail.com",
                    "homepage": "https://sagikazarmark.hu"
                }
            ],
            "description": "Guzzle is a PHP HTTP client library",
            "homepage": "http://guzzlephp.org/",
            "keywords": [
                "client",
                "curl",
                "framework",
                "http",
                "http client",
                "psr-18",
                "psr-7",
                "rest",
                "web service"
            ],
            "support": {
                "issues": "https://github.com/guzzle/guzzle/issues",
                "source": "https://github.com/guzzle/guzzle/tree/master"
            },
            "funding": [
                {
                    "url": "https://github.com/GrahamCampbell",
                    "type": "github"
                },
                {
                    "url": "https://github.com/Nyholm",
                    "type": "github"
                },
                {
                    "url": "https://github.com/alexeyshockov",
                    "type": "github"
                },
                {
                    "url": "https://github.com/gmponos",
                    "type": "github"
                }
            ],
            "time": "2021-03-23T14:07:59+00:00"
        },
        {
            "name": "guzzlehttp/promises",
            "version": "dev-master",
            "source": {
                "type": "git",
                "url": "https://github.com/guzzle/promises.git",
                "reference": "8e7d04f1f6450fef59366c399cfad4b9383aa30d"
            },
            "dist": {
                "type": "zip",
                "url": "https://api.github.com/repos/guzzle/promises/zipball/8e7d04f1f6450fef59366c399cfad4b9383aa30d",
                "reference": "8e7d04f1f6450fef59366c399cfad4b9383aa30d",
                "shasum": ""
            },
            "require": {
                "php": ">=5.5"
            },
            "require-dev": {
                "symfony/phpunit-bridge": "^4.4 || ^5.1"
            },
            "default-branch": true,
            "type": "library",
            "extra": {
                "branch-alias": {
                    "dev-master": "1.4-dev"
                }
            },
            "autoload": {
                "psr-4": {
                    "GuzzleHttp\\Promise\\": "src/"
                },
                "files": [
                    "src/functions_include.php"
                ]
            },
            "notification-url": "https://packagist.org/downloads/",
            "license": [
                "MIT"
            ],
            "authors": [
                {
                    "name": "Michael Dowling",
                    "email": "mtdowling@gmail.com",
                    "homepage": "https://github.com/mtdowling"
                }
            ],
            "description": "Guzzle promises library",
            "keywords": [
                "promise"
            ],
            "support": {
                "issues": "https://github.com/guzzle/promises/issues",
                "source": "https://github.com/guzzle/promises/tree/1.4.1"
            },
            "time": "2021-03-07T09:25:29+00:00"
        },
        {
            "name": "guzzlehttp/psr7",
            "version": "dev-master",
            "source": {
                "type": "git",
                "url": "https://github.com/guzzle/psr7.git",
                "reference": "c0dcda9f54d145bd4d062a6d15f54931a67732f9"
            },
            "dist": {
                "type": "zip",
                "url": "https://api.github.com/repos/guzzle/psr7/zipball/c0dcda9f54d145bd4d062a6d15f54931a67732f9",
                "reference": "c0dcda9f54d145bd4d062a6d15f54931a67732f9",
                "shasum": ""
            },
            "require": {
                "php": "^7.2.5 || ^8.0",
                "psr/http-factory": "^1.0",
                "psr/http-message": "^1.0",
                "ralouphie/getallheaders": "^3.0"
            },
            "provide": {
                "psr/http-factory-implementation": "1.0",
                "psr/http-message-implementation": "1.0"
            },
            "require-dev": {
                "bamarni/composer-bin-plugin": "^1.4.1",
                "http-interop/http-factory-tests": "^0.9",
                "phpunit/phpunit": "^8.5.8 || ^9.3.10"
            },
            "suggest": {
                "laminas/laminas-httphandlerrunner": "Emit PSR-7 responses"
            },
            "default-branch": true,
            "type": "library",
            "extra": {
                "branch-alias": {
                    "dev-master": "2.0-dev"
                }
            },
            "autoload": {
                "psr-4": {
                    "GuzzleHttp\\Psr7\\": "src/"
                }
            },
            "notification-url": "https://packagist.org/downloads/",
            "license": [
                "MIT"
            ],
            "authors": [
                {
                    "name": "Michael Dowling",
                    "email": "mtdowling@gmail.com",
                    "homepage": "https://github.com/mtdowling"
                },
                {
                    "name": "Tobias Schultze",
                    "homepage": "https://github.com/Tobion"
                },
                {
                    "name": "Márk Sági-Kazár",
                    "email": "mark.sagikazar@gmail.com",
                    "homepage": "https://sagikazarmark.hu"
                }
            ],
            "description": "PSR-7 message implementation that also provides common utility methods",
            "keywords": [
                "http",
                "message",
                "psr-7",
                "request",
                "response",
                "stream",
                "uri",
                "url"
            ],
            "support": {
                "issues": "https://github.com/guzzle/psr7/issues",
                "source": "https://github.com/guzzle/psr7/tree/2.0.0-beta1"
            },
            "time": "2021-03-21T17:21:36+00:00"
        },
        {
            "name": "influxdb/influxdb-php",
            "version": "1.15.2",
            "source": {
                "type": "git",
                "url": "https://github.com/influxdata/influxdb-php.git",
                "reference": "d6e59f4f04ab9107574fda69c2cbe36671253d03"
            },
            "dist": {
                "type": "zip",
                "url": "https://api.github.com/repos/influxdata/influxdb-php/zipball/d6e59f4f04ab9107574fda69c2cbe36671253d03",
                "reference": "d6e59f4f04ab9107574fda69c2cbe36671253d03",
                "shasum": ""
            },
            "require": {
                "guzzlehttp/guzzle": "^6.0|^7.0",
                "php": "^5.5 || ^7.0 || ^8.0"
            },
            "require-dev": {
                "dms/phpunit-arraysubset-asserts": "^0.2.1",
                "phpunit/phpunit": "^9.5"
            },
            "suggest": {
                "ext-curl": "Curl extension, needed for Curl driver",
                "stefanotorresi/influxdb-php-async": "An asyncronous client for InfluxDB, implemented via ReactPHP."
            },
            "type": "library",
            "autoload": {
                "psr-4": {
                    "InfluxDB\\": "src/InfluxDB"
                }
            },
            "notification-url": "https://packagist.org/downloads/",
            "license": [
                "MIT"
            ],
            "authors": [
                {
                    "name": "Stephen Hoogendijk",
                    "email": "stephen@tca0.nl"
                },
                {
                    "name": "Daniel Martinez",
                    "email": "danimartcas@hotmail.com"
                },
                {
                    "name": "Gianluca Arbezzano",
                    "email": "gianarb92@gmail.com"
                }
            ],
            "description": "InfluxDB client library for PHP",
            "keywords": [
                "client",
                "influxdata",
                "influxdb",
                "influxdb class",
                "influxdb client",
                "influxdb library",
                "time series"
            ],
            "support": {
                "issues": "https://github.com/influxdata/influxdb-php/issues",
                "source": "https://github.com/influxdata/influxdb-php/tree/1.15.2"
            },
            "time": "2020-12-26T17:45:17+00:00"
        },
        {
            "name": "matomo/device-detector",
            "version": "4.1.0",
            "source": {
                "type": "git",
                "url": "https://github.com/matomo-org/device-detector.git",
                "reference": "6b3facc35e7a465bc4223fddfa5fa88c5b327554"
            },
            "dist": {
                "type": "zip",
                "url": "https://api.github.com/repos/matomo-org/device-detector/zipball/6b3facc35e7a465bc4223fddfa5fa88c5b327554",
                "reference": "6b3facc35e7a465bc4223fddfa5fa88c5b327554",
                "shasum": ""
            },
            "require": {
                "mustangostang/spyc": "*",
                "php": ">=7.2"
            },
            "replace": {
                "piwik/device-detector": "self.version"
            },
            "require-dev": {
                "matthiasmullie/scrapbook": "^1.4.7",
                "mayflower/mo4-coding-standard": "dev-master#275cb9d",
                "phpstan/phpstan": "^0.12.52",
                "phpunit/phpunit": "^8.5.8",
                "psr/cache": "^1.0.1",
                "psr/simple-cache": "^1.0.1",
                "symfony/yaml": "^5.1.7"
            },
            "suggest": {
                "doctrine/cache": "Can directly be used for caching purpose",
                "ext-yaml": "Necessary for using the Pecl YAML parser"
            },
            "type": "library",
            "autoload": {
                "psr-4": {
                    "DeviceDetector\\": ""
                },
                "exclude-from-classmap": [
                    "Tests/"
                ]
            },
            "notification-url": "https://packagist.org/downloads/",
            "license": [
                "LGPL-3.0-or-later"
            ],
            "authors": [
                {
                    "name": "The Matomo Team",
                    "email": "hello@matomo.org",
                    "homepage": "https://matomo.org/team/"
                }
            ],
            "description": "The Universal Device Detection library, that parses User Agents and detects devices (desktop, tablet, mobile, tv, cars, console, etc.), clients (browsers, media players, mobile apps, feed readers, libraries, etc), operating systems, devices, brands and models.",
            "homepage": "https://matomo.org",
            "keywords": [
                "devicedetection",
                "parser",
                "useragent"
            ],
            "support": {
                "forum": "http://forum.matomo.org/",
                "issues": "https://github.com/matomo-org/device-detector/issues",
                "source": "https://github.com/matomo-org/piwik",
                "wiki": "https://dev.matomo.org/"
            },
            "time": "2021-01-08T14:14:55+00:00"
        },
        {
            "name": "mustangostang/spyc",
            "version": "0.6.3",
            "source": {
                "type": "git",
                "url": "git@github.com:mustangostang/spyc.git",
                "reference": "4627c838b16550b666d15aeae1e5289dd5b77da0"
            },
            "dist": {
                "type": "zip",
                "url": "https://api.github.com/repos/mustangostang/spyc/zipball/4627c838b16550b666d15aeae1e5289dd5b77da0",
                "reference": "4627c838b16550b666d15aeae1e5289dd5b77da0",
                "shasum": ""
            },
            "require": {
                "php": ">=5.3.1"
            },
            "require-dev": {
                "phpunit/phpunit": "4.3.*@dev"
            },
            "type": "library",
            "extra": {
                "branch-alias": {
                    "dev-master": "0.5.x-dev"
                }
            },
            "autoload": {
                "files": [
                    "Spyc.php"
                ]
            },
            "notification-url": "https://packagist.org/downloads/",
            "license": [
                "MIT"
            ],
            "authors": [
                {
                    "name": "mustangostang",
                    "email": "vlad.andersen@gmail.com"
                }
            ],
            "description": "A simple YAML loader/dumper class for PHP",
            "homepage": "https://github.com/mustangostang/spyc/",
            "keywords": [
                "spyc",
                "yaml",
                "yml"
            ],
            "time": "2019-09-10T13:16:29+00:00"
        },
        {
            "name": "phpmailer/phpmailer",
            "version": "v6.4.1",
            "source": {
                "type": "git",
                "url": "https://github.com/PHPMailer/PHPMailer.git",
                "reference": "9256f12d8fb0cd0500f93b19e18c356906cbed3d"
            },
            "dist": {
                "type": "zip",
                "url": "https://api.github.com/repos/PHPMailer/PHPMailer/zipball/9256f12d8fb0cd0500f93b19e18c356906cbed3d",
                "reference": "9256f12d8fb0cd0500f93b19e18c356906cbed3d",
                "shasum": ""
            },
            "require": {
                "ext-ctype": "*",
                "ext-filter": "*",
                "ext-hash": "*",
                "php": ">=5.5.0"
            },
            "require-dev": {
                "dealerdirect/phpcodesniffer-composer-installer": "^0.7.0",
                "doctrine/annotations": "^1.2",
                "phpcompatibility/php-compatibility": "^9.3.5",
                "roave/security-advisories": "dev-latest",
                "squizlabs/php_codesniffer": "^3.5.6",
                "yoast/phpunit-polyfills": "^0.2.0"
            },
            "suggest": {
                "ext-mbstring": "Needed to send email in multibyte encoding charset or decode encoded addresses",
                "hayageek/oauth2-yahoo": "Needed for Yahoo XOAUTH2 authentication",
                "league/oauth2-google": "Needed for Google XOAUTH2 authentication",
                "psr/log": "For optional PSR-3 debug logging",
                "stevenmaguire/oauth2-microsoft": "Needed for Microsoft XOAUTH2 authentication",
                "symfony/polyfill-mbstring": "To support UTF-8 if the Mbstring PHP extension is not enabled (^1.2)"
            },
            "type": "library",
            "autoload": {
                "psr-4": {
                    "PHPMailer\\PHPMailer\\": "src/"
                }
            },
            "notification-url": "https://packagist.org/downloads/",
            "license": [
                "LGPL-2.1-only"
            ],
            "authors": [
                {
                    "name": "Marcus Bointon",
                    "email": "phpmailer@synchromedia.co.uk"
                },
                {
                    "name": "Jim Jagielski",
                    "email": "jimjag@gmail.com"
                },
                {
                    "name": "Andy Prevost",
                    "email": "codeworxtech@users.sourceforge.net"
                },
                {
                    "name": "Brent R. Matzelle"
                }
            ],
            "description": "PHPMailer is a full-featured email creation and transfer class for PHP",
            "support": {
                "issues": "https://github.com/PHPMailer/PHPMailer/issues",
                "source": "https://github.com/PHPMailer/PHPMailer/tree/v6.4.1"
            },
            "funding": [
                {
                    "url": "https://github.com/Synchro",
                    "type": "github"
                }
            ],
            "time": "2021-04-29T12:25:04+00:00"
        },
        {
            "name": "psr/http-client",
            "version": "dev-master",
            "source": {
                "type": "git",
                "url": "https://github.com/php-fig/http-client.git",
                "reference": "22b2ef5687f43679481615605d7a15c557ce85b1"
            },
            "dist": {
                "type": "zip",
                "url": "https://api.github.com/repos/php-fig/http-client/zipball/22b2ef5687f43679481615605d7a15c557ce85b1",
                "reference": "22b2ef5687f43679481615605d7a15c557ce85b1",
                "shasum": ""
            },
            "require": {
                "php": "^7.0 || ^8.0",
                "psr/http-message": "^1.0"
            },
            "default-branch": true,
            "type": "library",
            "extra": {
                "branch-alias": {
                    "dev-master": "1.0.x-dev"
                }
            },
            "autoload": {
                "psr-4": {
                    "Psr\\Http\\Client\\": "src/"
                }
            },
            "notification-url": "https://packagist.org/downloads/",
            "license": [
                "MIT"
            ],
            "authors": [
                {
                    "name": "PHP-FIG",
                    "homepage": "https://www.php-fig.org/"
                }
            ],
            "description": "Common interface for HTTP clients",
            "homepage": "https://github.com/php-fig/http-client",
            "keywords": [
                "http",
                "http-client",
                "psr",
                "psr-18"
            ],
            "support": {
                "source": "https://github.com/php-fig/http-client/tree/master"
            },
            "time": "2020-09-19T09:12:31+00:00"
        },
        {
            "name": "psr/http-factory",
            "version": "dev-master",
            "source": {
                "type": "git",
                "url": "https://github.com/php-fig/http-factory.git",
                "reference": "36fa03d50ff82abcae81860bdaf4ed9a1510c7cd"
            },
            "dist": {
                "type": "zip",
                "url": "https://api.github.com/repos/php-fig/http-factory/zipball/36fa03d50ff82abcae81860bdaf4ed9a1510c7cd",
                "reference": "36fa03d50ff82abcae81860bdaf4ed9a1510c7cd",
                "shasum": ""
            },
            "require": {
                "php": ">=7.0.0",
                "psr/http-message": "^1.0"
            },
            "default-branch": true,
            "type": "library",
            "extra": {
                "branch-alias": {
                    "dev-master": "1.0.x-dev"
                }
            },
            "autoload": {
                "psr-4": {
                    "Psr\\Http\\Message\\": "src/"
                }
            },
            "notification-url": "https://packagist.org/downloads/",
            "license": [
                "MIT"
            ],
            "authors": [
                {
                    "name": "PHP-FIG",
                    "homepage": "https://www.php-fig.org/"
                }
            ],
            "description": "Common interfaces for PSR-7 HTTP message factories",
            "keywords": [
                "factory",
                "http",
                "message",
                "psr",
                "psr-17",
                "psr-7",
                "request",
                "response"
            ],
            "support": {
                "source": "https://github.com/php-fig/http-factory/tree/master"
            },
            "time": "2020-09-17T16:52:55+00:00"
        },
        {
            "name": "psr/http-message",
            "version": "dev-master",
            "source": {
                "type": "git",
                "url": "https://github.com/php-fig/http-message.git",
                "reference": "efd67d1dc14a7ef4fc4e518e7dee91c271d524e4"
            },
            "dist": {
                "type": "zip",
                "url": "https://api.github.com/repos/php-fig/http-message/zipball/efd67d1dc14a7ef4fc4e518e7dee91c271d524e4",
                "reference": "efd67d1dc14a7ef4fc4e518e7dee91c271d524e4",
                "shasum": ""
            },
            "require": {
                "php": ">=5.3.0"
            },
            "default-branch": true,
            "type": "library",
            "extra": {
                "branch-alias": {
                    "dev-master": "1.0.x-dev"
                }
            },
            "autoload": {
                "psr-4": {
                    "Psr\\Http\\Message\\": "src/"
                }
            },
            "notification-url": "https://packagist.org/downloads/",
            "license": [
                "MIT"
            ],
            "authors": [
                {
                    "name": "PHP-FIG",
                    "homepage": "http://www.php-fig.org/"
                }
            ],
            "description": "Common interface for HTTP messages",
            "homepage": "https://github.com/php-fig/http-message",
            "keywords": [
                "http",
                "http-message",
                "psr",
                "psr-7",
                "request",
                "response"
            ],
            "support": {
                "source": "https://github.com/php-fig/http-message/tree/master"
            },
            "time": "2019-08-29T13:16:46+00:00"
        },
        {
            "name": "psr/log",
            "version": "dev-master",
            "source": {
                "type": "git",
                "url": "https://github.com/php-fig/log.git",
                "reference": "a18c1e692e02b84abbafe4856c3cd7cc6903908c"
            },
            "dist": {
                "type": "zip",
                "url": "https://api.github.com/repos/php-fig/log/zipball/a18c1e692e02b84abbafe4856c3cd7cc6903908c",
                "reference": "a18c1e692e02b84abbafe4856c3cd7cc6903908c",
                "shasum": ""
            },
            "require": {
                "php": ">=5.3.0"
            },
            "default-branch": true,
            "type": "library",
            "extra": {
                "branch-alias": {
                    "dev-master": "1.1.x-dev"
                }
            },
            "autoload": {
                "psr-4": {
                    "Psr\\Log\\": "Psr/Log/"
                }
            },
            "notification-url": "https://packagist.org/downloads/",
            "license": [
                "MIT"
            ],
            "authors": [
                {
                    "name": "PHP-FIG",
                    "homepage": "https://www.php-fig.org/"
                }
            ],
            "description": "Common interface for logging libraries",
            "homepage": "https://github.com/php-fig/log",
            "keywords": [
                "log",
                "psr",
                "psr-3"
            ],
            "support": {
                "source": "https://github.com/php-fig/log/tree/master"
            },
            "time": "2021-03-02T15:02:34+00:00"
        },
        {
            "name": "ralouphie/getallheaders",
            "version": "3.0.3",
            "source": {
                "type": "git",
                "url": "https://github.com/ralouphie/getallheaders.git",
                "reference": "120b605dfeb996808c31b6477290a714d356e822"
            },
            "dist": {
                "type": "zip",
                "url": "https://api.github.com/repos/ralouphie/getallheaders/zipball/120b605dfeb996808c31b6477290a714d356e822",
                "reference": "120b605dfeb996808c31b6477290a714d356e822",
                "shasum": ""
            },
            "require": {
                "php": ">=5.6"
            },
            "require-dev": {
                "php-coveralls/php-coveralls": "^2.1",
                "phpunit/phpunit": "^5 || ^6.5"
            },
            "type": "library",
            "autoload": {
                "files": [
                    "src/getallheaders.php"
                ]
            },
            "notification-url": "https://packagist.org/downloads/",
            "license": [
                "MIT"
            ],
            "authors": [
                {
                    "name": "Ralph Khattar",
                    "email": "ralph.khattar@gmail.com"
                }
            ],
            "description": "A polyfill for getallheaders.",
            "support": {
                "issues": "https://github.com/ralouphie/getallheaders/issues",
                "source": "https://github.com/ralouphie/getallheaders/tree/develop"
            },
            "time": "2019-03-08T08:55:37+00:00"
        },
        {
            "name": "resque/php-resque",
            "version": "v1.3.6",
            "source": {
                "type": "git",
                "url": "https://github.com/resque/php-resque.git",
                "reference": "fe41c04763699b1318d97ed14cc78583e9380161"
            },
            "dist": {
                "type": "zip",
                "url": "https://api.github.com/repos/resque/php-resque/zipball/fe41c04763699b1318d97ed14cc78583e9380161",
                "reference": "fe41c04763699b1318d97ed14cc78583e9380161",
                "shasum": ""
            },
            "require": {
                "colinmollenhour/credis": "~1.7",
                "php": ">=5.6.0",
                "psr/log": "~1.0"
            },
            "require-dev": {
                "phpunit/phpunit": "^5.7"
            },
            "suggest": {
                "ext-pcntl": "REQUIRED for forking processes on platforms that support it (so anything but Windows).",
                "ext-proctitle": "Allows php-resque to rename the title of UNIX processes to show the status of a worker.",
                "ext-redis": "Native PHP extension for Redis connectivity. Credis will automatically utilize when available."
            },
            "bin": [
                "bin/resque",
                "bin/resque-scheduler"
            ],
            "type": "library",
            "extra": {
                "branch-alias": {
                    "dev-master": "1.0-dev"
                }
            },
            "autoload": {
                "psr-0": {
                    "Resque": "lib",
                    "ResqueScheduler": "lib"
                }
            },
            "notification-url": "https://packagist.org/downloads/",
            "license": [
                "MIT"
            ],
            "authors": [
                {
                    "name": "Dan Hunsaker",
                    "email": "danhunsaker+resque@gmail.com",
                    "role": "Maintainer"
                },
                {
                    "name": "Rajib Ahmed",
                    "homepage": "https://github.com/rajibahmed",
                    "role": "Maintainer"
                },
                {
                    "name": "Steve Klabnik",
                    "email": "steve@steveklabnik.com",
                    "role": "Maintainer"
                },
                {
                    "name": "Chris Boulton",
                    "email": "chris@bigcommerce.com",
                    "role": "Creator"
                }
            ],
            "description": "Redis backed library for creating background jobs and processing them later. Based on resque for Ruby.",
            "homepage": "http://www.github.com/resque/php-resque/",
            "keywords": [
                "background",
                "job",
                "redis",
                "resque"
            ],
            "support": {
                "issues": "https://github.com/resque/php-resque/issues",
                "source": "https://github.com/resque/php-resque/tree/v1.3.6"
            },
            "time": "2020-04-16T16:39:50+00:00"
        },
        {
            "name": "slickdeals/statsd",
            "version": "3.0.2",
            "source": {
                "type": "git",
                "url": "https://github.com/Slickdeals/statsd-php.git",
                "reference": "393c6565efbfb23c8296ae3099a62fb6366c6ce3"
            },
            "dist": {
                "type": "zip",
                "url": "https://api.github.com/repos/Slickdeals/statsd-php/zipball/393c6565efbfb23c8296ae3099a62fb6366c6ce3",
                "reference": "393c6565efbfb23c8296ae3099a62fb6366c6ce3",
                "shasum": ""
            },
            "require": {
                "php": ">= 7.2"
            },
            "require-dev": {
                "flyeralarm/php-code-validator": "^2.2",
                "phpunit/phpunit": "~8.0",
                "vimeo/psalm": "^3.4"
            },
            "type": "library",
            "autoload": {
                "psr-4": {
                    "Domnikl\\Statsd\\": "src/",
                    "Domnikl\\Test\\Statsd\\": "tests/unit"
                }
            },
            "notification-url": "https://packagist.org/downloads/",
            "license": [
                "MIT"
            ],
            "authors": [
                {
                    "name": "Dominik Liebler",
                    "email": "liebler.dominik@gmail.com"
                }
            ],
            "description": "a PHP client for statsd",
            "homepage": "https://domnikl.github.com/statsd-php",
            "keywords": [
                "Metrics",
                "monitoring",
                "statistics",
                "statsd",
                "udp"
            ],
            "support": {
                "source": "https://github.com/Slickdeals/statsd-php/tree/3.0.2"
            },
            "time": "2020-01-03T14:24:58+00:00"
        },
        {
            "name": "symfony/polyfill-ctype",
            "version": "dev-main",
            "source": {
                "type": "git",
                "url": "https://github.com/symfony/polyfill-ctype.git",
                "reference": "46cd95797e9df938fdd2b03693b5fca5e64b01ce"
            },
            "dist": {
                "type": "zip",
                "url": "https://api.github.com/repos/symfony/polyfill-ctype/zipball/46cd95797e9df938fdd2b03693b5fca5e64b01ce",
                "reference": "46cd95797e9df938fdd2b03693b5fca5e64b01ce",
                "shasum": ""
            },
            "require": {
                "php": ">=7.1"
            },
            "suggest": {
                "ext-ctype": "For best performance"
            },
            "default-branch": true,
            "type": "library",
            "extra": {
                "branch-alias": {
                    "dev-main": "1.23-dev"
                },
                "thanks": {
                    "name": "symfony/polyfill",
                    "url": "https://github.com/symfony/polyfill"
                }
            },
            "autoload": {
                "psr-4": {
                    "Symfony\\Polyfill\\Ctype\\": ""
                },
                "files": [
                    "bootstrap.php"
                ]
            },
            "notification-url": "https://packagist.org/downloads/",
            "license": [
                "MIT"
            ],
            "authors": [
                {
                    "name": "Gert de Pagter",
                    "email": "BackEndTea@gmail.com"
                },
                {
                    "name": "Symfony Community",
                    "homepage": "https://symfony.com/contributors"
                }
            ],
            "description": "Symfony polyfill for ctype functions",
            "homepage": "https://symfony.com",
            "keywords": [
                "compatibility",
                "ctype",
                "polyfill",
                "portable"
            ],
            "support": {
                "source": "https://github.com/symfony/polyfill-ctype/tree/main"
            },
            "funding": [
                {
                    "url": "https://symfony.com/sponsor",
                    "type": "custom"
                },
                {
                    "url": "https://github.com/fabpot",
                    "type": "github"
                },
                {
                    "url": "https://tidelift.com/funding/github/packagist/symfony/symfony",
                    "type": "tidelift"
                }
            ],
            "time": "2021-02-19T12:13:01+00:00"
        },
        {
            "name": "utopia-php/abuse",
            "version": "0.4.0",
            "source": {
                "type": "git",
                "url": "https://github.com/utopia-php/abuse.git",
                "reference": "2b8cc40a67c045c137b44d1a11326f494acf50a4"
            },
            "dist": {
                "type": "zip",
                "url": "https://api.github.com/repos/utopia-php/abuse/zipball/2b8cc40a67c045c137b44d1a11326f494acf50a4",
                "reference": "2b8cc40a67c045c137b44d1a11326f494acf50a4",
                "shasum": ""
            },
            "require": {
                "ext-pdo": "*",
                "php": ">=7.4"
            },
            "require-dev": {
                "phpunit/phpunit": "^9.4",
                "vimeo/psalm": "4.0.1"
            },
            "type": "library",
            "autoload": {
                "psr-4": {
                    "Utopia\\Abuse\\": "src/Abuse"
                }
            },
            "notification-url": "https://packagist.org/downloads/",
            "license": [
                "MIT"
            ],
            "authors": [
                {
                    "name": "Eldad Fux",
                    "email": "eldad@appwrite.io"
                }
            ],
            "description": "A simple abuse library to manage application usage limits",
            "keywords": [
                "Abuse",
                "framework",
                "php",
                "upf",
                "utopia"
            ],
            "support": {
                "issues": "https://github.com/utopia-php/abuse/issues",
                "source": "https://github.com/utopia-php/abuse/tree/0.4.0"
            },
            "time": "2021-03-17T20:21:24+00:00"
        },
        {
            "name": "utopia-php/analytics",
            "version": "0.2.0",
            "source": {
                "type": "git",
                "url": "https://github.com/utopia-php/analytics.git",
                "reference": "adfc2d057a7f6ab618a77c8a20ed3e35485ff416"
            },
            "dist": {
                "type": "zip",
                "url": "https://api.github.com/repos/utopia-php/analytics/zipball/adfc2d057a7f6ab618a77c8a20ed3e35485ff416",
                "reference": "adfc2d057a7f6ab618a77c8a20ed3e35485ff416",
                "shasum": ""
            },
            "require": {
                "php": ">=7.4"
            },
            "require-dev": {
                "phpunit/phpunit": "^9.3",
                "vimeo/psalm": "4.0.1"
            },
            "type": "library",
            "autoload": {
                "psr-4": {
                    "Utopia\\Analytics\\": "src/Analytics"
                }
            },
            "notification-url": "https://packagist.org/downloads/",
            "license": [
                "MIT"
            ],
            "authors": [
                {
                    "name": "Eldad Fux",
                    "email": "eldad@appwrite.io"
                },
                {
                    "name": "Torsten Dittmann",
                    "email": "torsten@appwrite.io"
                }
            ],
            "description": "A simple library to track events & users.",
            "keywords": [
                "analytics",
                "framework",
                "php",
                "upf",
                "utopia"
            ],
            "support": {
                "issues": "https://github.com/utopia-php/analytics/issues",
                "source": "https://github.com/utopia-php/analytics/tree/0.2.0"
            },
            "time": "2021-03-23T21:33:07+00:00"
        },
        {
            "name": "utopia-php/audit",
            "version": "0.5.1",
            "source": {
                "type": "git",
                "url": "https://github.com/utopia-php/audit.git",
                "reference": "154a850170a58667a15e4b65fbabb6cd0b709dd9"
            },
            "dist": {
                "type": "zip",
                "url": "https://api.github.com/repos/utopia-php/audit/zipball/154a850170a58667a15e4b65fbabb6cd0b709dd9",
                "reference": "154a850170a58667a15e4b65fbabb6cd0b709dd9",
                "shasum": ""
            },
            "require": {
                "ext-pdo": "*",
                "php": ">=7.1"
            },
            "require-dev": {
                "phpunit/phpunit": "^9.3",
                "vimeo/psalm": "4.0.1"
            },
            "type": "library",
            "autoload": {
                "psr-4": {
                    "Utopia\\Audit\\": "src/Audit"
                }
            },
            "notification-url": "https://packagist.org/downloads/",
            "license": [
                "MIT"
            ],
            "authors": [
                {
                    "name": "Eldad Fux",
                    "email": "eldad@appwrite.io"
                }
            ],
            "description": "A simple audit library to manage application users logs",
            "keywords": [
                "Audit",
                "framework",
                "php",
                "upf",
                "utopia"
            ],
            "support": {
                "issues": "https://github.com/utopia-php/audit/issues",
                "source": "https://github.com/utopia-php/audit/tree/0.5.1"
            },
            "time": "2020-12-21T17:28:53+00:00"
        },
        {
            "name": "utopia-php/cache",
            "version": "0.2.3",
            "source": {
                "type": "git",
                "url": "https://github.com/utopia-php/cache.git",
                "reference": "a44b904127f88fa64673e402e5c0732ff6687d47"
            },
            "dist": {
                "type": "zip",
                "url": "https://api.github.com/repos/utopia-php/cache/zipball/a44b904127f88fa64673e402e5c0732ff6687d47",
                "reference": "a44b904127f88fa64673e402e5c0732ff6687d47",
                "shasum": ""
            },
            "require": {
                "ext-json": "*",
                "php": ">=7.3"
            },
            "require-dev": {
                "phpunit/phpunit": "^9.3",
                "vimeo/psalm": "4.0.1"
            },
            "type": "library",
            "autoload": {
                "psr-4": {
                    "Utopia\\Cache\\": "src/Cache"
                }
            },
            "notification-url": "https://packagist.org/downloads/",
            "license": [
                "MIT"
            ],
            "authors": [
                {
                    "name": "Eldad Fux",
                    "email": "eldad@appwrite.io"
                }
            ],
            "description": "A simple cache library to manage application cache storing, loading and purging",
            "keywords": [
                "cache",
                "framework",
                "php",
                "upf",
                "utopia"
            ],
            "support": {
                "issues": "https://github.com/utopia-php/cache/issues",
                "source": "https://github.com/utopia-php/cache/tree/0.2.3"
            },
            "time": "2020-10-24T10:11:01+00:00"
        },
        {
            "name": "utopia-php/cli",
            "version": "0.10.0",
            "source": {
                "type": "git",
                "url": "https://github.com/utopia-php/cli.git",
                "reference": "69ae40187fb4b68ef14f0224a68d9cc016b83634"
            },
            "dist": {
                "type": "zip",
                "url": "https://api.github.com/repos/utopia-php/cli/zipball/69ae40187fb4b68ef14f0224a68d9cc016b83634",
                "reference": "69ae40187fb4b68ef14f0224a68d9cc016b83634",
                "shasum": ""
            },
            "require": {
                "php": ">=7.4",
                "utopia-php/framework": "0.*.*"
            },
            "require-dev": {
                "phpunit/phpunit": "^9.3",
                "vimeo/psalm": "4.0.1"
            },
            "type": "library",
            "autoload": {
                "psr-4": {
                    "Utopia\\CLI\\": "src/CLI"
                }
            },
            "notification-url": "https://packagist.org/downloads/",
            "license": [
                "MIT"
            ],
            "authors": [
                {
                    "name": "Eldad Fux",
                    "email": "eldad@appwrite.io"
                }
            ],
            "description": "A simple CLI library to manage command line applications",
            "keywords": [
                "cli",
                "command line",
                "framework",
                "php",
                "upf",
                "utopia"
            ],
            "support": {
                "issues": "https://github.com/utopia-php/cli/issues",
                "source": "https://github.com/utopia-php/cli/tree/0.10.0"
            },
            "time": "2021-01-26T16:35:15+00:00"
        },
        {
            "name": "utopia-php/config",
            "version": "0.2.2",
            "source": {
                "type": "git",
                "url": "https://github.com/utopia-php/config.git",
                "reference": "a3d7bc0312d7150d5e04b1362dc34b2b136908cc"
            },
            "dist": {
                "type": "zip",
                "url": "https://api.github.com/repos/utopia-php/config/zipball/a3d7bc0312d7150d5e04b1362dc34b2b136908cc",
                "reference": "a3d7bc0312d7150d5e04b1362dc34b2b136908cc",
                "shasum": ""
            },
            "require": {
                "php": ">=7.3"
            },
            "require-dev": {
                "phpunit/phpunit": "^9.3",
                "vimeo/psalm": "4.0.1"
            },
            "type": "library",
            "autoload": {
                "psr-4": {
                    "Utopia\\Config\\": "src/Config"
                }
            },
            "notification-url": "https://packagist.org/downloads/",
            "license": [
                "MIT"
            ],
            "authors": [
                {
                    "name": "Eldad Fux",
                    "email": "eldad@appwrite.io"
                }
            ],
            "description": "A simple Config library to managing application config variables",
            "keywords": [
                "config",
                "framework",
                "php",
                "upf",
                "utopia"
            ],
            "support": {
                "issues": "https://github.com/utopia-php/config/issues",
                "source": "https://github.com/utopia-php/config/tree/0.2.2"
            },
            "time": "2020-10-24T09:49:09+00:00"
        },
        {
            "name": "utopia-php/domains",
            "version": "0.2.3",
            "source": {
                "type": "git",
                "url": "https://github.com/utopia-php/domains.git",
                "reference": "6c9b3706b0df4e0150a1f9062321ff114270a643"
            },
            "dist": {
                "type": "zip",
                "url": "https://api.github.com/repos/utopia-php/domains/zipball/6c9b3706b0df4e0150a1f9062321ff114270a643",
                "reference": "6c9b3706b0df4e0150a1f9062321ff114270a643",
                "shasum": ""
            },
            "require": {
                "php": ">=7.1"
            },
            "require-dev": {
                "phpunit/phpunit": "^9.3",
                "vimeo/psalm": "4.0.1"
            },
            "type": "library",
            "autoload": {
                "psr-4": {
                    "Utopia\\Domains\\": "src/Domains"
                }
            },
            "notification-url": "https://packagist.org/downloads/",
            "license": [
                "MIT"
            ],
            "authors": [
                {
                    "name": "Eldad Fux",
                    "email": "eldad@appwrite.io"
                }
            ],
            "description": "Utopia Domains library is simple and lite library for parsing web domains. This library is aiming to be as simple and easy to learn and use.",
            "keywords": [
                "domains",
                "framework",
                "icann",
                "php",
                "public suffix",
                "tld",
                "tld extract",
                "upf",
                "utopia"
            ],
            "support": {
                "issues": "https://github.com/utopia-php/domains/issues",
                "source": "https://github.com/utopia-php/domains/tree/0.2.3"
            },
            "time": "2020-10-23T09:59:51+00:00"
        },
        {
            "name": "utopia-php/framework",
            "version": "0.14.0",
            "source": {
                "type": "git",
                "url": "https://github.com/utopia-php/framework.git",
                "reference": "92d4a36f3b0e22393a31877c5317c96e01760339"
            },
            "dist": {
                "type": "zip",
                "url": "https://api.github.com/repos/utopia-php/framework/zipball/92d4a36f3b0e22393a31877c5317c96e01760339",
                "reference": "92d4a36f3b0e22393a31877c5317c96e01760339",
                "shasum": ""
            },
            "require": {
                "php": ">=7.3.0"
            },
            "require-dev": {
                "phpunit/phpunit": "^9.4",
                "vimeo/psalm": "4.0.1"
            },
            "type": "library",
            "autoload": {
                "psr-4": {
                    "Utopia\\": "src/"
                }
            },
            "notification-url": "https://packagist.org/downloads/",
            "license": [
                "MIT"
            ],
            "authors": [
                {
                    "name": "Eldad Fux",
                    "email": "eldad@appwrite.io"
                }
            ],
            "description": "A simple, light and advanced PHP framework",
            "keywords": [
                "framework",
                "php",
                "upf"
            ],
            "support": {
                "issues": "https://github.com/utopia-php/framework/issues",
                "source": "https://github.com/utopia-php/framework/tree/0.14.0"
            },
            "time": "2021-04-15T21:01:44+00:00"
        },
        {
            "name": "utopia-php/image",
            "version": "0.1.0",
            "source": {
                "type": "git",
                "url": "https://github.com/utopia-php/image.git",
                "reference": "66e38db211b1d6fe93de09d82606641e0f996e42"
            },
            "dist": {
                "type": "zip",
                "url": "https://api.github.com/repos/utopia-php/image/zipball/66e38db211b1d6fe93de09d82606641e0f996e42",
                "reference": "66e38db211b1d6fe93de09d82606641e0f996e42",
                "shasum": ""
            },
            "require": {
                "chillerlan/php-qrcode": "4.3.0",
                "ext-imagick": "*",
                "php": ">=7.4"
            },
            "require-dev": {
                "phpunit/phpunit": "^9.3",
                "vimeo/psalm": "4.0.1"
            },
            "type": "library",
            "autoload": {
                "psr-4": {
                    "Utopia\\Image\\": "src/Image"
                }
            },
            "notification-url": "https://packagist.org/downloads/",
            "license": [
                "MIT"
            ],
            "authors": [
                {
                    "name": "Eldad Fux",
                    "email": "eldad@appwrite.io"
                }
            ],
            "description": "A simple Image manipulation library",
            "keywords": [
                "framework",
                "image",
                "php",
                "upf",
                "utopia"
            ],
            "support": {
                "issues": "https://github.com/utopia-php/image/issues",
                "source": "https://github.com/utopia-php/image/tree/0.1.0"
            },
            "time": "2021-02-19T05:09:46+00:00"
        },
        {
            "name": "utopia-php/locale",
            "version": "0.3.3",
            "source": {
                "type": "git",
                "url": "https://github.com/utopia-php/locale.git",
                "reference": "5b5b22aab786d6e66eb3b9d546b7e606deae68e4"
            },
            "dist": {
                "type": "zip",
                "url": "https://api.github.com/repos/utopia-php/locale/zipball/5b5b22aab786d6e66eb3b9d546b7e606deae68e4",
                "reference": "5b5b22aab786d6e66eb3b9d546b7e606deae68e4",
                "shasum": ""
            },
            "require": {
                "php": ">=7.1"
            },
            "require-dev": {
                "phpunit/phpunit": "^9.3",
                "vimeo/psalm": "4.0.1"
            },
            "type": "library",
            "autoload": {
                "psr-4": {
                    "Utopia\\Locale\\": "src/Locale"
                }
            },
            "notification-url": "https://packagist.org/downloads/",
            "license": [
                "MIT"
            ],
            "authors": [
                {
                    "name": "Eldad Fux",
                    "email": "eldad@appwrite.io"
                }
            ],
            "description": "A simple locale library to manage application translations",
            "keywords": [
                "framework",
                "locale",
                "php",
                "upf",
                "utopia"
            ],
            "support": {
                "issues": "https://github.com/utopia-php/locale/issues",
                "source": "https://github.com/utopia-php/locale/tree/0.3.3"
            },
            "time": "2020-10-24T08:12:55+00:00"
        },
        {
            "name": "utopia-php/preloader",
            "version": "0.2.4",
            "source": {
                "type": "git",
                "url": "https://github.com/utopia-php/preloader.git",
                "reference": "65ef48392e72172f584b0baa2e224f9a1cebcce0"
            },
            "dist": {
                "type": "zip",
                "url": "https://api.github.com/repos/utopia-php/preloader/zipball/65ef48392e72172f584b0baa2e224f9a1cebcce0",
                "reference": "65ef48392e72172f584b0baa2e224f9a1cebcce0",
                "shasum": ""
            },
            "require": {
                "php": ">=7.1"
            },
            "require-dev": {
                "phpunit/phpunit": "^9.3",
                "vimeo/psalm": "4.0.1"
            },
            "type": "library",
            "autoload": {
                "psr-4": {
                    "Utopia\\Preloader\\": "src/Preloader"
                }
            },
            "notification-url": "https://packagist.org/downloads/",
            "license": [
                "MIT"
            ],
            "authors": [
                {
                    "name": "Eldad Fux",
                    "email": "team@appwrite.io"
                }
            ],
            "description": "Utopia Preloader library is simple and lite library for managing PHP preloading configuration",
            "keywords": [
                "framework",
                "php",
                "preload",
                "preloader",
                "preloading",
                "upf",
                "utopia"
            ],
            "support": {
                "issues": "https://github.com/utopia-php/preloader/issues",
                "source": "https://github.com/utopia-php/preloader/tree/0.2.4"
            },
            "time": "2020-10-24T07:04:59+00:00"
        },
        {
            "name": "utopia-php/registry",
            "version": "0.2.4",
            "source": {
                "type": "git",
                "url": "https://github.com/utopia-php/registry.git",
                "reference": "428a94f1a36147e7b7221e778c01e1be08db2893"
            },
            "dist": {
                "type": "zip",
                "url": "https://api.github.com/repos/utopia-php/registry/zipball/428a94f1a36147e7b7221e778c01e1be08db2893",
                "reference": "428a94f1a36147e7b7221e778c01e1be08db2893",
                "shasum": ""
            },
            "require": {
                "php": ">=7.3"
            },
            "require-dev": {
                "phpunit/phpunit": "^9.3",
                "vimeo/psalm": "4.0.1"
            },
            "type": "library",
            "autoload": {
                "psr-4": {
                    "Utopia\\Registry\\": "src/Registry"
                }
            },
            "notification-url": "https://packagist.org/downloads/",
            "license": [
                "MIT"
            ],
            "authors": [
                {
                    "name": "Eldad Fux",
                    "email": "eldad@appwrite.io"
                }
            ],
            "description": "A simple dependency management library for PHP",
            "keywords": [
                "dependency management",
                "di",
                "framework",
                "php",
                "upf",
                "utopia"
            ],
            "support": {
                "issues": "https://github.com/utopia-php/registry/issues",
                "source": "https://github.com/utopia-php/registry/tree/0.2.4"
            },
            "time": "2020-10-24T08:51:37+00:00"
        },
        {
            "name": "utopia-php/storage",
            "version": "0.5.0",
            "source": {
                "type": "git",
                "url": "https://github.com/utopia-php/storage.git",
                "reference": "92ae20c7a2ac329f573a58a82dc245134cc63408"
            },
            "dist": {
                "type": "zip",
                "url": "https://api.github.com/repos/utopia-php/storage/zipball/92ae20c7a2ac329f573a58a82dc245134cc63408",
                "reference": "92ae20c7a2ac329f573a58a82dc245134cc63408",
                "shasum": ""
            },
            "require": {
                "php": ">=7.4",
                "utopia-php/framework": "0.*.*"
            },
            "require-dev": {
                "phpunit/phpunit": "^9.3",
                "vimeo/psalm": "4.0.1"
            },
            "type": "library",
            "autoload": {
                "psr-4": {
                    "Utopia\\Storage\\": "src/Storage"
                }
            },
            "notification-url": "https://packagist.org/downloads/",
            "license": [
                "MIT"
            ],
            "authors": [
                {
                    "name": "Eldad Fux",
                    "email": "eldad@appwrite.io"
                }
            ],
            "description": "A simple Storage library to manage application storage",
            "keywords": [
                "framework",
                "php",
                "storage",
                "upf",
                "utopia"
            ],
            "support": {
                "issues": "https://github.com/utopia-php/storage/issues",
                "source": "https://github.com/utopia-php/storage/tree/0.5.0"
            },
            "time": "2021-04-15T16:43:12+00:00"
        },
        {
            "name": "utopia-php/swoole",
            "version": "0.2.3",
            "source": {
                "type": "git",
                "url": "https://github.com/utopia-php/swoole.git",
                "reference": "45c42aae7e7d3f9f82bf194c2cfa5499b674aefe"
            },
            "dist": {
                "type": "zip",
                "url": "https://api.github.com/repos/utopia-php/swoole/zipball/45c42aae7e7d3f9f82bf194c2cfa5499b674aefe",
                "reference": "45c42aae7e7d3f9f82bf194c2cfa5499b674aefe",
                "shasum": ""
            },
            "require": {
                "ext-swoole": "*",
                "php": ">=7.4",
                "utopia-php/framework": "0.*.*"
            },
            "require-dev": {
                "phpunit/phpunit": "^9.3",
                "swoole/ide-helper": "4.5.5",
                "vimeo/psalm": "4.0.1"
            },
            "type": "library",
            "autoload": {
                "psr-4": {
                    "Utopia\\Swoole\\": "src/Swoole"
                }
            },
            "notification-url": "https://packagist.org/downloads/",
            "license": [
                "MIT"
            ],
            "authors": [
                {
                    "name": "Eldad Fux",
                    "email": "team@appwrite.io"
                }
            ],
            "description": "An extension for Utopia Framework to work with PHP Swoole as a PHP FPM alternative",
            "keywords": [
                "framework",
                "http",
                "php",
                "server",
                "swoole",
                "upf",
                "utopia"
            ],
            "support": {
                "issues": "https://github.com/utopia-php/swoole/issues",
                "source": "https://github.com/utopia-php/swoole/tree/0.2.3"
            },
            "time": "2021-03-22T22:39:24+00:00"
        },
        {
            "name": "utopia-php/system",
            "version": "0.4.0",
            "source": {
                "type": "git",
                "url": "https://github.com/utopia-php/system.git",
                "reference": "67c92c66ce8f0cc925a00bca89f7a188bf9183c0"
            },
            "dist": {
                "type": "zip",
                "url": "https://api.github.com/repos/utopia-php/system/zipball/67c92c66ce8f0cc925a00bca89f7a188bf9183c0",
                "reference": "67c92c66ce8f0cc925a00bca89f7a188bf9183c0",
                "shasum": ""
            },
            "require": {
                "php": ">=7.4"
            },
            "require-dev": {
                "phpunit/phpunit": "^9.3",
                "vimeo/psalm": "4.0.1"
            },
            "type": "library",
            "autoload": {
                "psr-4": {
                    "Utopia\\System\\": "src/System"
                }
            },
            "notification-url": "https://packagist.org/downloads/",
            "license": [
                "MIT"
            ],
            "authors": [
                {
                    "name": "Eldad Fux",
                    "email": "eldad@appwrite.io"
                },
                {
                    "name": "Torsten Dittmann",
                    "email": "torsten@appwrite.io"
                }
            ],
            "description": "A simple library for obtaining information about the host's system.",
            "keywords": [
                "framework",
                "php",
                "system",
                "upf",
                "utopia"
            ],
            "support": {
                "issues": "https://github.com/utopia-php/system/issues",
                "source": "https://github.com/utopia-php/system/tree/0.4.0"
            },
            "time": "2021-02-04T14:14:49+00:00"
        },
        {
            "name": "webmozart/assert",
            "version": "1.9.1",
            "source": {
                "type": "git",
                "url": "https://github.com/webmozarts/assert.git",
                "reference": "bafc69caeb4d49c39fd0779086c03a3738cbb389"
            },
            "dist": {
                "type": "zip",
                "url": "https://api.github.com/repos/webmozarts/assert/zipball/bafc69caeb4d49c39fd0779086c03a3738cbb389",
                "reference": "bafc69caeb4d49c39fd0779086c03a3738cbb389",
                "shasum": ""
            },
            "require": {
                "php": "^5.3.3 || ^7.0 || ^8.0",
                "symfony/polyfill-ctype": "^1.8"
            },
            "conflict": {
                "phpstan/phpstan": "<0.12.20",
                "vimeo/psalm": "<3.9.1"
            },
            "require-dev": {
                "phpunit/phpunit": "^4.8.36 || ^7.5.13"
            },
            "type": "library",
            "autoload": {
                "psr-4": {
                    "Webmozart\\Assert\\": "src/"
                }
            },
            "notification-url": "https://packagist.org/downloads/",
            "license": [
                "MIT"
            ],
            "authors": [
                {
                    "name": "Bernhard Schussek",
                    "email": "bschussek@gmail.com"
                }
            ],
            "description": "Assertions to validate method input/output with nice error messages.",
            "keywords": [
                "assert",
                "check",
                "validate"
            ],
            "support": {
                "issues": "https://github.com/webmozarts/assert/issues",
                "source": "https://github.com/webmozarts/assert/tree/1.9.1"
            },
            "time": "2020-07-08T17:02:28+00:00"
        }
    ],
    "packages-dev": [
        {
            "name": "amphp/amp",
            "version": "dev-master",
            "source": {
                "type": "git",
                "url": "https://github.com/amphp/amp.git",
                "reference": "7d4bbc6e0b47c6bb39b6cce1a4b5942e0c5125fb"
            },
            "dist": {
                "type": "zip",
                "url": "https://api.github.com/repos/amphp/amp/zipball/7d4bbc6e0b47c6bb39b6cce1a4b5942e0c5125fb",
                "reference": "7d4bbc6e0b47c6bb39b6cce1a4b5942e0c5125fb",
                "shasum": ""
            },
            "require": {
                "php": ">=7.1"
            },
            "require-dev": {
                "amphp/php-cs-fixer-config": "dev-master",
                "amphp/phpunit-util": "^1",
                "ext-json": "*",
                "jetbrains/phpstorm-stubs": "^2019.3",
                "phpunit/phpunit": "^7 | ^8 | ^9",
                "psalm/phar": "^3.11@dev",
                "react/promise": "^2"
            },
            "default-branch": true,
            "type": "library",
            "extra": {
                "branch-alias": {
                    "dev-master": "2.x-dev"
                }
            },
            "autoload": {
                "psr-4": {
                    "Amp\\": "lib"
                },
                "files": [
                    "lib/functions.php",
                    "lib/Internal/functions.php"
                ]
            },
            "notification-url": "https://packagist.org/downloads/",
            "license": [
                "MIT"
            ],
            "authors": [
                {
                    "name": "Daniel Lowrey",
                    "email": "rdlowrey@php.net"
                },
                {
                    "name": "Aaron Piotrowski",
                    "email": "aaron@trowski.com"
                },
                {
                    "name": "Bob Weinand",
                    "email": "bobwei9@hotmail.com"
                },
                {
                    "name": "Niklas Keller",
                    "email": "me@kelunik.com"
                }
            ],
            "description": "A non-blocking concurrency framework for PHP applications.",
            "homepage": "http://amphp.org/amp",
            "keywords": [
                "async",
                "asynchronous",
                "awaitable",
                "concurrency",
                "event",
                "event-loop",
                "future",
                "non-blocking",
                "promise"
            ],
            "support": {
                "irc": "irc://irc.freenode.org/amphp",
                "issues": "https://github.com/amphp/amp/issues",
                "source": "https://github.com/amphp/amp/tree/master"
            },
            "funding": [
                {
                    "url": "https://github.com/amphp",
                    "type": "github"
                }
            ],
            "time": "2021-01-13T19:16:50+00:00"
        },
        {
            "name": "amphp/byte-stream",
            "version": "dev-master",
            "source": {
                "type": "git",
                "url": "https://github.com/amphp/byte-stream.git",
                "reference": "7a64a9ad336fc5e1e70b1c1fc1e9618a7027332e"
            },
            "dist": {
                "type": "zip",
                "url": "https://api.github.com/repos/amphp/byte-stream/zipball/7a64a9ad336fc5e1e70b1c1fc1e9618a7027332e",
                "reference": "7a64a9ad336fc5e1e70b1c1fc1e9618a7027332e",
                "shasum": ""
            },
            "require": {
                "amphp/amp": "^2",
                "php": ">=7.1"
            },
            "require-dev": {
                "amphp/php-cs-fixer-config": "dev-master",
                "amphp/phpunit-util": "^1.4",
                "friendsofphp/php-cs-fixer": "^2.3",
                "jetbrains/phpstorm-stubs": "^2019.3",
                "phpunit/phpunit": "^6 || ^7 || ^8",
                "psalm/phar": "^3.11.4"
            },
            "default-branch": true,
            "type": "library",
            "extra": {
                "branch-alias": {
                    "dev-master": "1.x-dev"
                }
            },
            "autoload": {
                "psr-4": {
                    "Amp\\ByteStream\\": "lib"
                },
                "files": [
                    "lib/functions.php"
                ]
            },
            "notification-url": "https://packagist.org/downloads/",
            "license": [
                "MIT"
            ],
            "authors": [
                {
                    "name": "Aaron Piotrowski",
                    "email": "aaron@trowski.com"
                },
                {
                    "name": "Niklas Keller",
                    "email": "me@kelunik.com"
                }
            ],
            "description": "A stream abstraction to make working with non-blocking I/O simple.",
            "homepage": "http://amphp.org/byte-stream",
            "keywords": [
                "amp",
                "amphp",
                "async",
                "io",
                "non-blocking",
                "stream"
            ],
            "support": {
                "irc": "irc://irc.freenode.org/amphp",
                "issues": "https://github.com/amphp/byte-stream/issues",
                "source": "https://github.com/amphp/byte-stream/tree/master"
            },
            "funding": [
                {
                    "url": "https://github.com/amphp",
                    "type": "github"
                }
            ],
            "time": "2021-04-05T20:23:22+00:00"
        },
        {
            "name": "appwrite/sdk-generator",
            "version": "0.9.0",
            "source": {
                "type": "git",
                "url": "https://github.com/appwrite/sdk-generator",
                "reference": "398778201c510c1d95970852c6375d5ee9ff5e0f"
            },
            "require": {
                "ext-curl": "*",
                "ext-json": "*",
                "ext-mbstring": "*",
                "matthiasmullie/minify": "^1.3",
                "php": ">=7.0.0",
                "twig/twig": "^2.14"
            },
            "require-dev": {
                "phpunit/phpunit": "^7.0"
            },
            "type": "library",
            "autoload": {
                "psr-4": {
                    "Appwrite\\SDK\\": "src/SDK",
                    "Appwrite\\Spec\\": "src/Spec"
                }
            },
            "license": [
                "MIT"
            ],
            "authors": [
                {
                    "name": "Eldad Fux",
                    "email": "eldad@appwrite.io"
                }
            ],
            "description": "Appwrite PHP library for generating API SDKs for multiple programming languages and platforms",
            "time": "2021-04-21T05:18:53+00:00"
        },
        {
            "name": "composer/package-versions-deprecated",
            "version": "dev-master",
            "source": {
                "type": "git",
                "url": "https://github.com/composer/package-versions-deprecated.git",
                "reference": "f921205948ab93bb19f86327c793a81edb62f236"
            },
            "dist": {
                "type": "zip",
                "url": "https://api.github.com/repos/composer/package-versions-deprecated/zipball/f921205948ab93bb19f86327c793a81edb62f236",
                "reference": "f921205948ab93bb19f86327c793a81edb62f236",
                "shasum": ""
            },
            "require": {
                "composer-plugin-api": "^1.1.0 || ^2.0",
                "php": "^7 || ^8"
            },
            "replace": {
                "ocramius/package-versions": "1.11.99"
            },
            "require-dev": {
                "composer/composer": "^1.9.3 || ^2.0@dev",
                "ext-zip": "^1.13",
                "phpunit/phpunit": "^6.5 || ^7"
            },
            "default-branch": true,
            "type": "composer-plugin",
            "extra": {
                "class": "PackageVersions\\Installer",
                "branch-alias": {
                    "dev-master": "1.x-dev"
                }
            },
            "autoload": {
                "psr-4": {
                    "PackageVersions\\": "src/PackageVersions"
                }
            },
            "notification-url": "https://packagist.org/downloads/",
            "license": [
                "MIT"
            ],
            "authors": [
                {
                    "name": "Marco Pivetta",
                    "email": "ocramius@gmail.com"
                },
                {
                    "name": "Jordi Boggiano",
                    "email": "j.boggiano@seld.be"
                }
            ],
            "description": "Composer plugin that provides efficient querying for installed package versions (no runtime IO)",
            "support": {
                "issues": "https://github.com/composer/package-versions-deprecated/issues",
                "source": "https://github.com/composer/package-versions-deprecated/tree/master"
            },
            "funding": [
                {
                    "url": "https://packagist.com",
                    "type": "custom"
                },
                {
                    "url": "https://github.com/composer",
                    "type": "github"
                },
                {
                    "url": "https://tidelift.com/funding/github/packagist/composer/composer",
                    "type": "tidelift"
                }
            ],
            "time": "2020-12-27T20:11:05+00:00"
        },
        {
            "name": "composer/semver",
            "version": "dev-main",
            "source": {
                "type": "git",
                "url": "https://github.com/composer/semver.git",
                "reference": "dd61cb4efbd0cff1700b217faf24ce596af4fc4e"
            },
            "dist": {
                "type": "zip",
                "url": "https://api.github.com/repos/composer/semver/zipball/dd61cb4efbd0cff1700b217faf24ce596af4fc4e",
                "reference": "dd61cb4efbd0cff1700b217faf24ce596af4fc4e",
                "shasum": ""
            },
            "require": {
                "php": "^5.3.2 || ^7.0 || ^8.0"
            },
            "require-dev": {
                "phpstan/phpstan": "^0.12.54",
                "symfony/phpunit-bridge": "^4.2 || ^5"
            },
            "default-branch": true,
            "type": "library",
            "extra": {
                "branch-alias": {
                    "dev-main": "3.x-dev"
                }
            },
            "autoload": {
                "psr-4": {
                    "Composer\\Semver\\": "src"
                }
            },
            "notification-url": "https://packagist.org/downloads/",
            "license": [
                "MIT"
            ],
            "authors": [
                {
                    "name": "Nils Adermann",
                    "email": "naderman@naderman.de",
                    "homepage": "http://www.naderman.de"
                },
                {
                    "name": "Jordi Boggiano",
                    "email": "j.boggiano@seld.be",
                    "homepage": "http://seld.be"
                },
                {
                    "name": "Rob Bast",
                    "email": "rob.bast@gmail.com",
                    "homepage": "http://robbast.nl"
                }
            ],
            "description": "Semver library that offers utilities, version constraint parsing and validation.",
            "keywords": [
                "semantic",
                "semver",
                "validation",
                "versioning"
            ],
            "support": {
                "irc": "irc://irc.freenode.org/composer",
                "issues": "https://github.com/composer/semver/issues",
                "source": "https://github.com/composer/semver/tree/main"
            },
            "funding": [
                {
                    "url": "https://packagist.com",
                    "type": "custom"
                },
                {
                    "url": "https://github.com/composer",
                    "type": "github"
                },
                {
                    "url": "https://tidelift.com/funding/github/packagist/composer/composer",
                    "type": "tidelift"
                }
            ],
            "time": "2020-12-10T07:55:43+00:00"
        },
        {
            "name": "composer/xdebug-handler",
            "version": "1.4.x-dev",
            "source": {
                "type": "git",
                "url": "https://github.com/composer/xdebug-handler.git",
                "reference": "f27e06cd9675801df441b3656569b328e04aa37c"
            },
            "dist": {
                "type": "zip",
                "url": "https://api.github.com/repos/composer/xdebug-handler/zipball/f27e06cd9675801df441b3656569b328e04aa37c",
                "reference": "f27e06cd9675801df441b3656569b328e04aa37c",
                "shasum": ""
            },
            "require": {
                "php": "^5.3.2 || ^7.0 || ^8.0",
                "psr/log": "^1.0"
            },
            "require-dev": {
                "phpstan/phpstan": "^0.12.55",
                "symfony/phpunit-bridge": "^4.2 || ^5"
            },
            "type": "library",
            "autoload": {
                "psr-4": {
                    "Composer\\XdebugHandler\\": "src"
                }
            },
            "notification-url": "https://packagist.org/downloads/",
            "license": [
                "MIT"
            ],
            "authors": [
                {
                    "name": "John Stevenson",
                    "email": "john-stevenson@blueyonder.co.uk"
                }
            ],
            "description": "Restarts a process without Xdebug.",
            "keywords": [
                "Xdebug",
                "performance"
            ],
            "support": {
                "irc": "irc://irc.freenode.org/composer",
                "issues": "https://github.com/composer/xdebug-handler/issues",
                "source": "https://github.com/composer/xdebug-handler/tree/1.4.6"
            },
            "funding": [
                {
                    "url": "https://packagist.com",
                    "type": "custom"
                },
                {
                    "url": "https://github.com/composer",
                    "type": "github"
                },
                {
                    "url": "https://tidelift.com/funding/github/packagist/composer/composer",
                    "type": "tidelift"
                }
            ],
            "time": "2021-03-25T17:01:18+00:00"
        },
        {
            "name": "dnoegel/php-xdg-base-dir",
            "version": "v0.1.1",
            "source": {
                "type": "git",
                "url": "https://github.com/dnoegel/php-xdg-base-dir.git",
                "reference": "8f8a6e48c5ecb0f991c2fdcf5f154a47d85f9ffd"
            },
            "dist": {
                "type": "zip",
                "url": "https://api.github.com/repos/dnoegel/php-xdg-base-dir/zipball/8f8a6e48c5ecb0f991c2fdcf5f154a47d85f9ffd",
                "reference": "8f8a6e48c5ecb0f991c2fdcf5f154a47d85f9ffd",
                "shasum": ""
            },
            "require": {
                "php": ">=5.3.2"
            },
            "require-dev": {
                "phpunit/phpunit": "~7.0|~6.0|~5.0|~4.8.35"
            },
            "type": "library",
            "autoload": {
                "psr-4": {
                    "XdgBaseDir\\": "src/"
                }
            },
            "notification-url": "https://packagist.org/downloads/",
            "license": [
                "MIT"
            ],
            "description": "implementation of xdg base directory specification for php",
            "support": {
                "issues": "https://github.com/dnoegel/php-xdg-base-dir/issues",
                "source": "https://github.com/dnoegel/php-xdg-base-dir/tree/v0.1.1"
            },
            "time": "2019-12-04T15:06:13+00:00"
        },
        {
            "name": "doctrine/instantiator",
            "version": "1.5.x-dev",
            "source": {
                "type": "git",
                "url": "https://github.com/doctrine/instantiator.git",
                "reference": "6410c4b8352cb64218641457cef64997e6b784fb"
            },
            "dist": {
                "type": "zip",
                "url": "https://api.github.com/repos/doctrine/instantiator/zipball/6410c4b8352cb64218641457cef64997e6b784fb",
                "reference": "6410c4b8352cb64218641457cef64997e6b784fb",
                "shasum": ""
            },
            "require": {
                "php": "^7.1 || ^8.0"
            },
            "require-dev": {
                "doctrine/coding-standard": "^8.0",
                "ext-pdo": "*",
                "ext-phar": "*",
                "phpbench/phpbench": "^0.13 || 1.0.0-alpha2",
                "phpstan/phpstan": "^0.12",
                "phpstan/phpstan-phpunit": "^0.12",
                "phpunit/phpunit": "^7.0 || ^8.0 || ^9.0"
            },
            "type": "library",
            "autoload": {
                "psr-4": {
                    "Doctrine\\Instantiator\\": "src/Doctrine/Instantiator/"
                }
            },
            "notification-url": "https://packagist.org/downloads/",
            "license": [
                "MIT"
            ],
            "authors": [
                {
                    "name": "Marco Pivetta",
                    "email": "ocramius@gmail.com",
                    "homepage": "https://ocramius.github.io/"
                }
            ],
            "description": "A small, lightweight utility to instantiate objects in PHP without invoking their constructors",
            "homepage": "https://www.doctrine-project.org/projects/instantiator.html",
            "keywords": [
                "constructor",
                "instantiate"
            ],
            "support": {
                "issues": "https://github.com/doctrine/instantiator/issues",
                "source": "https://github.com/doctrine/instantiator/tree/1.4.x"
            },
            "funding": [
                {
                    "url": "https://www.doctrine-project.org/sponsorship.html",
                    "type": "custom"
                },
                {
                    "url": "https://www.patreon.com/phpdoctrine",
                    "type": "patreon"
                },
                {
                    "url": "https://tidelift.com/funding/github/packagist/doctrine%2Finstantiator",
                    "type": "tidelift"
                }
            ],
            "time": "2020-11-10T19:05:51+00:00"
        },
        {
            "name": "felixfbecker/advanced-json-rpc",
            "version": "v3.2.0",
            "source": {
                "type": "git",
                "url": "https://github.com/felixfbecker/php-advanced-json-rpc.git",
                "reference": "06f0b06043c7438959dbdeed8bb3f699a19be22e"
            },
            "dist": {
                "type": "zip",
                "url": "https://api.github.com/repos/felixfbecker/php-advanced-json-rpc/zipball/06f0b06043c7438959dbdeed8bb3f699a19be22e",
                "reference": "06f0b06043c7438959dbdeed8bb3f699a19be22e",
                "shasum": ""
            },
            "require": {
                "netresearch/jsonmapper": "^1.0 || ^2.0",
                "php": "^7.1 || ^8.0",
                "phpdocumentor/reflection-docblock": "^4.3.4 || ^5.0.0"
            },
            "require-dev": {
                "phpunit/phpunit": "^7.0 || ^8.0"
            },
            "type": "library",
            "autoload": {
                "psr-4": {
                    "AdvancedJsonRpc\\": "lib/"
                }
            },
            "notification-url": "https://packagist.org/downloads/",
            "license": [
                "ISC"
            ],
            "authors": [
                {
                    "name": "Felix Becker",
                    "email": "felix.b@outlook.com"
                }
            ],
            "description": "A more advanced JSONRPC implementation",
            "support": {
                "issues": "https://github.com/felixfbecker/php-advanced-json-rpc/issues",
                "source": "https://github.com/felixfbecker/php-advanced-json-rpc/tree/v3.2.0"
            },
            "time": "2021-01-10T17:48:47+00:00"
        },
        {
            "name": "felixfbecker/language-server-protocol",
            "version": "dev-master",
            "source": {
                "type": "git",
                "url": "https://github.com/felixfbecker/php-language-server-protocol.git",
                "reference": "9d846d1f5cf101deee7a61c8ba7caa0a975cd730"
            },
            "dist": {
                "type": "zip",
                "url": "https://api.github.com/repos/felixfbecker/php-language-server-protocol/zipball/9d846d1f5cf101deee7a61c8ba7caa0a975cd730",
                "reference": "9d846d1f5cf101deee7a61c8ba7caa0a975cd730",
                "shasum": ""
            },
            "require": {
                "php": ">=7.1"
            },
            "require-dev": {
                "phpstan/phpstan": "*",
                "squizlabs/php_codesniffer": "^3.1",
                "vimeo/psalm": "^4.0"
            },
            "default-branch": true,
            "type": "library",
            "extra": {
                "branch-alias": {
                    "dev-master": "1.x-dev"
                }
            },
            "autoload": {
                "psr-4": {
                    "LanguageServerProtocol\\": "src/"
                }
            },
            "notification-url": "https://packagist.org/downloads/",
            "license": [
                "ISC"
            ],
            "authors": [
                {
                    "name": "Felix Becker",
                    "email": "felix.b@outlook.com"
                }
            ],
            "description": "PHP classes for the Language Server Protocol",
            "keywords": [
                "language",
                "microsoft",
                "php",
                "server"
            ],
            "support": {
                "issues": "https://github.com/felixfbecker/php-language-server-protocol/issues",
                "source": "https://github.com/felixfbecker/php-language-server-protocol/tree/1.5.1"
            },
            "time": "2021-02-22T14:02:09+00:00"
        },
        {
            "name": "matthiasmullie/minify",
            "version": "1.3.66",
            "source": {
                "type": "git",
                "url": "https://github.com/matthiasmullie/minify.git",
                "reference": "45fd3b0f1dfa2c965857c6d4a470bea52adc31a6"
            },
            "dist": {
                "type": "zip",
                "url": "https://api.github.com/repos/matthiasmullie/minify/zipball/45fd3b0f1dfa2c965857c6d4a470bea52adc31a6",
                "reference": "45fd3b0f1dfa2c965857c6d4a470bea52adc31a6",
                "shasum": ""
            },
            "require": {
                "ext-pcre": "*",
                "matthiasmullie/path-converter": "~1.1",
                "php": ">=5.3.0"
            },
            "require-dev": {
                "friendsofphp/php-cs-fixer": "~2.0",
                "matthiasmullie/scrapbook": "dev-master",
                "phpunit/phpunit": ">=4.8"
            },
            "suggest": {
                "psr/cache-implementation": "Cache implementation to use with Minify::cache"
            },
            "bin": [
                "bin/minifycss",
                "bin/minifyjs"
            ],
            "type": "library",
            "autoload": {
                "psr-4": {
                    "MatthiasMullie\\Minify\\": "src/"
                }
            },
            "notification-url": "https://packagist.org/downloads/",
            "license": [
                "MIT"
            ],
            "authors": [
                {
                    "name": "Matthias Mullie",
                    "email": "minify@mullie.eu",
                    "homepage": "http://www.mullie.eu",
                    "role": "Developer"
                }
            ],
            "description": "CSS & JavaScript minifier, in PHP. Removes whitespace, strips comments, combines files (incl. @import statements and small assets in CSS files), and optimizes/shortens a few common programming patterns.",
            "homepage": "http://www.minifier.org",
            "keywords": [
                "JS",
                "css",
                "javascript",
                "minifier",
                "minify"
            ],
            "support": {
                "issues": "https://github.com/matthiasmullie/minify/issues",
                "source": "https://github.com/matthiasmullie/minify/tree/1.3.66"
            },
            "funding": [
                {
                    "url": "https://github.com/[user1",
                    "type": "github"
                },
                {
                    "url": "https://github.com/matthiasmullie] # Replace with up to 4 GitHub Sponsors-enabled usernames e.g.",
                    "type": "github"
                },
                {
                    "url": "https://github.com/user2",
                    "type": "github"
                }
            ],
            "time": "2021-01-06T15:18:10+00:00"
        },
        {
            "name": "matthiasmullie/path-converter",
            "version": "1.1.3",
            "source": {
                "type": "git",
                "url": "https://github.com/matthiasmullie/path-converter.git",
                "reference": "e7d13b2c7e2f2268e1424aaed02085518afa02d9"
            },
            "dist": {
                "type": "zip",
                "url": "https://api.github.com/repos/matthiasmullie/path-converter/zipball/e7d13b2c7e2f2268e1424aaed02085518afa02d9",
                "reference": "e7d13b2c7e2f2268e1424aaed02085518afa02d9",
                "shasum": ""
            },
            "require": {
                "ext-pcre": "*",
                "php": ">=5.3.0"
            },
            "require-dev": {
                "phpunit/phpunit": "~4.8"
            },
            "type": "library",
            "autoload": {
                "psr-4": {
                    "MatthiasMullie\\PathConverter\\": "src/"
                }
            },
            "notification-url": "https://packagist.org/downloads/",
            "license": [
                "MIT"
            ],
            "authors": [
                {
                    "name": "Matthias Mullie",
                    "email": "pathconverter@mullie.eu",
                    "homepage": "http://www.mullie.eu",
                    "role": "Developer"
                }
            ],
            "description": "Relative path converter",
            "homepage": "http://github.com/matthiasmullie/path-converter",
            "keywords": [
                "converter",
                "path",
                "paths",
                "relative"
            ],
            "support": {
                "issues": "https://github.com/matthiasmullie/path-converter/issues",
                "source": "https://github.com/matthiasmullie/path-converter/tree/1.1.3"
            },
            "time": "2019-02-05T23:41:09+00:00"
        },
        {
            "name": "myclabs/deep-copy",
            "version": "1.x-dev",
            "source": {
                "type": "git",
                "url": "https://github.com/myclabs/DeepCopy.git",
                "reference": "776f831124e9c62e1a2c601ecc52e776d8bb7220"
            },
            "dist": {
                "type": "zip",
                "url": "https://api.github.com/repos/myclabs/DeepCopy/zipball/776f831124e9c62e1a2c601ecc52e776d8bb7220",
                "reference": "776f831124e9c62e1a2c601ecc52e776d8bb7220",
                "shasum": ""
            },
            "require": {
                "php": "^7.1 || ^8.0"
            },
            "replace": {
                "myclabs/deep-copy": "self.version"
            },
            "require-dev": {
                "doctrine/collections": "^1.0",
                "doctrine/common": "^2.6",
                "phpunit/phpunit": "^7.1"
            },
            "default-branch": true,
            "type": "library",
            "autoload": {
                "psr-4": {
                    "DeepCopy\\": "src/DeepCopy/"
                },
                "files": [
                    "src/DeepCopy/deep_copy.php"
                ]
            },
            "notification-url": "https://packagist.org/downloads/",
            "license": [
                "MIT"
            ],
            "description": "Create deep copies (clones) of your objects",
            "keywords": [
                "clone",
                "copy",
                "duplicate",
                "object",
                "object graph"
            ],
            "support": {
                "issues": "https://github.com/myclabs/DeepCopy/issues",
                "source": "https://github.com/myclabs/DeepCopy/tree/1.10.2"
            },
            "funding": [
                {
                    "url": "https://tidelift.com/funding/github/packagist/myclabs/deep-copy",
                    "type": "tidelift"
                }
            ],
            "time": "2020-11-13T09:40:50+00:00"
        },
        {
            "name": "netresearch/jsonmapper",
            "version": "v2.1.0",
            "source": {
                "type": "git",
                "url": "https://github.com/cweiske/jsonmapper.git",
                "reference": "e0f1e33a71587aca81be5cffbb9746510e1fe04e"
            },
            "dist": {
                "type": "zip",
                "url": "https://api.github.com/repos/cweiske/jsonmapper/zipball/e0f1e33a71587aca81be5cffbb9746510e1fe04e",
                "reference": "e0f1e33a71587aca81be5cffbb9746510e1fe04e",
                "shasum": ""
            },
            "require": {
                "ext-json": "*",
                "ext-pcre": "*",
                "ext-reflection": "*",
                "ext-spl": "*",
                "php": ">=5.6"
            },
            "require-dev": {
                "phpunit/phpunit": "~4.8.35 || ~5.7 || ~6.4 || ~7.0",
                "squizlabs/php_codesniffer": "~3.5"
            },
            "type": "library",
            "autoload": {
                "psr-0": {
                    "JsonMapper": "src/"
                }
            },
            "notification-url": "https://packagist.org/downloads/",
            "license": [
                "OSL-3.0"
            ],
            "authors": [
                {
                    "name": "Christian Weiske",
                    "email": "cweiske@cweiske.de",
                    "homepage": "http://github.com/cweiske/jsonmapper/",
                    "role": "Developer"
                }
            ],
            "description": "Map nested JSON structures onto PHP classes",
            "support": {
                "email": "cweiske@cweiske.de",
                "issues": "https://github.com/cweiske/jsonmapper/issues",
                "source": "https://github.com/cweiske/jsonmapper/tree/master"
            },
            "time": "2020-04-16T18:48:43+00:00"
        },
        {
            "name": "nikic/php-parser",
            "version": "v4.10.4",
            "source": {
                "type": "git",
                "url": "https://github.com/nikic/PHP-Parser.git",
                "reference": "c6d052fc58cb876152f89f532b95a8d7907e7f0e"
            },
            "dist": {
                "type": "zip",
                "url": "https://api.github.com/repos/nikic/PHP-Parser/zipball/c6d052fc58cb876152f89f532b95a8d7907e7f0e",
                "reference": "c6d052fc58cb876152f89f532b95a8d7907e7f0e",
                "shasum": ""
            },
            "require": {
                "ext-tokenizer": "*",
                "php": ">=7.0"
            },
            "require-dev": {
                "ircmaxell/php-yacc": "^0.0.7",
                "phpunit/phpunit": "^6.5 || ^7.0 || ^8.0 || ^9.0"
            },
            "bin": [
                "bin/php-parse"
            ],
            "type": "library",
            "extra": {
                "branch-alias": {
                    "dev-master": "4.9-dev"
                }
            },
            "autoload": {
                "psr-4": {
                    "PhpParser\\": "lib/PhpParser"
                }
            },
            "notification-url": "https://packagist.org/downloads/",
            "license": [
                "BSD-3-Clause"
            ],
            "authors": [
                {
                    "name": "Nikita Popov"
                }
            ],
            "description": "A PHP parser written in PHP",
            "keywords": [
                "parser",
                "php"
            ],
            "support": {
                "issues": "https://github.com/nikic/PHP-Parser/issues",
                "source": "https://github.com/nikic/PHP-Parser/tree/v4.10.4"
            },
            "time": "2020-12-20T10:01:03+00:00"
        },
        {
            "name": "openlss/lib-array2xml",
            "version": "1.0.0",
            "source": {
                "type": "git",
                "url": "https://github.com/nullivex/lib-array2xml.git",
                "reference": "a91f18a8dfc69ffabe5f9b068bc39bb202c81d90"
            },
            "dist": {
                "type": "zip",
                "url": "https://api.github.com/repos/nullivex/lib-array2xml/zipball/a91f18a8dfc69ffabe5f9b068bc39bb202c81d90",
                "reference": "a91f18a8dfc69ffabe5f9b068bc39bb202c81d90",
                "shasum": ""
            },
            "require": {
                "php": ">=5.3.2"
            },
            "type": "library",
            "autoload": {
                "psr-0": {
                    "LSS": ""
                }
            },
            "notification-url": "https://packagist.org/downloads/",
            "license": [
                "Apache-2.0"
            ],
            "authors": [
                {
                    "name": "Bryan Tong",
                    "email": "bryan@nullivex.com",
                    "homepage": "https://www.nullivex.com"
                },
                {
                    "name": "Tony Butler",
                    "email": "spudz76@gmail.com",
                    "homepage": "https://www.nullivex.com"
                }
            ],
            "description": "Array2XML conversion library credit to lalit.org",
            "homepage": "https://www.nullivex.com",
            "keywords": [
                "array",
                "array conversion",
                "xml",
                "xml conversion"
            ],
            "support": {
                "issues": "https://github.com/nullivex/lib-array2xml/issues",
                "source": "https://github.com/nullivex/lib-array2xml/tree/master"
            },
            "time": "2019-03-29T20:06:56+00:00"
        },
        {
            "name": "phar-io/manifest",
            "version": "dev-master",
            "source": {
                "type": "git",
                "url": "https://github.com/phar-io/manifest.git",
                "reference": "85265efd3af7ba3ca4b2a2c34dbfc5788dd29133"
            },
            "dist": {
                "type": "zip",
                "url": "https://api.github.com/repos/phar-io/manifest/zipball/85265efd3af7ba3ca4b2a2c34dbfc5788dd29133",
                "reference": "85265efd3af7ba3ca4b2a2c34dbfc5788dd29133",
                "shasum": ""
            },
            "require": {
                "ext-dom": "*",
                "ext-phar": "*",
                "ext-xmlwriter": "*",
                "phar-io/version": "^3.0.1",
                "php": "^7.2 || ^8.0"
            },
            "default-branch": true,
            "type": "library",
            "extra": {
                "branch-alias": {
                    "dev-master": "2.0.x-dev"
                }
            },
            "autoload": {
                "classmap": [
                    "src/"
                ]
            },
            "notification-url": "https://packagist.org/downloads/",
            "license": [
                "BSD-3-Clause"
            ],
            "authors": [
                {
                    "name": "Arne Blankerts",
                    "email": "arne@blankerts.de",
                    "role": "Developer"
                },
                {
                    "name": "Sebastian Heuer",
                    "email": "sebastian@phpeople.de",
                    "role": "Developer"
                },
                {
                    "name": "Sebastian Bergmann",
                    "email": "sebastian@phpunit.de",
                    "role": "Developer"
                }
            ],
            "description": "Component for reading phar.io manifest information from a PHP Archive (PHAR)",
            "support": {
                "issues": "https://github.com/phar-io/manifest/issues",
                "source": "https://github.com/phar-io/manifest/tree/2.0.1"
            },
            "time": "2020-06-27T14:33:11+00:00"
        },
        {
            "name": "phar-io/version",
            "version": "3.1.0",
            "source": {
                "type": "git",
                "url": "https://github.com/phar-io/version.git",
                "reference": "bae7c545bef187884426f042434e561ab1ddb182"
            },
            "dist": {
                "type": "zip",
                "url": "https://api.github.com/repos/phar-io/version/zipball/bae7c545bef187884426f042434e561ab1ddb182",
                "reference": "bae7c545bef187884426f042434e561ab1ddb182",
                "shasum": ""
            },
            "require": {
                "php": "^7.2 || ^8.0"
            },
            "type": "library",
            "autoload": {
                "classmap": [
                    "src/"
                ]
            },
            "notification-url": "https://packagist.org/downloads/",
            "license": [
                "BSD-3-Clause"
            ],
            "authors": [
                {
                    "name": "Arne Blankerts",
                    "email": "arne@blankerts.de",
                    "role": "Developer"
                },
                {
                    "name": "Sebastian Heuer",
                    "email": "sebastian@phpeople.de",
                    "role": "Developer"
                },
                {
                    "name": "Sebastian Bergmann",
                    "email": "sebastian@phpunit.de",
                    "role": "Developer"
                }
            ],
            "description": "Library for handling version information and constraints",
            "support": {
                "issues": "https://github.com/phar-io/version/issues",
                "source": "https://github.com/phar-io/version/tree/3.1.0"
            },
            "time": "2021-02-23T14:00:09+00:00"
        },
        {
            "name": "phpdocumentor/reflection-common",
            "version": "dev-master",
            "source": {
                "type": "git",
                "url": "https://github.com/phpDocumentor/ReflectionCommon.git",
                "reference": "cf8df60735d98fd18070b7cab0019ba0831e219c"
            },
            "dist": {
                "type": "zip",
                "url": "https://api.github.com/repos/phpDocumentor/ReflectionCommon/zipball/cf8df60735d98fd18070b7cab0019ba0831e219c",
                "reference": "cf8df60735d98fd18070b7cab0019ba0831e219c",
                "shasum": ""
            },
            "require": {
                "php": ">=7.1"
            },
            "default-branch": true,
            "type": "library",
            "extra": {
                "branch-alias": {
                    "dev-master": "2.x-dev"
                }
            },
            "autoload": {
                "psr-4": {
                    "phpDocumentor\\Reflection\\": "src/"
                }
            },
            "notification-url": "https://packagist.org/downloads/",
            "license": [
                "MIT"
            ],
            "authors": [
                {
                    "name": "Jaap van Otterdijk",
                    "email": "opensource@ijaap.nl"
                }
            ],
            "description": "Common reflection classes used by phpdocumentor to reflect the code structure",
            "homepage": "http://www.phpdoc.org",
            "keywords": [
                "FQSEN",
                "phpDocumentor",
                "phpdoc",
                "reflection",
                "static analysis"
            ],
            "support": {
                "issues": "https://github.com/phpDocumentor/ReflectionCommon/issues",
                "source": "https://github.com/phpDocumentor/ReflectionCommon/tree/master"
            },
            "time": "2020-06-19T17:42:03+00:00"
        },
        {
            "name": "phpdocumentor/reflection-docblock",
            "version": "dev-master",
            "source": {
                "type": "git",
                "url": "https://github.com/phpDocumentor/ReflectionDocBlock.git",
                "reference": "f8d350d8514ff60b5993dd0121c62299480c989c"
            },
            "dist": {
                "type": "zip",
                "url": "https://api.github.com/repos/phpDocumentor/ReflectionDocBlock/zipball/f8d350d8514ff60b5993dd0121c62299480c989c",
                "reference": "f8d350d8514ff60b5993dd0121c62299480c989c",
                "shasum": ""
            },
            "require": {
                "ext-filter": "*",
                "php": "^7.2 || ^8.0",
                "phpdocumentor/reflection-common": "^2.2",
                "phpdocumentor/type-resolver": "^1.3",
                "webmozart/assert": "^1.9.1"
            },
            "require-dev": {
                "mockery/mockery": "~1.3.2"
            },
            "default-branch": true,
            "type": "library",
            "extra": {
                "branch-alias": {
                    "dev-master": "5.x-dev"
                }
            },
            "autoload": {
                "psr-4": {
                    "phpDocumentor\\Reflection\\": "src"
                }
            },
            "notification-url": "https://packagist.org/downloads/",
            "license": [
                "MIT"
            ],
            "authors": [
                {
                    "name": "Mike van Riel",
                    "email": "me@mikevanriel.com"
                },
                {
                    "name": "Jaap van Otterdijk",
                    "email": "account@ijaap.nl"
                }
            ],
            "description": "With this component, a library can provide support for annotations via DocBlocks or otherwise retrieve information that is embedded in a DocBlock.",
            "support": {
                "issues": "https://github.com/phpDocumentor/ReflectionDocBlock/issues",
                "source": "https://github.com/phpDocumentor/ReflectionDocBlock/tree/master"
            },
            "time": "2021-03-07T11:12:25+00:00"
        },
        {
            "name": "phpdocumentor/type-resolver",
            "version": "1.x-dev",
            "source": {
                "type": "git",
                "url": "https://github.com/phpDocumentor/TypeResolver.git",
                "reference": "6759f2268deb9f329812679e9dcb2d0083b2a30b"
            },
            "dist": {
                "type": "zip",
                "url": "https://api.github.com/repos/phpDocumentor/TypeResolver/zipball/6759f2268deb9f329812679e9dcb2d0083b2a30b",
                "reference": "6759f2268deb9f329812679e9dcb2d0083b2a30b",
                "shasum": ""
            },
            "require": {
                "php": "^7.2 || ^8.0",
                "phpdocumentor/reflection-common": "^2.0"
            },
            "require-dev": {
                "ext-tokenizer": "*"
            },
            "default-branch": true,
            "type": "library",
            "extra": {
                "branch-alias": {
                    "dev-1.x": "1.x-dev"
                }
            },
            "autoload": {
                "psr-4": {
                    "phpDocumentor\\Reflection\\": "src"
                }
            },
            "notification-url": "https://packagist.org/downloads/",
            "license": [
                "MIT"
            ],
            "authors": [
                {
                    "name": "Mike van Riel",
                    "email": "me@mikevanriel.com"
                }
            ],
            "description": "A PSR-5 based resolver of Class names, Types and Structural Element Names",
            "support": {
                "issues": "https://github.com/phpDocumentor/TypeResolver/issues",
                "source": "https://github.com/phpDocumentor/TypeResolver/tree/1.x"
            },
            "time": "2021-02-02T21:09:27+00:00"
        },
        {
            "name": "phpspec/prophecy",
            "version": "1.13.0",
            "source": {
                "type": "git",
                "url": "https://github.com/phpspec/prophecy.git",
                "reference": "be1996ed8adc35c3fd795488a653f4b518be70ea"
            },
            "dist": {
                "type": "zip",
                "url": "https://api.github.com/repos/phpspec/prophecy/zipball/be1996ed8adc35c3fd795488a653f4b518be70ea",
                "reference": "be1996ed8adc35c3fd795488a653f4b518be70ea",
                "shasum": ""
            },
            "require": {
                "doctrine/instantiator": "^1.2",
                "php": "^7.2 || ~8.0, <8.1",
                "phpdocumentor/reflection-docblock": "^5.2",
                "sebastian/comparator": "^3.0 || ^4.0",
                "sebastian/recursion-context": "^3.0 || ^4.0"
            },
            "require-dev": {
                "phpspec/phpspec": "^6.0",
                "phpunit/phpunit": "^8.0 || ^9.0"
            },
            "type": "library",
            "extra": {
                "branch-alias": {
                    "dev-master": "1.11.x-dev"
                }
            },
            "autoload": {
                "psr-4": {
                    "Prophecy\\": "src/Prophecy"
                }
            },
            "notification-url": "https://packagist.org/downloads/",
            "license": [
                "MIT"
            ],
            "authors": [
                {
                    "name": "Konstantin Kudryashov",
                    "email": "ever.zet@gmail.com",
                    "homepage": "http://everzet.com"
                },
                {
                    "name": "Marcello Duarte",
                    "email": "marcello.duarte@gmail.com"
                }
            ],
            "description": "Highly opinionated mocking framework for PHP 5.3+",
            "homepage": "https://github.com/phpspec/prophecy",
            "keywords": [
                "Double",
                "Dummy",
                "fake",
                "mock",
                "spy",
                "stub"
            ],
            "support": {
                "issues": "https://github.com/phpspec/prophecy/issues",
                "source": "https://github.com/phpspec/prophecy/tree/1.13.0"
            },
            "time": "2021-03-17T13:42:18+00:00"
        },
        {
            "name": "phpunit/php-code-coverage",
            "version": "9.2.x-dev",
            "source": {
                "type": "git",
                "url": "https://github.com/sebastianbergmann/php-code-coverage.git",
                "reference": "f6293e1b30a2354e8428e004689671b83871edde"
            },
            "dist": {
                "type": "zip",
                "url": "https://api.github.com/repos/sebastianbergmann/php-code-coverage/zipball/f6293e1b30a2354e8428e004689671b83871edde",
                "reference": "f6293e1b30a2354e8428e004689671b83871edde",
                "shasum": ""
            },
            "require": {
                "ext-dom": "*",
                "ext-libxml": "*",
                "ext-xmlwriter": "*",
                "nikic/php-parser": "^4.10.2",
                "php": ">=7.3",
                "phpunit/php-file-iterator": "^3.0.3",
                "phpunit/php-text-template": "^2.0.2",
                "sebastian/code-unit-reverse-lookup": "^2.0.2",
                "sebastian/complexity": "^2.0",
                "sebastian/environment": "^5.1.2",
                "sebastian/lines-of-code": "^1.0.3",
                "sebastian/version": "^3.0.1",
                "theseer/tokenizer": "^1.2.0"
            },
            "require-dev": {
                "phpunit/phpunit": "^9.3"
            },
            "suggest": {
                "ext-pcov": "*",
                "ext-xdebug": "*"
            },
            "type": "library",
            "extra": {
                "branch-alias": {
                    "dev-master": "9.2-dev"
                }
            },
            "autoload": {
                "classmap": [
                    "src/"
                ]
            },
            "notification-url": "https://packagist.org/downloads/",
            "license": [
                "BSD-3-Clause"
            ],
            "authors": [
                {
                    "name": "Sebastian Bergmann",
                    "email": "sebastian@phpunit.de",
                    "role": "lead"
                }
            ],
            "description": "Library that provides collection, processing, and rendering functionality for PHP code coverage information.",
            "homepage": "https://github.com/sebastianbergmann/php-code-coverage",
            "keywords": [
                "coverage",
                "testing",
                "xunit"
            ],
            "support": {
                "issues": "https://github.com/sebastianbergmann/php-code-coverage/issues",
                "source": "https://github.com/sebastianbergmann/php-code-coverage/tree/9.2.6"
            },
            "funding": [
                {
                    "url": "https://github.com/sebastianbergmann",
                    "type": "github"
                }
            ],
            "time": "2021-03-28T07:26:59+00:00"
        },
        {
            "name": "phpunit/php-file-iterator",
            "version": "dev-master",
            "source": {
                "type": "git",
                "url": "https://github.com/sebastianbergmann/php-file-iterator.git",
                "reference": "8e1b28fa4315f9ab66b5a4ca4c93bd983361eefa"
            },
            "dist": {
                "type": "zip",
                "url": "https://api.github.com/repos/sebastianbergmann/php-file-iterator/zipball/8e1b28fa4315f9ab66b5a4ca4c93bd983361eefa",
                "reference": "8e1b28fa4315f9ab66b5a4ca4c93bd983361eefa",
                "shasum": ""
            },
            "require": {
                "php": ">=7.3"
            },
            "require-dev": {
                "phpunit/phpunit": "^9.3"
            },
            "default-branch": true,
            "type": "library",
            "extra": {
                "branch-alias": {
                    "dev-master": "3.0-dev"
                }
            },
            "autoload": {
                "classmap": [
                    "src/"
                ]
            },
            "notification-url": "https://packagist.org/downloads/",
            "license": [
                "BSD-3-Clause"
            ],
            "authors": [
                {
                    "name": "Sebastian Bergmann",
                    "email": "sebastian@phpunit.de",
                    "role": "lead"
                }
            ],
            "description": "FilterIterator implementation that filters files based on a list of suffixes.",
            "homepage": "https://github.com/sebastianbergmann/php-file-iterator/",
            "keywords": [
                "filesystem",
                "iterator"
            ],
            "support": {
                "issues": "https://github.com/sebastianbergmann/php-file-iterator/issues",
                "source": "https://github.com/sebastianbergmann/php-file-iterator/tree/master"
            },
            "funding": [
                {
                    "url": "https://github.com/sebastianbergmann",
                    "type": "github"
                }
            ],
            "time": "2021-04-20T05:27:09+00:00"
        },
        {
            "name": "phpunit/php-invoker",
            "version": "dev-master",
            "source": {
                "type": "git",
                "url": "https://github.com/sebastianbergmann/php-invoker.git",
                "reference": "a46c3aae802b80c3442bd85006697666cd587441"
            },
            "dist": {
                "type": "zip",
                "url": "https://api.github.com/repos/sebastianbergmann/php-invoker/zipball/a46c3aae802b80c3442bd85006697666cd587441",
                "reference": "a46c3aae802b80c3442bd85006697666cd587441",
                "shasum": ""
            },
            "require": {
                "php": ">=7.3"
            },
            "require-dev": {
                "ext-pcntl": "*",
                "phpunit/phpunit": "^9.3"
            },
            "suggest": {
                "ext-pcntl": "*"
            },
            "default-branch": true,
            "type": "library",
            "extra": {
                "branch-alias": {
                    "dev-master": "3.1-dev"
                }
            },
            "autoload": {
                "classmap": [
                    "src/"
                ]
            },
            "notification-url": "https://packagist.org/downloads/",
            "license": [
                "BSD-3-Clause"
            ],
            "authors": [
                {
                    "name": "Sebastian Bergmann",
                    "email": "sebastian@phpunit.de",
                    "role": "lead"
                }
            ],
            "description": "Invoke callables with a timeout",
            "homepage": "https://github.com/sebastianbergmann/php-invoker/",
            "keywords": [
                "process"
            ],
            "support": {
                "issues": "https://github.com/sebastianbergmann/php-invoker/issues",
                "source": "https://github.com/sebastianbergmann/php-invoker/tree/master"
            },
            "funding": [
                {
                    "url": "https://github.com/sebastianbergmann",
                    "type": "github"
                }
            ],
            "time": "2021-04-20T05:27:16+00:00"
        },
        {
            "name": "phpunit/php-text-template",
            "version": "dev-master",
            "source": {
                "type": "git",
                "url": "https://github.com/sebastianbergmann/php-text-template.git",
                "reference": "9e01d4179f9caf8028d0ae48cd84a6427a581793"
            },
            "dist": {
                "type": "zip",
                "url": "https://api.github.com/repos/sebastianbergmann/php-text-template/zipball/9e01d4179f9caf8028d0ae48cd84a6427a581793",
                "reference": "9e01d4179f9caf8028d0ae48cd84a6427a581793",
                "shasum": ""
            },
            "require": {
                "php": ">=7.3"
            },
            "require-dev": {
                "phpunit/phpunit": "^9.3"
            },
            "default-branch": true,
            "type": "library",
            "extra": {
                "branch-alias": {
                    "dev-master": "2.0-dev"
                }
            },
            "autoload": {
                "classmap": [
                    "src/"
                ]
            },
            "notification-url": "https://packagist.org/downloads/",
            "license": [
                "BSD-3-Clause"
            ],
            "authors": [
                {
                    "name": "Sebastian Bergmann",
                    "email": "sebastian@phpunit.de",
                    "role": "lead"
                }
            ],
            "description": "Simple template engine.",
            "homepage": "https://github.com/sebastianbergmann/php-text-template/",
            "keywords": [
                "template"
            ],
            "support": {
                "issues": "https://github.com/sebastianbergmann/php-text-template/issues",
                "source": "https://github.com/sebastianbergmann/php-text-template/tree/master"
            },
            "funding": [
                {
                    "url": "https://github.com/sebastianbergmann",
                    "type": "github"
                }
            ],
            "time": "2021-04-20T05:27:43+00:00"
        },
        {
            "name": "phpunit/php-timer",
            "version": "dev-master",
            "source": {
                "type": "git",
                "url": "https://github.com/sebastianbergmann/php-timer.git",
                "reference": "60a62b284ad6770a1fdc7e07bff609be5233edfb"
            },
            "dist": {
                "type": "zip",
                "url": "https://api.github.com/repos/sebastianbergmann/php-timer/zipball/60a62b284ad6770a1fdc7e07bff609be5233edfb",
                "reference": "60a62b284ad6770a1fdc7e07bff609be5233edfb",
                "shasum": ""
            },
            "require": {
                "php": ">=7.3"
            },
            "require-dev": {
                "phpunit/phpunit": "^9.3"
            },
            "default-branch": true,
            "type": "library",
            "extra": {
                "branch-alias": {
                    "dev-master": "5.0-dev"
                }
            },
            "autoload": {
                "classmap": [
                    "src/"
                ]
            },
            "notification-url": "https://packagist.org/downloads/",
            "license": [
                "BSD-3-Clause"
            ],
            "authors": [
                {
                    "name": "Sebastian Bergmann",
                    "email": "sebastian@phpunit.de",
                    "role": "lead"
                }
            ],
            "description": "Utility class for timing",
            "homepage": "https://github.com/sebastianbergmann/php-timer/",
            "keywords": [
                "timer"
            ],
            "support": {
                "issues": "https://github.com/sebastianbergmann/php-timer/issues",
                "source": "https://github.com/sebastianbergmann/php-timer/tree/master"
            },
            "funding": [
                {
                    "url": "https://github.com/sebastianbergmann",
                    "type": "github"
                }
            ],
            "time": "2021-04-20T05:27:23+00:00"
        },
        {
            "name": "phpunit/phpunit",
            "version": "9.4.2",
            "source": {
                "type": "git",
                "url": "https://github.com/sebastianbergmann/phpunit.git",
                "reference": "3866b2eeeed21b1b099c4bc0b7a1690ac6fd5baa"
            },
            "dist": {
                "type": "zip",
                "url": "https://api.github.com/repos/sebastianbergmann/phpunit/zipball/3866b2eeeed21b1b099c4bc0b7a1690ac6fd5baa",
                "reference": "3866b2eeeed21b1b099c4bc0b7a1690ac6fd5baa",
                "shasum": ""
            },
            "require": {
                "doctrine/instantiator": "^1.3.1",
                "ext-dom": "*",
                "ext-json": "*",
                "ext-libxml": "*",
                "ext-mbstring": "*",
                "ext-xml": "*",
                "ext-xmlwriter": "*",
                "myclabs/deep-copy": "^1.10.1",
                "phar-io/manifest": "^2.0.1",
                "phar-io/version": "^3.0.2",
                "php": ">=7.3",
                "phpspec/prophecy": "^1.12.1",
                "phpunit/php-code-coverage": "^9.2",
                "phpunit/php-file-iterator": "^3.0.5",
                "phpunit/php-invoker": "^3.1.1",
                "phpunit/php-text-template": "^2.0.3",
                "phpunit/php-timer": "^5.0.2",
                "sebastian/cli-parser": "^1.0.1",
                "sebastian/code-unit": "^1.0.6",
                "sebastian/comparator": "^4.0.5",
                "sebastian/diff": "^4.0.3",
                "sebastian/environment": "^5.1.3",
                "sebastian/exporter": "^4.0.3",
                "sebastian/global-state": "^5.0.1",
                "sebastian/object-enumerator": "^4.0.3",
                "sebastian/resource-operations": "^3.0.3",
                "sebastian/type": "^2.3",
                "sebastian/version": "^3.0.2"
            },
            "require-dev": {
                "ext-pdo": "*",
                "phpspec/prophecy-phpunit": "^2.0.1"
            },
            "suggest": {
                "ext-soap": "*",
                "ext-xdebug": "*"
            },
            "bin": [
                "phpunit"
            ],
            "type": "library",
            "extra": {
                "branch-alias": {
                    "dev-master": "9.4-dev"
                }
            },
            "autoload": {
                "classmap": [
                    "src/"
                ],
                "files": [
                    "src/Framework/Assert/Functions.php"
                ]
            },
            "notification-url": "https://packagist.org/downloads/",
            "license": [
                "BSD-3-Clause"
            ],
            "authors": [
                {
                    "name": "Sebastian Bergmann",
                    "email": "sebastian@phpunit.de",
                    "role": "lead"
                }
            ],
            "description": "The PHP Unit Testing framework.",
            "homepage": "https://phpunit.de/",
            "keywords": [
                "phpunit",
                "testing",
                "xunit"
            ],
            "support": {
                "issues": "https://github.com/sebastianbergmann/phpunit/issues",
                "source": "https://github.com/sebastianbergmann/phpunit/tree/9.4.2"
            },
            "funding": [
                {
                    "url": "https://phpunit.de/donate.html",
                    "type": "custom"
                },
                {
                    "url": "https://github.com/sebastianbergmann",
                    "type": "github"
                }
            ],
            "time": "2020-10-19T09:23:29+00:00"
        },
        {
            "name": "psr/container",
            "version": "1.1.x-dev",
            "source": {
                "type": "git",
                "url": "https://github.com/php-fig/container.git",
                "reference": "8622567409010282b7aeebe4bb841fe98b58dcaf"
            },
            "dist": {
                "type": "zip",
                "url": "https://api.github.com/repos/php-fig/container/zipball/8622567409010282b7aeebe4bb841fe98b58dcaf",
                "reference": "8622567409010282b7aeebe4bb841fe98b58dcaf",
                "shasum": ""
            },
            "require": {
                "php": ">=7.2.0"
            },
            "type": "library",
            "autoload": {
                "psr-4": {
                    "Psr\\Container\\": "src/"
                }
            },
            "notification-url": "https://packagist.org/downloads/",
            "license": [
                "MIT"
            ],
            "authors": [
                {
                    "name": "PHP-FIG",
                    "homepage": "https://www.php-fig.org/"
                }
            ],
            "description": "Common Container Interface (PHP FIG PSR-11)",
            "homepage": "https://github.com/php-fig/container",
            "keywords": [
                "PSR-11",
                "container",
                "container-interface",
                "container-interop",
                "psr"
            ],
            "support": {
                "issues": "https://github.com/php-fig/container/issues",
                "source": "https://github.com/php-fig/container/tree/1.1.x"
            },
            "time": "2021-03-05T17:36:06+00:00"
        },
        {
            "name": "sebastian/cli-parser",
            "version": "dev-master",
            "source": {
                "type": "git",
                "url": "https://github.com/sebastianbergmann/cli-parser.git",
                "reference": "32fe3bd93f89a92c20992150d9b4a0353e33cb86"
            },
            "dist": {
                "type": "zip",
                "url": "https://api.github.com/repos/sebastianbergmann/cli-parser/zipball/32fe3bd93f89a92c20992150d9b4a0353e33cb86",
                "reference": "32fe3bd93f89a92c20992150d9b4a0353e33cb86",
                "shasum": ""
            },
            "require": {
                "php": ">=7.3"
            },
            "require-dev": {
                "phpunit/phpunit": "^9.3"
            },
            "default-branch": true,
            "type": "library",
            "extra": {
                "branch-alias": {
                    "dev-master": "1.0-dev"
                }
            },
            "autoload": {
                "classmap": [
                    "src/"
                ]
            },
            "notification-url": "https://packagist.org/downloads/",
            "license": [
                "BSD-3-Clause"
            ],
            "authors": [
                {
                    "name": "Sebastian Bergmann",
                    "email": "sebastian@phpunit.de",
                    "role": "lead"
                }
            ],
            "description": "Library for parsing CLI options",
            "homepage": "https://github.com/sebastianbergmann/cli-parser",
            "support": {
                "issues": "https://github.com/sebastianbergmann/cli-parser/issues",
                "source": "https://github.com/sebastianbergmann/cli-parser/tree/master"
            },
            "funding": [
                {
                    "url": "https://github.com/sebastianbergmann",
                    "type": "github"
                }
            ],
            "time": "2021-04-20T05:31:46+00:00"
        },
        {
            "name": "sebastian/code-unit",
            "version": "1.0.8",
            "source": {
                "type": "git",
                "url": "https://github.com/sebastianbergmann/code-unit.git",
                "reference": "1fc9f64c0927627ef78ba436c9b17d967e68e120"
            },
            "dist": {
                "type": "zip",
                "url": "https://api.github.com/repos/sebastianbergmann/code-unit/zipball/1fc9f64c0927627ef78ba436c9b17d967e68e120",
                "reference": "1fc9f64c0927627ef78ba436c9b17d967e68e120",
                "shasum": ""
            },
            "require": {
                "php": ">=7.3"
            },
            "require-dev": {
                "phpunit/phpunit": "^9.3"
            },
            "type": "library",
            "extra": {
                "branch-alias": {
                    "dev-master": "1.0-dev"
                }
            },
            "autoload": {
                "classmap": [
                    "src/"
                ]
            },
            "notification-url": "https://packagist.org/downloads/",
            "license": [
                "BSD-3-Clause"
            ],
            "authors": [
                {
                    "name": "Sebastian Bergmann",
                    "email": "sebastian@phpunit.de",
                    "role": "lead"
                }
            ],
            "description": "Collection of value objects that represent the PHP code units",
            "homepage": "https://github.com/sebastianbergmann/code-unit",
            "support": {
                "issues": "https://github.com/sebastianbergmann/code-unit/issues",
                "source": "https://github.com/sebastianbergmann/code-unit/tree/1.0.8"
            },
            "funding": [
                {
                    "url": "https://github.com/sebastianbergmann",
                    "type": "github"
                }
            ],
            "time": "2020-10-26T13:08:54+00:00"
        },
        {
            "name": "sebastian/code-unit-reverse-lookup",
            "version": "dev-master",
            "source": {
                "type": "git",
                "url": "https://github.com/sebastianbergmann/code-unit-reverse-lookup.git",
                "reference": "0c90ae4074246c4576e341a4eb8a880965b0bfa0"
            },
            "dist": {
                "type": "zip",
                "url": "https://api.github.com/repos/sebastianbergmann/code-unit-reverse-lookup/zipball/0c90ae4074246c4576e341a4eb8a880965b0bfa0",
                "reference": "0c90ae4074246c4576e341a4eb8a880965b0bfa0",
                "shasum": ""
            },
            "require": {
                "php": ">=7.3"
            },
            "require-dev": {
                "phpunit/phpunit": "^9.3"
            },
            "default-branch": true,
            "type": "library",
            "extra": {
                "branch-alias": {
                    "dev-master": "2.0-dev"
                }
            },
            "autoload": {
                "classmap": [
                    "src/"
                ]
            },
            "notification-url": "https://packagist.org/downloads/",
            "license": [
                "BSD-3-Clause"
            ],
            "authors": [
                {
                    "name": "Sebastian Bergmann",
                    "email": "sebastian@phpunit.de"
                }
            ],
            "description": "Looks up which function or method a line of code belongs to",
            "homepage": "https://github.com/sebastianbergmann/code-unit-reverse-lookup/",
            "support": {
                "issues": "https://github.com/sebastianbergmann/code-unit-reverse-lookup/issues",
                "source": "https://github.com/sebastianbergmann/code-unit-reverse-lookup/tree/master"
            },
            "funding": [
                {
                    "url": "https://github.com/sebastianbergmann",
                    "type": "github"
                }
            ],
            "time": "2021-04-20T05:26:14+00:00"
        },
        {
            "name": "sebastian/comparator",
            "version": "dev-master",
            "source": {
                "type": "git",
                "url": "https://github.com/sebastianbergmann/comparator.git",
                "reference": "7507dc3ba34a0a01a771d4004db63cf2f69ad5ae"
            },
            "dist": {
                "type": "zip",
                "url": "https://api.github.com/repos/sebastianbergmann/comparator/zipball/7507dc3ba34a0a01a771d4004db63cf2f69ad5ae",
                "reference": "7507dc3ba34a0a01a771d4004db63cf2f69ad5ae",
                "shasum": ""
            },
            "require": {
                "php": ">=7.3",
                "sebastian/diff": "^4.0",
                "sebastian/exporter": "^4.0"
            },
            "require-dev": {
                "phpunit/phpunit": "^9.3"
            },
            "default-branch": true,
            "type": "library",
            "extra": {
                "branch-alias": {
                    "dev-master": "4.0-dev"
                }
            },
            "autoload": {
                "classmap": [
                    "src/"
                ]
            },
            "notification-url": "https://packagist.org/downloads/",
            "license": [
                "BSD-3-Clause"
            ],
            "authors": [
                {
                    "name": "Sebastian Bergmann",
                    "email": "sebastian@phpunit.de"
                },
                {
                    "name": "Jeff Welch",
                    "email": "whatthejeff@gmail.com"
                },
                {
                    "name": "Volker Dusch",
                    "email": "github@wallbash.com"
                },
                {
                    "name": "Bernhard Schussek",
                    "email": "bschussek@2bepublished.at"
                }
            ],
            "description": "Provides the functionality to compare PHP values for equality",
            "homepage": "https://github.com/sebastianbergmann/comparator",
            "keywords": [
                "comparator",
                "compare",
                "equality"
            ],
            "support": {
                "issues": "https://github.com/sebastianbergmann/comparator/issues",
                "source": "https://github.com/sebastianbergmann/comparator/tree/master"
            },
            "funding": [
                {
                    "url": "https://github.com/sebastianbergmann",
                    "type": "github"
                }
            ],
            "time": "2021-04-20T05:26:21+00:00"
        },
        {
            "name": "sebastian/complexity",
            "version": "2.0.2",
            "source": {
                "type": "git",
                "url": "https://github.com/sebastianbergmann/complexity.git",
                "reference": "739b35e53379900cc9ac327b2147867b8b6efd88"
            },
            "dist": {
                "type": "zip",
                "url": "https://api.github.com/repos/sebastianbergmann/complexity/zipball/739b35e53379900cc9ac327b2147867b8b6efd88",
                "reference": "739b35e53379900cc9ac327b2147867b8b6efd88",
                "shasum": ""
            },
            "require": {
                "nikic/php-parser": "^4.7",
                "php": ">=7.3"
            },
            "require-dev": {
                "phpunit/phpunit": "^9.3"
            },
            "type": "library",
            "extra": {
                "branch-alias": {
                    "dev-master": "2.0-dev"
                }
            },
            "autoload": {
                "classmap": [
                    "src/"
                ]
            },
            "notification-url": "https://packagist.org/downloads/",
            "license": [
                "BSD-3-Clause"
            ],
            "authors": [
                {
                    "name": "Sebastian Bergmann",
                    "email": "sebastian@phpunit.de",
                    "role": "lead"
                }
            ],
            "description": "Library for calculating the complexity of PHP code units",
            "homepage": "https://github.com/sebastianbergmann/complexity",
            "support": {
                "issues": "https://github.com/sebastianbergmann/complexity/issues",
                "source": "https://github.com/sebastianbergmann/complexity/tree/2.0.2"
            },
            "funding": [
                {
                    "url": "https://github.com/sebastianbergmann",
                    "type": "github"
                }
            ],
            "time": "2020-10-26T15:52:27+00:00"
        },
        {
            "name": "sebastian/diff",
            "version": "dev-master",
            "source": {
                "type": "git",
                "url": "https://github.com/sebastianbergmann/diff.git",
                "reference": "7e1b9f252c029cfd8a1aef17489db44565181128"
            },
            "dist": {
                "type": "zip",
                "url": "https://api.github.com/repos/sebastianbergmann/diff/zipball/7e1b9f252c029cfd8a1aef17489db44565181128",
                "reference": "7e1b9f252c029cfd8a1aef17489db44565181128",
                "shasum": ""
            },
            "require": {
                "php": ">=7.3"
            },
            "require-dev": {
                "phpunit/phpunit": "^9.3",
                "symfony/process": "^4.2 || ^5"
            },
            "default-branch": true,
            "type": "library",
            "extra": {
                "branch-alias": {
                    "dev-master": "4.0-dev"
                }
            },
            "autoload": {
                "classmap": [
                    "src/"
                ]
            },
            "notification-url": "https://packagist.org/downloads/",
            "license": [
                "BSD-3-Clause"
            ],
            "authors": [
                {
                    "name": "Sebastian Bergmann",
                    "email": "sebastian@phpunit.de"
                },
                {
                    "name": "Kore Nordmann",
                    "email": "mail@kore-nordmann.de"
                }
            ],
            "description": "Diff implementation",
            "homepage": "https://github.com/sebastianbergmann/diff",
            "keywords": [
                "diff",
                "udiff",
                "unidiff",
                "unified diff"
            ],
            "support": {
                "issues": "https://github.com/sebastianbergmann/diff/issues",
                "source": "https://github.com/sebastianbergmann/diff/tree/master"
            },
            "funding": [
                {
                    "url": "https://github.com/sebastianbergmann",
                    "type": "github"
                }
            ],
            "time": "2021-04-20T05:26:28+00:00"
        },
        {
            "name": "sebastian/environment",
            "version": "dev-master",
            "source": {
                "type": "git",
                "url": "https://github.com/sebastianbergmann/environment.git",
                "reference": "e403442971a53d2aba4bfb8d51f3c1e67cd0cc8f"
            },
            "dist": {
                "type": "zip",
                "url": "https://api.github.com/repos/sebastianbergmann/environment/zipball/e403442971a53d2aba4bfb8d51f3c1e67cd0cc8f",
                "reference": "e403442971a53d2aba4bfb8d51f3c1e67cd0cc8f",
                "shasum": ""
            },
            "require": {
                "php": ">=7.3"
            },
            "require-dev": {
                "phpunit/phpunit": "^9.3"
            },
            "suggest": {
                "ext-posix": "*"
            },
            "default-branch": true,
            "type": "library",
            "extra": {
                "branch-alias": {
                    "dev-master": "5.1-dev"
                }
            },
            "autoload": {
                "classmap": [
                    "src/"
                ]
            },
            "notification-url": "https://packagist.org/downloads/",
            "license": [
                "BSD-3-Clause"
            ],
            "authors": [
                {
                    "name": "Sebastian Bergmann",
                    "email": "sebastian@phpunit.de"
                }
            ],
            "description": "Provides functionality to handle HHVM/PHP environments",
            "homepage": "http://www.github.com/sebastianbergmann/environment",
            "keywords": [
                "Xdebug",
                "environment",
                "hhvm"
            ],
            "support": {
                "issues": "https://github.com/sebastianbergmann/environment/issues",
                "source": "https://github.com/sebastianbergmann/environment/tree/master"
            },
            "funding": [
                {
                    "url": "https://github.com/sebastianbergmann",
                    "type": "github"
                }
            ],
            "time": "2021-04-20T05:26:35+00:00"
        },
        {
            "name": "sebastian/exporter",
            "version": "dev-master",
            "source": {
                "type": "git",
                "url": "https://github.com/sebastianbergmann/exporter.git",
                "reference": "24e3cf476cabd6d4b6f5a95ed2c06c2793b85429"
            },
            "dist": {
                "type": "zip",
                "url": "https://api.github.com/repos/sebastianbergmann/exporter/zipball/24e3cf476cabd6d4b6f5a95ed2c06c2793b85429",
                "reference": "24e3cf476cabd6d4b6f5a95ed2c06c2793b85429",
                "shasum": ""
            },
            "require": {
                "php": ">=7.3",
                "sebastian/recursion-context": "^4.0"
            },
            "require-dev": {
                "ext-mbstring": "*",
                "phpunit/phpunit": "^9.3"
            },
            "default-branch": true,
            "type": "library",
            "extra": {
                "branch-alias": {
                    "dev-master": "4.0-dev"
                }
            },
            "autoload": {
                "classmap": [
                    "src/"
                ]
            },
            "notification-url": "https://packagist.org/downloads/",
            "license": [
                "BSD-3-Clause"
            ],
            "authors": [
                {
                    "name": "Sebastian Bergmann",
                    "email": "sebastian@phpunit.de"
                },
                {
                    "name": "Jeff Welch",
                    "email": "whatthejeff@gmail.com"
                },
                {
                    "name": "Volker Dusch",
                    "email": "github@wallbash.com"
                },
                {
                    "name": "Adam Harvey",
                    "email": "aharvey@php.net"
                },
                {
                    "name": "Bernhard Schussek",
                    "email": "bschussek@gmail.com"
                }
            ],
            "description": "Provides the functionality to export PHP variables for visualization",
            "homepage": "http://www.github.com/sebastianbergmann/exporter",
            "keywords": [
                "export",
                "exporter"
            ],
            "support": {
                "issues": "https://github.com/sebastianbergmann/exporter/issues",
                "source": "https://github.com/sebastianbergmann/exporter/tree/master"
            },
            "funding": [
                {
                    "url": "https://github.com/sebastianbergmann",
                    "type": "github"
                }
            ],
            "time": "2021-04-20T05:26:41+00:00"
        },
        {
            "name": "sebastian/global-state",
            "version": "dev-master",
            "source": {
                "type": "git",
                "url": "https://github.com/sebastianbergmann/global-state.git",
                "reference": "0f039e95ee9bd338306223844b449de04eb14cb4"
            },
            "dist": {
                "type": "zip",
                "url": "https://api.github.com/repos/sebastianbergmann/global-state/zipball/0f039e95ee9bd338306223844b449de04eb14cb4",
                "reference": "0f039e95ee9bd338306223844b449de04eb14cb4",
                "shasum": ""
            },
            "require": {
                "php": ">=7.3",
                "sebastian/object-reflector": "^2.0",
                "sebastian/recursion-context": "^4.0"
            },
            "require-dev": {
                "ext-dom": "*",
                "phpunit/phpunit": "^9.3"
            },
            "suggest": {
                "ext-uopz": "*"
            },
            "default-branch": true,
            "type": "library",
            "extra": {
                "branch-alias": {
                    "dev-master": "5.0-dev"
                }
            },
            "autoload": {
                "classmap": [
                    "src/"
                ]
            },
            "notification-url": "https://packagist.org/downloads/",
            "license": [
                "BSD-3-Clause"
            ],
            "authors": [
                {
                    "name": "Sebastian Bergmann",
                    "email": "sebastian@phpunit.de"
                }
            ],
            "description": "Snapshotting of global state",
            "homepage": "http://www.github.com/sebastianbergmann/global-state",
            "keywords": [
                "global state"
            ],
            "support": {
                "issues": "https://github.com/sebastianbergmann/global-state/issues",
                "source": "https://github.com/sebastianbergmann/global-state/tree/master"
            },
            "funding": [
                {
                    "url": "https://github.com/sebastianbergmann",
                    "type": "github"
                }
            ],
            "time": "2021-04-20T05:26:48+00:00"
        },
        {
            "name": "sebastian/lines-of-code",
            "version": "1.0.3",
            "source": {
                "type": "git",
                "url": "https://github.com/sebastianbergmann/lines-of-code.git",
                "reference": "c1c2e997aa3146983ed888ad08b15470a2e22ecc"
            },
            "dist": {
                "type": "zip",
                "url": "https://api.github.com/repos/sebastianbergmann/lines-of-code/zipball/c1c2e997aa3146983ed888ad08b15470a2e22ecc",
                "reference": "c1c2e997aa3146983ed888ad08b15470a2e22ecc",
                "shasum": ""
            },
            "require": {
                "nikic/php-parser": "^4.6",
                "php": ">=7.3"
            },
            "require-dev": {
                "phpunit/phpunit": "^9.3"
            },
            "type": "library",
            "extra": {
                "branch-alias": {
                    "dev-master": "1.0-dev"
                }
            },
            "autoload": {
                "classmap": [
                    "src/"
                ]
            },
            "notification-url": "https://packagist.org/downloads/",
            "license": [
                "BSD-3-Clause"
            ],
            "authors": [
                {
                    "name": "Sebastian Bergmann",
                    "email": "sebastian@phpunit.de",
                    "role": "lead"
                }
            ],
            "description": "Library for counting the lines of code in PHP source code",
            "homepage": "https://github.com/sebastianbergmann/lines-of-code",
            "support": {
                "issues": "https://github.com/sebastianbergmann/lines-of-code/issues",
                "source": "https://github.com/sebastianbergmann/lines-of-code/tree/1.0.3"
            },
            "funding": [
                {
                    "url": "https://github.com/sebastianbergmann",
                    "type": "github"
                }
            ],
            "time": "2020-11-28T06:42:11+00:00"
        },
        {
            "name": "sebastian/object-enumerator",
            "version": "dev-master",
            "source": {
                "type": "git",
                "url": "https://github.com/sebastianbergmann/object-enumerator.git",
                "reference": "f2ae14774922039da37ba02727d006a00a5697d4"
            },
            "dist": {
                "type": "zip",
                "url": "https://api.github.com/repos/sebastianbergmann/object-enumerator/zipball/f2ae14774922039da37ba02727d006a00a5697d4",
                "reference": "f2ae14774922039da37ba02727d006a00a5697d4",
                "shasum": ""
            },
            "require": {
                "php": ">=7.3",
                "sebastian/object-reflector": "^2.0",
                "sebastian/recursion-context": "^4.0"
            },
            "require-dev": {
                "phpunit/phpunit": "^9.3"
            },
            "default-branch": true,
            "type": "library",
            "extra": {
                "branch-alias": {
                    "dev-master": "4.0-dev"
                }
            },
            "autoload": {
                "classmap": [
                    "src/"
                ]
            },
            "notification-url": "https://packagist.org/downloads/",
            "license": [
                "BSD-3-Clause"
            ],
            "authors": [
                {
                    "name": "Sebastian Bergmann",
                    "email": "sebastian@phpunit.de"
                }
            ],
            "description": "Traverses array structures and object graphs to enumerate all referenced objects",
            "homepage": "https://github.com/sebastianbergmann/object-enumerator/",
            "support": {
                "issues": "https://github.com/sebastianbergmann/object-enumerator/issues",
                "source": "https://github.com/sebastianbergmann/object-enumerator/tree/master"
            },
            "funding": [
                {
                    "url": "https://github.com/sebastianbergmann",
                    "type": "github"
                }
            ],
            "time": "2021-04-20T05:26:55+00:00"
        },
        {
            "name": "sebastian/object-reflector",
            "version": "dev-master",
            "source": {
                "type": "git",
                "url": "https://github.com/sebastianbergmann/object-reflector.git",
                "reference": "aa101bb19453d2b29a6ab66c2489cd07a84af4cd"
            },
            "dist": {
                "type": "zip",
                "url": "https://api.github.com/repos/sebastianbergmann/object-reflector/zipball/aa101bb19453d2b29a6ab66c2489cd07a84af4cd",
                "reference": "aa101bb19453d2b29a6ab66c2489cd07a84af4cd",
                "shasum": ""
            },
            "require": {
                "php": ">=7.3"
            },
            "require-dev": {
                "phpunit/phpunit": "^9.3"
            },
            "default-branch": true,
            "type": "library",
            "extra": {
                "branch-alias": {
                    "dev-master": "2.0-dev"
                }
            },
            "autoload": {
                "classmap": [
                    "src/"
                ]
            },
            "notification-url": "https://packagist.org/downloads/",
            "license": [
                "BSD-3-Clause"
            ],
            "authors": [
                {
                    "name": "Sebastian Bergmann",
                    "email": "sebastian@phpunit.de"
                }
            ],
            "description": "Allows reflection of object attributes, including inherited and non-public ones",
            "homepage": "https://github.com/sebastianbergmann/object-reflector/",
            "support": {
                "issues": "https://github.com/sebastianbergmann/object-reflector/issues",
                "source": "https://github.com/sebastianbergmann/object-reflector/tree/master"
            },
            "funding": [
                {
                    "url": "https://github.com/sebastianbergmann",
                    "type": "github"
                }
            ],
            "time": "2021-04-20T05:27:02+00:00"
        },
        {
            "name": "sebastian/recursion-context",
            "version": "dev-master",
            "source": {
                "type": "git",
                "url": "https://github.com/sebastianbergmann/recursion-context.git",
                "reference": "40cee94304292d3639df961c1b5d6eee0491eec3"
            },
            "dist": {
                "type": "zip",
                "url": "https://api.github.com/repos/sebastianbergmann/recursion-context/zipball/40cee94304292d3639df961c1b5d6eee0491eec3",
                "reference": "40cee94304292d3639df961c1b5d6eee0491eec3",
                "shasum": ""
            },
            "require": {
                "php": ">=7.3"
            },
            "require-dev": {
                "phpunit/phpunit": "^9.3"
            },
            "default-branch": true,
            "type": "library",
            "extra": {
                "branch-alias": {
                    "dev-master": "4.0-dev"
                }
            },
            "autoload": {
                "classmap": [
                    "src/"
                ]
            },
            "notification-url": "https://packagist.org/downloads/",
            "license": [
                "BSD-3-Clause"
            ],
            "authors": [
                {
                    "name": "Sebastian Bergmann",
                    "email": "sebastian@phpunit.de"
                },
                {
                    "name": "Jeff Welch",
                    "email": "whatthejeff@gmail.com"
                },
                {
                    "name": "Adam Harvey",
                    "email": "aharvey@php.net"
                }
            ],
            "description": "Provides functionality to recursively process PHP variables",
            "homepage": "http://www.github.com/sebastianbergmann/recursion-context",
            "support": {
                "issues": "https://github.com/sebastianbergmann/recursion-context/issues",
                "source": "https://github.com/sebastianbergmann/recursion-context/tree/master"
            },
            "funding": [
                {
                    "url": "https://github.com/sebastianbergmann",
                    "type": "github"
                }
            ],
            "time": "2021-04-20T05:27:29+00:00"
        },
        {
            "name": "sebastian/resource-operations",
            "version": "dev-master",
            "source": {
                "type": "git",
                "url": "https://github.com/sebastianbergmann/resource-operations.git",
                "reference": "0f4443cb3a1d92ce809899753bc0d5d5a8dd19a8"
            },
            "dist": {
                "type": "zip",
                "url": "https://api.github.com/repos/sebastianbergmann/resource-operations/zipball/0f4443cb3a1d92ce809899753bc0d5d5a8dd19a8",
                "reference": "0f4443cb3a1d92ce809899753bc0d5d5a8dd19a8",
                "shasum": ""
            },
            "require": {
                "php": ">=7.3"
            },
            "require-dev": {
                "phpunit/phpunit": "^9.0"
            },
            "default-branch": true,
            "type": "library",
            "extra": {
                "branch-alias": {
                    "dev-master": "3.0-dev"
                }
            },
            "autoload": {
                "classmap": [
                    "src/"
                ]
            },
            "notification-url": "https://packagist.org/downloads/",
            "license": [
                "BSD-3-Clause"
            ],
            "authors": [
                {
                    "name": "Sebastian Bergmann",
                    "email": "sebastian@phpunit.de"
                }
            ],
            "description": "Provides a list of PHP built-in functions that operate on resources",
            "homepage": "https://www.github.com/sebastianbergmann/resource-operations",
            "support": {
                "issues": "https://github.com/sebastianbergmann/resource-operations/issues",
                "source": "https://github.com/sebastianbergmann/resource-operations/tree/3.0.3"
            },
            "funding": [
                {
                    "url": "https://github.com/sebastianbergmann",
                    "type": "github"
                }
            ],
            "time": "2020-09-28T06:45:17+00:00"
        },
        {
            "name": "sebastian/type",
            "version": "dev-master",
            "source": {
                "type": "git",
                "url": "https://github.com/sebastianbergmann/type.git",
                "reference": "5101d5742b2ed2736e72111bcec63638648e0a5d"
            },
            "dist": {
                "type": "zip",
                "url": "https://api.github.com/repos/sebastianbergmann/type/zipball/5101d5742b2ed2736e72111bcec63638648e0a5d",
                "reference": "5101d5742b2ed2736e72111bcec63638648e0a5d",
                "shasum": ""
            },
            "require": {
                "php": ">=7.3"
            },
            "require-dev": {
                "phpunit/phpunit": "^9.3"
            },
            "default-branch": true,
            "type": "library",
            "extra": {
                "branch-alias": {
                    "dev-master": "2.3-dev"
                }
            },
            "autoload": {
                "classmap": [
                    "src/"
                ]
            },
            "notification-url": "https://packagist.org/downloads/",
            "license": [
                "BSD-3-Clause"
            ],
            "authors": [
                {
                    "name": "Sebastian Bergmann",
                    "email": "sebastian@phpunit.de",
                    "role": "lead"
                }
            ],
            "description": "Collection of value objects that represent the types of the PHP type system",
            "homepage": "https://github.com/sebastianbergmann/type",
            "support": {
                "issues": "https://github.com/sebastianbergmann/type/issues",
                "source": "https://github.com/sebastianbergmann/type/tree/master"
            },
            "funding": [
                {
                    "url": "https://github.com/sebastianbergmann",
                    "type": "github"
                }
            ],
            "time": "2021-04-20T05:27:36+00:00"
        },
        {
            "name": "sebastian/version",
            "version": "3.0.2",
            "source": {
                "type": "git",
                "url": "https://github.com/sebastianbergmann/version.git",
                "reference": "c6c1022351a901512170118436c764e473f6de8c"
            },
            "dist": {
                "type": "zip",
                "url": "https://api.github.com/repos/sebastianbergmann/version/zipball/c6c1022351a901512170118436c764e473f6de8c",
                "reference": "c6c1022351a901512170118436c764e473f6de8c",
                "shasum": ""
            },
            "require": {
                "php": ">=7.3"
            },
            "type": "library",
            "extra": {
                "branch-alias": {
                    "dev-master": "3.0-dev"
                }
            },
            "autoload": {
                "classmap": [
                    "src/"
                ]
            },
            "notification-url": "https://packagist.org/downloads/",
            "license": [
                "BSD-3-Clause"
            ],
            "authors": [
                {
                    "name": "Sebastian Bergmann",
                    "email": "sebastian@phpunit.de",
                    "role": "lead"
                }
            ],
            "description": "Library that helps with managing the version number of Git-hosted PHP projects",
            "homepage": "https://github.com/sebastianbergmann/version",
            "support": {
                "issues": "https://github.com/sebastianbergmann/version/issues",
                "source": "https://github.com/sebastianbergmann/version/tree/3.0.2"
            },
            "funding": [
                {
                    "url": "https://github.com/sebastianbergmann",
                    "type": "github"
                }
            ],
            "time": "2020-09-28T06:39:44+00:00"
        },
        {
            "name": "swoole/ide-helper",
            "version": "4.5.5",
            "source": {
                "type": "git",
                "url": "https://github.com/swoole/ide-helper.git",
                "reference": "aefd9d15e00cf14b89a5ed87cfa3bd79c9889028"
            },
            "dist": {
                "type": "zip",
                "url": "https://api.github.com/repos/swoole/ide-helper/zipball/aefd9d15e00cf14b89a5ed87cfa3bd79c9889028",
                "reference": "aefd9d15e00cf14b89a5ed87cfa3bd79c9889028",
                "shasum": ""
            },
            "require-dev": {
                "guzzlehttp/guzzle": "~6.5.0",
                "laminas/laminas-code": "~3.4.0",
                "squizlabs/php_codesniffer": "~3.5.0",
                "symfony/filesystem": "~4.0"
            },
            "type": "library",
            "notification-url": "https://packagist.org/downloads/",
            "license": [
                "Apache-2.0"
            ],
            "authors": [
                {
                    "name": "Team Swoole",
                    "email": "team@swoole.com"
                }
            ],
            "description": "IDE help files for Swoole.",
            "support": {
                "issues": "https://github.com/swoole/ide-helper/issues",
                "source": "https://github.com/swoole/ide-helper/tree/4.5.5"
            },
            "time": "2020-10-14T18:05:12+00:00"
        },
        {
            "name": "symfony/console",
            "version": "5.x-dev",
            "source": {
                "type": "git",
                "url": "https://github.com/symfony/console.git",
                "reference": "1d077bd682f7c0794d5f5b794b16e2b30febec6b"
            },
            "dist": {
                "type": "zip",
                "url": "https://api.github.com/repos/symfony/console/zipball/1d077bd682f7c0794d5f5b794b16e2b30febec6b",
                "reference": "1d077bd682f7c0794d5f5b794b16e2b30febec6b",
                "shasum": ""
            },
            "require": {
                "php": ">=7.2.5",
                "symfony/deprecation-contracts": "^2.1",
                "symfony/polyfill-mbstring": "~1.0",
                "symfony/polyfill-php73": "^1.8",
                "symfony/polyfill-php80": "^1.15",
                "symfony/service-contracts": "^1.1|^2",
                "symfony/string": "^5.1"
            },
            "conflict": {
                "symfony/dependency-injection": "<4.4",
                "symfony/dotenv": "<5.1",
                "symfony/event-dispatcher": "<4.4",
                "symfony/lock": "<4.4",
                "symfony/process": "<4.4"
            },
            "provide": {
                "psr/log-implementation": "1.0"
            },
            "require-dev": {
                "psr/log": "~1.0",
                "symfony/config": "^4.4|^5.0",
                "symfony/dependency-injection": "^4.4|^5.0",
                "symfony/event-dispatcher": "^4.4|^5.0",
                "symfony/lock": "^4.4|^5.0",
                "symfony/process": "^4.4|^5.0",
                "symfony/var-dumper": "^4.4|^5.0"
            },
            "suggest": {
                "psr/log": "For using the console logger",
                "symfony/event-dispatcher": "",
                "symfony/lock": "",
                "symfony/process": ""
            },
            "default-branch": true,
            "type": "library",
            "autoload": {
                "psr-4": {
                    "Symfony\\Component\\Console\\": ""
                },
                "exclude-from-classmap": [
                    "/Tests/"
                ]
            },
            "notification-url": "https://packagist.org/downloads/",
            "license": [
                "MIT"
            ],
            "authors": [
                {
                    "name": "Fabien Potencier",
                    "email": "fabien@symfony.com"
                },
                {
                    "name": "Symfony Community",
                    "homepage": "https://symfony.com/contributors"
                }
            ],
            "description": "Eases the creation of beautiful and testable command line interfaces",
            "homepage": "https://symfony.com",
            "keywords": [
                "cli",
                "command line",
                "console",
                "terminal"
            ],
            "support": {
                "source": "https://github.com/symfony/console/tree/v5.3.0-BETA1"
            },
            "funding": [
                {
                    "url": "https://symfony.com/sponsor",
                    "type": "custom"
                },
                {
                    "url": "https://github.com/fabpot",
                    "type": "github"
                },
                {
                    "url": "https://tidelift.com/funding/github/packagist/symfony/symfony",
                    "type": "tidelift"
                }
            ],
            "time": "2021-04-16T17:36:28+00:00"
        },
        {
            "name": "symfony/deprecation-contracts",
            "version": "dev-main",
            "source": {
                "type": "git",
                "url": "https://github.com/symfony/deprecation-contracts.git",
                "reference": "5f38c8804a9e97d23e0c8d63341088cd8a22d627"
            },
            "dist": {
                "type": "zip",
                "url": "https://api.github.com/repos/symfony/deprecation-contracts/zipball/5f38c8804a9e97d23e0c8d63341088cd8a22d627",
                "reference": "5f38c8804a9e97d23e0c8d63341088cd8a22d627",
                "shasum": ""
            },
            "require": {
                "php": ">=7.1"
            },
            "default-branch": true,
            "type": "library",
            "extra": {
                "branch-alias": {
                    "dev-main": "2.4-dev"
                },
                "thanks": {
                    "name": "symfony/contracts",
                    "url": "https://github.com/symfony/contracts"
                }
            },
            "autoload": {
                "files": [
                    "function.php"
                ]
            },
            "notification-url": "https://packagist.org/downloads/",
            "license": [
                "MIT"
            ],
            "authors": [
                {
                    "name": "Nicolas Grekas",
                    "email": "p@tchwork.com"
                },
                {
                    "name": "Symfony Community",
                    "homepage": "https://symfony.com/contributors"
                }
            ],
            "description": "A generic function and convention to trigger deprecation notices",
            "homepage": "https://symfony.com",
            "support": {
                "source": "https://github.com/symfony/deprecation-contracts/tree/v2.4.0"
            },
            "funding": [
                {
                    "url": "https://symfony.com/sponsor",
                    "type": "custom"
                },
                {
                    "url": "https://github.com/fabpot",
                    "type": "github"
                },
                {
                    "url": "https://tidelift.com/funding/github/packagist/symfony/symfony",
                    "type": "tidelift"
                }
            ],
            "time": "2021-03-23T23:28:01+00:00"
        },
        {
            "name": "symfony/polyfill-intl-grapheme",
            "version": "dev-main",
            "source": {
                "type": "git",
                "url": "https://github.com/symfony/polyfill-intl-grapheme.git",
                "reference": "053f7184175d5417c933817341c5cc0053ddacd5"
            },
            "dist": {
                "type": "zip",
                "url": "https://api.github.com/repos/symfony/polyfill-intl-grapheme/zipball/053f7184175d5417c933817341c5cc0053ddacd5",
                "reference": "053f7184175d5417c933817341c5cc0053ddacd5",
                "shasum": ""
            },
            "require": {
                "php": ">=7.1"
            },
            "suggest": {
                "ext-intl": "For best performance"
            },
            "default-branch": true,
            "type": "library",
            "extra": {
                "branch-alias": {
                    "dev-main": "1.23-dev"
                },
                "thanks": {
                    "name": "symfony/polyfill",
                    "url": "https://github.com/symfony/polyfill"
                }
            },
            "autoload": {
                "psr-4": {
                    "Symfony\\Polyfill\\Intl\\Grapheme\\": ""
                },
                "files": [
                    "bootstrap.php"
                ]
            },
            "notification-url": "https://packagist.org/downloads/",
            "license": [
                "MIT"
            ],
            "authors": [
                {
                    "name": "Nicolas Grekas",
                    "email": "p@tchwork.com"
                },
                {
                    "name": "Symfony Community",
                    "homepage": "https://symfony.com/contributors"
                }
            ],
            "description": "Symfony polyfill for intl's grapheme_* functions",
            "homepage": "https://symfony.com",
            "keywords": [
                "compatibility",
                "grapheme",
                "intl",
                "polyfill",
                "portable",
                "shim"
            ],
            "support": {
                "source": "https://github.com/symfony/polyfill-intl-grapheme/tree/main"
            },
            "funding": [
                {
                    "url": "https://symfony.com/sponsor",
                    "type": "custom"
                },
                {
                    "url": "https://github.com/fabpot",
                    "type": "github"
                },
                {
                    "url": "https://tidelift.com/funding/github/packagist/symfony/symfony",
                    "type": "tidelift"
                }
            ],
            "time": "2021-02-19T12:13:01+00:00"
        },
        {
            "name": "symfony/polyfill-intl-normalizer",
            "version": "dev-main",
            "source": {
                "type": "git",
                "url": "https://github.com/symfony/polyfill-intl-normalizer.git",
                "reference": "8590a5f561694770bdcd3f9b5c69dde6945028e8"
            },
            "dist": {
                "type": "zip",
                "url": "https://api.github.com/repos/symfony/polyfill-intl-normalizer/zipball/8590a5f561694770bdcd3f9b5c69dde6945028e8",
                "reference": "8590a5f561694770bdcd3f9b5c69dde6945028e8",
                "shasum": ""
            },
            "require": {
                "php": ">=7.1"
            },
            "suggest": {
                "ext-intl": "For best performance"
            },
            "default-branch": true,
            "type": "library",
            "extra": {
                "branch-alias": {
                    "dev-main": "1.23-dev"
                },
                "thanks": {
                    "name": "symfony/polyfill",
                    "url": "https://github.com/symfony/polyfill"
                }
            },
            "autoload": {
                "psr-4": {
                    "Symfony\\Polyfill\\Intl\\Normalizer\\": ""
                },
                "files": [
                    "bootstrap.php"
                ],
                "classmap": [
                    "Resources/stubs"
                ]
            },
            "notification-url": "https://packagist.org/downloads/",
            "license": [
                "MIT"
            ],
            "authors": [
                {
                    "name": "Nicolas Grekas",
                    "email": "p@tchwork.com"
                },
                {
                    "name": "Symfony Community",
                    "homepage": "https://symfony.com/contributors"
                }
            ],
            "description": "Symfony polyfill for intl's Normalizer class and related functions",
            "homepage": "https://symfony.com",
            "keywords": [
                "compatibility",
                "intl",
                "normalizer",
                "polyfill",
                "portable",
                "shim"
            ],
            "support": {
                "source": "https://github.com/symfony/polyfill-intl-normalizer/tree/main"
            },
            "funding": [
                {
                    "url": "https://symfony.com/sponsor",
                    "type": "custom"
                },
                {
                    "url": "https://github.com/fabpot",
                    "type": "github"
                },
                {
                    "url": "https://tidelift.com/funding/github/packagist/symfony/symfony",
                    "type": "tidelift"
                }
            ],
            "time": "2021-02-19T12:13:01+00:00"
        },
        {
            "name": "symfony/polyfill-mbstring",
            "version": "dev-main",
            "source": {
                "type": "git",
                "url": "https://github.com/symfony/polyfill-mbstring.git",
                "reference": "298b87cbbe99cb2c9f88fb1d1de78833b64b483e"
            },
            "dist": {
                "type": "zip",
                "url": "https://api.github.com/repos/symfony/polyfill-mbstring/zipball/298b87cbbe99cb2c9f88fb1d1de78833b64b483e",
                "reference": "298b87cbbe99cb2c9f88fb1d1de78833b64b483e",
                "shasum": ""
            },
            "require": {
                "php": ">=7.1"
            },
            "suggest": {
                "ext-mbstring": "For best performance"
            },
            "default-branch": true,
            "type": "library",
            "extra": {
                "branch-alias": {
                    "dev-main": "1.23-dev"
                },
                "thanks": {
                    "name": "symfony/polyfill",
                    "url": "https://github.com/symfony/polyfill"
                }
            },
            "autoload": {
                "psr-4": {
                    "Symfony\\Polyfill\\Mbstring\\": ""
                },
                "files": [
                    "bootstrap.php"
                ]
            },
            "notification-url": "https://packagist.org/downloads/",
            "license": [
                "MIT"
            ],
            "authors": [
                {
                    "name": "Nicolas Grekas",
                    "email": "p@tchwork.com"
                },
                {
                    "name": "Symfony Community",
                    "homepage": "https://symfony.com/contributors"
                }
            ],
            "description": "Symfony polyfill for the Mbstring extension",
            "homepage": "https://symfony.com",
            "keywords": [
                "compatibility",
                "mbstring",
                "polyfill",
                "portable",
                "shim"
            ],
            "support": {
                "source": "https://github.com/symfony/polyfill-mbstring/tree/main"
            },
            "funding": [
                {
                    "url": "https://symfony.com/sponsor",
                    "type": "custom"
                },
                {
                    "url": "https://github.com/fabpot",
                    "type": "github"
                },
                {
                    "url": "https://tidelift.com/funding/github/packagist/symfony/symfony",
                    "type": "tidelift"
                }
            ],
            "time": "2021-04-19T09:32:22+00:00"
        },
        {
            "name": "symfony/polyfill-php73",
            "version": "dev-main",
            "source": {
                "type": "git",
                "url": "https://github.com/symfony/polyfill-php73.git",
                "reference": "fba8933c384d6476ab14fb7b8526e5287ca7e010"
            },
            "dist": {
                "type": "zip",
                "url": "https://api.github.com/repos/symfony/polyfill-php73/zipball/fba8933c384d6476ab14fb7b8526e5287ca7e010",
                "reference": "fba8933c384d6476ab14fb7b8526e5287ca7e010",
                "shasum": ""
            },
            "require": {
                "php": ">=7.1"
            },
            "default-branch": true,
            "type": "library",
            "extra": {
                "branch-alias": {
                    "dev-main": "1.23-dev"
                },
                "thanks": {
                    "name": "symfony/polyfill",
                    "url": "https://github.com/symfony/polyfill"
                }
            },
            "autoload": {
                "psr-4": {
                    "Symfony\\Polyfill\\Php73\\": ""
                },
                "files": [
                    "bootstrap.php"
                ],
                "classmap": [
                    "Resources/stubs"
                ]
            },
            "notification-url": "https://packagist.org/downloads/",
            "license": [
                "MIT"
            ],
            "authors": [
                {
                    "name": "Nicolas Grekas",
                    "email": "p@tchwork.com"
                },
                {
                    "name": "Symfony Community",
                    "homepage": "https://symfony.com/contributors"
                }
            ],
            "description": "Symfony polyfill backporting some PHP 7.3+ features to lower PHP versions",
            "homepage": "https://symfony.com",
            "keywords": [
                "compatibility",
                "polyfill",
                "portable",
                "shim"
            ],
            "support": {
                "source": "https://github.com/symfony/polyfill-php73/tree/main"
            },
            "funding": [
                {
                    "url": "https://symfony.com/sponsor",
                    "type": "custom"
                },
                {
                    "url": "https://github.com/fabpot",
                    "type": "github"
                },
                {
                    "url": "https://tidelift.com/funding/github/packagist/symfony/symfony",
                    "type": "tidelift"
                }
            ],
            "time": "2021-02-19T12:13:01+00:00"
        },
        {
            "name": "symfony/polyfill-php80",
            "version": "dev-main",
            "source": {
                "type": "git",
                "url": "https://github.com/symfony/polyfill-php80.git",
                "reference": "eca0bf41ed421bed1b57c4958bab16aa86b757d0"
            },
            "dist": {
                "type": "zip",
                "url": "https://api.github.com/repos/symfony/polyfill-php80/zipball/eca0bf41ed421bed1b57c4958bab16aa86b757d0",
                "reference": "eca0bf41ed421bed1b57c4958bab16aa86b757d0",
                "shasum": ""
            },
            "require": {
                "php": ">=7.1"
            },
            "default-branch": true,
            "type": "library",
            "extra": {
                "branch-alias": {
                    "dev-main": "1.23-dev"
                },
                "thanks": {
                    "name": "symfony/polyfill",
                    "url": "https://github.com/symfony/polyfill"
                }
            },
            "autoload": {
                "psr-4": {
                    "Symfony\\Polyfill\\Php80\\": ""
                },
                "files": [
                    "bootstrap.php"
                ],
                "classmap": [
                    "Resources/stubs"
                ]
            },
            "notification-url": "https://packagist.org/downloads/",
            "license": [
                "MIT"
            ],
            "authors": [
                {
                    "name": "Ion Bazan",
                    "email": "ion.bazan@gmail.com"
                },
                {
                    "name": "Nicolas Grekas",
                    "email": "p@tchwork.com"
                },
                {
                    "name": "Symfony Community",
                    "homepage": "https://symfony.com/contributors"
                }
            ],
            "description": "Symfony polyfill backporting some PHP 8.0+ features to lower PHP versions",
            "homepage": "https://symfony.com",
            "keywords": [
                "compatibility",
                "polyfill",
                "portable",
                "shim"
            ],
            "support": {
                "source": "https://github.com/symfony/polyfill-php80/tree/main"
            },
            "funding": [
                {
                    "url": "https://symfony.com/sponsor",
                    "type": "custom"
                },
                {
                    "url": "https://github.com/fabpot",
                    "type": "github"
                },
                {
                    "url": "https://tidelift.com/funding/github/packagist/symfony/symfony",
                    "type": "tidelift"
                }
            ],
            "time": "2021-02-19T12:13:01+00:00"
        },
        {
            "name": "symfony/service-contracts",
            "version": "dev-main",
            "source": {
                "type": "git",
                "url": "https://github.com/symfony/service-contracts.git",
                "reference": "f040a30e04b57fbcc9c6cbcf4dbaa96bd318b9bb"
            },
            "dist": {
                "type": "zip",
                "url": "https://api.github.com/repos/symfony/service-contracts/zipball/f040a30e04b57fbcc9c6cbcf4dbaa96bd318b9bb",
                "reference": "f040a30e04b57fbcc9c6cbcf4dbaa96bd318b9bb",
                "shasum": ""
            },
            "require": {
                "php": ">=7.2.5",
                "psr/container": "^1.1"
            },
            "suggest": {
                "symfony/service-implementation": ""
            },
            "default-branch": true,
            "type": "library",
            "extra": {
                "branch-alias": {
                    "dev-main": "2.4-dev"
                },
                "thanks": {
                    "name": "symfony/contracts",
                    "url": "https://github.com/symfony/contracts"
                }
            },
            "autoload": {
                "psr-4": {
                    "Symfony\\Contracts\\Service\\": ""
                }
            },
            "notification-url": "https://packagist.org/downloads/",
            "license": [
                "MIT"
            ],
            "authors": [
                {
                    "name": "Nicolas Grekas",
                    "email": "p@tchwork.com"
                },
                {
                    "name": "Symfony Community",
                    "homepage": "https://symfony.com/contributors"
                }
            ],
            "description": "Generic abstractions related to writing services",
            "homepage": "https://symfony.com",
            "keywords": [
                "abstractions",
                "contracts",
                "decoupling",
                "interfaces",
                "interoperability",
                "standards"
            ],
            "support": {
                "source": "https://github.com/symfony/service-contracts/tree/v2.4.0"
            },
            "funding": [
                {
                    "url": "https://symfony.com/sponsor",
                    "type": "custom"
                },
                {
                    "url": "https://github.com/fabpot",
                    "type": "github"
                },
                {
                    "url": "https://tidelift.com/funding/github/packagist/symfony/symfony",
                    "type": "tidelift"
                }
            ],
            "time": "2021-04-01T10:43:52+00:00"
        },
        {
            "name": "symfony/string",
            "version": "5.x-dev",
            "source": {
                "type": "git",
                "url": "https://github.com/symfony/string.git",
                "reference": "01454c66c88a6bb4449dcdeb913e463e075f331b"
            },
            "dist": {
                "type": "zip",
                "url": "https://api.github.com/repos/symfony/string/zipball/01454c66c88a6bb4449dcdeb913e463e075f331b",
                "reference": "01454c66c88a6bb4449dcdeb913e463e075f331b",
                "shasum": ""
            },
            "require": {
                "php": ">=7.2.5",
                "symfony/polyfill-ctype": "~1.8",
                "symfony/polyfill-intl-grapheme": "~1.0",
                "symfony/polyfill-intl-normalizer": "~1.0",
                "symfony/polyfill-mbstring": "~1.0",
                "symfony/polyfill-php80": "~1.15"
            },
            "require-dev": {
                "symfony/error-handler": "^4.4|^5.0",
                "symfony/http-client": "^4.4|^5.0",
                "symfony/translation-contracts": "^1.1|^2",
                "symfony/var-exporter": "^4.4|^5.0"
            },
            "default-branch": true,
            "type": "library",
            "autoload": {
                "psr-4": {
                    "Symfony\\Component\\String\\": ""
                },
                "files": [
                    "Resources/functions.php"
                ],
                "exclude-from-classmap": [
                    "/Tests/"
                ]
            },
            "notification-url": "https://packagist.org/downloads/",
            "license": [
                "MIT"
            ],
            "authors": [
                {
                    "name": "Nicolas Grekas",
                    "email": "p@tchwork.com"
                },
                {
                    "name": "Symfony Community",
                    "homepage": "https://symfony.com/contributors"
                }
            ],
            "description": "Provides an object-oriented API to strings and deals with bytes, UTF-8 code points and grapheme clusters in a unified way",
            "homepage": "https://symfony.com",
            "keywords": [
                "grapheme",
                "i18n",
                "string",
                "unicode",
                "utf-8",
                "utf8"
            ],
            "support": {
                "source": "https://github.com/symfony/string/tree/v5.3.0-BETA1"
            },
            "funding": [
                {
                    "url": "https://symfony.com/sponsor",
                    "type": "custom"
                },
                {
                    "url": "https://github.com/fabpot",
                    "type": "github"
                },
                {
                    "url": "https://tidelift.com/funding/github/packagist/symfony/symfony",
                    "type": "tidelift"
                }
            ],
            "time": "2021-03-17T17:12:23+00:00"
        },
        {
            "name": "theseer/tokenizer",
            "version": "1.2.0",
            "source": {
                "type": "git",
                "url": "https://github.com/theseer/tokenizer.git",
                "reference": "75a63c33a8577608444246075ea0af0d052e452a"
            },
            "dist": {
                "type": "zip",
                "url": "https://api.github.com/repos/theseer/tokenizer/zipball/75a63c33a8577608444246075ea0af0d052e452a",
                "reference": "75a63c33a8577608444246075ea0af0d052e452a",
                "shasum": ""
            },
            "require": {
                "ext-dom": "*",
                "ext-tokenizer": "*",
                "ext-xmlwriter": "*",
                "php": "^7.2 || ^8.0"
            },
            "type": "library",
            "autoload": {
                "classmap": [
                    "src/"
                ]
            },
            "notification-url": "https://packagist.org/downloads/",
            "license": [
                "BSD-3-Clause"
            ],
            "authors": [
                {
                    "name": "Arne Blankerts",
                    "email": "arne@blankerts.de",
                    "role": "Developer"
                }
            ],
            "description": "A small library for converting tokenized PHP source code into XML and potentially other formats",
            "support": {
                "issues": "https://github.com/theseer/tokenizer/issues",
                "source": "https://github.com/theseer/tokenizer/tree/master"
            },
            "funding": [
                {
                    "url": "https://github.com/theseer",
                    "type": "github"
                }
            ],
            "time": "2020-07-12T23:59:07+00:00"
        },
        {
            "name": "twig/twig",
            "version": "2.x-dev",
            "source": {
                "type": "git",
                "url": "https://github.com/twigphp/Twig.git",
                "reference": "f7250c6ea6b6cdd724e25ce7c56e2a60006203cb"
            },
            "dist": {
                "type": "zip",
                "url": "https://api.github.com/repos/twigphp/Twig/zipball/f7250c6ea6b6cdd724e25ce7c56e2a60006203cb",
                "reference": "f7250c6ea6b6cdd724e25ce7c56e2a60006203cb",
                "shasum": ""
            },
            "require": {
                "php": ">=7.2.5",
                "symfony/polyfill-ctype": "^1.8",
                "symfony/polyfill-mbstring": "^1.3"
            },
            "require-dev": {
                "psr/container": "^1.0",
                "symfony/phpunit-bridge": "^4.4.9|^5.0.9"
            },
            "type": "library",
            "extra": {
                "branch-alias": {
                    "dev-master": "2.14-dev"
                }
            },
            "autoload": {
                "psr-0": {
                    "Twig_": "lib/"
                },
                "psr-4": {
                    "Twig\\": "src/"
                }
            },
            "notification-url": "https://packagist.org/downloads/",
            "license": [
                "BSD-3-Clause"
            ],
            "authors": [
                {
                    "name": "Fabien Potencier",
                    "email": "fabien@symfony.com",
                    "homepage": "http://fabien.potencier.org",
                    "role": "Lead Developer"
                },
                {
                    "name": "Twig Team",
                    "role": "Contributors"
                },
                {
                    "name": "Armin Ronacher",
                    "email": "armin.ronacher@active-4.com",
                    "role": "Project Founder"
                }
            ],
            "description": "Twig, the flexible, fast, and secure template language for PHP",
            "homepage": "https://twig.symfony.com",
            "keywords": [
                "templating"
            ],
            "support": {
                "issues": "https://github.com/twigphp/Twig/issues",
                "source": "https://github.com/twigphp/Twig/tree/2.x"
            },
            "funding": [
                {
                    "url": "https://github.com/fabpot",
                    "type": "github"
                },
                {
                    "url": "https://tidelift.com/funding/github/packagist/twig/twig",
                    "type": "tidelift"
                }
            ],
            "time": "2021-04-10T08:17:25+00:00"
        },
        {
            "name": "vimeo/psalm",
            "version": "4.1.1",
            "source": {
                "type": "git",
                "url": "https://github.com/vimeo/psalm.git",
                "reference": "16bfbd9224698bd738c665f33039fade2a1a3977"
            },
            "dist": {
                "type": "zip",
                "url": "https://api.github.com/repos/vimeo/psalm/zipball/16bfbd9224698bd738c665f33039fade2a1a3977",
                "reference": "16bfbd9224698bd738c665f33039fade2a1a3977",
                "shasum": ""
            },
            "require": {
                "amphp/amp": "^2.1",
                "amphp/byte-stream": "^1.5",
                "composer/package-versions-deprecated": "^1.8.0",
                "composer/semver": "^1.4 || ^2.0 || ^3.0",
                "composer/xdebug-handler": "^1.1",
                "dnoegel/php-xdg-base-dir": "^0.1.1",
                "ext-dom": "*",
                "ext-json": "*",
                "ext-libxml": "*",
                "ext-mbstring": "*",
                "ext-simplexml": "*",
                "ext-tokenizer": "*",
                "felixfbecker/advanced-json-rpc": "^3.0.3",
                "felixfbecker/language-server-protocol": "^1.4",
                "netresearch/jsonmapper": "^1.0 || ^2.0 || ^3.0",
                "nikic/php-parser": "^4.10.1",
                "openlss/lib-array2xml": "^1.0",
                "php": "^7.1|^8",
                "sebastian/diff": "^3.0 || ^4.0",
                "symfony/console": "^3.4.17 || ^4.1.6 || ^5.0",
                "webmozart/path-util": "^2.3"
            },
            "provide": {
                "psalm/psalm": "self.version"
            },
            "require-dev": {
                "amphp/amp": "^2.4.2",
                "bamarni/composer-bin-plugin": "^1.2",
                "brianium/paratest": "^4.0.0",
                "ext-curl": "*",
                "php": "^7.3|^8",
                "phpdocumentor/reflection-docblock": "^5",
                "phpmyadmin/sql-parser": "5.1.0",
                "phpspec/prophecy": ">=1.9.0",
                "phpunit/phpunit": "^9.0",
                "psalm/plugin-phpunit": "^0.13",
                "slevomat/coding-standard": "^5.0",
                "squizlabs/php_codesniffer": "^3.5",
                "symfony/process": "^4.3",
                "weirdan/prophecy-shim": "^1.0 || ^2.0"
            },
            "suggest": {
                "ext-igbinary": "^2.0.5"
            },
            "bin": [
                "psalm",
                "psalm-language-server",
                "psalm-plugin",
                "psalm-refactor",
                "psalter"
            ],
            "type": "library",
            "extra": {
                "branch-alias": {
                    "dev-master": "4.x-dev",
                    "dev-3.x": "3.x-dev",
                    "dev-2.x": "2.x-dev",
                    "dev-1.x": "1.x-dev"
                }
            },
            "autoload": {
                "psr-4": {
                    "Psalm\\": "src/Psalm/"
                },
                "files": [
                    "src/functions.php",
                    "src/spl_object_id.php"
                ]
            },
            "notification-url": "https://packagist.org/downloads/",
            "license": [
                "MIT"
            ],
            "authors": [
                {
                    "name": "Matthew Brown"
                }
            ],
            "description": "A static analysis tool for finding errors in PHP applications",
            "keywords": [
                "code",
                "inspection",
                "php"
            ],
            "support": {
                "issues": "https://github.com/vimeo/psalm/issues",
                "source": "https://github.com/vimeo/psalm/tree/4.1.1"
            },
            "time": "2020-11-02T05:54:12+00:00"
        },
        {
            "name": "webmozart/path-util",
            "version": "dev-master",
            "source": {
                "type": "git",
                "url": "https://github.com/webmozart/path-util.git",
                "reference": "95a8f7ad150c2a3773ff3c3d04f557a24c99cfd2"
            },
            "dist": {
                "type": "zip",
                "url": "https://api.github.com/repos/webmozart/path-util/zipball/95a8f7ad150c2a3773ff3c3d04f557a24c99cfd2",
                "reference": "95a8f7ad150c2a3773ff3c3d04f557a24c99cfd2",
                "shasum": ""
            },
            "require": {
                "php": "^5.3.3|^7.0",
                "webmozart/assert": "~1.0"
            },
            "require-dev": {
                "phpunit/phpunit": "^4.6",
                "sebastian/version": "^1.0.1"
            },
            "default-branch": true,
            "type": "library",
            "extra": {
                "branch-alias": {
                    "dev-master": "2.3-dev"
                }
            },
            "autoload": {
                "psr-4": {
                    "Webmozart\\PathUtil\\": "src/"
                }
            },
            "notification-url": "https://packagist.org/downloads/",
            "license": [
                "MIT"
            ],
            "authors": [
                {
                    "name": "Bernhard Schussek",
                    "email": "bschussek@gmail.com"
                }
            ],
            "description": "A robust cross-platform utility for normalizing, comparing and modifying file paths.",
            "support": {
                "issues": "https://github.com/webmozart/path-util/issues",
                "source": "https://github.com/webmozart/path-util/tree/master"
            },
            "time": "2016-08-15T15:31:42+00:00"
        }
    ],
    "aliases": [],
    "minimum-stability": "dev",
    "stability-flags": [],
    "prefer-stable": false,
    "prefer-lowest": false,
    "platform": {
        "php": ">=7.4.0",
        "ext-curl": "*",
        "ext-imagick": "*",
        "ext-mbstring": "*",
        "ext-json": "*",
        "ext-yaml": "*",
        "ext-dom": "*",
        "ext-redis": "*",
        "ext-swoole": "*",
        "ext-pdo": "*",
        "ext-openssl": "*",
        "ext-zlib": "*",
        "ext-sockets": "*"
    },
    "platform-dev": [],
    "platform-overrides": {
        "php": "7.4"
    },
    "plugin-api-version": "2.0.0"
}<|MERGE_RESOLUTION|>--- conflicted
+++ resolved
@@ -4,11 +4,7 @@
         "Read more about it at https://getcomposer.org/doc/01-basic-usage.md#installing-dependencies",
         "This file is @generated automatically"
     ],
-<<<<<<< HEAD
-    "content-hash": "2ecdda633a11200ce5aa2042f41395ce",
-=======
     "content-hash": "370390f068a8308603f857c40984de72",
->>>>>>> 18536627
     "packages": [
         {
             "name": "adhocore/jwt",
