{
    "_readme": [
        "This file locks the dependencies of your project to a known state",
        "Read more about it at https://getcomposer.org/doc/01-basic-usage.md#installing-dependencies",
        "This file is @generated automatically"
    ],
<<<<<<< HEAD
    "content-hash": "a4ac7a4e39a15f9c3a3c285ec5d78e7a",
=======
    "content-hash": "31918539abb7d1e82ca84ed8fc21969e",
>>>>>>> 610ec1a6
    "packages": [
        {
            "name": "adhocore/jwt",
            "version": "1.1.2",
            "source": {
                "type": "git",
                "url": "https://github.com/adhocore/php-jwt.git",
                "reference": "6c434af7170090bb7a8880d2bc220a2254ba7899"
            },
            "dist": {
                "type": "zip",
                "url": "https://api.github.com/repos/adhocore/php-jwt/zipball/6c434af7170090bb7a8880d2bc220a2254ba7899",
                "reference": "6c434af7170090bb7a8880d2bc220a2254ba7899",
                "shasum": ""
            },
            "require": {
                "php": "^7.0 || ^8.0"
            },
            "require-dev": {
                "phpunit/phpunit": "^6.5 || ^7.5"
            },
            "type": "library",
            "autoload": {
                "psr-4": {
                    "Ahc\\Jwt\\": "src/"
                }
            },
            "notification-url": "https://packagist.org/downloads/",
            "license": [
                "MIT"
            ],
            "authors": [
                {
                    "name": "Jitendra Adhikari",
                    "email": "jiten.adhikary@gmail.com"
                }
            ],
            "description": "Ultra lightweight JSON web token (JWT) library for PHP5.5+.",
            "keywords": [
                "auth",
                "json-web-token",
                "jwt",
                "jwt-auth",
                "jwt-php",
                "token"
            ],
            "support": {
                "issues": "https://github.com/adhocore/php-jwt/issues",
                "source": "https://github.com/adhocore/php-jwt/tree/1.1.2"
            },
            "funding": [
                {
                    "url": "https://paypal.me/ji10",
                    "type": "custom"
                }
            ],
            "time": "2021-02-20T09:56:44+00:00"
        },
        {
            "name": "appwrite/php-clamav",
            "version": "1.1.0",
            "source": {
                "type": "git",
                "url": "https://github.com/appwrite/php-clamav.git",
                "reference": "61d00f24f9e7766fbba233e7b8d09c5475388073"
            },
            "dist": {
                "type": "zip",
                "url": "https://api.github.com/repos/appwrite/php-clamav/zipball/61d00f24f9e7766fbba233e7b8d09c5475388073",
                "reference": "61d00f24f9e7766fbba233e7b8d09c5475388073",
                "shasum": ""
            },
            "require": {
                "ext-sockets": "*",
                "php": ">=7.1"
            },
            "require-dev": {
                "phpunit/phpunit": "^7.0"
            },
            "type": "library",
            "autoload": {
                "psr-4": {
                    "Appwrite\\ClamAV\\": "src/ClamAV"
                }
            },
            "notification-url": "https://packagist.org/downloads/",
            "license": [
                "MIT"
            ],
            "authors": [
                {
                    "name": "Eldad Fux",
                    "email": "eldad@appwrite.io"
                }
            ],
            "description": "ClamAV network and pipe client for PHP",
            "keywords": [
                "anti virus",
                "appwrite",
                "clamav",
                "php"
            ],
            "support": {
                "issues": "https://github.com/appwrite/php-clamav/issues",
                "source": "https://github.com/appwrite/php-clamav/tree/1.1.0"
            },
            "time": "2020-10-02T05:23:46+00:00"
        },
        {
            "name": "appwrite/php-runtimes",
            "version": "0.10.0",
            "source": {
                "type": "git",
                "url": "https://github.com/appwrite/runtimes.git",
                "reference": "09874846c6bdb7be58c97b12323d2b35ec995409"
            },
            "require": {
                "php": ">=8.0",
                "utopia-php/system": "0.4.*"
            },
            "require-dev": {
                "phpunit/phpunit": "^9.3",
                "vimeo/psalm": "4.0.1"
            },
            "type": "library",
            "autoload": {
                "psr-4": {
                    "Appwrite\\Runtimes\\": "src/Runtimes"
                }
            },
            "license": [
                "BSD-3-Clause"
            ],
            "authors": [
                {
                    "name": "Eldad Fux",
                    "email": "eldad@appwrite.io"
                },
                {
                    "name": "Torsten Dittmann",
                    "email": "torsten@appwrite.io"
                }
            ],
            "description": "Appwrite repository for Cloud Function runtimes that contains the configurations and tests for all of the Appwrite runtime environments.",
            "keywords": [
                "appwrite",
                "php",
                "runtimes"
            ],
            "time": "2022-06-28T05:26:20+00:00"
        },
        {
            "name": "chillerlan/php-qrcode",
            "version": "4.3.3",
            "source": {
                "type": "git",
                "url": "https://github.com/chillerlan/php-qrcode.git",
                "reference": "6356b246948ac1025882b3f55e7c68ebd4515ae3"
            },
            "dist": {
                "type": "zip",
                "url": "https://api.github.com/repos/chillerlan/php-qrcode/zipball/6356b246948ac1025882b3f55e7c68ebd4515ae3",
                "reference": "6356b246948ac1025882b3f55e7c68ebd4515ae3",
                "shasum": ""
            },
            "require": {
                "chillerlan/php-settings-container": "^2.1",
                "ext-mbstring": "*",
                "php": "^7.4 || ^8.0"
            },
            "require-dev": {
                "phan/phan": "^5.3",
                "phpunit/phpunit": "^9.5",
                "setasign/fpdf": "^1.8.2"
            },
            "suggest": {
                "chillerlan/php-authenticator": "Yet another Google authenticator! Also creates URIs for mobile apps.",
                "setasign/fpdf": "Required to use the QR FPDF output."
            },
            "type": "library",
            "autoload": {
                "psr-4": {
                    "chillerlan\\QRCode\\": "src/"
                }
            },
            "notification-url": "https://packagist.org/downloads/",
            "license": [
                "MIT"
            ],
            "authors": [
                {
                    "name": "Kazuhiko Arase",
                    "homepage": "https://github.com/kazuhikoarase"
                },
                {
                    "name": "Smiley",
                    "email": "smiley@chillerlan.net",
                    "homepage": "https://github.com/codemasher"
                },
                {
                    "name": "Contributors",
                    "homepage": "https://github.com/chillerlan/php-qrcode/graphs/contributors"
                }
            ],
            "description": "A QR code generator. PHP 7.4+",
            "homepage": "https://github.com/chillerlan/php-qrcode",
            "keywords": [
                "phpqrcode",
                "qr",
                "qr code",
                "qrcode",
                "qrcode-generator"
            ],
            "support": {
                "issues": "https://github.com/chillerlan/php-qrcode/issues",
                "source": "https://github.com/chillerlan/php-qrcode/tree/4.3.3"
            },
            "funding": [
                {
                    "url": "https://www.paypal.com/donate?hosted_button_id=WLYUNAT9ZTJZ4",
                    "type": "custom"
                },
                {
                    "url": "https://ko-fi.com/codemasher",
                    "type": "ko_fi"
                }
            ],
            "time": "2021-11-25T22:38:09+00:00"
        },
        {
            "name": "chillerlan/php-settings-container",
            "version": "2.1.4",
            "source": {
                "type": "git",
                "url": "https://github.com/chillerlan/php-settings-container.git",
                "reference": "1beb7df3c14346d4344b0b2e12f6f9a74feabd4a"
            },
            "dist": {
                "type": "zip",
                "url": "https://api.github.com/repos/chillerlan/php-settings-container/zipball/1beb7df3c14346d4344b0b2e12f6f9a74feabd4a",
                "reference": "1beb7df3c14346d4344b0b2e12f6f9a74feabd4a",
                "shasum": ""
            },
            "require": {
                "ext-json": "*",
                "php": "^7.4 || ^8.0"
            },
            "require-dev": {
                "phan/phan": "^5.3",
                "phpunit/phpunit": "^9.5"
            },
            "type": "library",
            "autoload": {
                "psr-4": {
                    "chillerlan\\Settings\\": "src/"
                }
            },
            "notification-url": "https://packagist.org/downloads/",
            "license": [
                "MIT"
            ],
            "authors": [
                {
                    "name": "Smiley",
                    "email": "smiley@chillerlan.net",
                    "homepage": "https://github.com/codemasher"
                }
            ],
            "description": "A container class for immutable settings objects. Not a DI container. PHP 7.4+",
            "homepage": "https://github.com/chillerlan/php-settings-container",
            "keywords": [
                "PHP7",
                "Settings",
                "configuration",
                "container",
                "helper"
            ],
            "support": {
                "issues": "https://github.com/chillerlan/php-settings-container/issues",
                "source": "https://github.com/chillerlan/php-settings-container"
            },
            "funding": [
                {
                    "url": "https://www.paypal.com/donate?hosted_button_id=WLYUNAT9ZTJZ4",
                    "type": "custom"
                },
                {
                    "url": "https://ko-fi.com/codemasher",
                    "type": "ko_fi"
                }
            ],
            "time": "2022-07-05T22:32:14+00:00"
        },
        {
            "name": "colinmollenhour/credis",
            "version": "v1.13.1",
            "source": {
                "type": "git",
                "url": "https://github.com/colinmollenhour/credis.git",
                "reference": "85df015088e00daf8ce395189de22c8eb45c8d49"
            },
            "dist": {
                "type": "zip",
                "url": "https://api.github.com/repos/colinmollenhour/credis/zipball/85df015088e00daf8ce395189de22c8eb45c8d49",
                "reference": "85df015088e00daf8ce395189de22c8eb45c8d49",
                "shasum": ""
            },
            "require": {
                "php": ">=5.6.0"
            },
            "suggest": {
                "ext-redis": "Improved performance for communicating with redis"
            },
            "type": "library",
            "autoload": {
                "classmap": [
                    "Client.php",
                    "Cluster.php",
                    "Sentinel.php",
                    "Module.php"
                ]
            },
            "notification-url": "https://packagist.org/downloads/",
            "license": [
                "MIT"
            ],
            "authors": [
                {
                    "name": "Colin Mollenhour",
                    "email": "colin@mollenhour.com"
                }
            ],
            "description": "Credis is a lightweight interface to the Redis key-value store which wraps the phpredis library when available for better performance.",
            "homepage": "https://github.com/colinmollenhour/credis",
            "support": {
                "issues": "https://github.com/colinmollenhour/credis/issues",
                "source": "https://github.com/colinmollenhour/credis/tree/v1.13.1"
            },
            "time": "2022-06-20T22:56:59+00:00"
        },
        {
            "name": "composer/package-versions-deprecated",
            "version": "1.11.99.5",
            "source": {
                "type": "git",
                "url": "https://github.com/composer/package-versions-deprecated.git",
                "reference": "b4f54f74ef3453349c24a845d22392cd31e65f1d"
            },
            "dist": {
                "type": "zip",
                "url": "https://api.github.com/repos/composer/package-versions-deprecated/zipball/b4f54f74ef3453349c24a845d22392cd31e65f1d",
                "reference": "b4f54f74ef3453349c24a845d22392cd31e65f1d",
                "shasum": ""
            },
            "require": {
                "composer-plugin-api": "^1.1.0 || ^2.0",
                "php": "^7 || ^8"
            },
            "replace": {
                "ocramius/package-versions": "1.11.99"
            },
            "require-dev": {
                "composer/composer": "^1.9.3 || ^2.0@dev",
                "ext-zip": "^1.13",
                "phpunit/phpunit": "^6.5 || ^7"
            },
            "type": "composer-plugin",
            "extra": {
                "class": "PackageVersions\\Installer",
                "branch-alias": {
                    "dev-master": "1.x-dev"
                }
            },
            "autoload": {
                "psr-4": {
                    "PackageVersions\\": "src/PackageVersions"
                }
            },
            "notification-url": "https://packagist.org/downloads/",
            "license": [
                "MIT"
            ],
            "authors": [
                {
                    "name": "Marco Pivetta",
                    "email": "ocramius@gmail.com"
                },
                {
                    "name": "Jordi Boggiano",
                    "email": "j.boggiano@seld.be"
                }
            ],
            "description": "Composer plugin that provides efficient querying for installed package versions (no runtime IO)",
            "support": {
                "issues": "https://github.com/composer/package-versions-deprecated/issues",
                "source": "https://github.com/composer/package-versions-deprecated/tree/1.11.99.5"
            },
            "funding": [
                {
                    "url": "https://packagist.com",
                    "type": "custom"
                },
                {
                    "url": "https://github.com/composer",
                    "type": "github"
                },
                {
                    "url": "https://tidelift.com/funding/github/packagist/composer/composer",
                    "type": "tidelift"
                }
            ],
            "time": "2022-01-17T14:14:24+00:00"
        },
        {
            "name": "dragonmantank/cron-expression",
            "version": "v3.3.1",
            "source": {
                "type": "git",
                "url": "https://github.com/dragonmantank/cron-expression.git",
                "reference": "be85b3f05b46c39bbc0d95f6c071ddff669510fa"
            },
            "dist": {
                "type": "zip",
                "url": "https://api.github.com/repos/dragonmantank/cron-expression/zipball/be85b3f05b46c39bbc0d95f6c071ddff669510fa",
                "reference": "be85b3f05b46c39bbc0d95f6c071ddff669510fa",
                "shasum": ""
            },
            "require": {
                "php": "^7.2|^8.0",
                "webmozart/assert": "^1.0"
            },
            "replace": {
                "mtdowling/cron-expression": "^1.0"
            },
            "require-dev": {
                "phpstan/extension-installer": "^1.0",
                "phpstan/phpstan": "^1.0",
                "phpstan/phpstan-webmozart-assert": "^1.0",
                "phpunit/phpunit": "^7.0|^8.0|^9.0"
            },
            "type": "library",
            "autoload": {
                "psr-4": {
                    "Cron\\": "src/Cron/"
                }
            },
            "notification-url": "https://packagist.org/downloads/",
            "license": [
                "MIT"
            ],
            "authors": [
                {
                    "name": "Chris Tankersley",
                    "email": "chris@ctankersley.com",
                    "homepage": "https://github.com/dragonmantank"
                }
            ],
            "description": "CRON for PHP: Calculate the next or previous run date and determine if a CRON expression is due",
            "keywords": [
                "cron",
                "schedule"
            ],
            "support": {
                "issues": "https://github.com/dragonmantank/cron-expression/issues",
                "source": "https://github.com/dragonmantank/cron-expression/tree/v3.3.1"
            },
            "funding": [
                {
                    "url": "https://github.com/dragonmantank",
                    "type": "github"
                }
            ],
            "time": "2022-01-18T15:43:28+00:00"
        },
        {
            "name": "guzzlehttp/guzzle",
            "version": "7.4.5",
            "source": {
                "type": "git",
                "url": "https://github.com/guzzle/guzzle.git",
                "reference": "1dd98b0564cb3f6bd16ce683cb755f94c10fbd82"
            },
            "dist": {
                "type": "zip",
                "url": "https://api.github.com/repos/guzzle/guzzle/zipball/1dd98b0564cb3f6bd16ce683cb755f94c10fbd82",
                "reference": "1dd98b0564cb3f6bd16ce683cb755f94c10fbd82",
                "shasum": ""
            },
            "require": {
                "ext-json": "*",
                "guzzlehttp/promises": "^1.5",
                "guzzlehttp/psr7": "^1.9 || ^2.4",
                "php": "^7.2.5 || ^8.0",
                "psr/http-client": "^1.0",
                "symfony/deprecation-contracts": "^2.2 || ^3.0"
            },
            "provide": {
                "psr/http-client-implementation": "1.0"
            },
            "require-dev": {
                "bamarni/composer-bin-plugin": "^1.4.1",
                "ext-curl": "*",
                "php-http/client-integration-tests": "^3.0",
                "phpunit/phpunit": "^8.5.5 || ^9.3.5",
                "psr/log": "^1.1 || ^2.0 || ^3.0"
            },
            "suggest": {
                "ext-curl": "Required for CURL handler support",
                "ext-intl": "Required for Internationalized Domain Name (IDN) support",
                "psr/log": "Required for using the Log middleware"
            },
            "type": "library",
            "extra": {
                "branch-alias": {
                    "dev-master": "7.4-dev"
                }
            },
            "autoload": {
                "files": [
                    "src/functions_include.php"
                ],
                "psr-4": {
                    "GuzzleHttp\\": "src/"
                }
            },
            "notification-url": "https://packagist.org/downloads/",
            "license": [
                "MIT"
            ],
            "authors": [
                {
                    "name": "Graham Campbell",
                    "email": "hello@gjcampbell.co.uk",
                    "homepage": "https://github.com/GrahamCampbell"
                },
                {
                    "name": "Michael Dowling",
                    "email": "mtdowling@gmail.com",
                    "homepage": "https://github.com/mtdowling"
                },
                {
                    "name": "Jeremy Lindblom",
                    "email": "jeremeamia@gmail.com",
                    "homepage": "https://github.com/jeremeamia"
                },
                {
                    "name": "George Mponos",
                    "email": "gmponos@gmail.com",
                    "homepage": "https://github.com/gmponos"
                },
                {
                    "name": "Tobias Nyholm",
                    "email": "tobias.nyholm@gmail.com",
                    "homepage": "https://github.com/Nyholm"
                },
                {
                    "name": "Márk Sági-Kazár",
                    "email": "mark.sagikazar@gmail.com",
                    "homepage": "https://github.com/sagikazarmark"
                },
                {
                    "name": "Tobias Schultze",
                    "email": "webmaster@tubo-world.de",
                    "homepage": "https://github.com/Tobion"
                }
            ],
            "description": "Guzzle is a PHP HTTP client library",
            "keywords": [
                "client",
                "curl",
                "framework",
                "http",
                "http client",
                "psr-18",
                "psr-7",
                "rest",
                "web service"
            ],
            "support": {
                "issues": "https://github.com/guzzle/guzzle/issues",
                "source": "https://github.com/guzzle/guzzle/tree/7.4.5"
            },
            "funding": [
                {
                    "url": "https://github.com/GrahamCampbell",
                    "type": "github"
                },
                {
                    "url": "https://github.com/Nyholm",
                    "type": "github"
                },
                {
                    "url": "https://tidelift.com/funding/github/packagist/guzzlehttp/guzzle",
                    "type": "tidelift"
                }
            ],
            "time": "2022-06-20T22:16:13+00:00"
        },
        {
            "name": "guzzlehttp/promises",
            "version": "1.5.1",
            "source": {
                "type": "git",
                "url": "https://github.com/guzzle/promises.git",
                "reference": "fe752aedc9fd8fcca3fe7ad05d419d32998a06da"
            },
            "dist": {
                "type": "zip",
                "url": "https://api.github.com/repos/guzzle/promises/zipball/fe752aedc9fd8fcca3fe7ad05d419d32998a06da",
                "reference": "fe752aedc9fd8fcca3fe7ad05d419d32998a06da",
                "shasum": ""
            },
            "require": {
                "php": ">=5.5"
            },
            "require-dev": {
                "symfony/phpunit-bridge": "^4.4 || ^5.1"
            },
            "type": "library",
            "extra": {
                "branch-alias": {
                    "dev-master": "1.5-dev"
                }
            },
            "autoload": {
                "files": [
                    "src/functions_include.php"
                ],
                "psr-4": {
                    "GuzzleHttp\\Promise\\": "src/"
                }
            },
            "notification-url": "https://packagist.org/downloads/",
            "license": [
                "MIT"
            ],
            "authors": [
                {
                    "name": "Graham Campbell",
                    "email": "hello@gjcampbell.co.uk",
                    "homepage": "https://github.com/GrahamCampbell"
                },
                {
                    "name": "Michael Dowling",
                    "email": "mtdowling@gmail.com",
                    "homepage": "https://github.com/mtdowling"
                },
                {
                    "name": "Tobias Nyholm",
                    "email": "tobias.nyholm@gmail.com",
                    "homepage": "https://github.com/Nyholm"
                },
                {
                    "name": "Tobias Schultze",
                    "email": "webmaster@tubo-world.de",
                    "homepage": "https://github.com/Tobion"
                }
            ],
            "description": "Guzzle promises library",
            "keywords": [
                "promise"
            ],
            "support": {
                "issues": "https://github.com/guzzle/promises/issues",
                "source": "https://github.com/guzzle/promises/tree/1.5.1"
            },
            "funding": [
                {
                    "url": "https://github.com/GrahamCampbell",
                    "type": "github"
                },
                {
                    "url": "https://github.com/Nyholm",
                    "type": "github"
                },
                {
                    "url": "https://tidelift.com/funding/github/packagist/guzzlehttp/promises",
                    "type": "tidelift"
                }
            ],
            "time": "2021-10-22T20:56:57+00:00"
        },
        {
            "name": "guzzlehttp/psr7",
            "version": "2.4.0",
            "source": {
                "type": "git",
                "url": "https://github.com/guzzle/psr7.git",
                "reference": "13388f00956b1503577598873fffb5ae994b5737"
            },
            "dist": {
                "type": "zip",
                "url": "https://api.github.com/repos/guzzle/psr7/zipball/13388f00956b1503577598873fffb5ae994b5737",
                "reference": "13388f00956b1503577598873fffb5ae994b5737",
                "shasum": ""
            },
            "require": {
                "php": "^7.2.5 || ^8.0",
                "psr/http-factory": "^1.0",
                "psr/http-message": "^1.0",
                "ralouphie/getallheaders": "^3.0"
            },
            "provide": {
                "psr/http-factory-implementation": "1.0",
                "psr/http-message-implementation": "1.0"
            },
            "require-dev": {
                "bamarni/composer-bin-plugin": "^1.4.1",
                "http-interop/http-factory-tests": "^0.9",
                "phpunit/phpunit": "^8.5.8 || ^9.3.10"
            },
            "suggest": {
                "laminas/laminas-httphandlerrunner": "Emit PSR-7 responses"
            },
            "type": "library",
            "extra": {
                "branch-alias": {
                    "dev-master": "2.4-dev"
                }
            },
            "autoload": {
                "psr-4": {
                    "GuzzleHttp\\Psr7\\": "src/"
                }
            },
            "notification-url": "https://packagist.org/downloads/",
            "license": [
                "MIT"
            ],
            "authors": [
                {
                    "name": "Graham Campbell",
                    "email": "hello@gjcampbell.co.uk",
                    "homepage": "https://github.com/GrahamCampbell"
                },
                {
                    "name": "Michael Dowling",
                    "email": "mtdowling@gmail.com",
                    "homepage": "https://github.com/mtdowling"
                },
                {
                    "name": "George Mponos",
                    "email": "gmponos@gmail.com",
                    "homepage": "https://github.com/gmponos"
                },
                {
                    "name": "Tobias Nyholm",
                    "email": "tobias.nyholm@gmail.com",
                    "homepage": "https://github.com/Nyholm"
                },
                {
                    "name": "Márk Sági-Kazár",
                    "email": "mark.sagikazar@gmail.com",
                    "homepage": "https://github.com/sagikazarmark"
                },
                {
                    "name": "Tobias Schultze",
                    "email": "webmaster@tubo-world.de",
                    "homepage": "https://github.com/Tobion"
                },
                {
                    "name": "Márk Sági-Kazár",
                    "email": "mark.sagikazar@gmail.com",
                    "homepage": "https://sagikazarmark.hu"
                }
            ],
            "description": "PSR-7 message implementation that also provides common utility methods",
            "keywords": [
                "http",
                "message",
                "psr-7",
                "request",
                "response",
                "stream",
                "uri",
                "url"
            ],
            "support": {
                "issues": "https://github.com/guzzle/psr7/issues",
                "source": "https://github.com/guzzle/psr7/tree/2.4.0"
            },
            "funding": [
                {
                    "url": "https://github.com/GrahamCampbell",
                    "type": "github"
                },
                {
                    "url": "https://github.com/Nyholm",
                    "type": "github"
                },
                {
                    "url": "https://tidelift.com/funding/github/packagist/guzzlehttp/psr7",
                    "type": "tidelift"
                }
            ],
            "time": "2022-06-20T21:43:11+00:00"
        },
        {
            "name": "influxdb/influxdb-php",
            "version": "1.15.2",
            "source": {
                "type": "git",
                "url": "https://github.com/influxdata/influxdb-php.git",
                "reference": "d6e59f4f04ab9107574fda69c2cbe36671253d03"
            },
            "dist": {
                "type": "zip",
                "url": "https://api.github.com/repos/influxdata/influxdb-php/zipball/d6e59f4f04ab9107574fda69c2cbe36671253d03",
                "reference": "d6e59f4f04ab9107574fda69c2cbe36671253d03",
                "shasum": ""
            },
            "require": {
                "guzzlehttp/guzzle": "^6.0|^7.0",
                "php": "^5.5 || ^7.0 || ^8.0"
            },
            "require-dev": {
                "dms/phpunit-arraysubset-asserts": "^0.2.1",
                "phpunit/phpunit": "^9.5"
            },
            "suggest": {
                "ext-curl": "Curl extension, needed for Curl driver",
                "stefanotorresi/influxdb-php-async": "An asyncronous client for InfluxDB, implemented via ReactPHP."
            },
            "type": "library",
            "autoload": {
                "psr-4": {
                    "InfluxDB\\": "src/InfluxDB"
                }
            },
            "notification-url": "https://packagist.org/downloads/",
            "license": [
                "MIT"
            ],
            "authors": [
                {
                    "name": "Stephen Hoogendijk",
                    "email": "stephen@tca0.nl"
                },
                {
                    "name": "Daniel Martinez",
                    "email": "danimartcas@hotmail.com"
                },
                {
                    "name": "Gianluca Arbezzano",
                    "email": "gianarb92@gmail.com"
                }
            ],
            "description": "InfluxDB client library for PHP",
            "keywords": [
                "client",
                "influxdata",
                "influxdb",
                "influxdb class",
                "influxdb client",
                "influxdb library",
                "time series"
            ],
            "support": {
                "issues": "https://github.com/influxdata/influxdb-php/issues",
                "source": "https://github.com/influxdata/influxdb-php/tree/1.15.2"
            },
            "time": "2020-12-26T17:45:17+00:00"
        },
        {
            "name": "jean85/pretty-package-versions",
            "version": "1.6.0",
            "source": {
                "type": "git",
                "url": "https://github.com/Jean85/pretty-package-versions.git",
                "reference": "1e0104b46f045868f11942aea058cd7186d6c303"
            },
            "dist": {
                "type": "zip",
                "url": "https://api.github.com/repos/Jean85/pretty-package-versions/zipball/1e0104b46f045868f11942aea058cd7186d6c303",
                "reference": "1e0104b46f045868f11942aea058cd7186d6c303",
                "shasum": ""
            },
            "require": {
                "composer/package-versions-deprecated": "^1.8.0",
                "php": "^7.0|^8.0"
            },
            "require-dev": {
                "phpunit/phpunit": "^6.0|^8.5|^9.2"
            },
            "type": "library",
            "extra": {
                "branch-alias": {
                    "dev-master": "1.x-dev"
                }
            },
            "autoload": {
                "psr-4": {
                    "Jean85\\": "src/"
                }
            },
            "notification-url": "https://packagist.org/downloads/",
            "license": [
                "MIT"
            ],
            "authors": [
                {
                    "name": "Alessandro Lai",
                    "email": "alessandro.lai85@gmail.com"
                }
            ],
            "description": "A wrapper for ocramius/package-versions to get pretty versions strings",
            "keywords": [
                "composer",
                "package",
                "release",
                "versions"
            ],
            "support": {
                "issues": "https://github.com/Jean85/pretty-package-versions/issues",
                "source": "https://github.com/Jean85/pretty-package-versions/tree/1.6.0"
            },
            "time": "2021-02-04T16:20:16+00:00"
        },
        {
            "name": "matomo/device-detector",
            "version": "6.0.0",
            "source": {
                "type": "git",
                "url": "https://github.com/matomo-org/device-detector.git",
                "reference": "7fc2af3af62bd69e6e3404d561e371a83c112be9"
            },
            "dist": {
                "type": "zip",
                "url": "https://api.github.com/repos/matomo-org/device-detector/zipball/7fc2af3af62bd69e6e3404d561e371a83c112be9",
                "reference": "7fc2af3af62bd69e6e3404d561e371a83c112be9",
                "shasum": ""
            },
            "require": {
                "mustangostang/spyc": "*",
                "php": "^7.2|^8.0"
            },
            "replace": {
                "piwik/device-detector": "self.version"
            },
            "require-dev": {
                "matthiasmullie/scrapbook": "^1.4.7",
                "mayflower/mo4-coding-standard": "^v8.0.0",
                "phpstan/phpstan": "^0.12.52",
                "phpunit/phpunit": "^8.5.8",
                "psr/cache": "^1.0.1",
                "psr/simple-cache": "^1.0.1",
                "symfony/yaml": "^5.1.7"
            },
            "suggest": {
                "doctrine/cache": "Can directly be used for caching purpose",
                "ext-yaml": "Necessary for using the Pecl YAML parser"
            },
            "type": "library",
            "autoload": {
                "psr-4": {
                    "DeviceDetector\\": ""
                },
                "exclude-from-classmap": [
                    "Tests/"
                ]
            },
            "notification-url": "https://packagist.org/downloads/",
            "license": [
                "LGPL-3.0-or-later"
            ],
            "authors": [
                {
                    "name": "The Matomo Team",
                    "email": "hello@matomo.org",
                    "homepage": "https://matomo.org/team/"
                }
            ],
            "description": "The Universal Device Detection library, that parses User Agents and detects devices (desktop, tablet, mobile, tv, cars, console, etc.), clients (browsers, media players, mobile apps, feed readers, libraries, etc), operating systems, devices, brands and models.",
            "homepage": "https://matomo.org",
            "keywords": [
                "devicedetection",
                "parser",
                "useragent"
            ],
            "support": {
                "forum": "https://forum.matomo.org/",
                "issues": "https://github.com/matomo-org/device-detector/issues",
                "source": "https://github.com/matomo-org/matomo",
                "wiki": "https://dev.matomo.org/"
            },
            "time": "2022-04-11T09:58:17+00:00"
        },
        {
            "name": "mongodb/mongodb",
            "version": "1.8.0",
            "source": {
                "type": "git",
                "url": "https://github.com/mongodb/mongo-php-library.git",
                "reference": "953dbc19443aa9314c44b7217a16873347e6840d"
            },
            "dist": {
                "type": "zip",
                "url": "https://api.github.com/repos/mongodb/mongo-php-library/zipball/953dbc19443aa9314c44b7217a16873347e6840d",
                "reference": "953dbc19443aa9314c44b7217a16873347e6840d",
                "shasum": ""
            },
            "require": {
                "ext-hash": "*",
                "ext-json": "*",
                "ext-mongodb": "^1.8.1",
                "jean85/pretty-package-versions": "^1.2",
                "php": "^7.0 || ^8.0",
                "symfony/polyfill-php80": "^1.19"
            },
            "require-dev": {
                "squizlabs/php_codesniffer": "^3.5, <3.5.5",
                "symfony/phpunit-bridge": "5.x-dev"
            },
            "type": "library",
            "extra": {
                "branch-alias": {
                    "dev-master": "1.8.x-dev"
                }
            },
            "autoload": {
                "files": [
                    "src/functions.php"
                ],
                "psr-4": {
                    "MongoDB\\": "src/"
                }
            },
            "notification-url": "https://packagist.org/downloads/",
            "license": [
                "Apache-2.0"
            ],
            "authors": [
                {
                    "name": "Andreas Braun",
                    "email": "andreas.braun@mongodb.com"
                },
                {
                    "name": "Jeremy Mikola",
                    "email": "jmikola@gmail.com"
                }
            ],
            "description": "MongoDB driver library",
            "homepage": "https://jira.mongodb.org/browse/PHPLIB",
            "keywords": [
                "database",
                "driver",
                "mongodb",
                "persistence"
            ],
            "support": {
                "issues": "https://github.com/mongodb/mongo-php-library/issues",
                "source": "https://github.com/mongodb/mongo-php-library/tree/1.8.0"
            },
            "time": "2020-11-25T12:26:02+00:00"
        },
        {
            "name": "mustangostang/spyc",
            "version": "0.6.3",
            "source": {
                "type": "git",
                "url": "git@github.com:mustangostang/spyc.git",
                "reference": "4627c838b16550b666d15aeae1e5289dd5b77da0"
            },
            "dist": {
                "type": "zip",
                "url": "https://api.github.com/repos/mustangostang/spyc/zipball/4627c838b16550b666d15aeae1e5289dd5b77da0",
                "reference": "4627c838b16550b666d15aeae1e5289dd5b77da0",
                "shasum": ""
            },
            "require": {
                "php": ">=5.3.1"
            },
            "require-dev": {
                "phpunit/phpunit": "4.3.*@dev"
            },
            "type": "library",
            "extra": {
                "branch-alias": {
                    "dev-master": "0.5.x-dev"
                }
            },
            "autoload": {
                "files": [
                    "Spyc.php"
                ]
            },
            "notification-url": "https://packagist.org/downloads/",
            "license": [
                "MIT"
            ],
            "authors": [
                {
                    "name": "mustangostang",
                    "email": "vlad.andersen@gmail.com"
                }
            ],
            "description": "A simple YAML loader/dumper class for PHP",
            "homepage": "https://github.com/mustangostang/spyc/",
            "keywords": [
                "spyc",
                "yaml",
                "yml"
            ],
            "time": "2019-09-10T13:16:29+00:00"
        },
        {
            "name": "phpmailer/phpmailer",
            "version": "v6.6.0",
            "source": {
                "type": "git",
                "url": "https://github.com/PHPMailer/PHPMailer.git",
                "reference": "e43bac82edc26ca04b36143a48bde1c051cfd5b1"
            },
            "dist": {
                "type": "zip",
                "url": "https://api.github.com/repos/PHPMailer/PHPMailer/zipball/e43bac82edc26ca04b36143a48bde1c051cfd5b1",
                "reference": "e43bac82edc26ca04b36143a48bde1c051cfd5b1",
                "shasum": ""
            },
            "require": {
                "ext-ctype": "*",
                "ext-filter": "*",
                "ext-hash": "*",
                "php": ">=5.5.0"
            },
            "require-dev": {
                "dealerdirect/phpcodesniffer-composer-installer": "^0.7.0",
                "doctrine/annotations": "^1.2",
                "php-parallel-lint/php-console-highlighter": "^0.5.0",
                "php-parallel-lint/php-parallel-lint": "^1.3.1",
                "phpcompatibility/php-compatibility": "^9.3.5",
                "roave/security-advisories": "dev-latest",
                "squizlabs/php_codesniffer": "^3.6.2",
                "yoast/phpunit-polyfills": "^1.0.0"
            },
            "suggest": {
                "ext-mbstring": "Needed to send email in multibyte encoding charset or decode encoded addresses",
                "hayageek/oauth2-yahoo": "Needed for Yahoo XOAUTH2 authentication",
                "league/oauth2-google": "Needed for Google XOAUTH2 authentication",
                "psr/log": "For optional PSR-3 debug logging",
                "stevenmaguire/oauth2-microsoft": "Needed for Microsoft XOAUTH2 authentication",
                "symfony/polyfill-mbstring": "To support UTF-8 if the Mbstring PHP extension is not enabled (^1.2)"
            },
            "type": "library",
            "autoload": {
                "psr-4": {
                    "PHPMailer\\PHPMailer\\": "src/"
                }
            },
            "notification-url": "https://packagist.org/downloads/",
            "license": [
                "LGPL-2.1-only"
            ],
            "authors": [
                {
                    "name": "Marcus Bointon",
                    "email": "phpmailer@synchromedia.co.uk"
                },
                {
                    "name": "Jim Jagielski",
                    "email": "jimjag@gmail.com"
                },
                {
                    "name": "Andy Prevost",
                    "email": "codeworxtech@users.sourceforge.net"
                },
                {
                    "name": "Brent R. Matzelle"
                }
            ],
            "description": "PHPMailer is a full-featured email creation and transfer class for PHP",
            "support": {
                "issues": "https://github.com/PHPMailer/PHPMailer/issues",
                "source": "https://github.com/PHPMailer/PHPMailer/tree/v6.6.0"
            },
            "funding": [
                {
                    "url": "https://github.com/Synchro",
                    "type": "github"
                }
            ],
            "time": "2022-02-28T15:31:21+00:00"
        },
        {
            "name": "psr/http-client",
            "version": "1.0.1",
            "source": {
                "type": "git",
                "url": "https://github.com/php-fig/http-client.git",
                "reference": "2dfb5f6c5eff0e91e20e913f8c5452ed95b86621"
            },
            "dist": {
                "type": "zip",
                "url": "https://api.github.com/repos/php-fig/http-client/zipball/2dfb5f6c5eff0e91e20e913f8c5452ed95b86621",
                "reference": "2dfb5f6c5eff0e91e20e913f8c5452ed95b86621",
                "shasum": ""
            },
            "require": {
                "php": "^7.0 || ^8.0",
                "psr/http-message": "^1.0"
            },
            "type": "library",
            "extra": {
                "branch-alias": {
                    "dev-master": "1.0.x-dev"
                }
            },
            "autoload": {
                "psr-4": {
                    "Psr\\Http\\Client\\": "src/"
                }
            },
            "notification-url": "https://packagist.org/downloads/",
            "license": [
                "MIT"
            ],
            "authors": [
                {
                    "name": "PHP-FIG",
                    "homepage": "http://www.php-fig.org/"
                }
            ],
            "description": "Common interface for HTTP clients",
            "homepage": "https://github.com/php-fig/http-client",
            "keywords": [
                "http",
                "http-client",
                "psr",
                "psr-18"
            ],
            "support": {
                "source": "https://github.com/php-fig/http-client/tree/master"
            },
            "time": "2020-06-29T06:28:15+00:00"
        },
        {
            "name": "psr/http-factory",
            "version": "1.0.1",
            "source": {
                "type": "git",
                "url": "https://github.com/php-fig/http-factory.git",
                "reference": "12ac7fcd07e5b077433f5f2bee95b3a771bf61be"
            },
            "dist": {
                "type": "zip",
                "url": "https://api.github.com/repos/php-fig/http-factory/zipball/12ac7fcd07e5b077433f5f2bee95b3a771bf61be",
                "reference": "12ac7fcd07e5b077433f5f2bee95b3a771bf61be",
                "shasum": ""
            },
            "require": {
                "php": ">=7.0.0",
                "psr/http-message": "^1.0"
            },
            "type": "library",
            "extra": {
                "branch-alias": {
                    "dev-master": "1.0.x-dev"
                }
            },
            "autoload": {
                "psr-4": {
                    "Psr\\Http\\Message\\": "src/"
                }
            },
            "notification-url": "https://packagist.org/downloads/",
            "license": [
                "MIT"
            ],
            "authors": [
                {
                    "name": "PHP-FIG",
                    "homepage": "http://www.php-fig.org/"
                }
            ],
            "description": "Common interfaces for PSR-7 HTTP message factories",
            "keywords": [
                "factory",
                "http",
                "message",
                "psr",
                "psr-17",
                "psr-7",
                "request",
                "response"
            ],
            "support": {
                "source": "https://github.com/php-fig/http-factory/tree/master"
            },
            "time": "2019-04-30T12:38:16+00:00"
        },
        {
            "name": "psr/http-message",
            "version": "1.0.1",
            "source": {
                "type": "git",
                "url": "https://github.com/php-fig/http-message.git",
                "reference": "f6561bf28d520154e4b0ec72be95418abe6d9363"
            },
            "dist": {
                "type": "zip",
                "url": "https://api.github.com/repos/php-fig/http-message/zipball/f6561bf28d520154e4b0ec72be95418abe6d9363",
                "reference": "f6561bf28d520154e4b0ec72be95418abe6d9363",
                "shasum": ""
            },
            "require": {
                "php": ">=5.3.0"
            },
            "type": "library",
            "extra": {
                "branch-alias": {
                    "dev-master": "1.0.x-dev"
                }
            },
            "autoload": {
                "psr-4": {
                    "Psr\\Http\\Message\\": "src/"
                }
            },
            "notification-url": "https://packagist.org/downloads/",
            "license": [
                "MIT"
            ],
            "authors": [
                {
                    "name": "PHP-FIG",
                    "homepage": "http://www.php-fig.org/"
                }
            ],
            "description": "Common interface for HTTP messages",
            "homepage": "https://github.com/php-fig/http-message",
            "keywords": [
                "http",
                "http-message",
                "psr",
                "psr-7",
                "request",
                "response"
            ],
            "support": {
                "source": "https://github.com/php-fig/http-message/tree/master"
            },
            "time": "2016-08-06T14:39:51+00:00"
        },
        {
            "name": "psr/log",
            "version": "1.1.4",
            "source": {
                "type": "git",
                "url": "https://github.com/php-fig/log.git",
                "reference": "d49695b909c3b7628b6289db5479a1c204601f11"
            },
            "dist": {
                "type": "zip",
                "url": "https://api.github.com/repos/php-fig/log/zipball/d49695b909c3b7628b6289db5479a1c204601f11",
                "reference": "d49695b909c3b7628b6289db5479a1c204601f11",
                "shasum": ""
            },
            "require": {
                "php": ">=5.3.0"
            },
            "type": "library",
            "extra": {
                "branch-alias": {
                    "dev-master": "1.1.x-dev"
                }
            },
            "autoload": {
                "psr-4": {
                    "Psr\\Log\\": "Psr/Log/"
                }
            },
            "notification-url": "https://packagist.org/downloads/",
            "license": [
                "MIT"
            ],
            "authors": [
                {
                    "name": "PHP-FIG",
                    "homepage": "https://www.php-fig.org/"
                }
            ],
            "description": "Common interface for logging libraries",
            "homepage": "https://github.com/php-fig/log",
            "keywords": [
                "log",
                "psr",
                "psr-3"
            ],
            "support": {
                "source": "https://github.com/php-fig/log/tree/1.1.4"
            },
            "time": "2021-05-03T11:20:27+00:00"
        },
        {
            "name": "ralouphie/getallheaders",
            "version": "3.0.3",
            "source": {
                "type": "git",
                "url": "https://github.com/ralouphie/getallheaders.git",
                "reference": "120b605dfeb996808c31b6477290a714d356e822"
            },
            "dist": {
                "type": "zip",
                "url": "https://api.github.com/repos/ralouphie/getallheaders/zipball/120b605dfeb996808c31b6477290a714d356e822",
                "reference": "120b605dfeb996808c31b6477290a714d356e822",
                "shasum": ""
            },
            "require": {
                "php": ">=5.6"
            },
            "require-dev": {
                "php-coveralls/php-coveralls": "^2.1",
                "phpunit/phpunit": "^5 || ^6.5"
            },
            "type": "library",
            "autoload": {
                "files": [
                    "src/getallheaders.php"
                ]
            },
            "notification-url": "https://packagist.org/downloads/",
            "license": [
                "MIT"
            ],
            "authors": [
                {
                    "name": "Ralph Khattar",
                    "email": "ralph.khattar@gmail.com"
                }
            ],
            "description": "A polyfill for getallheaders.",
            "support": {
                "issues": "https://github.com/ralouphie/getallheaders/issues",
                "source": "https://github.com/ralouphie/getallheaders/tree/develop"
            },
            "time": "2019-03-08T08:55:37+00:00"
        },
        {
            "name": "resque/php-resque",
            "version": "v1.3.6",
            "source": {
                "type": "git",
                "url": "https://github.com/resque/php-resque.git",
                "reference": "fe41c04763699b1318d97ed14cc78583e9380161"
            },
            "dist": {
                "type": "zip",
                "url": "https://api.github.com/repos/resque/php-resque/zipball/fe41c04763699b1318d97ed14cc78583e9380161",
                "reference": "fe41c04763699b1318d97ed14cc78583e9380161",
                "shasum": ""
            },
            "require": {
                "colinmollenhour/credis": "~1.7",
                "php": ">=5.6.0",
                "psr/log": "~1.0"
            },
            "require-dev": {
                "phpunit/phpunit": "^5.7"
            },
            "suggest": {
                "ext-pcntl": "REQUIRED for forking processes on platforms that support it (so anything but Windows).",
                "ext-proctitle": "Allows php-resque to rename the title of UNIX processes to show the status of a worker.",
                "ext-redis": "Native PHP extension for Redis connectivity. Credis will automatically utilize when available."
            },
            "bin": [
                "bin/resque",
                "bin/resque-scheduler"
            ],
            "type": "library",
            "extra": {
                "branch-alias": {
                    "dev-master": "1.0-dev"
                }
            },
            "autoload": {
                "psr-0": {
                    "Resque": "lib",
                    "ResqueScheduler": "lib"
                }
            },
            "notification-url": "https://packagist.org/downloads/",
            "license": [
                "MIT"
            ],
            "authors": [
                {
                    "name": "Dan Hunsaker",
                    "email": "danhunsaker+resque@gmail.com",
                    "role": "Maintainer"
                },
                {
                    "name": "Rajib Ahmed",
                    "homepage": "https://github.com/rajibahmed",
                    "role": "Maintainer"
                },
                {
                    "name": "Steve Klabnik",
                    "email": "steve@steveklabnik.com",
                    "role": "Maintainer"
                },
                {
                    "name": "Chris Boulton",
                    "email": "chris@bigcommerce.com",
                    "role": "Creator"
                }
            ],
            "description": "Redis backed library for creating background jobs and processing them later. Based on resque for Ruby.",
            "homepage": "http://www.github.com/resque/php-resque/",
            "keywords": [
                "background",
                "job",
                "redis",
                "resque"
            ],
            "support": {
                "issues": "https://github.com/resque/php-resque/issues",
                "source": "https://github.com/resque/php-resque/tree/v1.3.6"
            },
            "time": "2020-04-16T16:39:50+00:00"
        },
        {
            "name": "slickdeals/statsd",
            "version": "3.1.0",
            "source": {
                "type": "git",
                "url": "https://github.com/Slickdeals/statsd-php.git",
                "reference": "225588a0a079e145359049f6e5e23eedb1b4c17f"
            },
            "dist": {
                "type": "zip",
                "url": "https://api.github.com/repos/Slickdeals/statsd-php/zipball/225588a0a079e145359049f6e5e23eedb1b4c17f",
                "reference": "225588a0a079e145359049f6e5e23eedb1b4c17f",
                "shasum": ""
            },
            "require": {
                "php": ">= 7.3 || ^8"
            },
            "replace": {
                "domnikl/statsd": "self.version"
            },
            "require-dev": {
                "friendsofphp/php-cs-fixer": "^3.0",
                "phpunit/phpunit": "^9",
                "vimeo/psalm": "^4.6"
            },
            "type": "library",
            "autoload": {
                "psr-4": {
                    "Domnikl\\Statsd\\": "src/"
                }
            },
            "notification-url": "https://packagist.org/downloads/",
            "license": [
                "MIT"
            ],
            "authors": [
                {
                    "name": "Dominik Liebler",
                    "email": "liebler.dominik@gmail.com"
                }
            ],
            "description": "a PHP client for statsd",
            "homepage": "https://github.com/Slickdeals/statsd-php",
            "keywords": [
                "Metrics",
                "monitoring",
                "statistics",
                "statsd",
                "udp"
            ],
            "support": {
                "issues": "https://github.com/Slickdeals/statsd-php/issues",
                "source": "https://github.com/Slickdeals/statsd-php/tree/3.1.0"
            },
            "time": "2021-06-04T20:33:46+00:00"
        },
        {
            "name": "symfony/deprecation-contracts",
            "version": "v3.1.1",
            "source": {
                "type": "git",
                "url": "https://github.com/symfony/deprecation-contracts.git",
                "reference": "07f1b9cc2ffee6aaafcf4b710fbc38ff736bd918"
            },
            "dist": {
                "type": "zip",
                "url": "https://api.github.com/repos/symfony/deprecation-contracts/zipball/07f1b9cc2ffee6aaafcf4b710fbc38ff736bd918",
                "reference": "07f1b9cc2ffee6aaafcf4b710fbc38ff736bd918",
                "shasum": ""
            },
            "require": {
                "php": ">=8.1"
            },
            "type": "library",
            "extra": {
                "branch-alias": {
                    "dev-main": "3.1-dev"
                },
                "thanks": {
                    "name": "symfony/contracts",
                    "url": "https://github.com/symfony/contracts"
                }
            },
            "autoload": {
                "files": [
                    "function.php"
                ]
            },
            "notification-url": "https://packagist.org/downloads/",
            "license": [
                "MIT"
            ],
            "authors": [
                {
                    "name": "Nicolas Grekas",
                    "email": "p@tchwork.com"
                },
                {
                    "name": "Symfony Community",
                    "homepage": "https://symfony.com/contributors"
                }
            ],
            "description": "A generic function and convention to trigger deprecation notices",
            "homepage": "https://symfony.com",
            "support": {
                "source": "https://github.com/symfony/deprecation-contracts/tree/v3.1.1"
            },
            "funding": [
                {
                    "url": "https://symfony.com/sponsor",
                    "type": "custom"
                },
                {
                    "url": "https://github.com/fabpot",
                    "type": "github"
                },
                {
                    "url": "https://tidelift.com/funding/github/packagist/symfony/symfony",
                    "type": "tidelift"
                }
            ],
            "time": "2022-02-25T11:15:52+00:00"
        },
        {
            "name": "symfony/polyfill-php80",
            "version": "v1.26.0",
            "source": {
                "type": "git",
                "url": "https://github.com/symfony/polyfill-php80.git",
                "reference": "cfa0ae98841b9e461207c13ab093d76b0fa7bace"
            },
            "dist": {
                "type": "zip",
                "url": "https://api.github.com/repos/symfony/polyfill-php80/zipball/cfa0ae98841b9e461207c13ab093d76b0fa7bace",
                "reference": "cfa0ae98841b9e461207c13ab093d76b0fa7bace",
                "shasum": ""
            },
            "require": {
                "php": ">=7.1"
            },
            "type": "library",
            "extra": {
                "branch-alias": {
                    "dev-main": "1.26-dev"
                },
                "thanks": {
                    "name": "symfony/polyfill",
                    "url": "https://github.com/symfony/polyfill"
                }
            },
            "autoload": {
                "files": [
                    "bootstrap.php"
                ],
                "psr-4": {
                    "Symfony\\Polyfill\\Php80\\": ""
                },
                "classmap": [
                    "Resources/stubs"
                ]
            },
            "notification-url": "https://packagist.org/downloads/",
            "license": [
                "MIT"
            ],
            "authors": [
                {
                    "name": "Ion Bazan",
                    "email": "ion.bazan@gmail.com"
                },
                {
                    "name": "Nicolas Grekas",
                    "email": "p@tchwork.com"
                },
                {
                    "name": "Symfony Community",
                    "homepage": "https://symfony.com/contributors"
                }
            ],
            "description": "Symfony polyfill backporting some PHP 8.0+ features to lower PHP versions",
            "homepage": "https://symfony.com",
            "keywords": [
                "compatibility",
                "polyfill",
                "portable",
                "shim"
            ],
            "support": {
                "source": "https://github.com/symfony/polyfill-php80/tree/v1.26.0"
            },
            "funding": [
                {
                    "url": "https://symfony.com/sponsor",
                    "type": "custom"
                },
                {
                    "url": "https://github.com/fabpot",
                    "type": "github"
                },
                {
                    "url": "https://tidelift.com/funding/github/packagist/symfony/symfony",
                    "type": "tidelift"
                }
            ],
            "time": "2022-05-10T07:21:04+00:00"
        },
        {
            "name": "utopia-php/abuse",
<<<<<<< HEAD
            "version": "dev-refactor-permissions",
            "source": {
                "type": "git",
                "url": "https://github.com/utopia-php/abuse.git",
                "reference": "857af4a8265d8c52537c0c4c7a4574dd17e6b46d"
            },
            "dist": {
                "type": "zip",
                "url": "https://api.github.com/repos/utopia-php/abuse/zipball/857af4a8265d8c52537c0c4c7a4574dd17e6b46d",
                "reference": "857af4a8265d8c52537c0c4c7a4574dd17e6b46d",
                "shasum": ""
=======
            "version": "dev-feat-update-database-queries",
            "source": {
                "type": "git",
                "url": "https://github.com/utopia-php/abuse.git",
                "reference": "5c200defd69155c956fc127e8e1771ef820f9dad"
>>>>>>> 610ec1a6
            },
            "require": {
                "ext-pdo": "*",
                "php": ">=8.0",
<<<<<<< HEAD
                "utopia-php/database": "dev-refactor-permissions"
=======
                "utopia-php/database": "dev-feat-query-gen-2.3"
>>>>>>> 610ec1a6
            },
            "require-dev": {
                "phpunit/phpunit": "^9.4",
                "vimeo/psalm": "4.0.1"
            },
            "type": "library",
            "autoload": {
                "psr-4": {
                    "Utopia\\Abuse\\": "src/Abuse"
                }
            },
            "license": [
                "MIT"
            ],
            "authors": [
                {
                    "name": "Eldad Fux",
                    "email": "eldad@appwrite.io"
                }
            ],
            "description": "A simple abuse library to manage application usage limits",
            "keywords": [
                "abuse",
                "framework",
                "php",
                "upf",
                "utopia"
            ],
<<<<<<< HEAD
            "support": {
                "issues": "https://github.com/utopia-php/abuse/issues",
                "source": "https://github.com/utopia-php/abuse/tree/refactor-permissions"
            },
            "time": "2022-08-14T03:33:16+00:00"
=======
            "time": "2022-08-10T19:51:33+00:00"
>>>>>>> 610ec1a6
        },
        {
            "name": "utopia-php/analytics",
            "version": "0.2.0",
            "source": {
                "type": "git",
                "url": "https://github.com/utopia-php/analytics.git",
                "reference": "adfc2d057a7f6ab618a77c8a20ed3e35485ff416"
            },
            "dist": {
                "type": "zip",
                "url": "https://api.github.com/repos/utopia-php/analytics/zipball/adfc2d057a7f6ab618a77c8a20ed3e35485ff416",
                "reference": "adfc2d057a7f6ab618a77c8a20ed3e35485ff416",
                "shasum": ""
            },
            "require": {
                "php": ">=7.4"
            },
            "require-dev": {
                "phpunit/phpunit": "^9.3",
                "vimeo/psalm": "4.0.1"
            },
            "type": "library",
            "autoload": {
                "psr-4": {
                    "Utopia\\Analytics\\": "src/Analytics"
                }
            },
            "notification-url": "https://packagist.org/downloads/",
            "license": [
                "MIT"
            ],
            "authors": [
                {
                    "name": "Eldad Fux",
                    "email": "eldad@appwrite.io"
                },
                {
                    "name": "Torsten Dittmann",
                    "email": "torsten@appwrite.io"
                }
            ],
            "description": "A simple library to track events & users.",
            "keywords": [
                "analytics",
                "framework",
                "php",
                "upf",
                "utopia"
            ],
            "support": {
                "issues": "https://github.com/utopia-php/analytics/issues",
                "source": "https://github.com/utopia-php/analytics/tree/0.2.0"
            },
            "time": "2021-03-23T21:33:07+00:00"
        },
        {
            "name": "utopia-php/audit",
<<<<<<< HEAD
            "version": "dev-refactor-permissions",
            "source": {
                "type": "git",
                "url": "https://github.com/utopia-php/audit.git",
                "reference": "0e218d932ce7f278a2730a8d8078a1cfdb73446a"
            },
            "dist": {
                "type": "zip",
                "url": "https://api.github.com/repos/utopia-php/audit/zipball/0e218d932ce7f278a2730a8d8078a1cfdb73446a",
                "reference": "0e218d932ce7f278a2730a8d8078a1cfdb73446a",
                "shasum": ""
=======
            "version": "dev-feat-update-database-queries",
            "source": {
                "type": "git",
                "url": "https://github.com/utopia-php/audit.git",
                "reference": "165d4f74fedf31c98c038eb92a0516472885a78a"
>>>>>>> 610ec1a6
            },
            "require": {
                "ext-pdo": "*",
                "php": ">=8.0",
<<<<<<< HEAD
                "utopia-php/database": "dev-refactor-permissions"
=======
                "utopia-php/database": "dev-feat-query-gen-2.3"
>>>>>>> 610ec1a6
            },
            "require-dev": {
                "phpunit/phpunit": "^9.3",
                "vimeo/psalm": "4.0.1"
            },
            "type": "library",
            "autoload": {
                "psr-4": {
                    "Utopia\\Audit\\": "src/Audit"
                }
            },
            "license": [
                "MIT"
            ],
            "authors": [
                {
                    "name": "Eldad Fux",
                    "email": "eldad@appwrite.io"
                }
            ],
            "description": "A simple audit library to manage application users logs",
            "keywords": [
                "audit",
                "framework",
                "php",
                "upf",
                "utopia"
            ],
<<<<<<< HEAD
            "support": {
                "issues": "https://github.com/utopia-php/audit/issues",
                "source": "https://github.com/utopia-php/audit/tree/refactor-permissions"
            },
            "time": "2022-08-14T03:20:52+00:00"
=======
            "time": "2022-08-10T20:15:22+00:00"
>>>>>>> 610ec1a6
        },
        {
            "name": "utopia-php/cache",
            "version": "0.6.1",
            "source": {
                "type": "git",
                "url": "https://github.com/utopia-php/cache.git",
                "reference": "9889235a6d3da6cbb1f435201529da4d27c30e79"
            },
            "dist": {
                "type": "zip",
                "url": "https://api.github.com/repos/utopia-php/cache/zipball/9889235a6d3da6cbb1f435201529da4d27c30e79",
                "reference": "9889235a6d3da6cbb1f435201529da4d27c30e79",
                "shasum": ""
            },
            "require": {
                "ext-json": "*",
                "ext-redis": "*",
                "php": ">=8.0"
            },
            "require-dev": {
                "phpunit/phpunit": "^9.3",
                "vimeo/psalm": "4.13.1"
            },
            "type": "library",
            "autoload": {
                "psr-4": {
                    "Utopia\\Cache\\": "src/Cache"
                }
            },
            "notification-url": "https://packagist.org/downloads/",
            "license": [
                "MIT"
            ],
            "authors": [
                {
                    "name": "Eldad Fux",
                    "email": "eldad@appwrite.io"
                }
            ],
            "description": "A simple cache library to manage application cache storing, loading and purging",
            "keywords": [
                "cache",
                "framework",
                "php",
                "upf",
                "utopia"
            ],
            "support": {
                "issues": "https://github.com/utopia-php/cache/issues",
                "source": "https://github.com/utopia-php/cache/tree/0.6.1"
            },
            "time": "2022-08-10T08:12:46+00:00"
        },
        {
            "name": "utopia-php/cli",
            "version": "0.13.0",
            "source": {
                "type": "git",
                "url": "https://github.com/utopia-php/cli.git",
                "reference": "69e68f8ed525fe162fae950a0507ed28a0f179bc"
            },
            "dist": {
                "type": "zip",
                "url": "https://api.github.com/repos/utopia-php/cli/zipball/69e68f8ed525fe162fae950a0507ed28a0f179bc",
                "reference": "69e68f8ed525fe162fae950a0507ed28a0f179bc",
                "shasum": ""
            },
            "require": {
                "php": ">=7.4",
                "utopia-php/framework": "0.*.*"
            },
            "require-dev": {
                "phpunit/phpunit": "^9.3",
                "vimeo/psalm": "4.0.1"
            },
            "type": "library",
            "autoload": {
                "psr-4": {
                    "Utopia\\CLI\\": "src/CLI"
                }
            },
            "notification-url": "https://packagist.org/downloads/",
            "license": [
                "MIT"
            ],
            "authors": [
                {
                    "name": "Eldad Fux",
                    "email": "eldad@appwrite.io"
                }
            ],
            "description": "A simple CLI library to manage command line applications",
            "keywords": [
                "cli",
                "command line",
                "framework",
                "php",
                "upf",
                "utopia"
            ],
            "support": {
                "issues": "https://github.com/utopia-php/cli/issues",
                "source": "https://github.com/utopia-php/cli/tree/0.13.0"
            },
            "time": "2022-04-26T08:41:22+00:00"
        },
        {
            "name": "utopia-php/config",
            "version": "0.2.2",
            "source": {
                "type": "git",
                "url": "https://github.com/utopia-php/config.git",
                "reference": "a3d7bc0312d7150d5e04b1362dc34b2b136908cc"
            },
            "dist": {
                "type": "zip",
                "url": "https://api.github.com/repos/utopia-php/config/zipball/a3d7bc0312d7150d5e04b1362dc34b2b136908cc",
                "reference": "a3d7bc0312d7150d5e04b1362dc34b2b136908cc",
                "shasum": ""
            },
            "require": {
                "php": ">=7.3"
            },
            "require-dev": {
                "phpunit/phpunit": "^9.3",
                "vimeo/psalm": "4.0.1"
            },
            "type": "library",
            "autoload": {
                "psr-4": {
                    "Utopia\\Config\\": "src/Config"
                }
            },
            "notification-url": "https://packagist.org/downloads/",
            "license": [
                "MIT"
            ],
            "authors": [
                {
                    "name": "Eldad Fux",
                    "email": "eldad@appwrite.io"
                }
            ],
            "description": "A simple Config library to managing application config variables",
            "keywords": [
                "config",
                "framework",
                "php",
                "upf",
                "utopia"
            ],
            "support": {
                "issues": "https://github.com/utopia-php/config/issues",
                "source": "https://github.com/utopia-php/config/tree/0.2.2"
            },
            "time": "2020-10-24T09:49:09+00:00"
        },
        {
            "name": "utopia-php/database",
<<<<<<< HEAD
            "version": "dev-refactor-permissions",
            "source": {
                "type": "git",
                "url": "https://github.com/utopia-php/database.git",
                "reference": "33557bdd6ea9e884f583c288d0711be18cbd15f9"
            },
            "dist": {
                "type": "zip",
                "url": "https://api.github.com/repos/utopia-php/database/zipball/33557bdd6ea9e884f583c288d0711be18cbd15f9",
                "reference": "33557bdd6ea9e884f583c288d0711be18cbd15f9",
                "shasum": ""
=======
            "version": "dev-feat-query-gen-2.3",
            "source": {
                "type": "git",
                "url": "https://github.com/utopia-php/database.git",
                "reference": "d6ba28d373e2cad2fc5d916564fd245e17bea38f"
>>>>>>> 610ec1a6
            },
            "require": {
                "ext-mongodb": "*",
                "ext-pdo": "*",
                "ext-redis": "*",
                "mongodb/mongodb": "1.8.0",
                "php": ">=8.0",
                "utopia-php/cache": "0.6.*",
                "utopia-php/framework": "0.*.*"
            },
            "require-dev": {
                "fakerphp/faker": "^1.14",
                "phpunit/phpunit": "^9.4",
                "swoole/ide-helper": "4.8.0",
                "utopia-php/cli": "^0.11.0",
                "vimeo/psalm": "4.0.1"
            },
            "type": "library",
            "autoload": {
                "psr-4": {
                    "Utopia\\Database\\": "src/Database"
                }
            },
            "autoload-dev": {
                "psr-4": {
                    "Utopia\\Tests\\": "tests/Database"
                }
            },
            "license": [
                "MIT"
            ],
            "authors": [
                {
                    "name": "Eldad Fux",
                    "email": "eldad@appwrite.io"
                },
                {
                    "name": "Brandon Leckemby",
                    "email": "brandon@appwrite.io"
                }
            ],
            "description": "A simple library to manage application persistency using multiple database adapters",
            "keywords": [
                "database",
                "framework",
                "php",
                "upf",
                "utopia"
            ],
<<<<<<< HEAD
            "support": {
                "issues": "https://github.com/utopia-php/database/issues",
                "source": "https://github.com/utopia-php/database/tree/refactor-permissions"
            },
            "time": "2022-08-14T03:11:23+00:00"
=======
            "time": "2022-08-11T19:26:25+00:00"
>>>>>>> 610ec1a6
        },
        {
            "name": "utopia-php/domains",
            "version": "v1.1.0",
            "source": {
                "type": "git",
                "url": "https://github.com/utopia-php/domains.git",
                "reference": "1665e1d9932afa3be63b5c1e0dcfe01fe77d8e73"
            },
            "dist": {
                "type": "zip",
                "url": "https://api.github.com/repos/utopia-php/domains/zipball/1665e1d9932afa3be63b5c1e0dcfe01fe77d8e73",
                "reference": "1665e1d9932afa3be63b5c1e0dcfe01fe77d8e73",
                "shasum": ""
            },
            "require": {
                "php": ">=7.1"
            },
            "require-dev": {
                "phpunit/phpunit": "^7.0"
            },
            "type": "library",
            "autoload": {
                "psr-4": {
                    "Utopia\\Domains\\": "src/Domains"
                }
            },
            "notification-url": "https://packagist.org/downloads/",
            "license": [
                "MIT"
            ],
            "authors": [
                {
                    "name": "Eldad Fux",
                    "email": "eldad@appwrite.io"
                }
            ],
            "description": "Utopia Domains library is simple and lite library for parsing web domains. This library is aiming to be as simple and easy to learn and use.",
            "keywords": [
                "domains",
                "framework",
                "icann",
                "php",
                "public suffix",
                "tld",
                "tld extract",
                "upf",
                "utopia"
            ],
            "support": {
                "issues": "https://github.com/utopia-php/domains/issues",
                "source": "https://github.com/utopia-php/domains/tree/master"
            },
            "time": "2020-02-23T07:40:02+00:00"
        },
        {
            "name": "utopia-php/framework",
            "version": "0.20.0",
            "source": {
                "type": "git",
                "url": "https://github.com/utopia-php/framework.git",
                "reference": "beb5e861c7d0a6256a1272e6b9d70b060ca8629a"
            },
            "dist": {
                "type": "zip",
                "url": "https://api.github.com/repos/utopia-php/framework/zipball/beb5e861c7d0a6256a1272e6b9d70b060ca8629a",
                "reference": "beb5e861c7d0a6256a1272e6b9d70b060ca8629a",
                "shasum": ""
            },
            "require": {
                "php": ">=8.0.0"
            },
            "require-dev": {
                "phpunit/phpunit": "^9.5.10",
                "vimeo/psalm": "4.13.1"
            },
            "type": "library",
            "autoload": {
                "psr-4": {
                    "Utopia\\": "src/"
                }
            },
            "notification-url": "https://packagist.org/downloads/",
            "license": [
                "MIT"
            ],
            "authors": [
                {
                    "name": "Eldad Fux",
                    "email": "eldad@appwrite.io"
                }
            ],
            "description": "A simple, light and advanced PHP framework",
            "keywords": [
                "framework",
                "php",
                "upf"
            ],
            "support": {
                "issues": "https://github.com/utopia-php/framework/issues",
                "source": "https://github.com/utopia-php/framework/tree/0.20.0"
            },
            "time": "2022-07-30T09:55:28+00:00"
        },
        {
            "name": "utopia-php/image",
            "version": "0.5.4",
            "source": {
                "type": "git",
                "url": "https://github.com/utopia-php/image.git",
                "reference": "ca5f436f9aa22dedaa6648f24f3687733808e336"
            },
            "dist": {
                "type": "zip",
                "url": "https://api.github.com/repos/utopia-php/image/zipball/ca5f436f9aa22dedaa6648f24f3687733808e336",
                "reference": "ca5f436f9aa22dedaa6648f24f3687733808e336",
                "shasum": ""
            },
            "require": {
                "ext-imagick": "*",
                "php": ">=8.0"
            },
            "require-dev": {
                "phpunit/phpunit": "^9.3",
                "vimeo/psalm": "4.13.1"
            },
            "type": "library",
            "autoload": {
                "psr-4": {
                    "Utopia\\Image\\": "src/Image"
                }
            },
            "notification-url": "https://packagist.org/downloads/",
            "license": [
                "MIT"
            ],
            "authors": [
                {
                    "name": "Eldad Fux",
                    "email": "eldad@appwrite.io"
                }
            ],
            "description": "A simple Image manipulation library",
            "keywords": [
                "framework",
                "image",
                "php",
                "upf",
                "utopia"
            ],
            "support": {
                "issues": "https://github.com/utopia-php/image/issues",
                "source": "https://github.com/utopia-php/image/tree/0.5.4"
            },
            "time": "2022-05-11T12:30:41+00:00"
        },
        {
            "name": "utopia-php/locale",
            "version": "0.4.0",
            "source": {
                "type": "git",
                "url": "https://github.com/utopia-php/locale.git",
                "reference": "c2d9358d0fe2f6b6ed5448369f9d1e430c615447"
            },
            "dist": {
                "type": "zip",
                "url": "https://api.github.com/repos/utopia-php/locale/zipball/c2d9358d0fe2f6b6ed5448369f9d1e430c615447",
                "reference": "c2d9358d0fe2f6b6ed5448369f9d1e430c615447",
                "shasum": ""
            },
            "require": {
                "php": ">=7.4"
            },
            "require-dev": {
                "phpunit/phpunit": "^9.3",
                "vimeo/psalm": "4.0.1"
            },
            "type": "library",
            "autoload": {
                "psr-4": {
                    "Utopia\\Locale\\": "src/Locale"
                }
            },
            "notification-url": "https://packagist.org/downloads/",
            "license": [
                "MIT"
            ],
            "authors": [
                {
                    "name": "Eldad Fux",
                    "email": "eldad@appwrite.io"
                }
            ],
            "description": "A simple locale library to manage application translations",
            "keywords": [
                "framework",
                "locale",
                "php",
                "upf",
                "utopia"
            ],
            "support": {
                "issues": "https://github.com/utopia-php/locale/issues",
                "source": "https://github.com/utopia-php/locale/tree/0.4.0"
            },
            "time": "2021-07-24T11:35:55+00:00"
        },
        {
            "name": "utopia-php/logger",
            "version": "0.3.0",
            "source": {
                "type": "git",
                "url": "https://github.com/utopia-php/logger.git",
                "reference": "079656cb5169ca9600861eda0b6819199e3d4a57"
            },
            "dist": {
                "type": "zip",
                "url": "https://api.github.com/repos/utopia-php/logger/zipball/079656cb5169ca9600861eda0b6819199e3d4a57",
                "reference": "079656cb5169ca9600861eda0b6819199e3d4a57",
                "shasum": ""
            },
            "require": {
                "php": ">=8.0"
            },
            "require-dev": {
                "phpunit/phpunit": "^9.3",
                "vimeo/psalm": "4.0.1"
            },
            "type": "library",
            "autoload": {
                "psr-4": {
                    "Utopia\\Logger\\": "src/Logger"
                }
            },
            "notification-url": "https://packagist.org/downloads/",
            "license": [
                "MIT"
            ],
            "authors": [
                {
                    "name": "Eldad Fux",
                    "email": "eldad@appwrite.io"
                },
                {
                    "name": "Matej Bačo",
                    "email": "matej@appwrite.io"
                },
                {
                    "name": "Christy Jacob",
                    "email": "christy@appwrite.io"
                }
            ],
            "description": "Utopia Logger library is simple and lite library for logging information, such as errors or warnings. This library is aiming to be as simple and easy to learn and use.",
            "keywords": [
                "appsignal",
                "errors",
                "framework",
                "logger",
                "logging",
                "logs",
                "php",
                "raygun",
                "sentry",
                "upf",
                "utopia",
                "warnings"
            ],
            "support": {
                "issues": "https://github.com/utopia-php/logger/issues",
                "source": "https://github.com/utopia-php/logger/tree/0.3.0"
            },
            "time": "2022-03-18T10:56:57+00:00"
        },
        {
            "name": "utopia-php/orchestration",
            "version": "0.6.0",
            "source": {
                "type": "git",
                "url": "https://github.com/utopia-php/orchestration.git",
                "reference": "94263976413871efb6b16157a7101a81df3b6d78"
            },
            "dist": {
                "type": "zip",
                "url": "https://api.github.com/repos/utopia-php/orchestration/zipball/94263976413871efb6b16157a7101a81df3b6d78",
                "reference": "94263976413871efb6b16157a7101a81df3b6d78",
                "shasum": ""
            },
            "require": {
                "php": ">=8.0",
                "utopia-php/cli": "0.13.*"
            },
            "require-dev": {
                "phpunit/phpunit": "^9.3",
                "vimeo/psalm": "4.0.1"
            },
            "type": "library",
            "autoload": {
                "psr-4": {
                    "Utopia\\Orchestration\\": "src/Orchestration"
                }
            },
            "notification-url": "https://packagist.org/downloads/",
            "license": [
                "MIT"
            ],
            "authors": [
                {
                    "name": "Eldad Fux",
                    "email": "eldad@appwrite.io"
                }
            ],
            "description": "Lite & fast micro PHP abstraction library for container orchestration",
            "keywords": [
                "docker",
                "framework",
                "kubernetes",
                "orchestration",
                "php",
                "swarm",
                "upf",
                "utopia"
            ],
            "support": {
                "issues": "https://github.com/utopia-php/orchestration/issues",
                "source": "https://github.com/utopia-php/orchestration/tree/0.6.0"
            },
            "time": "2022-07-13T16:47:18+00:00"
        },
        {
            "name": "utopia-php/preloader",
            "version": "0.2.4",
            "source": {
                "type": "git",
                "url": "https://github.com/utopia-php/preloader.git",
                "reference": "65ef48392e72172f584b0baa2e224f9a1cebcce0"
            },
            "dist": {
                "type": "zip",
                "url": "https://api.github.com/repos/utopia-php/preloader/zipball/65ef48392e72172f584b0baa2e224f9a1cebcce0",
                "reference": "65ef48392e72172f584b0baa2e224f9a1cebcce0",
                "shasum": ""
            },
            "require": {
                "php": ">=7.1"
            },
            "require-dev": {
                "phpunit/phpunit": "^9.3",
                "vimeo/psalm": "4.0.1"
            },
            "type": "library",
            "autoload": {
                "psr-4": {
                    "Utopia\\Preloader\\": "src/Preloader"
                }
            },
            "notification-url": "https://packagist.org/downloads/",
            "license": [
                "MIT"
            ],
            "authors": [
                {
                    "name": "Eldad Fux",
                    "email": "team@appwrite.io"
                }
            ],
            "description": "Utopia Preloader library is simple and lite library for managing PHP preloading configuration",
            "keywords": [
                "framework",
                "php",
                "preload",
                "preloader",
                "preloading",
                "upf",
                "utopia"
            ],
            "support": {
                "issues": "https://github.com/utopia-php/preloader/issues",
                "source": "https://github.com/utopia-php/preloader/tree/0.2.4"
            },
            "time": "2020-10-24T07:04:59+00:00"
        },
        {
            "name": "utopia-php/registry",
            "version": "0.5.0",
            "source": {
                "type": "git",
                "url": "https://github.com/utopia-php/registry.git",
                "reference": "bedc4ed54527b2803e6dfdccc39449f98522b70d"
            },
            "dist": {
                "type": "zip",
                "url": "https://api.github.com/repos/utopia-php/registry/zipball/bedc4ed54527b2803e6dfdccc39449f98522b70d",
                "reference": "bedc4ed54527b2803e6dfdccc39449f98522b70d",
                "shasum": ""
            },
            "require": {
                "php": ">=7.4"
            },
            "require-dev": {
                "phpunit/phpunit": "^9.3",
                "vimeo/psalm": "4.0.1"
            },
            "type": "library",
            "autoload": {
                "psr-4": {
                    "Utopia\\Registry\\": "src/Registry"
                }
            },
            "notification-url": "https://packagist.org/downloads/",
            "license": [
                "MIT"
            ],
            "authors": [
                {
                    "name": "Eldad Fux",
                    "email": "eldad@appwrite.io"
                }
            ],
            "description": "A simple dependency management library for PHP",
            "keywords": [
                "dependency management",
                "di",
                "framework",
                "php",
                "upf",
                "utopia"
            ],
            "support": {
                "issues": "https://github.com/utopia-php/registry/issues",
                "source": "https://github.com/utopia-php/registry/tree/0.5.0"
            },
            "time": "2021-03-10T10:45:22+00:00"
        },
        {
            "name": "utopia-php/storage",
            "version": "0.9.0",
            "source": {
                "type": "git",
                "url": "https://github.com/utopia-php/storage.git",
                "reference": "c7912481a56e17cc86358fa8de57309de5e88ef7"
            },
            "dist": {
                "type": "zip",
                "url": "https://api.github.com/repos/utopia-php/storage/zipball/c7912481a56e17cc86358fa8de57309de5e88ef7",
                "reference": "c7912481a56e17cc86358fa8de57309de5e88ef7",
                "shasum": ""
            },
            "require": {
                "php": ">=8.0",
                "utopia-php/framework": "0.*.*"
            },
            "require-dev": {
                "phpunit/phpunit": "^9.3",
                "vimeo/psalm": "4.0.1"
            },
            "type": "library",
            "autoload": {
                "psr-4": {
                    "Utopia\\Storage\\": "src/Storage"
                }
            },
            "notification-url": "https://packagist.org/downloads/",
            "license": [
                "MIT"
            ],
            "authors": [
                {
                    "name": "Eldad Fux",
                    "email": "eldad@appwrite.io"
                }
            ],
            "description": "A simple Storage library to manage application storage",
            "keywords": [
                "framework",
                "php",
                "storage",
                "upf",
                "utopia"
            ],
            "support": {
                "issues": "https://github.com/utopia-php/storage/issues",
                "source": "https://github.com/utopia-php/storage/tree/0.9.0"
            },
            "time": "2022-05-19T11:05:45+00:00"
        },
        {
            "name": "utopia-php/swoole",
            "version": "0.3.3",
            "source": {
                "type": "git",
                "url": "https://github.com/utopia-php/swoole.git",
                "reference": "8312df69233b5dcd3992de88f131f238002749de"
            },
            "dist": {
                "type": "zip",
                "url": "https://api.github.com/repos/utopia-php/swoole/zipball/8312df69233b5dcd3992de88f131f238002749de",
                "reference": "8312df69233b5dcd3992de88f131f238002749de",
                "shasum": ""
            },
            "require": {
                "ext-swoole": "*",
                "php": ">=8.0",
                "utopia-php/framework": "0.*.*"
            },
            "require-dev": {
                "phpunit/phpunit": "^9.3",
                "swoole/ide-helper": "4.8.3",
                "vimeo/psalm": "4.15.0"
            },
            "type": "library",
            "autoload": {
                "psr-4": {
                    "Utopia\\Swoole\\": "src/Swoole"
                }
            },
            "notification-url": "https://packagist.org/downloads/",
            "license": [
                "MIT"
            ],
            "authors": [
                {
                    "name": "Eldad Fux",
                    "email": "team@appwrite.io"
                }
            ],
            "description": "An extension for Utopia Framework to work with PHP Swoole as a PHP FPM alternative",
            "keywords": [
                "framework",
                "http",
                "php",
                "server",
                "swoole",
                "upf",
                "utopia"
            ],
            "support": {
                "issues": "https://github.com/utopia-php/swoole/issues",
                "source": "https://github.com/utopia-php/swoole/tree/0.3.3"
            },
            "time": "2022-01-20T09:58:43+00:00"
        },
        {
            "name": "utopia-php/system",
            "version": "0.4.0",
            "source": {
                "type": "git",
                "url": "https://github.com/utopia-php/system.git",
                "reference": "67c92c66ce8f0cc925a00bca89f7a188bf9183c0"
            },
            "dist": {
                "type": "zip",
                "url": "https://api.github.com/repos/utopia-php/system/zipball/67c92c66ce8f0cc925a00bca89f7a188bf9183c0",
                "reference": "67c92c66ce8f0cc925a00bca89f7a188bf9183c0",
                "shasum": ""
            },
            "require": {
                "php": ">=7.4"
            },
            "require-dev": {
                "phpunit/phpunit": "^9.3",
                "vimeo/psalm": "4.0.1"
            },
            "type": "library",
            "autoload": {
                "psr-4": {
                    "Utopia\\System\\": "src/System"
                }
            },
            "notification-url": "https://packagist.org/downloads/",
            "license": [
                "MIT"
            ],
            "authors": [
                {
                    "name": "Eldad Fux",
                    "email": "eldad@appwrite.io"
                },
                {
                    "name": "Torsten Dittmann",
                    "email": "torsten@appwrite.io"
                }
            ],
            "description": "A simple library for obtaining information about the host's system.",
            "keywords": [
                "framework",
                "php",
                "system",
                "upf",
                "utopia"
            ],
            "support": {
                "issues": "https://github.com/utopia-php/system/issues",
                "source": "https://github.com/utopia-php/system/tree/0.4.0"
            },
            "time": "2021-02-04T14:14:49+00:00"
        },
        {
            "name": "utopia-php/websocket",
            "version": "0.1.0",
            "source": {
                "type": "git",
                "url": "https://github.com/utopia-php/websocket.git",
                "reference": "51fcb86171400d8aa40d76c54593481fd273dab5"
            },
            "dist": {
                "type": "zip",
                "url": "https://api.github.com/repos/utopia-php/websocket/zipball/51fcb86171400d8aa40d76c54593481fd273dab5",
                "reference": "51fcb86171400d8aa40d76c54593481fd273dab5",
                "shasum": ""
            },
            "require": {
                "php": ">=8.0"
            },
            "require-dev": {
                "phpunit/phpunit": "^9.5.5",
                "swoole/ide-helper": "4.6.6",
                "textalk/websocket": "1.5.2",
                "vimeo/psalm": "^4.8.1",
                "workerman/workerman": "^4.0"
            },
            "type": "library",
            "autoload": {
                "psr-4": {
                    "Utopia\\WebSocket\\": "src/WebSocket"
                }
            },
            "notification-url": "https://packagist.org/downloads/",
            "license": [
                "MIT"
            ],
            "authors": [
                {
                    "name": "Eldad Fux",
                    "email": "eldad@appwrite.io"
                },
                {
                    "name": "Torsten Dittmann",
                    "email": "torsten@appwrite.io"
                }
            ],
            "description": "A simple abstraction for WebSocket servers.",
            "keywords": [
                "framework",
                "php",
                "upf",
                "utopia",
                "websocket"
            ],
            "support": {
                "issues": "https://github.com/utopia-php/websocket/issues",
                "source": "https://github.com/utopia-php/websocket/tree/0.1.0"
            },
            "time": "2021-12-20T10:50:09+00:00"
        },
        {
            "name": "webmozart/assert",
            "version": "1.11.0",
            "source": {
                "type": "git",
                "url": "https://github.com/webmozarts/assert.git",
                "reference": "11cb2199493b2f8a3b53e7f19068fc6aac760991"
            },
            "dist": {
                "type": "zip",
                "url": "https://api.github.com/repos/webmozarts/assert/zipball/11cb2199493b2f8a3b53e7f19068fc6aac760991",
                "reference": "11cb2199493b2f8a3b53e7f19068fc6aac760991",
                "shasum": ""
            },
            "require": {
                "ext-ctype": "*",
                "php": "^7.2 || ^8.0"
            },
            "conflict": {
                "phpstan/phpstan": "<0.12.20",
                "vimeo/psalm": "<4.6.1 || 4.6.2"
            },
            "require-dev": {
                "phpunit/phpunit": "^8.5.13"
            },
            "type": "library",
            "extra": {
                "branch-alias": {
                    "dev-master": "1.10-dev"
                }
            },
            "autoload": {
                "psr-4": {
                    "Webmozart\\Assert\\": "src/"
                }
            },
            "notification-url": "https://packagist.org/downloads/",
            "license": [
                "MIT"
            ],
            "authors": [
                {
                    "name": "Bernhard Schussek",
                    "email": "bschussek@gmail.com"
                }
            ],
            "description": "Assertions to validate method input/output with nice error messages.",
            "keywords": [
                "assert",
                "check",
                "validate"
            ],
            "support": {
                "issues": "https://github.com/webmozarts/assert/issues",
                "source": "https://github.com/webmozarts/assert/tree/1.11.0"
            },
            "time": "2022-06-03T18:03:27+00:00"
        }
    ],
    "packages-dev": [
        {
            "name": "appwrite/sdk-generator",
            "version": "dev-master",
            "source": {
                "type": "git",
                "url": "https://github.com/appwrite/sdk-generator.git",
                "reference": "409e9a6f24a2ad4be7fd45bc424ff5d845c7eb51"
            },
            "dist": {
                "type": "zip",
                "url": "https://api.github.com/repos/appwrite/sdk-generator/zipball/409e9a6f24a2ad4be7fd45bc424ff5d845c7eb51",
                "reference": "409e9a6f24a2ad4be7fd45bc424ff5d845c7eb51",
                "shasum": ""
            },
            "require": {
                "ext-curl": "*",
                "ext-json": "*",
                "ext-mbstring": "*",
                "matthiasmullie/minify": "^1.3.68",
                "php": ">=7.0.0",
                "twig/twig": "^3.4.1"
            },
            "require-dev": {
                "brianium/paratest": "^6.4",
                "phpunit/phpunit": "^9.5.21"
            },
            "default-branch": true,
            "type": "library",
            "autoload": {
                "psr-4": {
                    "Appwrite\\SDK\\": "src/SDK",
                    "Appwrite\\Spec\\": "src/Spec"
                }
            },
            "notification-url": "https://packagist.org/downloads/",
            "license": [
                "MIT"
            ],
            "authors": [
                {
                    "name": "Eldad Fux",
                    "email": "eldad@appwrite.io"
                }
            ],
            "description": "Appwrite PHP library for generating API SDKs for multiple programming languages and platforms",
            "support": {
                "issues": "https://github.com/appwrite/sdk-generator/issues",
                "source": "https://github.com/appwrite/sdk-generator/tree/master"
            },
            "time": "2022-08-10T12:49:03+00:00"
        },
        {
            "name": "doctrine/instantiator",
            "version": "1.4.1",
            "source": {
                "type": "git",
                "url": "https://github.com/doctrine/instantiator.git",
                "reference": "10dcfce151b967d20fde1b34ae6640712c3891bc"
            },
            "dist": {
                "type": "zip",
                "url": "https://api.github.com/repos/doctrine/instantiator/zipball/10dcfce151b967d20fde1b34ae6640712c3891bc",
                "reference": "10dcfce151b967d20fde1b34ae6640712c3891bc",
                "shasum": ""
            },
            "require": {
                "php": "^7.1 || ^8.0"
            },
            "require-dev": {
                "doctrine/coding-standard": "^9",
                "ext-pdo": "*",
                "ext-phar": "*",
                "phpbench/phpbench": "^0.16 || ^1",
                "phpstan/phpstan": "^1.4",
                "phpstan/phpstan-phpunit": "^1",
                "phpunit/phpunit": "^7.5 || ^8.5 || ^9.5",
                "vimeo/psalm": "^4.22"
            },
            "type": "library",
            "autoload": {
                "psr-4": {
                    "Doctrine\\Instantiator\\": "src/Doctrine/Instantiator/"
                }
            },
            "notification-url": "https://packagist.org/downloads/",
            "license": [
                "MIT"
            ],
            "authors": [
                {
                    "name": "Marco Pivetta",
                    "email": "ocramius@gmail.com",
                    "homepage": "https://ocramius.github.io/"
                }
            ],
            "description": "A small, lightweight utility to instantiate objects in PHP without invoking their constructors",
            "homepage": "https://www.doctrine-project.org/projects/instantiator.html",
            "keywords": [
                "constructor",
                "instantiate"
            ],
            "support": {
                "issues": "https://github.com/doctrine/instantiator/issues",
                "source": "https://github.com/doctrine/instantiator/tree/1.4.1"
            },
            "funding": [
                {
                    "url": "https://www.doctrine-project.org/sponsorship.html",
                    "type": "custom"
                },
                {
                    "url": "https://www.patreon.com/phpdoctrine",
                    "type": "patreon"
                },
                {
                    "url": "https://tidelift.com/funding/github/packagist/doctrine%2Finstantiator",
                    "type": "tidelift"
                }
            ],
            "time": "2022-03-03T08:28:38+00:00"
        },
        {
            "name": "matthiasmullie/minify",
            "version": "1.3.68",
            "source": {
                "type": "git",
                "url": "https://github.com/matthiasmullie/minify.git",
                "reference": "c00fb02f71b2ef0a5f53fe18c5a8b9aa30f48297"
            },
            "dist": {
                "type": "zip",
                "url": "https://api.github.com/repos/matthiasmullie/minify/zipball/c00fb02f71b2ef0a5f53fe18c5a8b9aa30f48297",
                "reference": "c00fb02f71b2ef0a5f53fe18c5a8b9aa30f48297",
                "shasum": ""
            },
            "require": {
                "ext-pcre": "*",
                "matthiasmullie/path-converter": "~1.1",
                "php": ">=5.3.0"
            },
            "require-dev": {
                "friendsofphp/php-cs-fixer": "~2.0",
                "matthiasmullie/scrapbook": "dev-master",
                "phpunit/phpunit": ">=4.8"
            },
            "suggest": {
                "psr/cache-implementation": "Cache implementation to use with Minify::cache"
            },
            "bin": [
                "bin/minifycss",
                "bin/minifyjs"
            ],
            "type": "library",
            "autoload": {
                "psr-4": {
                    "MatthiasMullie\\Minify\\": "src/"
                }
            },
            "notification-url": "https://packagist.org/downloads/",
            "license": [
                "MIT"
            ],
            "authors": [
                {
                    "name": "Matthias Mullie",
                    "email": "minify@mullie.eu",
                    "homepage": "http://www.mullie.eu",
                    "role": "Developer"
                }
            ],
            "description": "CSS & JavaScript minifier, in PHP. Removes whitespace, strips comments, combines files (incl. @import statements and small assets in CSS files), and optimizes/shortens a few common programming patterns.",
            "homepage": "http://www.minifier.org",
            "keywords": [
                "JS",
                "css",
                "javascript",
                "minifier",
                "minify"
            ],
            "support": {
                "issues": "https://github.com/matthiasmullie/minify/issues",
                "source": "https://github.com/matthiasmullie/minify/tree/1.3.68"
            },
            "funding": [
                {
                    "url": "https://github.com/matthiasmullie",
                    "type": "github"
                }
            ],
            "time": "2022-04-19T08:28:56+00:00"
        },
        {
            "name": "matthiasmullie/path-converter",
            "version": "1.1.3",
            "source": {
                "type": "git",
                "url": "https://github.com/matthiasmullie/path-converter.git",
                "reference": "e7d13b2c7e2f2268e1424aaed02085518afa02d9"
            },
            "dist": {
                "type": "zip",
                "url": "https://api.github.com/repos/matthiasmullie/path-converter/zipball/e7d13b2c7e2f2268e1424aaed02085518afa02d9",
                "reference": "e7d13b2c7e2f2268e1424aaed02085518afa02d9",
                "shasum": ""
            },
            "require": {
                "ext-pcre": "*",
                "php": ">=5.3.0"
            },
            "require-dev": {
                "phpunit/phpunit": "~4.8"
            },
            "type": "library",
            "autoload": {
                "psr-4": {
                    "MatthiasMullie\\PathConverter\\": "src/"
                }
            },
            "notification-url": "https://packagist.org/downloads/",
            "license": [
                "MIT"
            ],
            "authors": [
                {
                    "name": "Matthias Mullie",
                    "email": "pathconverter@mullie.eu",
                    "homepage": "http://www.mullie.eu",
                    "role": "Developer"
                }
            ],
            "description": "Relative path converter",
            "homepage": "http://github.com/matthiasmullie/path-converter",
            "keywords": [
                "converter",
                "path",
                "paths",
                "relative"
            ],
            "support": {
                "issues": "https://github.com/matthiasmullie/path-converter/issues",
                "source": "https://github.com/matthiasmullie/path-converter/tree/1.1.3"
            },
            "time": "2019-02-05T23:41:09+00:00"
        },
        {
            "name": "myclabs/deep-copy",
            "version": "1.11.0",
            "source": {
                "type": "git",
                "url": "https://github.com/myclabs/DeepCopy.git",
                "reference": "14daed4296fae74d9e3201d2c4925d1acb7aa614"
            },
            "dist": {
                "type": "zip",
                "url": "https://api.github.com/repos/myclabs/DeepCopy/zipball/14daed4296fae74d9e3201d2c4925d1acb7aa614",
                "reference": "14daed4296fae74d9e3201d2c4925d1acb7aa614",
                "shasum": ""
            },
            "require": {
                "php": "^7.1 || ^8.0"
            },
            "conflict": {
                "doctrine/collections": "<1.6.8",
                "doctrine/common": "<2.13.3 || >=3,<3.2.2"
            },
            "require-dev": {
                "doctrine/collections": "^1.6.8",
                "doctrine/common": "^2.13.3 || ^3.2.2",
                "phpunit/phpunit": "^7.5.20 || ^8.5.23 || ^9.5.13"
            },
            "type": "library",
            "autoload": {
                "files": [
                    "src/DeepCopy/deep_copy.php"
                ],
                "psr-4": {
                    "DeepCopy\\": "src/DeepCopy/"
                }
            },
            "notification-url": "https://packagist.org/downloads/",
            "license": [
                "MIT"
            ],
            "description": "Create deep copies (clones) of your objects",
            "keywords": [
                "clone",
                "copy",
                "duplicate",
                "object",
                "object graph"
            ],
            "support": {
                "issues": "https://github.com/myclabs/DeepCopy/issues",
                "source": "https://github.com/myclabs/DeepCopy/tree/1.11.0"
            },
            "funding": [
                {
                    "url": "https://tidelift.com/funding/github/packagist/myclabs/deep-copy",
                    "type": "tidelift"
                }
            ],
            "time": "2022-03-03T13:19:32+00:00"
        },
        {
            "name": "nikic/php-parser",
            "version": "v4.14.0",
            "source": {
                "type": "git",
                "url": "https://github.com/nikic/PHP-Parser.git",
                "reference": "34bea19b6e03d8153165d8f30bba4c3be86184c1"
            },
            "dist": {
                "type": "zip",
                "url": "https://api.github.com/repos/nikic/PHP-Parser/zipball/34bea19b6e03d8153165d8f30bba4c3be86184c1",
                "reference": "34bea19b6e03d8153165d8f30bba4c3be86184c1",
                "shasum": ""
            },
            "require": {
                "ext-tokenizer": "*",
                "php": ">=7.0"
            },
            "require-dev": {
                "ircmaxell/php-yacc": "^0.0.7",
                "phpunit/phpunit": "^6.5 || ^7.0 || ^8.0 || ^9.0"
            },
            "bin": [
                "bin/php-parse"
            ],
            "type": "library",
            "extra": {
                "branch-alias": {
                    "dev-master": "4.9-dev"
                }
            },
            "autoload": {
                "psr-4": {
                    "PhpParser\\": "lib/PhpParser"
                }
            },
            "notification-url": "https://packagist.org/downloads/",
            "license": [
                "BSD-3-Clause"
            ],
            "authors": [
                {
                    "name": "Nikita Popov"
                }
            ],
            "description": "A PHP parser written in PHP",
            "keywords": [
                "parser",
                "php"
            ],
            "support": {
                "issues": "https://github.com/nikic/PHP-Parser/issues",
                "source": "https://github.com/nikic/PHP-Parser/tree/v4.14.0"
            },
            "time": "2022-05-31T20:59:12+00:00"
        },
        {
            "name": "phar-io/manifest",
            "version": "2.0.3",
            "source": {
                "type": "git",
                "url": "https://github.com/phar-io/manifest.git",
                "reference": "97803eca37d319dfa7826cc2437fc020857acb53"
            },
            "dist": {
                "type": "zip",
                "url": "https://api.github.com/repos/phar-io/manifest/zipball/97803eca37d319dfa7826cc2437fc020857acb53",
                "reference": "97803eca37d319dfa7826cc2437fc020857acb53",
                "shasum": ""
            },
            "require": {
                "ext-dom": "*",
                "ext-phar": "*",
                "ext-xmlwriter": "*",
                "phar-io/version": "^3.0.1",
                "php": "^7.2 || ^8.0"
            },
            "type": "library",
            "extra": {
                "branch-alias": {
                    "dev-master": "2.0.x-dev"
                }
            },
            "autoload": {
                "classmap": [
                    "src/"
                ]
            },
            "notification-url": "https://packagist.org/downloads/",
            "license": [
                "BSD-3-Clause"
            ],
            "authors": [
                {
                    "name": "Arne Blankerts",
                    "email": "arne@blankerts.de",
                    "role": "Developer"
                },
                {
                    "name": "Sebastian Heuer",
                    "email": "sebastian@phpeople.de",
                    "role": "Developer"
                },
                {
                    "name": "Sebastian Bergmann",
                    "email": "sebastian@phpunit.de",
                    "role": "Developer"
                }
            ],
            "description": "Component for reading phar.io manifest information from a PHP Archive (PHAR)",
            "support": {
                "issues": "https://github.com/phar-io/manifest/issues",
                "source": "https://github.com/phar-io/manifest/tree/2.0.3"
            },
            "time": "2021-07-20T11:28:43+00:00"
        },
        {
            "name": "phar-io/version",
            "version": "3.2.1",
            "source": {
                "type": "git",
                "url": "https://github.com/phar-io/version.git",
                "reference": "4f7fd7836c6f332bb2933569e566a0d6c4cbed74"
            },
            "dist": {
                "type": "zip",
                "url": "https://api.github.com/repos/phar-io/version/zipball/4f7fd7836c6f332bb2933569e566a0d6c4cbed74",
                "reference": "4f7fd7836c6f332bb2933569e566a0d6c4cbed74",
                "shasum": ""
            },
            "require": {
                "php": "^7.2 || ^8.0"
            },
            "type": "library",
            "autoload": {
                "classmap": [
                    "src/"
                ]
            },
            "notification-url": "https://packagist.org/downloads/",
            "license": [
                "BSD-3-Clause"
            ],
            "authors": [
                {
                    "name": "Arne Blankerts",
                    "email": "arne@blankerts.de",
                    "role": "Developer"
                },
                {
                    "name": "Sebastian Heuer",
                    "email": "sebastian@phpeople.de",
                    "role": "Developer"
                },
                {
                    "name": "Sebastian Bergmann",
                    "email": "sebastian@phpunit.de",
                    "role": "Developer"
                }
            ],
            "description": "Library for handling version information and constraints",
            "support": {
                "issues": "https://github.com/phar-io/version/issues",
                "source": "https://github.com/phar-io/version/tree/3.2.1"
            },
            "time": "2022-02-21T01:04:05+00:00"
        },
        {
            "name": "phpdocumentor/reflection-common",
            "version": "2.2.0",
            "source": {
                "type": "git",
                "url": "https://github.com/phpDocumentor/ReflectionCommon.git",
                "reference": "1d01c49d4ed62f25aa84a747ad35d5a16924662b"
            },
            "dist": {
                "type": "zip",
                "url": "https://api.github.com/repos/phpDocumentor/ReflectionCommon/zipball/1d01c49d4ed62f25aa84a747ad35d5a16924662b",
                "reference": "1d01c49d4ed62f25aa84a747ad35d5a16924662b",
                "shasum": ""
            },
            "require": {
                "php": "^7.2 || ^8.0"
            },
            "type": "library",
            "extra": {
                "branch-alias": {
                    "dev-2.x": "2.x-dev"
                }
            },
            "autoload": {
                "psr-4": {
                    "phpDocumentor\\Reflection\\": "src/"
                }
            },
            "notification-url": "https://packagist.org/downloads/",
            "license": [
                "MIT"
            ],
            "authors": [
                {
                    "name": "Jaap van Otterdijk",
                    "email": "opensource@ijaap.nl"
                }
            ],
            "description": "Common reflection classes used by phpdocumentor to reflect the code structure",
            "homepage": "http://www.phpdoc.org",
            "keywords": [
                "FQSEN",
                "phpDocumentor",
                "phpdoc",
                "reflection",
                "static analysis"
            ],
            "support": {
                "issues": "https://github.com/phpDocumentor/ReflectionCommon/issues",
                "source": "https://github.com/phpDocumentor/ReflectionCommon/tree/2.x"
            },
            "time": "2020-06-27T09:03:43+00:00"
        },
        {
            "name": "phpdocumentor/reflection-docblock",
            "version": "5.3.0",
            "source": {
                "type": "git",
                "url": "https://github.com/phpDocumentor/ReflectionDocBlock.git",
                "reference": "622548b623e81ca6d78b721c5e029f4ce664f170"
            },
            "dist": {
                "type": "zip",
                "url": "https://api.github.com/repos/phpDocumentor/ReflectionDocBlock/zipball/622548b623e81ca6d78b721c5e029f4ce664f170",
                "reference": "622548b623e81ca6d78b721c5e029f4ce664f170",
                "shasum": ""
            },
            "require": {
                "ext-filter": "*",
                "php": "^7.2 || ^8.0",
                "phpdocumentor/reflection-common": "^2.2",
                "phpdocumentor/type-resolver": "^1.3",
                "webmozart/assert": "^1.9.1"
            },
            "require-dev": {
                "mockery/mockery": "~1.3.2",
                "psalm/phar": "^4.8"
            },
            "type": "library",
            "extra": {
                "branch-alias": {
                    "dev-master": "5.x-dev"
                }
            },
            "autoload": {
                "psr-4": {
                    "phpDocumentor\\Reflection\\": "src"
                }
            },
            "notification-url": "https://packagist.org/downloads/",
            "license": [
                "MIT"
            ],
            "authors": [
                {
                    "name": "Mike van Riel",
                    "email": "me@mikevanriel.com"
                },
                {
                    "name": "Jaap van Otterdijk",
                    "email": "account@ijaap.nl"
                }
            ],
            "description": "With this component, a library can provide support for annotations via DocBlocks or otherwise retrieve information that is embedded in a DocBlock.",
            "support": {
                "issues": "https://github.com/phpDocumentor/ReflectionDocBlock/issues",
                "source": "https://github.com/phpDocumentor/ReflectionDocBlock/tree/5.3.0"
            },
            "time": "2021-10-19T17:43:47+00:00"
        },
        {
            "name": "phpdocumentor/type-resolver",
            "version": "1.6.1",
            "source": {
                "type": "git",
                "url": "https://github.com/phpDocumentor/TypeResolver.git",
                "reference": "77a32518733312af16a44300404e945338981de3"
            },
            "dist": {
                "type": "zip",
                "url": "https://api.github.com/repos/phpDocumentor/TypeResolver/zipball/77a32518733312af16a44300404e945338981de3",
                "reference": "77a32518733312af16a44300404e945338981de3",
                "shasum": ""
            },
            "require": {
                "php": "^7.2 || ^8.0",
                "phpdocumentor/reflection-common": "^2.0"
            },
            "require-dev": {
                "ext-tokenizer": "*",
                "psalm/phar": "^4.8"
            },
            "type": "library",
            "extra": {
                "branch-alias": {
                    "dev-1.x": "1.x-dev"
                }
            },
            "autoload": {
                "psr-4": {
                    "phpDocumentor\\Reflection\\": "src"
                }
            },
            "notification-url": "https://packagist.org/downloads/",
            "license": [
                "MIT"
            ],
            "authors": [
                {
                    "name": "Mike van Riel",
                    "email": "me@mikevanriel.com"
                }
            ],
            "description": "A PSR-5 based resolver of Class names, Types and Structural Element Names",
            "support": {
                "issues": "https://github.com/phpDocumentor/TypeResolver/issues",
                "source": "https://github.com/phpDocumentor/TypeResolver/tree/1.6.1"
            },
            "time": "2022-03-15T21:29:03+00:00"
        },
        {
            "name": "phpspec/prophecy",
            "version": "v1.15.0",
            "source": {
                "type": "git",
                "url": "https://github.com/phpspec/prophecy.git",
                "reference": "bbcd7380b0ebf3961ee21409db7b38bc31d69a13"
            },
            "dist": {
                "type": "zip",
                "url": "https://api.github.com/repos/phpspec/prophecy/zipball/bbcd7380b0ebf3961ee21409db7b38bc31d69a13",
                "reference": "bbcd7380b0ebf3961ee21409db7b38bc31d69a13",
                "shasum": ""
            },
            "require": {
                "doctrine/instantiator": "^1.2",
                "php": "^7.2 || ~8.0, <8.2",
                "phpdocumentor/reflection-docblock": "^5.2",
                "sebastian/comparator": "^3.0 || ^4.0",
                "sebastian/recursion-context": "^3.0 || ^4.0"
            },
            "require-dev": {
                "phpspec/phpspec": "^6.0 || ^7.0",
                "phpunit/phpunit": "^8.0 || ^9.0"
            },
            "type": "library",
            "extra": {
                "branch-alias": {
                    "dev-master": "1.x-dev"
                }
            },
            "autoload": {
                "psr-4": {
                    "Prophecy\\": "src/Prophecy"
                }
            },
            "notification-url": "https://packagist.org/downloads/",
            "license": [
                "MIT"
            ],
            "authors": [
                {
                    "name": "Konstantin Kudryashov",
                    "email": "ever.zet@gmail.com",
                    "homepage": "http://everzet.com"
                },
                {
                    "name": "Marcello Duarte",
                    "email": "marcello.duarte@gmail.com"
                }
            ],
            "description": "Highly opinionated mocking framework for PHP 5.3+",
            "homepage": "https://github.com/phpspec/prophecy",
            "keywords": [
                "Double",
                "Dummy",
                "fake",
                "mock",
                "spy",
                "stub"
            ],
            "support": {
                "issues": "https://github.com/phpspec/prophecy/issues",
                "source": "https://github.com/phpspec/prophecy/tree/v1.15.0"
            },
            "time": "2021-12-08T12:19:24+00:00"
        },
        {
            "name": "phpunit/php-code-coverage",
            "version": "9.2.15",
            "source": {
                "type": "git",
                "url": "https://github.com/sebastianbergmann/php-code-coverage.git",
                "reference": "2e9da11878c4202f97915c1cb4bb1ca318a63f5f"
            },
            "dist": {
                "type": "zip",
                "url": "https://api.github.com/repos/sebastianbergmann/php-code-coverage/zipball/2e9da11878c4202f97915c1cb4bb1ca318a63f5f",
                "reference": "2e9da11878c4202f97915c1cb4bb1ca318a63f5f",
                "shasum": ""
            },
            "require": {
                "ext-dom": "*",
                "ext-libxml": "*",
                "ext-xmlwriter": "*",
                "nikic/php-parser": "^4.13.0",
                "php": ">=7.3",
                "phpunit/php-file-iterator": "^3.0.3",
                "phpunit/php-text-template": "^2.0.2",
                "sebastian/code-unit-reverse-lookup": "^2.0.2",
                "sebastian/complexity": "^2.0",
                "sebastian/environment": "^5.1.2",
                "sebastian/lines-of-code": "^1.0.3",
                "sebastian/version": "^3.0.1",
                "theseer/tokenizer": "^1.2.0"
            },
            "require-dev": {
                "phpunit/phpunit": "^9.3"
            },
            "suggest": {
                "ext-pcov": "*",
                "ext-xdebug": "*"
            },
            "type": "library",
            "extra": {
                "branch-alias": {
                    "dev-master": "9.2-dev"
                }
            },
            "autoload": {
                "classmap": [
                    "src/"
                ]
            },
            "notification-url": "https://packagist.org/downloads/",
            "license": [
                "BSD-3-Clause"
            ],
            "authors": [
                {
                    "name": "Sebastian Bergmann",
                    "email": "sebastian@phpunit.de",
                    "role": "lead"
                }
            ],
            "description": "Library that provides collection, processing, and rendering functionality for PHP code coverage information.",
            "homepage": "https://github.com/sebastianbergmann/php-code-coverage",
            "keywords": [
                "coverage",
                "testing",
                "xunit"
            ],
            "support": {
                "issues": "https://github.com/sebastianbergmann/php-code-coverage/issues",
                "source": "https://github.com/sebastianbergmann/php-code-coverage/tree/9.2.15"
            },
            "funding": [
                {
                    "url": "https://github.com/sebastianbergmann",
                    "type": "github"
                }
            ],
            "time": "2022-03-07T09:28:20+00:00"
        },
        {
            "name": "phpunit/php-file-iterator",
            "version": "3.0.6",
            "source": {
                "type": "git",
                "url": "https://github.com/sebastianbergmann/php-file-iterator.git",
                "reference": "cf1c2e7c203ac650e352f4cc675a7021e7d1b3cf"
            },
            "dist": {
                "type": "zip",
                "url": "https://api.github.com/repos/sebastianbergmann/php-file-iterator/zipball/cf1c2e7c203ac650e352f4cc675a7021e7d1b3cf",
                "reference": "cf1c2e7c203ac650e352f4cc675a7021e7d1b3cf",
                "shasum": ""
            },
            "require": {
                "php": ">=7.3"
            },
            "require-dev": {
                "phpunit/phpunit": "^9.3"
            },
            "type": "library",
            "extra": {
                "branch-alias": {
                    "dev-master": "3.0-dev"
                }
            },
            "autoload": {
                "classmap": [
                    "src/"
                ]
            },
            "notification-url": "https://packagist.org/downloads/",
            "license": [
                "BSD-3-Clause"
            ],
            "authors": [
                {
                    "name": "Sebastian Bergmann",
                    "email": "sebastian@phpunit.de",
                    "role": "lead"
                }
            ],
            "description": "FilterIterator implementation that filters files based on a list of suffixes.",
            "homepage": "https://github.com/sebastianbergmann/php-file-iterator/",
            "keywords": [
                "filesystem",
                "iterator"
            ],
            "support": {
                "issues": "https://github.com/sebastianbergmann/php-file-iterator/issues",
                "source": "https://github.com/sebastianbergmann/php-file-iterator/tree/3.0.6"
            },
            "funding": [
                {
                    "url": "https://github.com/sebastianbergmann",
                    "type": "github"
                }
            ],
            "time": "2021-12-02T12:48:52+00:00"
        },
        {
            "name": "phpunit/php-invoker",
            "version": "3.1.1",
            "source": {
                "type": "git",
                "url": "https://github.com/sebastianbergmann/php-invoker.git",
                "reference": "5a10147d0aaf65b58940a0b72f71c9ac0423cc67"
            },
            "dist": {
                "type": "zip",
                "url": "https://api.github.com/repos/sebastianbergmann/php-invoker/zipball/5a10147d0aaf65b58940a0b72f71c9ac0423cc67",
                "reference": "5a10147d0aaf65b58940a0b72f71c9ac0423cc67",
                "shasum": ""
            },
            "require": {
                "php": ">=7.3"
            },
            "require-dev": {
                "ext-pcntl": "*",
                "phpunit/phpunit": "^9.3"
            },
            "suggest": {
                "ext-pcntl": "*"
            },
            "type": "library",
            "extra": {
                "branch-alias": {
                    "dev-master": "3.1-dev"
                }
            },
            "autoload": {
                "classmap": [
                    "src/"
                ]
            },
            "notification-url": "https://packagist.org/downloads/",
            "license": [
                "BSD-3-Clause"
            ],
            "authors": [
                {
                    "name": "Sebastian Bergmann",
                    "email": "sebastian@phpunit.de",
                    "role": "lead"
                }
            ],
            "description": "Invoke callables with a timeout",
            "homepage": "https://github.com/sebastianbergmann/php-invoker/",
            "keywords": [
                "process"
            ],
            "support": {
                "issues": "https://github.com/sebastianbergmann/php-invoker/issues",
                "source": "https://github.com/sebastianbergmann/php-invoker/tree/3.1.1"
            },
            "funding": [
                {
                    "url": "https://github.com/sebastianbergmann",
                    "type": "github"
                }
            ],
            "time": "2020-09-28T05:58:55+00:00"
        },
        {
            "name": "phpunit/php-text-template",
            "version": "2.0.4",
            "source": {
                "type": "git",
                "url": "https://github.com/sebastianbergmann/php-text-template.git",
                "reference": "5da5f67fc95621df9ff4c4e5a84d6a8a2acf7c28"
            },
            "dist": {
                "type": "zip",
                "url": "https://api.github.com/repos/sebastianbergmann/php-text-template/zipball/5da5f67fc95621df9ff4c4e5a84d6a8a2acf7c28",
                "reference": "5da5f67fc95621df9ff4c4e5a84d6a8a2acf7c28",
                "shasum": ""
            },
            "require": {
                "php": ">=7.3"
            },
            "require-dev": {
                "phpunit/phpunit": "^9.3"
            },
            "type": "library",
            "extra": {
                "branch-alias": {
                    "dev-master": "2.0-dev"
                }
            },
            "autoload": {
                "classmap": [
                    "src/"
                ]
            },
            "notification-url": "https://packagist.org/downloads/",
            "license": [
                "BSD-3-Clause"
            ],
            "authors": [
                {
                    "name": "Sebastian Bergmann",
                    "email": "sebastian@phpunit.de",
                    "role": "lead"
                }
            ],
            "description": "Simple template engine.",
            "homepage": "https://github.com/sebastianbergmann/php-text-template/",
            "keywords": [
                "template"
            ],
            "support": {
                "issues": "https://github.com/sebastianbergmann/php-text-template/issues",
                "source": "https://github.com/sebastianbergmann/php-text-template/tree/2.0.4"
            },
            "funding": [
                {
                    "url": "https://github.com/sebastianbergmann",
                    "type": "github"
                }
            ],
            "time": "2020-10-26T05:33:50+00:00"
        },
        {
            "name": "phpunit/php-timer",
            "version": "5.0.3",
            "source": {
                "type": "git",
                "url": "https://github.com/sebastianbergmann/php-timer.git",
                "reference": "5a63ce20ed1b5bf577850e2c4e87f4aa902afbd2"
            },
            "dist": {
                "type": "zip",
                "url": "https://api.github.com/repos/sebastianbergmann/php-timer/zipball/5a63ce20ed1b5bf577850e2c4e87f4aa902afbd2",
                "reference": "5a63ce20ed1b5bf577850e2c4e87f4aa902afbd2",
                "shasum": ""
            },
            "require": {
                "php": ">=7.3"
            },
            "require-dev": {
                "phpunit/phpunit": "^9.3"
            },
            "type": "library",
            "extra": {
                "branch-alias": {
                    "dev-master": "5.0-dev"
                }
            },
            "autoload": {
                "classmap": [
                    "src/"
                ]
            },
            "notification-url": "https://packagist.org/downloads/",
            "license": [
                "BSD-3-Clause"
            ],
            "authors": [
                {
                    "name": "Sebastian Bergmann",
                    "email": "sebastian@phpunit.de",
                    "role": "lead"
                }
            ],
            "description": "Utility class for timing",
            "homepage": "https://github.com/sebastianbergmann/php-timer/",
            "keywords": [
                "timer"
            ],
            "support": {
                "issues": "https://github.com/sebastianbergmann/php-timer/issues",
                "source": "https://github.com/sebastianbergmann/php-timer/tree/5.0.3"
            },
            "funding": [
                {
                    "url": "https://github.com/sebastianbergmann",
                    "type": "github"
                }
            ],
            "time": "2020-10-26T13:16:10+00:00"
        },
        {
            "name": "phpunit/phpunit",
            "version": "9.5.20",
            "source": {
                "type": "git",
                "url": "https://github.com/sebastianbergmann/phpunit.git",
                "reference": "12bc8879fb65aef2138b26fc633cb1e3620cffba"
            },
            "dist": {
                "type": "zip",
                "url": "https://api.github.com/repos/sebastianbergmann/phpunit/zipball/12bc8879fb65aef2138b26fc633cb1e3620cffba",
                "reference": "12bc8879fb65aef2138b26fc633cb1e3620cffba",
                "shasum": ""
            },
            "require": {
                "doctrine/instantiator": "^1.3.1",
                "ext-dom": "*",
                "ext-json": "*",
                "ext-libxml": "*",
                "ext-mbstring": "*",
                "ext-xml": "*",
                "ext-xmlwriter": "*",
                "myclabs/deep-copy": "^1.10.1",
                "phar-io/manifest": "^2.0.3",
                "phar-io/version": "^3.0.2",
                "php": ">=7.3",
                "phpspec/prophecy": "^1.12.1",
                "phpunit/php-code-coverage": "^9.2.13",
                "phpunit/php-file-iterator": "^3.0.5",
                "phpunit/php-invoker": "^3.1.1",
                "phpunit/php-text-template": "^2.0.3",
                "phpunit/php-timer": "^5.0.2",
                "sebastian/cli-parser": "^1.0.1",
                "sebastian/code-unit": "^1.0.6",
                "sebastian/comparator": "^4.0.5",
                "sebastian/diff": "^4.0.3",
                "sebastian/environment": "^5.1.3",
                "sebastian/exporter": "^4.0.3",
                "sebastian/global-state": "^5.0.1",
                "sebastian/object-enumerator": "^4.0.3",
                "sebastian/resource-operations": "^3.0.3",
                "sebastian/type": "^3.0",
                "sebastian/version": "^3.0.2"
            },
            "require-dev": {
                "ext-pdo": "*",
                "phpspec/prophecy-phpunit": "^2.0.1"
            },
            "suggest": {
                "ext-soap": "*",
                "ext-xdebug": "*"
            },
            "bin": [
                "phpunit"
            ],
            "type": "library",
            "extra": {
                "branch-alias": {
                    "dev-master": "9.5-dev"
                }
            },
            "autoload": {
                "files": [
                    "src/Framework/Assert/Functions.php"
                ],
                "classmap": [
                    "src/"
                ]
            },
            "notification-url": "https://packagist.org/downloads/",
            "license": [
                "BSD-3-Clause"
            ],
            "authors": [
                {
                    "name": "Sebastian Bergmann",
                    "email": "sebastian@phpunit.de",
                    "role": "lead"
                }
            ],
            "description": "The PHP Unit Testing framework.",
            "homepage": "https://phpunit.de/",
            "keywords": [
                "phpunit",
                "testing",
                "xunit"
            ],
            "support": {
                "issues": "https://github.com/sebastianbergmann/phpunit/issues",
                "source": "https://github.com/sebastianbergmann/phpunit/tree/9.5.20"
            },
            "funding": [
                {
                    "url": "https://phpunit.de/sponsors.html",
                    "type": "custom"
                },
                {
                    "url": "https://github.com/sebastianbergmann",
                    "type": "github"
                }
            ],
            "time": "2022-04-01T12:37:26+00:00"
        },
        {
            "name": "sebastian/cli-parser",
            "version": "1.0.1",
            "source": {
                "type": "git",
                "url": "https://github.com/sebastianbergmann/cli-parser.git",
                "reference": "442e7c7e687e42adc03470c7b668bc4b2402c0b2"
            },
            "dist": {
                "type": "zip",
                "url": "https://api.github.com/repos/sebastianbergmann/cli-parser/zipball/442e7c7e687e42adc03470c7b668bc4b2402c0b2",
                "reference": "442e7c7e687e42adc03470c7b668bc4b2402c0b2",
                "shasum": ""
            },
            "require": {
                "php": ">=7.3"
            },
            "require-dev": {
                "phpunit/phpunit": "^9.3"
            },
            "type": "library",
            "extra": {
                "branch-alias": {
                    "dev-master": "1.0-dev"
                }
            },
            "autoload": {
                "classmap": [
                    "src/"
                ]
            },
            "notification-url": "https://packagist.org/downloads/",
            "license": [
                "BSD-3-Clause"
            ],
            "authors": [
                {
                    "name": "Sebastian Bergmann",
                    "email": "sebastian@phpunit.de",
                    "role": "lead"
                }
            ],
            "description": "Library for parsing CLI options",
            "homepage": "https://github.com/sebastianbergmann/cli-parser",
            "support": {
                "issues": "https://github.com/sebastianbergmann/cli-parser/issues",
                "source": "https://github.com/sebastianbergmann/cli-parser/tree/1.0.1"
            },
            "funding": [
                {
                    "url": "https://github.com/sebastianbergmann",
                    "type": "github"
                }
            ],
            "time": "2020-09-28T06:08:49+00:00"
        },
        {
            "name": "sebastian/code-unit",
            "version": "1.0.8",
            "source": {
                "type": "git",
                "url": "https://github.com/sebastianbergmann/code-unit.git",
                "reference": "1fc9f64c0927627ef78ba436c9b17d967e68e120"
            },
            "dist": {
                "type": "zip",
                "url": "https://api.github.com/repos/sebastianbergmann/code-unit/zipball/1fc9f64c0927627ef78ba436c9b17d967e68e120",
                "reference": "1fc9f64c0927627ef78ba436c9b17d967e68e120",
                "shasum": ""
            },
            "require": {
                "php": ">=7.3"
            },
            "require-dev": {
                "phpunit/phpunit": "^9.3"
            },
            "type": "library",
            "extra": {
                "branch-alias": {
                    "dev-master": "1.0-dev"
                }
            },
            "autoload": {
                "classmap": [
                    "src/"
                ]
            },
            "notification-url": "https://packagist.org/downloads/",
            "license": [
                "BSD-3-Clause"
            ],
            "authors": [
                {
                    "name": "Sebastian Bergmann",
                    "email": "sebastian@phpunit.de",
                    "role": "lead"
                }
            ],
            "description": "Collection of value objects that represent the PHP code units",
            "homepage": "https://github.com/sebastianbergmann/code-unit",
            "support": {
                "issues": "https://github.com/sebastianbergmann/code-unit/issues",
                "source": "https://github.com/sebastianbergmann/code-unit/tree/1.0.8"
            },
            "funding": [
                {
                    "url": "https://github.com/sebastianbergmann",
                    "type": "github"
                }
            ],
            "time": "2020-10-26T13:08:54+00:00"
        },
        {
            "name": "sebastian/code-unit-reverse-lookup",
            "version": "2.0.3",
            "source": {
                "type": "git",
                "url": "https://github.com/sebastianbergmann/code-unit-reverse-lookup.git",
                "reference": "ac91f01ccec49fb77bdc6fd1e548bc70f7faa3e5"
            },
            "dist": {
                "type": "zip",
                "url": "https://api.github.com/repos/sebastianbergmann/code-unit-reverse-lookup/zipball/ac91f01ccec49fb77bdc6fd1e548bc70f7faa3e5",
                "reference": "ac91f01ccec49fb77bdc6fd1e548bc70f7faa3e5",
                "shasum": ""
            },
            "require": {
                "php": ">=7.3"
            },
            "require-dev": {
                "phpunit/phpunit": "^9.3"
            },
            "type": "library",
            "extra": {
                "branch-alias": {
                    "dev-master": "2.0-dev"
                }
            },
            "autoload": {
                "classmap": [
                    "src/"
                ]
            },
            "notification-url": "https://packagist.org/downloads/",
            "license": [
                "BSD-3-Clause"
            ],
            "authors": [
                {
                    "name": "Sebastian Bergmann",
                    "email": "sebastian@phpunit.de"
                }
            ],
            "description": "Looks up which function or method a line of code belongs to",
            "homepage": "https://github.com/sebastianbergmann/code-unit-reverse-lookup/",
            "support": {
                "issues": "https://github.com/sebastianbergmann/code-unit-reverse-lookup/issues",
                "source": "https://github.com/sebastianbergmann/code-unit-reverse-lookup/tree/2.0.3"
            },
            "funding": [
                {
                    "url": "https://github.com/sebastianbergmann",
                    "type": "github"
                }
            ],
            "time": "2020-09-28T05:30:19+00:00"
        },
        {
            "name": "sebastian/comparator",
            "version": "4.0.6",
            "source": {
                "type": "git",
                "url": "https://github.com/sebastianbergmann/comparator.git",
                "reference": "55f4261989e546dc112258c7a75935a81a7ce382"
            },
            "dist": {
                "type": "zip",
                "url": "https://api.github.com/repos/sebastianbergmann/comparator/zipball/55f4261989e546dc112258c7a75935a81a7ce382",
                "reference": "55f4261989e546dc112258c7a75935a81a7ce382",
                "shasum": ""
            },
            "require": {
                "php": ">=7.3",
                "sebastian/diff": "^4.0",
                "sebastian/exporter": "^4.0"
            },
            "require-dev": {
                "phpunit/phpunit": "^9.3"
            },
            "type": "library",
            "extra": {
                "branch-alias": {
                    "dev-master": "4.0-dev"
                }
            },
            "autoload": {
                "classmap": [
                    "src/"
                ]
            },
            "notification-url": "https://packagist.org/downloads/",
            "license": [
                "BSD-3-Clause"
            ],
            "authors": [
                {
                    "name": "Sebastian Bergmann",
                    "email": "sebastian@phpunit.de"
                },
                {
                    "name": "Jeff Welch",
                    "email": "whatthejeff@gmail.com"
                },
                {
                    "name": "Volker Dusch",
                    "email": "github@wallbash.com"
                },
                {
                    "name": "Bernhard Schussek",
                    "email": "bschussek@2bepublished.at"
                }
            ],
            "description": "Provides the functionality to compare PHP values for equality",
            "homepage": "https://github.com/sebastianbergmann/comparator",
            "keywords": [
                "comparator",
                "compare",
                "equality"
            ],
            "support": {
                "issues": "https://github.com/sebastianbergmann/comparator/issues",
                "source": "https://github.com/sebastianbergmann/comparator/tree/4.0.6"
            },
            "funding": [
                {
                    "url": "https://github.com/sebastianbergmann",
                    "type": "github"
                }
            ],
            "time": "2020-10-26T15:49:45+00:00"
        },
        {
            "name": "sebastian/complexity",
            "version": "2.0.2",
            "source": {
                "type": "git",
                "url": "https://github.com/sebastianbergmann/complexity.git",
                "reference": "739b35e53379900cc9ac327b2147867b8b6efd88"
            },
            "dist": {
                "type": "zip",
                "url": "https://api.github.com/repos/sebastianbergmann/complexity/zipball/739b35e53379900cc9ac327b2147867b8b6efd88",
                "reference": "739b35e53379900cc9ac327b2147867b8b6efd88",
                "shasum": ""
            },
            "require": {
                "nikic/php-parser": "^4.7",
                "php": ">=7.3"
            },
            "require-dev": {
                "phpunit/phpunit": "^9.3"
            },
            "type": "library",
            "extra": {
                "branch-alias": {
                    "dev-master": "2.0-dev"
                }
            },
            "autoload": {
                "classmap": [
                    "src/"
                ]
            },
            "notification-url": "https://packagist.org/downloads/",
            "license": [
                "BSD-3-Clause"
            ],
            "authors": [
                {
                    "name": "Sebastian Bergmann",
                    "email": "sebastian@phpunit.de",
                    "role": "lead"
                }
            ],
            "description": "Library for calculating the complexity of PHP code units",
            "homepage": "https://github.com/sebastianbergmann/complexity",
            "support": {
                "issues": "https://github.com/sebastianbergmann/complexity/issues",
                "source": "https://github.com/sebastianbergmann/complexity/tree/2.0.2"
            },
            "funding": [
                {
                    "url": "https://github.com/sebastianbergmann",
                    "type": "github"
                }
            ],
            "time": "2020-10-26T15:52:27+00:00"
        },
        {
            "name": "sebastian/diff",
            "version": "4.0.4",
            "source": {
                "type": "git",
                "url": "https://github.com/sebastianbergmann/diff.git",
                "reference": "3461e3fccc7cfdfc2720be910d3bd73c69be590d"
            },
            "dist": {
                "type": "zip",
                "url": "https://api.github.com/repos/sebastianbergmann/diff/zipball/3461e3fccc7cfdfc2720be910d3bd73c69be590d",
                "reference": "3461e3fccc7cfdfc2720be910d3bd73c69be590d",
                "shasum": ""
            },
            "require": {
                "php": ">=7.3"
            },
            "require-dev": {
                "phpunit/phpunit": "^9.3",
                "symfony/process": "^4.2 || ^5"
            },
            "type": "library",
            "extra": {
                "branch-alias": {
                    "dev-master": "4.0-dev"
                }
            },
            "autoload": {
                "classmap": [
                    "src/"
                ]
            },
            "notification-url": "https://packagist.org/downloads/",
            "license": [
                "BSD-3-Clause"
            ],
            "authors": [
                {
                    "name": "Sebastian Bergmann",
                    "email": "sebastian@phpunit.de"
                },
                {
                    "name": "Kore Nordmann",
                    "email": "mail@kore-nordmann.de"
                }
            ],
            "description": "Diff implementation",
            "homepage": "https://github.com/sebastianbergmann/diff",
            "keywords": [
                "diff",
                "udiff",
                "unidiff",
                "unified diff"
            ],
            "support": {
                "issues": "https://github.com/sebastianbergmann/diff/issues",
                "source": "https://github.com/sebastianbergmann/diff/tree/4.0.4"
            },
            "funding": [
                {
                    "url": "https://github.com/sebastianbergmann",
                    "type": "github"
                }
            ],
            "time": "2020-10-26T13:10:38+00:00"
        },
        {
            "name": "sebastian/environment",
            "version": "5.1.4",
            "source": {
                "type": "git",
                "url": "https://github.com/sebastianbergmann/environment.git",
                "reference": "1b5dff7bb151a4db11d49d90e5408e4e938270f7"
            },
            "dist": {
                "type": "zip",
                "url": "https://api.github.com/repos/sebastianbergmann/environment/zipball/1b5dff7bb151a4db11d49d90e5408e4e938270f7",
                "reference": "1b5dff7bb151a4db11d49d90e5408e4e938270f7",
                "shasum": ""
            },
            "require": {
                "php": ">=7.3"
            },
            "require-dev": {
                "phpunit/phpunit": "^9.3"
            },
            "suggest": {
                "ext-posix": "*"
            },
            "type": "library",
            "extra": {
                "branch-alias": {
                    "dev-master": "5.1-dev"
                }
            },
            "autoload": {
                "classmap": [
                    "src/"
                ]
            },
            "notification-url": "https://packagist.org/downloads/",
            "license": [
                "BSD-3-Clause"
            ],
            "authors": [
                {
                    "name": "Sebastian Bergmann",
                    "email": "sebastian@phpunit.de"
                }
            ],
            "description": "Provides functionality to handle HHVM/PHP environments",
            "homepage": "http://www.github.com/sebastianbergmann/environment",
            "keywords": [
                "Xdebug",
                "environment",
                "hhvm"
            ],
            "support": {
                "issues": "https://github.com/sebastianbergmann/environment/issues",
                "source": "https://github.com/sebastianbergmann/environment/tree/5.1.4"
            },
            "funding": [
                {
                    "url": "https://github.com/sebastianbergmann",
                    "type": "github"
                }
            ],
            "time": "2022-04-03T09:37:03+00:00"
        },
        {
            "name": "sebastian/exporter",
            "version": "4.0.4",
            "source": {
                "type": "git",
                "url": "https://github.com/sebastianbergmann/exporter.git",
                "reference": "65e8b7db476c5dd267e65eea9cab77584d3cfff9"
            },
            "dist": {
                "type": "zip",
                "url": "https://api.github.com/repos/sebastianbergmann/exporter/zipball/65e8b7db476c5dd267e65eea9cab77584d3cfff9",
                "reference": "65e8b7db476c5dd267e65eea9cab77584d3cfff9",
                "shasum": ""
            },
            "require": {
                "php": ">=7.3",
                "sebastian/recursion-context": "^4.0"
            },
            "require-dev": {
                "ext-mbstring": "*",
                "phpunit/phpunit": "^9.3"
            },
            "type": "library",
            "extra": {
                "branch-alias": {
                    "dev-master": "4.0-dev"
                }
            },
            "autoload": {
                "classmap": [
                    "src/"
                ]
            },
            "notification-url": "https://packagist.org/downloads/",
            "license": [
                "BSD-3-Clause"
            ],
            "authors": [
                {
                    "name": "Sebastian Bergmann",
                    "email": "sebastian@phpunit.de"
                },
                {
                    "name": "Jeff Welch",
                    "email": "whatthejeff@gmail.com"
                },
                {
                    "name": "Volker Dusch",
                    "email": "github@wallbash.com"
                },
                {
                    "name": "Adam Harvey",
                    "email": "aharvey@php.net"
                },
                {
                    "name": "Bernhard Schussek",
                    "email": "bschussek@gmail.com"
                }
            ],
            "description": "Provides the functionality to export PHP variables for visualization",
            "homepage": "https://www.github.com/sebastianbergmann/exporter",
            "keywords": [
                "export",
                "exporter"
            ],
            "support": {
                "issues": "https://github.com/sebastianbergmann/exporter/issues",
                "source": "https://github.com/sebastianbergmann/exporter/tree/4.0.4"
            },
            "funding": [
                {
                    "url": "https://github.com/sebastianbergmann",
                    "type": "github"
                }
            ],
            "time": "2021-11-11T14:18:36+00:00"
        },
        {
            "name": "sebastian/global-state",
            "version": "5.0.5",
            "source": {
                "type": "git",
                "url": "https://github.com/sebastianbergmann/global-state.git",
                "reference": "0ca8db5a5fc9c8646244e629625ac486fa286bf2"
            },
            "dist": {
                "type": "zip",
                "url": "https://api.github.com/repos/sebastianbergmann/global-state/zipball/0ca8db5a5fc9c8646244e629625ac486fa286bf2",
                "reference": "0ca8db5a5fc9c8646244e629625ac486fa286bf2",
                "shasum": ""
            },
            "require": {
                "php": ">=7.3",
                "sebastian/object-reflector": "^2.0",
                "sebastian/recursion-context": "^4.0"
            },
            "require-dev": {
                "ext-dom": "*",
                "phpunit/phpunit": "^9.3"
            },
            "suggest": {
                "ext-uopz": "*"
            },
            "type": "library",
            "extra": {
                "branch-alias": {
                    "dev-master": "5.0-dev"
                }
            },
            "autoload": {
                "classmap": [
                    "src/"
                ]
            },
            "notification-url": "https://packagist.org/downloads/",
            "license": [
                "BSD-3-Clause"
            ],
            "authors": [
                {
                    "name": "Sebastian Bergmann",
                    "email": "sebastian@phpunit.de"
                }
            ],
            "description": "Snapshotting of global state",
            "homepage": "http://www.github.com/sebastianbergmann/global-state",
            "keywords": [
                "global state"
            ],
            "support": {
                "issues": "https://github.com/sebastianbergmann/global-state/issues",
                "source": "https://github.com/sebastianbergmann/global-state/tree/5.0.5"
            },
            "funding": [
                {
                    "url": "https://github.com/sebastianbergmann",
                    "type": "github"
                }
            ],
            "time": "2022-02-14T08:28:10+00:00"
        },
        {
            "name": "sebastian/lines-of-code",
            "version": "1.0.3",
            "source": {
                "type": "git",
                "url": "https://github.com/sebastianbergmann/lines-of-code.git",
                "reference": "c1c2e997aa3146983ed888ad08b15470a2e22ecc"
            },
            "dist": {
                "type": "zip",
                "url": "https://api.github.com/repos/sebastianbergmann/lines-of-code/zipball/c1c2e997aa3146983ed888ad08b15470a2e22ecc",
                "reference": "c1c2e997aa3146983ed888ad08b15470a2e22ecc",
                "shasum": ""
            },
            "require": {
                "nikic/php-parser": "^4.6",
                "php": ">=7.3"
            },
            "require-dev": {
                "phpunit/phpunit": "^9.3"
            },
            "type": "library",
            "extra": {
                "branch-alias": {
                    "dev-master": "1.0-dev"
                }
            },
            "autoload": {
                "classmap": [
                    "src/"
                ]
            },
            "notification-url": "https://packagist.org/downloads/",
            "license": [
                "BSD-3-Clause"
            ],
            "authors": [
                {
                    "name": "Sebastian Bergmann",
                    "email": "sebastian@phpunit.de",
                    "role": "lead"
                }
            ],
            "description": "Library for counting the lines of code in PHP source code",
            "homepage": "https://github.com/sebastianbergmann/lines-of-code",
            "support": {
                "issues": "https://github.com/sebastianbergmann/lines-of-code/issues",
                "source": "https://github.com/sebastianbergmann/lines-of-code/tree/1.0.3"
            },
            "funding": [
                {
                    "url": "https://github.com/sebastianbergmann",
                    "type": "github"
                }
            ],
            "time": "2020-11-28T06:42:11+00:00"
        },
        {
            "name": "sebastian/object-enumerator",
            "version": "4.0.4",
            "source": {
                "type": "git",
                "url": "https://github.com/sebastianbergmann/object-enumerator.git",
                "reference": "5c9eeac41b290a3712d88851518825ad78f45c71"
            },
            "dist": {
                "type": "zip",
                "url": "https://api.github.com/repos/sebastianbergmann/object-enumerator/zipball/5c9eeac41b290a3712d88851518825ad78f45c71",
                "reference": "5c9eeac41b290a3712d88851518825ad78f45c71",
                "shasum": ""
            },
            "require": {
                "php": ">=7.3",
                "sebastian/object-reflector": "^2.0",
                "sebastian/recursion-context": "^4.0"
            },
            "require-dev": {
                "phpunit/phpunit": "^9.3"
            },
            "type": "library",
            "extra": {
                "branch-alias": {
                    "dev-master": "4.0-dev"
                }
            },
            "autoload": {
                "classmap": [
                    "src/"
                ]
            },
            "notification-url": "https://packagist.org/downloads/",
            "license": [
                "BSD-3-Clause"
            ],
            "authors": [
                {
                    "name": "Sebastian Bergmann",
                    "email": "sebastian@phpunit.de"
                }
            ],
            "description": "Traverses array structures and object graphs to enumerate all referenced objects",
            "homepage": "https://github.com/sebastianbergmann/object-enumerator/",
            "support": {
                "issues": "https://github.com/sebastianbergmann/object-enumerator/issues",
                "source": "https://github.com/sebastianbergmann/object-enumerator/tree/4.0.4"
            },
            "funding": [
                {
                    "url": "https://github.com/sebastianbergmann",
                    "type": "github"
                }
            ],
            "time": "2020-10-26T13:12:34+00:00"
        },
        {
            "name": "sebastian/object-reflector",
            "version": "2.0.4",
            "source": {
                "type": "git",
                "url": "https://github.com/sebastianbergmann/object-reflector.git",
                "reference": "b4f479ebdbf63ac605d183ece17d8d7fe49c15c7"
            },
            "dist": {
                "type": "zip",
                "url": "https://api.github.com/repos/sebastianbergmann/object-reflector/zipball/b4f479ebdbf63ac605d183ece17d8d7fe49c15c7",
                "reference": "b4f479ebdbf63ac605d183ece17d8d7fe49c15c7",
                "shasum": ""
            },
            "require": {
                "php": ">=7.3"
            },
            "require-dev": {
                "phpunit/phpunit": "^9.3"
            },
            "type": "library",
            "extra": {
                "branch-alias": {
                    "dev-master": "2.0-dev"
                }
            },
            "autoload": {
                "classmap": [
                    "src/"
                ]
            },
            "notification-url": "https://packagist.org/downloads/",
            "license": [
                "BSD-3-Clause"
            ],
            "authors": [
                {
                    "name": "Sebastian Bergmann",
                    "email": "sebastian@phpunit.de"
                }
            ],
            "description": "Allows reflection of object attributes, including inherited and non-public ones",
            "homepage": "https://github.com/sebastianbergmann/object-reflector/",
            "support": {
                "issues": "https://github.com/sebastianbergmann/object-reflector/issues",
                "source": "https://github.com/sebastianbergmann/object-reflector/tree/2.0.4"
            },
            "funding": [
                {
                    "url": "https://github.com/sebastianbergmann",
                    "type": "github"
                }
            ],
            "time": "2020-10-26T13:14:26+00:00"
        },
        {
            "name": "sebastian/recursion-context",
            "version": "4.0.4",
            "source": {
                "type": "git",
                "url": "https://github.com/sebastianbergmann/recursion-context.git",
                "reference": "cd9d8cf3c5804de4341c283ed787f099f5506172"
            },
            "dist": {
                "type": "zip",
                "url": "https://api.github.com/repos/sebastianbergmann/recursion-context/zipball/cd9d8cf3c5804de4341c283ed787f099f5506172",
                "reference": "cd9d8cf3c5804de4341c283ed787f099f5506172",
                "shasum": ""
            },
            "require": {
                "php": ">=7.3"
            },
            "require-dev": {
                "phpunit/phpunit": "^9.3"
            },
            "type": "library",
            "extra": {
                "branch-alias": {
                    "dev-master": "4.0-dev"
                }
            },
            "autoload": {
                "classmap": [
                    "src/"
                ]
            },
            "notification-url": "https://packagist.org/downloads/",
            "license": [
                "BSD-3-Clause"
            ],
            "authors": [
                {
                    "name": "Sebastian Bergmann",
                    "email": "sebastian@phpunit.de"
                },
                {
                    "name": "Jeff Welch",
                    "email": "whatthejeff@gmail.com"
                },
                {
                    "name": "Adam Harvey",
                    "email": "aharvey@php.net"
                }
            ],
            "description": "Provides functionality to recursively process PHP variables",
            "homepage": "http://www.github.com/sebastianbergmann/recursion-context",
            "support": {
                "issues": "https://github.com/sebastianbergmann/recursion-context/issues",
                "source": "https://github.com/sebastianbergmann/recursion-context/tree/4.0.4"
            },
            "funding": [
                {
                    "url": "https://github.com/sebastianbergmann",
                    "type": "github"
                }
            ],
            "time": "2020-10-26T13:17:30+00:00"
        },
        {
            "name": "sebastian/resource-operations",
            "version": "3.0.3",
            "source": {
                "type": "git",
                "url": "https://github.com/sebastianbergmann/resource-operations.git",
                "reference": "0f4443cb3a1d92ce809899753bc0d5d5a8dd19a8"
            },
            "dist": {
                "type": "zip",
                "url": "https://api.github.com/repos/sebastianbergmann/resource-operations/zipball/0f4443cb3a1d92ce809899753bc0d5d5a8dd19a8",
                "reference": "0f4443cb3a1d92ce809899753bc0d5d5a8dd19a8",
                "shasum": ""
            },
            "require": {
                "php": ">=7.3"
            },
            "require-dev": {
                "phpunit/phpunit": "^9.0"
            },
            "type": "library",
            "extra": {
                "branch-alias": {
                    "dev-master": "3.0-dev"
                }
            },
            "autoload": {
                "classmap": [
                    "src/"
                ]
            },
            "notification-url": "https://packagist.org/downloads/",
            "license": [
                "BSD-3-Clause"
            ],
            "authors": [
                {
                    "name": "Sebastian Bergmann",
                    "email": "sebastian@phpunit.de"
                }
            ],
            "description": "Provides a list of PHP built-in functions that operate on resources",
            "homepage": "https://www.github.com/sebastianbergmann/resource-operations",
            "support": {
                "issues": "https://github.com/sebastianbergmann/resource-operations/issues",
                "source": "https://github.com/sebastianbergmann/resource-operations/tree/3.0.3"
            },
            "funding": [
                {
                    "url": "https://github.com/sebastianbergmann",
                    "type": "github"
                }
            ],
            "time": "2020-09-28T06:45:17+00:00"
        },
        {
            "name": "sebastian/type",
            "version": "3.0.0",
            "source": {
                "type": "git",
                "url": "https://github.com/sebastianbergmann/type.git",
                "reference": "b233b84bc4465aff7b57cf1c4bc75c86d00d6dad"
            },
            "dist": {
                "type": "zip",
                "url": "https://api.github.com/repos/sebastianbergmann/type/zipball/b233b84bc4465aff7b57cf1c4bc75c86d00d6dad",
                "reference": "b233b84bc4465aff7b57cf1c4bc75c86d00d6dad",
                "shasum": ""
            },
            "require": {
                "php": ">=7.3"
            },
            "require-dev": {
                "phpunit/phpunit": "^9.5"
            },
            "type": "library",
            "extra": {
                "branch-alias": {
                    "dev-master": "3.0-dev"
                }
            },
            "autoload": {
                "classmap": [
                    "src/"
                ]
            },
            "notification-url": "https://packagist.org/downloads/",
            "license": [
                "BSD-3-Clause"
            ],
            "authors": [
                {
                    "name": "Sebastian Bergmann",
                    "email": "sebastian@phpunit.de",
                    "role": "lead"
                }
            ],
            "description": "Collection of value objects that represent the types of the PHP type system",
            "homepage": "https://github.com/sebastianbergmann/type",
            "support": {
                "issues": "https://github.com/sebastianbergmann/type/issues",
                "source": "https://github.com/sebastianbergmann/type/tree/3.0.0"
            },
            "funding": [
                {
                    "url": "https://github.com/sebastianbergmann",
                    "type": "github"
                }
            ],
            "time": "2022-03-15T09:54:48+00:00"
        },
        {
            "name": "sebastian/version",
            "version": "3.0.2",
            "source": {
                "type": "git",
                "url": "https://github.com/sebastianbergmann/version.git",
                "reference": "c6c1022351a901512170118436c764e473f6de8c"
            },
            "dist": {
                "type": "zip",
                "url": "https://api.github.com/repos/sebastianbergmann/version/zipball/c6c1022351a901512170118436c764e473f6de8c",
                "reference": "c6c1022351a901512170118436c764e473f6de8c",
                "shasum": ""
            },
            "require": {
                "php": ">=7.3"
            },
            "type": "library",
            "extra": {
                "branch-alias": {
                    "dev-master": "3.0-dev"
                }
            },
            "autoload": {
                "classmap": [
                    "src/"
                ]
            },
            "notification-url": "https://packagist.org/downloads/",
            "license": [
                "BSD-3-Clause"
            ],
            "authors": [
                {
                    "name": "Sebastian Bergmann",
                    "email": "sebastian@phpunit.de",
                    "role": "lead"
                }
            ],
            "description": "Library that helps with managing the version number of Git-hosted PHP projects",
            "homepage": "https://github.com/sebastianbergmann/version",
            "support": {
                "issues": "https://github.com/sebastianbergmann/version/issues",
                "source": "https://github.com/sebastianbergmann/version/tree/3.0.2"
            },
            "funding": [
                {
                    "url": "https://github.com/sebastianbergmann",
                    "type": "github"
                }
            ],
            "time": "2020-09-28T06:39:44+00:00"
        },
        {
            "name": "squizlabs/php_codesniffer",
            "version": "3.7.1",
            "source": {
                "type": "git",
                "url": "https://github.com/squizlabs/PHP_CodeSniffer.git",
                "reference": "1359e176e9307e906dc3d890bcc9603ff6d90619"
            },
            "dist": {
                "type": "zip",
                "url": "https://api.github.com/repos/squizlabs/PHP_CodeSniffer/zipball/1359e176e9307e906dc3d890bcc9603ff6d90619",
                "reference": "1359e176e9307e906dc3d890bcc9603ff6d90619",
                "shasum": ""
            },
            "require": {
                "ext-simplexml": "*",
                "ext-tokenizer": "*",
                "ext-xmlwriter": "*",
                "php": ">=5.4.0"
            },
            "require-dev": {
                "phpunit/phpunit": "^4.0 || ^5.0 || ^6.0 || ^7.0"
            },
            "bin": [
                "bin/phpcs",
                "bin/phpcbf"
            ],
            "type": "library",
            "extra": {
                "branch-alias": {
                    "dev-master": "3.x-dev"
                }
            },
            "notification-url": "https://packagist.org/downloads/",
            "license": [
                "BSD-3-Clause"
            ],
            "authors": [
                {
                    "name": "Greg Sherwood",
                    "role": "lead"
                }
            ],
            "description": "PHP_CodeSniffer tokenizes PHP, JavaScript and CSS files and detects violations of a defined set of coding standards.",
            "homepage": "https://github.com/squizlabs/PHP_CodeSniffer",
            "keywords": [
                "phpcs",
                "standards"
            ],
            "support": {
                "issues": "https://github.com/squizlabs/PHP_CodeSniffer/issues",
                "source": "https://github.com/squizlabs/PHP_CodeSniffer",
                "wiki": "https://github.com/squizlabs/PHP_CodeSniffer/wiki"
            },
            "time": "2022-06-18T07:21:10+00:00"
        },
        {
            "name": "swoole/ide-helper",
            "version": "4.8.9",
            "source": {
                "type": "git",
                "url": "https://github.com/swoole/ide-helper.git",
                "reference": "8f82ba3b6af04a5bccb97c1654af992d1ee8b0fe"
            },
            "dist": {
                "type": "zip",
                "url": "https://api.github.com/repos/swoole/ide-helper/zipball/8f82ba3b6af04a5bccb97c1654af992d1ee8b0fe",
                "reference": "8f82ba3b6af04a5bccb97c1654af992d1ee8b0fe",
                "shasum": ""
            },
            "type": "library",
            "notification-url": "https://packagist.org/downloads/",
            "license": [
                "Apache-2.0"
            ],
            "authors": [
                {
                    "name": "Team Swoole",
                    "email": "team@swoole.com"
                }
            ],
            "description": "IDE help files for Swoole.",
            "support": {
                "issues": "https://github.com/swoole/ide-helper/issues",
                "source": "https://github.com/swoole/ide-helper/tree/4.8.9"
            },
            "funding": [
                {
                    "url": "https://gitee.com/swoole/swoole?donate=true",
                    "type": "custom"
                },
                {
                    "url": "https://github.com/swoole",
                    "type": "github"
                }
            ],
            "time": "2022-04-18T20:38:04+00:00"
        },
        {
            "name": "symfony/polyfill-ctype",
            "version": "v1.26.0",
            "source": {
                "type": "git",
                "url": "https://github.com/symfony/polyfill-ctype.git",
                "reference": "6fd1b9a79f6e3cf65f9e679b23af304cd9e010d4"
            },
            "dist": {
                "type": "zip",
                "url": "https://api.github.com/repos/symfony/polyfill-ctype/zipball/6fd1b9a79f6e3cf65f9e679b23af304cd9e010d4",
                "reference": "6fd1b9a79f6e3cf65f9e679b23af304cd9e010d4",
                "shasum": ""
            },
            "require": {
                "php": ">=7.1"
            },
            "provide": {
                "ext-ctype": "*"
            },
            "suggest": {
                "ext-ctype": "For best performance"
            },
            "type": "library",
            "extra": {
                "branch-alias": {
                    "dev-main": "1.26-dev"
                },
                "thanks": {
                    "name": "symfony/polyfill",
                    "url": "https://github.com/symfony/polyfill"
                }
            },
            "autoload": {
                "files": [
                    "bootstrap.php"
                ],
                "psr-4": {
                    "Symfony\\Polyfill\\Ctype\\": ""
                }
            },
            "notification-url": "https://packagist.org/downloads/",
            "license": [
                "MIT"
            ],
            "authors": [
                {
                    "name": "Gert de Pagter",
                    "email": "BackEndTea@gmail.com"
                },
                {
                    "name": "Symfony Community",
                    "homepage": "https://symfony.com/contributors"
                }
            ],
            "description": "Symfony polyfill for ctype functions",
            "homepage": "https://symfony.com",
            "keywords": [
                "compatibility",
                "ctype",
                "polyfill",
                "portable"
            ],
            "support": {
                "source": "https://github.com/symfony/polyfill-ctype/tree/v1.26.0"
            },
            "funding": [
                {
                    "url": "https://symfony.com/sponsor",
                    "type": "custom"
                },
                {
                    "url": "https://github.com/fabpot",
                    "type": "github"
                },
                {
                    "url": "https://tidelift.com/funding/github/packagist/symfony/symfony",
                    "type": "tidelift"
                }
            ],
            "time": "2022-05-24T11:49:31+00:00"
        },
        {
            "name": "symfony/polyfill-mbstring",
            "version": "v1.26.0",
            "source": {
                "type": "git",
                "url": "https://github.com/symfony/polyfill-mbstring.git",
                "reference": "9344f9cb97f3b19424af1a21a3b0e75b0a7d8d7e"
            },
            "dist": {
                "type": "zip",
                "url": "https://api.github.com/repos/symfony/polyfill-mbstring/zipball/9344f9cb97f3b19424af1a21a3b0e75b0a7d8d7e",
                "reference": "9344f9cb97f3b19424af1a21a3b0e75b0a7d8d7e",
                "shasum": ""
            },
            "require": {
                "php": ">=7.1"
            },
            "provide": {
                "ext-mbstring": "*"
            },
            "suggest": {
                "ext-mbstring": "For best performance"
            },
            "type": "library",
            "extra": {
                "branch-alias": {
                    "dev-main": "1.26-dev"
                },
                "thanks": {
                    "name": "symfony/polyfill",
                    "url": "https://github.com/symfony/polyfill"
                }
            },
            "autoload": {
                "files": [
                    "bootstrap.php"
                ],
                "psr-4": {
                    "Symfony\\Polyfill\\Mbstring\\": ""
                }
            },
            "notification-url": "https://packagist.org/downloads/",
            "license": [
                "MIT"
            ],
            "authors": [
                {
                    "name": "Nicolas Grekas",
                    "email": "p@tchwork.com"
                },
                {
                    "name": "Symfony Community",
                    "homepage": "https://symfony.com/contributors"
                }
            ],
            "description": "Symfony polyfill for the Mbstring extension",
            "homepage": "https://symfony.com",
            "keywords": [
                "compatibility",
                "mbstring",
                "polyfill",
                "portable",
                "shim"
            ],
            "support": {
                "source": "https://github.com/symfony/polyfill-mbstring/tree/v1.26.0"
            },
            "funding": [
                {
                    "url": "https://symfony.com/sponsor",
                    "type": "custom"
                },
                {
                    "url": "https://github.com/fabpot",
                    "type": "github"
                },
                {
                    "url": "https://tidelift.com/funding/github/packagist/symfony/symfony",
                    "type": "tidelift"
                }
            ],
            "time": "2022-05-24T11:49:31+00:00"
        },
        {
            "name": "textalk/websocket",
            "version": "1.5.7",
            "source": {
                "type": "git",
                "url": "https://github.com/Textalk/websocket-php.git",
                "reference": "1712325e99b6bf869ccbf9bf41ab749e7328ea46"
            },
            "dist": {
                "type": "zip",
                "url": "https://api.github.com/repos/Textalk/websocket-php/zipball/1712325e99b6bf869ccbf9bf41ab749e7328ea46",
                "reference": "1712325e99b6bf869ccbf9bf41ab749e7328ea46",
                "shasum": ""
            },
            "require": {
                "php": "^7.2 | ^8.0",
                "psr/log": "^1 | ^2 | ^3"
            },
            "require-dev": {
                "php-coveralls/php-coveralls": "^2.0",
                "phpunit/phpunit": "^8.0|^9.0",
                "squizlabs/php_codesniffer": "^3.5"
            },
            "type": "library",
            "autoload": {
                "psr-4": {
                    "WebSocket\\": "lib"
                }
            },
            "notification-url": "https://packagist.org/downloads/",
            "license": [
                "ISC"
            ],
            "authors": [
                {
                    "name": "Fredrik Liljegren"
                },
                {
                    "name": "Sören Jensen",
                    "email": "soren@abicart.se"
                }
            ],
            "description": "WebSocket client and server",
            "support": {
                "issues": "https://github.com/Textalk/websocket-php/issues",
                "source": "https://github.com/Textalk/websocket-php/tree/1.5.7"
            },
            "time": "2022-03-29T09:46:59+00:00"
        },
        {
            "name": "theseer/tokenizer",
            "version": "1.2.1",
            "source": {
                "type": "git",
                "url": "https://github.com/theseer/tokenizer.git",
                "reference": "34a41e998c2183e22995f158c581e7b5e755ab9e"
            },
            "dist": {
                "type": "zip",
                "url": "https://api.github.com/repos/theseer/tokenizer/zipball/34a41e998c2183e22995f158c581e7b5e755ab9e",
                "reference": "34a41e998c2183e22995f158c581e7b5e755ab9e",
                "shasum": ""
            },
            "require": {
                "ext-dom": "*",
                "ext-tokenizer": "*",
                "ext-xmlwriter": "*",
                "php": "^7.2 || ^8.0"
            },
            "type": "library",
            "autoload": {
                "classmap": [
                    "src/"
                ]
            },
            "notification-url": "https://packagist.org/downloads/",
            "license": [
                "BSD-3-Clause"
            ],
            "authors": [
                {
                    "name": "Arne Blankerts",
                    "email": "arne@blankerts.de",
                    "role": "Developer"
                }
            ],
            "description": "A small library for converting tokenized PHP source code into XML and potentially other formats",
            "support": {
                "issues": "https://github.com/theseer/tokenizer/issues",
                "source": "https://github.com/theseer/tokenizer/tree/1.2.1"
            },
            "funding": [
                {
                    "url": "https://github.com/theseer",
                    "type": "github"
                }
            ],
            "time": "2021-07-28T10:34:58+00:00"
        },
        {
            "name": "twig/twig",
            "version": "v3.4.2",
            "source": {
                "type": "git",
                "url": "https://github.com/twigphp/Twig.git",
                "reference": "e07cdd3d430cd7e453c31b36eb5ad6c0c5e43077"
            },
            "dist": {
                "type": "zip",
                "url": "https://api.github.com/repos/twigphp/Twig/zipball/e07cdd3d430cd7e453c31b36eb5ad6c0c5e43077",
                "reference": "e07cdd3d430cd7e453c31b36eb5ad6c0c5e43077",
                "shasum": ""
            },
            "require": {
                "php": ">=7.2.5",
                "symfony/polyfill-ctype": "^1.8",
                "symfony/polyfill-mbstring": "^1.3"
            },
            "require-dev": {
                "psr/container": "^1.0",
                "symfony/phpunit-bridge": "^4.4.9|^5.0.9|^6.0"
            },
            "type": "library",
            "extra": {
                "branch-alias": {
                    "dev-master": "3.4-dev"
                }
            },
            "autoload": {
                "psr-4": {
                    "Twig\\": "src/"
                }
            },
            "notification-url": "https://packagist.org/downloads/",
            "license": [
                "BSD-3-Clause"
            ],
            "authors": [
                {
                    "name": "Fabien Potencier",
                    "email": "fabien@symfony.com",
                    "homepage": "http://fabien.potencier.org",
                    "role": "Lead Developer"
                },
                {
                    "name": "Twig Team",
                    "role": "Contributors"
                },
                {
                    "name": "Armin Ronacher",
                    "email": "armin.ronacher@active-4.com",
                    "role": "Project Founder"
                }
            ],
            "description": "Twig, the flexible, fast, and secure template language for PHP",
            "homepage": "https://twig.symfony.com",
            "keywords": [
                "templating"
            ],
            "support": {
                "issues": "https://github.com/twigphp/Twig/issues",
                "source": "https://github.com/twigphp/Twig/tree/v3.4.2"
            },
            "funding": [
                {
                    "url": "https://github.com/fabpot",
                    "type": "github"
                },
                {
                    "url": "https://tidelift.com/funding/github/packagist/twig/twig",
                    "type": "tidelift"
                }
            ],
            "time": "2022-08-12T06:47:24+00:00"
        }
    ],
    "aliases": [
        {
            "package": "appwrite/sdk-generator",
            "version": "9999999-dev",
            "alias": "0.19.5",
            "alias_normalized": "0.19.5.0"
        },
        {
            "package": "utopia-php/abuse",
            "version": "dev-refactor-permissions",
            "alias": "0.7.0",
            "alias_normalized": "0.7.0.0"
        },
        {
            "package": "utopia-php/audit",
            "version": "dev-refactor-permissions",
            "alias": "0.8.0",
            "alias_normalized": "0.8.0.0"
        },
        {
            "package": "utopia-php/database",
            "version": "dev-refactor-permissions",
            "alias": "0.18.9",
            "alias_normalized": "0.18.9.0"
        }
    ],
    "minimum-stability": "stable",
    "stability-flags": {
        "utopia-php/abuse": 20,
        "utopia-php/audit": 20,
<<<<<<< HEAD
        "utopia-php/database": 20,
        "appwrite/sdk-generator": 20
=======
        "utopia-php/database": 20
>>>>>>> 610ec1a6
    },
    "prefer-stable": false,
    "prefer-lowest": false,
    "platform": {
        "php": ">=8.0.0",
        "ext-curl": "*",
        "ext-imagick": "*",
        "ext-mbstring": "*",
        "ext-json": "*",
        "ext-yaml": "*",
        "ext-dom": "*",
        "ext-redis": "*",
        "ext-swoole": "*",
        "ext-pdo": "*",
        "ext-openssl": "*",
        "ext-zlib": "*",
        "ext-sockets": "*"
    },
    "platform-dev": {
        "ext-fileinfo": "*"
    },
    "platform-overrides": {
        "php": "8.0"
    },
    "plugin-api-version": "2.3.0"
}<|MERGE_RESOLUTION|>--- conflicted
+++ resolved
@@ -4,11 +4,7 @@
         "Read more about it at https://getcomposer.org/doc/01-basic-usage.md#installing-dependencies",
         "This file is @generated automatically"
     ],
-<<<<<<< HEAD
-    "content-hash": "a4ac7a4e39a15f9c3a3c285ec5d78e7a",
-=======
-    "content-hash": "31918539abb7d1e82ca84ed8fc21969e",
->>>>>>> 610ec1a6
+    "content-hash": "5be520b18b84c2ad8933a8595650bda4",
     "packages": [
         {
             "name": "adhocore/jwt",
@@ -1737,34 +1733,16 @@
         },
         {
             "name": "utopia-php/abuse",
-<<<<<<< HEAD
             "version": "dev-refactor-permissions",
             "source": {
                 "type": "git",
                 "url": "https://github.com/utopia-php/abuse.git",
-                "reference": "857af4a8265d8c52537c0c4c7a4574dd17e6b46d"
-            },
-            "dist": {
-                "type": "zip",
-                "url": "https://api.github.com/repos/utopia-php/abuse/zipball/857af4a8265d8c52537c0c4c7a4574dd17e6b46d",
-                "reference": "857af4a8265d8c52537c0c4c7a4574dd17e6b46d",
-                "shasum": ""
-=======
-            "version": "dev-feat-update-database-queries",
-            "source": {
-                "type": "git",
-                "url": "https://github.com/utopia-php/abuse.git",
-                "reference": "5c200defd69155c956fc127e8e1771ef820f9dad"
->>>>>>> 610ec1a6
+                "reference": "6f38037d823269e859c0bdb0dd644b2349031b91"
             },
             "require": {
                 "ext-pdo": "*",
                 "php": ">=8.0",
-<<<<<<< HEAD
                 "utopia-php/database": "dev-refactor-permissions"
-=======
-                "utopia-php/database": "dev-feat-query-gen-2.3"
->>>>>>> 610ec1a6
             },
             "require-dev": {
                 "phpunit/phpunit": "^9.4",
@@ -1793,15 +1771,7 @@
                 "upf",
                 "utopia"
             ],
-<<<<<<< HEAD
-            "support": {
-                "issues": "https://github.com/utopia-php/abuse/issues",
-                "source": "https://github.com/utopia-php/abuse/tree/refactor-permissions"
-            },
-            "time": "2022-08-14T03:33:16+00:00"
-=======
-            "time": "2022-08-10T19:51:33+00:00"
->>>>>>> 610ec1a6
+            "time": "2022-08-14T10:22:39+00:00"
         },
         {
             "name": "utopia-php/analytics",
@@ -1860,34 +1830,16 @@
         },
         {
             "name": "utopia-php/audit",
-<<<<<<< HEAD
             "version": "dev-refactor-permissions",
             "source": {
                 "type": "git",
                 "url": "https://github.com/utopia-php/audit.git",
-                "reference": "0e218d932ce7f278a2730a8d8078a1cfdb73446a"
-            },
-            "dist": {
-                "type": "zip",
-                "url": "https://api.github.com/repos/utopia-php/audit/zipball/0e218d932ce7f278a2730a8d8078a1cfdb73446a",
-                "reference": "0e218d932ce7f278a2730a8d8078a1cfdb73446a",
-                "shasum": ""
-=======
-            "version": "dev-feat-update-database-queries",
-            "source": {
-                "type": "git",
-                "url": "https://github.com/utopia-php/audit.git",
-                "reference": "165d4f74fedf31c98c038eb92a0516472885a78a"
->>>>>>> 610ec1a6
+                "reference": "9c1b6263fb197db2d73984e3b8188d6a3db990e1"
             },
             "require": {
                 "ext-pdo": "*",
                 "php": ">=8.0",
-<<<<<<< HEAD
                 "utopia-php/database": "dev-refactor-permissions"
-=======
-                "utopia-php/database": "dev-feat-query-gen-2.3"
->>>>>>> 610ec1a6
             },
             "require-dev": {
                 "phpunit/phpunit": "^9.3",
@@ -1916,15 +1868,7 @@
                 "upf",
                 "utopia"
             ],
-<<<<<<< HEAD
-            "support": {
-                "issues": "https://github.com/utopia-php/audit/issues",
-                "source": "https://github.com/utopia-php/audit/tree/refactor-permissions"
-            },
-            "time": "2022-08-14T03:20:52+00:00"
-=======
-            "time": "2022-08-10T20:15:22+00:00"
->>>>>>> 610ec1a6
+            "time": "2022-08-14T10:25:56+00:00"
         },
         {
             "name": "utopia-php/cache",
@@ -2085,25 +2029,11 @@
         },
         {
             "name": "utopia-php/database",
-<<<<<<< HEAD
             "version": "dev-refactor-permissions",
             "source": {
                 "type": "git",
                 "url": "https://github.com/utopia-php/database.git",
-                "reference": "33557bdd6ea9e884f583c288d0711be18cbd15f9"
-            },
-            "dist": {
-                "type": "zip",
-                "url": "https://api.github.com/repos/utopia-php/database/zipball/33557bdd6ea9e884f583c288d0711be18cbd15f9",
-                "reference": "33557bdd6ea9e884f583c288d0711be18cbd15f9",
-                "shasum": ""
-=======
-            "version": "dev-feat-query-gen-2.3",
-            "source": {
-                "type": "git",
-                "url": "https://github.com/utopia-php/database.git",
-                "reference": "d6ba28d373e2cad2fc5d916564fd245e17bea38f"
->>>>>>> 610ec1a6
+                "reference": "75ac6965dea2ddada8ecb6bb7ede2e8a7f2249c2"
             },
             "require": {
                 "ext-mongodb": "*",
@@ -2153,15 +2083,7 @@
                 "upf",
                 "utopia"
             ],
-<<<<<<< HEAD
-            "support": {
-                "issues": "https://github.com/utopia-php/database/issues",
-                "source": "https://github.com/utopia-php/database/tree/refactor-permissions"
-            },
-            "time": "2022-08-14T03:11:23+00:00"
-=======
-            "time": "2022-08-11T19:26:25+00:00"
->>>>>>> 610ec1a6
+            "time": "2022-08-14T09:23:08+00:00"
         },
         {
             "name": "utopia-php/domains",
@@ -5427,12 +5349,8 @@
     "stability-flags": {
         "utopia-php/abuse": 20,
         "utopia-php/audit": 20,
-<<<<<<< HEAD
         "utopia-php/database": 20,
         "appwrite/sdk-generator": 20
-=======
-        "utopia-php/database": 20
->>>>>>> 610ec1a6
     },
     "prefer-stable": false,
     "prefer-lowest": false,
