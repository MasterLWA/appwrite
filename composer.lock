--- conflicted
+++ resolved
@@ -4,11 +4,7 @@
         "Read more about it at https://getcomposer.org/doc/01-basic-usage.md#installing-dependencies",
         "This file is @generated automatically"
     ],
-<<<<<<< HEAD
-    "content-hash": "a063a86696ef1a87348afe4aaaa2eb69",
-=======
     "content-hash": "ea49a8cc41d837be81393c1457051bcb",
->>>>>>> 171d315e
     "packages": [
         {
             "name": "adhocore/jwt",
