{
    "_readme": [
        "This file locks the dependencies of your project to a known state",
        "Read more about it at https://getcomposer.org/doc/01-basic-usage.md#installing-dependencies",
        "This file is @generated automatically"
    ],
<<<<<<< HEAD
    "content-hash": "d2f722e3c9fb35f72fba310543755c76",
=======
    "content-hash": "7e24a95bc534ed39b042f19b27268de9",
>>>>>>> 8728668e
    "packages": [
        {
            "name": "adhocore/jwt",
            "version": "1.1.2",
            "source": {
                "type": "git",
                "url": "https://github.com/adhocore/php-jwt.git",
                "reference": "6c434af7170090bb7a8880d2bc220a2254ba7899"
            },
            "dist": {
                "type": "zip",
                "url": "https://api.github.com/repos/adhocore/php-jwt/zipball/6c434af7170090bb7a8880d2bc220a2254ba7899",
                "reference": "6c434af7170090bb7a8880d2bc220a2254ba7899",
                "shasum": ""
            },
            "require": {
                "php": "^7.0 || ^8.0"
            },
            "require-dev": {
                "phpunit/phpunit": "^6.5 || ^7.5"
            },
            "type": "library",
            "autoload": {
                "psr-4": {
                    "Ahc\\Jwt\\": "src/"
                }
            },
            "notification-url": "https://packagist.org/downloads/",
            "license": [
                "MIT"
            ],
            "authors": [
                {
                    "name": "Jitendra Adhikari",
                    "email": "jiten.adhikary@gmail.com"
                }
            ],
            "description": "Ultra lightweight JSON web token (JWT) library for PHP5.5+.",
            "keywords": [
                "auth",
                "json-web-token",
                "jwt",
                "jwt-auth",
                "jwt-php",
                "token"
            ],
            "support": {
                "issues": "https://github.com/adhocore/php-jwt/issues",
                "source": "https://github.com/adhocore/php-jwt/tree/1.1.2"
            },
            "funding": [
                {
                    "url": "https://paypal.me/ji10",
                    "type": "custom"
                }
            ],
            "time": "2021-02-20T09:56:44+00:00"
        },
        {
            "name": "appwrite/php-clamav",
            "version": "1.1.0",
            "source": {
                "type": "git",
                "url": "https://github.com/appwrite/php-clamav.git",
                "reference": "61d00f24f9e7766fbba233e7b8d09c5475388073"
            },
            "dist": {
                "type": "zip",
                "url": "https://api.github.com/repos/appwrite/php-clamav/zipball/61d00f24f9e7766fbba233e7b8d09c5475388073",
                "reference": "61d00f24f9e7766fbba233e7b8d09c5475388073",
                "shasum": ""
            },
            "require": {
                "ext-sockets": "*",
                "php": ">=7.1"
            },
            "require-dev": {
                "phpunit/phpunit": "^7.0"
            },
            "type": "library",
            "autoload": {
                "psr-4": {
                    "Appwrite\\ClamAV\\": "src/ClamAV"
                }
            },
            "notification-url": "https://packagist.org/downloads/",
            "license": [
                "MIT"
            ],
            "authors": [
                {
                    "name": "Eldad Fux",
                    "email": "eldad@appwrite.io"
                }
            ],
            "description": "ClamAV network and pipe client for PHP",
            "keywords": [
                "anti virus",
                "appwrite",
                "clamav",
                "php"
            ],
            "support": {
                "issues": "https://github.com/appwrite/php-clamav/issues",
                "source": "https://github.com/appwrite/php-clamav/tree/1.1.0"
            },
            "time": "2020-10-02T05:23:46+00:00"
        },
        {
            "name": "appwrite/php-runtimes",
            "version": "0.6.1",
            "source": {
                "type": "git",
                "url": "https://github.com/appwrite/php-runtimes.git",
                "reference": "a42434de2fbd60818244c1a9b2ac0429ad0ef9ee"
            },
            "dist": {
                "type": "zip",
                "url": "https://api.github.com/repos/appwrite/php-runtimes/zipball/a42434de2fbd60818244c1a9b2ac0429ad0ef9ee",
                "reference": "a42434de2fbd60818244c1a9b2ac0429ad0ef9ee",
                "shasum": ""
            },
            "require": {
                "php": ">=8.0",
                "utopia-php/system": "0.4.*"
            },
            "require-dev": {
                "phpunit/phpunit": "^9.3",
                "utopia-php/cli": "0.11.*",
                "vimeo/psalm": "4.0.1"
            },
            "type": "library",
            "autoload": {
                "psr-4": {
                    "Appwrite\\Runtimes\\": "src/Runtimes"
                }
            },
            "notification-url": "https://packagist.org/downloads/",
            "license": [
                "BSD-3-Clause"
            ],
            "authors": [
                {
                    "name": "Eldad Fux",
                    "email": "eldad@appwrite.io"
                },
                {
                    "name": "Torsten Dittmann",
                    "email": "torsten@appwrite.io"
                }
            ],
            "description": "Appwrite repository for Cloud Function runtimes that contains the configurations and tests for all of the Appwrite runtime environments.",
            "keywords": [
                "appwrite",
                "php",
                "runtimes"
            ],
            "support": {
                "issues": "https://github.com/appwrite/php-runtimes/issues",
                "source": "https://github.com/appwrite/php-runtimes/tree/0.6.1"
            },
            "time": "2021-10-21T11:32:25+00:00"
        },
        {
            "name": "chillerlan/php-qrcode",
            "version": "4.3.1",
            "source": {
                "type": "git",
                "url": "https://github.com/chillerlan/php-qrcode.git",
                "reference": "be3beb936c21fe53a4e7e8f7f3582e9f02443666"
            },
            "dist": {
                "type": "zip",
                "url": "https://api.github.com/repos/chillerlan/php-qrcode/zipball/be3beb936c21fe53a4e7e8f7f3582e9f02443666",
                "reference": "be3beb936c21fe53a4e7e8f7f3582e9f02443666",
                "shasum": ""
            },
            "require": {
                "chillerlan/php-settings-container": "^2.1",
                "ext-mbstring": "*",
                "php": "^7.4 || ^8.0"
            },
            "require-dev": {
                "phan/phan": "^3.2.2",
                "phpunit/phpunit": "^9.5",
                "setasign/fpdf": "^1.8.2"
            },
            "suggest": {
                "chillerlan/php-authenticator": "Yet another Google authenticator! Also creates URIs for mobile apps.",
                "setasign/fpdf": "Required to use the QR FPDF output."
            },
            "type": "library",
            "autoload": {
                "psr-4": {
                    "chillerlan\\QRCode\\": "src/"
                }
            },
            "notification-url": "https://packagist.org/downloads/",
            "license": [
                "MIT"
            ],
            "authors": [
                {
                    "name": "Kazuhiko Arase",
                    "homepage": "https://github.com/kazuhikoarase"
                },
                {
                    "name": "Smiley",
                    "email": "smiley@chillerlan.net",
                    "homepage": "https://github.com/codemasher"
                },
                {
                    "name": "Contributors",
                    "homepage": "https://github.com/chillerlan/php-qrcode/graphs/contributors"
                }
            ],
            "description": "A QR code generator. PHP 7.4+",
            "homepage": "https://github.com/chillerlan/php-qrcode",
            "keywords": [
                "phpqrcode",
                "qr",
                "qr code",
                "qrcode",
                "qrcode-generator"
            ],
            "support": {
                "issues": "https://github.com/chillerlan/php-qrcode/issues",
                "source": "https://github.com/chillerlan/php-qrcode/tree/4.3.1"
            },
            "funding": [
                {
                    "url": "https://www.paypal.com/donate?hosted_button_id=WLYUNAT9ZTJZ4",
                    "type": "custom"
                },
                {
                    "url": "https://ko-fi.com/codemasher",
                    "type": "ko_fi"
                }
            ],
            "time": "2021-01-05T21:21:28+00:00"
        },
        {
            "name": "chillerlan/php-settings-container",
            "version": "2.1.2",
            "source": {
                "type": "git",
                "url": "https://github.com/chillerlan/php-settings-container.git",
                "reference": "ec834493a88682dd69652a1eeaf462789ed0c5f5"
            },
            "dist": {
                "type": "zip",
                "url": "https://api.github.com/repos/chillerlan/php-settings-container/zipball/ec834493a88682dd69652a1eeaf462789ed0c5f5",
                "reference": "ec834493a88682dd69652a1eeaf462789ed0c5f5",
                "shasum": ""
            },
            "require": {
                "ext-json": "*",
                "php": "^7.4 || ^8.0"
            },
            "require-dev": {
                "phan/phan": "^4.0",
                "phpunit/phpunit": "^9.5"
            },
            "type": "library",
            "autoload": {
                "psr-4": {
                    "chillerlan\\Settings\\": "src/"
                }
            },
            "notification-url": "https://packagist.org/downloads/",
            "license": [
                "MIT"
            ],
            "authors": [
                {
                    "name": "Smiley",
                    "email": "smiley@chillerlan.net",
                    "homepage": "https://github.com/codemasher"
                }
            ],
            "description": "A container class for immutable settings objects. Not a DI container. PHP 7.4+",
            "homepage": "https://github.com/chillerlan/php-settings-container",
            "keywords": [
                "PHP7",
                "Settings",
                "container",
                "helper"
            ],
            "support": {
                "issues": "https://github.com/chillerlan/php-settings-container/issues",
                "source": "https://github.com/chillerlan/php-settings-container"
            },
            "funding": [
                {
                    "url": "https://www.paypal.com/donate?hosted_button_id=WLYUNAT9ZTJZ4",
                    "type": "custom"
                },
                {
                    "url": "https://ko-fi.com/codemasher",
                    "type": "ko_fi"
                }
            ],
            "time": "2021-09-06T15:17:01+00:00"
        },
        {
            "name": "colinmollenhour/credis",
            "version": "v1.12.1",
            "source": {
                "type": "git",
                "url": "https://github.com/colinmollenhour/credis.git",
                "reference": "c27faa11724229986335c23f4b6d0f1d8d6547fb"
            },
            "dist": {
                "type": "zip",
                "url": "https://api.github.com/repos/colinmollenhour/credis/zipball/c27faa11724229986335c23f4b6d0f1d8d6547fb",
                "reference": "c27faa11724229986335c23f4b6d0f1d8d6547fb",
                "shasum": ""
            },
            "require": {
                "php": ">=5.4.0"
            },
            "type": "library",
            "autoload": {
                "classmap": [
                    "Client.php",
                    "Cluster.php",
                    "Sentinel.php",
                    "Module.php"
                ]
            },
            "notification-url": "https://packagist.org/downloads/",
            "license": [
                "MIT"
            ],
            "authors": [
                {
                    "name": "Colin Mollenhour",
                    "email": "colin@mollenhour.com"
                }
            ],
            "description": "Credis is a lightweight interface to the Redis key-value store which wraps the phpredis library when available for better performance.",
            "homepage": "https://github.com/colinmollenhour/credis",
            "support": {
                "issues": "https://github.com/colinmollenhour/credis/issues",
                "source": "https://github.com/colinmollenhour/credis/tree/v1.12.1"
            },
            "time": "2020-11-06T16:09:14+00:00"
        },
        {
            "name": "composer/package-versions-deprecated",
            "version": "1.11.99.4",
            "source": {
                "type": "git",
                "url": "https://github.com/composer/package-versions-deprecated.git",
                "reference": "b174585d1fe49ceed21928a945138948cb394600"
            },
            "dist": {
                "type": "zip",
                "url": "https://api.github.com/repos/composer/package-versions-deprecated/zipball/b174585d1fe49ceed21928a945138948cb394600",
                "reference": "b174585d1fe49ceed21928a945138948cb394600",
                "shasum": ""
            },
            "require": {
                "composer-plugin-api": "^1.1.0 || ^2.0",
                "php": "^7 || ^8"
            },
            "replace": {
                "ocramius/package-versions": "1.11.99"
            },
            "require-dev": {
                "composer/composer": "^1.9.3 || ^2.0@dev",
                "ext-zip": "^1.13",
                "phpunit/phpunit": "^6.5 || ^7"
            },
            "type": "composer-plugin",
            "extra": {
                "class": "PackageVersions\\Installer",
                "branch-alias": {
                    "dev-master": "1.x-dev"
                }
            },
            "autoload": {
                "psr-4": {
                    "PackageVersions\\": "src/PackageVersions"
                }
            },
            "notification-url": "https://packagist.org/downloads/",
            "license": [
                "MIT"
            ],
            "authors": [
                {
                    "name": "Marco Pivetta",
                    "email": "ocramius@gmail.com"
                },
                {
                    "name": "Jordi Boggiano",
                    "email": "j.boggiano@seld.be"
                }
            ],
            "description": "Composer plugin that provides efficient querying for installed package versions (no runtime IO)",
            "support": {
                "issues": "https://github.com/composer/package-versions-deprecated/issues",
                "source": "https://github.com/composer/package-versions-deprecated/tree/1.11.99.4"
            },
            "funding": [
                {
                    "url": "https://packagist.com",
                    "type": "custom"
                },
                {
                    "url": "https://github.com/composer",
                    "type": "github"
                },
                {
                    "url": "https://tidelift.com/funding/github/packagist/composer/composer",
                    "type": "tidelift"
                }
            ],
            "time": "2021-09-13T08:41:34+00:00"
        },
        {
            "name": "dragonmantank/cron-expression",
            "version": "v3.1.0",
            "source": {
                "type": "git",
                "url": "https://github.com/dragonmantank/cron-expression.git",
                "reference": "7a8c6e56ab3ffcc538d05e8155bb42269abf1a0c"
            },
            "dist": {
                "type": "zip",
                "url": "https://api.github.com/repos/dragonmantank/cron-expression/zipball/7a8c6e56ab3ffcc538d05e8155bb42269abf1a0c",
                "reference": "7a8c6e56ab3ffcc538d05e8155bb42269abf1a0c",
                "shasum": ""
            },
            "require": {
                "php": "^7.2|^8.0",
                "webmozart/assert": "^1.7.0"
            },
            "replace": {
                "mtdowling/cron-expression": "^1.0"
            },
            "require-dev": {
                "phpstan/extension-installer": "^1.0",
                "phpstan/phpstan": "^0.12",
                "phpstan/phpstan-webmozart-assert": "^0.12.7",
                "phpunit/phpunit": "^7.0|^8.0|^9.0"
            },
            "type": "library",
            "autoload": {
                "psr-4": {
                    "Cron\\": "src/Cron/"
                }
            },
            "notification-url": "https://packagist.org/downloads/",
            "license": [
                "MIT"
            ],
            "authors": [
                {
                    "name": "Chris Tankersley",
                    "email": "chris@ctankersley.com",
                    "homepage": "https://github.com/dragonmantank"
                }
            ],
            "description": "CRON for PHP: Calculate the next or previous run date and determine if a CRON expression is due",
            "keywords": [
                "cron",
                "schedule"
            ],
            "support": {
                "issues": "https://github.com/dragonmantank/cron-expression/issues",
                "source": "https://github.com/dragonmantank/cron-expression/tree/v3.1.0"
            },
            "funding": [
                {
                    "url": "https://github.com/dragonmantank",
                    "type": "github"
                }
            ],
            "time": "2020-11-24T19:55:57+00:00"
        },
        {
            "name": "guzzlehttp/guzzle",
            "version": "7.4.0",
            "source": {
                "type": "git",
                "url": "https://github.com/guzzle/guzzle.git",
                "reference": "868b3571a039f0ebc11ac8f344f4080babe2cb94"
            },
            "dist": {
                "type": "zip",
                "url": "https://api.github.com/repos/guzzle/guzzle/zipball/868b3571a039f0ebc11ac8f344f4080babe2cb94",
                "reference": "868b3571a039f0ebc11ac8f344f4080babe2cb94",
                "shasum": ""
            },
            "require": {
                "ext-json": "*",
                "guzzlehttp/promises": "^1.5",
                "guzzlehttp/psr7": "^1.8.3 || ^2.1",
                "php": "^7.2.5 || ^8.0",
                "psr/http-client": "^1.0",
                "symfony/deprecation-contracts": "^2.2"
            },
            "provide": {
                "psr/http-client-implementation": "1.0"
            },
            "require-dev": {
                "bamarni/composer-bin-plugin": "^1.4.1",
                "ext-curl": "*",
                "php-http/client-integration-tests": "^3.0",
                "phpunit/phpunit": "^8.5.5 || ^9.3.5",
                "psr/log": "^1.1 || ^2.0 || ^3.0"
            },
            "suggest": {
                "ext-curl": "Required for CURL handler support",
                "ext-intl": "Required for Internationalized Domain Name (IDN) support",
                "psr/log": "Required for using the Log middleware"
            },
            "type": "library",
            "extra": {
                "branch-alias": {
                    "dev-master": "7.4-dev"
                }
            },
            "autoload": {
                "psr-4": {
                    "GuzzleHttp\\": "src/"
                },
                "files": [
                    "src/functions_include.php"
                ]
            },
            "notification-url": "https://packagist.org/downloads/",
            "license": [
                "MIT"
            ],
            "authors": [
                {
                    "name": "Graham Campbell",
                    "email": "hello@gjcampbell.co.uk",
                    "homepage": "https://github.com/GrahamCampbell"
                },
                {
                    "name": "Michael Dowling",
                    "email": "mtdowling@gmail.com",
                    "homepage": "https://github.com/mtdowling"
                },
                {
                    "name": "Jeremy Lindblom",
                    "email": "jeremeamia@gmail.com",
                    "homepage": "https://github.com/jeremeamia"
                },
                {
                    "name": "George Mponos",
                    "email": "gmponos@gmail.com",
                    "homepage": "https://github.com/gmponos"
                },
                {
                    "name": "Tobias Nyholm",
                    "email": "tobias.nyholm@gmail.com",
                    "homepage": "https://github.com/Nyholm"
                },
                {
                    "name": "Márk Sági-Kazár",
                    "email": "mark.sagikazar@gmail.com",
                    "homepage": "https://github.com/sagikazarmark"
                },
                {
                    "name": "Tobias Schultze",
                    "email": "webmaster@tubo-world.de",
                    "homepage": "https://github.com/Tobion"
                }
            ],
            "description": "Guzzle is a PHP HTTP client library",
            "keywords": [
                "client",
                "curl",
                "framework",
                "http",
                "http client",
                "psr-18",
                "psr-7",
                "rest",
                "web service"
            ],
            "support": {
                "issues": "https://github.com/guzzle/guzzle/issues",
                "source": "https://github.com/guzzle/guzzle/tree/7.4.0"
            },
            "funding": [
                {
                    "url": "https://github.com/GrahamCampbell",
                    "type": "github"
                },
                {
                    "url": "https://github.com/Nyholm",
                    "type": "github"
                },
                {
                    "url": "https://tidelift.com/funding/github/packagist/guzzlehttp/guzzle",
                    "type": "tidelift"
                }
            ],
            "time": "2021-10-18T09:52:00+00:00"
        },
        {
            "name": "guzzlehttp/promises",
            "version": "1.5.1",
            "source": {
                "type": "git",
                "url": "https://github.com/guzzle/promises.git",
                "reference": "fe752aedc9fd8fcca3fe7ad05d419d32998a06da"
            },
            "dist": {
                "type": "zip",
                "url": "https://api.github.com/repos/guzzle/promises/zipball/fe752aedc9fd8fcca3fe7ad05d419d32998a06da",
                "reference": "fe752aedc9fd8fcca3fe7ad05d419d32998a06da",
                "shasum": ""
            },
            "require": {
                "php": ">=5.5"
            },
            "require-dev": {
                "symfony/phpunit-bridge": "^4.4 || ^5.1"
            },
            "type": "library",
            "extra": {
                "branch-alias": {
                    "dev-master": "1.5-dev"
                }
            },
            "autoload": {
                "psr-4": {
                    "GuzzleHttp\\Promise\\": "src/"
                },
                "files": [
                    "src/functions_include.php"
                ]
            },
            "notification-url": "https://packagist.org/downloads/",
            "license": [
                "MIT"
            ],
            "authors": [
                {
                    "name": "Graham Campbell",
                    "email": "hello@gjcampbell.co.uk",
                    "homepage": "https://github.com/GrahamCampbell"
                },
                {
                    "name": "Michael Dowling",
                    "email": "mtdowling@gmail.com",
                    "homepage": "https://github.com/mtdowling"
                },
                {
                    "name": "Tobias Nyholm",
                    "email": "tobias.nyholm@gmail.com",
                    "homepage": "https://github.com/Nyholm"
                },
                {
                    "name": "Tobias Schultze",
                    "email": "webmaster@tubo-world.de",
                    "homepage": "https://github.com/Tobion"
                }
            ],
            "description": "Guzzle promises library",
            "keywords": [
                "promise"
            ],
            "support": {
                "issues": "https://github.com/guzzle/promises/issues",
                "source": "https://github.com/guzzle/promises/tree/1.5.1"
            },
            "funding": [
                {
                    "url": "https://github.com/GrahamCampbell",
                    "type": "github"
                },
                {
                    "url": "https://github.com/Nyholm",
                    "type": "github"
                },
                {
                    "url": "https://tidelift.com/funding/github/packagist/guzzlehttp/promises",
                    "type": "tidelift"
                }
            ],
            "time": "2021-10-22T20:56:57+00:00"
        },
        {
            "name": "guzzlehttp/psr7",
            "version": "2.1.0",
            "source": {
                "type": "git",
                "url": "https://github.com/guzzle/psr7.git",
                "reference": "089edd38f5b8abba6cb01567c2a8aaa47cec4c72"
            },
            "dist": {
                "type": "zip",
                "url": "https://api.github.com/repos/guzzle/psr7/zipball/089edd38f5b8abba6cb01567c2a8aaa47cec4c72",
                "reference": "089edd38f5b8abba6cb01567c2a8aaa47cec4c72",
                "shasum": ""
            },
            "require": {
                "php": "^7.2.5 || ^8.0",
                "psr/http-factory": "^1.0",
                "psr/http-message": "^1.0",
                "ralouphie/getallheaders": "^3.0"
            },
            "provide": {
                "psr/http-factory-implementation": "1.0",
                "psr/http-message-implementation": "1.0"
            },
            "require-dev": {
                "bamarni/composer-bin-plugin": "^1.4.1",
                "http-interop/http-factory-tests": "^0.9",
                "phpunit/phpunit": "^8.5.8 || ^9.3.10"
            },
            "suggest": {
                "laminas/laminas-httphandlerrunner": "Emit PSR-7 responses"
            },
            "type": "library",
            "extra": {
                "branch-alias": {
                    "dev-master": "2.1-dev"
                }
            },
            "autoload": {
                "psr-4": {
                    "GuzzleHttp\\Psr7\\": "src/"
                }
            },
            "notification-url": "https://packagist.org/downloads/",
            "license": [
                "MIT"
            ],
            "authors": [
                {
                    "name": "Graham Campbell",
                    "email": "hello@gjcampbell.co.uk",
                    "homepage": "https://github.com/GrahamCampbell"
                },
                {
                    "name": "Michael Dowling",
                    "email": "mtdowling@gmail.com",
                    "homepage": "https://github.com/mtdowling"
                },
                {
                    "name": "George Mponos",
                    "email": "gmponos@gmail.com",
                    "homepage": "https://github.com/gmponos"
                },
                {
                    "name": "Tobias Nyholm",
                    "email": "tobias.nyholm@gmail.com",
                    "homepage": "https://github.com/Nyholm"
                },
                {
                    "name": "Márk Sági-Kazár",
                    "email": "mark.sagikazar@gmail.com",
                    "homepage": "https://github.com/sagikazarmark"
                },
                {
                    "name": "Tobias Schultze",
                    "email": "webmaster@tubo-world.de",
                    "homepage": "https://github.com/Tobion"
                },
                {
                    "name": "Márk Sági-Kazár",
                    "email": "mark.sagikazar@gmail.com",
                    "homepage": "https://sagikazarmark.hu"
                }
            ],
            "description": "PSR-7 message implementation that also provides common utility methods",
            "keywords": [
                "http",
                "message",
                "psr-7",
                "request",
                "response",
                "stream",
                "uri",
                "url"
            ],
            "support": {
                "issues": "https://github.com/guzzle/psr7/issues",
                "source": "https://github.com/guzzle/psr7/tree/2.1.0"
            },
            "funding": [
                {
                    "url": "https://github.com/GrahamCampbell",
                    "type": "github"
                },
                {
                    "url": "https://github.com/Nyholm",
                    "type": "github"
                },
                {
                    "url": "https://tidelift.com/funding/github/packagist/guzzlehttp/psr7",
                    "type": "tidelift"
                }
            ],
            "time": "2021-10-06T17:43:30+00:00"
        },
        {
            "name": "influxdb/influxdb-php",
            "version": "1.15.2",
            "source": {
                "type": "git",
                "url": "https://github.com/influxdata/influxdb-php.git",
                "reference": "d6e59f4f04ab9107574fda69c2cbe36671253d03"
            },
            "dist": {
                "type": "zip",
                "url": "https://api.github.com/repos/influxdata/influxdb-php/zipball/d6e59f4f04ab9107574fda69c2cbe36671253d03",
                "reference": "d6e59f4f04ab9107574fda69c2cbe36671253d03",
                "shasum": ""
            },
            "require": {
                "guzzlehttp/guzzle": "^6.0|^7.0",
                "php": "^5.5 || ^7.0 || ^8.0"
            },
            "require-dev": {
                "dms/phpunit-arraysubset-asserts": "^0.2.1",
                "phpunit/phpunit": "^9.5"
            },
            "suggest": {
                "ext-curl": "Curl extension, needed for Curl driver",
                "stefanotorresi/influxdb-php-async": "An asyncronous client for InfluxDB, implemented via ReactPHP."
            },
            "type": "library",
            "autoload": {
                "psr-4": {
                    "InfluxDB\\": "src/InfluxDB"
                }
            },
            "notification-url": "https://packagist.org/downloads/",
            "license": [
                "MIT"
            ],
            "authors": [
                {
                    "name": "Stephen Hoogendijk",
                    "email": "stephen@tca0.nl"
                },
                {
                    "name": "Daniel Martinez",
                    "email": "danimartcas@hotmail.com"
                },
                {
                    "name": "Gianluca Arbezzano",
                    "email": "gianarb92@gmail.com"
                }
            ],
            "description": "InfluxDB client library for PHP",
            "keywords": [
                "client",
                "influxdata",
                "influxdb",
                "influxdb class",
                "influxdb client",
                "influxdb library",
                "time series"
            ],
            "support": {
                "issues": "https://github.com/influxdata/influxdb-php/issues",
                "source": "https://github.com/influxdata/influxdb-php/tree/1.15.2"
            },
            "time": "2020-12-26T17:45:17+00:00"
        },
        {
            "name": "jean85/pretty-package-versions",
            "version": "1.6.0",
            "source": {
                "type": "git",
                "url": "https://github.com/Jean85/pretty-package-versions.git",
                "reference": "1e0104b46f045868f11942aea058cd7186d6c303"
            },
            "dist": {
                "type": "zip",
                "url": "https://api.github.com/repos/Jean85/pretty-package-versions/zipball/1e0104b46f045868f11942aea058cd7186d6c303",
                "reference": "1e0104b46f045868f11942aea058cd7186d6c303",
                "shasum": ""
            },
            "require": {
                "composer/package-versions-deprecated": "^1.8.0",
                "php": "^7.0|^8.0"
            },
            "require-dev": {
                "phpunit/phpunit": "^6.0|^8.5|^9.2"
            },
            "type": "library",
            "extra": {
                "branch-alias": {
                    "dev-master": "1.x-dev"
                }
            },
            "autoload": {
                "psr-4": {
                    "Jean85\\": "src/"
                }
            },
            "notification-url": "https://packagist.org/downloads/",
            "license": [
                "MIT"
            ],
            "authors": [
                {
                    "name": "Alessandro Lai",
                    "email": "alessandro.lai85@gmail.com"
                }
            ],
            "description": "A wrapper for ocramius/package-versions to get pretty versions strings",
            "keywords": [
                "composer",
                "package",
                "release",
                "versions"
            ],
            "support": {
                "issues": "https://github.com/Jean85/pretty-package-versions/issues",
                "source": "https://github.com/Jean85/pretty-package-versions/tree/1.6.0"
            },
            "time": "2021-02-04T16:20:16+00:00"
        },
        {
            "name": "matomo/device-detector",
            "version": "4.3.1",
            "source": {
                "type": "git",
                "url": "https://github.com/matomo-org/device-detector.git",
                "reference": "88e5419ee1448ccb9537e287dd09836ff9d2de3b"
            },
            "dist": {
                "type": "zip",
                "url": "https://api.github.com/repos/matomo-org/device-detector/zipball/88e5419ee1448ccb9537e287dd09836ff9d2de3b",
                "reference": "88e5419ee1448ccb9537e287dd09836ff9d2de3b",
                "shasum": ""
            },
            "require": {
                "mustangostang/spyc": "*",
                "php": ">=7.2"
            },
            "replace": {
                "piwik/device-detector": "self.version"
            },
            "require-dev": {
                "matthiasmullie/scrapbook": "^1.4.7",
                "mayflower/mo4-coding-standard": "dev-master#275cb9d",
                "phpstan/phpstan": "^0.12.52",
                "phpunit/phpunit": "^8.5.8",
                "psr/cache": "^1.0.1",
                "psr/simple-cache": "^1.0.1",
                "symfony/yaml": "^5.1.7"
            },
            "suggest": {
                "doctrine/cache": "Can directly be used for caching purpose",
                "ext-yaml": "Necessary for using the Pecl YAML parser"
            },
            "type": "library",
            "autoload": {
                "psr-4": {
                    "DeviceDetector\\": ""
                },
                "exclude-from-classmap": [
                    "Tests/"
                ]
            },
            "notification-url": "https://packagist.org/downloads/",
            "license": [
                "LGPL-3.0-or-later"
            ],
            "authors": [
                {
                    "name": "The Matomo Team",
                    "email": "hello@matomo.org",
                    "homepage": "https://matomo.org/team/"
                }
            ],
            "description": "The Universal Device Detection library, that parses User Agents and detects devices (desktop, tablet, mobile, tv, cars, console, etc.), clients (browsers, media players, mobile apps, feed readers, libraries, etc), operating systems, devices, brands and models.",
            "homepage": "https://matomo.org",
            "keywords": [
                "devicedetection",
                "parser",
                "useragent"
            ],
            "support": {
                "forum": "https://forum.matomo.org/",
                "issues": "https://github.com/matomo-org/device-detector/issues",
                "source": "https://github.com/matomo-org/matomo",
                "wiki": "https://dev.matomo.org/"
            },
            "time": "2021-09-20T12:34:12+00:00"
        },
        {
            "name": "mongodb/mongodb",
            "version": "1.8.0",
            "source": {
                "type": "git",
                "url": "https://github.com/mongodb/mongo-php-library.git",
                "reference": "953dbc19443aa9314c44b7217a16873347e6840d"
            },
            "dist": {
                "type": "zip",
                "url": "https://api.github.com/repos/mongodb/mongo-php-library/zipball/953dbc19443aa9314c44b7217a16873347e6840d",
                "reference": "953dbc19443aa9314c44b7217a16873347e6840d",
                "shasum": ""
            },
            "require": {
                "ext-hash": "*",
                "ext-json": "*",
                "ext-mongodb": "^1.8.1",
                "jean85/pretty-package-versions": "^1.2",
                "php": "^7.0 || ^8.0",
                "symfony/polyfill-php80": "^1.19"
            },
            "require-dev": {
                "squizlabs/php_codesniffer": "^3.5, <3.5.5",
                "symfony/phpunit-bridge": "5.x-dev"
            },
            "type": "library",
            "extra": {
                "branch-alias": {
                    "dev-master": "1.8.x-dev"
                }
            },
            "autoload": {
                "psr-4": {
                    "MongoDB\\": "src/"
                },
                "files": [
                    "src/functions.php"
                ]
            },
            "notification-url": "https://packagist.org/downloads/",
            "license": [
                "Apache-2.0"
            ],
            "authors": [
                {
                    "name": "Andreas Braun",
                    "email": "andreas.braun@mongodb.com"
                },
                {
                    "name": "Jeremy Mikola",
                    "email": "jmikola@gmail.com"
                }
            ],
            "description": "MongoDB driver library",
            "homepage": "https://jira.mongodb.org/browse/PHPLIB",
            "keywords": [
                "database",
                "driver",
                "mongodb",
                "persistence"
            ],
            "support": {
                "issues": "https://github.com/mongodb/mongo-php-library/issues",
                "source": "https://github.com/mongodb/mongo-php-library/tree/1.8.0"
            },
            "time": "2020-11-25T12:26:02+00:00"
        },
        {
            "name": "mustangostang/spyc",
            "version": "0.6.3",
            "source": {
                "type": "git",
                "url": "git@github.com:mustangostang/spyc.git",
                "reference": "4627c838b16550b666d15aeae1e5289dd5b77da0"
            },
            "dist": {
                "type": "zip",
                "url": "https://api.github.com/repos/mustangostang/spyc/zipball/4627c838b16550b666d15aeae1e5289dd5b77da0",
                "reference": "4627c838b16550b666d15aeae1e5289dd5b77da0",
                "shasum": ""
            },
            "require": {
                "php": ">=5.3.1"
            },
            "require-dev": {
                "phpunit/phpunit": "4.3.*@dev"
            },
            "type": "library",
            "extra": {
                "branch-alias": {
                    "dev-master": "0.5.x-dev"
                }
            },
            "autoload": {
                "files": [
                    "Spyc.php"
                ]
            },
            "notification-url": "https://packagist.org/downloads/",
            "license": [
                "MIT"
            ],
            "authors": [
                {
                    "name": "mustangostang",
                    "email": "vlad.andersen@gmail.com"
                }
            ],
            "description": "A simple YAML loader/dumper class for PHP",
            "homepage": "https://github.com/mustangostang/spyc/",
            "keywords": [
                "spyc",
                "yaml",
                "yml"
            ],
            "time": "2019-09-10T13:16:29+00:00"
        },
        {
            "name": "phpmailer/phpmailer",
            "version": "v6.5.1",
            "source": {
                "type": "git",
                "url": "https://github.com/PHPMailer/PHPMailer.git",
                "reference": "dd803df5ad7492e1b40637f7ebd258fee5ca7355"
            },
            "dist": {
                "type": "zip",
                "url": "https://api.github.com/repos/PHPMailer/PHPMailer/zipball/dd803df5ad7492e1b40637f7ebd258fee5ca7355",
                "reference": "dd803df5ad7492e1b40637f7ebd258fee5ca7355",
                "shasum": ""
            },
            "require": {
                "ext-ctype": "*",
                "ext-filter": "*",
                "ext-hash": "*",
                "php": ">=5.5.0"
            },
            "require-dev": {
                "dealerdirect/phpcodesniffer-composer-installer": "^0.7.0",
                "doctrine/annotations": "^1.2",
                "php-parallel-lint/php-console-highlighter": "^0.5.0",
                "php-parallel-lint/php-parallel-lint": "^1.3",
                "phpcompatibility/php-compatibility": "^9.3.5",
                "roave/security-advisories": "dev-latest",
                "squizlabs/php_codesniffer": "^3.6.0",
                "yoast/phpunit-polyfills": "^1.0.0"
            },
            "suggest": {
                "ext-mbstring": "Needed to send email in multibyte encoding charset or decode encoded addresses",
                "hayageek/oauth2-yahoo": "Needed for Yahoo XOAUTH2 authentication",
                "league/oauth2-google": "Needed for Google XOAUTH2 authentication",
                "psr/log": "For optional PSR-3 debug logging",
                "stevenmaguire/oauth2-microsoft": "Needed for Microsoft XOAUTH2 authentication",
                "symfony/polyfill-mbstring": "To support UTF-8 if the Mbstring PHP extension is not enabled (^1.2)"
            },
            "type": "library",
            "autoload": {
                "psr-4": {
                    "PHPMailer\\PHPMailer\\": "src/"
                }
            },
            "notification-url": "https://packagist.org/downloads/",
            "license": [
                "LGPL-2.1-only"
            ],
            "authors": [
                {
                    "name": "Marcus Bointon",
                    "email": "phpmailer@synchromedia.co.uk"
                },
                {
                    "name": "Jim Jagielski",
                    "email": "jimjag@gmail.com"
                },
                {
                    "name": "Andy Prevost",
                    "email": "codeworxtech@users.sourceforge.net"
                },
                {
                    "name": "Brent R. Matzelle"
                }
            ],
            "description": "PHPMailer is a full-featured email creation and transfer class for PHP",
            "support": {
                "issues": "https://github.com/PHPMailer/PHPMailer/issues",
                "source": "https://github.com/PHPMailer/PHPMailer/tree/v6.5.1"
            },
            "funding": [
                {
                    "url": "https://github.com/Synchro",
                    "type": "github"
                }
            ],
            "time": "2021-08-18T09:14:16+00:00"
        },
        {
            "name": "psr/http-client",
            "version": "1.0.1",
            "source": {
                "type": "git",
                "url": "https://github.com/php-fig/http-client.git",
                "reference": "2dfb5f6c5eff0e91e20e913f8c5452ed95b86621"
            },
            "dist": {
                "type": "zip",
                "url": "https://api.github.com/repos/php-fig/http-client/zipball/2dfb5f6c5eff0e91e20e913f8c5452ed95b86621",
                "reference": "2dfb5f6c5eff0e91e20e913f8c5452ed95b86621",
                "shasum": ""
            },
            "require": {
                "php": "^7.0 || ^8.0",
                "psr/http-message": "^1.0"
            },
            "type": "library",
            "extra": {
                "branch-alias": {
                    "dev-master": "1.0.x-dev"
                }
            },
            "autoload": {
                "psr-4": {
                    "Psr\\Http\\Client\\": "src/"
                }
            },
            "notification-url": "https://packagist.org/downloads/",
            "license": [
                "MIT"
            ],
            "authors": [
                {
                    "name": "PHP-FIG",
                    "homepage": "http://www.php-fig.org/"
                }
            ],
            "description": "Common interface for HTTP clients",
            "homepage": "https://github.com/php-fig/http-client",
            "keywords": [
                "http",
                "http-client",
                "psr",
                "psr-18"
            ],
            "support": {
                "source": "https://github.com/php-fig/http-client/tree/master"
            },
            "time": "2020-06-29T06:28:15+00:00"
        },
        {
            "name": "psr/http-factory",
            "version": "1.0.1",
            "source": {
                "type": "git",
                "url": "https://github.com/php-fig/http-factory.git",
                "reference": "12ac7fcd07e5b077433f5f2bee95b3a771bf61be"
            },
            "dist": {
                "type": "zip",
                "url": "https://api.github.com/repos/php-fig/http-factory/zipball/12ac7fcd07e5b077433f5f2bee95b3a771bf61be",
                "reference": "12ac7fcd07e5b077433f5f2bee95b3a771bf61be",
                "shasum": ""
            },
            "require": {
                "php": ">=7.0.0",
                "psr/http-message": "^1.0"
            },
            "type": "library",
            "extra": {
                "branch-alias": {
                    "dev-master": "1.0.x-dev"
                }
            },
            "autoload": {
                "psr-4": {
                    "Psr\\Http\\Message\\": "src/"
                }
            },
            "notification-url": "https://packagist.org/downloads/",
            "license": [
                "MIT"
            ],
            "authors": [
                {
                    "name": "PHP-FIG",
                    "homepage": "http://www.php-fig.org/"
                }
            ],
            "description": "Common interfaces for PSR-7 HTTP message factories",
            "keywords": [
                "factory",
                "http",
                "message",
                "psr",
                "psr-17",
                "psr-7",
                "request",
                "response"
            ],
            "support": {
                "source": "https://github.com/php-fig/http-factory/tree/master"
            },
            "time": "2019-04-30T12:38:16+00:00"
        },
        {
            "name": "psr/http-message",
            "version": "1.0.1",
            "source": {
                "type": "git",
                "url": "https://github.com/php-fig/http-message.git",
                "reference": "f6561bf28d520154e4b0ec72be95418abe6d9363"
            },
            "dist": {
                "type": "zip",
                "url": "https://api.github.com/repos/php-fig/http-message/zipball/f6561bf28d520154e4b0ec72be95418abe6d9363",
                "reference": "f6561bf28d520154e4b0ec72be95418abe6d9363",
                "shasum": ""
            },
            "require": {
                "php": ">=5.3.0"
            },
            "type": "library",
            "extra": {
                "branch-alias": {
                    "dev-master": "1.0.x-dev"
                }
            },
            "autoload": {
                "psr-4": {
                    "Psr\\Http\\Message\\": "src/"
                }
            },
            "notification-url": "https://packagist.org/downloads/",
            "license": [
                "MIT"
            ],
            "authors": [
                {
                    "name": "PHP-FIG",
                    "homepage": "http://www.php-fig.org/"
                }
            ],
            "description": "Common interface for HTTP messages",
            "homepage": "https://github.com/php-fig/http-message",
            "keywords": [
                "http",
                "http-message",
                "psr",
                "psr-7",
                "request",
                "response"
            ],
            "support": {
                "source": "https://github.com/php-fig/http-message/tree/master"
            },
            "time": "2016-08-06T14:39:51+00:00"
        },
        {
            "name": "psr/log",
            "version": "1.1.4",
            "source": {
                "type": "git",
                "url": "https://github.com/php-fig/log.git",
                "reference": "d49695b909c3b7628b6289db5479a1c204601f11"
            },
            "dist": {
                "type": "zip",
                "url": "https://api.github.com/repos/php-fig/log/zipball/d49695b909c3b7628b6289db5479a1c204601f11",
                "reference": "d49695b909c3b7628b6289db5479a1c204601f11",
                "shasum": ""
            },
            "require": {
                "php": ">=5.3.0"
            },
            "type": "library",
            "extra": {
                "branch-alias": {
                    "dev-master": "1.1.x-dev"
                }
            },
            "autoload": {
                "psr-4": {
                    "Psr\\Log\\": "Psr/Log/"
                }
            },
            "notification-url": "https://packagist.org/downloads/",
            "license": [
                "MIT"
            ],
            "authors": [
                {
                    "name": "PHP-FIG",
                    "homepage": "https://www.php-fig.org/"
                }
            ],
            "description": "Common interface for logging libraries",
            "homepage": "https://github.com/php-fig/log",
            "keywords": [
                "log",
                "psr",
                "psr-3"
            ],
            "support": {
                "source": "https://github.com/php-fig/log/tree/1.1.4"
            },
            "time": "2021-05-03T11:20:27+00:00"
        },
        {
            "name": "ralouphie/getallheaders",
            "version": "3.0.3",
            "source": {
                "type": "git",
                "url": "https://github.com/ralouphie/getallheaders.git",
                "reference": "120b605dfeb996808c31b6477290a714d356e822"
            },
            "dist": {
                "type": "zip",
                "url": "https://api.github.com/repos/ralouphie/getallheaders/zipball/120b605dfeb996808c31b6477290a714d356e822",
                "reference": "120b605dfeb996808c31b6477290a714d356e822",
                "shasum": ""
            },
            "require": {
                "php": ">=5.6"
            },
            "require-dev": {
                "php-coveralls/php-coveralls": "^2.1",
                "phpunit/phpunit": "^5 || ^6.5"
            },
            "type": "library",
            "autoload": {
                "files": [
                    "src/getallheaders.php"
                ]
            },
            "notification-url": "https://packagist.org/downloads/",
            "license": [
                "MIT"
            ],
            "authors": [
                {
                    "name": "Ralph Khattar",
                    "email": "ralph.khattar@gmail.com"
                }
            ],
            "description": "A polyfill for getallheaders.",
            "support": {
                "issues": "https://github.com/ralouphie/getallheaders/issues",
                "source": "https://github.com/ralouphie/getallheaders/tree/develop"
            },
            "time": "2019-03-08T08:55:37+00:00"
        },
        {
            "name": "resque/php-resque",
            "version": "v1.3.6",
            "source": {
                "type": "git",
                "url": "https://github.com/resque/php-resque.git",
                "reference": "fe41c04763699b1318d97ed14cc78583e9380161"
            },
            "dist": {
                "type": "zip",
                "url": "https://api.github.com/repos/resque/php-resque/zipball/fe41c04763699b1318d97ed14cc78583e9380161",
                "reference": "fe41c04763699b1318d97ed14cc78583e9380161",
                "shasum": ""
            },
            "require": {
                "colinmollenhour/credis": "~1.7",
                "php": ">=5.6.0",
                "psr/log": "~1.0"
            },
            "require-dev": {
                "phpunit/phpunit": "^5.7"
            },
            "suggest": {
                "ext-pcntl": "REQUIRED for forking processes on platforms that support it (so anything but Windows).",
                "ext-proctitle": "Allows php-resque to rename the title of UNIX processes to show the status of a worker.",
                "ext-redis": "Native PHP extension for Redis connectivity. Credis will automatically utilize when available."
            },
            "bin": [
                "bin/resque",
                "bin/resque-scheduler"
            ],
            "type": "library",
            "extra": {
                "branch-alias": {
                    "dev-master": "1.0-dev"
                }
            },
            "autoload": {
                "psr-0": {
                    "Resque": "lib",
                    "ResqueScheduler": "lib"
                }
            },
            "notification-url": "https://packagist.org/downloads/",
            "license": [
                "MIT"
            ],
            "authors": [
                {
                    "name": "Dan Hunsaker",
                    "email": "danhunsaker+resque@gmail.com",
                    "role": "Maintainer"
                },
                {
                    "name": "Rajib Ahmed",
                    "homepage": "https://github.com/rajibahmed",
                    "role": "Maintainer"
                },
                {
                    "name": "Steve Klabnik",
                    "email": "steve@steveklabnik.com",
                    "role": "Maintainer"
                },
                {
                    "name": "Chris Boulton",
                    "email": "chris@bigcommerce.com",
                    "role": "Creator"
                }
            ],
            "description": "Redis backed library for creating background jobs and processing them later. Based on resque for Ruby.",
            "homepage": "http://www.github.com/resque/php-resque/",
            "keywords": [
                "background",
                "job",
                "redis",
                "resque"
            ],
            "support": {
                "issues": "https://github.com/resque/php-resque/issues",
                "source": "https://github.com/resque/php-resque/tree/v1.3.6"
            },
            "time": "2020-04-16T16:39:50+00:00"
        },
        {
            "name": "slickdeals/statsd",
            "version": "3.1.0",
            "source": {
                "type": "git",
                "url": "https://github.com/Slickdeals/statsd-php.git",
                "reference": "225588a0a079e145359049f6e5e23eedb1b4c17f"
            },
            "dist": {
                "type": "zip",
                "url": "https://api.github.com/repos/Slickdeals/statsd-php/zipball/225588a0a079e145359049f6e5e23eedb1b4c17f",
                "reference": "225588a0a079e145359049f6e5e23eedb1b4c17f",
                "shasum": ""
            },
            "require": {
                "php": ">= 7.3 || ^8"
            },
            "replace": {
                "domnikl/statsd": "self.version"
            },
            "require-dev": {
                "friendsofphp/php-cs-fixer": "^3.0",
                "phpunit/phpunit": "^9",
                "vimeo/psalm": "^4.6"
            },
            "type": "library",
            "autoload": {
                "psr-4": {
                    "Domnikl\\Statsd\\": "src/"
                }
            },
            "notification-url": "https://packagist.org/downloads/",
            "license": [
                "MIT"
            ],
            "authors": [
                {
                    "name": "Dominik Liebler",
                    "email": "liebler.dominik@gmail.com"
                }
            ],
            "description": "a PHP client for statsd",
            "homepage": "https://github.com/Slickdeals/statsd-php",
            "keywords": [
                "Metrics",
                "monitoring",
                "statistics",
                "statsd",
                "udp"
            ],
            "support": {
                "issues": "https://github.com/Slickdeals/statsd-php/issues",
                "source": "https://github.com/Slickdeals/statsd-php/tree/3.1.0"
            },
            "time": "2021-06-04T20:33:46+00:00"
        },
        {
            "name": "symfony/deprecation-contracts",
            "version": "v2.5.0",
            "source": {
                "type": "git",
                "url": "https://github.com/symfony/deprecation-contracts.git",
                "reference": "6f981ee24cf69ee7ce9736146d1c57c2780598a8"
            },
            "dist": {
                "type": "zip",
                "url": "https://api.github.com/repos/symfony/deprecation-contracts/zipball/6f981ee24cf69ee7ce9736146d1c57c2780598a8",
                "reference": "6f981ee24cf69ee7ce9736146d1c57c2780598a8",
                "shasum": ""
            },
            "require": {
                "php": ">=7.1"
            },
            "type": "library",
            "extra": {
                "branch-alias": {
                    "dev-main": "2.5-dev"
                },
                "thanks": {
                    "name": "symfony/contracts",
                    "url": "https://github.com/symfony/contracts"
                }
            },
            "autoload": {
                "files": [
                    "function.php"
                ]
            },
            "notification-url": "https://packagist.org/downloads/",
            "license": [
                "MIT"
            ],
            "authors": [
                {
                    "name": "Nicolas Grekas",
                    "email": "p@tchwork.com"
                },
                {
                    "name": "Symfony Community",
                    "homepage": "https://symfony.com/contributors"
                }
            ],
            "description": "A generic function and convention to trigger deprecation notices",
            "homepage": "https://symfony.com",
            "support": {
                "source": "https://github.com/symfony/deprecation-contracts/tree/v2.5.0"
            },
            "funding": [
                {
                    "url": "https://symfony.com/sponsor",
                    "type": "custom"
                },
                {
                    "url": "https://github.com/fabpot",
                    "type": "github"
                },
                {
                    "url": "https://tidelift.com/funding/github/packagist/symfony/symfony",
                    "type": "tidelift"
                }
            ],
            "time": "2021-07-12T14:48:14+00:00"
        },
        {
            "name": "symfony/polyfill-ctype",
            "version": "v1.23.0",
            "source": {
                "type": "git",
                "url": "https://github.com/symfony/polyfill-ctype.git",
                "reference": "46cd95797e9df938fdd2b03693b5fca5e64b01ce"
            },
            "dist": {
                "type": "zip",
                "url": "https://api.github.com/repos/symfony/polyfill-ctype/zipball/46cd95797e9df938fdd2b03693b5fca5e64b01ce",
                "reference": "46cd95797e9df938fdd2b03693b5fca5e64b01ce",
                "shasum": ""
            },
            "require": {
                "php": ">=7.1"
            },
            "suggest": {
                "ext-ctype": "For best performance"
            },
            "type": "library",
            "extra": {
                "branch-alias": {
                    "dev-main": "1.23-dev"
                },
                "thanks": {
                    "name": "symfony/polyfill",
                    "url": "https://github.com/symfony/polyfill"
                }
            },
            "autoload": {
                "psr-4": {
                    "Symfony\\Polyfill\\Ctype\\": ""
                },
                "files": [
                    "bootstrap.php"
                ]
            },
            "notification-url": "https://packagist.org/downloads/",
            "license": [
                "MIT"
            ],
            "authors": [
                {
                    "name": "Gert de Pagter",
                    "email": "BackEndTea@gmail.com"
                },
                {
                    "name": "Symfony Community",
                    "homepage": "https://symfony.com/contributors"
                }
            ],
            "description": "Symfony polyfill for ctype functions",
            "homepage": "https://symfony.com",
            "keywords": [
                "compatibility",
                "ctype",
                "polyfill",
                "portable"
            ],
            "support": {
                "source": "https://github.com/symfony/polyfill-ctype/tree/v1.23.0"
            },
            "funding": [
                {
                    "url": "https://symfony.com/sponsor",
                    "type": "custom"
                },
                {
                    "url": "https://github.com/fabpot",
                    "type": "github"
                },
                {
                    "url": "https://tidelift.com/funding/github/packagist/symfony/symfony",
                    "type": "tidelift"
                }
            ],
            "time": "2021-02-19T12:13:01+00:00"
        },
        {
            "name": "symfony/polyfill-php80",
            "version": "v1.23.1",
            "source": {
                "type": "git",
                "url": "https://github.com/symfony/polyfill-php80.git",
                "reference": "1100343ed1a92e3a38f9ae122fc0eb21602547be"
            },
            "dist": {
                "type": "zip",
                "url": "https://api.github.com/repos/symfony/polyfill-php80/zipball/1100343ed1a92e3a38f9ae122fc0eb21602547be",
                "reference": "1100343ed1a92e3a38f9ae122fc0eb21602547be",
                "shasum": ""
            },
            "require": {
                "php": ">=7.1"
            },
            "type": "library",
            "extra": {
                "branch-alias": {
                    "dev-main": "1.23-dev"
                },
                "thanks": {
                    "name": "symfony/polyfill",
                    "url": "https://github.com/symfony/polyfill"
                }
            },
            "autoload": {
                "psr-4": {
                    "Symfony\\Polyfill\\Php80\\": ""
                },
                "files": [
                    "bootstrap.php"
                ],
                "classmap": [
                    "Resources/stubs"
                ]
            },
            "notification-url": "https://packagist.org/downloads/",
            "license": [
                "MIT"
            ],
            "authors": [
                {
                    "name": "Ion Bazan",
                    "email": "ion.bazan@gmail.com"
                },
                {
                    "name": "Nicolas Grekas",
                    "email": "p@tchwork.com"
                },
                {
                    "name": "Symfony Community",
                    "homepage": "https://symfony.com/contributors"
                }
            ],
            "description": "Symfony polyfill backporting some PHP 8.0+ features to lower PHP versions",
            "homepage": "https://symfony.com",
            "keywords": [
                "compatibility",
                "polyfill",
                "portable",
                "shim"
            ],
            "support": {
                "source": "https://github.com/symfony/polyfill-php80/tree/v1.23.1"
            },
            "funding": [
                {
                    "url": "https://symfony.com/sponsor",
                    "type": "custom"
                },
                {
                    "url": "https://github.com/fabpot",
                    "type": "github"
                },
                {
                    "url": "https://tidelift.com/funding/github/packagist/symfony/symfony",
                    "type": "tidelift"
                }
            ],
            "time": "2021-07-28T13:41:28+00:00"
        },
        {
            "name": "utopia-php/abuse",
            "version": "0.6.3",
            "source": {
                "type": "git",
                "url": "https://github.com/utopia-php/abuse.git",
                "reference": "d63e928c2c50b367495a499a85ba9806ee274c5e"
            },
            "dist": {
                "type": "zip",
                "url": "https://api.github.com/repos/utopia-php/abuse/zipball/d63e928c2c50b367495a499a85ba9806ee274c5e",
                "reference": "d63e928c2c50b367495a499a85ba9806ee274c5e",
                "shasum": ""
            },
            "require": {
                "ext-pdo": "*",
                "php": ">=7.4",
                "utopia-php/database": ">=0.6 <1.0"
            },
            "require-dev": {
                "phpunit/phpunit": "^9.4",
                "vimeo/psalm": "4.0.1"
            },
            "type": "library",
            "autoload": {
                "psr-4": {
                    "Utopia\\Abuse\\": "src/Abuse"
                }
            },
            "notification-url": "https://packagist.org/downloads/",
            "license": [
                "MIT"
            ],
            "authors": [
                {
                    "name": "Eldad Fux",
                    "email": "eldad@appwrite.io"
                }
            ],
            "description": "A simple abuse library to manage application usage limits",
            "keywords": [
                "Abuse",
                "framework",
                "php",
                "upf",
                "utopia"
            ],
            "support": {
                "issues": "https://github.com/utopia-php/abuse/issues",
                "source": "https://github.com/utopia-php/abuse/tree/0.6.3"
            },
            "time": "2021-08-16T18:38:31+00:00"
        },
        {
            "name": "utopia-php/analytics",
            "version": "0.2.0",
            "source": {
                "type": "git",
                "url": "https://github.com/utopia-php/analytics.git",
                "reference": "adfc2d057a7f6ab618a77c8a20ed3e35485ff416"
            },
            "dist": {
                "type": "zip",
                "url": "https://api.github.com/repos/utopia-php/analytics/zipball/adfc2d057a7f6ab618a77c8a20ed3e35485ff416",
                "reference": "adfc2d057a7f6ab618a77c8a20ed3e35485ff416",
                "shasum": ""
            },
            "require": {
                "php": ">=7.4"
            },
            "require-dev": {
                "phpunit/phpunit": "^9.3",
                "vimeo/psalm": "4.0.1"
            },
            "type": "library",
            "autoload": {
                "psr-4": {
                    "Utopia\\Analytics\\": "src/Analytics"
                }
            },
            "notification-url": "https://packagist.org/downloads/",
            "license": [
                "MIT"
            ],
            "authors": [
                {
                    "name": "Eldad Fux",
                    "email": "eldad@appwrite.io"
                },
                {
                    "name": "Torsten Dittmann",
                    "email": "torsten@appwrite.io"
                }
            ],
            "description": "A simple library to track events & users.",
            "keywords": [
                "analytics",
                "framework",
                "php",
                "upf",
                "utopia"
            ],
            "support": {
                "issues": "https://github.com/utopia-php/analytics/issues",
                "source": "https://github.com/utopia-php/analytics/tree/0.2.0"
            },
            "time": "2021-03-23T21:33:07+00:00"
        },
        {
            "name": "utopia-php/audit",
            "version": "0.7.0",
            "source": {
                "type": "git",
                "url": "https://github.com/utopia-php/audit.git",
                "reference": "485cdd2354db7eb8f7aa74bbe39c39b583e99c04"
            },
            "dist": {
                "type": "zip",
                "url": "https://api.github.com/repos/utopia-php/audit/zipball/485cdd2354db7eb8f7aa74bbe39c39b583e99c04",
                "reference": "485cdd2354db7eb8f7aa74bbe39c39b583e99c04",
                "shasum": ""
            },
            "require": {
                "ext-pdo": "*",
                "php": ">=7.4",
                "utopia-php/database": ">=0.11 <1.0"
            },
            "require-dev": {
                "phpunit/phpunit": "^9.3",
                "vimeo/psalm": "4.0.1"
            },
            "type": "library",
            "autoload": {
                "psr-4": {
                    "Utopia\\Audit\\": "src/Audit"
                }
            },
            "notification-url": "https://packagist.org/downloads/",
            "license": [
                "MIT"
            ],
            "authors": [
                {
                    "name": "Eldad Fux",
                    "email": "eldad@appwrite.io"
                }
            ],
            "description": "A simple audit library to manage application users logs",
            "keywords": [
                "Audit",
                "framework",
                "php",
                "upf",
                "utopia"
            ],
            "support": {
                "issues": "https://github.com/utopia-php/audit/issues",
                "source": "https://github.com/utopia-php/audit/tree/0.7.0"
            },
            "time": "2021-11-17T17:23:42+00:00"
        },
        {
            "name": "utopia-php/cache",
            "version": "0.4.1",
            "source": {
                "type": "git",
                "url": "https://github.com/utopia-php/cache.git",
                "reference": "8c48eff73219c8c1ac2807909f0a38f3480c8938"
            },
            "dist": {
                "type": "zip",
                "url": "https://api.github.com/repos/utopia-php/cache/zipball/8c48eff73219c8c1ac2807909f0a38f3480c8938",
                "reference": "8c48eff73219c8c1ac2807909f0a38f3480c8938",
                "shasum": ""
            },
            "require": {
                "ext-json": "*",
                "ext-redis": "*",
                "php": ">=7.4"
            },
            "require-dev": {
                "phpunit/phpunit": "^9.3",
                "vimeo/psalm": "4.0.1"
            },
            "type": "library",
            "autoload": {
                "psr-4": {
                    "Utopia\\Cache\\": "src/Cache"
                }
            },
            "notification-url": "https://packagist.org/downloads/",
            "license": [
                "MIT"
            ],
            "authors": [
                {
                    "name": "Eldad Fux",
                    "email": "eldad@appwrite.io"
                }
            ],
            "description": "A simple cache library to manage application cache storing, loading and purging",
            "keywords": [
                "cache",
                "framework",
                "php",
                "upf",
                "utopia"
            ],
            "support": {
                "issues": "https://github.com/utopia-php/cache/issues",
                "source": "https://github.com/utopia-php/cache/tree/0.4.1"
            },
            "time": "2021-04-29T18:41:43+00:00"
        },
        {
            "name": "utopia-php/cli",
            "version": "0.11.0",
            "source": {
                "type": "git",
                "url": "https://github.com/utopia-php/cli.git",
                "reference": "c7a6908a8dbe9234b8b2c954e5487d34cb079af6"
            },
            "dist": {
                "type": "zip",
                "url": "https://api.github.com/repos/utopia-php/cli/zipball/c7a6908a8dbe9234b8b2c954e5487d34cb079af6",
                "reference": "c7a6908a8dbe9234b8b2c954e5487d34cb079af6",
                "shasum": ""
            },
            "require": {
                "php": ">=7.4",
                "utopia-php/framework": "0.*.*"
            },
            "require-dev": {
                "phpunit/phpunit": "^9.3",
                "vimeo/psalm": "4.0.1"
            },
            "type": "library",
            "autoload": {
                "psr-4": {
                    "Utopia\\CLI\\": "src/CLI"
                }
            },
            "notification-url": "https://packagist.org/downloads/",
            "license": [
                "MIT"
            ],
            "authors": [
                {
                    "name": "Eldad Fux",
                    "email": "eldad@appwrite.io"
                }
            ],
            "description": "A simple CLI library to manage command line applications",
            "keywords": [
                "cli",
                "command line",
                "framework",
                "php",
                "upf",
                "utopia"
            ],
            "support": {
                "issues": "https://github.com/utopia-php/cli/issues",
                "source": "https://github.com/utopia-php/cli/tree/0.11.0"
            },
            "time": "2021-04-16T15:16:08+00:00"
        },
        {
            "name": "utopia-php/config",
            "version": "0.2.2",
            "source": {
                "type": "git",
                "url": "https://github.com/utopia-php/config.git",
                "reference": "a3d7bc0312d7150d5e04b1362dc34b2b136908cc"
            },
            "dist": {
                "type": "zip",
                "url": "https://api.github.com/repos/utopia-php/config/zipball/a3d7bc0312d7150d5e04b1362dc34b2b136908cc",
                "reference": "a3d7bc0312d7150d5e04b1362dc34b2b136908cc",
                "shasum": ""
            },
            "require": {
                "php": ">=7.3"
            },
            "require-dev": {
                "phpunit/phpunit": "^9.3",
                "vimeo/psalm": "4.0.1"
            },
            "type": "library",
            "autoload": {
                "psr-4": {
                    "Utopia\\Config\\": "src/Config"
                }
            },
            "notification-url": "https://packagist.org/downloads/",
            "license": [
                "MIT"
            ],
            "authors": [
                {
                    "name": "Eldad Fux",
                    "email": "eldad@appwrite.io"
                }
            ],
            "description": "A simple Config library to managing application config variables",
            "keywords": [
                "config",
                "framework",
                "php",
                "upf",
                "utopia"
            ],
            "support": {
                "issues": "https://github.com/utopia-php/config/issues",
                "source": "https://github.com/utopia-php/config/tree/0.2.2"
            },
            "time": "2020-10-24T09:49:09+00:00"
        },
        {
            "name": "utopia-php/database",
<<<<<<< HEAD
            "version": "0.10.1",
            "source": {
                "type": "git",
                "url": "https://github.com/utopia-php/database",
                "reference": "9b4697612a2cd1ad55beeb6a02570f6ffe26dc1e"
=======
            "version": "0.12.0",
            "source": {
                "type": "git",
                "url": "https://github.com/utopia-php/database.git",
                "reference": "102ee1d21fd55fc92dc7a07b60672a98ae49be26"
            },
            "dist": {
                "type": "zip",
                "url": "https://api.github.com/repos/utopia-php/database/zipball/102ee1d21fd55fc92dc7a07b60672a98ae49be26",
                "reference": "102ee1d21fd55fc92dc7a07b60672a98ae49be26",
                "shasum": ""
>>>>>>> 8728668e
            },
            "require": {
                "ext-mongodb": "*",
                "ext-pdo": "*",
                "ext-redis": "*",
                "mongodb/mongodb": "1.8.0",
                "php": ">=7.1",
                "utopia-php/cache": "0.4.*",
                "utopia-php/framework": "0.*.*"
            },
            "require-dev": {
                "fakerphp/faker": "^1.14",
                "phpunit/phpunit": "^9.4",
                "utopia-php/cli": "^0.11.0",
                "vimeo/psalm": "4.0.1"
            },
            "type": "library",
            "autoload": {
                "psr-4": {
                    "Utopia\\Database\\": "src/Database"
                }
            },
            "autoload-dev": {
                "psr-4": {
                    "Utopia\\Tests\\": "tests/Database"
                }
            },
            "license": [
                "MIT"
            ],
            "authors": [
                {
                    "name": "Eldad Fux",
                    "email": "eldad@appwrite.io"
                },
                {
                    "name": "Brandon Leckemby",
                    "email": "brandon@appwrite.io"
                }
            ],
            "description": "A simple library to manage application persistency using multiple database adapters",
            "keywords": [
                "database",
                "framework",
                "php",
                "upf",
                "utopia"
            ],
<<<<<<< HEAD
            "time": "2021-11-02T15:10:39+00:00"
=======
            "support": {
                "issues": "https://github.com/utopia-php/database/issues",
                "source": "https://github.com/utopia-php/database/tree/0.12.0"
            },
            "time": "2021-11-24T14:53:22+00:00"
>>>>>>> 8728668e
        },
        {
            "name": "utopia-php/domains",
            "version": "v1.1.0",
            "source": {
                "type": "git",
                "url": "https://github.com/utopia-php/domains.git",
                "reference": "1665e1d9932afa3be63b5c1e0dcfe01fe77d8e73"
            },
            "dist": {
                "type": "zip",
                "url": "https://api.github.com/repos/utopia-php/domains/zipball/1665e1d9932afa3be63b5c1e0dcfe01fe77d8e73",
                "reference": "1665e1d9932afa3be63b5c1e0dcfe01fe77d8e73",
                "shasum": ""
            },
            "require": {
                "php": ">=7.1"
            },
            "require-dev": {
                "phpunit/phpunit": "^7.0"
            },
            "type": "library",
            "autoload": {
                "psr-4": {
                    "Utopia\\Domains\\": "src/Domains"
                }
            },
            "notification-url": "https://packagist.org/downloads/",
            "license": [
                "MIT"
            ],
            "authors": [
                {
                    "name": "Eldad Fux",
                    "email": "eldad@appwrite.io"
                }
            ],
            "description": "Utopia Domains library is simple and lite library for parsing web domains. This library is aiming to be as simple and easy to learn and use.",
            "keywords": [
                "domains",
                "framework",
                "icann",
                "php",
                "public suffix",
                "tld",
                "tld extract",
                "upf",
                "utopia"
            ],
            "support": {
                "issues": "https://github.com/utopia-php/domains/issues",
                "source": "https://github.com/utopia-php/domains/tree/master"
            },
            "time": "2020-02-23T07:40:02+00:00"
        },
        {
            "name": "utopia-php/framework",
            "version": "0.19.0",
            "source": {
                "type": "git",
                "url": "https://github.com/utopia-php/framework",
                "reference": "c86fc078ef258f3c88d3a25233202267314df3a9"
            },
            "require": {
                "php": ">=7.3.0"
            },
            "require-dev": {
                "phpunit/phpunit": "^9.4",
                "vimeo/psalm": "4.0.1"
            },
            "type": "library",
            "autoload": {
                "psr-4": {
                    "Utopia\\": "src/"
                }
            },
            "license": [
                "MIT"
            ],
            "authors": [
                {
                    "name": "Eldad Fux",
                    "email": "eldad@appwrite.io"
                }
            ],
            "description": "A simple, light and advanced PHP framework",
            "keywords": [
                "framework",
                "php",
                "upf"
            ],
            "time": "2021-10-08T11:46:20+00:00"
        },
        {
            "name": "utopia-php/image",
            "version": "0.5.3",
            "source": {
                "type": "git",
                "url": "https://github.com/utopia-php/image.git",
                "reference": "4a8429b62dcf56562b038d6712375f75166f0c02"
            },
            "dist": {
                "type": "zip",
                "url": "https://api.github.com/repos/utopia-php/image/zipball/4a8429b62dcf56562b038d6712375f75166f0c02",
                "reference": "4a8429b62dcf56562b038d6712375f75166f0c02",
                "shasum": ""
            },
            "require": {
                "ext-imagick": "*",
                "php": ">=7.4"
            },
            "require-dev": {
                "phpunit/phpunit": "^9.3",
                "vimeo/psalm": "4.0.1"
            },
            "type": "library",
            "autoload": {
                "psr-4": {
                    "Utopia\\Image\\": "src/Image"
                }
            },
            "notification-url": "https://packagist.org/downloads/",
            "license": [
                "MIT"
            ],
            "authors": [
                {
                    "name": "Eldad Fux",
                    "email": "eldad@appwrite.io"
                }
            ],
            "description": "A simple Image manipulation library",
            "keywords": [
                "framework",
                "image",
                "php",
                "upf",
                "utopia"
            ],
            "support": {
                "issues": "https://github.com/utopia-php/image/issues",
                "source": "https://github.com/utopia-php/image/tree/0.5.3"
            },
            "time": "2021-11-02T05:47:16+00:00"
        },
        {
            "name": "utopia-php/locale",
            "version": "0.4.0",
            "source": {
                "type": "git",
                "url": "https://github.com/utopia-php/locale.git",
                "reference": "c2d9358d0fe2f6b6ed5448369f9d1e430c615447"
            },
            "dist": {
                "type": "zip",
                "url": "https://api.github.com/repos/utopia-php/locale/zipball/c2d9358d0fe2f6b6ed5448369f9d1e430c615447",
                "reference": "c2d9358d0fe2f6b6ed5448369f9d1e430c615447",
                "shasum": ""
            },
            "require": {
                "php": ">=7.4"
            },
            "require-dev": {
                "phpunit/phpunit": "^9.3",
                "vimeo/psalm": "4.0.1"
            },
            "type": "library",
            "autoload": {
                "psr-4": {
                    "Utopia\\Locale\\": "src/Locale"
                }
            },
            "notification-url": "https://packagist.org/downloads/",
            "license": [
                "MIT"
            ],
            "authors": [
                {
                    "name": "Eldad Fux",
                    "email": "eldad@appwrite.io"
                }
            ],
            "description": "A simple locale library to manage application translations",
            "keywords": [
                "framework",
                "locale",
                "php",
                "upf",
                "utopia"
            ],
            "support": {
                "issues": "https://github.com/utopia-php/locale/issues",
                "source": "https://github.com/utopia-php/locale/tree/0.4.0"
            },
            "time": "2021-07-24T11:35:55+00:00"
        },
        {
            "name": "utopia-php/orchestration",
            "version": "0.2.1",
            "source": {
                "type": "git",
                "url": "https://github.com/utopia-php/orchestration.git",
                "reference": "55da7a331a45d5887de8122268dfccd15fee94d1"
            },
            "dist": {
                "type": "zip",
                "url": "https://api.github.com/repos/utopia-php/orchestration/zipball/55da7a331a45d5887de8122268dfccd15fee94d1",
                "reference": "55da7a331a45d5887de8122268dfccd15fee94d1",
                "shasum": ""
            },
            "require": {
                "php": ">=8.0",
                "utopia-php/cli": "0.11.*"
            },
            "require-dev": {
                "phpunit/phpunit": "^9.3",
                "vimeo/psalm": "4.0.1"
            },
            "type": "library",
            "autoload": {
                "psr-4": {
                    "Utopia\\Orchestration\\": "src/Orchestration"
                }
            },
            "notification-url": "https://packagist.org/downloads/",
            "license": [
                "MIT"
            ],
            "authors": [
                {
                    "name": "Eldad Fux",
                    "email": "eldad@appwrite.io"
                }
            ],
            "description": "Lite & fast micro PHP abstraction library for container orchestration",
            "keywords": [
                "docker",
                "framework",
                "kubernetes",
                "orchestration",
                "php",
                "swarm",
                "upf",
                "utopia"
            ],
            "support": {
                "issues": "https://github.com/utopia-php/orchestration/issues",
                "source": "https://github.com/utopia-php/orchestration/tree/0.2.1"
            },
            "time": "2021-09-03T11:29:20+00:00"
        },
        {
            "name": "utopia-php/preloader",
            "version": "0.2.4",
            "source": {
                "type": "git",
                "url": "https://github.com/utopia-php/preloader.git",
                "reference": "65ef48392e72172f584b0baa2e224f9a1cebcce0"
            },
            "dist": {
                "type": "zip",
                "url": "https://api.github.com/repos/utopia-php/preloader/zipball/65ef48392e72172f584b0baa2e224f9a1cebcce0",
                "reference": "65ef48392e72172f584b0baa2e224f9a1cebcce0",
                "shasum": ""
            },
            "require": {
                "php": ">=7.1"
            },
            "require-dev": {
                "phpunit/phpunit": "^9.3",
                "vimeo/psalm": "4.0.1"
            },
            "type": "library",
            "autoload": {
                "psr-4": {
                    "Utopia\\Preloader\\": "src/Preloader"
                }
            },
            "notification-url": "https://packagist.org/downloads/",
            "license": [
                "MIT"
            ],
            "authors": [
                {
                    "name": "Eldad Fux",
                    "email": "team@appwrite.io"
                }
            ],
            "description": "Utopia Preloader library is simple and lite library for managing PHP preloading configuration",
            "keywords": [
                "framework",
                "php",
                "preload",
                "preloader",
                "preloading",
                "upf",
                "utopia"
            ],
            "support": {
                "issues": "https://github.com/utopia-php/preloader/issues",
                "source": "https://github.com/utopia-php/preloader/tree/0.2.4"
            },
            "time": "2020-10-24T07:04:59+00:00"
        },
        {
            "name": "utopia-php/registry",
            "version": "0.5.0",
            "source": {
                "type": "git",
                "url": "https://github.com/utopia-php/registry.git",
                "reference": "bedc4ed54527b2803e6dfdccc39449f98522b70d"
            },
            "dist": {
                "type": "zip",
                "url": "https://api.github.com/repos/utopia-php/registry/zipball/bedc4ed54527b2803e6dfdccc39449f98522b70d",
                "reference": "bedc4ed54527b2803e6dfdccc39449f98522b70d",
                "shasum": ""
            },
            "require": {
                "php": ">=7.4"
            },
            "require-dev": {
                "phpunit/phpunit": "^9.3",
                "vimeo/psalm": "4.0.1"
            },
            "type": "library",
            "autoload": {
                "psr-4": {
                    "Utopia\\Registry\\": "src/Registry"
                }
            },
            "notification-url": "https://packagist.org/downloads/",
            "license": [
                "MIT"
            ],
            "authors": [
                {
                    "name": "Eldad Fux",
                    "email": "eldad@appwrite.io"
                }
            ],
            "description": "A simple dependency management library for PHP",
            "keywords": [
                "dependency management",
                "di",
                "framework",
                "php",
                "upf",
                "utopia"
            ],
            "support": {
                "issues": "https://github.com/utopia-php/registry/issues",
                "source": "https://github.com/utopia-php/registry/tree/0.5.0"
            },
            "time": "2021-03-10T10:45:22+00:00"
        },
        {
            "name": "utopia-php/storage",
            "version": "dev-feat-large-file-support",
            "source": {
                "type": "git",
                "url": "https://github.com/utopia-php/storage",
                "reference": "1f8781dd92b9b4153379bfc8b0914a76b09bfb22"
            },
            "require": {
                "php": ">=8.0",
                "utopia-php/framework": "0.*.*"
            },
            "require-dev": {
                "phpunit/phpunit": "^9.3",
                "vimeo/psalm": "4.0.1"
            },
            "type": "library",
            "autoload": {
                "psr-4": {
                    "Utopia\\Storage\\": "src/Storage"
                }
            },
            "license": [
                "MIT"
            ],
            "authors": [
                {
                    "name": "Eldad Fux",
                    "email": "eldad@appwrite.io"
                }
            ],
            "description": "A simple Storage library to manage application storage",
            "keywords": [
                "framework",
                "php",
                "storage",
                "upf",
                "utopia"
            ],
            "time": "2021-11-25T07:37:57+00:00"
        },
        {
            "name": "utopia-php/swoole",
            "version": "0.3.1",
            "source": {
                "type": "git",
                "url": "https://github.com/utopia-php/swoole.git",
                "reference": "b564dacb13472845f06df158ae5382e8098dfd7a"
            },
            "dist": {
                "type": "zip",
                "url": "https://api.github.com/repos/utopia-php/swoole/zipball/b564dacb13472845f06df158ae5382e8098dfd7a",
                "reference": "b564dacb13472845f06df158ae5382e8098dfd7a",
                "shasum": ""
            },
            "require": {
                "ext-swoole": "*",
                "php": ">=7.4",
                "utopia-php/framework": "0.*.*"
            },
            "require-dev": {
                "phpunit/phpunit": "^9.3",
                "swoole/ide-helper": "4.5.5",
                "vimeo/psalm": "4.0.1"
            },
            "type": "library",
            "autoload": {
                "psr-4": {
                    "Utopia\\Swoole\\": "src/Swoole"
                }
            },
            "notification-url": "https://packagist.org/downloads/",
            "license": [
                "MIT"
            ],
            "authors": [
                {
                    "name": "Eldad Fux",
                    "email": "team@appwrite.io"
                }
            ],
            "description": "An extension for Utopia Framework to work with PHP Swoole as a PHP FPM alternative",
            "keywords": [
                "framework",
                "http",
                "php",
                "server",
                "swoole",
                "upf",
                "utopia"
            ],
            "support": {
                "issues": "https://github.com/utopia-php/swoole/issues",
                "source": "https://github.com/utopia-php/swoole/tree/0.3.1"
            },
            "time": "2021-07-27T09:28:10+00:00"
        },
        {
            "name": "utopia-php/system",
            "version": "0.4.0",
            "source": {
                "type": "git",
                "url": "https://github.com/utopia-php/system.git",
                "reference": "67c92c66ce8f0cc925a00bca89f7a188bf9183c0"
            },
            "dist": {
                "type": "zip",
                "url": "https://api.github.com/repos/utopia-php/system/zipball/67c92c66ce8f0cc925a00bca89f7a188bf9183c0",
                "reference": "67c92c66ce8f0cc925a00bca89f7a188bf9183c0",
                "shasum": ""
            },
            "require": {
                "php": ">=7.4"
            },
            "require-dev": {
                "phpunit/phpunit": "^9.3",
                "vimeo/psalm": "4.0.1"
            },
            "type": "library",
            "autoload": {
                "psr-4": {
                    "Utopia\\System\\": "src/System"
                }
            },
            "notification-url": "https://packagist.org/downloads/",
            "license": [
                "MIT"
            ],
            "authors": [
                {
                    "name": "Eldad Fux",
                    "email": "eldad@appwrite.io"
                },
                {
                    "name": "Torsten Dittmann",
                    "email": "torsten@appwrite.io"
                }
            ],
            "description": "A simple library for obtaining information about the host's system.",
            "keywords": [
                "framework",
                "php",
                "system",
                "upf",
                "utopia"
            ],
            "support": {
                "issues": "https://github.com/utopia-php/system/issues",
                "source": "https://github.com/utopia-php/system/tree/0.4.0"
            },
            "time": "2021-02-04T14:14:49+00:00"
        },
        {
            "name": "utopia-php/websocket",
            "version": "0.0.1",
            "source": {
                "type": "git",
                "url": "https://github.com/utopia-php/websocket.git",
                "reference": "808317ef4ea0683c2c82dee5d543b1c8378e2e1b"
            },
            "dist": {
                "type": "zip",
                "url": "https://api.github.com/repos/utopia-php/websocket/zipball/808317ef4ea0683c2c82dee5d543b1c8378e2e1b",
                "reference": "808317ef4ea0683c2c82dee5d543b1c8378e2e1b",
                "shasum": ""
            },
            "require": {
                "php": ">=8.0"
            },
            "require-dev": {
                "phpunit/phpunit": "^9.5.5",
                "swoole/ide-helper": "4.6.6",
                "textalk/websocket": "1.5.2",
                "vimeo/psalm": "^4.8.1",
                "workerman/workerman": "^4.0"
            },
            "type": "library",
            "autoload": {
                "psr-4": {
                    "Utopia\\WebSocket\\": "src/WebSocket"
                }
            },
            "notification-url": "https://packagist.org/downloads/",
            "license": [
                "MIT"
            ],
            "authors": [
                {
                    "name": "Eldad Fux",
                    "email": "eldad@appwrite.io"
                },
                {
                    "name": "Torsten Dittmann",
                    "email": "torsten@appwrite.io"
                }
            ],
            "description": "A simple abstraction for WebSocket servers.",
            "keywords": [
                "framework",
                "php",
                "upf",
                "utopia",
                "websocket"
            ],
            "support": {
                "issues": "https://github.com/utopia-php/websocket/issues",
                "source": "https://github.com/utopia-php/websocket/tree/0.0.1"
            },
            "time": "2021-07-11T13:09:44+00:00"
        },
        {
            "name": "webmozart/assert",
            "version": "1.10.0",
            "source": {
                "type": "git",
                "url": "https://github.com/webmozarts/assert.git",
                "reference": "6964c76c7804814a842473e0c8fd15bab0f18e25"
            },
            "dist": {
                "type": "zip",
                "url": "https://api.github.com/repos/webmozarts/assert/zipball/6964c76c7804814a842473e0c8fd15bab0f18e25",
                "reference": "6964c76c7804814a842473e0c8fd15bab0f18e25",
                "shasum": ""
            },
            "require": {
                "php": "^7.2 || ^8.0",
                "symfony/polyfill-ctype": "^1.8"
            },
            "conflict": {
                "phpstan/phpstan": "<0.12.20",
                "vimeo/psalm": "<4.6.1 || 4.6.2"
            },
            "require-dev": {
                "phpunit/phpunit": "^8.5.13"
            },
            "type": "library",
            "extra": {
                "branch-alias": {
                    "dev-master": "1.10-dev"
                }
            },
            "autoload": {
                "psr-4": {
                    "Webmozart\\Assert\\": "src/"
                }
            },
            "notification-url": "https://packagist.org/downloads/",
            "license": [
                "MIT"
            ],
            "authors": [
                {
                    "name": "Bernhard Schussek",
                    "email": "bschussek@gmail.com"
                }
            ],
            "description": "Assertions to validate method input/output with nice error messages.",
            "keywords": [
                "assert",
                "check",
                "validate"
            ],
            "support": {
                "issues": "https://github.com/webmozarts/assert/issues",
                "source": "https://github.com/webmozarts/assert/tree/1.10.0"
            },
            "time": "2021-03-09T10:59:23+00:00"
        }
    ],
    "packages-dev": [
        {
            "name": "amphp/amp",
            "version": "v2.6.1",
            "source": {
                "type": "git",
                "url": "https://github.com/amphp/amp.git",
                "reference": "c5fc66a78ee38d7ac9195a37bacaf940eb3f65ae"
            },
            "dist": {
                "type": "zip",
                "url": "https://api.github.com/repos/amphp/amp/zipball/c5fc66a78ee38d7ac9195a37bacaf940eb3f65ae",
                "reference": "c5fc66a78ee38d7ac9195a37bacaf940eb3f65ae",
                "shasum": ""
            },
            "require": {
                "php": ">=7.1"
            },
            "require-dev": {
                "amphp/php-cs-fixer-config": "dev-master",
                "amphp/phpunit-util": "^1",
                "ext-json": "*",
                "jetbrains/phpstorm-stubs": "^2019.3",
                "phpunit/phpunit": "^7 | ^8 | ^9",
                "psalm/phar": "^3.11@dev",
                "react/promise": "^2"
            },
            "type": "library",
            "extra": {
                "branch-alias": {
                    "dev-master": "2.x-dev"
                }
            },
            "autoload": {
                "psr-4": {
                    "Amp\\": "lib"
                },
                "files": [
                    "lib/functions.php",
                    "lib/Internal/functions.php"
                ]
            },
            "notification-url": "https://packagist.org/downloads/",
            "license": [
                "MIT"
            ],
            "authors": [
                {
                    "name": "Daniel Lowrey",
                    "email": "rdlowrey@php.net"
                },
                {
                    "name": "Aaron Piotrowski",
                    "email": "aaron@trowski.com"
                },
                {
                    "name": "Bob Weinand",
                    "email": "bobwei9@hotmail.com"
                },
                {
                    "name": "Niklas Keller",
                    "email": "me@kelunik.com"
                }
            ],
            "description": "A non-blocking concurrency framework for PHP applications.",
            "homepage": "http://amphp.org/amp",
            "keywords": [
                "async",
                "asynchronous",
                "awaitable",
                "concurrency",
                "event",
                "event-loop",
                "future",
                "non-blocking",
                "promise"
            ],
            "support": {
                "irc": "irc://irc.freenode.org/amphp",
                "issues": "https://github.com/amphp/amp/issues",
                "source": "https://github.com/amphp/amp/tree/v2.6.1"
            },
            "funding": [
                {
                    "url": "https://github.com/amphp",
                    "type": "github"
                }
            ],
            "time": "2021-09-23T18:43:08+00:00"
        },
        {
            "name": "amphp/byte-stream",
            "version": "v1.8.1",
            "source": {
                "type": "git",
                "url": "https://github.com/amphp/byte-stream.git",
                "reference": "acbd8002b3536485c997c4e019206b3f10ca15bd"
            },
            "dist": {
                "type": "zip",
                "url": "https://api.github.com/repos/amphp/byte-stream/zipball/acbd8002b3536485c997c4e019206b3f10ca15bd",
                "reference": "acbd8002b3536485c997c4e019206b3f10ca15bd",
                "shasum": ""
            },
            "require": {
                "amphp/amp": "^2",
                "php": ">=7.1"
            },
            "require-dev": {
                "amphp/php-cs-fixer-config": "dev-master",
                "amphp/phpunit-util": "^1.4",
                "friendsofphp/php-cs-fixer": "^2.3",
                "jetbrains/phpstorm-stubs": "^2019.3",
                "phpunit/phpunit": "^6 || ^7 || ^8",
                "psalm/phar": "^3.11.4"
            },
            "type": "library",
            "extra": {
                "branch-alias": {
                    "dev-master": "1.x-dev"
                }
            },
            "autoload": {
                "psr-4": {
                    "Amp\\ByteStream\\": "lib"
                },
                "files": [
                    "lib/functions.php"
                ]
            },
            "notification-url": "https://packagist.org/downloads/",
            "license": [
                "MIT"
            ],
            "authors": [
                {
                    "name": "Aaron Piotrowski",
                    "email": "aaron@trowski.com"
                },
                {
                    "name": "Niklas Keller",
                    "email": "me@kelunik.com"
                }
            ],
            "description": "A stream abstraction to make working with non-blocking I/O simple.",
            "homepage": "http://amphp.org/byte-stream",
            "keywords": [
                "amp",
                "amphp",
                "async",
                "io",
                "non-blocking",
                "stream"
            ],
            "support": {
                "irc": "irc://irc.freenode.org/amphp",
                "issues": "https://github.com/amphp/byte-stream/issues",
                "source": "https://github.com/amphp/byte-stream/tree/v1.8.1"
            },
            "funding": [
                {
                    "url": "https://github.com/amphp",
                    "type": "github"
                }
            ],
            "time": "2021-03-30T17:13:30+00:00"
        },
        {
            "name": "appwrite/sdk-generator",
            "version": "0.16.2",
            "source": {
                "type": "git",
                "url": "https://github.com/appwrite/sdk-generator.git",
                "reference": "e3a20c96a745a9c4aa048fd344650fcfbf41cf6f"
            },
            "dist": {
                "type": "zip",
                "url": "https://api.github.com/repos/appwrite/sdk-generator/zipball/e3a20c96a745a9c4aa048fd344650fcfbf41cf6f",
                "reference": "e3a20c96a745a9c4aa048fd344650fcfbf41cf6f",
                "shasum": ""
            },
            "require": {
                "ext-curl": "*",
                "ext-json": "*",
                "ext-mbstring": "*",
                "matthiasmullie/minify": "^1.3",
                "php": ">=7.0.0",
                "twig/twig": "^2.14"
            },
            "require-dev": {
                "phpunit/phpunit": "^7.0"
            },
            "type": "library",
            "autoload": {
                "psr-4": {
                    "Appwrite\\SDK\\": "src/SDK",
                    "Appwrite\\Spec\\": "src/Spec"
                }
            },
            "notification-url": "https://packagist.org/downloads/",
            "license": [
                "MIT"
            ],
            "authors": [
                {
                    "name": "Eldad Fux",
                    "email": "eldad@appwrite.io"
                }
            ],
            "description": "Appwrite PHP library for generating API SDKs for multiple programming languages and platforms",
            "support": {
                "issues": "https://github.com/appwrite/sdk-generator/issues",
                "source": "https://github.com/appwrite/sdk-generator/tree/0.16.2"
            },
            "time": "2021-11-12T11:09:38+00:00"
        },
        {
            "name": "composer/semver",
            "version": "3.2.6",
            "source": {
                "type": "git",
                "url": "https://github.com/composer/semver.git",
                "reference": "83e511e247de329283478496f7a1e114c9517506"
            },
            "dist": {
                "type": "zip",
                "url": "https://api.github.com/repos/composer/semver/zipball/83e511e247de329283478496f7a1e114c9517506",
                "reference": "83e511e247de329283478496f7a1e114c9517506",
                "shasum": ""
            },
            "require": {
                "php": "^5.3.2 || ^7.0 || ^8.0"
            },
            "require-dev": {
                "phpstan/phpstan": "^0.12.54",
                "symfony/phpunit-bridge": "^4.2 || ^5"
            },
            "type": "library",
            "extra": {
                "branch-alias": {
                    "dev-main": "3.x-dev"
                }
            },
            "autoload": {
                "psr-4": {
                    "Composer\\Semver\\": "src"
                }
            },
            "notification-url": "https://packagist.org/downloads/",
            "license": [
                "MIT"
            ],
            "authors": [
                {
                    "name": "Nils Adermann",
                    "email": "naderman@naderman.de",
                    "homepage": "http://www.naderman.de"
                },
                {
                    "name": "Jordi Boggiano",
                    "email": "j.boggiano@seld.be",
                    "homepage": "http://seld.be"
                },
                {
                    "name": "Rob Bast",
                    "email": "rob.bast@gmail.com",
                    "homepage": "http://robbast.nl"
                }
            ],
            "description": "Semver library that offers utilities, version constraint parsing and validation.",
            "keywords": [
                "semantic",
                "semver",
                "validation",
                "versioning"
            ],
            "support": {
                "irc": "irc://irc.freenode.org/composer",
                "issues": "https://github.com/composer/semver/issues",
                "source": "https://github.com/composer/semver/tree/3.2.6"
            },
            "funding": [
                {
                    "url": "https://packagist.com",
                    "type": "custom"
                },
                {
                    "url": "https://github.com/composer",
                    "type": "github"
                },
                {
                    "url": "https://tidelift.com/funding/github/packagist/composer/composer",
                    "type": "tidelift"
                }
            ],
            "time": "2021-10-25T11:34:17+00:00"
        },
        {
            "name": "composer/xdebug-handler",
            "version": "2.0.2",
            "source": {
                "type": "git",
                "url": "https://github.com/composer/xdebug-handler.git",
                "reference": "84674dd3a7575ba617f5a76d7e9e29a7d3891339"
            },
            "dist": {
                "type": "zip",
                "url": "https://api.github.com/repos/composer/xdebug-handler/zipball/84674dd3a7575ba617f5a76d7e9e29a7d3891339",
                "reference": "84674dd3a7575ba617f5a76d7e9e29a7d3891339",
                "shasum": ""
            },
            "require": {
                "php": "^5.3.2 || ^7.0 || ^8.0",
                "psr/log": "^1 || ^2 || ^3"
            },
            "require-dev": {
                "phpstan/phpstan": "^0.12.55",
                "symfony/phpunit-bridge": "^4.2 || ^5"
            },
            "type": "library",
            "autoload": {
                "psr-4": {
                    "Composer\\XdebugHandler\\": "src"
                }
            },
            "notification-url": "https://packagist.org/downloads/",
            "license": [
                "MIT"
            ],
            "authors": [
                {
                    "name": "John Stevenson",
                    "email": "john-stevenson@blueyonder.co.uk"
                }
            ],
            "description": "Restarts a process without Xdebug.",
            "keywords": [
                "Xdebug",
                "performance"
            ],
            "support": {
                "irc": "irc://irc.freenode.org/composer",
                "issues": "https://github.com/composer/xdebug-handler/issues",
                "source": "https://github.com/composer/xdebug-handler/tree/2.0.2"
            },
            "funding": [
                {
                    "url": "https://packagist.com",
                    "type": "custom"
                },
                {
                    "url": "https://github.com/composer",
                    "type": "github"
                },
                {
                    "url": "https://tidelift.com/funding/github/packagist/composer/composer",
                    "type": "tidelift"
                }
            ],
            "time": "2021-07-31T17:03:58+00:00"
        },
        {
            "name": "dnoegel/php-xdg-base-dir",
            "version": "v0.1.1",
            "source": {
                "type": "git",
                "url": "https://github.com/dnoegel/php-xdg-base-dir.git",
                "reference": "8f8a6e48c5ecb0f991c2fdcf5f154a47d85f9ffd"
            },
            "dist": {
                "type": "zip",
                "url": "https://api.github.com/repos/dnoegel/php-xdg-base-dir/zipball/8f8a6e48c5ecb0f991c2fdcf5f154a47d85f9ffd",
                "reference": "8f8a6e48c5ecb0f991c2fdcf5f154a47d85f9ffd",
                "shasum": ""
            },
            "require": {
                "php": ">=5.3.2"
            },
            "require-dev": {
                "phpunit/phpunit": "~7.0|~6.0|~5.0|~4.8.35"
            },
            "type": "library",
            "autoload": {
                "psr-4": {
                    "XdgBaseDir\\": "src/"
                }
            },
            "notification-url": "https://packagist.org/downloads/",
            "license": [
                "MIT"
            ],
            "description": "implementation of xdg base directory specification for php",
            "support": {
                "issues": "https://github.com/dnoegel/php-xdg-base-dir/issues",
                "source": "https://github.com/dnoegel/php-xdg-base-dir/tree/v0.1.1"
            },
            "time": "2019-12-04T15:06:13+00:00"
        },
        {
            "name": "doctrine/instantiator",
            "version": "1.4.0",
            "source": {
                "type": "git",
                "url": "https://github.com/doctrine/instantiator.git",
                "reference": "d56bf6102915de5702778fe20f2de3b2fe570b5b"
            },
            "dist": {
                "type": "zip",
                "url": "https://api.github.com/repos/doctrine/instantiator/zipball/d56bf6102915de5702778fe20f2de3b2fe570b5b",
                "reference": "d56bf6102915de5702778fe20f2de3b2fe570b5b",
                "shasum": ""
            },
            "require": {
                "php": "^7.1 || ^8.0"
            },
            "require-dev": {
                "doctrine/coding-standard": "^8.0",
                "ext-pdo": "*",
                "ext-phar": "*",
                "phpbench/phpbench": "^0.13 || 1.0.0-alpha2",
                "phpstan/phpstan": "^0.12",
                "phpstan/phpstan-phpunit": "^0.12",
                "phpunit/phpunit": "^7.0 || ^8.0 || ^9.0"
            },
            "type": "library",
            "autoload": {
                "psr-4": {
                    "Doctrine\\Instantiator\\": "src/Doctrine/Instantiator/"
                }
            },
            "notification-url": "https://packagist.org/downloads/",
            "license": [
                "MIT"
            ],
            "authors": [
                {
                    "name": "Marco Pivetta",
                    "email": "ocramius@gmail.com",
                    "homepage": "https://ocramius.github.io/"
                }
            ],
            "description": "A small, lightweight utility to instantiate objects in PHP without invoking their constructors",
            "homepage": "https://www.doctrine-project.org/projects/instantiator.html",
            "keywords": [
                "constructor",
                "instantiate"
            ],
            "support": {
                "issues": "https://github.com/doctrine/instantiator/issues",
                "source": "https://github.com/doctrine/instantiator/tree/1.4.0"
            },
            "funding": [
                {
                    "url": "https://www.doctrine-project.org/sponsorship.html",
                    "type": "custom"
                },
                {
                    "url": "https://www.patreon.com/phpdoctrine",
                    "type": "patreon"
                },
                {
                    "url": "https://tidelift.com/funding/github/packagist/doctrine%2Finstantiator",
                    "type": "tidelift"
                }
            ],
            "time": "2020-11-10T18:47:58+00:00"
        },
        {
            "name": "felixfbecker/advanced-json-rpc",
            "version": "v3.2.1",
            "source": {
                "type": "git",
                "url": "https://github.com/felixfbecker/php-advanced-json-rpc.git",
                "reference": "b5f37dbff9a8ad360ca341f3240dc1c168b45447"
            },
            "dist": {
                "type": "zip",
                "url": "https://api.github.com/repos/felixfbecker/php-advanced-json-rpc/zipball/b5f37dbff9a8ad360ca341f3240dc1c168b45447",
                "reference": "b5f37dbff9a8ad360ca341f3240dc1c168b45447",
                "shasum": ""
            },
            "require": {
                "netresearch/jsonmapper": "^1.0 || ^2.0 || ^3.0 || ^4.0",
                "php": "^7.1 || ^8.0",
                "phpdocumentor/reflection-docblock": "^4.3.4 || ^5.0.0"
            },
            "require-dev": {
                "phpunit/phpunit": "^7.0 || ^8.0"
            },
            "type": "library",
            "autoload": {
                "psr-4": {
                    "AdvancedJsonRpc\\": "lib/"
                }
            },
            "notification-url": "https://packagist.org/downloads/",
            "license": [
                "ISC"
            ],
            "authors": [
                {
                    "name": "Felix Becker",
                    "email": "felix.b@outlook.com"
                }
            ],
            "description": "A more advanced JSONRPC implementation",
            "support": {
                "issues": "https://github.com/felixfbecker/php-advanced-json-rpc/issues",
                "source": "https://github.com/felixfbecker/php-advanced-json-rpc/tree/v3.2.1"
            },
            "time": "2021-06-11T22:34:44+00:00"
        },
        {
            "name": "felixfbecker/language-server-protocol",
            "version": "1.5.1",
            "source": {
                "type": "git",
                "url": "https://github.com/felixfbecker/php-language-server-protocol.git",
                "reference": "9d846d1f5cf101deee7a61c8ba7caa0a975cd730"
            },
            "dist": {
                "type": "zip",
                "url": "https://api.github.com/repos/felixfbecker/php-language-server-protocol/zipball/9d846d1f5cf101deee7a61c8ba7caa0a975cd730",
                "reference": "9d846d1f5cf101deee7a61c8ba7caa0a975cd730",
                "shasum": ""
            },
            "require": {
                "php": ">=7.1"
            },
            "require-dev": {
                "phpstan/phpstan": "*",
                "squizlabs/php_codesniffer": "^3.1",
                "vimeo/psalm": "^4.0"
            },
            "type": "library",
            "extra": {
                "branch-alias": {
                    "dev-master": "1.x-dev"
                }
            },
            "autoload": {
                "psr-4": {
                    "LanguageServerProtocol\\": "src/"
                }
            },
            "notification-url": "https://packagist.org/downloads/",
            "license": [
                "ISC"
            ],
            "authors": [
                {
                    "name": "Felix Becker",
                    "email": "felix.b@outlook.com"
                }
            ],
            "description": "PHP classes for the Language Server Protocol",
            "keywords": [
                "language",
                "microsoft",
                "php",
                "server"
            ],
            "support": {
                "issues": "https://github.com/felixfbecker/php-language-server-protocol/issues",
                "source": "https://github.com/felixfbecker/php-language-server-protocol/tree/1.5.1"
            },
            "time": "2021-02-22T14:02:09+00:00"
        },
        {
            "name": "matthiasmullie/minify",
            "version": "1.3.66",
            "source": {
                "type": "git",
                "url": "https://github.com/matthiasmullie/minify.git",
                "reference": "45fd3b0f1dfa2c965857c6d4a470bea52adc31a6"
            },
            "dist": {
                "type": "zip",
                "url": "https://api.github.com/repos/matthiasmullie/minify/zipball/45fd3b0f1dfa2c965857c6d4a470bea52adc31a6",
                "reference": "45fd3b0f1dfa2c965857c6d4a470bea52adc31a6",
                "shasum": ""
            },
            "require": {
                "ext-pcre": "*",
                "matthiasmullie/path-converter": "~1.1",
                "php": ">=5.3.0"
            },
            "require-dev": {
                "friendsofphp/php-cs-fixer": "~2.0",
                "matthiasmullie/scrapbook": "dev-master",
                "phpunit/phpunit": ">=4.8"
            },
            "suggest": {
                "psr/cache-implementation": "Cache implementation to use with Minify::cache"
            },
            "bin": [
                "bin/minifycss",
                "bin/minifyjs"
            ],
            "type": "library",
            "autoload": {
                "psr-4": {
                    "MatthiasMullie\\Minify\\": "src/"
                }
            },
            "notification-url": "https://packagist.org/downloads/",
            "license": [
                "MIT"
            ],
            "authors": [
                {
                    "name": "Matthias Mullie",
                    "email": "minify@mullie.eu",
                    "homepage": "http://www.mullie.eu",
                    "role": "Developer"
                }
            ],
            "description": "CSS & JavaScript minifier, in PHP. Removes whitespace, strips comments, combines files (incl. @import statements and small assets in CSS files), and optimizes/shortens a few common programming patterns.",
            "homepage": "http://www.minifier.org",
            "keywords": [
                "JS",
                "css",
                "javascript",
                "minifier",
                "minify"
            ],
            "support": {
                "issues": "https://github.com/matthiasmullie/minify/issues",
                "source": "https://github.com/matthiasmullie/minify/tree/1.3.66"
            },
            "funding": [
                {
                    "url": "https://github.com/[user1",
                    "type": "github"
                },
                {
                    "url": "https://github.com/matthiasmullie] # Replace with up to 4 GitHub Sponsors-enabled usernames e.g.",
                    "type": "github"
                },
                {
                    "url": "https://github.com/user2",
                    "type": "github"
                }
            ],
            "time": "2021-01-06T15:18:10+00:00"
        },
        {
            "name": "matthiasmullie/path-converter",
            "version": "1.1.3",
            "source": {
                "type": "git",
                "url": "https://github.com/matthiasmullie/path-converter.git",
                "reference": "e7d13b2c7e2f2268e1424aaed02085518afa02d9"
            },
            "dist": {
                "type": "zip",
                "url": "https://api.github.com/repos/matthiasmullie/path-converter/zipball/e7d13b2c7e2f2268e1424aaed02085518afa02d9",
                "reference": "e7d13b2c7e2f2268e1424aaed02085518afa02d9",
                "shasum": ""
            },
            "require": {
                "ext-pcre": "*",
                "php": ">=5.3.0"
            },
            "require-dev": {
                "phpunit/phpunit": "~4.8"
            },
            "type": "library",
            "autoload": {
                "psr-4": {
                    "MatthiasMullie\\PathConverter\\": "src/"
                }
            },
            "notification-url": "https://packagist.org/downloads/",
            "license": [
                "MIT"
            ],
            "authors": [
                {
                    "name": "Matthias Mullie",
                    "email": "pathconverter@mullie.eu",
                    "homepage": "http://www.mullie.eu",
                    "role": "Developer"
                }
            ],
            "description": "Relative path converter",
            "homepage": "http://github.com/matthiasmullie/path-converter",
            "keywords": [
                "converter",
                "path",
                "paths",
                "relative"
            ],
            "support": {
                "issues": "https://github.com/matthiasmullie/path-converter/issues",
                "source": "https://github.com/matthiasmullie/path-converter/tree/1.1.3"
            },
            "time": "2019-02-05T23:41:09+00:00"
        },
        {
            "name": "myclabs/deep-copy",
            "version": "1.10.2",
            "source": {
                "type": "git",
                "url": "https://github.com/myclabs/DeepCopy.git",
                "reference": "776f831124e9c62e1a2c601ecc52e776d8bb7220"
            },
            "dist": {
                "type": "zip",
                "url": "https://api.github.com/repos/myclabs/DeepCopy/zipball/776f831124e9c62e1a2c601ecc52e776d8bb7220",
                "reference": "776f831124e9c62e1a2c601ecc52e776d8bb7220",
                "shasum": ""
            },
            "require": {
                "php": "^7.1 || ^8.0"
            },
            "replace": {
                "myclabs/deep-copy": "self.version"
            },
            "require-dev": {
                "doctrine/collections": "^1.0",
                "doctrine/common": "^2.6",
                "phpunit/phpunit": "^7.1"
            },
            "type": "library",
            "autoload": {
                "psr-4": {
                    "DeepCopy\\": "src/DeepCopy/"
                },
                "files": [
                    "src/DeepCopy/deep_copy.php"
                ]
            },
            "notification-url": "https://packagist.org/downloads/",
            "license": [
                "MIT"
            ],
            "description": "Create deep copies (clones) of your objects",
            "keywords": [
                "clone",
                "copy",
                "duplicate",
                "object",
                "object graph"
            ],
            "support": {
                "issues": "https://github.com/myclabs/DeepCopy/issues",
                "source": "https://github.com/myclabs/DeepCopy/tree/1.10.2"
            },
            "funding": [
                {
                    "url": "https://tidelift.com/funding/github/packagist/myclabs/deep-copy",
                    "type": "tidelift"
                }
            ],
            "time": "2020-11-13T09:40:50+00:00"
        },
        {
            "name": "netresearch/jsonmapper",
            "version": "v4.0.0",
            "source": {
                "type": "git",
                "url": "https://github.com/cweiske/jsonmapper.git",
                "reference": "8bbc021a8edb2e4a7ea2f8ad4fa9ec9dce2fcb8d"
            },
            "dist": {
                "type": "zip",
                "url": "https://api.github.com/repos/cweiske/jsonmapper/zipball/8bbc021a8edb2e4a7ea2f8ad4fa9ec9dce2fcb8d",
                "reference": "8bbc021a8edb2e4a7ea2f8ad4fa9ec9dce2fcb8d",
                "shasum": ""
            },
            "require": {
                "ext-json": "*",
                "ext-pcre": "*",
                "ext-reflection": "*",
                "ext-spl": "*",
                "php": ">=7.1"
            },
            "require-dev": {
                "phpunit/phpunit": "~7.5 || ~8.0 || ~9.0",
                "squizlabs/php_codesniffer": "~3.5"
            },
            "type": "library",
            "autoload": {
                "psr-0": {
                    "JsonMapper": "src/"
                }
            },
            "notification-url": "https://packagist.org/downloads/",
            "license": [
                "OSL-3.0"
            ],
            "authors": [
                {
                    "name": "Christian Weiske",
                    "email": "cweiske@cweiske.de",
                    "homepage": "http://github.com/cweiske/jsonmapper/",
                    "role": "Developer"
                }
            ],
            "description": "Map nested JSON structures onto PHP classes",
            "support": {
                "email": "cweiske@cweiske.de",
                "issues": "https://github.com/cweiske/jsonmapper/issues",
                "source": "https://github.com/cweiske/jsonmapper/tree/v4.0.0"
            },
            "time": "2020-12-01T19:48:11+00:00"
        },
        {
            "name": "nikic/php-parser",
            "version": "v4.13.1",
            "source": {
                "type": "git",
                "url": "https://github.com/nikic/PHP-Parser.git",
                "reference": "63a79e8daa781cac14e5195e63ed8ae231dd10fd"
            },
            "dist": {
                "type": "zip",
                "url": "https://api.github.com/repos/nikic/PHP-Parser/zipball/63a79e8daa781cac14e5195e63ed8ae231dd10fd",
                "reference": "63a79e8daa781cac14e5195e63ed8ae231dd10fd",
                "shasum": ""
            },
            "require": {
                "ext-tokenizer": "*",
                "php": ">=7.0"
            },
            "require-dev": {
                "ircmaxell/php-yacc": "^0.0.7",
                "phpunit/phpunit": "^6.5 || ^7.0 || ^8.0 || ^9.0"
            },
            "bin": [
                "bin/php-parse"
            ],
            "type": "library",
            "extra": {
                "branch-alias": {
                    "dev-master": "4.9-dev"
                }
            },
            "autoload": {
                "psr-4": {
                    "PhpParser\\": "lib/PhpParser"
                }
            },
            "notification-url": "https://packagist.org/downloads/",
            "license": [
                "BSD-3-Clause"
            ],
            "authors": [
                {
                    "name": "Nikita Popov"
                }
            ],
            "description": "A PHP parser written in PHP",
            "keywords": [
                "parser",
                "php"
            ],
            "support": {
                "issues": "https://github.com/nikic/PHP-Parser/issues",
                "source": "https://github.com/nikic/PHP-Parser/tree/v4.13.1"
            },
            "time": "2021-11-03T20:52:16+00:00"
        },
        {
            "name": "openlss/lib-array2xml",
            "version": "1.0.0",
            "source": {
                "type": "git",
                "url": "https://github.com/nullivex/lib-array2xml.git",
                "reference": "a91f18a8dfc69ffabe5f9b068bc39bb202c81d90"
            },
            "dist": {
                "type": "zip",
                "url": "https://api.github.com/repos/nullivex/lib-array2xml/zipball/a91f18a8dfc69ffabe5f9b068bc39bb202c81d90",
                "reference": "a91f18a8dfc69ffabe5f9b068bc39bb202c81d90",
                "shasum": ""
            },
            "require": {
                "php": ">=5.3.2"
            },
            "type": "library",
            "autoload": {
                "psr-0": {
                    "LSS": ""
                }
            },
            "notification-url": "https://packagist.org/downloads/",
            "license": [
                "Apache-2.0"
            ],
            "authors": [
                {
                    "name": "Bryan Tong",
                    "email": "bryan@nullivex.com",
                    "homepage": "https://www.nullivex.com"
                },
                {
                    "name": "Tony Butler",
                    "email": "spudz76@gmail.com",
                    "homepage": "https://www.nullivex.com"
                }
            ],
            "description": "Array2XML conversion library credit to lalit.org",
            "homepage": "https://www.nullivex.com",
            "keywords": [
                "array",
                "array conversion",
                "xml",
                "xml conversion"
            ],
            "support": {
                "issues": "https://github.com/nullivex/lib-array2xml/issues",
                "source": "https://github.com/nullivex/lib-array2xml/tree/master"
            },
            "time": "2019-03-29T20:06:56+00:00"
        },
        {
            "name": "phar-io/manifest",
            "version": "2.0.3",
            "source": {
                "type": "git",
                "url": "https://github.com/phar-io/manifest.git",
                "reference": "97803eca37d319dfa7826cc2437fc020857acb53"
            },
            "dist": {
                "type": "zip",
                "url": "https://api.github.com/repos/phar-io/manifest/zipball/97803eca37d319dfa7826cc2437fc020857acb53",
                "reference": "97803eca37d319dfa7826cc2437fc020857acb53",
                "shasum": ""
            },
            "require": {
                "ext-dom": "*",
                "ext-phar": "*",
                "ext-xmlwriter": "*",
                "phar-io/version": "^3.0.1",
                "php": "^7.2 || ^8.0"
            },
            "type": "library",
            "extra": {
                "branch-alias": {
                    "dev-master": "2.0.x-dev"
                }
            },
            "autoload": {
                "classmap": [
                    "src/"
                ]
            },
            "notification-url": "https://packagist.org/downloads/",
            "license": [
                "BSD-3-Clause"
            ],
            "authors": [
                {
                    "name": "Arne Blankerts",
                    "email": "arne@blankerts.de",
                    "role": "Developer"
                },
                {
                    "name": "Sebastian Heuer",
                    "email": "sebastian@phpeople.de",
                    "role": "Developer"
                },
                {
                    "name": "Sebastian Bergmann",
                    "email": "sebastian@phpunit.de",
                    "role": "Developer"
                }
            ],
            "description": "Component for reading phar.io manifest information from a PHP Archive (PHAR)",
            "support": {
                "issues": "https://github.com/phar-io/manifest/issues",
                "source": "https://github.com/phar-io/manifest/tree/2.0.3"
            },
            "time": "2021-07-20T11:28:43+00:00"
        },
        {
            "name": "phar-io/version",
            "version": "3.1.0",
            "source": {
                "type": "git",
                "url": "https://github.com/phar-io/version.git",
                "reference": "bae7c545bef187884426f042434e561ab1ddb182"
            },
            "dist": {
                "type": "zip",
                "url": "https://api.github.com/repos/phar-io/version/zipball/bae7c545bef187884426f042434e561ab1ddb182",
                "reference": "bae7c545bef187884426f042434e561ab1ddb182",
                "shasum": ""
            },
            "require": {
                "php": "^7.2 || ^8.0"
            },
            "type": "library",
            "autoload": {
                "classmap": [
                    "src/"
                ]
            },
            "notification-url": "https://packagist.org/downloads/",
            "license": [
                "BSD-3-Clause"
            ],
            "authors": [
                {
                    "name": "Arne Blankerts",
                    "email": "arne@blankerts.de",
                    "role": "Developer"
                },
                {
                    "name": "Sebastian Heuer",
                    "email": "sebastian@phpeople.de",
                    "role": "Developer"
                },
                {
                    "name": "Sebastian Bergmann",
                    "email": "sebastian@phpunit.de",
                    "role": "Developer"
                }
            ],
            "description": "Library for handling version information and constraints",
            "support": {
                "issues": "https://github.com/phar-io/version/issues",
                "source": "https://github.com/phar-io/version/tree/3.1.0"
            },
            "time": "2021-02-23T14:00:09+00:00"
        },
        {
            "name": "phpdocumentor/reflection-common",
            "version": "2.2.0",
            "source": {
                "type": "git",
                "url": "https://github.com/phpDocumentor/ReflectionCommon.git",
                "reference": "1d01c49d4ed62f25aa84a747ad35d5a16924662b"
            },
            "dist": {
                "type": "zip",
                "url": "https://api.github.com/repos/phpDocumentor/ReflectionCommon/zipball/1d01c49d4ed62f25aa84a747ad35d5a16924662b",
                "reference": "1d01c49d4ed62f25aa84a747ad35d5a16924662b",
                "shasum": ""
            },
            "require": {
                "php": "^7.2 || ^8.0"
            },
            "type": "library",
            "extra": {
                "branch-alias": {
                    "dev-2.x": "2.x-dev"
                }
            },
            "autoload": {
                "psr-4": {
                    "phpDocumentor\\Reflection\\": "src/"
                }
            },
            "notification-url": "https://packagist.org/downloads/",
            "license": [
                "MIT"
            ],
            "authors": [
                {
                    "name": "Jaap van Otterdijk",
                    "email": "opensource@ijaap.nl"
                }
            ],
            "description": "Common reflection classes used by phpdocumentor to reflect the code structure",
            "homepage": "http://www.phpdoc.org",
            "keywords": [
                "FQSEN",
                "phpDocumentor",
                "phpdoc",
                "reflection",
                "static analysis"
            ],
            "support": {
                "issues": "https://github.com/phpDocumentor/ReflectionCommon/issues",
                "source": "https://github.com/phpDocumentor/ReflectionCommon/tree/2.x"
            },
            "time": "2020-06-27T09:03:43+00:00"
        },
        {
            "name": "phpdocumentor/reflection-docblock",
            "version": "5.3.0",
            "source": {
                "type": "git",
                "url": "https://github.com/phpDocumentor/ReflectionDocBlock.git",
                "reference": "622548b623e81ca6d78b721c5e029f4ce664f170"
            },
            "dist": {
                "type": "zip",
                "url": "https://api.github.com/repos/phpDocumentor/ReflectionDocBlock/zipball/622548b623e81ca6d78b721c5e029f4ce664f170",
                "reference": "622548b623e81ca6d78b721c5e029f4ce664f170",
                "shasum": ""
            },
            "require": {
                "ext-filter": "*",
                "php": "^7.2 || ^8.0",
                "phpdocumentor/reflection-common": "^2.2",
                "phpdocumentor/type-resolver": "^1.3",
                "webmozart/assert": "^1.9.1"
            },
            "require-dev": {
                "mockery/mockery": "~1.3.2",
                "psalm/phar": "^4.8"
            },
            "type": "library",
            "extra": {
                "branch-alias": {
                    "dev-master": "5.x-dev"
                }
            },
            "autoload": {
                "psr-4": {
                    "phpDocumentor\\Reflection\\": "src"
                }
            },
            "notification-url": "https://packagist.org/downloads/",
            "license": [
                "MIT"
            ],
            "authors": [
                {
                    "name": "Mike van Riel",
                    "email": "me@mikevanriel.com"
                },
                {
                    "name": "Jaap van Otterdijk",
                    "email": "account@ijaap.nl"
                }
            ],
            "description": "With this component, a library can provide support for annotations via DocBlocks or otherwise retrieve information that is embedded in a DocBlock.",
            "support": {
                "issues": "https://github.com/phpDocumentor/ReflectionDocBlock/issues",
                "source": "https://github.com/phpDocumentor/ReflectionDocBlock/tree/5.3.0"
            },
            "time": "2021-10-19T17:43:47+00:00"
        },
        {
            "name": "phpdocumentor/type-resolver",
            "version": "1.5.1",
            "source": {
                "type": "git",
                "url": "https://github.com/phpDocumentor/TypeResolver.git",
                "reference": "a12f7e301eb7258bb68acd89d4aefa05c2906cae"
            },
            "dist": {
                "type": "zip",
                "url": "https://api.github.com/repos/phpDocumentor/TypeResolver/zipball/a12f7e301eb7258bb68acd89d4aefa05c2906cae",
                "reference": "a12f7e301eb7258bb68acd89d4aefa05c2906cae",
                "shasum": ""
            },
            "require": {
                "php": "^7.2 || ^8.0",
                "phpdocumentor/reflection-common": "^2.0"
            },
            "require-dev": {
                "ext-tokenizer": "*",
                "psalm/phar": "^4.8"
            },
            "type": "library",
            "extra": {
                "branch-alias": {
                    "dev-1.x": "1.x-dev"
                }
            },
            "autoload": {
                "psr-4": {
                    "phpDocumentor\\Reflection\\": "src"
                }
            },
            "notification-url": "https://packagist.org/downloads/",
            "license": [
                "MIT"
            ],
            "authors": [
                {
                    "name": "Mike van Riel",
                    "email": "me@mikevanriel.com"
                }
            ],
            "description": "A PSR-5 based resolver of Class names, Types and Structural Element Names",
            "support": {
                "issues": "https://github.com/phpDocumentor/TypeResolver/issues",
                "source": "https://github.com/phpDocumentor/TypeResolver/tree/1.5.1"
            },
            "time": "2021-10-02T14:08:47+00:00"
        },
        {
            "name": "phpspec/prophecy",
            "version": "1.14.0",
            "source": {
                "type": "git",
                "url": "https://github.com/phpspec/prophecy.git",
                "reference": "d86dfc2e2a3cd366cee475e52c6bb3bbc371aa0e"
            },
            "dist": {
                "type": "zip",
                "url": "https://api.github.com/repos/phpspec/prophecy/zipball/d86dfc2e2a3cd366cee475e52c6bb3bbc371aa0e",
                "reference": "d86dfc2e2a3cd366cee475e52c6bb3bbc371aa0e",
                "shasum": ""
            },
            "require": {
                "doctrine/instantiator": "^1.2",
                "php": "^7.2 || ~8.0, <8.2",
                "phpdocumentor/reflection-docblock": "^5.2",
                "sebastian/comparator": "^3.0 || ^4.0",
                "sebastian/recursion-context": "^3.0 || ^4.0"
            },
            "require-dev": {
                "phpspec/phpspec": "^6.0 || ^7.0",
                "phpunit/phpunit": "^8.0 || ^9.0"
            },
            "type": "library",
            "extra": {
                "branch-alias": {
                    "dev-master": "1.x-dev"
                }
            },
            "autoload": {
                "psr-4": {
                    "Prophecy\\": "src/Prophecy"
                }
            },
            "notification-url": "https://packagist.org/downloads/",
            "license": [
                "MIT"
            ],
            "authors": [
                {
                    "name": "Konstantin Kudryashov",
                    "email": "ever.zet@gmail.com",
                    "homepage": "http://everzet.com"
                },
                {
                    "name": "Marcello Duarte",
                    "email": "marcello.duarte@gmail.com"
                }
            ],
            "description": "Highly opinionated mocking framework for PHP 5.3+",
            "homepage": "https://github.com/phpspec/prophecy",
            "keywords": [
                "Double",
                "Dummy",
                "fake",
                "mock",
                "spy",
                "stub"
            ],
            "support": {
                "issues": "https://github.com/phpspec/prophecy/issues",
                "source": "https://github.com/phpspec/prophecy/tree/1.14.0"
            },
            "time": "2021-09-10T09:02:12+00:00"
        },
        {
            "name": "phpunit/php-code-coverage",
            "version": "9.2.9",
            "source": {
                "type": "git",
                "url": "https://github.com/sebastianbergmann/php-code-coverage.git",
                "reference": "f301eb1453c9e7a1bc912ee8b0ea9db22c60223b"
            },
            "dist": {
                "type": "zip",
                "url": "https://api.github.com/repos/sebastianbergmann/php-code-coverage/zipball/f301eb1453c9e7a1bc912ee8b0ea9db22c60223b",
                "reference": "f301eb1453c9e7a1bc912ee8b0ea9db22c60223b",
                "shasum": ""
            },
            "require": {
                "ext-dom": "*",
                "ext-libxml": "*",
                "ext-xmlwriter": "*",
                "nikic/php-parser": "^4.13.0",
                "php": ">=7.3",
                "phpunit/php-file-iterator": "^3.0.3",
                "phpunit/php-text-template": "^2.0.2",
                "sebastian/code-unit-reverse-lookup": "^2.0.2",
                "sebastian/complexity": "^2.0",
                "sebastian/environment": "^5.1.2",
                "sebastian/lines-of-code": "^1.0.3",
                "sebastian/version": "^3.0.1",
                "theseer/tokenizer": "^1.2.0"
            },
            "require-dev": {
                "phpunit/phpunit": "^9.3"
            },
            "suggest": {
                "ext-pcov": "*",
                "ext-xdebug": "*"
            },
            "type": "library",
            "extra": {
                "branch-alias": {
                    "dev-master": "9.2-dev"
                }
            },
            "autoload": {
                "classmap": [
                    "src/"
                ]
            },
            "notification-url": "https://packagist.org/downloads/",
            "license": [
                "BSD-3-Clause"
            ],
            "authors": [
                {
                    "name": "Sebastian Bergmann",
                    "email": "sebastian@phpunit.de",
                    "role": "lead"
                }
            ],
            "description": "Library that provides collection, processing, and rendering functionality for PHP code coverage information.",
            "homepage": "https://github.com/sebastianbergmann/php-code-coverage",
            "keywords": [
                "coverage",
                "testing",
                "xunit"
            ],
            "support": {
                "issues": "https://github.com/sebastianbergmann/php-code-coverage/issues",
                "source": "https://github.com/sebastianbergmann/php-code-coverage/tree/9.2.9"
            },
            "funding": [
                {
                    "url": "https://github.com/sebastianbergmann",
                    "type": "github"
                }
            ],
            "time": "2021-11-19T15:21:02+00:00"
        },
        {
            "name": "phpunit/php-file-iterator",
            "version": "3.0.5",
            "source": {
                "type": "git",
                "url": "https://github.com/sebastianbergmann/php-file-iterator.git",
                "reference": "aa4be8575f26070b100fccb67faabb28f21f66f8"
            },
            "dist": {
                "type": "zip",
                "url": "https://api.github.com/repos/sebastianbergmann/php-file-iterator/zipball/aa4be8575f26070b100fccb67faabb28f21f66f8",
                "reference": "aa4be8575f26070b100fccb67faabb28f21f66f8",
                "shasum": ""
            },
            "require": {
                "php": ">=7.3"
            },
            "require-dev": {
                "phpunit/phpunit": "^9.3"
            },
            "type": "library",
            "extra": {
                "branch-alias": {
                    "dev-master": "3.0-dev"
                }
            },
            "autoload": {
                "classmap": [
                    "src/"
                ]
            },
            "notification-url": "https://packagist.org/downloads/",
            "license": [
                "BSD-3-Clause"
            ],
            "authors": [
                {
                    "name": "Sebastian Bergmann",
                    "email": "sebastian@phpunit.de",
                    "role": "lead"
                }
            ],
            "description": "FilterIterator implementation that filters files based on a list of suffixes.",
            "homepage": "https://github.com/sebastianbergmann/php-file-iterator/",
            "keywords": [
                "filesystem",
                "iterator"
            ],
            "support": {
                "issues": "https://github.com/sebastianbergmann/php-file-iterator/issues",
                "source": "https://github.com/sebastianbergmann/php-file-iterator/tree/3.0.5"
            },
            "funding": [
                {
                    "url": "https://github.com/sebastianbergmann",
                    "type": "github"
                }
            ],
            "time": "2020-09-28T05:57:25+00:00"
        },
        {
            "name": "phpunit/php-invoker",
            "version": "3.1.1",
            "source": {
                "type": "git",
                "url": "https://github.com/sebastianbergmann/php-invoker.git",
                "reference": "5a10147d0aaf65b58940a0b72f71c9ac0423cc67"
            },
            "dist": {
                "type": "zip",
                "url": "https://api.github.com/repos/sebastianbergmann/php-invoker/zipball/5a10147d0aaf65b58940a0b72f71c9ac0423cc67",
                "reference": "5a10147d0aaf65b58940a0b72f71c9ac0423cc67",
                "shasum": ""
            },
            "require": {
                "php": ">=7.3"
            },
            "require-dev": {
                "ext-pcntl": "*",
                "phpunit/phpunit": "^9.3"
            },
            "suggest": {
                "ext-pcntl": "*"
            },
            "type": "library",
            "extra": {
                "branch-alias": {
                    "dev-master": "3.1-dev"
                }
            },
            "autoload": {
                "classmap": [
                    "src/"
                ]
            },
            "notification-url": "https://packagist.org/downloads/",
            "license": [
                "BSD-3-Clause"
            ],
            "authors": [
                {
                    "name": "Sebastian Bergmann",
                    "email": "sebastian@phpunit.de",
                    "role": "lead"
                }
            ],
            "description": "Invoke callables with a timeout",
            "homepage": "https://github.com/sebastianbergmann/php-invoker/",
            "keywords": [
                "process"
            ],
            "support": {
                "issues": "https://github.com/sebastianbergmann/php-invoker/issues",
                "source": "https://github.com/sebastianbergmann/php-invoker/tree/3.1.1"
            },
            "funding": [
                {
                    "url": "https://github.com/sebastianbergmann",
                    "type": "github"
                }
            ],
            "time": "2020-09-28T05:58:55+00:00"
        },
        {
            "name": "phpunit/php-text-template",
            "version": "2.0.4",
            "source": {
                "type": "git",
                "url": "https://github.com/sebastianbergmann/php-text-template.git",
                "reference": "5da5f67fc95621df9ff4c4e5a84d6a8a2acf7c28"
            },
            "dist": {
                "type": "zip",
                "url": "https://api.github.com/repos/sebastianbergmann/php-text-template/zipball/5da5f67fc95621df9ff4c4e5a84d6a8a2acf7c28",
                "reference": "5da5f67fc95621df9ff4c4e5a84d6a8a2acf7c28",
                "shasum": ""
            },
            "require": {
                "php": ">=7.3"
            },
            "require-dev": {
                "phpunit/phpunit": "^9.3"
            },
            "type": "library",
            "extra": {
                "branch-alias": {
                    "dev-master": "2.0-dev"
                }
            },
            "autoload": {
                "classmap": [
                    "src/"
                ]
            },
            "notification-url": "https://packagist.org/downloads/",
            "license": [
                "BSD-3-Clause"
            ],
            "authors": [
                {
                    "name": "Sebastian Bergmann",
                    "email": "sebastian@phpunit.de",
                    "role": "lead"
                }
            ],
            "description": "Simple template engine.",
            "homepage": "https://github.com/sebastianbergmann/php-text-template/",
            "keywords": [
                "template"
            ],
            "support": {
                "issues": "https://github.com/sebastianbergmann/php-text-template/issues",
                "source": "https://github.com/sebastianbergmann/php-text-template/tree/2.0.4"
            },
            "funding": [
                {
                    "url": "https://github.com/sebastianbergmann",
                    "type": "github"
                }
            ],
            "time": "2020-10-26T05:33:50+00:00"
        },
        {
            "name": "phpunit/php-timer",
            "version": "5.0.3",
            "source": {
                "type": "git",
                "url": "https://github.com/sebastianbergmann/php-timer.git",
                "reference": "5a63ce20ed1b5bf577850e2c4e87f4aa902afbd2"
            },
            "dist": {
                "type": "zip",
                "url": "https://api.github.com/repos/sebastianbergmann/php-timer/zipball/5a63ce20ed1b5bf577850e2c4e87f4aa902afbd2",
                "reference": "5a63ce20ed1b5bf577850e2c4e87f4aa902afbd2",
                "shasum": ""
            },
            "require": {
                "php": ">=7.3"
            },
            "require-dev": {
                "phpunit/phpunit": "^9.3"
            },
            "type": "library",
            "extra": {
                "branch-alias": {
                    "dev-master": "5.0-dev"
                }
            },
            "autoload": {
                "classmap": [
                    "src/"
                ]
            },
            "notification-url": "https://packagist.org/downloads/",
            "license": [
                "BSD-3-Clause"
            ],
            "authors": [
                {
                    "name": "Sebastian Bergmann",
                    "email": "sebastian@phpunit.de",
                    "role": "lead"
                }
            ],
            "description": "Utility class for timing",
            "homepage": "https://github.com/sebastianbergmann/php-timer/",
            "keywords": [
                "timer"
            ],
            "support": {
                "issues": "https://github.com/sebastianbergmann/php-timer/issues",
                "source": "https://github.com/sebastianbergmann/php-timer/tree/5.0.3"
            },
            "funding": [
                {
                    "url": "https://github.com/sebastianbergmann",
                    "type": "github"
                }
            ],
            "time": "2020-10-26T13:16:10+00:00"
        },
        {
            "name": "phpunit/phpunit",
            "version": "9.5.6",
            "source": {
                "type": "git",
                "url": "https://github.com/sebastianbergmann/phpunit.git",
                "reference": "fb9b8333f14e3dce976a60ef6a7e05c7c7ed8bfb"
            },
            "dist": {
                "type": "zip",
                "url": "https://api.github.com/repos/sebastianbergmann/phpunit/zipball/fb9b8333f14e3dce976a60ef6a7e05c7c7ed8bfb",
                "reference": "fb9b8333f14e3dce976a60ef6a7e05c7c7ed8bfb",
                "shasum": ""
            },
            "require": {
                "doctrine/instantiator": "^1.3.1",
                "ext-dom": "*",
                "ext-json": "*",
                "ext-libxml": "*",
                "ext-mbstring": "*",
                "ext-xml": "*",
                "ext-xmlwriter": "*",
                "myclabs/deep-copy": "^1.10.1",
                "phar-io/manifest": "^2.0.1",
                "phar-io/version": "^3.0.2",
                "php": ">=7.3",
                "phpspec/prophecy": "^1.12.1",
                "phpunit/php-code-coverage": "^9.2.3",
                "phpunit/php-file-iterator": "^3.0.5",
                "phpunit/php-invoker": "^3.1.1",
                "phpunit/php-text-template": "^2.0.3",
                "phpunit/php-timer": "^5.0.2",
                "sebastian/cli-parser": "^1.0.1",
                "sebastian/code-unit": "^1.0.6",
                "sebastian/comparator": "^4.0.5",
                "sebastian/diff": "^4.0.3",
                "sebastian/environment": "^5.1.3",
                "sebastian/exporter": "^4.0.3",
                "sebastian/global-state": "^5.0.1",
                "sebastian/object-enumerator": "^4.0.3",
                "sebastian/resource-operations": "^3.0.3",
                "sebastian/type": "^2.3.4",
                "sebastian/version": "^3.0.2"
            },
            "require-dev": {
                "ext-pdo": "*",
                "phpspec/prophecy-phpunit": "^2.0.1"
            },
            "suggest": {
                "ext-soap": "*",
                "ext-xdebug": "*"
            },
            "bin": [
                "phpunit"
            ],
            "type": "library",
            "extra": {
                "branch-alias": {
                    "dev-master": "9.5-dev"
                }
            },
            "autoload": {
                "classmap": [
                    "src/"
                ],
                "files": [
                    "src/Framework/Assert/Functions.php"
                ]
            },
            "notification-url": "https://packagist.org/downloads/",
            "license": [
                "BSD-3-Clause"
            ],
            "authors": [
                {
                    "name": "Sebastian Bergmann",
                    "email": "sebastian@phpunit.de",
                    "role": "lead"
                }
            ],
            "description": "The PHP Unit Testing framework.",
            "homepage": "https://phpunit.de/",
            "keywords": [
                "phpunit",
                "testing",
                "xunit"
            ],
            "support": {
                "issues": "https://github.com/sebastianbergmann/phpunit/issues",
                "source": "https://github.com/sebastianbergmann/phpunit/tree/9.5.6"
            },
            "funding": [
                {
                    "url": "https://phpunit.de/donate.html",
                    "type": "custom"
                },
                {
                    "url": "https://github.com/sebastianbergmann",
                    "type": "github"
                }
            ],
            "time": "2021-06-23T05:14:38+00:00"
        },
        {
            "name": "psr/container",
            "version": "1.1.2",
            "source": {
                "type": "git",
                "url": "https://github.com/php-fig/container.git",
                "reference": "513e0666f7216c7459170d56df27dfcefe1689ea"
            },
            "dist": {
                "type": "zip",
                "url": "https://api.github.com/repos/php-fig/container/zipball/513e0666f7216c7459170d56df27dfcefe1689ea",
                "reference": "513e0666f7216c7459170d56df27dfcefe1689ea",
                "shasum": ""
            },
            "require": {
                "php": ">=7.4.0"
            },
            "type": "library",
            "autoload": {
                "psr-4": {
                    "Psr\\Container\\": "src/"
                }
            },
            "notification-url": "https://packagist.org/downloads/",
            "license": [
                "MIT"
            ],
            "authors": [
                {
                    "name": "PHP-FIG",
                    "homepage": "https://www.php-fig.org/"
                }
            ],
            "description": "Common Container Interface (PHP FIG PSR-11)",
            "homepage": "https://github.com/php-fig/container",
            "keywords": [
                "PSR-11",
                "container",
                "container-interface",
                "container-interop",
                "psr"
            ],
            "support": {
                "issues": "https://github.com/php-fig/container/issues",
                "source": "https://github.com/php-fig/container/tree/1.1.2"
            },
            "time": "2021-11-05T16:50:12+00:00"
        },
        {
            "name": "sebastian/cli-parser",
            "version": "1.0.1",
            "source": {
                "type": "git",
                "url": "https://github.com/sebastianbergmann/cli-parser.git",
                "reference": "442e7c7e687e42adc03470c7b668bc4b2402c0b2"
            },
            "dist": {
                "type": "zip",
                "url": "https://api.github.com/repos/sebastianbergmann/cli-parser/zipball/442e7c7e687e42adc03470c7b668bc4b2402c0b2",
                "reference": "442e7c7e687e42adc03470c7b668bc4b2402c0b2",
                "shasum": ""
            },
            "require": {
                "php": ">=7.3"
            },
            "require-dev": {
                "phpunit/phpunit": "^9.3"
            },
            "type": "library",
            "extra": {
                "branch-alias": {
                    "dev-master": "1.0-dev"
                }
            },
            "autoload": {
                "classmap": [
                    "src/"
                ]
            },
            "notification-url": "https://packagist.org/downloads/",
            "license": [
                "BSD-3-Clause"
            ],
            "authors": [
                {
                    "name": "Sebastian Bergmann",
                    "email": "sebastian@phpunit.de",
                    "role": "lead"
                }
            ],
            "description": "Library for parsing CLI options",
            "homepage": "https://github.com/sebastianbergmann/cli-parser",
            "support": {
                "issues": "https://github.com/sebastianbergmann/cli-parser/issues",
                "source": "https://github.com/sebastianbergmann/cli-parser/tree/1.0.1"
            },
            "funding": [
                {
                    "url": "https://github.com/sebastianbergmann",
                    "type": "github"
                }
            ],
            "time": "2020-09-28T06:08:49+00:00"
        },
        {
            "name": "sebastian/code-unit",
            "version": "1.0.8",
            "source": {
                "type": "git",
                "url": "https://github.com/sebastianbergmann/code-unit.git",
                "reference": "1fc9f64c0927627ef78ba436c9b17d967e68e120"
            },
            "dist": {
                "type": "zip",
                "url": "https://api.github.com/repos/sebastianbergmann/code-unit/zipball/1fc9f64c0927627ef78ba436c9b17d967e68e120",
                "reference": "1fc9f64c0927627ef78ba436c9b17d967e68e120",
                "shasum": ""
            },
            "require": {
                "php": ">=7.3"
            },
            "require-dev": {
                "phpunit/phpunit": "^9.3"
            },
            "type": "library",
            "extra": {
                "branch-alias": {
                    "dev-master": "1.0-dev"
                }
            },
            "autoload": {
                "classmap": [
                    "src/"
                ]
            },
            "notification-url": "https://packagist.org/downloads/",
            "license": [
                "BSD-3-Clause"
            ],
            "authors": [
                {
                    "name": "Sebastian Bergmann",
                    "email": "sebastian@phpunit.de",
                    "role": "lead"
                }
            ],
            "description": "Collection of value objects that represent the PHP code units",
            "homepage": "https://github.com/sebastianbergmann/code-unit",
            "support": {
                "issues": "https://github.com/sebastianbergmann/code-unit/issues",
                "source": "https://github.com/sebastianbergmann/code-unit/tree/1.0.8"
            },
            "funding": [
                {
                    "url": "https://github.com/sebastianbergmann",
                    "type": "github"
                }
            ],
            "time": "2020-10-26T13:08:54+00:00"
        },
        {
            "name": "sebastian/code-unit-reverse-lookup",
            "version": "2.0.3",
            "source": {
                "type": "git",
                "url": "https://github.com/sebastianbergmann/code-unit-reverse-lookup.git",
                "reference": "ac91f01ccec49fb77bdc6fd1e548bc70f7faa3e5"
            },
            "dist": {
                "type": "zip",
                "url": "https://api.github.com/repos/sebastianbergmann/code-unit-reverse-lookup/zipball/ac91f01ccec49fb77bdc6fd1e548bc70f7faa3e5",
                "reference": "ac91f01ccec49fb77bdc6fd1e548bc70f7faa3e5",
                "shasum": ""
            },
            "require": {
                "php": ">=7.3"
            },
            "require-dev": {
                "phpunit/phpunit": "^9.3"
            },
            "type": "library",
            "extra": {
                "branch-alias": {
                    "dev-master": "2.0-dev"
                }
            },
            "autoload": {
                "classmap": [
                    "src/"
                ]
            },
            "notification-url": "https://packagist.org/downloads/",
            "license": [
                "BSD-3-Clause"
            ],
            "authors": [
                {
                    "name": "Sebastian Bergmann",
                    "email": "sebastian@phpunit.de"
                }
            ],
            "description": "Looks up which function or method a line of code belongs to",
            "homepage": "https://github.com/sebastianbergmann/code-unit-reverse-lookup/",
            "support": {
                "issues": "https://github.com/sebastianbergmann/code-unit-reverse-lookup/issues",
                "source": "https://github.com/sebastianbergmann/code-unit-reverse-lookup/tree/2.0.3"
            },
            "funding": [
                {
                    "url": "https://github.com/sebastianbergmann",
                    "type": "github"
                }
            ],
            "time": "2020-09-28T05:30:19+00:00"
        },
        {
            "name": "sebastian/comparator",
            "version": "4.0.6",
            "source": {
                "type": "git",
                "url": "https://github.com/sebastianbergmann/comparator.git",
                "reference": "55f4261989e546dc112258c7a75935a81a7ce382"
            },
            "dist": {
                "type": "zip",
                "url": "https://api.github.com/repos/sebastianbergmann/comparator/zipball/55f4261989e546dc112258c7a75935a81a7ce382",
                "reference": "55f4261989e546dc112258c7a75935a81a7ce382",
                "shasum": ""
            },
            "require": {
                "php": ">=7.3",
                "sebastian/diff": "^4.0",
                "sebastian/exporter": "^4.0"
            },
            "require-dev": {
                "phpunit/phpunit": "^9.3"
            },
            "type": "library",
            "extra": {
                "branch-alias": {
                    "dev-master": "4.0-dev"
                }
            },
            "autoload": {
                "classmap": [
                    "src/"
                ]
            },
            "notification-url": "https://packagist.org/downloads/",
            "license": [
                "BSD-3-Clause"
            ],
            "authors": [
                {
                    "name": "Sebastian Bergmann",
                    "email": "sebastian@phpunit.de"
                },
                {
                    "name": "Jeff Welch",
                    "email": "whatthejeff@gmail.com"
                },
                {
                    "name": "Volker Dusch",
                    "email": "github@wallbash.com"
                },
                {
                    "name": "Bernhard Schussek",
                    "email": "bschussek@2bepublished.at"
                }
            ],
            "description": "Provides the functionality to compare PHP values for equality",
            "homepage": "https://github.com/sebastianbergmann/comparator",
            "keywords": [
                "comparator",
                "compare",
                "equality"
            ],
            "support": {
                "issues": "https://github.com/sebastianbergmann/comparator/issues",
                "source": "https://github.com/sebastianbergmann/comparator/tree/4.0.6"
            },
            "funding": [
                {
                    "url": "https://github.com/sebastianbergmann",
                    "type": "github"
                }
            ],
            "time": "2020-10-26T15:49:45+00:00"
        },
        {
            "name": "sebastian/complexity",
            "version": "2.0.2",
            "source": {
                "type": "git",
                "url": "https://github.com/sebastianbergmann/complexity.git",
                "reference": "739b35e53379900cc9ac327b2147867b8b6efd88"
            },
            "dist": {
                "type": "zip",
                "url": "https://api.github.com/repos/sebastianbergmann/complexity/zipball/739b35e53379900cc9ac327b2147867b8b6efd88",
                "reference": "739b35e53379900cc9ac327b2147867b8b6efd88",
                "shasum": ""
            },
            "require": {
                "nikic/php-parser": "^4.7",
                "php": ">=7.3"
            },
            "require-dev": {
                "phpunit/phpunit": "^9.3"
            },
            "type": "library",
            "extra": {
                "branch-alias": {
                    "dev-master": "2.0-dev"
                }
            },
            "autoload": {
                "classmap": [
                    "src/"
                ]
            },
            "notification-url": "https://packagist.org/downloads/",
            "license": [
                "BSD-3-Clause"
            ],
            "authors": [
                {
                    "name": "Sebastian Bergmann",
                    "email": "sebastian@phpunit.de",
                    "role": "lead"
                }
            ],
            "description": "Library for calculating the complexity of PHP code units",
            "homepage": "https://github.com/sebastianbergmann/complexity",
            "support": {
                "issues": "https://github.com/sebastianbergmann/complexity/issues",
                "source": "https://github.com/sebastianbergmann/complexity/tree/2.0.2"
            },
            "funding": [
                {
                    "url": "https://github.com/sebastianbergmann",
                    "type": "github"
                }
            ],
            "time": "2020-10-26T15:52:27+00:00"
        },
        {
            "name": "sebastian/diff",
            "version": "4.0.4",
            "source": {
                "type": "git",
                "url": "https://github.com/sebastianbergmann/diff.git",
                "reference": "3461e3fccc7cfdfc2720be910d3bd73c69be590d"
            },
            "dist": {
                "type": "zip",
                "url": "https://api.github.com/repos/sebastianbergmann/diff/zipball/3461e3fccc7cfdfc2720be910d3bd73c69be590d",
                "reference": "3461e3fccc7cfdfc2720be910d3bd73c69be590d",
                "shasum": ""
            },
            "require": {
                "php": ">=7.3"
            },
            "require-dev": {
                "phpunit/phpunit": "^9.3",
                "symfony/process": "^4.2 || ^5"
            },
            "type": "library",
            "extra": {
                "branch-alias": {
                    "dev-master": "4.0-dev"
                }
            },
            "autoload": {
                "classmap": [
                    "src/"
                ]
            },
            "notification-url": "https://packagist.org/downloads/",
            "license": [
                "BSD-3-Clause"
            ],
            "authors": [
                {
                    "name": "Sebastian Bergmann",
                    "email": "sebastian@phpunit.de"
                },
                {
                    "name": "Kore Nordmann",
                    "email": "mail@kore-nordmann.de"
                }
            ],
            "description": "Diff implementation",
            "homepage": "https://github.com/sebastianbergmann/diff",
            "keywords": [
                "diff",
                "udiff",
                "unidiff",
                "unified diff"
            ],
            "support": {
                "issues": "https://github.com/sebastianbergmann/diff/issues",
                "source": "https://github.com/sebastianbergmann/diff/tree/4.0.4"
            },
            "funding": [
                {
                    "url": "https://github.com/sebastianbergmann",
                    "type": "github"
                }
            ],
            "time": "2020-10-26T13:10:38+00:00"
        },
        {
            "name": "sebastian/environment",
            "version": "5.1.3",
            "source": {
                "type": "git",
                "url": "https://github.com/sebastianbergmann/environment.git",
                "reference": "388b6ced16caa751030f6a69e588299fa09200ac"
            },
            "dist": {
                "type": "zip",
                "url": "https://api.github.com/repos/sebastianbergmann/environment/zipball/388b6ced16caa751030f6a69e588299fa09200ac",
                "reference": "388b6ced16caa751030f6a69e588299fa09200ac",
                "shasum": ""
            },
            "require": {
                "php": ">=7.3"
            },
            "require-dev": {
                "phpunit/phpunit": "^9.3"
            },
            "suggest": {
                "ext-posix": "*"
            },
            "type": "library",
            "extra": {
                "branch-alias": {
                    "dev-master": "5.1-dev"
                }
            },
            "autoload": {
                "classmap": [
                    "src/"
                ]
            },
            "notification-url": "https://packagist.org/downloads/",
            "license": [
                "BSD-3-Clause"
            ],
            "authors": [
                {
                    "name": "Sebastian Bergmann",
                    "email": "sebastian@phpunit.de"
                }
            ],
            "description": "Provides functionality to handle HHVM/PHP environments",
            "homepage": "http://www.github.com/sebastianbergmann/environment",
            "keywords": [
                "Xdebug",
                "environment",
                "hhvm"
            ],
            "support": {
                "issues": "https://github.com/sebastianbergmann/environment/issues",
                "source": "https://github.com/sebastianbergmann/environment/tree/5.1.3"
            },
            "funding": [
                {
                    "url": "https://github.com/sebastianbergmann",
                    "type": "github"
                }
            ],
            "time": "2020-09-28T05:52:38+00:00"
        },
        {
            "name": "sebastian/exporter",
            "version": "4.0.4",
            "source": {
                "type": "git",
                "url": "https://github.com/sebastianbergmann/exporter.git",
                "reference": "65e8b7db476c5dd267e65eea9cab77584d3cfff9"
            },
            "dist": {
                "type": "zip",
                "url": "https://api.github.com/repos/sebastianbergmann/exporter/zipball/65e8b7db476c5dd267e65eea9cab77584d3cfff9",
                "reference": "65e8b7db476c5dd267e65eea9cab77584d3cfff9",
                "shasum": ""
            },
            "require": {
                "php": ">=7.3",
                "sebastian/recursion-context": "^4.0"
            },
            "require-dev": {
                "ext-mbstring": "*",
                "phpunit/phpunit": "^9.3"
            },
            "type": "library",
            "extra": {
                "branch-alias": {
                    "dev-master": "4.0-dev"
                }
            },
            "autoload": {
                "classmap": [
                    "src/"
                ]
            },
            "notification-url": "https://packagist.org/downloads/",
            "license": [
                "BSD-3-Clause"
            ],
            "authors": [
                {
                    "name": "Sebastian Bergmann",
                    "email": "sebastian@phpunit.de"
                },
                {
                    "name": "Jeff Welch",
                    "email": "whatthejeff@gmail.com"
                },
                {
                    "name": "Volker Dusch",
                    "email": "github@wallbash.com"
                },
                {
                    "name": "Adam Harvey",
                    "email": "aharvey@php.net"
                },
                {
                    "name": "Bernhard Schussek",
                    "email": "bschussek@gmail.com"
                }
            ],
            "description": "Provides the functionality to export PHP variables for visualization",
            "homepage": "https://www.github.com/sebastianbergmann/exporter",
            "keywords": [
                "export",
                "exporter"
            ],
            "support": {
                "issues": "https://github.com/sebastianbergmann/exporter/issues",
                "source": "https://github.com/sebastianbergmann/exporter/tree/4.0.4"
            },
            "funding": [
                {
                    "url": "https://github.com/sebastianbergmann",
                    "type": "github"
                }
            ],
            "time": "2021-11-11T14:18:36+00:00"
        },
        {
            "name": "sebastian/global-state",
            "version": "5.0.3",
            "source": {
                "type": "git",
                "url": "https://github.com/sebastianbergmann/global-state.git",
                "reference": "23bd5951f7ff26f12d4e3242864df3e08dec4e49"
            },
            "dist": {
                "type": "zip",
                "url": "https://api.github.com/repos/sebastianbergmann/global-state/zipball/23bd5951f7ff26f12d4e3242864df3e08dec4e49",
                "reference": "23bd5951f7ff26f12d4e3242864df3e08dec4e49",
                "shasum": ""
            },
            "require": {
                "php": ">=7.3",
                "sebastian/object-reflector": "^2.0",
                "sebastian/recursion-context": "^4.0"
            },
            "require-dev": {
                "ext-dom": "*",
                "phpunit/phpunit": "^9.3"
            },
            "suggest": {
                "ext-uopz": "*"
            },
            "type": "library",
            "extra": {
                "branch-alias": {
                    "dev-master": "5.0-dev"
                }
            },
            "autoload": {
                "classmap": [
                    "src/"
                ]
            },
            "notification-url": "https://packagist.org/downloads/",
            "license": [
                "BSD-3-Clause"
            ],
            "authors": [
                {
                    "name": "Sebastian Bergmann",
                    "email": "sebastian@phpunit.de"
                }
            ],
            "description": "Snapshotting of global state",
            "homepage": "http://www.github.com/sebastianbergmann/global-state",
            "keywords": [
                "global state"
            ],
            "support": {
                "issues": "https://github.com/sebastianbergmann/global-state/issues",
                "source": "https://github.com/sebastianbergmann/global-state/tree/5.0.3"
            },
            "funding": [
                {
                    "url": "https://github.com/sebastianbergmann",
                    "type": "github"
                }
            ],
            "time": "2021-06-11T13:31:12+00:00"
        },
        {
            "name": "sebastian/lines-of-code",
            "version": "1.0.3",
            "source": {
                "type": "git",
                "url": "https://github.com/sebastianbergmann/lines-of-code.git",
                "reference": "c1c2e997aa3146983ed888ad08b15470a2e22ecc"
            },
            "dist": {
                "type": "zip",
                "url": "https://api.github.com/repos/sebastianbergmann/lines-of-code/zipball/c1c2e997aa3146983ed888ad08b15470a2e22ecc",
                "reference": "c1c2e997aa3146983ed888ad08b15470a2e22ecc",
                "shasum": ""
            },
            "require": {
                "nikic/php-parser": "^4.6",
                "php": ">=7.3"
            },
            "require-dev": {
                "phpunit/phpunit": "^9.3"
            },
            "type": "library",
            "extra": {
                "branch-alias": {
                    "dev-master": "1.0-dev"
                }
            },
            "autoload": {
                "classmap": [
                    "src/"
                ]
            },
            "notification-url": "https://packagist.org/downloads/",
            "license": [
                "BSD-3-Clause"
            ],
            "authors": [
                {
                    "name": "Sebastian Bergmann",
                    "email": "sebastian@phpunit.de",
                    "role": "lead"
                }
            ],
            "description": "Library for counting the lines of code in PHP source code",
            "homepage": "https://github.com/sebastianbergmann/lines-of-code",
            "support": {
                "issues": "https://github.com/sebastianbergmann/lines-of-code/issues",
                "source": "https://github.com/sebastianbergmann/lines-of-code/tree/1.0.3"
            },
            "funding": [
                {
                    "url": "https://github.com/sebastianbergmann",
                    "type": "github"
                }
            ],
            "time": "2020-11-28T06:42:11+00:00"
        },
        {
            "name": "sebastian/object-enumerator",
            "version": "4.0.4",
            "source": {
                "type": "git",
                "url": "https://github.com/sebastianbergmann/object-enumerator.git",
                "reference": "5c9eeac41b290a3712d88851518825ad78f45c71"
            },
            "dist": {
                "type": "zip",
                "url": "https://api.github.com/repos/sebastianbergmann/object-enumerator/zipball/5c9eeac41b290a3712d88851518825ad78f45c71",
                "reference": "5c9eeac41b290a3712d88851518825ad78f45c71",
                "shasum": ""
            },
            "require": {
                "php": ">=7.3",
                "sebastian/object-reflector": "^2.0",
                "sebastian/recursion-context": "^4.0"
            },
            "require-dev": {
                "phpunit/phpunit": "^9.3"
            },
            "type": "library",
            "extra": {
                "branch-alias": {
                    "dev-master": "4.0-dev"
                }
            },
            "autoload": {
                "classmap": [
                    "src/"
                ]
            },
            "notification-url": "https://packagist.org/downloads/",
            "license": [
                "BSD-3-Clause"
            ],
            "authors": [
                {
                    "name": "Sebastian Bergmann",
                    "email": "sebastian@phpunit.de"
                }
            ],
            "description": "Traverses array structures and object graphs to enumerate all referenced objects",
            "homepage": "https://github.com/sebastianbergmann/object-enumerator/",
            "support": {
                "issues": "https://github.com/sebastianbergmann/object-enumerator/issues",
                "source": "https://github.com/sebastianbergmann/object-enumerator/tree/4.0.4"
            },
            "funding": [
                {
                    "url": "https://github.com/sebastianbergmann",
                    "type": "github"
                }
            ],
            "time": "2020-10-26T13:12:34+00:00"
        },
        {
            "name": "sebastian/object-reflector",
            "version": "2.0.4",
            "source": {
                "type": "git",
                "url": "https://github.com/sebastianbergmann/object-reflector.git",
                "reference": "b4f479ebdbf63ac605d183ece17d8d7fe49c15c7"
            },
            "dist": {
                "type": "zip",
                "url": "https://api.github.com/repos/sebastianbergmann/object-reflector/zipball/b4f479ebdbf63ac605d183ece17d8d7fe49c15c7",
                "reference": "b4f479ebdbf63ac605d183ece17d8d7fe49c15c7",
                "shasum": ""
            },
            "require": {
                "php": ">=7.3"
            },
            "require-dev": {
                "phpunit/phpunit": "^9.3"
            },
            "type": "library",
            "extra": {
                "branch-alias": {
                    "dev-master": "2.0-dev"
                }
            },
            "autoload": {
                "classmap": [
                    "src/"
                ]
            },
            "notification-url": "https://packagist.org/downloads/",
            "license": [
                "BSD-3-Clause"
            ],
            "authors": [
                {
                    "name": "Sebastian Bergmann",
                    "email": "sebastian@phpunit.de"
                }
            ],
            "description": "Allows reflection of object attributes, including inherited and non-public ones",
            "homepage": "https://github.com/sebastianbergmann/object-reflector/",
            "support": {
                "issues": "https://github.com/sebastianbergmann/object-reflector/issues",
                "source": "https://github.com/sebastianbergmann/object-reflector/tree/2.0.4"
            },
            "funding": [
                {
                    "url": "https://github.com/sebastianbergmann",
                    "type": "github"
                }
            ],
            "time": "2020-10-26T13:14:26+00:00"
        },
        {
            "name": "sebastian/recursion-context",
            "version": "4.0.4",
            "source": {
                "type": "git",
                "url": "https://github.com/sebastianbergmann/recursion-context.git",
                "reference": "cd9d8cf3c5804de4341c283ed787f099f5506172"
            },
            "dist": {
                "type": "zip",
                "url": "https://api.github.com/repos/sebastianbergmann/recursion-context/zipball/cd9d8cf3c5804de4341c283ed787f099f5506172",
                "reference": "cd9d8cf3c5804de4341c283ed787f099f5506172",
                "shasum": ""
            },
            "require": {
                "php": ">=7.3"
            },
            "require-dev": {
                "phpunit/phpunit": "^9.3"
            },
            "type": "library",
            "extra": {
                "branch-alias": {
                    "dev-master": "4.0-dev"
                }
            },
            "autoload": {
                "classmap": [
                    "src/"
                ]
            },
            "notification-url": "https://packagist.org/downloads/",
            "license": [
                "BSD-3-Clause"
            ],
            "authors": [
                {
                    "name": "Sebastian Bergmann",
                    "email": "sebastian@phpunit.de"
                },
                {
                    "name": "Jeff Welch",
                    "email": "whatthejeff@gmail.com"
                },
                {
                    "name": "Adam Harvey",
                    "email": "aharvey@php.net"
                }
            ],
            "description": "Provides functionality to recursively process PHP variables",
            "homepage": "http://www.github.com/sebastianbergmann/recursion-context",
            "support": {
                "issues": "https://github.com/sebastianbergmann/recursion-context/issues",
                "source": "https://github.com/sebastianbergmann/recursion-context/tree/4.0.4"
            },
            "funding": [
                {
                    "url": "https://github.com/sebastianbergmann",
                    "type": "github"
                }
            ],
            "time": "2020-10-26T13:17:30+00:00"
        },
        {
            "name": "sebastian/resource-operations",
            "version": "3.0.3",
            "source": {
                "type": "git",
                "url": "https://github.com/sebastianbergmann/resource-operations.git",
                "reference": "0f4443cb3a1d92ce809899753bc0d5d5a8dd19a8"
            },
            "dist": {
                "type": "zip",
                "url": "https://api.github.com/repos/sebastianbergmann/resource-operations/zipball/0f4443cb3a1d92ce809899753bc0d5d5a8dd19a8",
                "reference": "0f4443cb3a1d92ce809899753bc0d5d5a8dd19a8",
                "shasum": ""
            },
            "require": {
                "php": ">=7.3"
            },
            "require-dev": {
                "phpunit/phpunit": "^9.0"
            },
            "type": "library",
            "extra": {
                "branch-alias": {
                    "dev-master": "3.0-dev"
                }
            },
            "autoload": {
                "classmap": [
                    "src/"
                ]
            },
            "notification-url": "https://packagist.org/downloads/",
            "license": [
                "BSD-3-Clause"
            ],
            "authors": [
                {
                    "name": "Sebastian Bergmann",
                    "email": "sebastian@phpunit.de"
                }
            ],
            "description": "Provides a list of PHP built-in functions that operate on resources",
            "homepage": "https://www.github.com/sebastianbergmann/resource-operations",
            "support": {
                "issues": "https://github.com/sebastianbergmann/resource-operations/issues",
                "source": "https://github.com/sebastianbergmann/resource-operations/tree/3.0.3"
            },
            "funding": [
                {
                    "url": "https://github.com/sebastianbergmann",
                    "type": "github"
                }
            ],
            "time": "2020-09-28T06:45:17+00:00"
        },
        {
            "name": "sebastian/type",
            "version": "2.3.4",
            "source": {
                "type": "git",
                "url": "https://github.com/sebastianbergmann/type.git",
                "reference": "b8cd8a1c753c90bc1a0f5372170e3e489136f914"
            },
            "dist": {
                "type": "zip",
                "url": "https://api.github.com/repos/sebastianbergmann/type/zipball/b8cd8a1c753c90bc1a0f5372170e3e489136f914",
                "reference": "b8cd8a1c753c90bc1a0f5372170e3e489136f914",
                "shasum": ""
            },
            "require": {
                "php": ">=7.3"
            },
            "require-dev": {
                "phpunit/phpunit": "^9.3"
            },
            "type": "library",
            "extra": {
                "branch-alias": {
                    "dev-master": "2.3-dev"
                }
            },
            "autoload": {
                "classmap": [
                    "src/"
                ]
            },
            "notification-url": "https://packagist.org/downloads/",
            "license": [
                "BSD-3-Clause"
            ],
            "authors": [
                {
                    "name": "Sebastian Bergmann",
                    "email": "sebastian@phpunit.de",
                    "role": "lead"
                }
            ],
            "description": "Collection of value objects that represent the types of the PHP type system",
            "homepage": "https://github.com/sebastianbergmann/type",
            "support": {
                "issues": "https://github.com/sebastianbergmann/type/issues",
                "source": "https://github.com/sebastianbergmann/type/tree/2.3.4"
            },
            "funding": [
                {
                    "url": "https://github.com/sebastianbergmann",
                    "type": "github"
                }
            ],
            "time": "2021-06-15T12:49:02+00:00"
        },
        {
            "name": "sebastian/version",
            "version": "3.0.2",
            "source": {
                "type": "git",
                "url": "https://github.com/sebastianbergmann/version.git",
                "reference": "c6c1022351a901512170118436c764e473f6de8c"
            },
            "dist": {
                "type": "zip",
                "url": "https://api.github.com/repos/sebastianbergmann/version/zipball/c6c1022351a901512170118436c764e473f6de8c",
                "reference": "c6c1022351a901512170118436c764e473f6de8c",
                "shasum": ""
            },
            "require": {
                "php": ">=7.3"
            },
            "type": "library",
            "extra": {
                "branch-alias": {
                    "dev-master": "3.0-dev"
                }
            },
            "autoload": {
                "classmap": [
                    "src/"
                ]
            },
            "notification-url": "https://packagist.org/downloads/",
            "license": [
                "BSD-3-Clause"
            ],
            "authors": [
                {
                    "name": "Sebastian Bergmann",
                    "email": "sebastian@phpunit.de",
                    "role": "lead"
                }
            ],
            "description": "Library that helps with managing the version number of Git-hosted PHP projects",
            "homepage": "https://github.com/sebastianbergmann/version",
            "support": {
                "issues": "https://github.com/sebastianbergmann/version/issues",
                "source": "https://github.com/sebastianbergmann/version/tree/3.0.2"
            },
            "funding": [
                {
                    "url": "https://github.com/sebastianbergmann",
                    "type": "github"
                }
            ],
            "time": "2020-09-28T06:39:44+00:00"
        },
        {
            "name": "swoole/ide-helper",
            "version": "4.6.7",
            "source": {
                "type": "git",
                "url": "https://github.com/swoole/ide-helper.git",
                "reference": "0d1409b8274117addfe64d3ea412812a69807411"
            },
            "dist": {
                "type": "zip",
                "url": "https://api.github.com/repos/swoole/ide-helper/zipball/0d1409b8274117addfe64d3ea412812a69807411",
                "reference": "0d1409b8274117addfe64d3ea412812a69807411",
                "shasum": ""
            },
            "require-dev": {
                "guzzlehttp/guzzle": "~6.5.0",
                "laminas/laminas-code": "~3.4.0",
                "squizlabs/php_codesniffer": "~3.5.0",
                "symfony/filesystem": "~4.0"
            },
            "type": "library",
            "notification-url": "https://packagist.org/downloads/",
            "license": [
                "Apache-2.0"
            ],
            "authors": [
                {
                    "name": "Team Swoole",
                    "email": "team@swoole.com"
                }
            ],
            "description": "IDE help files for Swoole.",
            "support": {
                "issues": "https://github.com/swoole/ide-helper/issues",
                "source": "https://github.com/swoole/ide-helper/tree/4.6.7"
            },
            "funding": [
                {
                    "url": "https://gitee.com/swoole/swoole?donate=true",
                    "type": "custom"
                },
                {
                    "url": "https://github.com/swoole",
                    "type": "github"
                },
                {
                    "url": "https://opencollective.com/swoole-src",
                    "type": "open_collective"
                }
            ],
            "time": "2021-05-14T16:05:16+00:00"
        },
        {
            "name": "symfony/console",
            "version": "v5.3.11",
            "source": {
                "type": "git",
                "url": "https://github.com/symfony/console.git",
                "reference": "3e7ab8f5905058984899b05a4648096f558bfeba"
            },
            "dist": {
                "type": "zip",
                "url": "https://api.github.com/repos/symfony/console/zipball/3e7ab8f5905058984899b05a4648096f558bfeba",
                "reference": "3e7ab8f5905058984899b05a4648096f558bfeba",
                "shasum": ""
            },
            "require": {
                "php": ">=7.2.5",
                "symfony/deprecation-contracts": "^2.1",
                "symfony/polyfill-mbstring": "~1.0",
                "symfony/polyfill-php73": "^1.8",
                "symfony/polyfill-php80": "^1.16",
                "symfony/service-contracts": "^1.1|^2",
                "symfony/string": "^5.1"
            },
            "conflict": {
                "symfony/dependency-injection": "<4.4",
                "symfony/dotenv": "<5.1",
                "symfony/event-dispatcher": "<4.4",
                "symfony/lock": "<4.4",
                "symfony/process": "<4.4"
            },
            "provide": {
                "psr/log-implementation": "1.0|2.0"
            },
            "require-dev": {
                "psr/log": "^1|^2",
                "symfony/config": "^4.4|^5.0",
                "symfony/dependency-injection": "^4.4|^5.0",
                "symfony/event-dispatcher": "^4.4|^5.0",
                "symfony/lock": "^4.4|^5.0",
                "symfony/process": "^4.4|^5.0",
                "symfony/var-dumper": "^4.4|^5.0"
            },
            "suggest": {
                "psr/log": "For using the console logger",
                "symfony/event-dispatcher": "",
                "symfony/lock": "",
                "symfony/process": ""
            },
            "type": "library",
            "autoload": {
                "psr-4": {
                    "Symfony\\Component\\Console\\": ""
                },
                "exclude-from-classmap": [
                    "/Tests/"
                ]
            },
            "notification-url": "https://packagist.org/downloads/",
            "license": [
                "MIT"
            ],
            "authors": [
                {
                    "name": "Fabien Potencier",
                    "email": "fabien@symfony.com"
                },
                {
                    "name": "Symfony Community",
                    "homepage": "https://symfony.com/contributors"
                }
            ],
            "description": "Eases the creation of beautiful and testable command line interfaces",
            "homepage": "https://symfony.com",
            "keywords": [
                "cli",
                "command line",
                "console",
                "terminal"
            ],
            "support": {
                "source": "https://github.com/symfony/console/tree/v5.3.11"
            },
            "funding": [
                {
                    "url": "https://symfony.com/sponsor",
                    "type": "custom"
                },
                {
                    "url": "https://github.com/fabpot",
                    "type": "github"
                },
                {
                    "url": "https://tidelift.com/funding/github/packagist/symfony/symfony",
                    "type": "tidelift"
                }
            ],
            "time": "2021-11-21T19:41:05+00:00"
        },
        {
            "name": "symfony/polyfill-intl-grapheme",
            "version": "v1.23.1",
            "source": {
                "type": "git",
                "url": "https://github.com/symfony/polyfill-intl-grapheme.git",
                "reference": "16880ba9c5ebe3642d1995ab866db29270b36535"
            },
            "dist": {
                "type": "zip",
                "url": "https://api.github.com/repos/symfony/polyfill-intl-grapheme/zipball/16880ba9c5ebe3642d1995ab866db29270b36535",
                "reference": "16880ba9c5ebe3642d1995ab866db29270b36535",
                "shasum": ""
            },
            "require": {
                "php": ">=7.1"
            },
            "suggest": {
                "ext-intl": "For best performance"
            },
            "type": "library",
            "extra": {
                "branch-alias": {
                    "dev-main": "1.23-dev"
                },
                "thanks": {
                    "name": "symfony/polyfill",
                    "url": "https://github.com/symfony/polyfill"
                }
            },
            "autoload": {
                "psr-4": {
                    "Symfony\\Polyfill\\Intl\\Grapheme\\": ""
                },
                "files": [
                    "bootstrap.php"
                ]
            },
            "notification-url": "https://packagist.org/downloads/",
            "license": [
                "MIT"
            ],
            "authors": [
                {
                    "name": "Nicolas Grekas",
                    "email": "p@tchwork.com"
                },
                {
                    "name": "Symfony Community",
                    "homepage": "https://symfony.com/contributors"
                }
            ],
            "description": "Symfony polyfill for intl's grapheme_* functions",
            "homepage": "https://symfony.com",
            "keywords": [
                "compatibility",
                "grapheme",
                "intl",
                "polyfill",
                "portable",
                "shim"
            ],
            "support": {
                "source": "https://github.com/symfony/polyfill-intl-grapheme/tree/v1.23.1"
            },
            "funding": [
                {
                    "url": "https://symfony.com/sponsor",
                    "type": "custom"
                },
                {
                    "url": "https://github.com/fabpot",
                    "type": "github"
                },
                {
                    "url": "https://tidelift.com/funding/github/packagist/symfony/symfony",
                    "type": "tidelift"
                }
            ],
            "time": "2021-05-27T12:26:48+00:00"
        },
        {
            "name": "symfony/polyfill-intl-normalizer",
            "version": "v1.23.0",
            "source": {
                "type": "git",
                "url": "https://github.com/symfony/polyfill-intl-normalizer.git",
                "reference": "8590a5f561694770bdcd3f9b5c69dde6945028e8"
            },
            "dist": {
                "type": "zip",
                "url": "https://api.github.com/repos/symfony/polyfill-intl-normalizer/zipball/8590a5f561694770bdcd3f9b5c69dde6945028e8",
                "reference": "8590a5f561694770bdcd3f9b5c69dde6945028e8",
                "shasum": ""
            },
            "require": {
                "php": ">=7.1"
            },
            "suggest": {
                "ext-intl": "For best performance"
            },
            "type": "library",
            "extra": {
                "branch-alias": {
                    "dev-main": "1.23-dev"
                },
                "thanks": {
                    "name": "symfony/polyfill",
                    "url": "https://github.com/symfony/polyfill"
                }
            },
            "autoload": {
                "psr-4": {
                    "Symfony\\Polyfill\\Intl\\Normalizer\\": ""
                },
                "files": [
                    "bootstrap.php"
                ],
                "classmap": [
                    "Resources/stubs"
                ]
            },
            "notification-url": "https://packagist.org/downloads/",
            "license": [
                "MIT"
            ],
            "authors": [
                {
                    "name": "Nicolas Grekas",
                    "email": "p@tchwork.com"
                },
                {
                    "name": "Symfony Community",
                    "homepage": "https://symfony.com/contributors"
                }
            ],
            "description": "Symfony polyfill for intl's Normalizer class and related functions",
            "homepage": "https://symfony.com",
            "keywords": [
                "compatibility",
                "intl",
                "normalizer",
                "polyfill",
                "portable",
                "shim"
            ],
            "support": {
                "source": "https://github.com/symfony/polyfill-intl-normalizer/tree/v1.23.0"
            },
            "funding": [
                {
                    "url": "https://symfony.com/sponsor",
                    "type": "custom"
                },
                {
                    "url": "https://github.com/fabpot",
                    "type": "github"
                },
                {
                    "url": "https://tidelift.com/funding/github/packagist/symfony/symfony",
                    "type": "tidelift"
                }
            ],
            "time": "2021-02-19T12:13:01+00:00"
        },
        {
            "name": "symfony/polyfill-mbstring",
            "version": "v1.23.1",
            "source": {
                "type": "git",
                "url": "https://github.com/symfony/polyfill-mbstring.git",
                "reference": "9174a3d80210dca8daa7f31fec659150bbeabfc6"
            },
            "dist": {
                "type": "zip",
                "url": "https://api.github.com/repos/symfony/polyfill-mbstring/zipball/9174a3d80210dca8daa7f31fec659150bbeabfc6",
                "reference": "9174a3d80210dca8daa7f31fec659150bbeabfc6",
                "shasum": ""
            },
            "require": {
                "php": ">=7.1"
            },
            "suggest": {
                "ext-mbstring": "For best performance"
            },
            "type": "library",
            "extra": {
                "branch-alias": {
                    "dev-main": "1.23-dev"
                },
                "thanks": {
                    "name": "symfony/polyfill",
                    "url": "https://github.com/symfony/polyfill"
                }
            },
            "autoload": {
                "psr-4": {
                    "Symfony\\Polyfill\\Mbstring\\": ""
                },
                "files": [
                    "bootstrap.php"
                ]
            },
            "notification-url": "https://packagist.org/downloads/",
            "license": [
                "MIT"
            ],
            "authors": [
                {
                    "name": "Nicolas Grekas",
                    "email": "p@tchwork.com"
                },
                {
                    "name": "Symfony Community",
                    "homepage": "https://symfony.com/contributors"
                }
            ],
            "description": "Symfony polyfill for the Mbstring extension",
            "homepage": "https://symfony.com",
            "keywords": [
                "compatibility",
                "mbstring",
                "polyfill",
                "portable",
                "shim"
            ],
            "support": {
                "source": "https://github.com/symfony/polyfill-mbstring/tree/v1.23.1"
            },
            "funding": [
                {
                    "url": "https://symfony.com/sponsor",
                    "type": "custom"
                },
                {
                    "url": "https://github.com/fabpot",
                    "type": "github"
                },
                {
                    "url": "https://tidelift.com/funding/github/packagist/symfony/symfony",
                    "type": "tidelift"
                }
            ],
            "time": "2021-05-27T12:26:48+00:00"
        },
        {
            "name": "symfony/polyfill-php73",
            "version": "v1.23.0",
            "source": {
                "type": "git",
                "url": "https://github.com/symfony/polyfill-php73.git",
                "reference": "fba8933c384d6476ab14fb7b8526e5287ca7e010"
            },
            "dist": {
                "type": "zip",
                "url": "https://api.github.com/repos/symfony/polyfill-php73/zipball/fba8933c384d6476ab14fb7b8526e5287ca7e010",
                "reference": "fba8933c384d6476ab14fb7b8526e5287ca7e010",
                "shasum": ""
            },
            "require": {
                "php": ">=7.1"
            },
            "type": "library",
            "extra": {
                "branch-alias": {
                    "dev-main": "1.23-dev"
                },
                "thanks": {
                    "name": "symfony/polyfill",
                    "url": "https://github.com/symfony/polyfill"
                }
            },
            "autoload": {
                "psr-4": {
                    "Symfony\\Polyfill\\Php73\\": ""
                },
                "files": [
                    "bootstrap.php"
                ],
                "classmap": [
                    "Resources/stubs"
                ]
            },
            "notification-url": "https://packagist.org/downloads/",
            "license": [
                "MIT"
            ],
            "authors": [
                {
                    "name": "Nicolas Grekas",
                    "email": "p@tchwork.com"
                },
                {
                    "name": "Symfony Community",
                    "homepage": "https://symfony.com/contributors"
                }
            ],
            "description": "Symfony polyfill backporting some PHP 7.3+ features to lower PHP versions",
            "homepage": "https://symfony.com",
            "keywords": [
                "compatibility",
                "polyfill",
                "portable",
                "shim"
            ],
            "support": {
                "source": "https://github.com/symfony/polyfill-php73/tree/v1.23.0"
            },
            "funding": [
                {
                    "url": "https://symfony.com/sponsor",
                    "type": "custom"
                },
                {
                    "url": "https://github.com/fabpot",
                    "type": "github"
                },
                {
                    "url": "https://tidelift.com/funding/github/packagist/symfony/symfony",
                    "type": "tidelift"
                }
            ],
            "time": "2021-02-19T12:13:01+00:00"
        },
        {
            "name": "symfony/service-contracts",
            "version": "v2.5.0",
            "source": {
                "type": "git",
                "url": "https://github.com/symfony/service-contracts.git",
                "reference": "1ab11b933cd6bc5464b08e81e2c5b07dec58b0fc"
            },
            "dist": {
                "type": "zip",
                "url": "https://api.github.com/repos/symfony/service-contracts/zipball/1ab11b933cd6bc5464b08e81e2c5b07dec58b0fc",
                "reference": "1ab11b933cd6bc5464b08e81e2c5b07dec58b0fc",
                "shasum": ""
            },
            "require": {
                "php": ">=7.2.5",
                "psr/container": "^1.1",
                "symfony/deprecation-contracts": "^2.1"
            },
            "conflict": {
                "ext-psr": "<1.1|>=2"
            },
            "suggest": {
                "symfony/service-implementation": ""
            },
            "type": "library",
            "extra": {
                "branch-alias": {
                    "dev-main": "2.5-dev"
                },
                "thanks": {
                    "name": "symfony/contracts",
                    "url": "https://github.com/symfony/contracts"
                }
            },
            "autoload": {
                "psr-4": {
                    "Symfony\\Contracts\\Service\\": ""
                }
            },
            "notification-url": "https://packagist.org/downloads/",
            "license": [
                "MIT"
            ],
            "authors": [
                {
                    "name": "Nicolas Grekas",
                    "email": "p@tchwork.com"
                },
                {
                    "name": "Symfony Community",
                    "homepage": "https://symfony.com/contributors"
                }
            ],
            "description": "Generic abstractions related to writing services",
            "homepage": "https://symfony.com",
            "keywords": [
                "abstractions",
                "contracts",
                "decoupling",
                "interfaces",
                "interoperability",
                "standards"
            ],
            "support": {
                "source": "https://github.com/symfony/service-contracts/tree/v2.5.0"
            },
            "funding": [
                {
                    "url": "https://symfony.com/sponsor",
                    "type": "custom"
                },
                {
                    "url": "https://github.com/fabpot",
                    "type": "github"
                },
                {
                    "url": "https://tidelift.com/funding/github/packagist/symfony/symfony",
                    "type": "tidelift"
                }
            ],
            "time": "2021-11-04T16:48:04+00:00"
        },
        {
            "name": "symfony/string",
            "version": "v5.3.10",
            "source": {
                "type": "git",
                "url": "https://github.com/symfony/string.git",
                "reference": "d70c35bb20bbca71fc4ab7921e3c6bda1a82a60c"
            },
            "dist": {
                "type": "zip",
                "url": "https://api.github.com/repos/symfony/string/zipball/d70c35bb20bbca71fc4ab7921e3c6bda1a82a60c",
                "reference": "d70c35bb20bbca71fc4ab7921e3c6bda1a82a60c",
                "shasum": ""
            },
            "require": {
                "php": ">=7.2.5",
                "symfony/polyfill-ctype": "~1.8",
                "symfony/polyfill-intl-grapheme": "~1.0",
                "symfony/polyfill-intl-normalizer": "~1.0",
                "symfony/polyfill-mbstring": "~1.0",
                "symfony/polyfill-php80": "~1.15"
            },
            "require-dev": {
                "symfony/error-handler": "^4.4|^5.0",
                "symfony/http-client": "^4.4|^5.0",
                "symfony/translation-contracts": "^1.1|^2",
                "symfony/var-exporter": "^4.4|^5.0"
            },
            "type": "library",
            "autoload": {
                "psr-4": {
                    "Symfony\\Component\\String\\": ""
                },
                "files": [
                    "Resources/functions.php"
                ],
                "exclude-from-classmap": [
                    "/Tests/"
                ]
            },
            "notification-url": "https://packagist.org/downloads/",
            "license": [
                "MIT"
            ],
            "authors": [
                {
                    "name": "Nicolas Grekas",
                    "email": "p@tchwork.com"
                },
                {
                    "name": "Symfony Community",
                    "homepage": "https://symfony.com/contributors"
                }
            ],
            "description": "Provides an object-oriented API to strings and deals with bytes, UTF-8 code points and grapheme clusters in a unified way",
            "homepage": "https://symfony.com",
            "keywords": [
                "grapheme",
                "i18n",
                "string",
                "unicode",
                "utf-8",
                "utf8"
            ],
            "support": {
                "source": "https://github.com/symfony/string/tree/v5.3.10"
            },
            "funding": [
                {
                    "url": "https://symfony.com/sponsor",
                    "type": "custom"
                },
                {
                    "url": "https://github.com/fabpot",
                    "type": "github"
                },
                {
                    "url": "https://tidelift.com/funding/github/packagist/symfony/symfony",
                    "type": "tidelift"
                }
            ],
            "time": "2021-10-27T18:21:46+00:00"
        },
        {
            "name": "textalk/websocket",
            "version": "1.5.2",
            "source": {
                "type": "git",
                "url": "https://github.com/Textalk/websocket-php.git",
                "reference": "b93249453806a2dd46495de46d76fcbcb0d8dee8"
            },
            "dist": {
                "type": "zip",
                "url": "https://api.github.com/repos/Textalk/websocket-php/zipball/b93249453806a2dd46495de46d76fcbcb0d8dee8",
                "reference": "b93249453806a2dd46495de46d76fcbcb0d8dee8",
                "shasum": ""
            },
            "require": {
                "php": "^7.2 | ^8.0",
                "psr/log": "^1.0"
            },
            "require-dev": {
                "php-coveralls/php-coveralls": "^2.0",
                "phpunit/phpunit": "^8.0|^9.0",
                "squizlabs/php_codesniffer": "^3.5"
            },
            "type": "library",
            "autoload": {
                "psr-4": {
                    "WebSocket\\": "lib"
                }
            },
            "notification-url": "https://packagist.org/downloads/",
            "license": [
                "ISC"
            ],
            "authors": [
                {
                    "name": "Fredrik Liljegren"
                },
                {
                    "name": "Sören Jensen",
                    "email": "soren@abicart.se"
                }
            ],
            "description": "WebSocket client and server",
            "support": {
                "issues": "https://github.com/Textalk/websocket-php/issues",
                "source": "https://github.com/Textalk/websocket-php/tree/1.5.2"
            },
            "time": "2021-02-12T15:39:23+00:00"
        },
        {
            "name": "theseer/tokenizer",
            "version": "1.2.1",
            "source": {
                "type": "git",
                "url": "https://github.com/theseer/tokenizer.git",
                "reference": "34a41e998c2183e22995f158c581e7b5e755ab9e"
            },
            "dist": {
                "type": "zip",
                "url": "https://api.github.com/repos/theseer/tokenizer/zipball/34a41e998c2183e22995f158c581e7b5e755ab9e",
                "reference": "34a41e998c2183e22995f158c581e7b5e755ab9e",
                "shasum": ""
            },
            "require": {
                "ext-dom": "*",
                "ext-tokenizer": "*",
                "ext-xmlwriter": "*",
                "php": "^7.2 || ^8.0"
            },
            "type": "library",
            "autoload": {
                "classmap": [
                    "src/"
                ]
            },
            "notification-url": "https://packagist.org/downloads/",
            "license": [
                "BSD-3-Clause"
            ],
            "authors": [
                {
                    "name": "Arne Blankerts",
                    "email": "arne@blankerts.de",
                    "role": "Developer"
                }
            ],
            "description": "A small library for converting tokenized PHP source code into XML and potentially other formats",
            "support": {
                "issues": "https://github.com/theseer/tokenizer/issues",
                "source": "https://github.com/theseer/tokenizer/tree/1.2.1"
            },
            "funding": [
                {
                    "url": "https://github.com/theseer",
                    "type": "github"
                }
            ],
            "time": "2021-07-28T10:34:58+00:00"
        },
        {
            "name": "twig/twig",
            "version": "v2.14.7",
            "source": {
                "type": "git",
                "url": "https://github.com/twigphp/Twig.git",
                "reference": "8e202327ee1ed863629de9b18a5ec70ac614d88f"
            },
            "dist": {
                "type": "zip",
                "url": "https://api.github.com/repos/twigphp/Twig/zipball/8e202327ee1ed863629de9b18a5ec70ac614d88f",
                "reference": "8e202327ee1ed863629de9b18a5ec70ac614d88f",
                "shasum": ""
            },
            "require": {
                "php": ">=7.2.5",
                "symfony/polyfill-ctype": "^1.8",
                "symfony/polyfill-mbstring": "^1.3"
            },
            "require-dev": {
                "psr/container": "^1.0",
                "symfony/phpunit-bridge": "^4.4.9|^5.0.9|^6.0"
            },
            "type": "library",
            "extra": {
                "branch-alias": {
                    "dev-master": "2.14-dev"
                }
            },
            "autoload": {
                "psr-0": {
                    "Twig_": "lib/"
                },
                "psr-4": {
                    "Twig\\": "src/"
                }
            },
            "notification-url": "https://packagist.org/downloads/",
            "license": [
                "BSD-3-Clause"
            ],
            "authors": [
                {
                    "name": "Fabien Potencier",
                    "email": "fabien@symfony.com",
                    "homepage": "http://fabien.potencier.org",
                    "role": "Lead Developer"
                },
                {
                    "name": "Twig Team",
                    "role": "Contributors"
                },
                {
                    "name": "Armin Ronacher",
                    "email": "armin.ronacher@active-4.com",
                    "role": "Project Founder"
                }
            ],
            "description": "Twig, the flexible, fast, and secure template language for PHP",
            "homepage": "https://twig.symfony.com",
            "keywords": [
                "templating"
            ],
            "support": {
                "issues": "https://github.com/twigphp/Twig/issues",
                "source": "https://github.com/twigphp/Twig/tree/v2.14.7"
            },
            "funding": [
                {
                    "url": "https://github.com/fabpot",
                    "type": "github"
                },
                {
                    "url": "https://tidelift.com/funding/github/packagist/twig/twig",
                    "type": "tidelift"
                }
            ],
            "time": "2021-09-17T08:39:54+00:00"
        },
        {
            "name": "vimeo/psalm",
            "version": "4.7.2",
            "source": {
                "type": "git",
                "url": "https://github.com/vimeo/psalm.git",
                "reference": "83a0325c0a95c0ab531d6b90c877068b464377b5"
            },
            "dist": {
                "type": "zip",
                "url": "https://api.github.com/repos/vimeo/psalm/zipball/83a0325c0a95c0ab531d6b90c877068b464377b5",
                "reference": "83a0325c0a95c0ab531d6b90c877068b464377b5",
                "shasum": ""
            },
            "require": {
                "amphp/amp": "^2.4.2",
                "amphp/byte-stream": "^1.5",
                "composer/package-versions-deprecated": "^1.8.0",
                "composer/semver": "^1.4 || ^2.0 || ^3.0",
                "composer/xdebug-handler": "^1.1 || ^2.0",
                "dnoegel/php-xdg-base-dir": "^0.1.1",
                "ext-dom": "*",
                "ext-json": "*",
                "ext-libxml": "*",
                "ext-mbstring": "*",
                "ext-simplexml": "*",
                "ext-tokenizer": "*",
                "felixfbecker/advanced-json-rpc": "^3.0.3",
                "felixfbecker/language-server-protocol": "^1.5",
                "netresearch/jsonmapper": "^1.0 || ^2.0 || ^3.0 || ^4.0",
                "nikic/php-parser": "^4.10.1",
                "openlss/lib-array2xml": "^1.0",
                "php": "^7.1|^8",
                "sebastian/diff": "^3.0 || ^4.0",
                "symfony/console": "^3.4.17 || ^4.1.6 || ^5.0",
                "webmozart/path-util": "^2.3"
            },
            "provide": {
                "psalm/psalm": "self.version"
            },
            "require-dev": {
                "bamarni/composer-bin-plugin": "^1.2",
                "brianium/paratest": "^4.0||^6.0",
                "ext-curl": "*",
                "php-parallel-lint/php-parallel-lint": "^1.2",
                "phpdocumentor/reflection-docblock": "^5",
                "phpmyadmin/sql-parser": "5.1.0||dev-master",
                "phpspec/prophecy": ">=1.9.0",
                "phpunit/phpunit": "^9.0",
                "psalm/plugin-phpunit": "^0.13",
                "slevomat/coding-standard": "^6.3.11",
                "squizlabs/php_codesniffer": "^3.5",
                "symfony/process": "^4.3",
                "weirdan/phpunit-appveyor-reporter": "^1.0.0",
                "weirdan/prophecy-shim": "^1.0 || ^2.0"
            },
            "suggest": {
                "ext-igbinary": "^2.0.5"
            },
            "bin": [
                "psalm",
                "psalm-language-server",
                "psalm-plugin",
                "psalm-refactor",
                "psalter"
            ],
            "type": "library",
            "extra": {
                "branch-alias": {
                    "dev-master": "4.x-dev",
                    "dev-3.x": "3.x-dev",
                    "dev-2.x": "2.x-dev",
                    "dev-1.x": "1.x-dev"
                }
            },
            "autoload": {
                "psr-4": {
                    "Psalm\\": "src/Psalm/"
                },
                "files": [
                    "src/functions.php",
                    "src/spl_object_id.php"
                ]
            },
            "notification-url": "https://packagist.org/downloads/",
            "license": [
                "MIT"
            ],
            "authors": [
                {
                    "name": "Matthew Brown"
                }
            ],
            "description": "A static analysis tool for finding errors in PHP applications",
            "keywords": [
                "code",
                "inspection",
                "php"
            ],
            "support": {
                "issues": "https://github.com/vimeo/psalm/issues",
                "source": "https://github.com/vimeo/psalm/tree/4.7.2"
            },
            "time": "2021-05-01T20:56:25+00:00"
        },
        {
            "name": "webmozart/path-util",
            "version": "2.3.0",
            "source": {
                "type": "git",
                "url": "https://github.com/webmozart/path-util.git",
                "reference": "d939f7edc24c9a1bb9c0dee5cb05d8e859490725"
            },
            "dist": {
                "type": "zip",
                "url": "https://api.github.com/repos/webmozart/path-util/zipball/d939f7edc24c9a1bb9c0dee5cb05d8e859490725",
                "reference": "d939f7edc24c9a1bb9c0dee5cb05d8e859490725",
                "shasum": ""
            },
            "require": {
                "php": ">=5.3.3",
                "webmozart/assert": "~1.0"
            },
            "require-dev": {
                "phpunit/phpunit": "^4.6",
                "sebastian/version": "^1.0.1"
            },
            "type": "library",
            "extra": {
                "branch-alias": {
                    "dev-master": "2.3-dev"
                }
            },
            "autoload": {
                "psr-4": {
                    "Webmozart\\PathUtil\\": "src/"
                }
            },
            "notification-url": "https://packagist.org/downloads/",
            "license": [
                "MIT"
            ],
            "authors": [
                {
                    "name": "Bernhard Schussek",
                    "email": "bschussek@gmail.com"
                }
            ],
            "description": "A robust cross-platform utility for normalizing, comparing and modifying file paths.",
            "support": {
                "issues": "https://github.com/webmozart/path-util/issues",
                "source": "https://github.com/webmozart/path-util/tree/2.3.0"
            },
            "abandoned": "symfony/filesystem",
            "time": "2015-12-17T08:42:14+00:00"
        }
    ],
    "aliases": [],
    "minimum-stability": "stable",
    "stability-flags": {
        "utopia-php/storage": 20
    },
    "prefer-stable": false,
    "prefer-lowest": false,
    "platform": {
        "php": ">=8.0.0",
        "ext-curl": "*",
        "ext-imagick": "*",
        "ext-mbstring": "*",
        "ext-json": "*",
        "ext-yaml": "*",
        "ext-dom": "*",
        "ext-redis": "*",
        "ext-swoole": "*",
        "ext-pdo": "*",
        "ext-openssl": "*",
        "ext-zlib": "*",
        "ext-sockets": "*"
    },
    "platform-dev": [],
    "platform-overrides": {
        "php": "8.0"
    },
    "plugin-api-version": "2.1.0"
}<|MERGE_RESOLUTION|>--- conflicted
+++ resolved
@@ -4,11 +4,7 @@
         "Read more about it at https://getcomposer.org/doc/01-basic-usage.md#installing-dependencies",
         "This file is @generated automatically"
     ],
-<<<<<<< HEAD
-    "content-hash": "d2f722e3c9fb35f72fba310543755c76",
-=======
-    "content-hash": "7e24a95bc534ed39b042f19b27268de9",
->>>>>>> 8728668e
+    "content-hash": "d49875c416f7ee3ef27bbc3d5de26fe9",
     "packages": [
         {
             "name": "adhocore/jwt",
@@ -2142,25 +2138,11 @@
         },
         {
             "name": "utopia-php/database",
-<<<<<<< HEAD
-            "version": "0.10.1",
+            "version": "0.12.0",
             "source": {
                 "type": "git",
                 "url": "https://github.com/utopia-php/database",
-                "reference": "9b4697612a2cd1ad55beeb6a02570f6ffe26dc1e"
-=======
-            "version": "0.12.0",
-            "source": {
-                "type": "git",
-                "url": "https://github.com/utopia-php/database.git",
                 "reference": "102ee1d21fd55fc92dc7a07b60672a98ae49be26"
-            },
-            "dist": {
-                "type": "zip",
-                "url": "https://api.github.com/repos/utopia-php/database/zipball/102ee1d21fd55fc92dc7a07b60672a98ae49be26",
-                "reference": "102ee1d21fd55fc92dc7a07b60672a98ae49be26",
-                "shasum": ""
->>>>>>> 8728668e
             },
             "require": {
                 "ext-mongodb": "*",
@@ -2209,15 +2191,7 @@
                 "upf",
                 "utopia"
             ],
-<<<<<<< HEAD
-            "time": "2021-11-02T15:10:39+00:00"
-=======
-            "support": {
-                "issues": "https://github.com/utopia-php/database/issues",
-                "source": "https://github.com/utopia-php/database/tree/0.12.0"
-            },
             "time": "2021-11-24T14:53:22+00:00"
->>>>>>> 8728668e
         },
         {
             "name": "utopia-php/domains",
