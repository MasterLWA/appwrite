{
    "_readme": [
        "This file locks the dependencies of your project to a known state",
        "Read more about it at https://getcomposer.org/doc/01-basic-usage.md#installing-dependencies",
        "This file is @generated automatically"
    ],
<<<<<<< HEAD
    "content-hash": "ca47a56f2285cea787de1f58a8ee968c",
=======
    "content-hash": "2098172fc4b71eb0d41dcdbfea2f5061",
>>>>>>> a019d01e
    "packages": [
        {
            "name": "adhocore/jwt",
            "version": "1.1.2",
            "source": {
                "type": "git",
                "url": "https://github.com/adhocore/php-jwt.git",
                "reference": "6c434af7170090bb7a8880d2bc220a2254ba7899"
            },
            "dist": {
                "type": "zip",
                "url": "https://api.github.com/repos/adhocore/php-jwt/zipball/6c434af7170090bb7a8880d2bc220a2254ba7899",
                "reference": "6c434af7170090bb7a8880d2bc220a2254ba7899",
                "shasum": ""
            },
            "require": {
                "php": "^7.0 || ^8.0"
            },
            "require-dev": {
                "phpunit/phpunit": "^6.5 || ^7.5"
            },
            "type": "library",
            "autoload": {
                "psr-4": {
                    "Ahc\\Jwt\\": "src/"
                }
            },
            "notification-url": "https://packagist.org/downloads/",
            "license": [
                "MIT"
            ],
            "authors": [
                {
                    "name": "Jitendra Adhikari",
                    "email": "jiten.adhikary@gmail.com"
                }
            ],
            "description": "Ultra lightweight JSON web token (JWT) library for PHP5.5+.",
            "keywords": [
                "auth",
                "json-web-token",
                "jwt",
                "jwt-auth",
                "jwt-php",
                "token"
            ],
            "support": {
                "issues": "https://github.com/adhocore/php-jwt/issues",
                "source": "https://github.com/adhocore/php-jwt/tree/1.1.2"
            },
            "funding": [
                {
                    "url": "https://paypal.me/ji10",
                    "type": "custom"
                }
            ],
            "time": "2021-02-20T09:56:44+00:00"
        },
        {
            "name": "appwrite/appwrite",
            "version": "8.0.0",
            "source": {
                "type": "git",
                "url": "https://github.com/appwrite/sdk-for-php.git",
                "reference": "2b9e966edf35c4061179ed98ea364698ab30de8b"
            },
            "dist": {
                "type": "zip",
                "url": "https://api.github.com/repos/appwrite/sdk-for-php/zipball/2b9e966edf35c4061179ed98ea364698ab30de8b",
                "reference": "2b9e966edf35c4061179ed98ea364698ab30de8b",
                "shasum": ""
            },
            "require": {
                "ext-curl": "*",
                "ext-json": "*",
                "php": ">=7.1.0"
            },
            "require-dev": {
                "phpunit/phpunit": "3.7.35"
            },
            "type": "library",
            "autoload": {
                "psr-4": {
                    "Appwrite\\": "src/Appwrite"
                }
            },
            "notification-url": "https://packagist.org/downloads/",
            "license": [
                "BSD-3-Clause"
            ],
            "description": "Appwrite is an open-source self-hosted backend server that abstract and simplify complex and repetitive development tasks behind a very simple REST API",
            "support": {
                "email": "team@appwrite.io",
                "issues": "https://github.com/appwrite/sdk-for-php/issues",
                "source": "https://github.com/appwrite/sdk-for-php/tree/8.0.0",
                "url": "https://appwrite.io/support"
            },
            "time": "2023-04-12T10:16:28+00:00"
        },
        {
            "name": "appwrite/php-clamav",
            "version": "2.0.0",
            "source": {
                "type": "git",
                "url": "https://github.com/appwrite/php-clamav.git",
                "reference": "f3897169f5c1f365312238a516ae9465f804634f"
            },
            "dist": {
                "type": "zip",
                "url": "https://api.github.com/repos/appwrite/php-clamav/zipball/f3897169f5c1f365312238a516ae9465f804634f",
                "reference": "f3897169f5c1f365312238a516ae9465f804634f",
                "shasum": ""
            },
            "require": {
                "ext-sockets": "*",
                "php": ">=8.0"
            },
            "require-dev": {
                "phpunit/phpunit": "^9"
            },
            "type": "library",
            "autoload": {
                "psr-4": {
                    "Appwrite\\ClamAV\\": "src/ClamAV"
                }
            },
            "notification-url": "https://packagist.org/downloads/",
            "license": [
                "MIT"
            ],
            "authors": [
                {
                    "name": "Eldad Fux",
                    "email": "eldad@appwrite.io"
                }
            ],
            "description": "ClamAV network and pipe client for PHP",
            "keywords": [
                "anti virus",
                "appwrite",
                "clamav",
                "php"
            ],
            "support": {
                "issues": "https://github.com/appwrite/php-clamav/issues",
                "source": "https://github.com/appwrite/php-clamav/tree/2.0.0"
            },
            "time": "2023-02-24T09:50:42+00:00"
        },
        {
            "name": "appwrite/php-runtimes",
            "version": "0.11.1",
            "source": {
                "type": "git",
                "url": "https://github.com/appwrite/runtimes.git",
                "reference": "9d74a477ba3333cbcfac565c46fcf19606b7b603"
            },
            "require": {
                "php": ">=8.0",
                "utopia-php/system": "0.6.*"
            },
            "require-dev": {
                "phpunit/phpunit": "^9.3",
                "vimeo/psalm": "4.0.1"
            },
            "type": "library",
            "autoload": {
                "psr-4": {
                    "Appwrite\\Runtimes\\": "src/Runtimes"
                }
            },
            "license": [
                "BSD-3-Clause"
            ],
            "authors": [
                {
                    "name": "Eldad Fux",
                    "email": "eldad@appwrite.io"
                },
                {
                    "name": "Torsten Dittmann",
                    "email": "torsten@appwrite.io"
                }
            ],
            "description": "Appwrite repository for Cloud Function runtimes that contains the configurations and tests for all of the Appwrite runtime environments.",
            "keywords": [
                "appwrite",
                "php",
                "runtimes"
            ],
            "time": "2022-11-07T16:45:52+00:00"
        },
        {
            "name": "chillerlan/php-qrcode",
            "version": "4.3.4",
            "source": {
                "type": "git",
                "url": "https://github.com/chillerlan/php-qrcode.git",
                "reference": "2ca4bf5ae048af1981d1023ee42a0a2a9d51e51d"
            },
            "dist": {
                "type": "zip",
                "url": "https://api.github.com/repos/chillerlan/php-qrcode/zipball/2ca4bf5ae048af1981d1023ee42a0a2a9d51e51d",
                "reference": "2ca4bf5ae048af1981d1023ee42a0a2a9d51e51d",
                "shasum": ""
            },
            "require": {
                "chillerlan/php-settings-container": "^2.1.4",
                "ext-mbstring": "*",
                "php": "^7.4 || ^8.0"
            },
            "require-dev": {
                "phan/phan": "^5.3",
                "phpunit/phpunit": "^9.5",
                "setasign/fpdf": "^1.8.2"
            },
            "suggest": {
                "chillerlan/php-authenticator": "Yet another Google authenticator! Also creates URIs for mobile apps.",
                "setasign/fpdf": "Required to use the QR FPDF output."
            },
            "type": "library",
            "autoload": {
                "psr-4": {
                    "chillerlan\\QRCode\\": "src/"
                }
            },
            "notification-url": "https://packagist.org/downloads/",
            "license": [
                "MIT"
            ],
            "authors": [
                {
                    "name": "Kazuhiko Arase",
                    "homepage": "https://github.com/kazuhikoarase"
                },
                {
                    "name": "Smiley",
                    "email": "smiley@chillerlan.net",
                    "homepage": "https://github.com/codemasher"
                },
                {
                    "name": "Contributors",
                    "homepage": "https://github.com/chillerlan/php-qrcode/graphs/contributors"
                }
            ],
            "description": "A QR code generator. PHP 7.4+",
            "homepage": "https://github.com/chillerlan/php-qrcode",
            "keywords": [
                "phpqrcode",
                "qr",
                "qr code",
                "qrcode",
                "qrcode-generator"
            ],
            "support": {
                "issues": "https://github.com/chillerlan/php-qrcode/issues",
                "source": "https://github.com/chillerlan/php-qrcode/tree/4.3.4"
            },
            "funding": [
                {
                    "url": "https://www.paypal.com/donate?hosted_button_id=WLYUNAT9ZTJZ4",
                    "type": "custom"
                },
                {
                    "url": "https://ko-fi.com/codemasher",
                    "type": "ko_fi"
                }
            ],
            "time": "2022-07-25T09:12:45+00:00"
        },
        {
            "name": "chillerlan/php-settings-container",
            "version": "2.1.4",
            "source": {
                "type": "git",
                "url": "https://github.com/chillerlan/php-settings-container.git",
                "reference": "1beb7df3c14346d4344b0b2e12f6f9a74feabd4a"
            },
            "dist": {
                "type": "zip",
                "url": "https://api.github.com/repos/chillerlan/php-settings-container/zipball/1beb7df3c14346d4344b0b2e12f6f9a74feabd4a",
                "reference": "1beb7df3c14346d4344b0b2e12f6f9a74feabd4a",
                "shasum": ""
            },
            "require": {
                "ext-json": "*",
                "php": "^7.4 || ^8.0"
            },
            "require-dev": {
                "phan/phan": "^5.3",
                "phpunit/phpunit": "^9.5"
            },
            "type": "library",
            "autoload": {
                "psr-4": {
                    "chillerlan\\Settings\\": "src/"
                }
            },
            "notification-url": "https://packagist.org/downloads/",
            "license": [
                "MIT"
            ],
            "authors": [
                {
                    "name": "Smiley",
                    "email": "smiley@chillerlan.net",
                    "homepage": "https://github.com/codemasher"
                }
            ],
            "description": "A container class for immutable settings objects. Not a DI container. PHP 7.4+",
            "homepage": "https://github.com/chillerlan/php-settings-container",
            "keywords": [
                "PHP7",
                "Settings",
                "configuration",
                "container",
                "helper"
            ],
            "support": {
                "issues": "https://github.com/chillerlan/php-settings-container/issues",
                "source": "https://github.com/chillerlan/php-settings-container"
            },
            "funding": [
                {
                    "url": "https://www.paypal.com/donate?hosted_button_id=WLYUNAT9ZTJZ4",
                    "type": "custom"
                },
                {
                    "url": "https://ko-fi.com/codemasher",
                    "type": "ko_fi"
                }
            ],
            "time": "2022-07-05T22:32:14+00:00"
        },
        {
            "name": "colinmollenhour/credis",
            "version": "v1.15.0",
            "source": {
                "type": "git",
                "url": "https://github.com/colinmollenhour/credis.git",
                "reference": "28810439de1d9597b7ba11794ed9479fb6f3de7c"
            },
            "dist": {
                "type": "zip",
                "url": "https://api.github.com/repos/colinmollenhour/credis/zipball/28810439de1d9597b7ba11794ed9479fb6f3de7c",
                "reference": "28810439de1d9597b7ba11794ed9479fb6f3de7c",
                "shasum": ""
            },
            "require": {
                "php": ">=5.6.0"
            },
            "suggest": {
                "ext-redis": "Improved performance for communicating with redis"
            },
            "type": "library",
            "autoload": {
                "classmap": [
                    "Client.php",
                    "Cluster.php",
                    "Sentinel.php",
                    "Module.php"
                ]
            },
            "notification-url": "https://packagist.org/downloads/",
            "license": [
                "MIT"
            ],
            "authors": [
                {
                    "name": "Colin Mollenhour",
                    "email": "colin@mollenhour.com"
                }
            ],
            "description": "Credis is a lightweight interface to the Redis key-value store which wraps the phpredis library when available for better performance.",
            "homepage": "https://github.com/colinmollenhour/credis",
            "support": {
                "issues": "https://github.com/colinmollenhour/credis/issues",
                "source": "https://github.com/colinmollenhour/credis/tree/v1.15.0"
            },
            "time": "2023-04-18T15:34:23+00:00"
        },
        {
            "name": "composer/package-versions-deprecated",
            "version": "1.11.99.5",
            "source": {
                "type": "git",
                "url": "https://github.com/composer/package-versions-deprecated.git",
                "reference": "b4f54f74ef3453349c24a845d22392cd31e65f1d"
            },
            "dist": {
                "type": "zip",
                "url": "https://api.github.com/repos/composer/package-versions-deprecated/zipball/b4f54f74ef3453349c24a845d22392cd31e65f1d",
                "reference": "b4f54f74ef3453349c24a845d22392cd31e65f1d",
                "shasum": ""
            },
            "require": {
                "composer-plugin-api": "^1.1.0 || ^2.0",
                "php": "^7 || ^8"
            },
            "replace": {
                "ocramius/package-versions": "1.11.99"
            },
            "require-dev": {
                "composer/composer": "^1.9.3 || ^2.0@dev",
                "ext-zip": "^1.13",
                "phpunit/phpunit": "^6.5 || ^7"
            },
            "type": "composer-plugin",
            "extra": {
                "class": "PackageVersions\\Installer",
                "branch-alias": {
                    "dev-master": "1.x-dev"
                }
            },
            "autoload": {
                "psr-4": {
                    "PackageVersions\\": "src/PackageVersions"
                }
            },
            "notification-url": "https://packagist.org/downloads/",
            "license": [
                "MIT"
            ],
            "authors": [
                {
                    "name": "Marco Pivetta",
                    "email": "ocramius@gmail.com"
                },
                {
                    "name": "Jordi Boggiano",
                    "email": "j.boggiano@seld.be"
                }
            ],
            "description": "Composer plugin that provides efficient querying for installed package versions (no runtime IO)",
            "support": {
                "issues": "https://github.com/composer/package-versions-deprecated/issues",
                "source": "https://github.com/composer/package-versions-deprecated/tree/1.11.99.5"
            },
            "funding": [
                {
                    "url": "https://packagist.com",
                    "type": "custom"
                },
                {
                    "url": "https://github.com/composer",
                    "type": "github"
                },
                {
                    "url": "https://tidelift.com/funding/github/packagist/composer/composer",
                    "type": "tidelift"
                }
            ],
            "time": "2022-01-17T14:14:24+00:00"
        },
        {
            "name": "dragonmantank/cron-expression",
            "version": "v3.3.2",
            "source": {
                "type": "git",
                "url": "https://github.com/dragonmantank/cron-expression.git",
                "reference": "782ca5968ab8b954773518e9e49a6f892a34b2a8"
            },
            "dist": {
                "type": "zip",
                "url": "https://api.github.com/repos/dragonmantank/cron-expression/zipball/782ca5968ab8b954773518e9e49a6f892a34b2a8",
                "reference": "782ca5968ab8b954773518e9e49a6f892a34b2a8",
                "shasum": ""
            },
            "require": {
                "php": "^7.2|^8.0",
                "webmozart/assert": "^1.0"
            },
            "replace": {
                "mtdowling/cron-expression": "^1.0"
            },
            "require-dev": {
                "phpstan/extension-installer": "^1.0",
                "phpstan/phpstan": "^1.0",
                "phpstan/phpstan-webmozart-assert": "^1.0",
                "phpunit/phpunit": "^7.0|^8.0|^9.0"
            },
            "type": "library",
            "autoload": {
                "psr-4": {
                    "Cron\\": "src/Cron/"
                }
            },
            "notification-url": "https://packagist.org/downloads/",
            "license": [
                "MIT"
            ],
            "authors": [
                {
                    "name": "Chris Tankersley",
                    "email": "chris@ctankersley.com",
                    "homepage": "https://github.com/dragonmantank"
                }
            ],
            "description": "CRON for PHP: Calculate the next or previous run date and determine if a CRON expression is due",
            "keywords": [
                "cron",
                "schedule"
            ],
            "support": {
                "issues": "https://github.com/dragonmantank/cron-expression/issues",
                "source": "https://github.com/dragonmantank/cron-expression/tree/v3.3.2"
            },
            "funding": [
                {
                    "url": "https://github.com/dragonmantank",
                    "type": "github"
                }
            ],
            "time": "2022-09-10T18:51:20+00:00"
        },
        {
            "name": "jean85/pretty-package-versions",
            "version": "1.6.0",
            "source": {
                "type": "git",
                "url": "https://github.com/Jean85/pretty-package-versions.git",
                "reference": "1e0104b46f045868f11942aea058cd7186d6c303"
            },
            "dist": {
                "type": "zip",
                "url": "https://api.github.com/repos/Jean85/pretty-package-versions/zipball/1e0104b46f045868f11942aea058cd7186d6c303",
                "reference": "1e0104b46f045868f11942aea058cd7186d6c303",
                "shasum": ""
            },
            "require": {
                "composer/package-versions-deprecated": "^1.8.0",
                "php": "^7.0|^8.0"
            },
            "require-dev": {
                "phpunit/phpunit": "^6.0|^8.5|^9.2"
            },
            "type": "library",
            "extra": {
                "branch-alias": {
                    "dev-master": "1.x-dev"
                }
            },
            "autoload": {
                "psr-4": {
                    "Jean85\\": "src/"
                }
            },
            "notification-url": "https://packagist.org/downloads/",
            "license": [
                "MIT"
            ],
            "authors": [
                {
                    "name": "Alessandro Lai",
                    "email": "alessandro.lai85@gmail.com"
                }
            ],
            "description": "A wrapper for ocramius/package-versions to get pretty versions strings",
            "keywords": [
                "composer",
                "package",
                "release",
                "versions"
            ],
            "support": {
                "issues": "https://github.com/Jean85/pretty-package-versions/issues",
                "source": "https://github.com/Jean85/pretty-package-versions/tree/1.6.0"
            },
            "time": "2021-02-04T16:20:16+00:00"
        },
        {
            "name": "laravel/pint",
            "version": "v1.2.1",
            "source": {
                "type": "git",
                "url": "https://github.com/laravel/pint.git",
                "reference": "e60e2112ee779ce60f253695b273d1646a17d6f1"
            },
            "dist": {
                "type": "zip",
                "url": "https://api.github.com/repos/laravel/pint/zipball/e60e2112ee779ce60f253695b273d1646a17d6f1",
                "reference": "e60e2112ee779ce60f253695b273d1646a17d6f1",
                "shasum": ""
            },
            "require": {
                "ext-json": "*",
                "ext-mbstring": "*",
                "ext-tokenizer": "*",
                "ext-xml": "*",
                "php": "^8.0"
            },
            "require-dev": {
                "friendsofphp/php-cs-fixer": "^3.11.0",
                "illuminate/view": "^9.32.0",
                "laravel-zero/framework": "^9.2.0",
                "mockery/mockery": "^1.5.1",
                "nunomaduro/larastan": "^2.2.0",
                "nunomaduro/termwind": "^1.14.0",
                "pestphp/pest": "^1.22.1"
            },
            "bin": [
                "builds/pint"
            ],
            "type": "project",
            "autoload": {
                "psr-4": {
                    "App\\": "app/",
                    "Database\\Seeders\\": "database/seeders/",
                    "Database\\Factories\\": "database/factories/"
                }
            },
            "notification-url": "https://packagist.org/downloads/",
            "license": [
                "MIT"
            ],
            "authors": [
                {
                    "name": "Nuno Maduro",
                    "email": "enunomaduro@gmail.com"
                }
            ],
            "description": "An opinionated code formatter for PHP.",
            "homepage": "https://laravel.com",
            "keywords": [
                "format",
                "formatter",
                "lint",
                "linter",
                "php"
            ],
            "support": {
                "issues": "https://github.com/laravel/pint/issues",
                "source": "https://github.com/laravel/pint"
            },
            "time": "2022-11-29T16:25:20+00:00"
        },
        {
            "name": "league/csv",
            "version": "9.7.1",
            "source": {
                "type": "git",
                "url": "https://github.com/thephpleague/csv.git",
                "reference": "0ec57e8264ec92565974ead0d1724cf1026e10c1"
            },
            "dist": {
                "type": "zip",
                "url": "https://api.github.com/repos/thephpleague/csv/zipball/0ec57e8264ec92565974ead0d1724cf1026e10c1",
                "reference": "0ec57e8264ec92565974ead0d1724cf1026e10c1",
                "shasum": ""
            },
            "require": {
                "ext-json": "*",
                "ext-mbstring": "*",
                "php": "^7.3 || ^8.0"
            },
            "require-dev": {
                "ext-curl": "*",
                "ext-dom": "*",
                "friendsofphp/php-cs-fixer": "^2.16",
                "phpstan/phpstan": "^0.12.0",
                "phpstan/phpstan-phpunit": "^0.12.0",
                "phpstan/phpstan-strict-rules": "^0.12.0",
                "phpunit/phpunit": "^9.5"
            },
            "suggest": {
                "ext-dom": "Required to use the XMLConverter and or the HTMLConverter classes",
                "ext-iconv": "Needed to ease transcoding CSV using iconv stream filters"
            },
            "type": "library",
            "extra": {
                "branch-alias": {
                    "dev-master": "9.x-dev"
                }
            },
            "autoload": {
                "files": [
                    "src/functions_include.php"
                ],
                "psr-4": {
                    "League\\Csv\\": "src"
                }
            },
            "notification-url": "https://packagist.org/downloads/",
            "license": [
                "MIT"
            ],
            "authors": [
                {
                    "name": "Ignace Nyamagana Butera",
                    "email": "nyamsprod@gmail.com",
                    "homepage": "https://github.com/nyamsprod/",
                    "role": "Developer"
                }
            ],
            "description": "CSV data manipulation made easy in PHP",
            "homepage": "http://csv.thephpleague.com",
            "keywords": [
                "convert",
                "csv",
                "export",
                "filter",
                "import",
                "read",
                "transform",
                "write"
            ],
            "support": {
                "docs": "https://csv.thephpleague.com",
                "issues": "https://github.com/thephpleague/csv/issues",
                "rss": "https://github.com/thephpleague/csv/releases.atom",
                "source": "https://github.com/thephpleague/csv"
            },
            "funding": [
                {
                    "url": "https://github.com/sponsors/nyamsprod",
                    "type": "github"
                }
            ],
            "time": "2021-04-17T16:32:08+00:00"
        },
        {
            "name": "matomo/device-detector",
            "version": "6.1.4",
            "source": {
                "type": "git",
                "url": "https://github.com/matomo-org/device-detector.git",
                "reference": "74f6c4f6732b3ad6cdf25560746841d522969112"
            },
            "dist": {
                "type": "zip",
                "url": "https://api.github.com/repos/matomo-org/device-detector/zipball/74f6c4f6732b3ad6cdf25560746841d522969112",
                "reference": "74f6c4f6732b3ad6cdf25560746841d522969112",
                "shasum": ""
            },
            "require": {
                "mustangostang/spyc": "*",
                "php": "^7.2|^8.0"
            },
            "replace": {
                "piwik/device-detector": "self.version"
            },
            "require-dev": {
                "matthiasmullie/scrapbook": "^1.4.7",
                "mayflower/mo4-coding-standard": "^v8.0.0",
                "phpstan/phpstan": "^0.12.52",
                "phpunit/phpunit": "^8.5.8",
                "psr/cache": "^1.0.1",
                "psr/simple-cache": "^1.0.1",
                "symfony/yaml": "^5.1.7"
            },
            "suggest": {
                "doctrine/cache": "Can directly be used for caching purpose",
                "ext-yaml": "Necessary for using the Pecl YAML parser"
            },
            "type": "library",
            "autoload": {
                "psr-4": {
                    "DeviceDetector\\": ""
                },
                "exclude-from-classmap": [
                    "Tests/"
                ]
            },
            "notification-url": "https://packagist.org/downloads/",
            "license": [
                "LGPL-3.0-or-later"
            ],
            "authors": [
                {
                    "name": "The Matomo Team",
                    "email": "hello@matomo.org",
                    "homepage": "https://matomo.org/team/"
                }
            ],
            "description": "The Universal Device Detection library, that parses User Agents and detects devices (desktop, tablet, mobile, tv, cars, console, etc.), clients (browsers, media players, mobile apps, feed readers, libraries, etc), operating systems, devices, brands and models.",
            "homepage": "https://matomo.org",
            "keywords": [
                "devicedetection",
                "parser",
                "useragent"
            ],
            "support": {
                "forum": "https://forum.matomo.org/",
                "issues": "https://github.com/matomo-org/device-detector/issues",
                "source": "https://github.com/matomo-org/matomo",
                "wiki": "https://dev.matomo.org/"
            },
            "time": "2023-08-02T08:48:53+00:00"
        },
        {
            "name": "mongodb/mongodb",
            "version": "1.8.0",
            "source": {
                "type": "git",
                "url": "https://github.com/mongodb/mongo-php-library.git",
                "reference": "953dbc19443aa9314c44b7217a16873347e6840d"
            },
            "dist": {
                "type": "zip",
                "url": "https://api.github.com/repos/mongodb/mongo-php-library/zipball/953dbc19443aa9314c44b7217a16873347e6840d",
                "reference": "953dbc19443aa9314c44b7217a16873347e6840d",
                "shasum": ""
            },
            "require": {
                "ext-hash": "*",
                "ext-json": "*",
                "ext-mongodb": "^1.8.1",
                "jean85/pretty-package-versions": "^1.2",
                "php": "^7.0 || ^8.0",
                "symfony/polyfill-php80": "^1.19"
            },
            "require-dev": {
                "squizlabs/php_codesniffer": "^3.5, <3.5.5",
                "symfony/phpunit-bridge": "5.x-dev"
            },
            "type": "library",
            "extra": {
                "branch-alias": {
                    "dev-master": "1.8.x-dev"
                }
            },
            "autoload": {
                "files": [
                    "src/functions.php"
                ],
                "psr-4": {
                    "MongoDB\\": "src/"
                }
            },
            "notification-url": "https://packagist.org/downloads/",
            "license": [
                "Apache-2.0"
            ],
            "authors": [
                {
                    "name": "Andreas Braun",
                    "email": "andreas.braun@mongodb.com"
                },
                {
                    "name": "Jeremy Mikola",
                    "email": "jmikola@gmail.com"
                }
            ],
            "description": "MongoDB driver library",
            "homepage": "https://jira.mongodb.org/browse/PHPLIB",
            "keywords": [
                "database",
                "driver",
                "mongodb",
                "persistence"
            ],
            "support": {
                "issues": "https://github.com/mongodb/mongo-php-library/issues",
                "source": "https://github.com/mongodb/mongo-php-library/tree/1.8.0"
            },
            "time": "2020-11-25T12:26:02+00:00"
        },
        {
            "name": "mustangostang/spyc",
            "version": "0.6.3",
            "source": {
                "type": "git",
                "url": "git@github.com:mustangostang/spyc.git",
                "reference": "4627c838b16550b666d15aeae1e5289dd5b77da0"
            },
            "dist": {
                "type": "zip",
                "url": "https://api.github.com/repos/mustangostang/spyc/zipball/4627c838b16550b666d15aeae1e5289dd5b77da0",
                "reference": "4627c838b16550b666d15aeae1e5289dd5b77da0",
                "shasum": ""
            },
            "require": {
                "php": ">=5.3.1"
            },
            "require-dev": {
                "phpunit/phpunit": "4.3.*@dev"
            },
            "type": "library",
            "extra": {
                "branch-alias": {
                    "dev-master": "0.5.x-dev"
                }
            },
            "autoload": {
                "files": [
                    "Spyc.php"
                ]
            },
            "notification-url": "https://packagist.org/downloads/",
            "license": [
                "MIT"
            ],
            "authors": [
                {
                    "name": "mustangostang",
                    "email": "vlad.andersen@gmail.com"
                }
            ],
            "description": "A simple YAML loader/dumper class for PHP",
            "homepage": "https://github.com/mustangostang/spyc/",
            "keywords": [
                "spyc",
                "yaml",
                "yml"
            ],
            "time": "2019-09-10T13:16:29+00:00"
        },
        {
            "name": "phpmailer/phpmailer",
            "version": "v6.8.0",
            "source": {
                "type": "git",
                "url": "https://github.com/PHPMailer/PHPMailer.git",
                "reference": "df16b615e371d81fb79e506277faea67a1be18f1"
            },
            "dist": {
                "type": "zip",
                "url": "https://api.github.com/repos/PHPMailer/PHPMailer/zipball/df16b615e371d81fb79e506277faea67a1be18f1",
                "reference": "df16b615e371d81fb79e506277faea67a1be18f1",
                "shasum": ""
            },
            "require": {
                "ext-ctype": "*",
                "ext-filter": "*",
                "ext-hash": "*",
                "php": ">=5.5.0"
            },
            "require-dev": {
                "dealerdirect/phpcodesniffer-composer-installer": "^0.7.2",
                "doctrine/annotations": "^1.2.6 || ^1.13.3",
                "php-parallel-lint/php-console-highlighter": "^1.0.0",
                "php-parallel-lint/php-parallel-lint": "^1.3.2",
                "phpcompatibility/php-compatibility": "^9.3.5",
                "roave/security-advisories": "dev-latest",
                "squizlabs/php_codesniffer": "^3.7.1",
                "yoast/phpunit-polyfills": "^1.0.4"
            },
            "suggest": {
                "ext-mbstring": "Needed to send email in multibyte encoding charset or decode encoded addresses",
                "ext-openssl": "Needed for secure SMTP sending and DKIM signing",
                "greew/oauth2-azure-provider": "Needed for Microsoft Azure XOAUTH2 authentication",
                "hayageek/oauth2-yahoo": "Needed for Yahoo XOAUTH2 authentication",
                "league/oauth2-google": "Needed for Google XOAUTH2 authentication",
                "psr/log": "For optional PSR-3 debug logging",
                "symfony/polyfill-mbstring": "To support UTF-8 if the Mbstring PHP extension is not enabled (^1.2)",
                "thenetworg/oauth2-azure": "Needed for Microsoft XOAUTH2 authentication"
            },
            "type": "library",
            "autoload": {
                "psr-4": {
                    "PHPMailer\\PHPMailer\\": "src/"
                }
            },
            "notification-url": "https://packagist.org/downloads/",
            "license": [
                "LGPL-2.1-only"
            ],
            "authors": [
                {
                    "name": "Marcus Bointon",
                    "email": "phpmailer@synchromedia.co.uk"
                },
                {
                    "name": "Jim Jagielski",
                    "email": "jimjag@gmail.com"
                },
                {
                    "name": "Andy Prevost",
                    "email": "codeworxtech@users.sourceforge.net"
                },
                {
                    "name": "Brent R. Matzelle"
                }
            ],
            "description": "PHPMailer is a full-featured email creation and transfer class for PHP",
            "support": {
                "issues": "https://github.com/PHPMailer/PHPMailer/issues",
                "source": "https://github.com/PHPMailer/PHPMailer/tree/v6.8.0"
            },
            "funding": [
                {
                    "url": "https://github.com/Synchro",
                    "type": "github"
                }
            ],
            "time": "2023-03-06T14:43:22+00:00"
        },
        {
            "name": "psr/log",
            "version": "1.1.4",
            "source": {
                "type": "git",
                "url": "https://github.com/php-fig/log.git",
                "reference": "d49695b909c3b7628b6289db5479a1c204601f11"
            },
            "dist": {
                "type": "zip",
                "url": "https://api.github.com/repos/php-fig/log/zipball/d49695b909c3b7628b6289db5479a1c204601f11",
                "reference": "d49695b909c3b7628b6289db5479a1c204601f11",
                "shasum": ""
            },
            "require": {
                "php": ">=5.3.0"
            },
            "type": "library",
            "extra": {
                "branch-alias": {
                    "dev-master": "1.1.x-dev"
                }
            },
            "autoload": {
                "psr-4": {
                    "Psr\\Log\\": "Psr/Log/"
                }
            },
            "notification-url": "https://packagist.org/downloads/",
            "license": [
                "MIT"
            ],
            "authors": [
                {
                    "name": "PHP-FIG",
                    "homepage": "https://www.php-fig.org/"
                }
            ],
            "description": "Common interface for logging libraries",
            "homepage": "https://github.com/php-fig/log",
            "keywords": [
                "log",
                "psr",
                "psr-3"
            ],
            "support": {
                "source": "https://github.com/php-fig/log/tree/1.1.4"
            },
            "time": "2021-05-03T11:20:27+00:00"
        },
        {
            "name": "resque/php-resque",
            "version": "v1.3.6",
            "source": {
                "type": "git",
                "url": "https://github.com/resque/php-resque.git",
                "reference": "fe41c04763699b1318d97ed14cc78583e9380161"
            },
            "dist": {
                "type": "zip",
                "url": "https://api.github.com/repos/resque/php-resque/zipball/fe41c04763699b1318d97ed14cc78583e9380161",
                "reference": "fe41c04763699b1318d97ed14cc78583e9380161",
                "shasum": ""
            },
            "require": {
                "colinmollenhour/credis": "~1.7",
                "php": ">=5.6.0",
                "psr/log": "~1.0"
            },
            "require-dev": {
                "phpunit/phpunit": "^5.7"
            },
            "suggest": {
                "ext-pcntl": "REQUIRED for forking processes on platforms that support it (so anything but Windows).",
                "ext-proctitle": "Allows php-resque to rename the title of UNIX processes to show the status of a worker.",
                "ext-redis": "Native PHP extension for Redis connectivity. Credis will automatically utilize when available."
            },
            "bin": [
                "bin/resque",
                "bin/resque-scheduler"
            ],
            "type": "library",
            "extra": {
                "branch-alias": {
                    "dev-master": "1.0-dev"
                }
            },
            "autoload": {
                "psr-0": {
                    "Resque": "lib",
                    "ResqueScheduler": "lib"
                }
            },
            "notification-url": "https://packagist.org/downloads/",
            "license": [
                "MIT"
            ],
            "authors": [
                {
                    "name": "Dan Hunsaker",
                    "email": "danhunsaker+resque@gmail.com",
                    "role": "Maintainer"
                },
                {
                    "name": "Rajib Ahmed",
                    "homepage": "https://github.com/rajibahmed",
                    "role": "Maintainer"
                },
                {
                    "name": "Steve Klabnik",
                    "email": "steve@steveklabnik.com",
                    "role": "Maintainer"
                },
                {
                    "name": "Chris Boulton",
                    "email": "chris@bigcommerce.com",
                    "role": "Creator"
                }
            ],
            "description": "Redis backed library for creating background jobs and processing them later. Based on resque for Ruby.",
            "homepage": "http://www.github.com/resque/php-resque/",
            "keywords": [
                "background",
                "job",
                "redis",
                "resque"
            ],
            "support": {
                "issues": "https://github.com/resque/php-resque/issues",
                "source": "https://github.com/resque/php-resque/tree/v1.3.6"
            },
            "time": "2020-04-16T16:39:50+00:00"
        },
        {
            "name": "slickdeals/statsd",
            "version": "3.1.0",
            "source": {
                "type": "git",
                "url": "https://github.com/Slickdeals/statsd-php.git",
                "reference": "225588a0a079e145359049f6e5e23eedb1b4c17f"
            },
            "dist": {
                "type": "zip",
                "url": "https://api.github.com/repos/Slickdeals/statsd-php/zipball/225588a0a079e145359049f6e5e23eedb1b4c17f",
                "reference": "225588a0a079e145359049f6e5e23eedb1b4c17f",
                "shasum": ""
            },
            "require": {
                "php": ">= 7.3 || ^8"
            },
            "replace": {
                "domnikl/statsd": "self.version"
            },
            "require-dev": {
                "friendsofphp/php-cs-fixer": "^3.0",
                "phpunit/phpunit": "^9",
                "vimeo/psalm": "^4.6"
            },
            "type": "library",
            "autoload": {
                "psr-4": {
                    "Domnikl\\Statsd\\": "src/"
                }
            },
            "notification-url": "https://packagist.org/downloads/",
            "license": [
                "MIT"
            ],
            "authors": [
                {
                    "name": "Dominik Liebler",
                    "email": "liebler.dominik@gmail.com"
                }
            ],
            "description": "a PHP client for statsd",
            "homepage": "https://github.com/Slickdeals/statsd-php",
            "keywords": [
                "Metrics",
                "monitoring",
                "statistics",
                "statsd",
                "udp"
            ],
            "support": {
                "issues": "https://github.com/Slickdeals/statsd-php/issues",
                "source": "https://github.com/Slickdeals/statsd-php/tree/3.1.0"
            },
            "time": "2021-06-04T20:33:46+00:00"
        },
        {
            "name": "symfony/polyfill-php80",
            "version": "v1.27.0",
            "source": {
                "type": "git",
                "url": "https://github.com/symfony/polyfill-php80.git",
                "reference": "7a6ff3f1959bb01aefccb463a0f2cd3d3d2fd936"
            },
            "dist": {
                "type": "zip",
                "url": "https://api.github.com/repos/symfony/polyfill-php80/zipball/7a6ff3f1959bb01aefccb463a0f2cd3d3d2fd936",
                "reference": "7a6ff3f1959bb01aefccb463a0f2cd3d3d2fd936",
                "shasum": ""
            },
            "require": {
                "php": ">=7.1"
            },
            "type": "library",
            "extra": {
                "branch-alias": {
                    "dev-main": "1.27-dev"
                },
                "thanks": {
                    "name": "symfony/polyfill",
                    "url": "https://github.com/symfony/polyfill"
                }
            },
            "autoload": {
                "files": [
                    "bootstrap.php"
                ],
                "psr-4": {
                    "Symfony\\Polyfill\\Php80\\": ""
                },
                "classmap": [
                    "Resources/stubs"
                ]
            },
            "notification-url": "https://packagist.org/downloads/",
            "license": [
                "MIT"
            ],
            "authors": [
                {
                    "name": "Ion Bazan",
                    "email": "ion.bazan@gmail.com"
                },
                {
                    "name": "Nicolas Grekas",
                    "email": "p@tchwork.com"
                },
                {
                    "name": "Symfony Community",
                    "homepage": "https://symfony.com/contributors"
                }
            ],
            "description": "Symfony polyfill backporting some PHP 8.0+ features to lower PHP versions",
            "homepage": "https://symfony.com",
            "keywords": [
                "compatibility",
                "polyfill",
                "portable",
                "shim"
            ],
            "support": {
                "source": "https://github.com/symfony/polyfill-php80/tree/v1.27.0"
            },
            "funding": [
                {
                    "url": "https://symfony.com/sponsor",
                    "type": "custom"
                },
                {
                    "url": "https://github.com/fabpot",
                    "type": "github"
                },
                {
                    "url": "https://tidelift.com/funding/github/packagist/symfony/symfony",
                    "type": "tidelift"
                }
            ],
            "time": "2022-11-03T14:55:06+00:00"
        },
        {
            "name": "utopia-php/abuse",
            "version": "0.31.0",
            "source": {
                "type": "git",
                "url": "https://github.com/utopia-php/abuse.git",
                "reference": "d771c2c8d7d1237b1d04b5bf57b07a9b4736e627"
            },
            "dist": {
                "type": "zip",
                "url": "https://api.github.com/repos/utopia-php/abuse/zipball/d771c2c8d7d1237b1d04b5bf57b07a9b4736e627",
                "reference": "d771c2c8d7d1237b1d04b5bf57b07a9b4736e627",
                "shasum": ""
            },
            "require": {
                "ext-curl": "*",
                "ext-pdo": "*",
                "php": ">=8.0",
                "utopia-php/database": "0.42.*"
            },
            "require-dev": {
                "laravel/pint": "1.5.*",
                "phpstan/phpstan": "^1.9",
                "phpunit/phpunit": "^9.4"
            },
            "type": "library",
            "autoload": {
                "psr-4": {
                    "Utopia\\Abuse\\": "src/Abuse"
                }
            },
            "notification-url": "https://packagist.org/downloads/",
            "license": [
                "MIT"
            ],
            "description": "A simple abuse library to manage application usage limits",
            "keywords": [
                "Abuse",
                "framework",
                "php",
                "upf",
                "utopia"
            ],
            "support": {
                "issues": "https://github.com/utopia-php/abuse/issues",
                "source": "https://github.com/utopia-php/abuse/tree/0.31.0"
            },
            "time": "2023-08-11T01:17:15+00:00"
        },
        {
            "name": "utopia-php/analytics",
            "version": "0.10.2",
            "source": {
                "type": "git",
                "url": "https://github.com/utopia-php/analytics.git",
                "reference": "14c805114736f44c26d6d24b176a2f8b93d86a1f"
            },
            "dist": {
                "type": "zip",
                "url": "https://api.github.com/repos/utopia-php/analytics/zipball/14c805114736f44c26d6d24b176a2f8b93d86a1f",
                "reference": "14c805114736f44c26d6d24b176a2f8b93d86a1f",
                "shasum": ""
            },
            "require": {
                "php": ">=8.0",
                "utopia-php/cli": "^0.15.0"
            },
            "require-dev": {
                "laravel/pint": "dev-main",
                "phpunit/phpunit": "^9.3"
            },
            "type": "library",
            "autoload": {
                "psr-4": {
                    "Utopia\\Analytics\\": "src/Analytics"
                }
            },
            "notification-url": "https://packagist.org/downloads/",
            "license": [
                "MIT"
            ],
            "description": "A simple library to track events & users.",
            "keywords": [
                "analytics",
                "framework",
                "php",
                "upf",
                "utopia"
            ],
            "support": {
                "issues": "https://github.com/utopia-php/analytics/issues",
                "source": "https://github.com/utopia-php/analytics/tree/0.10.2"
            },
            "time": "2023-03-22T12:01:09+00:00"
        },
        {
            "name": "utopia-php/audit",
            "version": "0.33.0",
            "source": {
                "type": "git",
                "url": "https://github.com/utopia-php/audit.git",
                "reference": "6fb82331c58c66cbdb8a419314a687fcb18a1d22"
            },
            "dist": {
                "type": "zip",
                "url": "https://api.github.com/repos/utopia-php/audit/zipball/6fb82331c58c66cbdb8a419314a687fcb18a1d22",
                "reference": "6fb82331c58c66cbdb8a419314a687fcb18a1d22",
                "shasum": ""
            },
            "require": {
                "php": ">=8.0",
                "utopia-php/database": "0.42.*"
            },
            "require-dev": {
                "laravel/pint": "1.5.*",
                "phpstan/phpstan": "^1.8",
                "phpunit/phpunit": "^9.3"
            },
            "type": "library",
            "autoload": {
                "psr-4": {
                    "Utopia\\Audit\\": "src/Audit"
                }
            },
            "notification-url": "https://packagist.org/downloads/",
            "license": [
                "MIT"
            ],
            "description": "A simple audit library to manage application users logs",
            "keywords": [
                "Audit",
                "framework",
                "php",
                "upf",
                "utopia"
            ],
            "support": {
                "issues": "https://github.com/utopia-php/audit/issues",
                "source": "https://github.com/utopia-php/audit/tree/0.33.0"
            },
            "time": "2023-08-11T01:17:28+00:00"
        },
        {
            "name": "utopia-php/cache",
            "version": "0.8.0",
            "source": {
                "type": "git",
                "url": "https://github.com/utopia-php/cache.git",
                "reference": "212e66100a1f32e674fca5d9bc317cc998303089"
            },
            "dist": {
                "type": "zip",
                "url": "https://api.github.com/repos/utopia-php/cache/zipball/212e66100a1f32e674fca5d9bc317cc998303089",
                "reference": "212e66100a1f32e674fca5d9bc317cc998303089",
                "shasum": ""
            },
            "require": {
                "ext-json": "*",
                "ext-memcached": "*",
                "ext-redis": "*",
                "php": ">=8.0"
            },
            "require-dev": {
                "laravel/pint": "1.2.*",
                "phpunit/phpunit": "^9.3",
                "vimeo/psalm": "4.13.1"
            },
            "type": "library",
            "autoload": {
                "psr-4": {
                    "Utopia\\Cache\\": "src/Cache"
                }
            },
            "notification-url": "https://packagist.org/downloads/",
            "license": [
                "MIT"
            ],
            "description": "A simple cache library to manage application cache storing, loading and purging",
            "keywords": [
                "cache",
                "framework",
                "php",
                "upf",
                "utopia"
            ],
            "support": {
                "issues": "https://github.com/utopia-php/cache/issues",
                "source": "https://github.com/utopia-php/cache/tree/0.8.0"
            },
            "time": "2022-10-16T16:48:09+00:00"
        },
        {
            "name": "utopia-php/cli",
            "version": "0.15.0",
            "source": {
                "type": "git",
                "url": "https://github.com/utopia-php/cli.git",
                "reference": "ccb7c8125ffe0254fef8f25744bfa376eb7bd0ea"
            },
            "dist": {
                "type": "zip",
                "url": "https://api.github.com/repos/utopia-php/cli/zipball/ccb7c8125ffe0254fef8f25744bfa376eb7bd0ea",
                "reference": "ccb7c8125ffe0254fef8f25744bfa376eb7bd0ea",
                "shasum": ""
            },
            "require": {
                "php": ">=7.4",
                "utopia-php/framework": "0.*.*"
            },
            "require-dev": {
                "laravel/pint": "1.2.*",
                "phpunit/phpunit": "^9.3",
                "squizlabs/php_codesniffer": "^3.6",
                "vimeo/psalm": "4.0.1"
            },
            "type": "library",
            "autoload": {
                "psr-4": {
                    "Utopia\\CLI\\": "src/CLI"
                }
            },
            "notification-url": "https://packagist.org/downloads/",
            "license": [
                "MIT"
            ],
            "description": "A simple CLI library to manage command line applications",
            "keywords": [
                "cli",
                "command line",
                "framework",
                "php",
                "upf",
                "utopia"
            ],
            "support": {
                "issues": "https://github.com/utopia-php/cli/issues",
                "source": "https://github.com/utopia-php/cli/tree/0.15.0"
            },
            "time": "2023-03-01T05:55:14+00:00"
        },
        {
            "name": "utopia-php/config",
            "version": "0.2.2",
            "source": {
                "type": "git",
                "url": "https://github.com/utopia-php/config.git",
                "reference": "a3d7bc0312d7150d5e04b1362dc34b2b136908cc"
            },
            "dist": {
                "type": "zip",
                "url": "https://api.github.com/repos/utopia-php/config/zipball/a3d7bc0312d7150d5e04b1362dc34b2b136908cc",
                "reference": "a3d7bc0312d7150d5e04b1362dc34b2b136908cc",
                "shasum": ""
            },
            "require": {
                "php": ">=7.3"
            },
            "require-dev": {
                "phpunit/phpunit": "^9.3",
                "vimeo/psalm": "4.0.1"
            },
            "type": "library",
            "autoload": {
                "psr-4": {
                    "Utopia\\Config\\": "src/Config"
                }
            },
            "notification-url": "https://packagist.org/downloads/",
            "license": [
                "MIT"
            ],
            "authors": [
                {
                    "name": "Eldad Fux",
                    "email": "eldad@appwrite.io"
                }
            ],
            "description": "A simple Config library to managing application config variables",
            "keywords": [
                "config",
                "framework",
                "php",
                "upf",
                "utopia"
            ],
            "support": {
                "issues": "https://github.com/utopia-php/config/issues",
                "source": "https://github.com/utopia-php/config/tree/0.2.2"
            },
            "time": "2020-10-24T09:49:09+00:00"
        },
        {
            "name": "utopia-php/database",
            "version": "0.42.1",
            "source": {
                "type": "git",
                "url": "https://github.com/utopia-php/database.git",
                "reference": "9ff69a9b9eadc581771798833d423829c9d8cc90"
            },
            "dist": {
                "type": "zip",
                "url": "https://api.github.com/repos/utopia-php/database/zipball/9ff69a9b9eadc581771798833d423829c9d8cc90",
                "reference": "9ff69a9b9eadc581771798833d423829c9d8cc90",
                "shasum": ""
            },
            "require": {
                "ext-pdo": "*",
                "php": ">=8.0",
                "utopia-php/cache": "0.8.*",
                "utopia-php/framework": "0.*.*",
                "utopia-php/mongo": "0.2.*"
            },
            "require-dev": {
                "fakerphp/faker": "^1.14",
                "laravel/pint": "1.4.*",
                "mongodb/mongodb": "1.8.0",
                "pcov/clobber": "^2.0",
                "phpstan/phpstan": "1.10.*",
                "phpunit/phpunit": "^9.4",
                "rregeer/phpunit-coverage-check": "^0.3.1",
                "swoole/ide-helper": "4.8.0",
                "utopia-php/cli": "^0.14.0"
            },
            "type": "library",
            "autoload": {
                "psr-4": {
                    "Utopia\\Database\\": "src/Database"
                }
            },
            "notification-url": "https://packagist.org/downloads/",
            "license": [
                "MIT"
            ],
            "description": "A simple library to manage application persistence using multiple database adapters",
            "keywords": [
                "database",
                "framework",
                "php",
                "upf",
                "utopia"
            ],
            "support": {
                "issues": "https://github.com/utopia-php/database/issues",
                "source": "https://github.com/utopia-php/database/tree/0.42.1"
            },
            "time": "2023-08-14T16:09:09+00:00"
        },
        {
            "name": "utopia-php/domains",
            "version": "v1.1.0",
            "source": {
                "type": "git",
                "url": "https://github.com/utopia-php/domains.git",
                "reference": "1665e1d9932afa3be63b5c1e0dcfe01fe77d8e73"
            },
            "dist": {
                "type": "zip",
                "url": "https://api.github.com/repos/utopia-php/domains/zipball/1665e1d9932afa3be63b5c1e0dcfe01fe77d8e73",
                "reference": "1665e1d9932afa3be63b5c1e0dcfe01fe77d8e73",
                "shasum": ""
            },
            "require": {
                "php": ">=7.1"
            },
            "require-dev": {
                "phpunit/phpunit": "^7.0"
            },
            "type": "library",
            "autoload": {
                "psr-4": {
                    "Utopia\\Domains\\": "src/Domains"
                }
            },
            "notification-url": "https://packagist.org/downloads/",
            "license": [
                "MIT"
            ],
            "authors": [
                {
                    "name": "Eldad Fux",
                    "email": "eldad@appwrite.io"
                }
            ],
            "description": "Utopia Domains library is simple and lite library for parsing web domains. This library is aiming to be as simple and easy to learn and use.",
            "keywords": [
                "domains",
                "framework",
                "icann",
                "php",
                "public suffix",
                "tld",
                "tld extract",
                "upf",
                "utopia"
            ],
            "support": {
                "issues": "https://github.com/utopia-php/domains/issues",
                "source": "https://github.com/utopia-php/domains/tree/master"
            },
            "time": "2020-02-23T07:40:02+00:00"
        },
        {
            "name": "utopia-php/dsn",
            "version": "0.1.0",
            "source": {
                "type": "git",
                "url": "https://github.com/utopia-php/dsn.git",
                "reference": "17a5935eab1b89fb4b95600db50a1b6d5faa6cea"
            },
            "dist": {
                "type": "zip",
                "url": "https://api.github.com/repos/utopia-php/dsn/zipball/17a5935eab1b89fb4b95600db50a1b6d5faa6cea",
                "reference": "17a5935eab1b89fb4b95600db50a1b6d5faa6cea",
                "shasum": ""
            },
            "require": {
                "php": ">=8.0"
            },
            "require-dev": {
                "laravel/pint": "1.2.*",
                "phpunit/phpunit": "^9.3",
                "squizlabs/php_codesniffer": "^3.6",
                "vimeo/psalm": "4.0.1"
            },
            "type": "library",
            "autoload": {
                "psr-4": {
                    "Utopia\\DSN\\": "src/DSN"
                }
            },
            "notification-url": "https://packagist.org/downloads/",
            "license": [
                "MIT"
            ],
            "description": "A simple library for parsing and managing Data Source Names ( DSNs )",
            "keywords": [
                "dsn",
                "framework",
                "php",
                "upf",
                "utopia"
            ],
            "support": {
                "issues": "https://github.com/utopia-php/dsn/issues",
                "source": "https://github.com/utopia-php/dsn/tree/0.1.0"
            },
            "time": "2022-10-26T10:06:20+00:00"
        },
        {
            "name": "utopia-php/framework",
            "version": "0.28.4",
            "source": {
                "type": "git",
                "url": "https://github.com/utopia-php/framework.git",
                "reference": "98c5469efe195aeecc63745dbf8e2f357f8cedac"
            },
            "dist": {
                "type": "zip",
                "url": "https://api.github.com/repos/utopia-php/framework/zipball/98c5469efe195aeecc63745dbf8e2f357f8cedac",
                "reference": "98c5469efe195aeecc63745dbf8e2f357f8cedac",
                "shasum": ""
            },
            "require": {
                "php": ">=8.0"
            },
            "require-dev": {
                "laravel/pint": "^1.2",
                "phpstan/phpstan": "1.9.x-dev",
                "phpunit/phpunit": "^9.5.25",
                "vimeo/psalm": "4.27.0"
            },
            "type": "library",
            "autoload": {
                "psr-4": {
                    "Utopia\\": "src/"
                }
            },
            "notification-url": "https://packagist.org/downloads/",
            "license": [
                "MIT"
            ],
            "description": "A simple, light and advanced PHP framework",
            "keywords": [
                "framework",
                "php",
                "upf"
            ],
            "support": {
                "issues": "https://github.com/utopia-php/framework/issues",
                "source": "https://github.com/utopia-php/framework/tree/0.28.4"
            },
            "time": "2023-06-03T14:09:22+00:00"
        },
        {
            "name": "utopia-php/image",
            "version": "0.5.4",
            "source": {
                "type": "git",
                "url": "https://github.com/utopia-php/image.git",
                "reference": "ca5f436f9aa22dedaa6648f24f3687733808e336"
            },
            "dist": {
                "type": "zip",
                "url": "https://api.github.com/repos/utopia-php/image/zipball/ca5f436f9aa22dedaa6648f24f3687733808e336",
                "reference": "ca5f436f9aa22dedaa6648f24f3687733808e336",
                "shasum": ""
            },
            "require": {
                "ext-imagick": "*",
                "php": ">=8.0"
            },
            "require-dev": {
                "phpunit/phpunit": "^9.3",
                "vimeo/psalm": "4.13.1"
            },
            "type": "library",
            "autoload": {
                "psr-4": {
                    "Utopia\\Image\\": "src/Image"
                }
            },
            "notification-url": "https://packagist.org/downloads/",
            "license": [
                "MIT"
            ],
            "authors": [
                {
                    "name": "Eldad Fux",
                    "email": "eldad@appwrite.io"
                }
            ],
            "description": "A simple Image manipulation library",
            "keywords": [
                "framework",
                "image",
                "php",
                "upf",
                "utopia"
            ],
            "support": {
                "issues": "https://github.com/utopia-php/image/issues",
                "source": "https://github.com/utopia-php/image/tree/0.5.4"
            },
            "time": "2022-05-11T12:30:41+00:00"
        },
        {
            "name": "utopia-php/locale",
            "version": "0.4.0",
            "source": {
                "type": "git",
                "url": "https://github.com/utopia-php/locale.git",
                "reference": "c2d9358d0fe2f6b6ed5448369f9d1e430c615447"
            },
            "dist": {
                "type": "zip",
                "url": "https://api.github.com/repos/utopia-php/locale/zipball/c2d9358d0fe2f6b6ed5448369f9d1e430c615447",
                "reference": "c2d9358d0fe2f6b6ed5448369f9d1e430c615447",
                "shasum": ""
            },
            "require": {
                "php": ">=7.4"
            },
            "require-dev": {
                "phpunit/phpunit": "^9.3",
                "vimeo/psalm": "4.0.1"
            },
            "type": "library",
            "autoload": {
                "psr-4": {
                    "Utopia\\Locale\\": "src/Locale"
                }
            },
            "notification-url": "https://packagist.org/downloads/",
            "license": [
                "MIT"
            ],
            "authors": [
                {
                    "name": "Eldad Fux",
                    "email": "eldad@appwrite.io"
                }
            ],
            "description": "A simple locale library to manage application translations",
            "keywords": [
                "framework",
                "locale",
                "php",
                "upf",
                "utopia"
            ],
            "support": {
                "issues": "https://github.com/utopia-php/locale/issues",
                "source": "https://github.com/utopia-php/locale/tree/0.4.0"
            },
            "time": "2021-07-24T11:35:55+00:00"
        },
        {
            "name": "utopia-php/logger",
            "version": "0.3.1",
            "source": {
                "type": "git",
                "url": "https://github.com/utopia-php/logger.git",
                "reference": "de623f1ec1c672c795d113dd25c5bf212f7ef4fc"
            },
            "dist": {
                "type": "zip",
                "url": "https://api.github.com/repos/utopia-php/logger/zipball/de623f1ec1c672c795d113dd25c5bf212f7ef4fc",
                "reference": "de623f1ec1c672c795d113dd25c5bf212f7ef4fc",
                "shasum": ""
            },
            "require": {
                "php": ">=8.0"
            },
            "require-dev": {
                "phpstan/phpstan": "1.9.x-dev",
                "phpunit/phpunit": "^9.3",
                "vimeo/psalm": "4.0.1"
            },
            "type": "library",
            "autoload": {
                "psr-4": {
                    "Utopia\\Logger\\": "src/Logger"
                }
            },
            "notification-url": "https://packagist.org/downloads/",
            "license": [
                "MIT"
            ],
            "description": "Utopia Logger library is simple and lite library for logging information, such as errors or warnings. This library is aiming to be as simple and easy to learn and use.",
            "keywords": [
                "appsignal",
                "errors",
                "framework",
                "logger",
                "logging",
                "logs",
                "php",
                "raygun",
                "sentry",
                "upf",
                "utopia",
                "warnings"
            ],
            "support": {
                "issues": "https://github.com/utopia-php/logger/issues",
                "source": "https://github.com/utopia-php/logger/tree/0.3.1"
            },
            "time": "2023-02-10T15:52:50+00:00"
        },
        {
            "name": "utopia-php/messaging",
            "version": "0.1.1",
            "source": {
                "type": "git",
                "url": "https://github.com/utopia-php/messaging.git",
                "reference": "a75d66ddd59b834ab500a4878a2c084e6572604a"
            },
            "dist": {
                "type": "zip",
                "url": "https://api.github.com/repos/utopia-php/messaging/zipball/a75d66ddd59b834ab500a4878a2c084e6572604a",
                "reference": "a75d66ddd59b834ab500a4878a2c084e6572604a",
                "shasum": ""
            },
            "require": {
                "ext-curl": "*",
                "php": ">=8.0.0"
            },
            "require-dev": {
                "laravel/pint": "^1.2",
                "phpmailer/phpmailer": "6.6.*",
                "phpunit/phpunit": "9.5.*"
            },
            "type": "library",
            "autoload": {
                "psr-4": {
                    "Utopia\\Messaging\\": "src/Utopia/Messaging"
                }
            },
            "notification-url": "https://packagist.org/downloads/",
            "license": [
                "MIT"
            ],
            "description": "A simple, light and advanced PHP messaging library",
            "keywords": [
                "library",
                "messaging",
                "php",
                "upf",
                "utopia",
                "utopia-php"
            ],
            "support": {
                "issues": "https://github.com/utopia-php/messaging/issues",
                "source": "https://github.com/utopia-php/messaging/tree/0.1.1"
            },
            "time": "2023-02-07T05:42:46+00:00"
        },
        {
            "name": "utopia-php/migration",
            "version": "0.2.0",
            "source": {
                "type": "git",
                "url": "https://github.com/utopia-php/migration.git",
                "reference": "9dc59bbe0d126e20434580a5aa7cae5793bab024"
            },
            "dist": {
                "type": "zip",
                "url": "https://api.github.com/repos/utopia-php/migration/zipball/9dc59bbe0d126e20434580a5aa7cae5793bab024",
                "reference": "9dc59bbe0d126e20434580a5aa7cae5793bab024",
                "shasum": ""
            },
            "require": {
                "appwrite/appwrite": "^8.0",
                "php": ">=8.0",
                "utopia-php/cli": "^0.15.0"
            },
            "require-dev": {
                "laravel/pint": "^1.10",
                "phpunit/phpunit": "^9.3",
                "vlucas/phpdotenv": "^5.5"
            },
            "type": "library",
            "autoload": {
                "psr-4": {
                    "Utopia\\Migration\\": "src/Migration"
                }
            },
            "notification-url": "https://packagist.org/downloads/",
            "license": [
                "MIT"
            ],
            "authors": [
                {
                    "name": "Eldad Fux",
                    "email": "eldad@appwrite.io"
                },
                {
                    "name": "Bradley Schofield",
                    "email": "bradley@appwrite.io"
                }
            ],
            "description": "A simple library to migrate resources between services.",
            "keywords": [
                "framework",
                "migration",
                "php",
                "upf",
                "utopia"
            ],
            "support": {
                "issues": "https://github.com/utopia-php/migration/issues",
                "source": "https://github.com/utopia-php/migration/tree/0.2.0"
            },
            "time": "2023-08-09T16:28:43+00:00"
        },
        {
            "name": "utopia-php/mongo",
            "version": "0.2.0",
            "source": {
                "type": "git",
                "url": "https://github.com/utopia-php/mongo.git",
                "reference": "b6dfb31b93c07c59b8bbd62a3b52e3b97a407c09"
            },
            "dist": {
                "type": "zip",
                "url": "https://api.github.com/repos/utopia-php/mongo/zipball/b6dfb31b93c07c59b8bbd62a3b52e3b97a407c09",
                "reference": "b6dfb31b93c07c59b8bbd62a3b52e3b97a407c09",
                "shasum": ""
            },
            "require": {
                "ext-mongodb": "*",
                "mongodb/mongodb": "1.8.0",
                "php": ">=8.0"
            },
            "require-dev": {
                "fakerphp/faker": "^1.14",
                "laravel/pint": "1.2.*",
                "phpstan/phpstan": "1.8.*",
                "phpunit/phpunit": "^9.4",
                "swoole/ide-helper": "4.8.0"
            },
            "type": "library",
            "autoload": {
                "psr-4": {
                    "Utopia\\Mongo\\": "src"
                }
            },
            "notification-url": "https://packagist.org/downloads/",
            "license": [
                "MIT"
            ],
            "authors": [
                {
                    "name": "Eldad Fux",
                    "email": "eldad@appwrite.io"
                },
                {
                    "name": "Wess",
                    "email": "wess@appwrite.io"
                }
            ],
            "description": "A simple library to manage Mongo database",
            "keywords": [
                "database",
                "mongo",
                "php",
                "upf",
                "utopia"
            ],
            "support": {
                "issues": "https://github.com/utopia-php/mongo/issues",
                "source": "https://github.com/utopia-php/mongo/tree/0.2.0"
            },
            "time": "2023-03-22T10:44:29+00:00"
        },
        {
            "name": "utopia-php/orchestration",
            "version": "0.9.1",
            "source": {
                "type": "git",
                "url": "https://github.com/utopia-php/orchestration.git",
                "reference": "55f43513b3f940a3f4f9c2cde7682d0c2581beb0"
            },
            "dist": {
                "type": "zip",
                "url": "https://api.github.com/repos/utopia-php/orchestration/zipball/55f43513b3f940a3f4f9c2cde7682d0c2581beb0",
                "reference": "55f43513b3f940a3f4f9c2cde7682d0c2581beb0",
                "shasum": ""
            },
            "require": {
                "php": ">=8.0",
                "utopia-php/cli": "0.15.*"
            },
            "require-dev": {
                "laravel/pint": "^1.2",
                "phpunit/phpunit": "^9.3",
                "vimeo/psalm": "4.0.1"
            },
            "type": "library",
            "autoload": {
                "psr-4": {
                    "Utopia\\Orchestration\\": "src/Orchestration"
                }
            },
            "notification-url": "https://packagist.org/downloads/",
            "license": [
                "MIT"
            ],
            "description": "Lite & fast micro PHP abstraction library for container orchestration",
            "keywords": [
                "docker",
                "framework",
                "kubernetes",
                "orchestration",
                "php",
                "swarm",
                "upf",
                "utopia"
            ],
            "support": {
                "issues": "https://github.com/utopia-php/orchestration/issues",
                "source": "https://github.com/utopia-php/orchestration/tree/0.9.1"
            },
            "time": "2023-03-17T15:05:06+00:00"
        },
        {
            "name": "utopia-php/platform",
            "version": "0.4.0",
            "source": {
                "type": "git",
                "url": "https://github.com/utopia-php/platform.git",
                "reference": "a2a91940314dc7e23ae0b487be456ca508920e7f"
            },
            "dist": {
                "type": "zip",
                "url": "https://api.github.com/repos/utopia-php/platform/zipball/a2a91940314dc7e23ae0b487be456ca508920e7f",
                "reference": "a2a91940314dc7e23ae0b487be456ca508920e7f",
                "shasum": ""
            },
            "require": {
                "ext-json": "*",
                "ext-redis": "*",
                "php": ">=8.0",
                "utopia-php/cli": "0.15.*",
                "utopia-php/framework": "0.28.*"
            },
            "require-dev": {
                "laravel/pint": "1.2.*",
                "phpunit/phpunit": "^9.3"
            },
            "type": "library",
            "autoload": {
                "psr-4": {
                    "Utopia\\Platform\\": "src/Platform"
                }
            },
            "notification-url": "https://packagist.org/downloads/",
            "license": [
                "MIT"
            ],
            "description": "Light and Fast Platform Library",
            "keywords": [
                "framework",
                "php",
                "platform",
                "upf",
                "utopia"
            ],
            "support": {
                "issues": "https://github.com/utopia-php/platform/issues",
                "source": "https://github.com/utopia-php/platform/tree/0.4.0"
            },
            "time": "2023-05-30T07:18:41+00:00"
        },
        {
            "name": "utopia-php/pools",
            "version": "0.4.2",
            "source": {
                "type": "git",
                "url": "https://github.com/utopia-php/pools.git",
                "reference": "d2870ab74b31b7f4027799f082e85122154f8bed"
            },
            "dist": {
                "type": "zip",
                "url": "https://api.github.com/repos/utopia-php/pools/zipball/d2870ab74b31b7f4027799f082e85122154f8bed",
                "reference": "d2870ab74b31b7f4027799f082e85122154f8bed",
                "shasum": ""
            },
            "require": {
                "php": ">=8.0"
            },
            "require-dev": {
                "laravel/pint": "1.2.*",
                "phpstan/phpstan": "1.8.*",
                "phpunit/phpunit": "^9.3"
            },
            "type": "library",
            "autoload": {
                "psr-4": {
                    "Utopia\\Pools\\": "src/Pools"
                }
            },
            "notification-url": "https://packagist.org/downloads/",
            "license": [
                "MIT"
            ],
            "authors": [
                {
                    "name": "Team Appwrite",
                    "email": "team@appwrite.io"
                }
            ],
            "description": "A simple library to manage connection pools",
            "keywords": [
                "framework",
                "php",
                "pools",
                "utopia"
            ],
            "support": {
                "issues": "https://github.com/utopia-php/pools/issues",
                "source": "https://github.com/utopia-php/pools/tree/0.4.2"
            },
            "time": "2022-11-22T07:55:45+00:00"
        },
        {
            "name": "utopia-php/preloader",
            "version": "0.2.4",
            "source": {
                "type": "git",
                "url": "https://github.com/utopia-php/preloader.git",
                "reference": "65ef48392e72172f584b0baa2e224f9a1cebcce0"
            },
            "dist": {
                "type": "zip",
                "url": "https://api.github.com/repos/utopia-php/preloader/zipball/65ef48392e72172f584b0baa2e224f9a1cebcce0",
                "reference": "65ef48392e72172f584b0baa2e224f9a1cebcce0",
                "shasum": ""
            },
            "require": {
                "php": ">=7.1"
            },
            "require-dev": {
                "phpunit/phpunit": "^9.3",
                "vimeo/psalm": "4.0.1"
            },
            "type": "library",
            "autoload": {
                "psr-4": {
                    "Utopia\\Preloader\\": "src/Preloader"
                }
            },
            "notification-url": "https://packagist.org/downloads/",
            "license": [
                "MIT"
            ],
            "authors": [
                {
                    "name": "Eldad Fux",
                    "email": "team@appwrite.io"
                }
            ],
            "description": "Utopia Preloader library is simple and lite library for managing PHP preloading configuration",
            "keywords": [
                "framework",
                "php",
                "preload",
                "preloader",
                "preloading",
                "upf",
                "utopia"
            ],
            "support": {
                "issues": "https://github.com/utopia-php/preloader/issues",
                "source": "https://github.com/utopia-php/preloader/tree/0.2.4"
            },
            "time": "2020-10-24T07:04:59+00:00"
        },
        {
            "name": "utopia-php/queue",
            "version": "0.5.3",
            "source": {
                "type": "git",
                "url": "https://github.com/utopia-php/queue.git",
                "reference": "8e8b6cb27172713fe5d8b7b092ce68516caf129a"
            },
            "dist": {
                "type": "zip",
                "url": "https://api.github.com/repos/utopia-php/queue/zipball/8e8b6cb27172713fe5d8b7b092ce68516caf129a",
                "reference": "8e8b6cb27172713fe5d8b7b092ce68516caf129a",
                "shasum": ""
            },
            "require": {
                "php": ">=8.0",
                "utopia-php/cli": "0.15.*",
                "utopia-php/framework": "0.*.*"
            },
            "require-dev": {
                "laravel/pint": "^0.2.3",
                "phpstan/phpstan": "^1.8",
                "phpunit/phpunit": "^9.5.5",
                "swoole/ide-helper": "4.8.8",
                "workerman/workerman": "^4.0"
            },
            "suggest": {
                "ext-swoole": "Needed to support Swoole.",
                "workerman/workerman": "Needed to support Workerman."
            },
            "type": "library",
            "autoload": {
                "psr-4": {
                    "Utopia\\Queue\\": "src/Queue"
                }
            },
            "notification-url": "https://packagist.org/downloads/",
            "license": [
                "MIT"
            ],
            "authors": [
                {
                    "name": "Torsten Dittmann",
                    "email": "torsten@appwrite.io"
                }
            ],
            "description": "A powerful task queue.",
            "keywords": [
                "Tasks",
                "framework",
                "php",
                "queue",
                "upf",
                "utopia"
            ],
            "support": {
                "issues": "https://github.com/utopia-php/queue/issues",
                "source": "https://github.com/utopia-php/queue/tree/0.5.3"
            },
            "time": "2023-05-24T19:06:04+00:00"
        },
        {
            "name": "utopia-php/registry",
            "version": "0.5.0",
            "source": {
                "type": "git",
                "url": "https://github.com/utopia-php/registry.git",
                "reference": "bedc4ed54527b2803e6dfdccc39449f98522b70d"
            },
            "dist": {
                "type": "zip",
                "url": "https://api.github.com/repos/utopia-php/registry/zipball/bedc4ed54527b2803e6dfdccc39449f98522b70d",
                "reference": "bedc4ed54527b2803e6dfdccc39449f98522b70d",
                "shasum": ""
            },
            "require": {
                "php": ">=7.4"
            },
            "require-dev": {
                "phpunit/phpunit": "^9.3",
                "vimeo/psalm": "4.0.1"
            },
            "type": "library",
            "autoload": {
                "psr-4": {
                    "Utopia\\Registry\\": "src/Registry"
                }
            },
            "notification-url": "https://packagist.org/downloads/",
            "license": [
                "MIT"
            ],
            "authors": [
                {
                    "name": "Eldad Fux",
                    "email": "eldad@appwrite.io"
                }
            ],
            "description": "A simple dependency management library for PHP",
            "keywords": [
                "dependency management",
                "di",
                "framework",
                "php",
                "upf",
                "utopia"
            ],
            "support": {
                "issues": "https://github.com/utopia-php/registry/issues",
                "source": "https://github.com/utopia-php/registry/tree/0.5.0"
            },
            "time": "2021-03-10T10:45:22+00:00"
        },
        {
            "name": "utopia-php/storage",
            "version": "0.14.0",
            "source": {
                "type": "git",
                "url": "https://github.com/utopia-php/storage.git",
                "reference": "eda6651ac16884dc2a79ecb984ea591ba1ed498c"
            },
            "dist": {
                "type": "zip",
                "url": "https://api.github.com/repos/utopia-php/storage/zipball/eda6651ac16884dc2a79ecb984ea591ba1ed498c",
                "reference": "eda6651ac16884dc2a79ecb984ea591ba1ed498c",
                "shasum": ""
            },
            "require": {
                "ext-brotli": "*",
                "ext-fileinfo": "*",
                "ext-lz4": "*",
                "ext-snappy": "*",
                "ext-zlib": "*",
                "ext-zstd": "*",
                "php": ">=8.0",
                "utopia-php/framework": "0.*.*"
            },
            "require-dev": {
                "laravel/pint": "1.2.*",
                "phpunit/phpunit": "^9.3",
                "vimeo/psalm": "4.0.1"
            },
            "type": "library",
            "autoload": {
                "psr-4": {
                    "Utopia\\Storage\\": "src/Storage"
                }
            },
            "notification-url": "https://packagist.org/downloads/",
            "license": [
                "MIT"
            ],
            "description": "A simple Storage library to manage application storage",
            "keywords": [
                "framework",
                "php",
                "storage",
                "upf",
                "utopia"
            ],
            "support": {
                "issues": "https://github.com/utopia-php/storage/issues",
                "source": "https://github.com/utopia-php/storage/tree/0.14.0"
            },
            "time": "2023-03-15T00:16:34+00:00"
        },
        {
            "name": "utopia-php/swoole",
            "version": "0.8.0",
            "source": {
                "type": "git",
                "url": "https://github.com/utopia-php/swoole.git",
                "reference": "5b60e7f730641cc182bc36b1f9939d4a76d3439b"
            },
            "dist": {
                "type": "zip",
                "url": "https://api.github.com/repos/utopia-php/swoole/zipball/5b60e7f730641cc182bc36b1f9939d4a76d3439b",
                "reference": "5b60e7f730641cc182bc36b1f9939d4a76d3439b",
                "shasum": ""
            },
            "require": {
                "ext-swoole": "*",
                "php": ">=8.0",
                "utopia-php/framework": "0.28.*"
            },
            "require-dev": {
                "laravel/pint": "1.2.*",
                "phpstan/phpstan": "^1.10",
                "phpunit/phpunit": "^9.3",
                "swoole/ide-helper": "5.0.2"
            },
            "type": "library",
            "autoload": {
                "psr-4": {
                    "Utopia\\Swoole\\": "src/Swoole"
                }
            },
            "notification-url": "https://packagist.org/downloads/",
            "license": [
                "MIT"
            ],
            "description": "An extension for Utopia Framework to work with PHP Swoole as a PHP FPM alternative",
            "keywords": [
                "framework",
                "http",
                "php",
                "server",
                "swoole",
                "upf",
                "utopia"
            ],
            "support": {
                "issues": "https://github.com/utopia-php/swoole/issues",
                "source": "https://github.com/utopia-php/swoole/tree/0.8.0"
            },
            "time": "2023-07-25T10:29:58+00:00"
        },
        {
            "name": "utopia-php/system",
            "version": "0.6.0",
            "source": {
                "type": "git",
                "url": "https://github.com/utopia-php/system.git",
                "reference": "289c4327713deadc9c748b5317d248133a02f245"
            },
            "dist": {
                "type": "zip",
                "url": "https://api.github.com/repos/utopia-php/system/zipball/289c4327713deadc9c748b5317d248133a02f245",
                "reference": "289c4327713deadc9c748b5317d248133a02f245",
                "shasum": ""
            },
            "require": {
                "laravel/pint": "1.2.*",
                "php": ">=7.4"
            },
            "require-dev": {
                "phpunit/phpunit": "^9.3",
                "squizlabs/php_codesniffer": "^3.6",
                "vimeo/psalm": "4.0.1"
            },
            "type": "library",
            "autoload": {
                "psr-4": {
                    "Utopia\\System\\": "src/System"
                }
            },
            "notification-url": "https://packagist.org/downloads/",
            "license": [
                "MIT"
            ],
            "authors": [
                {
                    "name": "Eldad Fux",
                    "email": "eldad@appwrite.io"
                },
                {
                    "name": "Torsten Dittmann",
                    "email": "torsten@appwrite.io"
                }
            ],
            "description": "A simple library for obtaining information about the host's system.",
            "keywords": [
                "framework",
                "php",
                "system",
                "upf",
                "utopia"
            ],
            "support": {
                "issues": "https://github.com/utopia-php/system/issues",
                "source": "https://github.com/utopia-php/system/tree/0.6.0"
            },
            "time": "2022-11-07T13:51:59+00:00"
        },
        {
            "name": "utopia-php/websocket",
            "version": "0.1.0",
            "source": {
                "type": "git",
                "url": "https://github.com/utopia-php/websocket.git",
                "reference": "51fcb86171400d8aa40d76c54593481fd273dab5"
            },
            "dist": {
                "type": "zip",
                "url": "https://api.github.com/repos/utopia-php/websocket/zipball/51fcb86171400d8aa40d76c54593481fd273dab5",
                "reference": "51fcb86171400d8aa40d76c54593481fd273dab5",
                "shasum": ""
            },
            "require": {
                "php": ">=8.0"
            },
            "require-dev": {
                "phpunit/phpunit": "^9.5.5",
                "swoole/ide-helper": "4.6.6",
                "textalk/websocket": "1.5.2",
                "vimeo/psalm": "^4.8.1",
                "workerman/workerman": "^4.0"
            },
            "type": "library",
            "autoload": {
                "psr-4": {
                    "Utopia\\WebSocket\\": "src/WebSocket"
                }
            },
            "notification-url": "https://packagist.org/downloads/",
            "license": [
                "MIT"
            ],
            "authors": [
                {
                    "name": "Eldad Fux",
                    "email": "eldad@appwrite.io"
                },
                {
                    "name": "Torsten Dittmann",
                    "email": "torsten@appwrite.io"
                }
            ],
            "description": "A simple abstraction for WebSocket servers.",
            "keywords": [
                "framework",
                "php",
                "upf",
                "utopia",
                "websocket"
            ],
            "support": {
                "issues": "https://github.com/utopia-php/websocket/issues",
                "source": "https://github.com/utopia-php/websocket/tree/0.1.0"
            },
            "time": "2021-12-20T10:50:09+00:00"
        },
        {
            "name": "webmozart/assert",
            "version": "1.11.0",
            "source": {
                "type": "git",
                "url": "https://github.com/webmozarts/assert.git",
                "reference": "11cb2199493b2f8a3b53e7f19068fc6aac760991"
            },
            "dist": {
                "type": "zip",
                "url": "https://api.github.com/repos/webmozarts/assert/zipball/11cb2199493b2f8a3b53e7f19068fc6aac760991",
                "reference": "11cb2199493b2f8a3b53e7f19068fc6aac760991",
                "shasum": ""
            },
            "require": {
                "ext-ctype": "*",
                "php": "^7.2 || ^8.0"
            },
            "conflict": {
                "phpstan/phpstan": "<0.12.20",
                "vimeo/psalm": "<4.6.1 || 4.6.2"
            },
            "require-dev": {
                "phpunit/phpunit": "^8.5.13"
            },
            "type": "library",
            "extra": {
                "branch-alias": {
                    "dev-master": "1.10-dev"
                }
            },
            "autoload": {
                "psr-4": {
                    "Webmozart\\Assert\\": "src/"
                }
            },
            "notification-url": "https://packagist.org/downloads/",
            "license": [
                "MIT"
            ],
            "authors": [
                {
                    "name": "Bernhard Schussek",
                    "email": "bschussek@gmail.com"
                }
            ],
            "description": "Assertions to validate method input/output with nice error messages.",
            "keywords": [
                "assert",
                "check",
                "validate"
            ],
            "support": {
                "issues": "https://github.com/webmozarts/assert/issues",
                "source": "https://github.com/webmozarts/assert/tree/1.11.0"
            },
            "time": "2022-06-03T18:03:27+00:00"
        },
        {
            "name": "webonyx/graphql-php",
            "version": "v14.11.10",
            "source": {
                "type": "git",
                "url": "https://github.com/webonyx/graphql-php.git",
                "reference": "d9c2fdebc6aa01d831bc2969da00e8588cffef19"
            },
            "dist": {
                "type": "zip",
                "url": "https://api.github.com/repos/webonyx/graphql-php/zipball/d9c2fdebc6aa01d831bc2969da00e8588cffef19",
                "reference": "d9c2fdebc6aa01d831bc2969da00e8588cffef19",
                "shasum": ""
            },
            "require": {
                "ext-json": "*",
                "ext-mbstring": "*",
                "php": "^7.1 || ^8"
            },
            "require-dev": {
                "amphp/amp": "^2.3",
                "doctrine/coding-standard": "^6.0",
                "nyholm/psr7": "^1.2",
                "phpbench/phpbench": "^1.2",
                "phpstan/extension-installer": "^1.0",
                "phpstan/phpstan": "0.12.82",
                "phpstan/phpstan-phpunit": "0.12.18",
                "phpstan/phpstan-strict-rules": "0.12.9",
                "phpunit/phpunit": "^7.2 || ^8.5",
                "psr/http-message": "^1.0",
                "react/promise": "2.*",
                "simpod/php-coveralls-mirror": "^3.0"
            },
            "suggest": {
                "psr/http-message": "To use standard GraphQL server",
                "react/promise": "To leverage async resolving on React PHP platform"
            },
            "type": "library",
            "autoload": {
                "psr-4": {
                    "GraphQL\\": "src/"
                }
            },
            "notification-url": "https://packagist.org/downloads/",
            "license": [
                "MIT"
            ],
            "description": "A PHP port of GraphQL reference implementation",
            "homepage": "https://github.com/webonyx/graphql-php",
            "keywords": [
                "api",
                "graphql"
            ],
            "support": {
                "issues": "https://github.com/webonyx/graphql-php/issues",
                "source": "https://github.com/webonyx/graphql-php/tree/v14.11.10"
            },
            "funding": [
                {
                    "url": "https://opencollective.com/webonyx-graphql-php",
                    "type": "open_collective"
                }
            ],
            "time": "2023-07-05T14:23:37+00:00"
        }
    ],
    "packages-dev": [
        {
            "name": "appwrite/sdk-generator",
            "version": "0.33.7",
            "source": {
                "type": "git",
                "url": "https://github.com/appwrite/sdk-generator.git",
                "reference": "9f5db4a637b23879ceacea9ed2d33b0486771ffc"
            },
            "dist": {
                "type": "zip",
                "url": "https://api.github.com/repos/appwrite/sdk-generator/zipball/9f5db4a637b23879ceacea9ed2d33b0486771ffc",
                "reference": "9f5db4a637b23879ceacea9ed2d33b0486771ffc",
                "shasum": ""
            },
            "require": {
                "ext-curl": "*",
                "ext-json": "*",
                "ext-mbstring": "*",
                "matthiasmullie/minify": "^1.3.68",
                "php": ">=8.0",
                "twig/twig": "^3.4.1"
            },
            "require-dev": {
                "brianium/paratest": "^6.4",
                "phpunit/phpunit": "^9.5.21",
                "squizlabs/php_codesniffer": "^3.6"
            },
            "type": "library",
            "autoload": {
                "psr-4": {
                    "Appwrite\\SDK\\": "src/SDK",
                    "Appwrite\\Spec\\": "src/Spec"
                }
            },
            "notification-url": "https://packagist.org/downloads/",
            "license": [
                "MIT"
            ],
            "authors": [
                {
                    "name": "Eldad Fux",
                    "email": "eldad@appwrite.io"
                }
            ],
            "description": "Appwrite PHP library for generating API SDKs for multiple programming languages and platforms",
            "support": {
                "issues": "https://github.com/appwrite/sdk-generator/issues",
                "source": "https://github.com/appwrite/sdk-generator/tree/0.33.7"
            },
            "time": "2023-07-12T12:15:43+00:00"
        },
        {
            "name": "doctrine/deprecations",
            "version": "v1.1.1",
            "source": {
                "type": "git",
                "url": "https://github.com/doctrine/deprecations.git",
                "reference": "612a3ee5ab0d5dd97b7cf3874a6efe24325efac3"
            },
            "dist": {
                "type": "zip",
                "url": "https://api.github.com/repos/doctrine/deprecations/zipball/612a3ee5ab0d5dd97b7cf3874a6efe24325efac3",
                "reference": "612a3ee5ab0d5dd97b7cf3874a6efe24325efac3",
                "shasum": ""
            },
            "require": {
                "php": "^7.1 || ^8.0"
            },
            "require-dev": {
                "doctrine/coding-standard": "^9",
                "phpstan/phpstan": "1.4.10 || 1.10.15",
                "phpstan/phpstan-phpunit": "^1.0",
                "phpunit/phpunit": "^7.5 || ^8.5 || ^9.5",
                "psalm/plugin-phpunit": "0.18.4",
                "psr/log": "^1 || ^2 || ^3",
                "vimeo/psalm": "4.30.0 || 5.12.0"
            },
            "suggest": {
                "psr/log": "Allows logging deprecations via PSR-3 logger implementation"
            },
            "type": "library",
            "autoload": {
                "psr-4": {
                    "Doctrine\\Deprecations\\": "lib/Doctrine/Deprecations"
                }
            },
            "notification-url": "https://packagist.org/downloads/",
            "license": [
                "MIT"
            ],
            "description": "A small layer on top of trigger_error(E_USER_DEPRECATED) or PSR-3 logging with options to disable all deprecations or selectively for packages.",
            "homepage": "https://www.doctrine-project.org/",
            "support": {
                "issues": "https://github.com/doctrine/deprecations/issues",
                "source": "https://github.com/doctrine/deprecations/tree/v1.1.1"
            },
            "time": "2023-06-03T09:27:29+00:00"
        },
        {
            "name": "doctrine/instantiator",
            "version": "1.5.0",
            "source": {
                "type": "git",
                "url": "https://github.com/doctrine/instantiator.git",
                "reference": "0a0fa9780f5d4e507415a065172d26a98d02047b"
            },
            "dist": {
                "type": "zip",
                "url": "https://api.github.com/repos/doctrine/instantiator/zipball/0a0fa9780f5d4e507415a065172d26a98d02047b",
                "reference": "0a0fa9780f5d4e507415a065172d26a98d02047b",
                "shasum": ""
            },
            "require": {
                "php": "^7.1 || ^8.0"
            },
            "require-dev": {
                "doctrine/coding-standard": "^9 || ^11",
                "ext-pdo": "*",
                "ext-phar": "*",
                "phpbench/phpbench": "^0.16 || ^1",
                "phpstan/phpstan": "^1.4",
                "phpstan/phpstan-phpunit": "^1",
                "phpunit/phpunit": "^7.5 || ^8.5 || ^9.5",
                "vimeo/psalm": "^4.30 || ^5.4"
            },
            "type": "library",
            "autoload": {
                "psr-4": {
                    "Doctrine\\Instantiator\\": "src/Doctrine/Instantiator/"
                }
            },
            "notification-url": "https://packagist.org/downloads/",
            "license": [
                "MIT"
            ],
            "authors": [
                {
                    "name": "Marco Pivetta",
                    "email": "ocramius@gmail.com",
                    "homepage": "https://ocramius.github.io/"
                }
            ],
            "description": "A small, lightweight utility to instantiate objects in PHP without invoking their constructors",
            "homepage": "https://www.doctrine-project.org/projects/instantiator.html",
            "keywords": [
                "constructor",
                "instantiate"
            ],
            "support": {
                "issues": "https://github.com/doctrine/instantiator/issues",
                "source": "https://github.com/doctrine/instantiator/tree/1.5.0"
            },
            "funding": [
                {
                    "url": "https://www.doctrine-project.org/sponsorship.html",
                    "type": "custom"
                },
                {
                    "url": "https://www.patreon.com/phpdoctrine",
                    "type": "patreon"
                },
                {
                    "url": "https://tidelift.com/funding/github/packagist/doctrine%2Finstantiator",
                    "type": "tidelift"
                }
            ],
            "time": "2022-12-30T00:15:36+00:00"
        },
        {
            "name": "matthiasmullie/minify",
            "version": "1.3.71",
            "source": {
                "type": "git",
                "url": "https://github.com/matthiasmullie/minify.git",
                "reference": "ae42a47d7fecc1fbb7277b2f2d84c37a33edc3b1"
            },
            "dist": {
                "type": "zip",
                "url": "https://api.github.com/repos/matthiasmullie/minify/zipball/ae42a47d7fecc1fbb7277b2f2d84c37a33edc3b1",
                "reference": "ae42a47d7fecc1fbb7277b2f2d84c37a33edc3b1",
                "shasum": ""
            },
            "require": {
                "ext-pcre": "*",
                "matthiasmullie/path-converter": "~1.1",
                "php": ">=5.3.0"
            },
            "require-dev": {
                "friendsofphp/php-cs-fixer": ">=2.0",
                "matthiasmullie/scrapbook": ">=1.3",
                "phpunit/phpunit": ">=4.8",
                "squizlabs/php_codesniffer": ">=3.0"
            },
            "suggest": {
                "psr/cache-implementation": "Cache implementation to use with Minify::cache"
            },
            "bin": [
                "bin/minifycss",
                "bin/minifyjs"
            ],
            "type": "library",
            "autoload": {
                "psr-4": {
                    "MatthiasMullie\\Minify\\": "src/"
                }
            },
            "notification-url": "https://packagist.org/downloads/",
            "license": [
                "MIT"
            ],
            "authors": [
                {
                    "name": "Matthias Mullie",
                    "email": "minify@mullie.eu",
                    "homepage": "https://www.mullie.eu",
                    "role": "Developer"
                }
            ],
            "description": "CSS & JavaScript minifier, in PHP. Removes whitespace, strips comments, combines files (incl. @import statements and small assets in CSS files), and optimizes/shortens a few common programming patterns.",
            "homepage": "https://github.com/matthiasmullie/minify",
            "keywords": [
                "JS",
                "css",
                "javascript",
                "minifier",
                "minify"
            ],
            "support": {
                "issues": "https://github.com/matthiasmullie/minify/issues",
                "source": "https://github.com/matthiasmullie/minify/tree/1.3.71"
            },
            "funding": [
                {
                    "url": "https://github.com/matthiasmullie",
                    "type": "github"
                }
            ],
            "time": "2023-04-25T20:33:03+00:00"
        },
        {
            "name": "matthiasmullie/path-converter",
            "version": "1.1.3",
            "source": {
                "type": "git",
                "url": "https://github.com/matthiasmullie/path-converter.git",
                "reference": "e7d13b2c7e2f2268e1424aaed02085518afa02d9"
            },
            "dist": {
                "type": "zip",
                "url": "https://api.github.com/repos/matthiasmullie/path-converter/zipball/e7d13b2c7e2f2268e1424aaed02085518afa02d9",
                "reference": "e7d13b2c7e2f2268e1424aaed02085518afa02d9",
                "shasum": ""
            },
            "require": {
                "ext-pcre": "*",
                "php": ">=5.3.0"
            },
            "require-dev": {
                "phpunit/phpunit": "~4.8"
            },
            "type": "library",
            "autoload": {
                "psr-4": {
                    "MatthiasMullie\\PathConverter\\": "src/"
                }
            },
            "notification-url": "https://packagist.org/downloads/",
            "license": [
                "MIT"
            ],
            "authors": [
                {
                    "name": "Matthias Mullie",
                    "email": "pathconverter@mullie.eu",
                    "homepage": "http://www.mullie.eu",
                    "role": "Developer"
                }
            ],
            "description": "Relative path converter",
            "homepage": "http://github.com/matthiasmullie/path-converter",
            "keywords": [
                "converter",
                "path",
                "paths",
                "relative"
            ],
            "support": {
                "issues": "https://github.com/matthiasmullie/path-converter/issues",
                "source": "https://github.com/matthiasmullie/path-converter/tree/1.1.3"
            },
            "time": "2019-02-05T23:41:09+00:00"
        },
        {
            "name": "myclabs/deep-copy",
            "version": "1.11.1",
            "source": {
                "type": "git",
                "url": "https://github.com/myclabs/DeepCopy.git",
                "reference": "7284c22080590fb39f2ffa3e9057f10a4ddd0e0c"
            },
            "dist": {
                "type": "zip",
                "url": "https://api.github.com/repos/myclabs/DeepCopy/zipball/7284c22080590fb39f2ffa3e9057f10a4ddd0e0c",
                "reference": "7284c22080590fb39f2ffa3e9057f10a4ddd0e0c",
                "shasum": ""
            },
            "require": {
                "php": "^7.1 || ^8.0"
            },
            "conflict": {
                "doctrine/collections": "<1.6.8",
                "doctrine/common": "<2.13.3 || >=3,<3.2.2"
            },
            "require-dev": {
                "doctrine/collections": "^1.6.8",
                "doctrine/common": "^2.13.3 || ^3.2.2",
                "phpunit/phpunit": "^7.5.20 || ^8.5.23 || ^9.5.13"
            },
            "type": "library",
            "autoload": {
                "files": [
                    "src/DeepCopy/deep_copy.php"
                ],
                "psr-4": {
                    "DeepCopy\\": "src/DeepCopy/"
                }
            },
            "notification-url": "https://packagist.org/downloads/",
            "license": [
                "MIT"
            ],
            "description": "Create deep copies (clones) of your objects",
            "keywords": [
                "clone",
                "copy",
                "duplicate",
                "object",
                "object graph"
            ],
            "support": {
                "issues": "https://github.com/myclabs/DeepCopy/issues",
                "source": "https://github.com/myclabs/DeepCopy/tree/1.11.1"
            },
            "funding": [
                {
                    "url": "https://tidelift.com/funding/github/packagist/myclabs/deep-copy",
                    "type": "tidelift"
                }
            ],
            "time": "2023-03-08T13:26:56+00:00"
        },
        {
            "name": "nikic/php-parser",
            "version": "v4.17.1",
            "source": {
                "type": "git",
                "url": "https://github.com/nikic/PHP-Parser.git",
                "reference": "a6303e50c90c355c7eeee2c4a8b27fe8dc8fef1d"
            },
            "dist": {
                "type": "zip",
                "url": "https://api.github.com/repos/nikic/PHP-Parser/zipball/a6303e50c90c355c7eeee2c4a8b27fe8dc8fef1d",
                "reference": "a6303e50c90c355c7eeee2c4a8b27fe8dc8fef1d",
                "shasum": ""
            },
            "require": {
                "ext-tokenizer": "*",
                "php": ">=7.0"
            },
            "require-dev": {
                "ircmaxell/php-yacc": "^0.0.7",
                "phpunit/phpunit": "^6.5 || ^7.0 || ^8.0 || ^9.0"
            },
            "bin": [
                "bin/php-parse"
            ],
            "type": "library",
            "extra": {
                "branch-alias": {
                    "dev-master": "4.9-dev"
                }
            },
            "autoload": {
                "psr-4": {
                    "PhpParser\\": "lib/PhpParser"
                }
            },
            "notification-url": "https://packagist.org/downloads/",
            "license": [
                "BSD-3-Clause"
            ],
            "authors": [
                {
                    "name": "Nikita Popov"
                }
            ],
            "description": "A PHP parser written in PHP",
            "keywords": [
                "parser",
                "php"
            ],
            "support": {
                "issues": "https://github.com/nikic/PHP-Parser/issues",
                "source": "https://github.com/nikic/PHP-Parser/tree/v4.17.1"
            },
            "time": "2023-08-13T19:53:39+00:00"
        },
        {
            "name": "phar-io/manifest",
            "version": "2.0.3",
            "source": {
                "type": "git",
                "url": "https://github.com/phar-io/manifest.git",
                "reference": "97803eca37d319dfa7826cc2437fc020857acb53"
            },
            "dist": {
                "type": "zip",
                "url": "https://api.github.com/repos/phar-io/manifest/zipball/97803eca37d319dfa7826cc2437fc020857acb53",
                "reference": "97803eca37d319dfa7826cc2437fc020857acb53",
                "shasum": ""
            },
            "require": {
                "ext-dom": "*",
                "ext-phar": "*",
                "ext-xmlwriter": "*",
                "phar-io/version": "^3.0.1",
                "php": "^7.2 || ^8.0"
            },
            "type": "library",
            "extra": {
                "branch-alias": {
                    "dev-master": "2.0.x-dev"
                }
            },
            "autoload": {
                "classmap": [
                    "src/"
                ]
            },
            "notification-url": "https://packagist.org/downloads/",
            "license": [
                "BSD-3-Clause"
            ],
            "authors": [
                {
                    "name": "Arne Blankerts",
                    "email": "arne@blankerts.de",
                    "role": "Developer"
                },
                {
                    "name": "Sebastian Heuer",
                    "email": "sebastian@phpeople.de",
                    "role": "Developer"
                },
                {
                    "name": "Sebastian Bergmann",
                    "email": "sebastian@phpunit.de",
                    "role": "Developer"
                }
            ],
            "description": "Component for reading phar.io manifest information from a PHP Archive (PHAR)",
            "support": {
                "issues": "https://github.com/phar-io/manifest/issues",
                "source": "https://github.com/phar-io/manifest/tree/2.0.3"
            },
            "time": "2021-07-20T11:28:43+00:00"
        },
        {
            "name": "phar-io/version",
            "version": "3.2.1",
            "source": {
                "type": "git",
                "url": "https://github.com/phar-io/version.git",
                "reference": "4f7fd7836c6f332bb2933569e566a0d6c4cbed74"
            },
            "dist": {
                "type": "zip",
                "url": "https://api.github.com/repos/phar-io/version/zipball/4f7fd7836c6f332bb2933569e566a0d6c4cbed74",
                "reference": "4f7fd7836c6f332bb2933569e566a0d6c4cbed74",
                "shasum": ""
            },
            "require": {
                "php": "^7.2 || ^8.0"
            },
            "type": "library",
            "autoload": {
                "classmap": [
                    "src/"
                ]
            },
            "notification-url": "https://packagist.org/downloads/",
            "license": [
                "BSD-3-Clause"
            ],
            "authors": [
                {
                    "name": "Arne Blankerts",
                    "email": "arne@blankerts.de",
                    "role": "Developer"
                },
                {
                    "name": "Sebastian Heuer",
                    "email": "sebastian@phpeople.de",
                    "role": "Developer"
                },
                {
                    "name": "Sebastian Bergmann",
                    "email": "sebastian@phpunit.de",
                    "role": "Developer"
                }
            ],
            "description": "Library for handling version information and constraints",
            "support": {
                "issues": "https://github.com/phar-io/version/issues",
                "source": "https://github.com/phar-io/version/tree/3.2.1"
            },
            "time": "2022-02-21T01:04:05+00:00"
        },
        {
            "name": "phpdocumentor/reflection-common",
            "version": "2.2.0",
            "source": {
                "type": "git",
                "url": "https://github.com/phpDocumentor/ReflectionCommon.git",
                "reference": "1d01c49d4ed62f25aa84a747ad35d5a16924662b"
            },
            "dist": {
                "type": "zip",
                "url": "https://api.github.com/repos/phpDocumentor/ReflectionCommon/zipball/1d01c49d4ed62f25aa84a747ad35d5a16924662b",
                "reference": "1d01c49d4ed62f25aa84a747ad35d5a16924662b",
                "shasum": ""
            },
            "require": {
                "php": "^7.2 || ^8.0"
            },
            "type": "library",
            "extra": {
                "branch-alias": {
                    "dev-2.x": "2.x-dev"
                }
            },
            "autoload": {
                "psr-4": {
                    "phpDocumentor\\Reflection\\": "src/"
                }
            },
            "notification-url": "https://packagist.org/downloads/",
            "license": [
                "MIT"
            ],
            "authors": [
                {
                    "name": "Jaap van Otterdijk",
                    "email": "opensource@ijaap.nl"
                }
            ],
            "description": "Common reflection classes used by phpdocumentor to reflect the code structure",
            "homepage": "http://www.phpdoc.org",
            "keywords": [
                "FQSEN",
                "phpDocumentor",
                "phpdoc",
                "reflection",
                "static analysis"
            ],
            "support": {
                "issues": "https://github.com/phpDocumentor/ReflectionCommon/issues",
                "source": "https://github.com/phpDocumentor/ReflectionCommon/tree/2.x"
            },
            "time": "2020-06-27T09:03:43+00:00"
        },
        {
            "name": "phpdocumentor/reflection-docblock",
            "version": "5.3.0",
            "source": {
                "type": "git",
                "url": "https://github.com/phpDocumentor/ReflectionDocBlock.git",
                "reference": "622548b623e81ca6d78b721c5e029f4ce664f170"
            },
            "dist": {
                "type": "zip",
                "url": "https://api.github.com/repos/phpDocumentor/ReflectionDocBlock/zipball/622548b623e81ca6d78b721c5e029f4ce664f170",
                "reference": "622548b623e81ca6d78b721c5e029f4ce664f170",
                "shasum": ""
            },
            "require": {
                "ext-filter": "*",
                "php": "^7.2 || ^8.0",
                "phpdocumentor/reflection-common": "^2.2",
                "phpdocumentor/type-resolver": "^1.3",
                "webmozart/assert": "^1.9.1"
            },
            "require-dev": {
                "mockery/mockery": "~1.3.2",
                "psalm/phar": "^4.8"
            },
            "type": "library",
            "extra": {
                "branch-alias": {
                    "dev-master": "5.x-dev"
                }
            },
            "autoload": {
                "psr-4": {
                    "phpDocumentor\\Reflection\\": "src"
                }
            },
            "notification-url": "https://packagist.org/downloads/",
            "license": [
                "MIT"
            ],
            "authors": [
                {
                    "name": "Mike van Riel",
                    "email": "me@mikevanriel.com"
                },
                {
                    "name": "Jaap van Otterdijk",
                    "email": "account@ijaap.nl"
                }
            ],
            "description": "With this component, a library can provide support for annotations via DocBlocks or otherwise retrieve information that is embedded in a DocBlock.",
            "support": {
                "issues": "https://github.com/phpDocumentor/ReflectionDocBlock/issues",
                "source": "https://github.com/phpDocumentor/ReflectionDocBlock/tree/5.3.0"
            },
            "time": "2021-10-19T17:43:47+00:00"
        },
        {
            "name": "phpdocumentor/type-resolver",
            "version": "1.7.3",
            "source": {
                "type": "git",
                "url": "https://github.com/phpDocumentor/TypeResolver.git",
                "reference": "3219c6ee25c9ea71e3d9bbaf39c67c9ebd499419"
            },
            "dist": {
                "type": "zip",
                "url": "https://api.github.com/repos/phpDocumentor/TypeResolver/zipball/3219c6ee25c9ea71e3d9bbaf39c67c9ebd499419",
                "reference": "3219c6ee25c9ea71e3d9bbaf39c67c9ebd499419",
                "shasum": ""
            },
            "require": {
                "doctrine/deprecations": "^1.0",
                "php": "^7.4 || ^8.0",
                "phpdocumentor/reflection-common": "^2.0",
                "phpstan/phpdoc-parser": "^1.13"
            },
            "require-dev": {
                "ext-tokenizer": "*",
                "phpbench/phpbench": "^1.2",
                "phpstan/extension-installer": "^1.1",
                "phpstan/phpstan": "^1.8",
                "phpstan/phpstan-phpunit": "^1.1",
                "phpunit/phpunit": "^9.5",
                "rector/rector": "^0.13.9",
                "vimeo/psalm": "^4.25"
            },
            "type": "library",
            "extra": {
                "branch-alias": {
                    "dev-1.x": "1.x-dev"
                }
            },
            "autoload": {
                "psr-4": {
                    "phpDocumentor\\Reflection\\": "src"
                }
            },
            "notification-url": "https://packagist.org/downloads/",
            "license": [
                "MIT"
            ],
            "authors": [
                {
                    "name": "Mike van Riel",
                    "email": "me@mikevanriel.com"
                }
            ],
            "description": "A PSR-5 based resolver of Class names, Types and Structural Element Names",
            "support": {
                "issues": "https://github.com/phpDocumentor/TypeResolver/issues",
                "source": "https://github.com/phpDocumentor/TypeResolver/tree/1.7.3"
            },
            "time": "2023-08-12T11:01:26+00:00"
        },
        {
            "name": "phpspec/prophecy",
            "version": "v1.17.0",
            "source": {
                "type": "git",
                "url": "https://github.com/phpspec/prophecy.git",
                "reference": "15873c65b207b07765dbc3c95d20fdf4a320cbe2"
            },
            "dist": {
                "type": "zip",
                "url": "https://api.github.com/repos/phpspec/prophecy/zipball/15873c65b207b07765dbc3c95d20fdf4a320cbe2",
                "reference": "15873c65b207b07765dbc3c95d20fdf4a320cbe2",
                "shasum": ""
            },
            "require": {
                "doctrine/instantiator": "^1.2 || ^2.0",
                "php": "^7.2 || 8.0.* || 8.1.* || 8.2.*",
                "phpdocumentor/reflection-docblock": "^5.2",
                "sebastian/comparator": "^3.0 || ^4.0",
                "sebastian/recursion-context": "^3.0 || ^4.0"
            },
            "require-dev": {
                "phpspec/phpspec": "^6.0 || ^7.0",
                "phpstan/phpstan": "^1.9",
                "phpunit/phpunit": "^8.0 || ^9.0"
            },
            "type": "library",
            "extra": {
                "branch-alias": {
                    "dev-master": "1.x-dev"
                }
            },
            "autoload": {
                "psr-4": {
                    "Prophecy\\": "src/Prophecy"
                }
            },
            "notification-url": "https://packagist.org/downloads/",
            "license": [
                "MIT"
            ],
            "authors": [
                {
                    "name": "Konstantin Kudryashov",
                    "email": "ever.zet@gmail.com",
                    "homepage": "http://everzet.com"
                },
                {
                    "name": "Marcello Duarte",
                    "email": "marcello.duarte@gmail.com"
                }
            ],
            "description": "Highly opinionated mocking framework for PHP 5.3+",
            "homepage": "https://github.com/phpspec/prophecy",
            "keywords": [
                "Double",
                "Dummy",
                "fake",
                "mock",
                "spy",
                "stub"
            ],
            "support": {
                "issues": "https://github.com/phpspec/prophecy/issues",
                "source": "https://github.com/phpspec/prophecy/tree/v1.17.0"
            },
            "time": "2023-02-02T15:41:36+00:00"
        },
        {
            "name": "phpstan/phpdoc-parser",
            "version": "1.23.1",
            "source": {
                "type": "git",
                "url": "https://github.com/phpstan/phpdoc-parser.git",
                "reference": "846ae76eef31c6d7790fac9bc399ecee45160b26"
            },
            "dist": {
                "type": "zip",
                "url": "https://api.github.com/repos/phpstan/phpdoc-parser/zipball/846ae76eef31c6d7790fac9bc399ecee45160b26",
                "reference": "846ae76eef31c6d7790fac9bc399ecee45160b26",
                "shasum": ""
            },
            "require": {
                "php": "^7.2 || ^8.0"
            },
            "require-dev": {
                "doctrine/annotations": "^2.0",
                "nikic/php-parser": "^4.15",
                "php-parallel-lint/php-parallel-lint": "^1.2",
                "phpstan/extension-installer": "^1.0",
                "phpstan/phpstan": "^1.5",
                "phpstan/phpstan-phpunit": "^1.1",
                "phpstan/phpstan-strict-rules": "^1.0",
                "phpunit/phpunit": "^9.5",
                "symfony/process": "^5.2"
            },
            "type": "library",
            "autoload": {
                "psr-4": {
                    "PHPStan\\PhpDocParser\\": [
                        "src/"
                    ]
                }
            },
            "notification-url": "https://packagist.org/downloads/",
            "license": [
                "MIT"
            ],
            "description": "PHPDoc parser with support for nullable, intersection and generic types",
            "support": {
                "issues": "https://github.com/phpstan/phpdoc-parser/issues",
                "source": "https://github.com/phpstan/phpdoc-parser/tree/1.23.1"
            },
            "time": "2023-08-03T16:32:59+00:00"
        },
        {
            "name": "phpunit/php-code-coverage",
            "version": "9.2.27",
            "source": {
                "type": "git",
                "url": "https://github.com/sebastianbergmann/php-code-coverage.git",
                "reference": "b0a88255cb70d52653d80c890bd7f38740ea50d1"
            },
            "dist": {
                "type": "zip",
                "url": "https://api.github.com/repos/sebastianbergmann/php-code-coverage/zipball/b0a88255cb70d52653d80c890bd7f38740ea50d1",
                "reference": "b0a88255cb70d52653d80c890bd7f38740ea50d1",
                "shasum": ""
            },
            "require": {
                "ext-dom": "*",
                "ext-libxml": "*",
                "ext-xmlwriter": "*",
                "nikic/php-parser": "^4.15",
                "php": ">=7.3",
                "phpunit/php-file-iterator": "^3.0.3",
                "phpunit/php-text-template": "^2.0.2",
                "sebastian/code-unit-reverse-lookup": "^2.0.2",
                "sebastian/complexity": "^2.0",
                "sebastian/environment": "^5.1.2",
                "sebastian/lines-of-code": "^1.0.3",
                "sebastian/version": "^3.0.1",
                "theseer/tokenizer": "^1.2.0"
            },
            "require-dev": {
                "phpunit/phpunit": "^9.3"
            },
            "suggest": {
                "ext-pcov": "PHP extension that provides line coverage",
                "ext-xdebug": "PHP extension that provides line coverage as well as branch and path coverage"
            },
            "type": "library",
            "extra": {
                "branch-alias": {
                    "dev-master": "9.2-dev"
                }
            },
            "autoload": {
                "classmap": [
                    "src/"
                ]
            },
            "notification-url": "https://packagist.org/downloads/",
            "license": [
                "BSD-3-Clause"
            ],
            "authors": [
                {
                    "name": "Sebastian Bergmann",
                    "email": "sebastian@phpunit.de",
                    "role": "lead"
                }
            ],
            "description": "Library that provides collection, processing, and rendering functionality for PHP code coverage information.",
            "homepage": "https://github.com/sebastianbergmann/php-code-coverage",
            "keywords": [
                "coverage",
                "testing",
                "xunit"
            ],
            "support": {
                "issues": "https://github.com/sebastianbergmann/php-code-coverage/issues",
                "security": "https://github.com/sebastianbergmann/php-code-coverage/security/policy",
                "source": "https://github.com/sebastianbergmann/php-code-coverage/tree/9.2.27"
            },
            "funding": [
                {
                    "url": "https://github.com/sebastianbergmann",
                    "type": "github"
                }
            ],
            "time": "2023-07-26T13:44:30+00:00"
        },
        {
            "name": "phpunit/php-file-iterator",
            "version": "3.0.6",
            "source": {
                "type": "git",
                "url": "https://github.com/sebastianbergmann/php-file-iterator.git",
                "reference": "cf1c2e7c203ac650e352f4cc675a7021e7d1b3cf"
            },
            "dist": {
                "type": "zip",
                "url": "https://api.github.com/repos/sebastianbergmann/php-file-iterator/zipball/cf1c2e7c203ac650e352f4cc675a7021e7d1b3cf",
                "reference": "cf1c2e7c203ac650e352f4cc675a7021e7d1b3cf",
                "shasum": ""
            },
            "require": {
                "php": ">=7.3"
            },
            "require-dev": {
                "phpunit/phpunit": "^9.3"
            },
            "type": "library",
            "extra": {
                "branch-alias": {
                    "dev-master": "3.0-dev"
                }
            },
            "autoload": {
                "classmap": [
                    "src/"
                ]
            },
            "notification-url": "https://packagist.org/downloads/",
            "license": [
                "BSD-3-Clause"
            ],
            "authors": [
                {
                    "name": "Sebastian Bergmann",
                    "email": "sebastian@phpunit.de",
                    "role": "lead"
                }
            ],
            "description": "FilterIterator implementation that filters files based on a list of suffixes.",
            "homepage": "https://github.com/sebastianbergmann/php-file-iterator/",
            "keywords": [
                "filesystem",
                "iterator"
            ],
            "support": {
                "issues": "https://github.com/sebastianbergmann/php-file-iterator/issues",
                "source": "https://github.com/sebastianbergmann/php-file-iterator/tree/3.0.6"
            },
            "funding": [
                {
                    "url": "https://github.com/sebastianbergmann",
                    "type": "github"
                }
            ],
            "time": "2021-12-02T12:48:52+00:00"
        },
        {
            "name": "phpunit/php-invoker",
            "version": "3.1.1",
            "source": {
                "type": "git",
                "url": "https://github.com/sebastianbergmann/php-invoker.git",
                "reference": "5a10147d0aaf65b58940a0b72f71c9ac0423cc67"
            },
            "dist": {
                "type": "zip",
                "url": "https://api.github.com/repos/sebastianbergmann/php-invoker/zipball/5a10147d0aaf65b58940a0b72f71c9ac0423cc67",
                "reference": "5a10147d0aaf65b58940a0b72f71c9ac0423cc67",
                "shasum": ""
            },
            "require": {
                "php": ">=7.3"
            },
            "require-dev": {
                "ext-pcntl": "*",
                "phpunit/phpunit": "^9.3"
            },
            "suggest": {
                "ext-pcntl": "*"
            },
            "type": "library",
            "extra": {
                "branch-alias": {
                    "dev-master": "3.1-dev"
                }
            },
            "autoload": {
                "classmap": [
                    "src/"
                ]
            },
            "notification-url": "https://packagist.org/downloads/",
            "license": [
                "BSD-3-Clause"
            ],
            "authors": [
                {
                    "name": "Sebastian Bergmann",
                    "email": "sebastian@phpunit.de",
                    "role": "lead"
                }
            ],
            "description": "Invoke callables with a timeout",
            "homepage": "https://github.com/sebastianbergmann/php-invoker/",
            "keywords": [
                "process"
            ],
            "support": {
                "issues": "https://github.com/sebastianbergmann/php-invoker/issues",
                "source": "https://github.com/sebastianbergmann/php-invoker/tree/3.1.1"
            },
            "funding": [
                {
                    "url": "https://github.com/sebastianbergmann",
                    "type": "github"
                }
            ],
            "time": "2020-09-28T05:58:55+00:00"
        },
        {
            "name": "phpunit/php-text-template",
            "version": "2.0.4",
            "source": {
                "type": "git",
                "url": "https://github.com/sebastianbergmann/php-text-template.git",
                "reference": "5da5f67fc95621df9ff4c4e5a84d6a8a2acf7c28"
            },
            "dist": {
                "type": "zip",
                "url": "https://api.github.com/repos/sebastianbergmann/php-text-template/zipball/5da5f67fc95621df9ff4c4e5a84d6a8a2acf7c28",
                "reference": "5da5f67fc95621df9ff4c4e5a84d6a8a2acf7c28",
                "shasum": ""
            },
            "require": {
                "php": ">=7.3"
            },
            "require-dev": {
                "phpunit/phpunit": "^9.3"
            },
            "type": "library",
            "extra": {
                "branch-alias": {
                    "dev-master": "2.0-dev"
                }
            },
            "autoload": {
                "classmap": [
                    "src/"
                ]
            },
            "notification-url": "https://packagist.org/downloads/",
            "license": [
                "BSD-3-Clause"
            ],
            "authors": [
                {
                    "name": "Sebastian Bergmann",
                    "email": "sebastian@phpunit.de",
                    "role": "lead"
                }
            ],
            "description": "Simple template engine.",
            "homepage": "https://github.com/sebastianbergmann/php-text-template/",
            "keywords": [
                "template"
            ],
            "support": {
                "issues": "https://github.com/sebastianbergmann/php-text-template/issues",
                "source": "https://github.com/sebastianbergmann/php-text-template/tree/2.0.4"
            },
            "funding": [
                {
                    "url": "https://github.com/sebastianbergmann",
                    "type": "github"
                }
            ],
            "time": "2020-10-26T05:33:50+00:00"
        },
        {
            "name": "phpunit/php-timer",
            "version": "5.0.3",
            "source": {
                "type": "git",
                "url": "https://github.com/sebastianbergmann/php-timer.git",
                "reference": "5a63ce20ed1b5bf577850e2c4e87f4aa902afbd2"
            },
            "dist": {
                "type": "zip",
                "url": "https://api.github.com/repos/sebastianbergmann/php-timer/zipball/5a63ce20ed1b5bf577850e2c4e87f4aa902afbd2",
                "reference": "5a63ce20ed1b5bf577850e2c4e87f4aa902afbd2",
                "shasum": ""
            },
            "require": {
                "php": ">=7.3"
            },
            "require-dev": {
                "phpunit/phpunit": "^9.3"
            },
            "type": "library",
            "extra": {
                "branch-alias": {
                    "dev-master": "5.0-dev"
                }
            },
            "autoload": {
                "classmap": [
                    "src/"
                ]
            },
            "notification-url": "https://packagist.org/downloads/",
            "license": [
                "BSD-3-Clause"
            ],
            "authors": [
                {
                    "name": "Sebastian Bergmann",
                    "email": "sebastian@phpunit.de",
                    "role": "lead"
                }
            ],
            "description": "Utility class for timing",
            "homepage": "https://github.com/sebastianbergmann/php-timer/",
            "keywords": [
                "timer"
            ],
            "support": {
                "issues": "https://github.com/sebastianbergmann/php-timer/issues",
                "source": "https://github.com/sebastianbergmann/php-timer/tree/5.0.3"
            },
            "funding": [
                {
                    "url": "https://github.com/sebastianbergmann",
                    "type": "github"
                }
            ],
            "time": "2020-10-26T13:16:10+00:00"
        },
        {
            "name": "phpunit/phpunit",
            "version": "9.5.20",
            "source": {
                "type": "git",
                "url": "https://github.com/sebastianbergmann/phpunit.git",
                "reference": "12bc8879fb65aef2138b26fc633cb1e3620cffba"
            },
            "dist": {
                "type": "zip",
                "url": "https://api.github.com/repos/sebastianbergmann/phpunit/zipball/12bc8879fb65aef2138b26fc633cb1e3620cffba",
                "reference": "12bc8879fb65aef2138b26fc633cb1e3620cffba",
                "shasum": ""
            },
            "require": {
                "doctrine/instantiator": "^1.3.1",
                "ext-dom": "*",
                "ext-json": "*",
                "ext-libxml": "*",
                "ext-mbstring": "*",
                "ext-xml": "*",
                "ext-xmlwriter": "*",
                "myclabs/deep-copy": "^1.10.1",
                "phar-io/manifest": "^2.0.3",
                "phar-io/version": "^3.0.2",
                "php": ">=7.3",
                "phpspec/prophecy": "^1.12.1",
                "phpunit/php-code-coverage": "^9.2.13",
                "phpunit/php-file-iterator": "^3.0.5",
                "phpunit/php-invoker": "^3.1.1",
                "phpunit/php-text-template": "^2.0.3",
                "phpunit/php-timer": "^5.0.2",
                "sebastian/cli-parser": "^1.0.1",
                "sebastian/code-unit": "^1.0.6",
                "sebastian/comparator": "^4.0.5",
                "sebastian/diff": "^4.0.3",
                "sebastian/environment": "^5.1.3",
                "sebastian/exporter": "^4.0.3",
                "sebastian/global-state": "^5.0.1",
                "sebastian/object-enumerator": "^4.0.3",
                "sebastian/resource-operations": "^3.0.3",
                "sebastian/type": "^3.0",
                "sebastian/version": "^3.0.2"
            },
            "require-dev": {
                "ext-pdo": "*",
                "phpspec/prophecy-phpunit": "^2.0.1"
            },
            "suggest": {
                "ext-soap": "*",
                "ext-xdebug": "*"
            },
            "bin": [
                "phpunit"
            ],
            "type": "library",
            "extra": {
                "branch-alias": {
                    "dev-master": "9.5-dev"
                }
            },
            "autoload": {
                "files": [
                    "src/Framework/Assert/Functions.php"
                ],
                "classmap": [
                    "src/"
                ]
            },
            "notification-url": "https://packagist.org/downloads/",
            "license": [
                "BSD-3-Clause"
            ],
            "authors": [
                {
                    "name": "Sebastian Bergmann",
                    "email": "sebastian@phpunit.de",
                    "role": "lead"
                }
            ],
            "description": "The PHP Unit Testing framework.",
            "homepage": "https://phpunit.de/",
            "keywords": [
                "phpunit",
                "testing",
                "xunit"
            ],
            "support": {
                "issues": "https://github.com/sebastianbergmann/phpunit/issues",
                "source": "https://github.com/sebastianbergmann/phpunit/tree/9.5.20"
            },
            "funding": [
                {
                    "url": "https://phpunit.de/sponsors.html",
                    "type": "custom"
                },
                {
                    "url": "https://github.com/sebastianbergmann",
                    "type": "github"
                }
            ],
            "time": "2022-04-01T12:37:26+00:00"
        },
        {
            "name": "sebastian/cli-parser",
            "version": "1.0.1",
            "source": {
                "type": "git",
                "url": "https://github.com/sebastianbergmann/cli-parser.git",
                "reference": "442e7c7e687e42adc03470c7b668bc4b2402c0b2"
            },
            "dist": {
                "type": "zip",
                "url": "https://api.github.com/repos/sebastianbergmann/cli-parser/zipball/442e7c7e687e42adc03470c7b668bc4b2402c0b2",
                "reference": "442e7c7e687e42adc03470c7b668bc4b2402c0b2",
                "shasum": ""
            },
            "require": {
                "php": ">=7.3"
            },
            "require-dev": {
                "phpunit/phpunit": "^9.3"
            },
            "type": "library",
            "extra": {
                "branch-alias": {
                    "dev-master": "1.0-dev"
                }
            },
            "autoload": {
                "classmap": [
                    "src/"
                ]
            },
            "notification-url": "https://packagist.org/downloads/",
            "license": [
                "BSD-3-Clause"
            ],
            "authors": [
                {
                    "name": "Sebastian Bergmann",
                    "email": "sebastian@phpunit.de",
                    "role": "lead"
                }
            ],
            "description": "Library for parsing CLI options",
            "homepage": "https://github.com/sebastianbergmann/cli-parser",
            "support": {
                "issues": "https://github.com/sebastianbergmann/cli-parser/issues",
                "source": "https://github.com/sebastianbergmann/cli-parser/tree/1.0.1"
            },
            "funding": [
                {
                    "url": "https://github.com/sebastianbergmann",
                    "type": "github"
                }
            ],
            "time": "2020-09-28T06:08:49+00:00"
        },
        {
            "name": "sebastian/code-unit",
            "version": "1.0.8",
            "source": {
                "type": "git",
                "url": "https://github.com/sebastianbergmann/code-unit.git",
                "reference": "1fc9f64c0927627ef78ba436c9b17d967e68e120"
            },
            "dist": {
                "type": "zip",
                "url": "https://api.github.com/repos/sebastianbergmann/code-unit/zipball/1fc9f64c0927627ef78ba436c9b17d967e68e120",
                "reference": "1fc9f64c0927627ef78ba436c9b17d967e68e120",
                "shasum": ""
            },
            "require": {
                "php": ">=7.3"
            },
            "require-dev": {
                "phpunit/phpunit": "^9.3"
            },
            "type": "library",
            "extra": {
                "branch-alias": {
                    "dev-master": "1.0-dev"
                }
            },
            "autoload": {
                "classmap": [
                    "src/"
                ]
            },
            "notification-url": "https://packagist.org/downloads/",
            "license": [
                "BSD-3-Clause"
            ],
            "authors": [
                {
                    "name": "Sebastian Bergmann",
                    "email": "sebastian@phpunit.de",
                    "role": "lead"
                }
            ],
            "description": "Collection of value objects that represent the PHP code units",
            "homepage": "https://github.com/sebastianbergmann/code-unit",
            "support": {
                "issues": "https://github.com/sebastianbergmann/code-unit/issues",
                "source": "https://github.com/sebastianbergmann/code-unit/tree/1.0.8"
            },
            "funding": [
                {
                    "url": "https://github.com/sebastianbergmann",
                    "type": "github"
                }
            ],
            "time": "2020-10-26T13:08:54+00:00"
        },
        {
            "name": "sebastian/code-unit-reverse-lookup",
            "version": "2.0.3",
            "source": {
                "type": "git",
                "url": "https://github.com/sebastianbergmann/code-unit-reverse-lookup.git",
                "reference": "ac91f01ccec49fb77bdc6fd1e548bc70f7faa3e5"
            },
            "dist": {
                "type": "zip",
                "url": "https://api.github.com/repos/sebastianbergmann/code-unit-reverse-lookup/zipball/ac91f01ccec49fb77bdc6fd1e548bc70f7faa3e5",
                "reference": "ac91f01ccec49fb77bdc6fd1e548bc70f7faa3e5",
                "shasum": ""
            },
            "require": {
                "php": ">=7.3"
            },
            "require-dev": {
                "phpunit/phpunit": "^9.3"
            },
            "type": "library",
            "extra": {
                "branch-alias": {
                    "dev-master": "2.0-dev"
                }
            },
            "autoload": {
                "classmap": [
                    "src/"
                ]
            },
            "notification-url": "https://packagist.org/downloads/",
            "license": [
                "BSD-3-Clause"
            ],
            "authors": [
                {
                    "name": "Sebastian Bergmann",
                    "email": "sebastian@phpunit.de"
                }
            ],
            "description": "Looks up which function or method a line of code belongs to",
            "homepage": "https://github.com/sebastianbergmann/code-unit-reverse-lookup/",
            "support": {
                "issues": "https://github.com/sebastianbergmann/code-unit-reverse-lookup/issues",
                "source": "https://github.com/sebastianbergmann/code-unit-reverse-lookup/tree/2.0.3"
            },
            "funding": [
                {
                    "url": "https://github.com/sebastianbergmann",
                    "type": "github"
                }
            ],
            "time": "2020-09-28T05:30:19+00:00"
        },
        {
            "name": "sebastian/comparator",
            "version": "4.0.8",
            "source": {
                "type": "git",
                "url": "https://github.com/sebastianbergmann/comparator.git",
                "reference": "fa0f136dd2334583309d32b62544682ee972b51a"
            },
            "dist": {
                "type": "zip",
                "url": "https://api.github.com/repos/sebastianbergmann/comparator/zipball/fa0f136dd2334583309d32b62544682ee972b51a",
                "reference": "fa0f136dd2334583309d32b62544682ee972b51a",
                "shasum": ""
            },
            "require": {
                "php": ">=7.3",
                "sebastian/diff": "^4.0",
                "sebastian/exporter": "^4.0"
            },
            "require-dev": {
                "phpunit/phpunit": "^9.3"
            },
            "type": "library",
            "extra": {
                "branch-alias": {
                    "dev-master": "4.0-dev"
                }
            },
            "autoload": {
                "classmap": [
                    "src/"
                ]
            },
            "notification-url": "https://packagist.org/downloads/",
            "license": [
                "BSD-3-Clause"
            ],
            "authors": [
                {
                    "name": "Sebastian Bergmann",
                    "email": "sebastian@phpunit.de"
                },
                {
                    "name": "Jeff Welch",
                    "email": "whatthejeff@gmail.com"
                },
                {
                    "name": "Volker Dusch",
                    "email": "github@wallbash.com"
                },
                {
                    "name": "Bernhard Schussek",
                    "email": "bschussek@2bepublished.at"
                }
            ],
            "description": "Provides the functionality to compare PHP values for equality",
            "homepage": "https://github.com/sebastianbergmann/comparator",
            "keywords": [
                "comparator",
                "compare",
                "equality"
            ],
            "support": {
                "issues": "https://github.com/sebastianbergmann/comparator/issues",
                "source": "https://github.com/sebastianbergmann/comparator/tree/4.0.8"
            },
            "funding": [
                {
                    "url": "https://github.com/sebastianbergmann",
                    "type": "github"
                }
            ],
            "time": "2022-09-14T12:41:17+00:00"
        },
        {
            "name": "sebastian/complexity",
            "version": "2.0.2",
            "source": {
                "type": "git",
                "url": "https://github.com/sebastianbergmann/complexity.git",
                "reference": "739b35e53379900cc9ac327b2147867b8b6efd88"
            },
            "dist": {
                "type": "zip",
                "url": "https://api.github.com/repos/sebastianbergmann/complexity/zipball/739b35e53379900cc9ac327b2147867b8b6efd88",
                "reference": "739b35e53379900cc9ac327b2147867b8b6efd88",
                "shasum": ""
            },
            "require": {
                "nikic/php-parser": "^4.7",
                "php": ">=7.3"
            },
            "require-dev": {
                "phpunit/phpunit": "^9.3"
            },
            "type": "library",
            "extra": {
                "branch-alias": {
                    "dev-master": "2.0-dev"
                }
            },
            "autoload": {
                "classmap": [
                    "src/"
                ]
            },
            "notification-url": "https://packagist.org/downloads/",
            "license": [
                "BSD-3-Clause"
            ],
            "authors": [
                {
                    "name": "Sebastian Bergmann",
                    "email": "sebastian@phpunit.de",
                    "role": "lead"
                }
            ],
            "description": "Library for calculating the complexity of PHP code units",
            "homepage": "https://github.com/sebastianbergmann/complexity",
            "support": {
                "issues": "https://github.com/sebastianbergmann/complexity/issues",
                "source": "https://github.com/sebastianbergmann/complexity/tree/2.0.2"
            },
            "funding": [
                {
                    "url": "https://github.com/sebastianbergmann",
                    "type": "github"
                }
            ],
            "time": "2020-10-26T15:52:27+00:00"
        },
        {
            "name": "sebastian/diff",
            "version": "4.0.5",
            "source": {
                "type": "git",
                "url": "https://github.com/sebastianbergmann/diff.git",
                "reference": "74be17022044ebaaecfdf0c5cd504fc9cd5a7131"
            },
            "dist": {
                "type": "zip",
                "url": "https://api.github.com/repos/sebastianbergmann/diff/zipball/74be17022044ebaaecfdf0c5cd504fc9cd5a7131",
                "reference": "74be17022044ebaaecfdf0c5cd504fc9cd5a7131",
                "shasum": ""
            },
            "require": {
                "php": ">=7.3"
            },
            "require-dev": {
                "phpunit/phpunit": "^9.3",
                "symfony/process": "^4.2 || ^5"
            },
            "type": "library",
            "extra": {
                "branch-alias": {
                    "dev-master": "4.0-dev"
                }
            },
            "autoload": {
                "classmap": [
                    "src/"
                ]
            },
            "notification-url": "https://packagist.org/downloads/",
            "license": [
                "BSD-3-Clause"
            ],
            "authors": [
                {
                    "name": "Sebastian Bergmann",
                    "email": "sebastian@phpunit.de"
                },
                {
                    "name": "Kore Nordmann",
                    "email": "mail@kore-nordmann.de"
                }
            ],
            "description": "Diff implementation",
            "homepage": "https://github.com/sebastianbergmann/diff",
            "keywords": [
                "diff",
                "udiff",
                "unidiff",
                "unified diff"
            ],
            "support": {
                "issues": "https://github.com/sebastianbergmann/diff/issues",
                "source": "https://github.com/sebastianbergmann/diff/tree/4.0.5"
            },
            "funding": [
                {
                    "url": "https://github.com/sebastianbergmann",
                    "type": "github"
                }
            ],
            "time": "2023-05-07T05:35:17+00:00"
        },
        {
            "name": "sebastian/environment",
            "version": "5.1.5",
            "source": {
                "type": "git",
                "url": "https://github.com/sebastianbergmann/environment.git",
                "reference": "830c43a844f1f8d5b7a1f6d6076b784454d8b7ed"
            },
            "dist": {
                "type": "zip",
                "url": "https://api.github.com/repos/sebastianbergmann/environment/zipball/830c43a844f1f8d5b7a1f6d6076b784454d8b7ed",
                "reference": "830c43a844f1f8d5b7a1f6d6076b784454d8b7ed",
                "shasum": ""
            },
            "require": {
                "php": ">=7.3"
            },
            "require-dev": {
                "phpunit/phpunit": "^9.3"
            },
            "suggest": {
                "ext-posix": "*"
            },
            "type": "library",
            "extra": {
                "branch-alias": {
                    "dev-master": "5.1-dev"
                }
            },
            "autoload": {
                "classmap": [
                    "src/"
                ]
            },
            "notification-url": "https://packagist.org/downloads/",
            "license": [
                "BSD-3-Clause"
            ],
            "authors": [
                {
                    "name": "Sebastian Bergmann",
                    "email": "sebastian@phpunit.de"
                }
            ],
            "description": "Provides functionality to handle HHVM/PHP environments",
            "homepage": "http://www.github.com/sebastianbergmann/environment",
            "keywords": [
                "Xdebug",
                "environment",
                "hhvm"
            ],
            "support": {
                "issues": "https://github.com/sebastianbergmann/environment/issues",
                "source": "https://github.com/sebastianbergmann/environment/tree/5.1.5"
            },
            "funding": [
                {
                    "url": "https://github.com/sebastianbergmann",
                    "type": "github"
                }
            ],
            "time": "2023-02-03T06:03:51+00:00"
        },
        {
            "name": "sebastian/exporter",
            "version": "4.0.5",
            "source": {
                "type": "git",
                "url": "https://github.com/sebastianbergmann/exporter.git",
                "reference": "ac230ed27f0f98f597c8a2b6eb7ac563af5e5b9d"
            },
            "dist": {
                "type": "zip",
                "url": "https://api.github.com/repos/sebastianbergmann/exporter/zipball/ac230ed27f0f98f597c8a2b6eb7ac563af5e5b9d",
                "reference": "ac230ed27f0f98f597c8a2b6eb7ac563af5e5b9d",
                "shasum": ""
            },
            "require": {
                "php": ">=7.3",
                "sebastian/recursion-context": "^4.0"
            },
            "require-dev": {
                "ext-mbstring": "*",
                "phpunit/phpunit": "^9.3"
            },
            "type": "library",
            "extra": {
                "branch-alias": {
                    "dev-master": "4.0-dev"
                }
            },
            "autoload": {
                "classmap": [
                    "src/"
                ]
            },
            "notification-url": "https://packagist.org/downloads/",
            "license": [
                "BSD-3-Clause"
            ],
            "authors": [
                {
                    "name": "Sebastian Bergmann",
                    "email": "sebastian@phpunit.de"
                },
                {
                    "name": "Jeff Welch",
                    "email": "whatthejeff@gmail.com"
                },
                {
                    "name": "Volker Dusch",
                    "email": "github@wallbash.com"
                },
                {
                    "name": "Adam Harvey",
                    "email": "aharvey@php.net"
                },
                {
                    "name": "Bernhard Schussek",
                    "email": "bschussek@gmail.com"
                }
            ],
            "description": "Provides the functionality to export PHP variables for visualization",
            "homepage": "https://www.github.com/sebastianbergmann/exporter",
            "keywords": [
                "export",
                "exporter"
            ],
            "support": {
                "issues": "https://github.com/sebastianbergmann/exporter/issues",
                "source": "https://github.com/sebastianbergmann/exporter/tree/4.0.5"
            },
            "funding": [
                {
                    "url": "https://github.com/sebastianbergmann",
                    "type": "github"
                }
            ],
            "time": "2022-09-14T06:03:37+00:00"
        },
        {
            "name": "sebastian/global-state",
            "version": "5.0.6",
            "source": {
                "type": "git",
                "url": "https://github.com/sebastianbergmann/global-state.git",
                "reference": "bde739e7565280bda77be70044ac1047bc007e34"
            },
            "dist": {
                "type": "zip",
                "url": "https://api.github.com/repos/sebastianbergmann/global-state/zipball/bde739e7565280bda77be70044ac1047bc007e34",
                "reference": "bde739e7565280bda77be70044ac1047bc007e34",
                "shasum": ""
            },
            "require": {
                "php": ">=7.3",
                "sebastian/object-reflector": "^2.0",
                "sebastian/recursion-context": "^4.0"
            },
            "require-dev": {
                "ext-dom": "*",
                "phpunit/phpunit": "^9.3"
            },
            "suggest": {
                "ext-uopz": "*"
            },
            "type": "library",
            "extra": {
                "branch-alias": {
                    "dev-master": "5.0-dev"
                }
            },
            "autoload": {
                "classmap": [
                    "src/"
                ]
            },
            "notification-url": "https://packagist.org/downloads/",
            "license": [
                "BSD-3-Clause"
            ],
            "authors": [
                {
                    "name": "Sebastian Bergmann",
                    "email": "sebastian@phpunit.de"
                }
            ],
            "description": "Snapshotting of global state",
            "homepage": "http://www.github.com/sebastianbergmann/global-state",
            "keywords": [
                "global state"
            ],
            "support": {
                "issues": "https://github.com/sebastianbergmann/global-state/issues",
                "source": "https://github.com/sebastianbergmann/global-state/tree/5.0.6"
            },
            "funding": [
                {
                    "url": "https://github.com/sebastianbergmann",
                    "type": "github"
                }
            ],
            "time": "2023-08-02T09:26:13+00:00"
        },
        {
            "name": "sebastian/lines-of-code",
            "version": "1.0.3",
            "source": {
                "type": "git",
                "url": "https://github.com/sebastianbergmann/lines-of-code.git",
                "reference": "c1c2e997aa3146983ed888ad08b15470a2e22ecc"
            },
            "dist": {
                "type": "zip",
                "url": "https://api.github.com/repos/sebastianbergmann/lines-of-code/zipball/c1c2e997aa3146983ed888ad08b15470a2e22ecc",
                "reference": "c1c2e997aa3146983ed888ad08b15470a2e22ecc",
                "shasum": ""
            },
            "require": {
                "nikic/php-parser": "^4.6",
                "php": ">=7.3"
            },
            "require-dev": {
                "phpunit/phpunit": "^9.3"
            },
            "type": "library",
            "extra": {
                "branch-alias": {
                    "dev-master": "1.0-dev"
                }
            },
            "autoload": {
                "classmap": [
                    "src/"
                ]
            },
            "notification-url": "https://packagist.org/downloads/",
            "license": [
                "BSD-3-Clause"
            ],
            "authors": [
                {
                    "name": "Sebastian Bergmann",
                    "email": "sebastian@phpunit.de",
                    "role": "lead"
                }
            ],
            "description": "Library for counting the lines of code in PHP source code",
            "homepage": "https://github.com/sebastianbergmann/lines-of-code",
            "support": {
                "issues": "https://github.com/sebastianbergmann/lines-of-code/issues",
                "source": "https://github.com/sebastianbergmann/lines-of-code/tree/1.0.3"
            },
            "funding": [
                {
                    "url": "https://github.com/sebastianbergmann",
                    "type": "github"
                }
            ],
            "time": "2020-11-28T06:42:11+00:00"
        },
        {
            "name": "sebastian/object-enumerator",
            "version": "4.0.4",
            "source": {
                "type": "git",
                "url": "https://github.com/sebastianbergmann/object-enumerator.git",
                "reference": "5c9eeac41b290a3712d88851518825ad78f45c71"
            },
            "dist": {
                "type": "zip",
                "url": "https://api.github.com/repos/sebastianbergmann/object-enumerator/zipball/5c9eeac41b290a3712d88851518825ad78f45c71",
                "reference": "5c9eeac41b290a3712d88851518825ad78f45c71",
                "shasum": ""
            },
            "require": {
                "php": ">=7.3",
                "sebastian/object-reflector": "^2.0",
                "sebastian/recursion-context": "^4.0"
            },
            "require-dev": {
                "phpunit/phpunit": "^9.3"
            },
            "type": "library",
            "extra": {
                "branch-alias": {
                    "dev-master": "4.0-dev"
                }
            },
            "autoload": {
                "classmap": [
                    "src/"
                ]
            },
            "notification-url": "https://packagist.org/downloads/",
            "license": [
                "BSD-3-Clause"
            ],
            "authors": [
                {
                    "name": "Sebastian Bergmann",
                    "email": "sebastian@phpunit.de"
                }
            ],
            "description": "Traverses array structures and object graphs to enumerate all referenced objects",
            "homepage": "https://github.com/sebastianbergmann/object-enumerator/",
            "support": {
                "issues": "https://github.com/sebastianbergmann/object-enumerator/issues",
                "source": "https://github.com/sebastianbergmann/object-enumerator/tree/4.0.4"
            },
            "funding": [
                {
                    "url": "https://github.com/sebastianbergmann",
                    "type": "github"
                }
            ],
            "time": "2020-10-26T13:12:34+00:00"
        },
        {
            "name": "sebastian/object-reflector",
            "version": "2.0.4",
            "source": {
                "type": "git",
                "url": "https://github.com/sebastianbergmann/object-reflector.git",
                "reference": "b4f479ebdbf63ac605d183ece17d8d7fe49c15c7"
            },
            "dist": {
                "type": "zip",
                "url": "https://api.github.com/repos/sebastianbergmann/object-reflector/zipball/b4f479ebdbf63ac605d183ece17d8d7fe49c15c7",
                "reference": "b4f479ebdbf63ac605d183ece17d8d7fe49c15c7",
                "shasum": ""
            },
            "require": {
                "php": ">=7.3"
            },
            "require-dev": {
                "phpunit/phpunit": "^9.3"
            },
            "type": "library",
            "extra": {
                "branch-alias": {
                    "dev-master": "2.0-dev"
                }
            },
            "autoload": {
                "classmap": [
                    "src/"
                ]
            },
            "notification-url": "https://packagist.org/downloads/",
            "license": [
                "BSD-3-Clause"
            ],
            "authors": [
                {
                    "name": "Sebastian Bergmann",
                    "email": "sebastian@phpunit.de"
                }
            ],
            "description": "Allows reflection of object attributes, including inherited and non-public ones",
            "homepage": "https://github.com/sebastianbergmann/object-reflector/",
            "support": {
                "issues": "https://github.com/sebastianbergmann/object-reflector/issues",
                "source": "https://github.com/sebastianbergmann/object-reflector/tree/2.0.4"
            },
            "funding": [
                {
                    "url": "https://github.com/sebastianbergmann",
                    "type": "github"
                }
            ],
            "time": "2020-10-26T13:14:26+00:00"
        },
        {
            "name": "sebastian/recursion-context",
            "version": "4.0.5",
            "source": {
                "type": "git",
                "url": "https://github.com/sebastianbergmann/recursion-context.git",
                "reference": "e75bd0f07204fec2a0af9b0f3cfe97d05f92efc1"
            },
            "dist": {
                "type": "zip",
                "url": "https://api.github.com/repos/sebastianbergmann/recursion-context/zipball/e75bd0f07204fec2a0af9b0f3cfe97d05f92efc1",
                "reference": "e75bd0f07204fec2a0af9b0f3cfe97d05f92efc1",
                "shasum": ""
            },
            "require": {
                "php": ">=7.3"
            },
            "require-dev": {
                "phpunit/phpunit": "^9.3"
            },
            "type": "library",
            "extra": {
                "branch-alias": {
                    "dev-master": "4.0-dev"
                }
            },
            "autoload": {
                "classmap": [
                    "src/"
                ]
            },
            "notification-url": "https://packagist.org/downloads/",
            "license": [
                "BSD-3-Clause"
            ],
            "authors": [
                {
                    "name": "Sebastian Bergmann",
                    "email": "sebastian@phpunit.de"
                },
                {
                    "name": "Jeff Welch",
                    "email": "whatthejeff@gmail.com"
                },
                {
                    "name": "Adam Harvey",
                    "email": "aharvey@php.net"
                }
            ],
            "description": "Provides functionality to recursively process PHP variables",
            "homepage": "https://github.com/sebastianbergmann/recursion-context",
            "support": {
                "issues": "https://github.com/sebastianbergmann/recursion-context/issues",
                "source": "https://github.com/sebastianbergmann/recursion-context/tree/4.0.5"
            },
            "funding": [
                {
                    "url": "https://github.com/sebastianbergmann",
                    "type": "github"
                }
            ],
            "time": "2023-02-03T06:07:39+00:00"
        },
        {
            "name": "sebastian/resource-operations",
            "version": "3.0.3",
            "source": {
                "type": "git",
                "url": "https://github.com/sebastianbergmann/resource-operations.git",
                "reference": "0f4443cb3a1d92ce809899753bc0d5d5a8dd19a8"
            },
            "dist": {
                "type": "zip",
                "url": "https://api.github.com/repos/sebastianbergmann/resource-operations/zipball/0f4443cb3a1d92ce809899753bc0d5d5a8dd19a8",
                "reference": "0f4443cb3a1d92ce809899753bc0d5d5a8dd19a8",
                "shasum": ""
            },
            "require": {
                "php": ">=7.3"
            },
            "require-dev": {
                "phpunit/phpunit": "^9.0"
            },
            "type": "library",
            "extra": {
                "branch-alias": {
                    "dev-master": "3.0-dev"
                }
            },
            "autoload": {
                "classmap": [
                    "src/"
                ]
            },
            "notification-url": "https://packagist.org/downloads/",
            "license": [
                "BSD-3-Clause"
            ],
            "authors": [
                {
                    "name": "Sebastian Bergmann",
                    "email": "sebastian@phpunit.de"
                }
            ],
            "description": "Provides a list of PHP built-in functions that operate on resources",
            "homepage": "https://www.github.com/sebastianbergmann/resource-operations",
            "support": {
                "issues": "https://github.com/sebastianbergmann/resource-operations/issues",
                "source": "https://github.com/sebastianbergmann/resource-operations/tree/3.0.3"
            },
            "funding": [
                {
                    "url": "https://github.com/sebastianbergmann",
                    "type": "github"
                }
            ],
            "time": "2020-09-28T06:45:17+00:00"
        },
        {
            "name": "sebastian/type",
            "version": "3.2.1",
            "source": {
                "type": "git",
                "url": "https://github.com/sebastianbergmann/type.git",
                "reference": "75e2c2a32f5e0b3aef905b9ed0b179b953b3d7c7"
            },
            "dist": {
                "type": "zip",
                "url": "https://api.github.com/repos/sebastianbergmann/type/zipball/75e2c2a32f5e0b3aef905b9ed0b179b953b3d7c7",
                "reference": "75e2c2a32f5e0b3aef905b9ed0b179b953b3d7c7",
                "shasum": ""
            },
            "require": {
                "php": ">=7.3"
            },
            "require-dev": {
                "phpunit/phpunit": "^9.5"
            },
            "type": "library",
            "extra": {
                "branch-alias": {
                    "dev-master": "3.2-dev"
                }
            },
            "autoload": {
                "classmap": [
                    "src/"
                ]
            },
            "notification-url": "https://packagist.org/downloads/",
            "license": [
                "BSD-3-Clause"
            ],
            "authors": [
                {
                    "name": "Sebastian Bergmann",
                    "email": "sebastian@phpunit.de",
                    "role": "lead"
                }
            ],
            "description": "Collection of value objects that represent the types of the PHP type system",
            "homepage": "https://github.com/sebastianbergmann/type",
            "support": {
                "issues": "https://github.com/sebastianbergmann/type/issues",
                "source": "https://github.com/sebastianbergmann/type/tree/3.2.1"
            },
            "funding": [
                {
                    "url": "https://github.com/sebastianbergmann",
                    "type": "github"
                }
            ],
            "time": "2023-02-03T06:13:03+00:00"
        },
        {
            "name": "sebastian/version",
            "version": "3.0.2",
            "source": {
                "type": "git",
                "url": "https://github.com/sebastianbergmann/version.git",
                "reference": "c6c1022351a901512170118436c764e473f6de8c"
            },
            "dist": {
                "type": "zip",
                "url": "https://api.github.com/repos/sebastianbergmann/version/zipball/c6c1022351a901512170118436c764e473f6de8c",
                "reference": "c6c1022351a901512170118436c764e473f6de8c",
                "shasum": ""
            },
            "require": {
                "php": ">=7.3"
            },
            "type": "library",
            "extra": {
                "branch-alias": {
                    "dev-master": "3.0-dev"
                }
            },
            "autoload": {
                "classmap": [
                    "src/"
                ]
            },
            "notification-url": "https://packagist.org/downloads/",
            "license": [
                "BSD-3-Clause"
            ],
            "authors": [
                {
                    "name": "Sebastian Bergmann",
                    "email": "sebastian@phpunit.de",
                    "role": "lead"
                }
            ],
            "description": "Library that helps with managing the version number of Git-hosted PHP projects",
            "homepage": "https://github.com/sebastianbergmann/version",
            "support": {
                "issues": "https://github.com/sebastianbergmann/version/issues",
                "source": "https://github.com/sebastianbergmann/version/tree/3.0.2"
            },
            "funding": [
                {
                    "url": "https://github.com/sebastianbergmann",
                    "type": "github"
                }
            ],
            "time": "2020-09-28T06:39:44+00:00"
        },
        {
            "name": "squizlabs/php_codesniffer",
            "version": "3.7.2",
            "source": {
                "type": "git",
                "url": "https://github.com/squizlabs/PHP_CodeSniffer.git",
                "reference": "ed8e00df0a83aa96acf703f8c2979ff33341f879"
            },
            "dist": {
                "type": "zip",
                "url": "https://api.github.com/repos/squizlabs/PHP_CodeSniffer/zipball/ed8e00df0a83aa96acf703f8c2979ff33341f879",
                "reference": "ed8e00df0a83aa96acf703f8c2979ff33341f879",
                "shasum": ""
            },
            "require": {
                "ext-simplexml": "*",
                "ext-tokenizer": "*",
                "ext-xmlwriter": "*",
                "php": ">=5.4.0"
            },
            "require-dev": {
                "phpunit/phpunit": "^4.0 || ^5.0 || ^6.0 || ^7.0"
            },
            "bin": [
                "bin/phpcs",
                "bin/phpcbf"
            ],
            "type": "library",
            "extra": {
                "branch-alias": {
                    "dev-master": "3.x-dev"
                }
            },
            "notification-url": "https://packagist.org/downloads/",
            "license": [
                "BSD-3-Clause"
            ],
            "authors": [
                {
                    "name": "Greg Sherwood",
                    "role": "lead"
                }
            ],
            "description": "PHP_CodeSniffer tokenizes PHP, JavaScript and CSS files and detects violations of a defined set of coding standards.",
            "homepage": "https://github.com/squizlabs/PHP_CodeSniffer",
            "keywords": [
                "phpcs",
                "standards",
                "static analysis"
            ],
            "support": {
                "issues": "https://github.com/squizlabs/PHP_CodeSniffer/issues",
                "source": "https://github.com/squizlabs/PHP_CodeSniffer",
                "wiki": "https://github.com/squizlabs/PHP_CodeSniffer/wiki"
            },
            "time": "2023-02-22T23:07:41+00:00"
        },
        {
            "name": "swoole/ide-helper",
            "version": "5.0.2",
            "source": {
                "type": "git",
                "url": "https://github.com/swoole/ide-helper.git",
                "reference": "16cfee44a6ec92254228c39bcab2fb8ae74cc2ea"
            },
            "dist": {
                "type": "zip",
                "url": "https://api.github.com/repos/swoole/ide-helper/zipball/16cfee44a6ec92254228c39bcab2fb8ae74cc2ea",
                "reference": "16cfee44a6ec92254228c39bcab2fb8ae74cc2ea",
                "shasum": ""
            },
            "type": "library",
            "notification-url": "https://packagist.org/downloads/",
            "license": [
                "Apache-2.0"
            ],
            "authors": [
                {
                    "name": "Team Swoole",
                    "email": "team@swoole.com"
                }
            ],
            "description": "IDE help files for Swoole.",
            "support": {
                "issues": "https://github.com/swoole/ide-helper/issues",
                "source": "https://github.com/swoole/ide-helper/tree/5.0.2"
            },
            "time": "2023-03-20T06:05:55+00:00"
        },
        {
            "name": "symfony/polyfill-ctype",
            "version": "v1.27.0",
            "source": {
                "type": "git",
                "url": "https://github.com/symfony/polyfill-ctype.git",
                "reference": "5bbc823adecdae860bb64756d639ecfec17b050a"
            },
            "dist": {
                "type": "zip",
                "url": "https://api.github.com/repos/symfony/polyfill-ctype/zipball/5bbc823adecdae860bb64756d639ecfec17b050a",
                "reference": "5bbc823adecdae860bb64756d639ecfec17b050a",
                "shasum": ""
            },
            "require": {
                "php": ">=7.1"
            },
            "provide": {
                "ext-ctype": "*"
            },
            "suggest": {
                "ext-ctype": "For best performance"
            },
            "type": "library",
            "extra": {
                "branch-alias": {
                    "dev-main": "1.27-dev"
                },
                "thanks": {
                    "name": "symfony/polyfill",
                    "url": "https://github.com/symfony/polyfill"
                }
            },
            "autoload": {
                "files": [
                    "bootstrap.php"
                ],
                "psr-4": {
                    "Symfony\\Polyfill\\Ctype\\": ""
                }
            },
            "notification-url": "https://packagist.org/downloads/",
            "license": [
                "MIT"
            ],
            "authors": [
                {
                    "name": "Gert de Pagter",
                    "email": "BackEndTea@gmail.com"
                },
                {
                    "name": "Symfony Community",
                    "homepage": "https://symfony.com/contributors"
                }
            ],
            "description": "Symfony polyfill for ctype functions",
            "homepage": "https://symfony.com",
            "keywords": [
                "compatibility",
                "ctype",
                "polyfill",
                "portable"
            ],
            "support": {
                "source": "https://github.com/symfony/polyfill-ctype/tree/v1.27.0"
            },
            "funding": [
                {
                    "url": "https://symfony.com/sponsor",
                    "type": "custom"
                },
                {
                    "url": "https://github.com/fabpot",
                    "type": "github"
                },
                {
                    "url": "https://tidelift.com/funding/github/packagist/symfony/symfony",
                    "type": "tidelift"
                }
            ],
            "time": "2022-11-03T14:55:06+00:00"
        },
        {
            "name": "symfony/polyfill-mbstring",
            "version": "v1.27.0",
            "source": {
                "type": "git",
                "url": "https://github.com/symfony/polyfill-mbstring.git",
                "reference": "8ad114f6b39e2c98a8b0e3bd907732c207c2b534"
            },
            "dist": {
                "type": "zip",
                "url": "https://api.github.com/repos/symfony/polyfill-mbstring/zipball/8ad114f6b39e2c98a8b0e3bd907732c207c2b534",
                "reference": "8ad114f6b39e2c98a8b0e3bd907732c207c2b534",
                "shasum": ""
            },
            "require": {
                "php": ">=7.1"
            },
            "provide": {
                "ext-mbstring": "*"
            },
            "suggest": {
                "ext-mbstring": "For best performance"
            },
            "type": "library",
            "extra": {
                "branch-alias": {
                    "dev-main": "1.27-dev"
                },
                "thanks": {
                    "name": "symfony/polyfill",
                    "url": "https://github.com/symfony/polyfill"
                }
            },
            "autoload": {
                "files": [
                    "bootstrap.php"
                ],
                "psr-4": {
                    "Symfony\\Polyfill\\Mbstring\\": ""
                }
            },
            "notification-url": "https://packagist.org/downloads/",
            "license": [
                "MIT"
            ],
            "authors": [
                {
                    "name": "Nicolas Grekas",
                    "email": "p@tchwork.com"
                },
                {
                    "name": "Symfony Community",
                    "homepage": "https://symfony.com/contributors"
                }
            ],
            "description": "Symfony polyfill for the Mbstring extension",
            "homepage": "https://symfony.com",
            "keywords": [
                "compatibility",
                "mbstring",
                "polyfill",
                "portable",
                "shim"
            ],
            "support": {
                "source": "https://github.com/symfony/polyfill-mbstring/tree/v1.27.0"
            },
            "funding": [
                {
                    "url": "https://symfony.com/sponsor",
                    "type": "custom"
                },
                {
                    "url": "https://github.com/fabpot",
                    "type": "github"
                },
                {
                    "url": "https://tidelift.com/funding/github/packagist/symfony/symfony",
                    "type": "tidelift"
                }
            ],
            "time": "2022-11-03T14:55:06+00:00"
        },
        {
            "name": "textalk/websocket",
            "version": "1.5.7",
            "source": {
                "type": "git",
                "url": "https://github.com/Textalk/websocket-php.git",
                "reference": "1712325e99b6bf869ccbf9bf41ab749e7328ea46"
            },
            "dist": {
                "type": "zip",
                "url": "https://api.github.com/repos/Textalk/websocket-php/zipball/1712325e99b6bf869ccbf9bf41ab749e7328ea46",
                "reference": "1712325e99b6bf869ccbf9bf41ab749e7328ea46",
                "shasum": ""
            },
            "require": {
                "php": "^7.2 | ^8.0",
                "psr/log": "^1 | ^2 | ^3"
            },
            "require-dev": {
                "php-coveralls/php-coveralls": "^2.0",
                "phpunit/phpunit": "^8.0|^9.0",
                "squizlabs/php_codesniffer": "^3.5"
            },
            "type": "library",
            "autoload": {
                "psr-4": {
                    "WebSocket\\": "lib"
                }
            },
            "notification-url": "https://packagist.org/downloads/",
            "license": [
                "ISC"
            ],
            "authors": [
                {
                    "name": "Fredrik Liljegren"
                },
                {
                    "name": "Sören Jensen",
                    "email": "soren@abicart.se"
                }
            ],
            "description": "WebSocket client and server",
            "support": {
                "issues": "https://github.com/Textalk/websocket-php/issues",
                "source": "https://github.com/Textalk/websocket-php/tree/1.5.7"
            },
            "time": "2022-03-29T09:46:59+00:00"
        },
        {
            "name": "theseer/tokenizer",
            "version": "1.2.1",
            "source": {
                "type": "git",
                "url": "https://github.com/theseer/tokenizer.git",
                "reference": "34a41e998c2183e22995f158c581e7b5e755ab9e"
            },
            "dist": {
                "type": "zip",
                "url": "https://api.github.com/repos/theseer/tokenizer/zipball/34a41e998c2183e22995f158c581e7b5e755ab9e",
                "reference": "34a41e998c2183e22995f158c581e7b5e755ab9e",
                "shasum": ""
            },
            "require": {
                "ext-dom": "*",
                "ext-tokenizer": "*",
                "ext-xmlwriter": "*",
                "php": "^7.2 || ^8.0"
            },
            "type": "library",
            "autoload": {
                "classmap": [
                    "src/"
                ]
            },
            "notification-url": "https://packagist.org/downloads/",
            "license": [
                "BSD-3-Clause"
            ],
            "authors": [
                {
                    "name": "Arne Blankerts",
                    "email": "arne@blankerts.de",
                    "role": "Developer"
                }
            ],
            "description": "A small library for converting tokenized PHP source code into XML and potentially other formats",
            "support": {
                "issues": "https://github.com/theseer/tokenizer/issues",
                "source": "https://github.com/theseer/tokenizer/tree/1.2.1"
            },
            "funding": [
                {
                    "url": "https://github.com/theseer",
                    "type": "github"
                }
            ],
            "time": "2021-07-28T10:34:58+00:00"
        },
        {
            "name": "twig/twig",
            "version": "v3.7.0",
            "source": {
                "type": "git",
                "url": "https://github.com/twigphp/Twig.git",
                "reference": "5cf942bbab3df42afa918caeba947f1b690af64b"
            },
            "dist": {
                "type": "zip",
                "url": "https://api.github.com/repos/twigphp/Twig/zipball/5cf942bbab3df42afa918caeba947f1b690af64b",
                "reference": "5cf942bbab3df42afa918caeba947f1b690af64b",
                "shasum": ""
            },
            "require": {
                "php": ">=7.2.5",
                "symfony/polyfill-ctype": "^1.8",
                "symfony/polyfill-mbstring": "^1.3"
            },
            "require-dev": {
                "psr/container": "^1.0|^2.0",
                "symfony/phpunit-bridge": "^4.4.9|^5.0.9|^6.0"
            },
            "type": "library",
            "autoload": {
                "psr-4": {
                    "Twig\\": "src/"
                }
            },
            "notification-url": "https://packagist.org/downloads/",
            "license": [
                "BSD-3-Clause"
            ],
            "authors": [
                {
                    "name": "Fabien Potencier",
                    "email": "fabien@symfony.com",
                    "homepage": "http://fabien.potencier.org",
                    "role": "Lead Developer"
                },
                {
                    "name": "Twig Team",
                    "role": "Contributors"
                },
                {
                    "name": "Armin Ronacher",
                    "email": "armin.ronacher@active-4.com",
                    "role": "Project Founder"
                }
            ],
            "description": "Twig, the flexible, fast, and secure template language for PHP",
            "homepage": "https://twig.symfony.com",
            "keywords": [
                "templating"
            ],
            "support": {
                "issues": "https://github.com/twigphp/Twig/issues",
                "source": "https://github.com/twigphp/Twig/tree/v3.7.0"
            },
            "funding": [
                {
                    "url": "https://github.com/fabpot",
                    "type": "github"
                },
                {
                    "url": "https://tidelift.com/funding/github/packagist/twig/twig",
                    "type": "tidelift"
                }
            ],
            "time": "2023-07-26T07:16:09+00:00"
        }
    ],
    "aliases": [],
    "minimum-stability": "stable",
    "stability-flags": [],
    "prefer-stable": false,
    "prefer-lowest": false,
    "platform": {
        "php": ">=8.0.0",
        "ext-curl": "*",
        "ext-imagick": "*",
        "ext-mbstring": "*",
        "ext-json": "*",
        "ext-yaml": "*",
        "ext-dom": "*",
        "ext-redis": "*",
        "ext-swoole": "*",
        "ext-pdo": "*",
        "ext-openssl": "*",
        "ext-zlib": "*",
        "ext-sockets": "*"
    },
    "platform-dev": {
        "ext-fileinfo": "*"
    },
    "platform-overrides": {
        "php": "8.0"
    },
    "plugin-api-version": "2.2.0"
}<|MERGE_RESOLUTION|>--- conflicted
+++ resolved
@@ -4,11 +4,7 @@
         "Read more about it at https://getcomposer.org/doc/01-basic-usage.md#installing-dependencies",
         "This file is @generated automatically"
     ],
-<<<<<<< HEAD
-    "content-hash": "ca47a56f2285cea787de1f58a8ee968c",
-=======
     "content-hash": "2098172fc4b71eb0d41dcdbfea2f5061",
->>>>>>> a019d01e
     "packages": [
         {
             "name": "adhocore/jwt",
