--- conflicted
+++ resolved
@@ -4,11 +4,7 @@
         "Read more about it at https://getcomposer.org/doc/01-basic-usage.md#installing-dependencies",
         "This file is @generated automatically"
     ],
-<<<<<<< HEAD
     "content-hash": "db8c792c684aa44ba5b9808bc7822c21",
-=======
-    "content-hash": "60b57e034676287a703cf42b1de0c60d",
->>>>>>> 69607e68
     "packages": [
         {
             "name": "adhocore/jwt",
@@ -1691,7 +1687,6 @@
         },
         {
             "name": "utopia-php/image",
-<<<<<<< HEAD
             "version": "0.2.0",
             "source": {
                 "type": "git",
@@ -1702,18 +1697,6 @@
                 "type": "zip",
                 "url": "https://api.github.com/repos/utopia-php/image/zipball/3b22910b0257657ba40e853918cb7c9d19fba125",
                 "reference": "3b22910b0257657ba40e853918cb7c9d19fba125",
-=======
-            "version": "0.2.1",
-            "source": {
-                "type": "git",
-                "url": "https://github.com/utopia-php/image.git",
-                "reference": "0754955a165483852184d1215cc3bf659432d23a"
-            },
-            "dist": {
-                "type": "zip",
-                "url": "https://api.github.com/repos/utopia-php/image/zipball/0754955a165483852184d1215cc3bf659432d23a",
-                "reference": "0754955a165483852184d1215cc3bf659432d23a",
->>>>>>> 69607e68
                 "shasum": ""
             },
             "require": {
@@ -1751,15 +1734,9 @@
             ],
             "support": {
                 "issues": "https://github.com/utopia-php/image/issues",
-<<<<<<< HEAD
                 "source": "https://github.com/utopia-php/image/tree/0.2.0"
             },
             "time": "2021-03-18T04:49:59+00:00"
-=======
-                "source": "https://github.com/utopia-php/image/tree/0.2.1"
-            },
-            "time": "2021-04-13T07:47:24+00:00"
->>>>>>> 69607e68
         },
         {
             "name": "utopia-php/locale",
@@ -2235,21 +2212,12 @@
             "source": {
                 "type": "git",
                 "url": "https://github.com/amphp/byte-stream.git",
-<<<<<<< HEAD
                 "reference": "acbd8002b3536485c997c4e019206b3f10ca15bd"
             },
             "dist": {
                 "type": "zip",
                 "url": "https://api.github.com/repos/amphp/byte-stream/zipball/acbd8002b3536485c997c4e019206b3f10ca15bd",
                 "reference": "acbd8002b3536485c997c4e019206b3f10ca15bd",
-=======
-                "reference": "7a64a9ad336fc5e1e70b1c1fc1e9618a7027332e"
-            },
-            "dist": {
-                "type": "zip",
-                "url": "https://api.github.com/repos/amphp/byte-stream/zipball/7a64a9ad336fc5e1e70b1c1fc1e9618a7027332e",
-                "reference": "7a64a9ad336fc5e1e70b1c1fc1e9618a7027332e",
->>>>>>> 69607e68
                 "shasum": ""
             },
             "require": {
@@ -2313,11 +2281,7 @@
                     "type": "github"
                 }
             ],
-<<<<<<< HEAD
             "time": "2021-03-30T17:13:30+00:00"
-=======
-            "time": "2021-04-05T20:23:22+00:00"
->>>>>>> 69607e68
         },
         {
             "name": "appwrite/sdk-generator",
@@ -2513,11 +2477,7 @@
         },
         {
             "name": "composer/xdebug-handler",
-<<<<<<< HEAD
             "version": "1.4.6",
-=======
-            "version": "1.4.x-dev",
->>>>>>> 69607e68
             "source": {
                 "type": "git",
                 "url": "https://github.com/composer/xdebug-handler.git",
@@ -3554,21 +3514,12 @@
             "source": {
                 "type": "git",
                 "url": "https://github.com/sebastianbergmann/php-file-iterator.git",
-<<<<<<< HEAD
                 "reference": "aa4be8575f26070b100fccb67faabb28f21f66f8"
             },
             "dist": {
                 "type": "zip",
                 "url": "https://api.github.com/repos/sebastianbergmann/php-file-iterator/zipball/aa4be8575f26070b100fccb67faabb28f21f66f8",
                 "reference": "aa4be8575f26070b100fccb67faabb28f21f66f8",
-=======
-                "reference": "97eb187efc3560da69c5b501235cd3eb1ebfec86"
-            },
-            "dist": {
-                "type": "zip",
-                "url": "https://api.github.com/repos/sebastianbergmann/php-file-iterator/zipball/97eb187efc3560da69c5b501235cd3eb1ebfec86",
-                "reference": "97eb187efc3560da69c5b501235cd3eb1ebfec86",
->>>>>>> 69607e68
                 "shasum": ""
             },
             "require": {
@@ -3615,11 +3566,7 @@
                     "type": "github"
                 }
             ],
-<<<<<<< HEAD
             "time": "2020-09-28T05:57:25+00:00"
-=======
-            "time": "2021-04-02T08:22:03+00:00"
->>>>>>> 69607e68
         },
         {
             "name": "phpunit/php-invoker",
@@ -3627,21 +3574,12 @@
             "source": {
                 "type": "git",
                 "url": "https://github.com/sebastianbergmann/php-invoker.git",
-<<<<<<< HEAD
                 "reference": "5a10147d0aaf65b58940a0b72f71c9ac0423cc67"
             },
             "dist": {
                 "type": "zip",
                 "url": "https://api.github.com/repos/sebastianbergmann/php-invoker/zipball/5a10147d0aaf65b58940a0b72f71c9ac0423cc67",
                 "reference": "5a10147d0aaf65b58940a0b72f71c9ac0423cc67",
-=======
-                "reference": "de89b92643f75d97135fd0f895d4369630952c95"
-            },
-            "dist": {
-                "type": "zip",
-                "url": "https://api.github.com/repos/sebastianbergmann/php-invoker/zipball/de89b92643f75d97135fd0f895d4369630952c95",
-                "reference": "de89b92643f75d97135fd0f895d4369630952c95",
->>>>>>> 69607e68
                 "shasum": ""
             },
             "require": {
@@ -3691,11 +3629,7 @@
                     "type": "github"
                 }
             ],
-<<<<<<< HEAD
             "time": "2020-09-28T05:58:55+00:00"
-=======
-            "time": "2021-04-02T08:22:12+00:00"
->>>>>>> 69607e68
         },
         {
             "name": "phpunit/php-text-template",
@@ -3703,21 +3637,12 @@
             "source": {
                 "type": "git",
                 "url": "https://github.com/sebastianbergmann/php-text-template.git",
-<<<<<<< HEAD
                 "reference": "5da5f67fc95621df9ff4c4e5a84d6a8a2acf7c28"
             },
             "dist": {
                 "type": "zip",
                 "url": "https://api.github.com/repos/sebastianbergmann/php-text-template/zipball/5da5f67fc95621df9ff4c4e5a84d6a8a2acf7c28",
                 "reference": "5da5f67fc95621df9ff4c4e5a84d6a8a2acf7c28",
-=======
-                "reference": "f46a87d94ad351b46c836f6cdda98795e8a6c979"
-            },
-            "dist": {
-                "type": "zip",
-                "url": "https://api.github.com/repos/sebastianbergmann/php-text-template/zipball/f46a87d94ad351b46c836f6cdda98795e8a6c979",
-                "reference": "f46a87d94ad351b46c836f6cdda98795e8a6c979",
->>>>>>> 69607e68
                 "shasum": ""
             },
             "require": {
@@ -3763,11 +3688,7 @@
                     "type": "github"
                 }
             ],
-<<<<<<< HEAD
             "time": "2020-10-26T05:33:50+00:00"
-=======
-            "time": "2021-04-02T08:22:46+00:00"
->>>>>>> 69607e68
         },
         {
             "name": "phpunit/php-timer",
@@ -3775,21 +3696,12 @@
             "source": {
                 "type": "git",
                 "url": "https://github.com/sebastianbergmann/php-timer.git",
-<<<<<<< HEAD
                 "reference": "5a63ce20ed1b5bf577850e2c4e87f4aa902afbd2"
             },
             "dist": {
                 "type": "zip",
                 "url": "https://api.github.com/repos/sebastianbergmann/php-timer/zipball/5a63ce20ed1b5bf577850e2c4e87f4aa902afbd2",
                 "reference": "5a63ce20ed1b5bf577850e2c4e87f4aa902afbd2",
-=======
-                "reference": "bd80d581ad411a5a4b7e613541a7f4cd09cf0da9"
-            },
-            "dist": {
-                "type": "zip",
-                "url": "https://api.github.com/repos/sebastianbergmann/php-timer/zipball/bd80d581ad411a5a4b7e613541a7f4cd09cf0da9",
-                "reference": "bd80d581ad411a5a4b7e613541a7f4cd09cf0da9",
->>>>>>> 69607e68
                 "shasum": ""
             },
             "require": {
@@ -3835,11 +3747,7 @@
                     "type": "github"
                 }
             ],
-<<<<<<< HEAD
             "time": "2020-10-26T13:16:10+00:00"
-=======
-            "time": "2021-04-02T08:22:20+00:00"
->>>>>>> 69607e68
         },
         {
             "name": "phpunit/phpunit",
@@ -3998,21 +3906,12 @@
             "source": {
                 "type": "git",
                 "url": "https://github.com/sebastianbergmann/cli-parser.git",
-<<<<<<< HEAD
                 "reference": "442e7c7e687e42adc03470c7b668bc4b2402c0b2"
             },
             "dist": {
                 "type": "zip",
                 "url": "https://api.github.com/repos/sebastianbergmann/cli-parser/zipball/442e7c7e687e42adc03470c7b668bc4b2402c0b2",
                 "reference": "442e7c7e687e42adc03470c7b668bc4b2402c0b2",
-=======
-                "reference": "e59dfbeeaf6ccdff168c537427cbc9f7fed6b160"
-            },
-            "dist": {
-                "type": "zip",
-                "url": "https://api.github.com/repos/sebastianbergmann/cli-parser/zipball/e59dfbeeaf6ccdff168c537427cbc9f7fed6b160",
-                "reference": "e59dfbeeaf6ccdff168c537427cbc9f7fed6b160",
->>>>>>> 69607e68
                 "shasum": ""
             },
             "require": {
@@ -4055,11 +3954,7 @@
                     "type": "github"
                 }
             ],
-<<<<<<< HEAD
             "time": "2020-09-28T06:08:49+00:00"
-=======
-            "time": "2021-04-02T08:23:11+00:00"
->>>>>>> 69607e68
         },
         {
             "name": "sebastian/code-unit",
@@ -4123,21 +4018,12 @@
             "source": {
                 "type": "git",
                 "url": "https://github.com/sebastianbergmann/code-unit-reverse-lookup.git",
-<<<<<<< HEAD
                 "reference": "ac91f01ccec49fb77bdc6fd1e548bc70f7faa3e5"
             },
             "dist": {
                 "type": "zip",
                 "url": "https://api.github.com/repos/sebastianbergmann/code-unit-reverse-lookup/zipball/ac91f01ccec49fb77bdc6fd1e548bc70f7faa3e5",
                 "reference": "ac91f01ccec49fb77bdc6fd1e548bc70f7faa3e5",
-=======
-                "reference": "f7ee1d817bdd8a8bdfb76b11fa851204132ef6d9"
-            },
-            "dist": {
-                "type": "zip",
-                "url": "https://api.github.com/repos/sebastianbergmann/code-unit-reverse-lookup/zipball/f7ee1d817bdd8a8bdfb76b11fa851204132ef6d9",
-                "reference": "f7ee1d817bdd8a8bdfb76b11fa851204132ef6d9",
->>>>>>> 69607e68
                 "shasum": ""
             },
             "require": {
@@ -4179,11 +4065,7 @@
                     "type": "github"
                 }
             ],
-<<<<<<< HEAD
             "time": "2020-09-28T05:30:19+00:00"
-=======
-            "time": "2021-04-02T08:20:56+00:00"
->>>>>>> 69607e68
         },
         {
             "name": "sebastian/comparator",
@@ -4191,21 +4073,12 @@
             "source": {
                 "type": "git",
                 "url": "https://github.com/sebastianbergmann/comparator.git",
-<<<<<<< HEAD
                 "reference": "55f4261989e546dc112258c7a75935a81a7ce382"
             },
             "dist": {
                 "type": "zip",
                 "url": "https://api.github.com/repos/sebastianbergmann/comparator/zipball/55f4261989e546dc112258c7a75935a81a7ce382",
                 "reference": "55f4261989e546dc112258c7a75935a81a7ce382",
-=======
-                "reference": "604de433dd3e1467ded9a92414b3561a812554c5"
-            },
-            "dist": {
-                "type": "zip",
-                "url": "https://api.github.com/repos/sebastianbergmann/comparator/zipball/604de433dd3e1467ded9a92414b3561a812554c5",
-                "reference": "604de433dd3e1467ded9a92414b3561a812554c5",
->>>>>>> 69607e68
                 "shasum": ""
             },
             "require": {
@@ -4266,11 +4139,7 @@
                     "type": "github"
                 }
             ],
-<<<<<<< HEAD
             "time": "2020-10-26T15:49:45+00:00"
-=======
-            "time": "2021-04-02T08:21:05+00:00"
->>>>>>> 69607e68
         },
         {
             "name": "sebastian/complexity",
@@ -4335,21 +4204,12 @@
             "source": {
                 "type": "git",
                 "url": "https://github.com/sebastianbergmann/diff.git",
-<<<<<<< HEAD
                 "reference": "3461e3fccc7cfdfc2720be910d3bd73c69be590d"
             },
             "dist": {
                 "type": "zip",
                 "url": "https://api.github.com/repos/sebastianbergmann/diff/zipball/3461e3fccc7cfdfc2720be910d3bd73c69be590d",
                 "reference": "3461e3fccc7cfdfc2720be910d3bd73c69be590d",
-=======
-                "reference": "3fa178cf5772d7a09bcfe01bfb7acc13edcf8aec"
-            },
-            "dist": {
-                "type": "zip",
-                "url": "https://api.github.com/repos/sebastianbergmann/diff/zipball/3fa178cf5772d7a09bcfe01bfb7acc13edcf8aec",
-                "reference": "3fa178cf5772d7a09bcfe01bfb7acc13edcf8aec",
->>>>>>> 69607e68
                 "shasum": ""
             },
             "require": {
@@ -4402,11 +4262,7 @@
                     "type": "github"
                 }
             ],
-<<<<<<< HEAD
             "time": "2020-10-26T13:10:38+00:00"
-=======
-            "time": "2021-04-02T08:21:13+00:00"
->>>>>>> 69607e68
         },
         {
             "name": "sebastian/environment",
@@ -4414,21 +4270,12 @@
             "source": {
                 "type": "git",
                 "url": "https://github.com/sebastianbergmann/environment.git",
-<<<<<<< HEAD
                 "reference": "388b6ced16caa751030f6a69e588299fa09200ac"
             },
             "dist": {
                 "type": "zip",
                 "url": "https://api.github.com/repos/sebastianbergmann/environment/zipball/388b6ced16caa751030f6a69e588299fa09200ac",
                 "reference": "388b6ced16caa751030f6a69e588299fa09200ac",
-=======
-                "reference": "1fe23c75ca20a9cfe5ef8af473c726f9ef7e9465"
-            },
-            "dist": {
-                "type": "zip",
-                "url": "https://api.github.com/repos/sebastianbergmann/environment/zipball/1fe23c75ca20a9cfe5ef8af473c726f9ef7e9465",
-                "reference": "1fe23c75ca20a9cfe5ef8af473c726f9ef7e9465",
->>>>>>> 69607e68
                 "shasum": ""
             },
             "require": {
@@ -4478,11 +4325,7 @@
                     "type": "github"
                 }
             ],
-<<<<<<< HEAD
             "time": "2020-09-28T05:52:38+00:00"
-=======
-            "time": "2021-04-02T08:21:21+00:00"
->>>>>>> 69607e68
         },
         {
             "name": "sebastian/exporter",
@@ -4490,21 +4333,12 @@
             "source": {
                 "type": "git",
                 "url": "https://github.com/sebastianbergmann/exporter.git",
-<<<<<<< HEAD
                 "reference": "d89cc98761b8cb5a1a235a6b703ae50d34080e65"
             },
             "dist": {
                 "type": "zip",
                 "url": "https://api.github.com/repos/sebastianbergmann/exporter/zipball/d89cc98761b8cb5a1a235a6b703ae50d34080e65",
                 "reference": "d89cc98761b8cb5a1a235a6b703ae50d34080e65",
-=======
-                "reference": "31abe95278f9b406051b4a26faf2677fbcc01755"
-            },
-            "dist": {
-                "type": "zip",
-                "url": "https://api.github.com/repos/sebastianbergmann/exporter/zipball/31abe95278f9b406051b4a26faf2677fbcc01755",
-                "reference": "31abe95278f9b406051b4a26faf2677fbcc01755",
->>>>>>> 69607e68
                 "shasum": ""
             },
             "require": {
@@ -4568,11 +4402,7 @@
                     "type": "github"
                 }
             ],
-<<<<<<< HEAD
             "time": "2020-09-28T05:24:23+00:00"
-=======
-            "time": "2021-04-02T08:21:30+00:00"
->>>>>>> 69607e68
         },
         {
             "name": "sebastian/global-state",
@@ -4580,21 +4410,12 @@
             "source": {
                 "type": "git",
                 "url": "https://github.com/sebastianbergmann/global-state.git",
-<<<<<<< HEAD
                 "reference": "a90ccbddffa067b51f574dea6eb25d5680839455"
             },
             "dist": {
                 "type": "zip",
                 "url": "https://api.github.com/repos/sebastianbergmann/global-state/zipball/a90ccbddffa067b51f574dea6eb25d5680839455",
                 "reference": "a90ccbddffa067b51f574dea6eb25d5680839455",
-=======
-                "reference": "8684de2d84cd6a819f5e22a1292cd3b2e1f26487"
-            },
-            "dist": {
-                "type": "zip",
-                "url": "https://api.github.com/repos/sebastianbergmann/global-state/zipball/8684de2d84cd6a819f5e22a1292cd3b2e1f26487",
-                "reference": "8684de2d84cd6a819f5e22a1292cd3b2e1f26487",
->>>>>>> 69607e68
                 "shasum": ""
             },
             "require": {
@@ -4645,11 +4466,7 @@
                     "type": "github"
                 }
             ],
-<<<<<<< HEAD
             "time": "2020-10-26T15:55:19+00:00"
-=======
-            "time": "2021-04-02T08:21:38+00:00"
->>>>>>> 69607e68
         },
         {
             "name": "sebastian/lines-of-code",
@@ -4714,21 +4531,12 @@
             "source": {
                 "type": "git",
                 "url": "https://github.com/sebastianbergmann/object-enumerator.git",
-<<<<<<< HEAD
                 "reference": "5c9eeac41b290a3712d88851518825ad78f45c71"
             },
             "dist": {
                 "type": "zip",
                 "url": "https://api.github.com/repos/sebastianbergmann/object-enumerator/zipball/5c9eeac41b290a3712d88851518825ad78f45c71",
                 "reference": "5c9eeac41b290a3712d88851518825ad78f45c71",
-=======
-                "reference": "b331fc5975a2225e6b93c7e6cd9fce0a57f0fddc"
-            },
-            "dist": {
-                "type": "zip",
-                "url": "https://api.github.com/repos/sebastianbergmann/object-enumerator/zipball/b331fc5975a2225e6b93c7e6cd9fce0a57f0fddc",
-                "reference": "b331fc5975a2225e6b93c7e6cd9fce0a57f0fddc",
->>>>>>> 69607e68
                 "shasum": ""
             },
             "require": {
@@ -4772,11 +4580,7 @@
                     "type": "github"
                 }
             ],
-<<<<<<< HEAD
             "time": "2020-10-26T13:12:34+00:00"
-=======
-            "time": "2021-04-02T08:21:47+00:00"
->>>>>>> 69607e68
         },
         {
             "name": "sebastian/object-reflector",
@@ -4784,21 +4588,12 @@
             "source": {
                 "type": "git",
                 "url": "https://github.com/sebastianbergmann/object-reflector.git",
-<<<<<<< HEAD
                 "reference": "b4f479ebdbf63ac605d183ece17d8d7fe49c15c7"
             },
             "dist": {
                 "type": "zip",
                 "url": "https://api.github.com/repos/sebastianbergmann/object-reflector/zipball/b4f479ebdbf63ac605d183ece17d8d7fe49c15c7",
                 "reference": "b4f479ebdbf63ac605d183ece17d8d7fe49c15c7",
-=======
-                "reference": "297a334e3ae78670a7633e36569d7362bb7397bf"
-            },
-            "dist": {
-                "type": "zip",
-                "url": "https://api.github.com/repos/sebastianbergmann/object-reflector/zipball/297a334e3ae78670a7633e36569d7362bb7397bf",
-                "reference": "297a334e3ae78670a7633e36569d7362bb7397bf",
->>>>>>> 69607e68
                 "shasum": ""
             },
             "require": {
@@ -4840,11 +4635,7 @@
                     "type": "github"
                 }
             ],
-<<<<<<< HEAD
             "time": "2020-10-26T13:14:26+00:00"
-=======
-            "time": "2021-04-02T08:21:54+00:00"
->>>>>>> 69607e68
         },
         {
             "name": "sebastian/recursion-context",
@@ -4852,21 +4643,12 @@
             "source": {
                 "type": "git",
                 "url": "https://github.com/sebastianbergmann/recursion-context.git",
-<<<<<<< HEAD
                 "reference": "cd9d8cf3c5804de4341c283ed787f099f5506172"
             },
             "dist": {
                 "type": "zip",
                 "url": "https://api.github.com/repos/sebastianbergmann/recursion-context/zipball/cd9d8cf3c5804de4341c283ed787f099f5506172",
                 "reference": "cd9d8cf3c5804de4341c283ed787f099f5506172",
-=======
-                "reference": "78526ace5bac7c10048020f0317c58fd310a14ec"
-            },
-            "dist": {
-                "type": "zip",
-                "url": "https://api.github.com/repos/sebastianbergmann/recursion-context/zipball/78526ace5bac7c10048020f0317c58fd310a14ec",
-                "reference": "78526ace5bac7c10048020f0317c58fd310a14ec",
->>>>>>> 69607e68
                 "shasum": ""
             },
             "require": {
@@ -4916,11 +4698,7 @@
                     "type": "github"
                 }
             ],
-<<<<<<< HEAD
             "time": "2020-10-26T13:17:30+00:00"
-=======
-            "time": "2021-04-02T08:22:30+00:00"
->>>>>>> 69607e68
         },
         {
             "name": "sebastian/resource-operations",
@@ -4983,21 +4761,12 @@
             "source": {
                 "type": "git",
                 "url": "https://github.com/sebastianbergmann/type.git",
-<<<<<<< HEAD
                 "reference": "81cd61ab7bbf2de744aba0ea61fae32f721df3d2"
             },
             "dist": {
                 "type": "zip",
                 "url": "https://api.github.com/repos/sebastianbergmann/type/zipball/81cd61ab7bbf2de744aba0ea61fae32f721df3d2",
                 "reference": "81cd61ab7bbf2de744aba0ea61fae32f721df3d2",
-=======
-                "reference": "17fc98bb3c75a02a1a99ffdd022e84ac6d22bd51"
-            },
-            "dist": {
-                "type": "zip",
-                "url": "https://api.github.com/repos/sebastianbergmann/type/zipball/17fc98bb3c75a02a1a99ffdd022e84ac6d22bd51",
-                "reference": "17fc98bb3c75a02a1a99ffdd022e84ac6d22bd51",
->>>>>>> 69607e68
                 "shasum": ""
             },
             "require": {
@@ -5040,11 +4809,7 @@
                     "type": "github"
                 }
             ],
-<<<<<<< HEAD
             "time": "2020-10-26T13:18:59+00:00"
-=======
-            "time": "2021-04-02T08:36:52+00:00"
->>>>>>> 69607e68
         },
         {
             "name": "sebastian/version",
@@ -5143,21 +4908,12 @@
             "source": {
                 "type": "git",
                 "url": "https://github.com/symfony/console.git",
-<<<<<<< HEAD
                 "reference": "35f039df40a3b335ebf310f244cb242b3a83ac8d"
             },
             "dist": {
                 "type": "zip",
                 "url": "https://api.github.com/repos/symfony/console/zipball/35f039df40a3b335ebf310f244cb242b3a83ac8d",
                 "reference": "35f039df40a3b335ebf310f244cb242b3a83ac8d",
-=======
-                "reference": "9a90698d4624b85a578007a00312338d3adecaf8"
-            },
-            "dist": {
-                "type": "zip",
-                "url": "https://api.github.com/repos/symfony/console/zipball/9a90698d4624b85a578007a00312338d3adecaf8",
-                "reference": "9a90698d4624b85a578007a00312338d3adecaf8",
->>>>>>> 69607e68
                 "shasum": ""
             },
             "require": {
@@ -5225,79 +4981,7 @@
                 "terminal"
             ],
             "support": {
-<<<<<<< HEAD
                 "source": "https://github.com/symfony/console/tree/v5.2.6"
-=======
-                "source": "https://github.com/symfony/console/tree/5.x"
-            },
-            "funding": [
-                {
-                    "url": "https://symfony.com/sponsor",
-                    "type": "custom"
-                },
-                {
-                    "url": "https://github.com/fabpot",
-                    "type": "github"
-                },
-                {
-                    "url": "https://tidelift.com/funding/github/packagist/symfony/symfony",
-                    "type": "tidelift"
-                }
-            ],
-            "time": "2021-04-09T09:54:19+00:00"
-        },
-        {
-            "name": "symfony/deprecation-contracts",
-            "version": "dev-main",
-            "source": {
-                "type": "git",
-                "url": "https://github.com/symfony/deprecation-contracts.git",
-                "reference": "5f38c8804a9e97d23e0c8d63341088cd8a22d627"
-            },
-            "dist": {
-                "type": "zip",
-                "url": "https://api.github.com/repos/symfony/deprecation-contracts/zipball/5f38c8804a9e97d23e0c8d63341088cd8a22d627",
-                "reference": "5f38c8804a9e97d23e0c8d63341088cd8a22d627",
-                "shasum": ""
-            },
-            "require": {
-                "php": ">=7.1"
-            },
-            "default-branch": true,
-            "type": "library",
-            "extra": {
-                "branch-alias": {
-                    "dev-main": "2.4-dev"
-                },
-                "thanks": {
-                    "name": "symfony/contracts",
-                    "url": "https://github.com/symfony/contracts"
-                }
-            },
-            "autoload": {
-                "files": [
-                    "function.php"
-                ]
-            },
-            "notification-url": "https://packagist.org/downloads/",
-            "license": [
-                "MIT"
-            ],
-            "authors": [
-                {
-                    "name": "Nicolas Grekas",
-                    "email": "p@tchwork.com"
-                },
-                {
-                    "name": "Symfony Community",
-                    "homepage": "https://symfony.com/contributors"
-                }
-            ],
-            "description": "A generic function and convention to trigger deprecation notices",
-            "homepage": "https://symfony.com",
-            "support": {
-                "source": "https://github.com/symfony/deprecation-contracts/tree/main"
->>>>>>> 69607e68
             },
             "funding": [
                 {
@@ -5728,21 +5412,12 @@
             "source": {
                 "type": "git",
                 "url": "https://github.com/symfony/service-contracts.git",
-<<<<<<< HEAD
                 "reference": "d15da7ba4957ffb8f1747218be9e1a121fd298a1"
             },
             "dist": {
                 "type": "zip",
                 "url": "https://api.github.com/repos/symfony/service-contracts/zipball/d15da7ba4957ffb8f1747218be9e1a121fd298a1",
                 "reference": "d15da7ba4957ffb8f1747218be9e1a121fd298a1",
-=======
-                "reference": "f040a30e04b57fbcc9c6cbcf4dbaa96bd318b9bb"
-            },
-            "dist": {
-                "type": "zip",
-                "url": "https://api.github.com/repos/symfony/service-contracts/zipball/f040a30e04b57fbcc9c6cbcf4dbaa96bd318b9bb",
-                "reference": "f040a30e04b57fbcc9c6cbcf4dbaa96bd318b9bb",
->>>>>>> 69607e68
                 "shasum": ""
             },
             "require": {
@@ -5808,11 +5483,7 @@
                     "type": "tidelift"
                 }
             ],
-<<<<<<< HEAD
             "time": "2020-09-07T11:33:47+00:00"
-=======
-            "time": "2021-04-01T10:43:52+00:00"
->>>>>>> 69607e68
         },
         {
             "name": "symfony/string",
@@ -5953,21 +5624,12 @@
             "source": {
                 "type": "git",
                 "url": "https://github.com/twigphp/Twig.git",
-<<<<<<< HEAD
                 "reference": "0b4ba691fb99ec7952d25deb36c0a83061b93bbf"
             },
             "dist": {
                 "type": "zip",
                 "url": "https://api.github.com/repos/twigphp/Twig/zipball/0b4ba691fb99ec7952d25deb36c0a83061b93bbf",
                 "reference": "0b4ba691fb99ec7952d25deb36c0a83061b93bbf",
-=======
-                "reference": "f7250c6ea6b6cdd724e25ce7c56e2a60006203cb"
-            },
-            "dist": {
-                "type": "zip",
-                "url": "https://api.github.com/repos/twigphp/Twig/zipball/f7250c6ea6b6cdd724e25ce7c56e2a60006203cb",
-                "reference": "f7250c6ea6b6cdd724e25ce7c56e2a60006203cb",
->>>>>>> 69607e68
                 "shasum": ""
             },
             "require": {
@@ -6033,11 +5695,7 @@
                     "type": "tidelift"
                 }
             ],
-<<<<<<< HEAD
             "time": "2021-03-10T10:05:55+00:00"
-=======
-            "time": "2021-04-10T08:17:25+00:00"
->>>>>>> 69607e68
         },
         {
             "name": "vimeo/psalm",
@@ -6196,15 +5854,8 @@
         }
     ],
     "aliases": [],
-<<<<<<< HEAD
     "minimum-stability": "stable",
     "stability-flags": [],
-=======
-    "minimum-stability": "dev",
-    "stability-flags": {
-        "appwrite/sdk-generator": 20
-    },
->>>>>>> 69607e68
     "prefer-stable": false,
     "prefer-lowest": false,
     "platform": {
