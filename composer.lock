{
    "_readme": [
        "This file locks the dependencies of your project to a known state",
        "Read more about it at https://getcomposer.org/doc/01-basic-usage.md#installing-dependencies",
        "This file is @generated automatically"
    ],
<<<<<<< HEAD
    "content-hash": "9fe0bbf14cd780146eed867f2d50e955",
=======
    "content-hash": "2b8002030d115fd67f57b89a9972f104",
>>>>>>> 18cd83c2
    "packages": [
        {
            "name": "adhocore/jwt",
            "version": "1.1.2",
            "source": {
                "type": "git",
                "url": "https://github.com/adhocore/php-jwt.git",
                "reference": "6c434af7170090bb7a8880d2bc220a2254ba7899"
            },
            "dist": {
                "type": "zip",
                "url": "https://api.github.com/repos/adhocore/php-jwt/zipball/6c434af7170090bb7a8880d2bc220a2254ba7899",
                "reference": "6c434af7170090bb7a8880d2bc220a2254ba7899",
                "shasum": ""
            },
            "require": {
                "php": "^7.0 || ^8.0"
            },
            "require-dev": {
                "phpunit/phpunit": "^6.5 || ^7.5"
            },
            "type": "library",
            "autoload": {
                "psr-4": {
                    "Ahc\\Jwt\\": "src/"
                }
            },
            "notification-url": "https://packagist.org/downloads/",
            "license": [
                "MIT"
            ],
            "authors": [
                {
                    "name": "Jitendra Adhikari",
                    "email": "jiten.adhikary@gmail.com"
                }
            ],
            "description": "Ultra lightweight JSON web token (JWT) library for PHP5.5+.",
            "keywords": [
                "auth",
                "json-web-token",
                "jwt",
                "jwt-auth",
                "jwt-php",
                "token"
            ],
            "support": {
                "issues": "https://github.com/adhocore/php-jwt/issues",
                "source": "https://github.com/adhocore/php-jwt/tree/1.1.2"
            },
            "funding": [
                {
                    "url": "https://paypal.me/ji10",
                    "type": "custom"
                }
            ],
            "time": "2021-02-20T09:56:44+00:00"
        },
        {
            "name": "appwrite/php-clamav",
            "version": "1.1.0",
            "source": {
                "type": "git",
                "url": "https://github.com/appwrite/php-clamav.git",
                "reference": "61d00f24f9e7766fbba233e7b8d09c5475388073"
            },
            "dist": {
                "type": "zip",
                "url": "https://api.github.com/repos/appwrite/php-clamav/zipball/61d00f24f9e7766fbba233e7b8d09c5475388073",
                "reference": "61d00f24f9e7766fbba233e7b8d09c5475388073",
                "shasum": ""
            },
            "require": {
                "ext-sockets": "*",
                "php": ">=7.1"
            },
            "require-dev": {
                "phpunit/phpunit": "^7.0"
            },
            "type": "library",
            "autoload": {
                "psr-4": {
                    "Appwrite\\ClamAV\\": "src/ClamAV"
                }
            },
            "notification-url": "https://packagist.org/downloads/",
            "license": [
                "MIT"
            ],
            "authors": [
                {
                    "name": "Eldad Fux",
                    "email": "eldad@appwrite.io"
                }
            ],
            "description": "ClamAV network and pipe client for PHP",
            "keywords": [
                "anti virus",
                "appwrite",
                "clamav",
                "php"
            ],
            "support": {
                "issues": "https://github.com/appwrite/php-clamav/issues",
                "source": "https://github.com/appwrite/php-clamav/tree/1.1.0"
            },
            "time": "2020-10-02T05:23:46+00:00"
        },
        {
            "name": "appwrite/php-runtimes",
            "version": "0.11.1",
            "source": {
                "type": "git",
                "url": "https://github.com/appwrite/runtimes.git",
                "reference": "9d74a477ba3333cbcfac565c46fcf19606b7b603"
            },
            "require": {
                "php": ">=8.0",
                "utopia-php/system": "0.6.*"
            },
            "require-dev": {
                "phpunit/phpunit": "^9.3",
                "vimeo/psalm": "4.0.1"
            },
            "type": "library",
            "autoload": {
                "psr-4": {
                    "Appwrite\\Runtimes\\": "src/Runtimes"
                }
            },
            "license": [
                "BSD-3-Clause"
            ],
            "authors": [
                {
                    "name": "Eldad Fux",
                    "email": "eldad@appwrite.io"
                },
                {
                    "name": "Torsten Dittmann",
                    "email": "torsten@appwrite.io"
                }
            ],
            "description": "Appwrite repository for Cloud Function runtimes that contains the configurations and tests for all of the Appwrite runtime environments.",
            "keywords": [
                "appwrite",
                "php",
                "runtimes"
            ],
            "time": "2022-11-07T16:45:52+00:00"
        },
        {
            "name": "chillerlan/php-qrcode",
            "version": "4.3.3",
            "source": {
                "type": "git",
                "url": "https://github.com/chillerlan/php-qrcode.git",
                "reference": "6356b246948ac1025882b3f55e7c68ebd4515ae3"
            },
            "dist": {
                "type": "zip",
                "url": "https://api.github.com/repos/chillerlan/php-qrcode/zipball/6356b246948ac1025882b3f55e7c68ebd4515ae3",
                "reference": "6356b246948ac1025882b3f55e7c68ebd4515ae3",
                "shasum": ""
            },
            "require": {
                "chillerlan/php-settings-container": "^2.1",
                "ext-mbstring": "*",
                "php": "^7.4 || ^8.0"
            },
            "require-dev": {
                "phan/phan": "^5.3",
                "phpunit/phpunit": "^9.5",
                "setasign/fpdf": "^1.8.2"
            },
            "suggest": {
                "chillerlan/php-authenticator": "Yet another Google authenticator! Also creates URIs for mobile apps.",
                "setasign/fpdf": "Required to use the QR FPDF output."
            },
            "type": "library",
            "autoload": {
                "psr-4": {
                    "chillerlan\\QRCode\\": "src/"
                }
            },
            "notification-url": "https://packagist.org/downloads/",
            "license": [
                "MIT"
            ],
            "authors": [
                {
                    "name": "Kazuhiko Arase",
                    "homepage": "https://github.com/kazuhikoarase"
                },
                {
                    "name": "Smiley",
                    "email": "smiley@chillerlan.net",
                    "homepage": "https://github.com/codemasher"
                },
                {
                    "name": "Contributors",
                    "homepage": "https://github.com/chillerlan/php-qrcode/graphs/contributors"
                }
            ],
            "description": "A QR code generator. PHP 7.4+",
            "homepage": "https://github.com/chillerlan/php-qrcode",
            "keywords": [
                "phpqrcode",
                "qr",
                "qr code",
                "qrcode",
                "qrcode-generator"
            ],
            "support": {
                "issues": "https://github.com/chillerlan/php-qrcode/issues",
                "source": "https://github.com/chillerlan/php-qrcode/tree/4.3.3"
            },
            "funding": [
                {
                    "url": "https://www.paypal.com/donate?hosted_button_id=WLYUNAT9ZTJZ4",
                    "type": "custom"
                },
                {
                    "url": "https://ko-fi.com/codemasher",
                    "type": "ko_fi"
                }
            ],
            "time": "2021-11-25T22:38:09+00:00"
        },
        {
            "name": "chillerlan/php-settings-container",
            "version": "2.1.4",
            "source": {
                "type": "git",
                "url": "https://github.com/chillerlan/php-settings-container.git",
                "reference": "1beb7df3c14346d4344b0b2e12f6f9a74feabd4a"
            },
            "dist": {
                "type": "zip",
                "url": "https://api.github.com/repos/chillerlan/php-settings-container/zipball/1beb7df3c14346d4344b0b2e12f6f9a74feabd4a",
                "reference": "1beb7df3c14346d4344b0b2e12f6f9a74feabd4a",
                "shasum": ""
            },
            "require": {
                "ext-json": "*",
                "php": "^7.4 || ^8.0"
            },
            "require-dev": {
                "phan/phan": "^5.3",
                "phpunit/phpunit": "^9.5"
            },
            "type": "library",
            "autoload": {
                "psr-4": {
                    "chillerlan\\Settings\\": "src/"
                }
            },
            "notification-url": "https://packagist.org/downloads/",
            "license": [
                "MIT"
            ],
            "authors": [
                {
                    "name": "Smiley",
                    "email": "smiley@chillerlan.net",
                    "homepage": "https://github.com/codemasher"
                }
            ],
            "description": "A container class for immutable settings objects. Not a DI container. PHP 7.4+",
            "homepage": "https://github.com/chillerlan/php-settings-container",
            "keywords": [
                "PHP7",
                "Settings",
                "configuration",
                "container",
                "helper"
            ],
            "support": {
                "issues": "https://github.com/chillerlan/php-settings-container/issues",
                "source": "https://github.com/chillerlan/php-settings-container"
            },
            "funding": [
                {
                    "url": "https://www.paypal.com/donate?hosted_button_id=WLYUNAT9ZTJZ4",
                    "type": "custom"
                },
                {
                    "url": "https://ko-fi.com/codemasher",
                    "type": "ko_fi"
                }
            ],
            "time": "2022-07-05T22:32:14+00:00"
        },
        {
            "name": "colinmollenhour/credis",
            "version": "v1.14.0",
            "source": {
                "type": "git",
                "url": "https://github.com/colinmollenhour/credis.git",
                "reference": "dccc8a46586475075fbb012d8bd523b8a938c2dc"
            },
            "dist": {
                "type": "zip",
                "url": "https://api.github.com/repos/colinmollenhour/credis/zipball/dccc8a46586475075fbb012d8bd523b8a938c2dc",
                "reference": "dccc8a46586475075fbb012d8bd523b8a938c2dc",
                "shasum": ""
            },
            "require": {
                "php": ">=5.6.0"
            },
            "suggest": {
                "ext-redis": "Improved performance for communicating with redis"
            },
            "type": "library",
            "autoload": {
                "classmap": [
                    "Client.php",
                    "Cluster.php",
                    "Sentinel.php",
                    "Module.php"
                ]
            },
            "notification-url": "https://packagist.org/downloads/",
            "license": [
                "MIT"
            ],
            "authors": [
                {
                    "name": "Colin Mollenhour",
                    "email": "colin@mollenhour.com"
                }
            ],
            "description": "Credis is a lightweight interface to the Redis key-value store which wraps the phpredis library when available for better performance.",
            "homepage": "https://github.com/colinmollenhour/credis",
            "support": {
                "issues": "https://github.com/colinmollenhour/credis/issues",
                "source": "https://github.com/colinmollenhour/credis/tree/v1.14.0"
            },
            "time": "2022-11-09T01:18:39+00:00"
        },
        {
            "name": "dragonmantank/cron-expression",
            "version": "v3.3.1",
            "source": {
                "type": "git",
                "url": "https://github.com/dragonmantank/cron-expression.git",
                "reference": "be85b3f05b46c39bbc0d95f6c071ddff669510fa"
            },
            "dist": {
                "type": "zip",
                "url": "https://api.github.com/repos/dragonmantank/cron-expression/zipball/be85b3f05b46c39bbc0d95f6c071ddff669510fa",
                "reference": "be85b3f05b46c39bbc0d95f6c071ddff669510fa",
                "shasum": ""
            },
            "require": {
                "php": "^7.2|^8.0",
                "webmozart/assert": "^1.0"
            },
            "replace": {
                "mtdowling/cron-expression": "^1.0"
            },
            "require-dev": {
                "phpstan/extension-installer": "^1.0",
                "phpstan/phpstan": "^1.0",
                "phpstan/phpstan-webmozart-assert": "^1.0",
                "phpunit/phpunit": "^7.0|^8.0|^9.0"
            },
            "type": "library",
            "autoload": {
                "psr-4": {
                    "Cron\\": "src/Cron/"
                }
            },
            "notification-url": "https://packagist.org/downloads/",
            "license": [
                "MIT"
            ],
            "authors": [
                {
                    "name": "Chris Tankersley",
                    "email": "chris@ctankersley.com",
                    "homepage": "https://github.com/dragonmantank"
                }
            ],
            "description": "CRON for PHP: Calculate the next or previous run date and determine if a CRON expression is due",
            "keywords": [
                "cron",
                "schedule"
            ],
            "support": {
                "issues": "https://github.com/dragonmantank/cron-expression/issues",
                "source": "https://github.com/dragonmantank/cron-expression/tree/v3.3.1"
            },
            "funding": [
                {
                    "url": "https://github.com/dragonmantank",
                    "type": "github"
                }
            ],
            "time": "2022-01-18T15:43:28+00:00"
        },
        {
            "name": "guzzlehttp/guzzle",
            "version": "7.5.0",
            "source": {
                "type": "git",
                "url": "https://github.com/guzzle/guzzle.git",
                "reference": "b50a2a1251152e43f6a37f0fa053e730a67d25ba"
            },
            "dist": {
                "type": "zip",
                "url": "https://api.github.com/repos/guzzle/guzzle/zipball/b50a2a1251152e43f6a37f0fa053e730a67d25ba",
                "reference": "b50a2a1251152e43f6a37f0fa053e730a67d25ba",
                "shasum": ""
            },
            "require": {
                "ext-json": "*",
                "guzzlehttp/promises": "^1.5",
                "guzzlehttp/psr7": "^1.9 || ^2.4",
                "php": "^7.2.5 || ^8.0",
                "psr/http-client": "^1.0",
                "symfony/deprecation-contracts": "^2.2 || ^3.0"
            },
            "provide": {
                "psr/http-client-implementation": "1.0"
            },
            "require-dev": {
                "bamarni/composer-bin-plugin": "^1.8.1",
                "ext-curl": "*",
                "php-http/client-integration-tests": "^3.0",
                "phpunit/phpunit": "^8.5.29 || ^9.5.23",
                "psr/log": "^1.1 || ^2.0 || ^3.0"
            },
            "suggest": {
                "ext-curl": "Required for CURL handler support",
                "ext-intl": "Required for Internationalized Domain Name (IDN) support",
                "psr/log": "Required for using the Log middleware"
            },
            "type": "library",
            "extra": {
                "bamarni-bin": {
                    "bin-links": true,
                    "forward-command": false
                },
                "branch-alias": {
                    "dev-master": "7.5-dev"
                }
            },
            "autoload": {
                "files": [
                    "src/functions_include.php"
                ],
                "psr-4": {
                    "GuzzleHttp\\": "src/"
                }
            },
            "notification-url": "https://packagist.org/downloads/",
            "license": [
                "MIT"
            ],
            "authors": [
                {
                    "name": "Graham Campbell",
                    "email": "hello@gjcampbell.co.uk",
                    "homepage": "https://github.com/GrahamCampbell"
                },
                {
                    "name": "Michael Dowling",
                    "email": "mtdowling@gmail.com",
                    "homepage": "https://github.com/mtdowling"
                },
                {
                    "name": "Jeremy Lindblom",
                    "email": "jeremeamia@gmail.com",
                    "homepage": "https://github.com/jeremeamia"
                },
                {
                    "name": "George Mponos",
                    "email": "gmponos@gmail.com",
                    "homepage": "https://github.com/gmponos"
                },
                {
                    "name": "Tobias Nyholm",
                    "email": "tobias.nyholm@gmail.com",
                    "homepage": "https://github.com/Nyholm"
                },
                {
                    "name": "Márk Sági-Kazár",
                    "email": "mark.sagikazar@gmail.com",
                    "homepage": "https://github.com/sagikazarmark"
                },
                {
                    "name": "Tobias Schultze",
                    "email": "webmaster@tubo-world.de",
                    "homepage": "https://github.com/Tobion"
                }
            ],
            "description": "Guzzle is a PHP HTTP client library",
            "keywords": [
                "client",
                "curl",
                "framework",
                "http",
                "http client",
                "psr-18",
                "psr-7",
                "rest",
                "web service"
            ],
            "support": {
                "issues": "https://github.com/guzzle/guzzle/issues",
                "source": "https://github.com/guzzle/guzzle/tree/7.5.0"
            },
            "funding": [
                {
                    "url": "https://github.com/GrahamCampbell",
                    "type": "github"
                },
                {
                    "url": "https://github.com/Nyholm",
                    "type": "github"
                },
                {
                    "url": "https://tidelift.com/funding/github/packagist/guzzlehttp/guzzle",
                    "type": "tidelift"
                }
            ],
            "time": "2022-08-28T15:39:27+00:00"
        },
        {
            "name": "guzzlehttp/promises",
            "version": "1.5.2",
            "source": {
                "type": "git",
                "url": "https://github.com/guzzle/promises.git",
                "reference": "b94b2807d85443f9719887892882d0329d1e2598"
            },
            "dist": {
                "type": "zip",
                "url": "https://api.github.com/repos/guzzle/promises/zipball/b94b2807d85443f9719887892882d0329d1e2598",
                "reference": "b94b2807d85443f9719887892882d0329d1e2598",
                "shasum": ""
            },
            "require": {
                "php": ">=5.5"
            },
            "require-dev": {
                "symfony/phpunit-bridge": "^4.4 || ^5.1"
            },
            "type": "library",
            "extra": {
                "branch-alias": {
                    "dev-master": "1.5-dev"
                }
            },
            "autoload": {
                "files": [
                    "src/functions_include.php"
                ],
                "psr-4": {
                    "GuzzleHttp\\Promise\\": "src/"
                }
            },
            "notification-url": "https://packagist.org/downloads/",
            "license": [
                "MIT"
            ],
            "authors": [
                {
                    "name": "Graham Campbell",
                    "email": "hello@gjcampbell.co.uk",
                    "homepage": "https://github.com/GrahamCampbell"
                },
                {
                    "name": "Michael Dowling",
                    "email": "mtdowling@gmail.com",
                    "homepage": "https://github.com/mtdowling"
                },
                {
                    "name": "Tobias Nyholm",
                    "email": "tobias.nyholm@gmail.com",
                    "homepage": "https://github.com/Nyholm"
                },
                {
                    "name": "Tobias Schultze",
                    "email": "webmaster@tubo-world.de",
                    "homepage": "https://github.com/Tobion"
                }
            ],
            "description": "Guzzle promises library",
            "keywords": [
                "promise"
            ],
            "support": {
                "issues": "https://github.com/guzzle/promises/issues",
                "source": "https://github.com/guzzle/promises/tree/1.5.2"
            },
            "funding": [
                {
                    "url": "https://github.com/GrahamCampbell",
                    "type": "github"
                },
                {
                    "url": "https://github.com/Nyholm",
                    "type": "github"
                },
                {
                    "url": "https://tidelift.com/funding/github/packagist/guzzlehttp/promises",
                    "type": "tidelift"
                }
            ],
            "time": "2022-08-28T14:55:35+00:00"
        },
        {
            "name": "guzzlehttp/psr7",
            "version": "2.4.3",
            "source": {
                "type": "git",
                "url": "https://github.com/guzzle/psr7.git",
                "reference": "67c26b443f348a51926030c83481b85718457d3d"
            },
            "dist": {
                "type": "zip",
                "url": "https://api.github.com/repos/guzzle/psr7/zipball/67c26b443f348a51926030c83481b85718457d3d",
                "reference": "67c26b443f348a51926030c83481b85718457d3d",
                "shasum": ""
            },
            "require": {
                "php": "^7.2.5 || ^8.0",
                "psr/http-factory": "^1.0",
                "psr/http-message": "^1.0",
                "ralouphie/getallheaders": "^3.0"
            },
            "provide": {
                "psr/http-factory-implementation": "1.0",
                "psr/http-message-implementation": "1.0"
            },
            "require-dev": {
                "bamarni/composer-bin-plugin": "^1.8.1",
                "http-interop/http-factory-tests": "^0.9",
                "phpunit/phpunit": "^8.5.29 || ^9.5.23"
            },
            "suggest": {
                "laminas/laminas-httphandlerrunner": "Emit PSR-7 responses"
            },
            "type": "library",
            "extra": {
                "bamarni-bin": {
                    "bin-links": true,
                    "forward-command": false
                },
                "branch-alias": {
                    "dev-master": "2.4-dev"
                }
            },
            "autoload": {
                "psr-4": {
                    "GuzzleHttp\\Psr7\\": "src/"
                }
            },
            "notification-url": "https://packagist.org/downloads/",
            "license": [
                "MIT"
            ],
            "authors": [
                {
                    "name": "Graham Campbell",
                    "email": "hello@gjcampbell.co.uk",
                    "homepage": "https://github.com/GrahamCampbell"
                },
                {
                    "name": "Michael Dowling",
                    "email": "mtdowling@gmail.com",
                    "homepage": "https://github.com/mtdowling"
                },
                {
                    "name": "George Mponos",
                    "email": "gmponos@gmail.com",
                    "homepage": "https://github.com/gmponos"
                },
                {
                    "name": "Tobias Nyholm",
                    "email": "tobias.nyholm@gmail.com",
                    "homepage": "https://github.com/Nyholm"
                },
                {
                    "name": "Márk Sági-Kazár",
                    "email": "mark.sagikazar@gmail.com",
                    "homepage": "https://github.com/sagikazarmark"
                },
                {
                    "name": "Tobias Schultze",
                    "email": "webmaster@tubo-world.de",
                    "homepage": "https://github.com/Tobion"
                },
                {
                    "name": "Márk Sági-Kazár",
                    "email": "mark.sagikazar@gmail.com",
                    "homepage": "https://sagikazarmark.hu"
                }
            ],
            "description": "PSR-7 message implementation that also provides common utility methods",
            "keywords": [
                "http",
                "message",
                "psr-7",
                "request",
                "response",
                "stream",
                "uri",
                "url"
            ],
            "support": {
                "issues": "https://github.com/guzzle/psr7/issues",
                "source": "https://github.com/guzzle/psr7/tree/2.4.3"
            },
            "funding": [
                {
                    "url": "https://github.com/GrahamCampbell",
                    "type": "github"
                },
                {
                    "url": "https://github.com/Nyholm",
                    "type": "github"
                },
                {
                    "url": "https://tidelift.com/funding/github/packagist/guzzlehttp/psr7",
                    "type": "tidelift"
                }
            ],
            "time": "2022-10-26T14:07:24+00:00"
        },
        {
            "name": "influxdb/influxdb-php",
            "version": "1.15.2",
            "source": {
                "type": "git",
                "url": "https://github.com/influxdata/influxdb-php.git",
                "reference": "d6e59f4f04ab9107574fda69c2cbe36671253d03"
            },
            "dist": {
                "type": "zip",
                "url": "https://api.github.com/repos/influxdata/influxdb-php/zipball/d6e59f4f04ab9107574fda69c2cbe36671253d03",
                "reference": "d6e59f4f04ab9107574fda69c2cbe36671253d03",
                "shasum": ""
            },
            "require": {
                "guzzlehttp/guzzle": "^6.0|^7.0",
                "php": "^5.5 || ^7.0 || ^8.0"
            },
            "require-dev": {
                "dms/phpunit-arraysubset-asserts": "^0.2.1",
                "phpunit/phpunit": "^9.5"
            },
            "suggest": {
                "ext-curl": "Curl extension, needed for Curl driver",
                "stefanotorresi/influxdb-php-async": "An asyncronous client for InfluxDB, implemented via ReactPHP."
            },
            "type": "library",
            "autoload": {
                "psr-4": {
                    "InfluxDB\\": "src/InfluxDB"
                }
            },
            "notification-url": "https://packagist.org/downloads/",
            "license": [
                "MIT"
            ],
            "authors": [
                {
                    "name": "Stephen Hoogendijk",
                    "email": "stephen@tca0.nl"
                },
                {
                    "name": "Daniel Martinez",
                    "email": "danimartcas@hotmail.com"
                },
                {
                    "name": "Gianluca Arbezzano",
                    "email": "gianarb92@gmail.com"
                }
            ],
            "description": "InfluxDB client library for PHP",
            "keywords": [
                "client",
                "influxdata",
                "influxdb",
                "influxdb class",
                "influxdb client",
                "influxdb library",
                "time series"
            ],
            "support": {
                "issues": "https://github.com/influxdata/influxdb-php/issues",
                "source": "https://github.com/influxdata/influxdb-php/tree/1.15.2"
            },
            "time": "2020-12-26T17:45:17+00:00"
        },
        {
            "name": "laravel/pint",
            "version": "v1.2.0",
            "source": {
                "type": "git",
                "url": "https://github.com/laravel/pint.git",
                "reference": "1d276e4c803397a26cc337df908f55c2a4e90d86"
            },
            "dist": {
                "type": "zip",
                "url": "https://api.github.com/repos/laravel/pint/zipball/1d276e4c803397a26cc337df908f55c2a4e90d86",
                "reference": "1d276e4c803397a26cc337df908f55c2a4e90d86",
                "shasum": ""
            },
            "require": {
                "ext-json": "*",
                "ext-mbstring": "*",
                "ext-tokenizer": "*",
                "ext-xml": "*",
                "php": "^8.0"
            },
            "require-dev": {
                "friendsofphp/php-cs-fixer": "^3.11.0",
                "illuminate/view": "^9.27",
                "laravel-zero/framework": "^9.1.3",
                "mockery/mockery": "^1.5.0",
                "nunomaduro/larastan": "^2.2",
                "nunomaduro/termwind": "^1.14.0",
                "pestphp/pest": "^1.22.1"
            },
            "bin": [
                "builds/pint"
            ],
            "type": "project",
            "autoload": {
                "psr-4": {
                    "App\\": "app/",
                    "Database\\Seeders\\": "database/seeders/",
                    "Database\\Factories\\": "database/factories/"
                }
            },
            "notification-url": "https://packagist.org/downloads/",
            "license": [
                "MIT"
            ],
            "authors": [
                {
                    "name": "Nuno Maduro",
                    "email": "enunomaduro@gmail.com"
                }
            ],
            "description": "An opinionated code formatter for PHP.",
            "homepage": "https://laravel.com",
            "keywords": [
                "format",
                "formatter",
                "lint",
                "linter",
                "php"
            ],
            "support": {
                "issues": "https://github.com/laravel/pint/issues",
                "source": "https://github.com/laravel/pint"
            },
            "time": "2022-09-13T15:07:15+00:00"
        },
        {
            "name": "matomo/device-detector",
            "version": "6.0.0",
            "source": {
                "type": "git",
                "url": "https://github.com/matomo-org/device-detector.git",
                "reference": "7fc2af3af62bd69e6e3404d561e371a83c112be9"
            },
            "dist": {
                "type": "zip",
                "url": "https://api.github.com/repos/matomo-org/device-detector/zipball/7fc2af3af62bd69e6e3404d561e371a83c112be9",
                "reference": "7fc2af3af62bd69e6e3404d561e371a83c112be9",
                "shasum": ""
            },
            "require": {
                "mustangostang/spyc": "*",
                "php": "^7.2|^8.0"
            },
            "replace": {
                "piwik/device-detector": "self.version"
            },
            "require-dev": {
                "matthiasmullie/scrapbook": "^1.4.7",
                "mayflower/mo4-coding-standard": "^v8.0.0",
                "phpstan/phpstan": "^0.12.52",
                "phpunit/phpunit": "^8.5.8",
                "psr/cache": "^1.0.1",
                "psr/simple-cache": "^1.0.1",
                "symfony/yaml": "^5.1.7"
            },
            "suggest": {
                "doctrine/cache": "Can directly be used for caching purpose",
                "ext-yaml": "Necessary for using the Pecl YAML parser"
            },
            "type": "library",
            "autoload": {
                "psr-4": {
                    "DeviceDetector\\": ""
                },
                "exclude-from-classmap": [
                    "Tests/"
                ]
            },
            "notification-url": "https://packagist.org/downloads/",
            "license": [
                "LGPL-3.0-or-later"
            ],
            "authors": [
                {
                    "name": "The Matomo Team",
                    "email": "hello@matomo.org",
                    "homepage": "https://matomo.org/team/"
                }
            ],
            "description": "The Universal Device Detection library, that parses User Agents and detects devices (desktop, tablet, mobile, tv, cars, console, etc.), clients (browsers, media players, mobile apps, feed readers, libraries, etc), operating systems, devices, brands and models.",
            "homepage": "https://matomo.org",
            "keywords": [
                "devicedetection",
                "parser",
                "useragent"
            ],
            "support": {
                "forum": "https://forum.matomo.org/",
                "issues": "https://github.com/matomo-org/device-detector/issues",
                "source": "https://github.com/matomo-org/matomo",
                "wiki": "https://dev.matomo.org/"
            },
            "time": "2022-04-11T09:58:17+00:00"
        },
        {
            "name": "mustangostang/spyc",
            "version": "0.6.3",
            "source": {
                "type": "git",
                "url": "git@github.com:mustangostang/spyc.git",
                "reference": "4627c838b16550b666d15aeae1e5289dd5b77da0"
            },
            "dist": {
                "type": "zip",
                "url": "https://api.github.com/repos/mustangostang/spyc/zipball/4627c838b16550b666d15aeae1e5289dd5b77da0",
                "reference": "4627c838b16550b666d15aeae1e5289dd5b77da0",
                "shasum": ""
            },
            "require": {
                "php": ">=5.3.1"
            },
            "require-dev": {
                "phpunit/phpunit": "4.3.*@dev"
            },
            "type": "library",
            "extra": {
                "branch-alias": {
                    "dev-master": "0.5.x-dev"
                }
            },
            "autoload": {
                "files": [
                    "Spyc.php"
                ]
            },
            "notification-url": "https://packagist.org/downloads/",
            "license": [
                "MIT"
            ],
            "authors": [
                {
                    "name": "mustangostang",
                    "email": "vlad.andersen@gmail.com"
                }
            ],
            "description": "A simple YAML loader/dumper class for PHP",
            "homepage": "https://github.com/mustangostang/spyc/",
            "keywords": [
                "spyc",
                "yaml",
                "yml"
            ],
            "time": "2019-09-10T13:16:29+00:00"
        },
        {
            "name": "phpmailer/phpmailer",
            "version": "v6.6.0",
            "source": {
                "type": "git",
                "url": "https://github.com/PHPMailer/PHPMailer.git",
                "reference": "e43bac82edc26ca04b36143a48bde1c051cfd5b1"
            },
            "dist": {
                "type": "zip",
                "url": "https://api.github.com/repos/PHPMailer/PHPMailer/zipball/e43bac82edc26ca04b36143a48bde1c051cfd5b1",
                "reference": "e43bac82edc26ca04b36143a48bde1c051cfd5b1",
                "shasum": ""
            },
            "require": {
                "ext-ctype": "*",
                "ext-filter": "*",
                "ext-hash": "*",
                "php": ">=5.5.0"
            },
            "require-dev": {
                "dealerdirect/phpcodesniffer-composer-installer": "^0.7.0",
                "doctrine/annotations": "^1.2",
                "php-parallel-lint/php-console-highlighter": "^0.5.0",
                "php-parallel-lint/php-parallel-lint": "^1.3.1",
                "phpcompatibility/php-compatibility": "^9.3.5",
                "roave/security-advisories": "dev-latest",
                "squizlabs/php_codesniffer": "^3.6.2",
                "yoast/phpunit-polyfills": "^1.0.0"
            },
            "suggest": {
                "ext-mbstring": "Needed to send email in multibyte encoding charset or decode encoded addresses",
                "hayageek/oauth2-yahoo": "Needed for Yahoo XOAUTH2 authentication",
                "league/oauth2-google": "Needed for Google XOAUTH2 authentication",
                "psr/log": "For optional PSR-3 debug logging",
                "stevenmaguire/oauth2-microsoft": "Needed for Microsoft XOAUTH2 authentication",
                "symfony/polyfill-mbstring": "To support UTF-8 if the Mbstring PHP extension is not enabled (^1.2)"
            },
            "type": "library",
            "autoload": {
                "psr-4": {
                    "PHPMailer\\PHPMailer\\": "src/"
                }
            },
            "notification-url": "https://packagist.org/downloads/",
            "license": [
                "LGPL-2.1-only"
            ],
            "authors": [
                {
                    "name": "Marcus Bointon",
                    "email": "phpmailer@synchromedia.co.uk"
                },
                {
                    "name": "Jim Jagielski",
                    "email": "jimjag@gmail.com"
                },
                {
                    "name": "Andy Prevost",
                    "email": "codeworxtech@users.sourceforge.net"
                },
                {
                    "name": "Brent R. Matzelle"
                }
            ],
            "description": "PHPMailer is a full-featured email creation and transfer class for PHP",
            "support": {
                "issues": "https://github.com/PHPMailer/PHPMailer/issues",
                "source": "https://github.com/PHPMailer/PHPMailer/tree/v6.6.0"
            },
            "funding": [
                {
                    "url": "https://github.com/Synchro",
                    "type": "github"
                }
            ],
            "time": "2022-02-28T15:31:21+00:00"
        },
        {
            "name": "psr/http-client",
            "version": "1.0.1",
            "source": {
                "type": "git",
                "url": "https://github.com/php-fig/http-client.git",
                "reference": "2dfb5f6c5eff0e91e20e913f8c5452ed95b86621"
            },
            "dist": {
                "type": "zip",
                "url": "https://api.github.com/repos/php-fig/http-client/zipball/2dfb5f6c5eff0e91e20e913f8c5452ed95b86621",
                "reference": "2dfb5f6c5eff0e91e20e913f8c5452ed95b86621",
                "shasum": ""
            },
            "require": {
                "php": "^7.0 || ^8.0",
                "psr/http-message": "^1.0"
            },
            "type": "library",
            "extra": {
                "branch-alias": {
                    "dev-master": "1.0.x-dev"
                }
            },
            "autoload": {
                "psr-4": {
                    "Psr\\Http\\Client\\": "src/"
                }
            },
            "notification-url": "https://packagist.org/downloads/",
            "license": [
                "MIT"
            ],
            "authors": [
                {
                    "name": "PHP-FIG",
                    "homepage": "http://www.php-fig.org/"
                }
            ],
            "description": "Common interface for HTTP clients",
            "homepage": "https://github.com/php-fig/http-client",
            "keywords": [
                "http",
                "http-client",
                "psr",
                "psr-18"
            ],
            "support": {
                "source": "https://github.com/php-fig/http-client/tree/master"
            },
            "time": "2020-06-29T06:28:15+00:00"
        },
        {
            "name": "psr/http-factory",
            "version": "1.0.1",
            "source": {
                "type": "git",
                "url": "https://github.com/php-fig/http-factory.git",
                "reference": "12ac7fcd07e5b077433f5f2bee95b3a771bf61be"
            },
            "dist": {
                "type": "zip",
                "url": "https://api.github.com/repos/php-fig/http-factory/zipball/12ac7fcd07e5b077433f5f2bee95b3a771bf61be",
                "reference": "12ac7fcd07e5b077433f5f2bee95b3a771bf61be",
                "shasum": ""
            },
            "require": {
                "php": ">=7.0.0",
                "psr/http-message": "^1.0"
            },
            "type": "library",
            "extra": {
                "branch-alias": {
                    "dev-master": "1.0.x-dev"
                }
            },
            "autoload": {
                "psr-4": {
                    "Psr\\Http\\Message\\": "src/"
                }
            },
            "notification-url": "https://packagist.org/downloads/",
            "license": [
                "MIT"
            ],
            "authors": [
                {
                    "name": "PHP-FIG",
                    "homepage": "http://www.php-fig.org/"
                }
            ],
            "description": "Common interfaces for PSR-7 HTTP message factories",
            "keywords": [
                "factory",
                "http",
                "message",
                "psr",
                "psr-17",
                "psr-7",
                "request",
                "response"
            ],
            "support": {
                "source": "https://github.com/php-fig/http-factory/tree/master"
            },
            "time": "2019-04-30T12:38:16+00:00"
        },
        {
            "name": "psr/http-message",
            "version": "1.0.1",
            "source": {
                "type": "git",
                "url": "https://github.com/php-fig/http-message.git",
                "reference": "f6561bf28d520154e4b0ec72be95418abe6d9363"
            },
            "dist": {
                "type": "zip",
                "url": "https://api.github.com/repos/php-fig/http-message/zipball/f6561bf28d520154e4b0ec72be95418abe6d9363",
                "reference": "f6561bf28d520154e4b0ec72be95418abe6d9363",
                "shasum": ""
            },
            "require": {
                "php": ">=5.3.0"
            },
            "type": "library",
            "extra": {
                "branch-alias": {
                    "dev-master": "1.0.x-dev"
                }
            },
            "autoload": {
                "psr-4": {
                    "Psr\\Http\\Message\\": "src/"
                }
            },
            "notification-url": "https://packagist.org/downloads/",
            "license": [
                "MIT"
            ],
            "authors": [
                {
                    "name": "PHP-FIG",
                    "homepage": "http://www.php-fig.org/"
                }
            ],
            "description": "Common interface for HTTP messages",
            "homepage": "https://github.com/php-fig/http-message",
            "keywords": [
                "http",
                "http-message",
                "psr",
                "psr-7",
                "request",
                "response"
            ],
            "support": {
                "source": "https://github.com/php-fig/http-message/tree/master"
            },
            "time": "2016-08-06T14:39:51+00:00"
        },
        {
            "name": "psr/log",
            "version": "1.1.4",
            "source": {
                "type": "git",
                "url": "https://github.com/php-fig/log.git",
                "reference": "d49695b909c3b7628b6289db5479a1c204601f11"
            },
            "dist": {
                "type": "zip",
                "url": "https://api.github.com/repos/php-fig/log/zipball/d49695b909c3b7628b6289db5479a1c204601f11",
                "reference": "d49695b909c3b7628b6289db5479a1c204601f11",
                "shasum": ""
            },
            "require": {
                "php": ">=5.3.0"
            },
            "type": "library",
            "extra": {
                "branch-alias": {
                    "dev-master": "1.1.x-dev"
                }
            },
            "autoload": {
                "psr-4": {
                    "Psr\\Log\\": "Psr/Log/"
                }
            },
            "notification-url": "https://packagist.org/downloads/",
            "license": [
                "MIT"
            ],
            "authors": [
                {
                    "name": "PHP-FIG",
                    "homepage": "https://www.php-fig.org/"
                }
            ],
            "description": "Common interface for logging libraries",
            "homepage": "https://github.com/php-fig/log",
            "keywords": [
                "log",
                "psr",
                "psr-3"
            ],
            "support": {
                "source": "https://github.com/php-fig/log/tree/1.1.4"
            },
            "time": "2021-05-03T11:20:27+00:00"
        },
        {
            "name": "ralouphie/getallheaders",
            "version": "3.0.3",
            "source": {
                "type": "git",
                "url": "https://github.com/ralouphie/getallheaders.git",
                "reference": "120b605dfeb996808c31b6477290a714d356e822"
            },
            "dist": {
                "type": "zip",
                "url": "https://api.github.com/repos/ralouphie/getallheaders/zipball/120b605dfeb996808c31b6477290a714d356e822",
                "reference": "120b605dfeb996808c31b6477290a714d356e822",
                "shasum": ""
            },
            "require": {
                "php": ">=5.6"
            },
            "require-dev": {
                "php-coveralls/php-coveralls": "^2.1",
                "phpunit/phpunit": "^5 || ^6.5"
            },
            "type": "library",
            "autoload": {
                "files": [
                    "src/getallheaders.php"
                ]
            },
            "notification-url": "https://packagist.org/downloads/",
            "license": [
                "MIT"
            ],
            "authors": [
                {
                    "name": "Ralph Khattar",
                    "email": "ralph.khattar@gmail.com"
                }
            ],
            "description": "A polyfill for getallheaders.",
            "support": {
                "issues": "https://github.com/ralouphie/getallheaders/issues",
                "source": "https://github.com/ralouphie/getallheaders/tree/develop"
            },
            "time": "2019-03-08T08:55:37+00:00"
        },
        {
            "name": "resque/php-resque",
            "version": "v1.3.6",
            "source": {
                "type": "git",
                "url": "https://github.com/resque/php-resque.git",
                "reference": "fe41c04763699b1318d97ed14cc78583e9380161"
            },
            "dist": {
                "type": "zip",
                "url": "https://api.github.com/repos/resque/php-resque/zipball/fe41c04763699b1318d97ed14cc78583e9380161",
                "reference": "fe41c04763699b1318d97ed14cc78583e9380161",
                "shasum": ""
            },
            "require": {
                "colinmollenhour/credis": "~1.7",
                "php": ">=5.6.0",
                "psr/log": "~1.0"
            },
            "require-dev": {
                "phpunit/phpunit": "^5.7"
            },
            "suggest": {
                "ext-pcntl": "REQUIRED for forking processes on platforms that support it (so anything but Windows).",
                "ext-proctitle": "Allows php-resque to rename the title of UNIX processes to show the status of a worker.",
                "ext-redis": "Native PHP extension for Redis connectivity. Credis will automatically utilize when available."
            },
            "bin": [
                "bin/resque",
                "bin/resque-scheduler"
            ],
            "type": "library",
            "extra": {
                "branch-alias": {
                    "dev-master": "1.0-dev"
                }
            },
            "autoload": {
                "psr-0": {
                    "Resque": "lib",
                    "ResqueScheduler": "lib"
                }
            },
            "notification-url": "https://packagist.org/downloads/",
            "license": [
                "MIT"
            ],
            "authors": [
                {
                    "name": "Dan Hunsaker",
                    "email": "danhunsaker+resque@gmail.com",
                    "role": "Maintainer"
                },
                {
                    "name": "Rajib Ahmed",
                    "homepage": "https://github.com/rajibahmed",
                    "role": "Maintainer"
                },
                {
                    "name": "Steve Klabnik",
                    "email": "steve@steveklabnik.com",
                    "role": "Maintainer"
                },
                {
                    "name": "Chris Boulton",
                    "email": "chris@bigcommerce.com",
                    "role": "Creator"
                }
            ],
            "description": "Redis backed library for creating background jobs and processing them later. Based on resque for Ruby.",
            "homepage": "http://www.github.com/resque/php-resque/",
            "keywords": [
                "background",
                "job",
                "redis",
                "resque"
            ],
            "support": {
                "issues": "https://github.com/resque/php-resque/issues",
                "source": "https://github.com/resque/php-resque/tree/v1.3.6"
            },
            "time": "2020-04-16T16:39:50+00:00"
        },
        {
            "name": "slickdeals/statsd",
            "version": "3.1.0",
            "source": {
                "type": "git",
                "url": "https://github.com/Slickdeals/statsd-php.git",
                "reference": "225588a0a079e145359049f6e5e23eedb1b4c17f"
            },
            "dist": {
                "type": "zip",
                "url": "https://api.github.com/repos/Slickdeals/statsd-php/zipball/225588a0a079e145359049f6e5e23eedb1b4c17f",
                "reference": "225588a0a079e145359049f6e5e23eedb1b4c17f",
                "shasum": ""
            },
            "require": {
                "php": ">= 7.3 || ^8"
            },
            "replace": {
                "domnikl/statsd": "self.version"
            },
            "require-dev": {
                "friendsofphp/php-cs-fixer": "^3.0",
                "phpunit/phpunit": "^9",
                "vimeo/psalm": "^4.6"
            },
            "type": "library",
            "autoload": {
                "psr-4": {
                    "Domnikl\\Statsd\\": "src/"
                }
            },
            "notification-url": "https://packagist.org/downloads/",
            "license": [
                "MIT"
            ],
            "authors": [
                {
                    "name": "Dominik Liebler",
                    "email": "liebler.dominik@gmail.com"
                }
            ],
            "description": "a PHP client for statsd",
            "homepage": "https://github.com/Slickdeals/statsd-php",
            "keywords": [
                "Metrics",
                "monitoring",
                "statistics",
                "statsd",
                "udp"
            ],
            "support": {
                "issues": "https://github.com/Slickdeals/statsd-php/issues",
                "source": "https://github.com/Slickdeals/statsd-php/tree/3.1.0"
            },
            "time": "2021-06-04T20:33:46+00:00"
        },
        {
            "name": "symfony/deprecation-contracts",
            "version": "v3.1.1",
            "source": {
                "type": "git",
                "url": "https://github.com/symfony/deprecation-contracts.git",
                "reference": "07f1b9cc2ffee6aaafcf4b710fbc38ff736bd918"
            },
            "dist": {
                "type": "zip",
                "url": "https://api.github.com/repos/symfony/deprecation-contracts/zipball/07f1b9cc2ffee6aaafcf4b710fbc38ff736bd918",
                "reference": "07f1b9cc2ffee6aaafcf4b710fbc38ff736bd918",
                "shasum": ""
            },
            "require": {
                "php": ">=8.1"
            },
            "type": "library",
            "extra": {
                "branch-alias": {
                    "dev-main": "3.1-dev"
                },
                "thanks": {
                    "name": "symfony/contracts",
                    "url": "https://github.com/symfony/contracts"
                }
            },
            "autoload": {
                "files": [
                    "function.php"
                ]
            },
            "notification-url": "https://packagist.org/downloads/",
            "license": [
                "MIT"
            ],
            "authors": [
                {
                    "name": "Nicolas Grekas",
                    "email": "p@tchwork.com"
                },
                {
                    "name": "Symfony Community",
                    "homepage": "https://symfony.com/contributors"
                }
            ],
            "description": "A generic function and convention to trigger deprecation notices",
            "homepage": "https://symfony.com",
            "support": {
                "source": "https://github.com/symfony/deprecation-contracts/tree/v3.1.1"
            },
            "funding": [
                {
                    "url": "https://symfony.com/sponsor",
                    "type": "custom"
                },
                {
                    "url": "https://github.com/fabpot",
                    "type": "github"
                },
                {
                    "url": "https://tidelift.com/funding/github/packagist/symfony/symfony",
                    "type": "tidelift"
                }
            ],
            "time": "2022-02-25T11:15:52+00:00"
        },
        {
            "name": "utopia-php/abuse",
            "version": "0.16.0",
            "source": {
                "type": "git",
                "url": "https://github.com/utopia-php/abuse.git",
                "reference": "6370d9150425460416583feba0990504ac789e98"
            },
            "dist": {
                "type": "zip",
                "url": "https://api.github.com/repos/utopia-php/abuse/zipball/6370d9150425460416583feba0990504ac789e98",
                "reference": "6370d9150425460416583feba0990504ac789e98",
                "shasum": ""
            },
            "require": {
                "ext-curl": "*",
                "ext-pdo": "*",
                "php": ">=8.0",
                "utopia-php/database": "0.28.*"
            },
            "require-dev": {
                "phpunit/phpunit": "^9.4",
                "vimeo/psalm": "4.0.1"
            },
            "type": "library",
            "autoload": {
                "psr-4": {
                    "Utopia\\Abuse\\": "src/Abuse"
                }
            },
            "notification-url": "https://packagist.org/downloads/",
            "license": [
                "MIT"
            ],
            "authors": [
                {
                    "name": "Eldad Fux",
                    "email": "eldad@appwrite.io"
                }
            ],
            "description": "A simple abuse library to manage application usage limits",
            "keywords": [
                "Abuse",
                "framework",
                "php",
                "upf",
                "utopia"
            ],
            "support": {
                "issues": "https://github.com/utopia-php/abuse/issues",
                "source": "https://github.com/utopia-php/abuse/tree/0.16.0"
            },
            "time": "2022-10-31T14:46:41+00:00"
        },
        {
            "name": "utopia-php/analytics",
            "version": "0.2.0",
            "source": {
                "type": "git",
                "url": "https://github.com/utopia-php/analytics.git",
                "reference": "adfc2d057a7f6ab618a77c8a20ed3e35485ff416"
            },
            "dist": {
                "type": "zip",
                "url": "https://api.github.com/repos/utopia-php/analytics/zipball/adfc2d057a7f6ab618a77c8a20ed3e35485ff416",
                "reference": "adfc2d057a7f6ab618a77c8a20ed3e35485ff416",
                "shasum": ""
            },
            "require": {
                "php": ">=7.4"
            },
            "require-dev": {
                "phpunit/phpunit": "^9.3",
                "vimeo/psalm": "4.0.1"
            },
            "type": "library",
            "autoload": {
                "psr-4": {
                    "Utopia\\Analytics\\": "src/Analytics"
                }
            },
            "notification-url": "https://packagist.org/downloads/",
            "license": [
                "MIT"
            ],
            "authors": [
                {
                    "name": "Eldad Fux",
                    "email": "eldad@appwrite.io"
                },
                {
                    "name": "Torsten Dittmann",
                    "email": "torsten@appwrite.io"
                }
            ],
            "description": "A simple library to track events & users.",
            "keywords": [
                "analytics",
                "framework",
                "php",
                "upf",
                "utopia"
            ],
            "support": {
                "issues": "https://github.com/utopia-php/analytics/issues",
                "source": "https://github.com/utopia-php/analytics/tree/0.2.0"
            },
            "time": "2021-03-23T21:33:07+00:00"
        },
        {
            "name": "utopia-php/audit",
            "version": "0.17.0",
            "source": {
                "type": "git",
                "url": "https://github.com/utopia-php/audit.git",
                "reference": "455471bd4de8d74026809e843f8c9740eb32922c"
            },
            "dist": {
                "type": "zip",
                "url": "https://api.github.com/repos/utopia-php/audit/zipball/455471bd4de8d74026809e843f8c9740eb32922c",
                "reference": "455471bd4de8d74026809e843f8c9740eb32922c",
                "shasum": ""
            },
            "require": {
                "ext-pdo": "*",
                "php": ">=8.0",
                "utopia-php/database": "0.28.*"
            },
            "require-dev": {
                "phpunit/phpunit": "^9.3",
                "vimeo/psalm": "4.0.1"
            },
            "type": "library",
            "autoload": {
                "psr-4": {
                    "Utopia\\Audit\\": "src/Audit"
                }
            },
            "notification-url": "https://packagist.org/downloads/",
            "license": [
                "MIT"
            ],
            "description": "A simple audit library to manage application users logs",
            "keywords": [
                "Audit",
                "framework",
                "php",
                "upf",
                "utopia"
            ],
            "support": {
                "issues": "https://github.com/utopia-php/audit/issues",
                "source": "https://github.com/utopia-php/audit/tree/0.17.0"
            },
            "time": "2022-10-31T14:44:52+00:00"
        },
        {
            "name": "utopia-php/cache",
            "version": "0.8.0",
            "source": {
                "type": "git",
                "url": "https://github.com/utopia-php/cache.git",
                "reference": "212e66100a1f32e674fca5d9bc317cc998303089"
            },
            "dist": {
                "type": "zip",
                "url": "https://api.github.com/repos/utopia-php/cache/zipball/212e66100a1f32e674fca5d9bc317cc998303089",
                "reference": "212e66100a1f32e674fca5d9bc317cc998303089",
                "shasum": ""
            },
            "require": {
                "ext-json": "*",
                "ext-memcached": "*",
                "ext-redis": "*",
                "php": ">=8.0"
            },
            "require-dev": {
                "laravel/pint": "1.2.*",
                "phpunit/phpunit": "^9.3",
                "vimeo/psalm": "4.13.1"
            },
            "type": "library",
            "autoload": {
                "psr-4": {
                    "Utopia\\Cache\\": "src/Cache"
                }
            },
            "notification-url": "https://packagist.org/downloads/",
            "license": [
                "MIT"
            ],
            "description": "A simple cache library to manage application cache storing, loading and purging",
            "keywords": [
                "cache",
                "framework",
                "php",
                "upf",
                "utopia"
            ],
            "support": {
                "issues": "https://github.com/utopia-php/cache/issues",
                "source": "https://github.com/utopia-php/cache/tree/0.8.0"
            },
            "time": "2022-10-16T16:48:09+00:00"
        },
        {
            "name": "utopia-php/cli",
            "version": "0.14.0",
            "source": {
                "type": "git",
                "url": "https://github.com/utopia-php/cli.git",
                "reference": "c30ef985a4e739758a0d95eb0706b357b6d8c086"
            },
            "dist": {
                "type": "zip",
                "url": "https://api.github.com/repos/utopia-php/cli/zipball/c30ef985a4e739758a0d95eb0706b357b6d8c086",
                "reference": "c30ef985a4e739758a0d95eb0706b357b6d8c086",
                "shasum": ""
            },
            "require": {
                "php": ">=7.4",
                "utopia-php/framework": "0.*.*"
            },
            "require-dev": {
                "phpunit/phpunit": "^9.3",
                "squizlabs/php_codesniffer": "^3.6"
            },
            "type": "library",
            "autoload": {
                "psr-4": {
                    "Utopia\\CLI\\": "src/CLI"
                }
            },
            "notification-url": "https://packagist.org/downloads/",
            "license": [
                "MIT"
            ],
            "authors": [
                {
                    "name": "Eldad Fux",
                    "email": "eldad@appwrite.io"
                }
            ],
            "description": "A simple CLI library to manage command line applications",
            "keywords": [
                "cli",
                "command line",
                "framework",
                "php",
                "upf",
                "utopia"
            ],
            "support": {
                "issues": "https://github.com/utopia-php/cli/issues",
                "source": "https://github.com/utopia-php/cli/tree/0.14.0"
            },
            "time": "2022-10-09T10:19:07+00:00"
        },
        {
            "name": "utopia-php/config",
            "version": "0.2.2",
            "source": {
                "type": "git",
                "url": "https://github.com/utopia-php/config.git",
                "reference": "a3d7bc0312d7150d5e04b1362dc34b2b136908cc"
            },
            "dist": {
                "type": "zip",
                "url": "https://api.github.com/repos/utopia-php/config/zipball/a3d7bc0312d7150d5e04b1362dc34b2b136908cc",
                "reference": "a3d7bc0312d7150d5e04b1362dc34b2b136908cc",
                "shasum": ""
            },
            "require": {
                "php": ">=7.3"
            },
            "require-dev": {
                "phpunit/phpunit": "^9.3",
                "vimeo/psalm": "4.0.1"
            },
            "type": "library",
            "autoload": {
                "psr-4": {
                    "Utopia\\Config\\": "src/Config"
                }
            },
            "notification-url": "https://packagist.org/downloads/",
            "license": [
                "MIT"
            ],
            "authors": [
                {
                    "name": "Eldad Fux",
                    "email": "eldad@appwrite.io"
                }
            ],
            "description": "A simple Config library to managing application config variables",
            "keywords": [
                "config",
                "framework",
                "php",
                "upf",
                "utopia"
            ],
            "support": {
                "issues": "https://github.com/utopia-php/config/issues",
                "source": "https://github.com/utopia-php/config/tree/0.2.2"
            },
            "time": "2020-10-24T09:49:09+00:00"
        },
        {
            "name": "utopia-php/database",
            "version": "0.28.0",
            "source": {
                "type": "git",
                "url": "https://github.com/utopia-php/database.git",
                "reference": "ef6506af1c09c22f5dc1e7859159d323f7fafa94"
            },
            "dist": {
                "type": "zip",
                "url": "https://api.github.com/repos/utopia-php/database/zipball/ef6506af1c09c22f5dc1e7859159d323f7fafa94",
                "reference": "ef6506af1c09c22f5dc1e7859159d323f7fafa94",
                "shasum": ""
            },
            "require": {
                "php": ">=8.0",
                "utopia-php/cache": "0.8.*",
                "utopia-php/framework": "0.*.*"
            },
            "require-dev": {
                "ext-mongodb": "*",
                "ext-pdo": "*",
                "ext-redis": "*",
                "fakerphp/faker": "^1.14",
                "mongodb/mongodb": "1.8.0",
                "phpunit/phpunit": "^9.4",
                "swoole/ide-helper": "4.8.0",
                "utopia-php/cli": "^0.11.0",
                "vimeo/psalm": "4.0.1"
            },
            "type": "library",
            "autoload": {
                "psr-4": {
                    "Utopia\\Database\\": "src/Database"
                }
            },
            "notification-url": "https://packagist.org/downloads/",
            "license": [
                "MIT"
            ],
            "description": "A simple library to manage application persistency using multiple database adapters",
            "keywords": [
                "database",
                "framework",
                "php",
                "upf",
                "utopia"
            ],
            "support": {
                "issues": "https://github.com/utopia-php/database/issues",
                "source": "https://github.com/utopia-php/database/tree/0.28.0"
            },
            "time": "2022-10-31T09:58:46+00:00"
        },
        {
            "name": "utopia-php/domains",
            "version": "v1.1.0",
            "source": {
                "type": "git",
                "url": "https://github.com/utopia-php/domains.git",
                "reference": "1665e1d9932afa3be63b5c1e0dcfe01fe77d8e73"
            },
            "dist": {
                "type": "zip",
                "url": "https://api.github.com/repos/utopia-php/domains/zipball/1665e1d9932afa3be63b5c1e0dcfe01fe77d8e73",
                "reference": "1665e1d9932afa3be63b5c1e0dcfe01fe77d8e73",
                "shasum": ""
            },
            "require": {
                "php": ">=7.1"
            },
            "require-dev": {
                "phpunit/phpunit": "^7.0"
            },
            "type": "library",
            "autoload": {
                "psr-4": {
                    "Utopia\\Domains\\": "src/Domains"
                }
            },
            "notification-url": "https://packagist.org/downloads/",
            "license": [
                "MIT"
            ],
            "authors": [
                {
                    "name": "Eldad Fux",
                    "email": "eldad@appwrite.io"
                }
            ],
            "description": "Utopia Domains library is simple and lite library for parsing web domains. This library is aiming to be as simple and easy to learn and use.",
            "keywords": [
                "domains",
                "framework",
                "icann",
                "php",
                "public suffix",
                "tld",
                "tld extract",
                "upf",
                "utopia"
            ],
            "support": {
                "issues": "https://github.com/utopia-php/domains/issues",
                "source": "https://github.com/utopia-php/domains/tree/master"
            },
            "time": "2020-02-23T07:40:02+00:00"
        },
        {
            "name": "utopia-php/dsn",
            "version": "0.1.0",
            "source": {
                "type": "git",
                "url": "https://github.com/utopia-php/dsn.git",
                "reference": "17a5935eab1b89fb4b95600db50a1b6d5faa6cea"
            },
            "dist": {
                "type": "zip",
                "url": "https://api.github.com/repos/utopia-php/dsn/zipball/17a5935eab1b89fb4b95600db50a1b6d5faa6cea",
                "reference": "17a5935eab1b89fb4b95600db50a1b6d5faa6cea",
                "shasum": ""
            },
            "require": {
                "php": ">=8.0"
            },
            "require-dev": {
                "laravel/pint": "1.2.*",
                "phpunit/phpunit": "^9.3",
                "squizlabs/php_codesniffer": "^3.6",
                "vimeo/psalm": "4.0.1"
            },
            "type": "library",
            "autoload": {
                "psr-4": {
                    "Utopia\\DSN\\": "src/DSN"
                }
            },
            "notification-url": "https://packagist.org/downloads/",
            "license": [
                "MIT"
            ],
            "description": "A simple library for parsing and managing Data Source Names ( DSNs )",
            "keywords": [
                "dsn",
                "framework",
                "php",
                "upf",
                "utopia"
            ],
            "support": {
                "issues": "https://github.com/utopia-php/dsn/issues",
                "source": "https://github.com/utopia-php/dsn/tree/0.1.0"
            },
            "time": "2022-10-26T10:06:20+00:00"
        },
        {
            "name": "utopia-php/framework",
            "version": "0.25.0",
            "source": {
                "type": "git",
                "url": "https://github.com/utopia-php/framework.git",
                "reference": "c524f681254255c8204fbf7919c53bf3b4982636"
            },
            "dist": {
                "type": "zip",
                "url": "https://api.github.com/repos/utopia-php/framework/zipball/c524f681254255c8204fbf7919c53bf3b4982636",
                "reference": "c524f681254255c8204fbf7919c53bf3b4982636",
                "shasum": ""
            },
            "require": {
                "php": ">=8.0.0"
            },
            "require-dev": {
                "phpunit/phpunit": "^9.5.25",
                "vimeo/psalm": "^4.27.0"
            },
            "type": "library",
            "autoload": {
                "psr-4": {
                    "Utopia\\": "src/"
                }
            },
            "notification-url": "https://packagist.org/downloads/",
            "license": [
                "MIT"
            ],
            "description": "A simple, light and advanced PHP framework",
            "keywords": [
                "framework",
                "php",
                "upf"
            ],
            "support": {
                "issues": "https://github.com/utopia-php/framework/issues",
                "source": "https://github.com/utopia-php/framework/tree/0.25.0"
            },
            "time": "2022-11-02T09:49:57+00:00"
        },
        {
            "name": "utopia-php/image",
            "version": "0.5.4",
            "source": {
                "type": "git",
                "url": "https://github.com/utopia-php/image.git",
                "reference": "ca5f436f9aa22dedaa6648f24f3687733808e336"
            },
            "dist": {
                "type": "zip",
                "url": "https://api.github.com/repos/utopia-php/image/zipball/ca5f436f9aa22dedaa6648f24f3687733808e336",
                "reference": "ca5f436f9aa22dedaa6648f24f3687733808e336",
                "shasum": ""
            },
            "require": {
                "ext-imagick": "*",
                "php": ">=8.0"
            },
            "require-dev": {
                "phpunit/phpunit": "^9.3",
                "vimeo/psalm": "4.13.1"
            },
            "type": "library",
            "autoload": {
                "psr-4": {
                    "Utopia\\Image\\": "src/Image"
                }
            },
            "notification-url": "https://packagist.org/downloads/",
            "license": [
                "MIT"
            ],
            "authors": [
                {
                    "name": "Eldad Fux",
                    "email": "eldad@appwrite.io"
                }
            ],
            "description": "A simple Image manipulation library",
            "keywords": [
                "framework",
                "image",
                "php",
                "upf",
                "utopia"
            ],
            "support": {
                "issues": "https://github.com/utopia-php/image/issues",
                "source": "https://github.com/utopia-php/image/tree/0.5.4"
            },
            "time": "2022-05-11T12:30:41+00:00"
        },
        {
            "name": "utopia-php/locale",
            "version": "0.4.0",
            "source": {
                "type": "git",
                "url": "https://github.com/utopia-php/locale.git",
                "reference": "c2d9358d0fe2f6b6ed5448369f9d1e430c615447"
            },
            "dist": {
                "type": "zip",
                "url": "https://api.github.com/repos/utopia-php/locale/zipball/c2d9358d0fe2f6b6ed5448369f9d1e430c615447",
                "reference": "c2d9358d0fe2f6b6ed5448369f9d1e430c615447",
                "shasum": ""
            },
            "require": {
                "php": ">=7.4"
            },
            "require-dev": {
                "phpunit/phpunit": "^9.3",
                "vimeo/psalm": "4.0.1"
            },
            "type": "library",
            "autoload": {
                "psr-4": {
                    "Utopia\\Locale\\": "src/Locale"
                }
            },
            "notification-url": "https://packagist.org/downloads/",
            "license": [
                "MIT"
            ],
            "authors": [
                {
                    "name": "Eldad Fux",
                    "email": "eldad@appwrite.io"
                }
            ],
            "description": "A simple locale library to manage application translations",
            "keywords": [
                "framework",
                "locale",
                "php",
                "upf",
                "utopia"
            ],
            "support": {
                "issues": "https://github.com/utopia-php/locale/issues",
                "source": "https://github.com/utopia-php/locale/tree/0.4.0"
            },
            "time": "2021-07-24T11:35:55+00:00"
        },
        {
            "name": "utopia-php/logger",
            "version": "0.3.0",
            "source": {
                "type": "git",
                "url": "https://github.com/utopia-php/logger.git",
                "reference": "079656cb5169ca9600861eda0b6819199e3d4a57"
            },
            "dist": {
                "type": "zip",
                "url": "https://api.github.com/repos/utopia-php/logger/zipball/079656cb5169ca9600861eda0b6819199e3d4a57",
                "reference": "079656cb5169ca9600861eda0b6819199e3d4a57",
                "shasum": ""
            },
            "require": {
                "php": ">=8.0"
            },
            "require-dev": {
                "phpunit/phpunit": "^9.3",
                "vimeo/psalm": "4.0.1"
            },
            "type": "library",
            "autoload": {
                "psr-4": {
                    "Utopia\\Logger\\": "src/Logger"
                }
            },
            "notification-url": "https://packagist.org/downloads/",
            "license": [
                "MIT"
            ],
            "authors": [
                {
                    "name": "Eldad Fux",
                    "email": "eldad@appwrite.io"
                },
                {
                    "name": "Matej Bačo",
                    "email": "matej@appwrite.io"
                },
                {
                    "name": "Christy Jacob",
                    "email": "christy@appwrite.io"
                }
            ],
            "description": "Utopia Logger library is simple and lite library for logging information, such as errors or warnings. This library is aiming to be as simple and easy to learn and use.",
            "keywords": [
                "appsignal",
                "errors",
                "framework",
                "logger",
                "logging",
                "logs",
                "php",
                "raygun",
                "sentry",
                "upf",
                "utopia",
                "warnings"
            ],
            "support": {
                "issues": "https://github.com/utopia-php/logger/issues",
                "source": "https://github.com/utopia-php/logger/tree/0.3.0"
            },
            "time": "2022-03-18T10:56:57+00:00"
        },
        {
            "name": "utopia-php/messaging",
            "version": "0.1.0",
            "source": {
                "type": "git",
                "url": "https://github.com/utopia-php/messaging.git",
                "reference": "501272fad666f06bec8f130076862e7981a73f8c"
            },
            "dist": {
                "type": "zip",
                "url": "https://api.github.com/repos/utopia-php/messaging/zipball/501272fad666f06bec8f130076862e7981a73f8c",
                "reference": "501272fad666f06bec8f130076862e7981a73f8c",
                "shasum": ""
            },
            "require": {
                "ext-curl": "*",
                "php": ">=8.0.0"
            },
            "require-dev": {
                "phpmailer/phpmailer": "6.6.*",
                "phpunit/phpunit": "9.5.*",
                "squizlabs/php_codesniffer": "^3.6"
            },
            "type": "library",
            "autoload": {
                "psr-4": {
                    "Utopia\\Messaging\\": "src/Utopia/Messaging"
                }
            },
            "notification-url": "https://packagist.org/downloads/",
            "license": [
                "MIT"
            ],
            "authors": [
                {
                    "name": "Jake Barnby",
                    "email": "jake@appwrite.io"
                }
            ],
            "description": "A simple, light and advanced PHP messaging library",
            "keywords": [
                "library",
                "messaging",
                "php",
                "upf",
                "utopia",
                "utopia-php"
            ],
            "support": {
                "issues": "https://github.com/utopia-php/messaging/issues",
                "source": "https://github.com/utopia-php/messaging/tree/0.1.0"
            },
            "time": "2022-09-29T11:22:48+00:00"
        },
        {
            "name": "utopia-php/orchestration",
            "version": "0.9.0",
            "source": {
                "type": "git",
                "url": "https://github.com/utopia-php/orchestration.git",
                "reference": "1d4f66684b8c4927f31b695817eae6d84aafd172"
            },
            "dist": {
                "type": "zip",
                "url": "https://api.github.com/repos/utopia-php/orchestration/zipball/1d4f66684b8c4927f31b695817eae6d84aafd172",
                "reference": "1d4f66684b8c4927f31b695817eae6d84aafd172",
                "shasum": ""
            },
            "require": {
                "php": ">=8.0",
                "utopia-php/cli": "0.14.*"
            },
            "require-dev": {
                "phpunit/phpunit": "^9.3",
                "vimeo/psalm": "4.0.1"
            },
            "type": "library",
            "autoload": {
                "psr-4": {
                    "Utopia\\Orchestration\\": "src/Orchestration"
                }
            },
            "notification-url": "https://packagist.org/downloads/",
            "license": [
                "MIT"
            ],
            "description": "Lite & fast micro PHP abstraction library for container orchestration",
            "keywords": [
                "docker",
                "framework",
                "kubernetes",
                "orchestration",
                "php",
                "swarm",
                "upf",
                "utopia"
            ],
            "support": {
                "issues": "https://github.com/utopia-php/orchestration/issues",
                "source": "https://github.com/utopia-php/orchestration/tree/0.9.0"
            },
            "time": "2022-11-09T17:38:00+00:00"
        },
        {
            "name": "utopia-php/platform",
            "version": "0.3.1",
            "source": {
                "type": "git",
                "url": "https://github.com/utopia-php/platform.git",
                "reference": "fe9f64420957dc8fb6201d22b499572f021411e4"
            },
            "dist": {
                "type": "zip",
                "url": "https://api.github.com/repos/utopia-php/platform/zipball/fe9f64420957dc8fb6201d22b499572f021411e4",
                "reference": "fe9f64420957dc8fb6201d22b499572f021411e4",
                "shasum": ""
            },
            "require": {
                "ext-json": "*",
                "ext-redis": "*",
                "php": ">=8.0",
                "utopia-php/cli": "0.14.*",
                "utopia-php/framework": "0.25.*"
            },
            "require-dev": {
                "phpunit/phpunit": "^9.3",
                "squizlabs/php_codesniffer": "^3.6"
            },
            "type": "library",
            "autoload": {
                "psr-4": {
                    "Utopia\\Platform\\": "src/Platform"
                }
            },
            "notification-url": "https://packagist.org/downloads/",
            "license": [
                "MIT"
            ],
            "description": "Light and Fast Platform Library",
            "keywords": [
                "cache",
                "framework",
                "php",
                "upf",
                "utopia"
            ],
            "support": {
                "issues": "https://github.com/utopia-php/platform/issues",
                "source": "https://github.com/utopia-php/platform/tree/0.3.1"
            },
            "time": "2022-11-10T07:04:24+00:00"
        },
        {
            "name": "utopia-php/pools",
            "version": "0.4.1",
            "source": {
                "type": "git",
                "url": "https://github.com/utopia-php/pools.git",
                "reference": "c8f96a33e7fbf58c1145eb6cf0f2c00cbe319979"
            },
            "dist": {
                "type": "zip",
                "url": "https://api.github.com/repos/utopia-php/pools/zipball/c8f96a33e7fbf58c1145eb6cf0f2c00cbe319979",
                "reference": "c8f96a33e7fbf58c1145eb6cf0f2c00cbe319979",
                "shasum": ""
            },
            "require": {
                "php": ">=8.0"
            },
            "require-dev": {
                "laravel/pint": "1.2.*",
                "phpstan/phpstan": "1.8.*",
                "phpunit/phpunit": "^9.3"
            },
            "type": "library",
            "autoload": {
                "psr-4": {
                    "Utopia\\Pools\\": "src/Pools"
                }
            },
            "notification-url": "https://packagist.org/downloads/",
            "license": [
                "MIT"
            ],
            "authors": [
                {
                    "name": "Team Appwrite",
                    "email": "team@appwrite.io"
                }
            ],
            "description": "A simple library to manage connection pools",
            "keywords": [
                "framework",
                "php",
                "pools",
                "utopia"
            ],
            "support": {
                "issues": "https://github.com/utopia-php/pools/issues",
                "source": "https://github.com/utopia-php/pools/tree/0.4.1"
            },
            "time": "2022-11-15T08:55:16+00:00"
        },
        {
            "name": "utopia-php/preloader",
            "version": "0.2.4",
            "source": {
                "type": "git",
                "url": "https://github.com/utopia-php/preloader.git",
                "reference": "65ef48392e72172f584b0baa2e224f9a1cebcce0"
            },
            "dist": {
                "type": "zip",
                "url": "https://api.github.com/repos/utopia-php/preloader/zipball/65ef48392e72172f584b0baa2e224f9a1cebcce0",
                "reference": "65ef48392e72172f584b0baa2e224f9a1cebcce0",
                "shasum": ""
            },
            "require": {
                "php": ">=7.1"
            },
            "require-dev": {
                "phpunit/phpunit": "^9.3",
                "vimeo/psalm": "4.0.1"
            },
            "type": "library",
            "autoload": {
                "psr-4": {
                    "Utopia\\Preloader\\": "src/Preloader"
                }
            },
            "notification-url": "https://packagist.org/downloads/",
            "license": [
                "MIT"
            ],
            "authors": [
                {
                    "name": "Eldad Fux",
                    "email": "team@appwrite.io"
                }
            ],
            "description": "Utopia Preloader library is simple and lite library for managing PHP preloading configuration",
            "keywords": [
                "framework",
                "php",
                "preload",
                "preloader",
                "preloading",
                "upf",
                "utopia"
            ],
            "support": {
                "issues": "https://github.com/utopia-php/preloader/issues",
                "source": "https://github.com/utopia-php/preloader/tree/0.2.4"
            },
            "time": "2020-10-24T07:04:59+00:00"
        },
        {
            "name": "utopia-php/queue",
            "version": "0.4.1",
            "source": {
                "type": "git",
                "url": "https://github.com/utopia-php/queue.git",
                "reference": "0b69ede484a04c567cbb202f592d8e5e3cd2433e"
            },
            "dist": {
                "type": "zip",
                "url": "https://api.github.com/repos/utopia-php/queue/zipball/0b69ede484a04c567cbb202f592d8e5e3cd2433e",
                "reference": "0b69ede484a04c567cbb202f592d8e5e3cd2433e",
                "shasum": ""
            },
            "require": {
                "php": ">=8.0",
                "utopia-php/cli": "0.14.*",
                "utopia-php/framework": "0.*.*"
            },
            "require-dev": {
                "laravel/pint": "^0.2.3",
                "phpstan/phpstan": "^1.8",
                "phpunit/phpunit": "^9.5.5",
                "swoole/ide-helper": "4.8.8",
                "workerman/workerman": "^4.0"
            },
            "suggest": {
                "ext-swoole": "Needed to support Swoole.",
                "workerman/workerman": "Needed to support Workerman."
            },
            "type": "library",
            "autoload": {
                "psr-4": {
                    "Utopia\\Queue\\": "src/Queue"
                }
            },
            "notification-url": "https://packagist.org/downloads/",
            "license": [
                "MIT"
            ],
            "authors": [
                {
                    "name": "Torsten Dittmann",
                    "email": "torsten@appwrite.io"
                }
            ],
            "description": "A powerful task queue.",
            "keywords": [
                "Tasks",
                "framework",
                "php",
                "queue",
                "upf",
                "utopia"
            ],
            "support": {
                "issues": "https://github.com/utopia-php/queue/issues",
                "source": "https://github.com/utopia-php/queue/tree/0.4.1"
            },
            "time": "2022-11-15T16:56:37+00:00"
        },
        {
            "name": "utopia-php/registry",
            "version": "0.5.0",
            "source": {
                "type": "git",
                "url": "https://github.com/utopia-php/registry.git",
                "reference": "bedc4ed54527b2803e6dfdccc39449f98522b70d"
            },
            "dist": {
                "type": "zip",
                "url": "https://api.github.com/repos/utopia-php/registry/zipball/bedc4ed54527b2803e6dfdccc39449f98522b70d",
                "reference": "bedc4ed54527b2803e6dfdccc39449f98522b70d",
                "shasum": ""
            },
            "require": {
                "php": ">=7.4"
            },
            "require-dev": {
                "phpunit/phpunit": "^9.3",
                "vimeo/psalm": "4.0.1"
            },
            "type": "library",
            "autoload": {
                "psr-4": {
                    "Utopia\\Registry\\": "src/Registry"
                }
            },
            "notification-url": "https://packagist.org/downloads/",
            "license": [
                "MIT"
            ],
            "authors": [
                {
                    "name": "Eldad Fux",
                    "email": "eldad@appwrite.io"
                }
            ],
            "description": "A simple dependency management library for PHP",
            "keywords": [
                "dependency management",
                "di",
                "framework",
                "php",
                "upf",
                "utopia"
            ],
            "support": {
                "issues": "https://github.com/utopia-php/registry/issues",
                "source": "https://github.com/utopia-php/registry/tree/0.5.0"
            },
            "time": "2021-03-10T10:45:22+00:00"
        },
        {
            "name": "utopia-php/storage",
            "version": "0.13.0",
            "source": {
                "type": "git",
                "url": "https://github.com/utopia-php/storage.git",
                "reference": "f34c010e4f8394a6b4aff70b6de55041d9a145d3"
            },
            "dist": {
                "type": "zip",
                "url": "https://api.github.com/repos/utopia-php/storage/zipball/f34c010e4f8394a6b4aff70b6de55041d9a145d3",
                "reference": "f34c010e4f8394a6b4aff70b6de55041d9a145d3",
                "shasum": ""
            },
            "require": {
                "ext-fileinfo": "*",
                "ext-zlib": "*",
                "ext-zstd": "*",
                "php": ">=8.0",
                "utopia-php/framework": "0.*.*"
            },
            "require-dev": {
                "phpunit/phpunit": "^9.3",
                "vimeo/psalm": "4.0.1"
            },
            "type": "library",
            "autoload": {
                "psr-4": {
                    "Utopia\\Storage\\": "src/Storage"
                }
            },
            "notification-url": "https://packagist.org/downloads/",
            "license": [
                "MIT"
            ],
            "authors": [
                {
                    "name": "Eldad Fux",
                    "email": "eldad@appwrite.io"
                }
            ],
            "description": "A simple Storage library to manage application storage",
            "keywords": [
                "framework",
                "php",
                "storage",
                "upf",
                "utopia"
            ],
            "support": {
                "issues": "https://github.com/utopia-php/storage/issues",
                "source": "https://github.com/utopia-php/storage/tree/0.13.0"
            },
            "time": "2022-11-17T15:10:18+00:00"
        },
        {
            "name": "utopia-php/swoole",
            "version": "0.5.0",
            "source": {
                "type": "git",
                "url": "https://github.com/utopia-php/swoole.git",
                "reference": "c2a3a4f944a2f22945af3cbcb95b13f0769628b1"
            },
            "dist": {
                "type": "zip",
                "url": "https://api.github.com/repos/utopia-php/swoole/zipball/c2a3a4f944a2f22945af3cbcb95b13f0769628b1",
                "reference": "c2a3a4f944a2f22945af3cbcb95b13f0769628b1",
                "shasum": ""
            },
            "require": {
                "ext-swoole": "*",
                "php": ">=8.0",
                "utopia-php/framework": "0.*.*"
            },
            "require-dev": {
                "laravel/pint": "1.2.*",
                "phpunit/phpunit": "^9.3",
                "swoole/ide-helper": "4.8.3",
                "vimeo/psalm": "4.15.0"
            },
            "type": "library",
            "autoload": {
                "psr-4": {
                    "Utopia\\Swoole\\": "src/Swoole"
                }
            },
            "notification-url": "https://packagist.org/downloads/",
            "license": [
                "MIT"
            ],
            "description": "An extension for Utopia Framework to work with PHP Swoole as a PHP FPM alternative",
            "keywords": [
                "framework",
                "http",
                "php",
                "server",
                "swoole",
                "upf",
                "utopia"
            ],
            "support": {
                "issues": "https://github.com/utopia-php/swoole/issues",
                "source": "https://github.com/utopia-php/swoole/tree/0.5.0"
            },
            "time": "2022-10-19T22:19:07+00:00"
        },
        {
            "name": "utopia-php/system",
            "version": "0.6.0",
            "source": {
                "type": "git",
                "url": "https://github.com/utopia-php/system.git",
                "reference": "289c4327713deadc9c748b5317d248133a02f245"
            },
            "dist": {
                "type": "zip",
                "url": "https://api.github.com/repos/utopia-php/system/zipball/289c4327713deadc9c748b5317d248133a02f245",
                "reference": "289c4327713deadc9c748b5317d248133a02f245",
                "shasum": ""
            },
            "require": {
                "laravel/pint": "1.2.*",
                "php": ">=7.4"
            },
            "require-dev": {
                "phpunit/phpunit": "^9.3",
                "squizlabs/php_codesniffer": "^3.6",
                "vimeo/psalm": "4.0.1"
            },
            "type": "library",
            "autoload": {
                "psr-4": {
                    "Utopia\\System\\": "src/System"
                }
            },
            "notification-url": "https://packagist.org/downloads/",
            "license": [
                "MIT"
            ],
            "authors": [
                {
                    "name": "Eldad Fux",
                    "email": "eldad@appwrite.io"
                },
                {
                    "name": "Torsten Dittmann",
                    "email": "torsten@appwrite.io"
                }
            ],
            "description": "A simple library for obtaining information about the host's system.",
            "keywords": [
                "framework",
                "php",
                "system",
                "upf",
                "utopia"
            ],
            "support": {
                "issues": "https://github.com/utopia-php/system/issues",
                "source": "https://github.com/utopia-php/system/tree/0.6.0"
            },
            "time": "2022-11-07T13:51:59+00:00"
        },
        {
            "name": "utopia-php/websocket",
            "version": "0.1.0",
            "source": {
                "type": "git",
                "url": "https://github.com/utopia-php/websocket.git",
                "reference": "51fcb86171400d8aa40d76c54593481fd273dab5"
            },
            "dist": {
                "type": "zip",
                "url": "https://api.github.com/repos/utopia-php/websocket/zipball/51fcb86171400d8aa40d76c54593481fd273dab5",
                "reference": "51fcb86171400d8aa40d76c54593481fd273dab5",
                "shasum": ""
            },
            "require": {
                "php": ">=8.0"
            },
            "require-dev": {
                "phpunit/phpunit": "^9.5.5",
                "swoole/ide-helper": "4.6.6",
                "textalk/websocket": "1.5.2",
                "vimeo/psalm": "^4.8.1",
                "workerman/workerman": "^4.0"
            },
            "type": "library",
            "autoload": {
                "psr-4": {
                    "Utopia\\WebSocket\\": "src/WebSocket"
                }
            },
            "notification-url": "https://packagist.org/downloads/",
            "license": [
                "MIT"
            ],
            "authors": [
                {
                    "name": "Eldad Fux",
                    "email": "eldad@appwrite.io"
                },
                {
                    "name": "Torsten Dittmann",
                    "email": "torsten@appwrite.io"
                }
            ],
            "description": "A simple abstraction for WebSocket servers.",
            "keywords": [
                "framework",
                "php",
                "upf",
                "utopia",
                "websocket"
            ],
            "support": {
                "issues": "https://github.com/utopia-php/websocket/issues",
                "source": "https://github.com/utopia-php/websocket/tree/0.1.0"
            },
            "time": "2021-12-20T10:50:09+00:00"
        },
        {
            "name": "webmozart/assert",
            "version": "1.11.0",
            "source": {
                "type": "git",
                "url": "https://github.com/webmozarts/assert.git",
                "reference": "11cb2199493b2f8a3b53e7f19068fc6aac760991"
            },
            "dist": {
                "type": "zip",
                "url": "https://api.github.com/repos/webmozarts/assert/zipball/11cb2199493b2f8a3b53e7f19068fc6aac760991",
                "reference": "11cb2199493b2f8a3b53e7f19068fc6aac760991",
                "shasum": ""
            },
            "require": {
                "ext-ctype": "*",
                "php": "^7.2 || ^8.0"
            },
            "conflict": {
                "phpstan/phpstan": "<0.12.20",
                "vimeo/psalm": "<4.6.1 || 4.6.2"
            },
            "require-dev": {
                "phpunit/phpunit": "^8.5.13"
            },
            "type": "library",
            "extra": {
                "branch-alias": {
                    "dev-master": "1.10-dev"
                }
            },
            "autoload": {
                "psr-4": {
                    "Webmozart\\Assert\\": "src/"
                }
            },
            "notification-url": "https://packagist.org/downloads/",
            "license": [
                "MIT"
            ],
            "authors": [
                {
                    "name": "Bernhard Schussek",
                    "email": "bschussek@gmail.com"
                }
            ],
            "description": "Assertions to validate method input/output with nice error messages.",
            "keywords": [
                "assert",
                "check",
                "validate"
            ],
            "support": {
                "issues": "https://github.com/webmozarts/assert/issues",
                "source": "https://github.com/webmozarts/assert/tree/1.11.0"
            },
            "time": "2022-06-03T18:03:27+00:00"
        }
    ],
    "packages-dev": [
        {
            "name": "appwrite/sdk-generator",
            "version": "0.28.1",
            "source": {
                "type": "git",
                "url": "https://github.com/appwrite/sdk-generator.git",
                "reference": "ed8d3daa66589733b49b11c053d524cdf576ffee"
            },
            "dist": {
                "type": "zip",
                "url": "https://api.github.com/repos/appwrite/sdk-generator/zipball/ed8d3daa66589733b49b11c053d524cdf576ffee",
                "reference": "ed8d3daa66589733b49b11c053d524cdf576ffee",
                "shasum": ""
            },
            "require": {
                "ext-curl": "*",
                "ext-json": "*",
                "ext-mbstring": "*",
                "matthiasmullie/minify": "^1.3.68",
                "php": ">=7.0.0",
                "twig/twig": "^3.4.1"
            },
            "require-dev": {
                "brianium/paratest": "^6.4",
                "phpunit/phpunit": "^9.5.21"
            },
            "type": "library",
            "autoload": {
                "psr-4": {
                    "Appwrite\\SDK\\": "src/SDK",
                    "Appwrite\\Spec\\": "src/Spec"
                }
            },
            "notification-url": "https://packagist.org/downloads/",
            "license": [
                "MIT"
            ],
            "authors": [
                {
                    "name": "Eldad Fux",
                    "email": "eldad@appwrite.io"
                }
            ],
            "description": "Appwrite PHP library for generating API SDKs for multiple programming languages and platforms",
            "support": {
                "issues": "https://github.com/appwrite/sdk-generator/issues",
                "source": "https://github.com/appwrite/sdk-generator/tree/0.28.1"
            },
            "time": "2022-09-22T09:15:54+00:00"
        },
        {
            "name": "doctrine/instantiator",
            "version": "1.4.1",
            "source": {
                "type": "git",
                "url": "https://github.com/doctrine/instantiator.git",
                "reference": "10dcfce151b967d20fde1b34ae6640712c3891bc"
            },
            "dist": {
                "type": "zip",
                "url": "https://api.github.com/repos/doctrine/instantiator/zipball/10dcfce151b967d20fde1b34ae6640712c3891bc",
                "reference": "10dcfce151b967d20fde1b34ae6640712c3891bc",
                "shasum": ""
            },
            "require": {
                "php": "^7.1 || ^8.0"
            },
            "require-dev": {
                "doctrine/coding-standard": "^9",
                "ext-pdo": "*",
                "ext-phar": "*",
                "phpbench/phpbench": "^0.16 || ^1",
                "phpstan/phpstan": "^1.4",
                "phpstan/phpstan-phpunit": "^1",
                "phpunit/phpunit": "^7.5 || ^8.5 || ^9.5",
                "vimeo/psalm": "^4.22"
            },
            "type": "library",
            "autoload": {
                "psr-4": {
                    "Doctrine\\Instantiator\\": "src/Doctrine/Instantiator/"
                }
            },
            "notification-url": "https://packagist.org/downloads/",
            "license": [
                "MIT"
            ],
            "authors": [
                {
                    "name": "Marco Pivetta",
                    "email": "ocramius@gmail.com",
                    "homepage": "https://ocramius.github.io/"
                }
            ],
            "description": "A small, lightweight utility to instantiate objects in PHP without invoking their constructors",
            "homepage": "https://www.doctrine-project.org/projects/instantiator.html",
            "keywords": [
                "constructor",
                "instantiate"
            ],
            "support": {
                "issues": "https://github.com/doctrine/instantiator/issues",
                "source": "https://github.com/doctrine/instantiator/tree/1.4.1"
            },
            "funding": [
                {
                    "url": "https://www.doctrine-project.org/sponsorship.html",
                    "type": "custom"
                },
                {
                    "url": "https://www.patreon.com/phpdoctrine",
                    "type": "patreon"
                },
                {
                    "url": "https://tidelift.com/funding/github/packagist/doctrine%2Finstantiator",
                    "type": "tidelift"
                }
            ],
            "time": "2022-03-03T08:28:38+00:00"
        },
        {
            "name": "matthiasmullie/minify",
            "version": "1.3.69",
            "source": {
                "type": "git",
                "url": "https://github.com/matthiasmullie/minify.git",
                "reference": "a61c949cccd086808063611ef9698eabe42ef22f"
            },
            "dist": {
                "type": "zip",
                "url": "https://api.github.com/repos/matthiasmullie/minify/zipball/a61c949cccd086808063611ef9698eabe42ef22f",
                "reference": "a61c949cccd086808063611ef9698eabe42ef22f",
                "shasum": ""
            },
            "require": {
                "ext-pcre": "*",
                "matthiasmullie/path-converter": "~1.1",
                "php": ">=5.3.0"
            },
            "require-dev": {
                "friendsofphp/php-cs-fixer": "~2.0",
                "matthiasmullie/scrapbook": "dev-master",
                "phpunit/phpunit": ">=4.8"
            },
            "suggest": {
                "psr/cache-implementation": "Cache implementation to use with Minify::cache"
            },
            "bin": [
                "bin/minifycss",
                "bin/minifyjs"
            ],
            "type": "library",
            "autoload": {
                "psr-4": {
                    "MatthiasMullie\\Minify\\": "src/"
                }
            },
            "notification-url": "https://packagist.org/downloads/",
            "license": [
                "MIT"
            ],
            "authors": [
                {
                    "name": "Matthias Mullie",
                    "email": "minify@mullie.eu",
                    "homepage": "http://www.mullie.eu",
                    "role": "Developer"
                }
            ],
            "description": "CSS & JavaScript minifier, in PHP. Removes whitespace, strips comments, combines files (incl. @import statements and small assets in CSS files), and optimizes/shortens a few common programming patterns.",
            "homepage": "http://www.minifier.org",
            "keywords": [
                "JS",
                "css",
                "javascript",
                "minifier",
                "minify"
            ],
            "support": {
                "issues": "https://github.com/matthiasmullie/minify/issues",
                "source": "https://github.com/matthiasmullie/minify/tree/1.3.69"
            },
            "funding": [
                {
                    "url": "https://github.com/matthiasmullie",
                    "type": "github"
                }
            ],
            "time": "2022-08-01T09:00:18+00:00"
        },
        {
            "name": "matthiasmullie/path-converter",
            "version": "1.1.3",
            "source": {
                "type": "git",
                "url": "https://github.com/matthiasmullie/path-converter.git",
                "reference": "e7d13b2c7e2f2268e1424aaed02085518afa02d9"
            },
            "dist": {
                "type": "zip",
                "url": "https://api.github.com/repos/matthiasmullie/path-converter/zipball/e7d13b2c7e2f2268e1424aaed02085518afa02d9",
                "reference": "e7d13b2c7e2f2268e1424aaed02085518afa02d9",
                "shasum": ""
            },
            "require": {
                "ext-pcre": "*",
                "php": ">=5.3.0"
            },
            "require-dev": {
                "phpunit/phpunit": "~4.8"
            },
            "type": "library",
            "autoload": {
                "psr-4": {
                    "MatthiasMullie\\PathConverter\\": "src/"
                }
            },
            "notification-url": "https://packagist.org/downloads/",
            "license": [
                "MIT"
            ],
            "authors": [
                {
                    "name": "Matthias Mullie",
                    "email": "pathconverter@mullie.eu",
                    "homepage": "http://www.mullie.eu",
                    "role": "Developer"
                }
            ],
            "description": "Relative path converter",
            "homepage": "http://github.com/matthiasmullie/path-converter",
            "keywords": [
                "converter",
                "path",
                "paths",
                "relative"
            ],
            "support": {
                "issues": "https://github.com/matthiasmullie/path-converter/issues",
                "source": "https://github.com/matthiasmullie/path-converter/tree/1.1.3"
            },
            "time": "2019-02-05T23:41:09+00:00"
        },
        {
            "name": "myclabs/deep-copy",
            "version": "1.11.0",
            "source": {
                "type": "git",
                "url": "https://github.com/myclabs/DeepCopy.git",
                "reference": "14daed4296fae74d9e3201d2c4925d1acb7aa614"
            },
            "dist": {
                "type": "zip",
                "url": "https://api.github.com/repos/myclabs/DeepCopy/zipball/14daed4296fae74d9e3201d2c4925d1acb7aa614",
                "reference": "14daed4296fae74d9e3201d2c4925d1acb7aa614",
                "shasum": ""
            },
            "require": {
                "php": "^7.1 || ^8.0"
            },
            "conflict": {
                "doctrine/collections": "<1.6.8",
                "doctrine/common": "<2.13.3 || >=3,<3.2.2"
            },
            "require-dev": {
                "doctrine/collections": "^1.6.8",
                "doctrine/common": "^2.13.3 || ^3.2.2",
                "phpunit/phpunit": "^7.5.20 || ^8.5.23 || ^9.5.13"
            },
            "type": "library",
            "autoload": {
                "files": [
                    "src/DeepCopy/deep_copy.php"
                ],
                "psr-4": {
                    "DeepCopy\\": "src/DeepCopy/"
                }
            },
            "notification-url": "https://packagist.org/downloads/",
            "license": [
                "MIT"
            ],
            "description": "Create deep copies (clones) of your objects",
            "keywords": [
                "clone",
                "copy",
                "duplicate",
                "object",
                "object graph"
            ],
            "support": {
                "issues": "https://github.com/myclabs/DeepCopy/issues",
                "source": "https://github.com/myclabs/DeepCopy/tree/1.11.0"
            },
            "funding": [
                {
                    "url": "https://tidelift.com/funding/github/packagist/myclabs/deep-copy",
                    "type": "tidelift"
                }
            ],
            "time": "2022-03-03T13:19:32+00:00"
        },
        {
            "name": "nikic/php-parser",
            "version": "v4.15.2",
            "source": {
                "type": "git",
                "url": "https://github.com/nikic/PHP-Parser.git",
                "reference": "f59bbe44bf7d96f24f3e2b4ddc21cd52c1d2adbc"
            },
            "dist": {
                "type": "zip",
                "url": "https://api.github.com/repos/nikic/PHP-Parser/zipball/f59bbe44bf7d96f24f3e2b4ddc21cd52c1d2adbc",
                "reference": "f59bbe44bf7d96f24f3e2b4ddc21cd52c1d2adbc",
                "shasum": ""
            },
            "require": {
                "ext-tokenizer": "*",
                "php": ">=7.0"
            },
            "require-dev": {
                "ircmaxell/php-yacc": "^0.0.7",
                "phpunit/phpunit": "^6.5 || ^7.0 || ^8.0 || ^9.0"
            },
            "bin": [
                "bin/php-parse"
            ],
            "type": "library",
            "extra": {
                "branch-alias": {
                    "dev-master": "4.9-dev"
                }
            },
            "autoload": {
                "psr-4": {
                    "PhpParser\\": "lib/PhpParser"
                }
            },
            "notification-url": "https://packagist.org/downloads/",
            "license": [
                "BSD-3-Clause"
            ],
            "authors": [
                {
                    "name": "Nikita Popov"
                }
            ],
            "description": "A PHP parser written in PHP",
            "keywords": [
                "parser",
                "php"
            ],
            "support": {
                "issues": "https://github.com/nikic/PHP-Parser/issues",
                "source": "https://github.com/nikic/PHP-Parser/tree/v4.15.2"
            },
            "time": "2022-11-12T15:38:23+00:00"
        },
        {
            "name": "phar-io/manifest",
            "version": "2.0.3",
            "source": {
                "type": "git",
                "url": "https://github.com/phar-io/manifest.git",
                "reference": "97803eca37d319dfa7826cc2437fc020857acb53"
            },
            "dist": {
                "type": "zip",
                "url": "https://api.github.com/repos/phar-io/manifest/zipball/97803eca37d319dfa7826cc2437fc020857acb53",
                "reference": "97803eca37d319dfa7826cc2437fc020857acb53",
                "shasum": ""
            },
            "require": {
                "ext-dom": "*",
                "ext-phar": "*",
                "ext-xmlwriter": "*",
                "phar-io/version": "^3.0.1",
                "php": "^7.2 || ^8.0"
            },
            "type": "library",
            "extra": {
                "branch-alias": {
                    "dev-master": "2.0.x-dev"
                }
            },
            "autoload": {
                "classmap": [
                    "src/"
                ]
            },
            "notification-url": "https://packagist.org/downloads/",
            "license": [
                "BSD-3-Clause"
            ],
            "authors": [
                {
                    "name": "Arne Blankerts",
                    "email": "arne@blankerts.de",
                    "role": "Developer"
                },
                {
                    "name": "Sebastian Heuer",
                    "email": "sebastian@phpeople.de",
                    "role": "Developer"
                },
                {
                    "name": "Sebastian Bergmann",
                    "email": "sebastian@phpunit.de",
                    "role": "Developer"
                }
            ],
            "description": "Component for reading phar.io manifest information from a PHP Archive (PHAR)",
            "support": {
                "issues": "https://github.com/phar-io/manifest/issues",
                "source": "https://github.com/phar-io/manifest/tree/2.0.3"
            },
            "time": "2021-07-20T11:28:43+00:00"
        },
        {
            "name": "phar-io/version",
            "version": "3.2.1",
            "source": {
                "type": "git",
                "url": "https://github.com/phar-io/version.git",
                "reference": "4f7fd7836c6f332bb2933569e566a0d6c4cbed74"
            },
            "dist": {
                "type": "zip",
                "url": "https://api.github.com/repos/phar-io/version/zipball/4f7fd7836c6f332bb2933569e566a0d6c4cbed74",
                "reference": "4f7fd7836c6f332bb2933569e566a0d6c4cbed74",
                "shasum": ""
            },
            "require": {
                "php": "^7.2 || ^8.0"
            },
            "type": "library",
            "autoload": {
                "classmap": [
                    "src/"
                ]
            },
            "notification-url": "https://packagist.org/downloads/",
            "license": [
                "BSD-3-Clause"
            ],
            "authors": [
                {
                    "name": "Arne Blankerts",
                    "email": "arne@blankerts.de",
                    "role": "Developer"
                },
                {
                    "name": "Sebastian Heuer",
                    "email": "sebastian@phpeople.de",
                    "role": "Developer"
                },
                {
                    "name": "Sebastian Bergmann",
                    "email": "sebastian@phpunit.de",
                    "role": "Developer"
                }
            ],
            "description": "Library for handling version information and constraints",
            "support": {
                "issues": "https://github.com/phar-io/version/issues",
                "source": "https://github.com/phar-io/version/tree/3.2.1"
            },
            "time": "2022-02-21T01:04:05+00:00"
        },
        {
            "name": "phpdocumentor/reflection-common",
            "version": "2.2.0",
            "source": {
                "type": "git",
                "url": "https://github.com/phpDocumentor/ReflectionCommon.git",
                "reference": "1d01c49d4ed62f25aa84a747ad35d5a16924662b"
            },
            "dist": {
                "type": "zip",
                "url": "https://api.github.com/repos/phpDocumentor/ReflectionCommon/zipball/1d01c49d4ed62f25aa84a747ad35d5a16924662b",
                "reference": "1d01c49d4ed62f25aa84a747ad35d5a16924662b",
                "shasum": ""
            },
            "require": {
                "php": "^7.2 || ^8.0"
            },
            "type": "library",
            "extra": {
                "branch-alias": {
                    "dev-2.x": "2.x-dev"
                }
            },
            "autoload": {
                "psr-4": {
                    "phpDocumentor\\Reflection\\": "src/"
                }
            },
            "notification-url": "https://packagist.org/downloads/",
            "license": [
                "MIT"
            ],
            "authors": [
                {
                    "name": "Jaap van Otterdijk",
                    "email": "opensource@ijaap.nl"
                }
            ],
            "description": "Common reflection classes used by phpdocumentor to reflect the code structure",
            "homepage": "http://www.phpdoc.org",
            "keywords": [
                "FQSEN",
                "phpDocumentor",
                "phpdoc",
                "reflection",
                "static analysis"
            ],
            "support": {
                "issues": "https://github.com/phpDocumentor/ReflectionCommon/issues",
                "source": "https://github.com/phpDocumentor/ReflectionCommon/tree/2.x"
            },
            "time": "2020-06-27T09:03:43+00:00"
        },
        {
            "name": "phpdocumentor/reflection-docblock",
            "version": "5.3.0",
            "source": {
                "type": "git",
                "url": "https://github.com/phpDocumentor/ReflectionDocBlock.git",
                "reference": "622548b623e81ca6d78b721c5e029f4ce664f170"
            },
            "dist": {
                "type": "zip",
                "url": "https://api.github.com/repos/phpDocumentor/ReflectionDocBlock/zipball/622548b623e81ca6d78b721c5e029f4ce664f170",
                "reference": "622548b623e81ca6d78b721c5e029f4ce664f170",
                "shasum": ""
            },
            "require": {
                "ext-filter": "*",
                "php": "^7.2 || ^8.0",
                "phpdocumentor/reflection-common": "^2.2",
                "phpdocumentor/type-resolver": "^1.3",
                "webmozart/assert": "^1.9.1"
            },
            "require-dev": {
                "mockery/mockery": "~1.3.2",
                "psalm/phar": "^4.8"
            },
            "type": "library",
            "extra": {
                "branch-alias": {
                    "dev-master": "5.x-dev"
                }
            },
            "autoload": {
                "psr-4": {
                    "phpDocumentor\\Reflection\\": "src"
                }
            },
            "notification-url": "https://packagist.org/downloads/",
            "license": [
                "MIT"
            ],
            "authors": [
                {
                    "name": "Mike van Riel",
                    "email": "me@mikevanriel.com"
                },
                {
                    "name": "Jaap van Otterdijk",
                    "email": "account@ijaap.nl"
                }
            ],
            "description": "With this component, a library can provide support for annotations via DocBlocks or otherwise retrieve information that is embedded in a DocBlock.",
            "support": {
                "issues": "https://github.com/phpDocumentor/ReflectionDocBlock/issues",
                "source": "https://github.com/phpDocumentor/ReflectionDocBlock/tree/5.3.0"
            },
            "time": "2021-10-19T17:43:47+00:00"
        },
        {
            "name": "phpdocumentor/type-resolver",
            "version": "1.6.2",
            "source": {
                "type": "git",
                "url": "https://github.com/phpDocumentor/TypeResolver.git",
                "reference": "48f445a408c131e38cab1c235aa6d2bb7a0bb20d"
            },
            "dist": {
                "type": "zip",
                "url": "https://api.github.com/repos/phpDocumentor/TypeResolver/zipball/48f445a408c131e38cab1c235aa6d2bb7a0bb20d",
                "reference": "48f445a408c131e38cab1c235aa6d2bb7a0bb20d",
                "shasum": ""
            },
            "require": {
                "php": "^7.4 || ^8.0",
                "phpdocumentor/reflection-common": "^2.0"
            },
            "require-dev": {
                "ext-tokenizer": "*",
                "phpstan/extension-installer": "^1.1",
                "phpstan/phpstan": "^1.8",
                "phpstan/phpstan-phpunit": "^1.1",
                "phpunit/phpunit": "^9.5",
                "rector/rector": "^0.13.9",
                "vimeo/psalm": "^4.25"
            },
            "type": "library",
            "extra": {
                "branch-alias": {
                    "dev-1.x": "1.x-dev"
                }
            },
            "autoload": {
                "psr-4": {
                    "phpDocumentor\\Reflection\\": "src"
                }
            },
            "notification-url": "https://packagist.org/downloads/",
            "license": [
                "MIT"
            ],
            "authors": [
                {
                    "name": "Mike van Riel",
                    "email": "me@mikevanriel.com"
                }
            ],
            "description": "A PSR-5 based resolver of Class names, Types and Structural Element Names",
            "support": {
                "issues": "https://github.com/phpDocumentor/TypeResolver/issues",
                "source": "https://github.com/phpDocumentor/TypeResolver/tree/1.6.2"
            },
            "time": "2022-10-14T12:47:21+00:00"
        },
        {
            "name": "phpspec/prophecy",
            "version": "v1.15.0",
            "source": {
                "type": "git",
                "url": "https://github.com/phpspec/prophecy.git",
                "reference": "bbcd7380b0ebf3961ee21409db7b38bc31d69a13"
            },
            "dist": {
                "type": "zip",
                "url": "https://api.github.com/repos/phpspec/prophecy/zipball/bbcd7380b0ebf3961ee21409db7b38bc31d69a13",
                "reference": "bbcd7380b0ebf3961ee21409db7b38bc31d69a13",
                "shasum": ""
            },
            "require": {
                "doctrine/instantiator": "^1.2",
                "php": "^7.2 || ~8.0, <8.2",
                "phpdocumentor/reflection-docblock": "^5.2",
                "sebastian/comparator": "^3.0 || ^4.0",
                "sebastian/recursion-context": "^3.0 || ^4.0"
            },
            "require-dev": {
                "phpspec/phpspec": "^6.0 || ^7.0",
                "phpunit/phpunit": "^8.0 || ^9.0"
            },
            "type": "library",
            "extra": {
                "branch-alias": {
                    "dev-master": "1.x-dev"
                }
            },
            "autoload": {
                "psr-4": {
                    "Prophecy\\": "src/Prophecy"
                }
            },
            "notification-url": "https://packagist.org/downloads/",
            "license": [
                "MIT"
            ],
            "authors": [
                {
                    "name": "Konstantin Kudryashov",
                    "email": "ever.zet@gmail.com",
                    "homepage": "http://everzet.com"
                },
                {
                    "name": "Marcello Duarte",
                    "email": "marcello.duarte@gmail.com"
                }
            ],
            "description": "Highly opinionated mocking framework for PHP 5.3+",
            "homepage": "https://github.com/phpspec/prophecy",
            "keywords": [
                "Double",
                "Dummy",
                "fake",
                "mock",
                "spy",
                "stub"
            ],
            "support": {
                "issues": "https://github.com/phpspec/prophecy/issues",
                "source": "https://github.com/phpspec/prophecy/tree/v1.15.0"
            },
            "time": "2021-12-08T12:19:24+00:00"
        },
        {
            "name": "phpunit/php-code-coverage",
            "version": "9.2.18",
            "source": {
                "type": "git",
                "url": "https://github.com/sebastianbergmann/php-code-coverage.git",
                "reference": "12fddc491826940cf9b7e88ad9664cf51f0f6d0a"
            },
            "dist": {
                "type": "zip",
                "url": "https://api.github.com/repos/sebastianbergmann/php-code-coverage/zipball/12fddc491826940cf9b7e88ad9664cf51f0f6d0a",
                "reference": "12fddc491826940cf9b7e88ad9664cf51f0f6d0a",
                "shasum": ""
            },
            "require": {
                "ext-dom": "*",
                "ext-libxml": "*",
                "ext-xmlwriter": "*",
                "nikic/php-parser": "^4.14",
                "php": ">=7.3",
                "phpunit/php-file-iterator": "^3.0.3",
                "phpunit/php-text-template": "^2.0.2",
                "sebastian/code-unit-reverse-lookup": "^2.0.2",
                "sebastian/complexity": "^2.0",
                "sebastian/environment": "^5.1.2",
                "sebastian/lines-of-code": "^1.0.3",
                "sebastian/version": "^3.0.1",
                "theseer/tokenizer": "^1.2.0"
            },
            "require-dev": {
                "phpunit/phpunit": "^9.3"
            },
            "suggest": {
                "ext-pcov": "*",
                "ext-xdebug": "*"
            },
            "type": "library",
            "extra": {
                "branch-alias": {
                    "dev-master": "9.2-dev"
                }
            },
            "autoload": {
                "classmap": [
                    "src/"
                ]
            },
            "notification-url": "https://packagist.org/downloads/",
            "license": [
                "BSD-3-Clause"
            ],
            "authors": [
                {
                    "name": "Sebastian Bergmann",
                    "email": "sebastian@phpunit.de",
                    "role": "lead"
                }
            ],
            "description": "Library that provides collection, processing, and rendering functionality for PHP code coverage information.",
            "homepage": "https://github.com/sebastianbergmann/php-code-coverage",
            "keywords": [
                "coverage",
                "testing",
                "xunit"
            ],
            "support": {
                "issues": "https://github.com/sebastianbergmann/php-code-coverage/issues",
                "source": "https://github.com/sebastianbergmann/php-code-coverage/tree/9.2.18"
            },
            "funding": [
                {
                    "url": "https://github.com/sebastianbergmann",
                    "type": "github"
                }
            ],
            "time": "2022-10-27T13:35:33+00:00"
        },
        {
            "name": "phpunit/php-file-iterator",
            "version": "3.0.6",
            "source": {
                "type": "git",
                "url": "https://github.com/sebastianbergmann/php-file-iterator.git",
                "reference": "cf1c2e7c203ac650e352f4cc675a7021e7d1b3cf"
            },
            "dist": {
                "type": "zip",
                "url": "https://api.github.com/repos/sebastianbergmann/php-file-iterator/zipball/cf1c2e7c203ac650e352f4cc675a7021e7d1b3cf",
                "reference": "cf1c2e7c203ac650e352f4cc675a7021e7d1b3cf",
                "shasum": ""
            },
            "require": {
                "php": ">=7.3"
            },
            "require-dev": {
                "phpunit/phpunit": "^9.3"
            },
            "type": "library",
            "extra": {
                "branch-alias": {
                    "dev-master": "3.0-dev"
                }
            },
            "autoload": {
                "classmap": [
                    "src/"
                ]
            },
            "notification-url": "https://packagist.org/downloads/",
            "license": [
                "BSD-3-Clause"
            ],
            "authors": [
                {
                    "name": "Sebastian Bergmann",
                    "email": "sebastian@phpunit.de",
                    "role": "lead"
                }
            ],
            "description": "FilterIterator implementation that filters files based on a list of suffixes.",
            "homepage": "https://github.com/sebastianbergmann/php-file-iterator/",
            "keywords": [
                "filesystem",
                "iterator"
            ],
            "support": {
                "issues": "https://github.com/sebastianbergmann/php-file-iterator/issues",
                "source": "https://github.com/sebastianbergmann/php-file-iterator/tree/3.0.6"
            },
            "funding": [
                {
                    "url": "https://github.com/sebastianbergmann",
                    "type": "github"
                }
            ],
            "time": "2021-12-02T12:48:52+00:00"
        },
        {
            "name": "phpunit/php-invoker",
            "version": "3.1.1",
            "source": {
                "type": "git",
                "url": "https://github.com/sebastianbergmann/php-invoker.git",
                "reference": "5a10147d0aaf65b58940a0b72f71c9ac0423cc67"
            },
            "dist": {
                "type": "zip",
                "url": "https://api.github.com/repos/sebastianbergmann/php-invoker/zipball/5a10147d0aaf65b58940a0b72f71c9ac0423cc67",
                "reference": "5a10147d0aaf65b58940a0b72f71c9ac0423cc67",
                "shasum": ""
            },
            "require": {
                "php": ">=7.3"
            },
            "require-dev": {
                "ext-pcntl": "*",
                "phpunit/phpunit": "^9.3"
            },
            "suggest": {
                "ext-pcntl": "*"
            },
            "type": "library",
            "extra": {
                "branch-alias": {
                    "dev-master": "3.1-dev"
                }
            },
            "autoload": {
                "classmap": [
                    "src/"
                ]
            },
            "notification-url": "https://packagist.org/downloads/",
            "license": [
                "BSD-3-Clause"
            ],
            "authors": [
                {
                    "name": "Sebastian Bergmann",
                    "email": "sebastian@phpunit.de",
                    "role": "lead"
                }
            ],
            "description": "Invoke callables with a timeout",
            "homepage": "https://github.com/sebastianbergmann/php-invoker/",
            "keywords": [
                "process"
            ],
            "support": {
                "issues": "https://github.com/sebastianbergmann/php-invoker/issues",
                "source": "https://github.com/sebastianbergmann/php-invoker/tree/3.1.1"
            },
            "funding": [
                {
                    "url": "https://github.com/sebastianbergmann",
                    "type": "github"
                }
            ],
            "time": "2020-09-28T05:58:55+00:00"
        },
        {
            "name": "phpunit/php-text-template",
            "version": "2.0.4",
            "source": {
                "type": "git",
                "url": "https://github.com/sebastianbergmann/php-text-template.git",
                "reference": "5da5f67fc95621df9ff4c4e5a84d6a8a2acf7c28"
            },
            "dist": {
                "type": "zip",
                "url": "https://api.github.com/repos/sebastianbergmann/php-text-template/zipball/5da5f67fc95621df9ff4c4e5a84d6a8a2acf7c28",
                "reference": "5da5f67fc95621df9ff4c4e5a84d6a8a2acf7c28",
                "shasum": ""
            },
            "require": {
                "php": ">=7.3"
            },
            "require-dev": {
                "phpunit/phpunit": "^9.3"
            },
            "type": "library",
            "extra": {
                "branch-alias": {
                    "dev-master": "2.0-dev"
                }
            },
            "autoload": {
                "classmap": [
                    "src/"
                ]
            },
            "notification-url": "https://packagist.org/downloads/",
            "license": [
                "BSD-3-Clause"
            ],
            "authors": [
                {
                    "name": "Sebastian Bergmann",
                    "email": "sebastian@phpunit.de",
                    "role": "lead"
                }
            ],
            "description": "Simple template engine.",
            "homepage": "https://github.com/sebastianbergmann/php-text-template/",
            "keywords": [
                "template"
            ],
            "support": {
                "issues": "https://github.com/sebastianbergmann/php-text-template/issues",
                "source": "https://github.com/sebastianbergmann/php-text-template/tree/2.0.4"
            },
            "funding": [
                {
                    "url": "https://github.com/sebastianbergmann",
                    "type": "github"
                }
            ],
            "time": "2020-10-26T05:33:50+00:00"
        },
        {
            "name": "phpunit/php-timer",
            "version": "5.0.3",
            "source": {
                "type": "git",
                "url": "https://github.com/sebastianbergmann/php-timer.git",
                "reference": "5a63ce20ed1b5bf577850e2c4e87f4aa902afbd2"
            },
            "dist": {
                "type": "zip",
                "url": "https://api.github.com/repos/sebastianbergmann/php-timer/zipball/5a63ce20ed1b5bf577850e2c4e87f4aa902afbd2",
                "reference": "5a63ce20ed1b5bf577850e2c4e87f4aa902afbd2",
                "shasum": ""
            },
            "require": {
                "php": ">=7.3"
            },
            "require-dev": {
                "phpunit/phpunit": "^9.3"
            },
            "type": "library",
            "extra": {
                "branch-alias": {
                    "dev-master": "5.0-dev"
                }
            },
            "autoload": {
                "classmap": [
                    "src/"
                ]
            },
            "notification-url": "https://packagist.org/downloads/",
            "license": [
                "BSD-3-Clause"
            ],
            "authors": [
                {
                    "name": "Sebastian Bergmann",
                    "email": "sebastian@phpunit.de",
                    "role": "lead"
                }
            ],
            "description": "Utility class for timing",
            "homepage": "https://github.com/sebastianbergmann/php-timer/",
            "keywords": [
                "timer"
            ],
            "support": {
                "issues": "https://github.com/sebastianbergmann/php-timer/issues",
                "source": "https://github.com/sebastianbergmann/php-timer/tree/5.0.3"
            },
            "funding": [
                {
                    "url": "https://github.com/sebastianbergmann",
                    "type": "github"
                }
            ],
            "time": "2020-10-26T13:16:10+00:00"
        },
        {
            "name": "phpunit/phpunit",
            "version": "9.5.20",
            "source": {
                "type": "git",
                "url": "https://github.com/sebastianbergmann/phpunit.git",
                "reference": "12bc8879fb65aef2138b26fc633cb1e3620cffba"
            },
            "dist": {
                "type": "zip",
                "url": "https://api.github.com/repos/sebastianbergmann/phpunit/zipball/12bc8879fb65aef2138b26fc633cb1e3620cffba",
                "reference": "12bc8879fb65aef2138b26fc633cb1e3620cffba",
                "shasum": ""
            },
            "require": {
                "doctrine/instantiator": "^1.3.1",
                "ext-dom": "*",
                "ext-json": "*",
                "ext-libxml": "*",
                "ext-mbstring": "*",
                "ext-xml": "*",
                "ext-xmlwriter": "*",
                "myclabs/deep-copy": "^1.10.1",
                "phar-io/manifest": "^2.0.3",
                "phar-io/version": "^3.0.2",
                "php": ">=7.3",
                "phpspec/prophecy": "^1.12.1",
                "phpunit/php-code-coverage": "^9.2.13",
                "phpunit/php-file-iterator": "^3.0.5",
                "phpunit/php-invoker": "^3.1.1",
                "phpunit/php-text-template": "^2.0.3",
                "phpunit/php-timer": "^5.0.2",
                "sebastian/cli-parser": "^1.0.1",
                "sebastian/code-unit": "^1.0.6",
                "sebastian/comparator": "^4.0.5",
                "sebastian/diff": "^4.0.3",
                "sebastian/environment": "^5.1.3",
                "sebastian/exporter": "^4.0.3",
                "sebastian/global-state": "^5.0.1",
                "sebastian/object-enumerator": "^4.0.3",
                "sebastian/resource-operations": "^3.0.3",
                "sebastian/type": "^3.0",
                "sebastian/version": "^3.0.2"
            },
            "require-dev": {
                "ext-pdo": "*",
                "phpspec/prophecy-phpunit": "^2.0.1"
            },
            "suggest": {
                "ext-soap": "*",
                "ext-xdebug": "*"
            },
            "bin": [
                "phpunit"
            ],
            "type": "library",
            "extra": {
                "branch-alias": {
                    "dev-master": "9.5-dev"
                }
            },
            "autoload": {
                "files": [
                    "src/Framework/Assert/Functions.php"
                ],
                "classmap": [
                    "src/"
                ]
            },
            "notification-url": "https://packagist.org/downloads/",
            "license": [
                "BSD-3-Clause"
            ],
            "authors": [
                {
                    "name": "Sebastian Bergmann",
                    "email": "sebastian@phpunit.de",
                    "role": "lead"
                }
            ],
            "description": "The PHP Unit Testing framework.",
            "homepage": "https://phpunit.de/",
            "keywords": [
                "phpunit",
                "testing",
                "xunit"
            ],
            "support": {
                "issues": "https://github.com/sebastianbergmann/phpunit/issues",
                "source": "https://github.com/sebastianbergmann/phpunit/tree/9.5.20"
            },
            "funding": [
                {
                    "url": "https://phpunit.de/sponsors.html",
                    "type": "custom"
                },
                {
                    "url": "https://github.com/sebastianbergmann",
                    "type": "github"
                }
            ],
            "time": "2022-04-01T12:37:26+00:00"
        },
        {
            "name": "sebastian/cli-parser",
            "version": "1.0.1",
            "source": {
                "type": "git",
                "url": "https://github.com/sebastianbergmann/cli-parser.git",
                "reference": "442e7c7e687e42adc03470c7b668bc4b2402c0b2"
            },
            "dist": {
                "type": "zip",
                "url": "https://api.github.com/repos/sebastianbergmann/cli-parser/zipball/442e7c7e687e42adc03470c7b668bc4b2402c0b2",
                "reference": "442e7c7e687e42adc03470c7b668bc4b2402c0b2",
                "shasum": ""
            },
            "require": {
                "php": ">=7.3"
            },
            "require-dev": {
                "phpunit/phpunit": "^9.3"
            },
            "type": "library",
            "extra": {
                "branch-alias": {
                    "dev-master": "1.0-dev"
                }
            },
            "autoload": {
                "classmap": [
                    "src/"
                ]
            },
            "notification-url": "https://packagist.org/downloads/",
            "license": [
                "BSD-3-Clause"
            ],
            "authors": [
                {
                    "name": "Sebastian Bergmann",
                    "email": "sebastian@phpunit.de",
                    "role": "lead"
                }
            ],
            "description": "Library for parsing CLI options",
            "homepage": "https://github.com/sebastianbergmann/cli-parser",
            "support": {
                "issues": "https://github.com/sebastianbergmann/cli-parser/issues",
                "source": "https://github.com/sebastianbergmann/cli-parser/tree/1.0.1"
            },
            "funding": [
                {
                    "url": "https://github.com/sebastianbergmann",
                    "type": "github"
                }
            ],
            "time": "2020-09-28T06:08:49+00:00"
        },
        {
            "name": "sebastian/code-unit",
            "version": "1.0.8",
            "source": {
                "type": "git",
                "url": "https://github.com/sebastianbergmann/code-unit.git",
                "reference": "1fc9f64c0927627ef78ba436c9b17d967e68e120"
            },
            "dist": {
                "type": "zip",
                "url": "https://api.github.com/repos/sebastianbergmann/code-unit/zipball/1fc9f64c0927627ef78ba436c9b17d967e68e120",
                "reference": "1fc9f64c0927627ef78ba436c9b17d967e68e120",
                "shasum": ""
            },
            "require": {
                "php": ">=7.3"
            },
            "require-dev": {
                "phpunit/phpunit": "^9.3"
            },
            "type": "library",
            "extra": {
                "branch-alias": {
                    "dev-master": "1.0-dev"
                }
            },
            "autoload": {
                "classmap": [
                    "src/"
                ]
            },
            "notification-url": "https://packagist.org/downloads/",
            "license": [
                "BSD-3-Clause"
            ],
            "authors": [
                {
                    "name": "Sebastian Bergmann",
                    "email": "sebastian@phpunit.de",
                    "role": "lead"
                }
            ],
            "description": "Collection of value objects that represent the PHP code units",
            "homepage": "https://github.com/sebastianbergmann/code-unit",
            "support": {
                "issues": "https://github.com/sebastianbergmann/code-unit/issues",
                "source": "https://github.com/sebastianbergmann/code-unit/tree/1.0.8"
            },
            "funding": [
                {
                    "url": "https://github.com/sebastianbergmann",
                    "type": "github"
                }
            ],
            "time": "2020-10-26T13:08:54+00:00"
        },
        {
            "name": "sebastian/code-unit-reverse-lookup",
            "version": "2.0.3",
            "source": {
                "type": "git",
                "url": "https://github.com/sebastianbergmann/code-unit-reverse-lookup.git",
                "reference": "ac91f01ccec49fb77bdc6fd1e548bc70f7faa3e5"
            },
            "dist": {
                "type": "zip",
                "url": "https://api.github.com/repos/sebastianbergmann/code-unit-reverse-lookup/zipball/ac91f01ccec49fb77bdc6fd1e548bc70f7faa3e5",
                "reference": "ac91f01ccec49fb77bdc6fd1e548bc70f7faa3e5",
                "shasum": ""
            },
            "require": {
                "php": ">=7.3"
            },
            "require-dev": {
                "phpunit/phpunit": "^9.3"
            },
            "type": "library",
            "extra": {
                "branch-alias": {
                    "dev-master": "2.0-dev"
                }
            },
            "autoload": {
                "classmap": [
                    "src/"
                ]
            },
            "notification-url": "https://packagist.org/downloads/",
            "license": [
                "BSD-3-Clause"
            ],
            "authors": [
                {
                    "name": "Sebastian Bergmann",
                    "email": "sebastian@phpunit.de"
                }
            ],
            "description": "Looks up which function or method a line of code belongs to",
            "homepage": "https://github.com/sebastianbergmann/code-unit-reverse-lookup/",
            "support": {
                "issues": "https://github.com/sebastianbergmann/code-unit-reverse-lookup/issues",
                "source": "https://github.com/sebastianbergmann/code-unit-reverse-lookup/tree/2.0.3"
            },
            "funding": [
                {
                    "url": "https://github.com/sebastianbergmann",
                    "type": "github"
                }
            ],
            "time": "2020-09-28T05:30:19+00:00"
        },
        {
            "name": "sebastian/comparator",
            "version": "4.0.8",
            "source": {
                "type": "git",
                "url": "https://github.com/sebastianbergmann/comparator.git",
                "reference": "fa0f136dd2334583309d32b62544682ee972b51a"
            },
            "dist": {
                "type": "zip",
                "url": "https://api.github.com/repos/sebastianbergmann/comparator/zipball/fa0f136dd2334583309d32b62544682ee972b51a",
                "reference": "fa0f136dd2334583309d32b62544682ee972b51a",
                "shasum": ""
            },
            "require": {
                "php": ">=7.3",
                "sebastian/diff": "^4.0",
                "sebastian/exporter": "^4.0"
            },
            "require-dev": {
                "phpunit/phpunit": "^9.3"
            },
            "type": "library",
            "extra": {
                "branch-alias": {
                    "dev-master": "4.0-dev"
                }
            },
            "autoload": {
                "classmap": [
                    "src/"
                ]
            },
            "notification-url": "https://packagist.org/downloads/",
            "license": [
                "BSD-3-Clause"
            ],
            "authors": [
                {
                    "name": "Sebastian Bergmann",
                    "email": "sebastian@phpunit.de"
                },
                {
                    "name": "Jeff Welch",
                    "email": "whatthejeff@gmail.com"
                },
                {
                    "name": "Volker Dusch",
                    "email": "github@wallbash.com"
                },
                {
                    "name": "Bernhard Schussek",
                    "email": "bschussek@2bepublished.at"
                }
            ],
            "description": "Provides the functionality to compare PHP values for equality",
            "homepage": "https://github.com/sebastianbergmann/comparator",
            "keywords": [
                "comparator",
                "compare",
                "equality"
            ],
            "support": {
                "issues": "https://github.com/sebastianbergmann/comparator/issues",
                "source": "https://github.com/sebastianbergmann/comparator/tree/4.0.8"
            },
            "funding": [
                {
                    "url": "https://github.com/sebastianbergmann",
                    "type": "github"
                }
            ],
            "time": "2022-09-14T12:41:17+00:00"
        },
        {
            "name": "sebastian/complexity",
            "version": "2.0.2",
            "source": {
                "type": "git",
                "url": "https://github.com/sebastianbergmann/complexity.git",
                "reference": "739b35e53379900cc9ac327b2147867b8b6efd88"
            },
            "dist": {
                "type": "zip",
                "url": "https://api.github.com/repos/sebastianbergmann/complexity/zipball/739b35e53379900cc9ac327b2147867b8b6efd88",
                "reference": "739b35e53379900cc9ac327b2147867b8b6efd88",
                "shasum": ""
            },
            "require": {
                "nikic/php-parser": "^4.7",
                "php": ">=7.3"
            },
            "require-dev": {
                "phpunit/phpunit": "^9.3"
            },
            "type": "library",
            "extra": {
                "branch-alias": {
                    "dev-master": "2.0-dev"
                }
            },
            "autoload": {
                "classmap": [
                    "src/"
                ]
            },
            "notification-url": "https://packagist.org/downloads/",
            "license": [
                "BSD-3-Clause"
            ],
            "authors": [
                {
                    "name": "Sebastian Bergmann",
                    "email": "sebastian@phpunit.de",
                    "role": "lead"
                }
            ],
            "description": "Library for calculating the complexity of PHP code units",
            "homepage": "https://github.com/sebastianbergmann/complexity",
            "support": {
                "issues": "https://github.com/sebastianbergmann/complexity/issues",
                "source": "https://github.com/sebastianbergmann/complexity/tree/2.0.2"
            },
            "funding": [
                {
                    "url": "https://github.com/sebastianbergmann",
                    "type": "github"
                }
            ],
            "time": "2020-10-26T15:52:27+00:00"
        },
        {
            "name": "sebastian/diff",
            "version": "4.0.4",
            "source": {
                "type": "git",
                "url": "https://github.com/sebastianbergmann/diff.git",
                "reference": "3461e3fccc7cfdfc2720be910d3bd73c69be590d"
            },
            "dist": {
                "type": "zip",
                "url": "https://api.github.com/repos/sebastianbergmann/diff/zipball/3461e3fccc7cfdfc2720be910d3bd73c69be590d",
                "reference": "3461e3fccc7cfdfc2720be910d3bd73c69be590d",
                "shasum": ""
            },
            "require": {
                "php": ">=7.3"
            },
            "require-dev": {
                "phpunit/phpunit": "^9.3",
                "symfony/process": "^4.2 || ^5"
            },
            "type": "library",
            "extra": {
                "branch-alias": {
                    "dev-master": "4.0-dev"
                }
            },
            "autoload": {
                "classmap": [
                    "src/"
                ]
            },
            "notification-url": "https://packagist.org/downloads/",
            "license": [
                "BSD-3-Clause"
            ],
            "authors": [
                {
                    "name": "Sebastian Bergmann",
                    "email": "sebastian@phpunit.de"
                },
                {
                    "name": "Kore Nordmann",
                    "email": "mail@kore-nordmann.de"
                }
            ],
            "description": "Diff implementation",
            "homepage": "https://github.com/sebastianbergmann/diff",
            "keywords": [
                "diff",
                "udiff",
                "unidiff",
                "unified diff"
            ],
            "support": {
                "issues": "https://github.com/sebastianbergmann/diff/issues",
                "source": "https://github.com/sebastianbergmann/diff/tree/4.0.4"
            },
            "funding": [
                {
                    "url": "https://github.com/sebastianbergmann",
                    "type": "github"
                }
            ],
            "time": "2020-10-26T13:10:38+00:00"
        },
        {
            "name": "sebastian/environment",
            "version": "5.1.4",
            "source": {
                "type": "git",
                "url": "https://github.com/sebastianbergmann/environment.git",
                "reference": "1b5dff7bb151a4db11d49d90e5408e4e938270f7"
            },
            "dist": {
                "type": "zip",
                "url": "https://api.github.com/repos/sebastianbergmann/environment/zipball/1b5dff7bb151a4db11d49d90e5408e4e938270f7",
                "reference": "1b5dff7bb151a4db11d49d90e5408e4e938270f7",
                "shasum": ""
            },
            "require": {
                "php": ">=7.3"
            },
            "require-dev": {
                "phpunit/phpunit": "^9.3"
            },
            "suggest": {
                "ext-posix": "*"
            },
            "type": "library",
            "extra": {
                "branch-alias": {
                    "dev-master": "5.1-dev"
                }
            },
            "autoload": {
                "classmap": [
                    "src/"
                ]
            },
            "notification-url": "https://packagist.org/downloads/",
            "license": [
                "BSD-3-Clause"
            ],
            "authors": [
                {
                    "name": "Sebastian Bergmann",
                    "email": "sebastian@phpunit.de"
                }
            ],
            "description": "Provides functionality to handle HHVM/PHP environments",
            "homepage": "http://www.github.com/sebastianbergmann/environment",
            "keywords": [
                "Xdebug",
                "environment",
                "hhvm"
            ],
            "support": {
                "issues": "https://github.com/sebastianbergmann/environment/issues",
                "source": "https://github.com/sebastianbergmann/environment/tree/5.1.4"
            },
            "funding": [
                {
                    "url": "https://github.com/sebastianbergmann",
                    "type": "github"
                }
            ],
            "time": "2022-04-03T09:37:03+00:00"
        },
        {
            "name": "sebastian/exporter",
            "version": "4.0.5",
            "source": {
                "type": "git",
                "url": "https://github.com/sebastianbergmann/exporter.git",
                "reference": "ac230ed27f0f98f597c8a2b6eb7ac563af5e5b9d"
            },
            "dist": {
                "type": "zip",
                "url": "https://api.github.com/repos/sebastianbergmann/exporter/zipball/ac230ed27f0f98f597c8a2b6eb7ac563af5e5b9d",
                "reference": "ac230ed27f0f98f597c8a2b6eb7ac563af5e5b9d",
                "shasum": ""
            },
            "require": {
                "php": ">=7.3",
                "sebastian/recursion-context": "^4.0"
            },
            "require-dev": {
                "ext-mbstring": "*",
                "phpunit/phpunit": "^9.3"
            },
            "type": "library",
            "extra": {
                "branch-alias": {
                    "dev-master": "4.0-dev"
                }
            },
            "autoload": {
                "classmap": [
                    "src/"
                ]
            },
            "notification-url": "https://packagist.org/downloads/",
            "license": [
                "BSD-3-Clause"
            ],
            "authors": [
                {
                    "name": "Sebastian Bergmann",
                    "email": "sebastian@phpunit.de"
                },
                {
                    "name": "Jeff Welch",
                    "email": "whatthejeff@gmail.com"
                },
                {
                    "name": "Volker Dusch",
                    "email": "github@wallbash.com"
                },
                {
                    "name": "Adam Harvey",
                    "email": "aharvey@php.net"
                },
                {
                    "name": "Bernhard Schussek",
                    "email": "bschussek@gmail.com"
                }
            ],
            "description": "Provides the functionality to export PHP variables for visualization",
            "homepage": "https://www.github.com/sebastianbergmann/exporter",
            "keywords": [
                "export",
                "exporter"
            ],
            "support": {
                "issues": "https://github.com/sebastianbergmann/exporter/issues",
                "source": "https://github.com/sebastianbergmann/exporter/tree/4.0.5"
            },
            "funding": [
                {
                    "url": "https://github.com/sebastianbergmann",
                    "type": "github"
                }
            ],
            "time": "2022-09-14T06:03:37+00:00"
        },
        {
            "name": "sebastian/global-state",
            "version": "5.0.5",
            "source": {
                "type": "git",
                "url": "https://github.com/sebastianbergmann/global-state.git",
                "reference": "0ca8db5a5fc9c8646244e629625ac486fa286bf2"
            },
            "dist": {
                "type": "zip",
                "url": "https://api.github.com/repos/sebastianbergmann/global-state/zipball/0ca8db5a5fc9c8646244e629625ac486fa286bf2",
                "reference": "0ca8db5a5fc9c8646244e629625ac486fa286bf2",
                "shasum": ""
            },
            "require": {
                "php": ">=7.3",
                "sebastian/object-reflector": "^2.0",
                "sebastian/recursion-context": "^4.0"
            },
            "require-dev": {
                "ext-dom": "*",
                "phpunit/phpunit": "^9.3"
            },
            "suggest": {
                "ext-uopz": "*"
            },
            "type": "library",
            "extra": {
                "branch-alias": {
                    "dev-master": "5.0-dev"
                }
            },
            "autoload": {
                "classmap": [
                    "src/"
                ]
            },
            "notification-url": "https://packagist.org/downloads/",
            "license": [
                "BSD-3-Clause"
            ],
            "authors": [
                {
                    "name": "Sebastian Bergmann",
                    "email": "sebastian@phpunit.de"
                }
            ],
            "description": "Snapshotting of global state",
            "homepage": "http://www.github.com/sebastianbergmann/global-state",
            "keywords": [
                "global state"
            ],
            "support": {
                "issues": "https://github.com/sebastianbergmann/global-state/issues",
                "source": "https://github.com/sebastianbergmann/global-state/tree/5.0.5"
            },
            "funding": [
                {
                    "url": "https://github.com/sebastianbergmann",
                    "type": "github"
                }
            ],
            "time": "2022-02-14T08:28:10+00:00"
        },
        {
            "name": "sebastian/lines-of-code",
            "version": "1.0.3",
            "source": {
                "type": "git",
                "url": "https://github.com/sebastianbergmann/lines-of-code.git",
                "reference": "c1c2e997aa3146983ed888ad08b15470a2e22ecc"
            },
            "dist": {
                "type": "zip",
                "url": "https://api.github.com/repos/sebastianbergmann/lines-of-code/zipball/c1c2e997aa3146983ed888ad08b15470a2e22ecc",
                "reference": "c1c2e997aa3146983ed888ad08b15470a2e22ecc",
                "shasum": ""
            },
            "require": {
                "nikic/php-parser": "^4.6",
                "php": ">=7.3"
            },
            "require-dev": {
                "phpunit/phpunit": "^9.3"
            },
            "type": "library",
            "extra": {
                "branch-alias": {
                    "dev-master": "1.0-dev"
                }
            },
            "autoload": {
                "classmap": [
                    "src/"
                ]
            },
            "notification-url": "https://packagist.org/downloads/",
            "license": [
                "BSD-3-Clause"
            ],
            "authors": [
                {
                    "name": "Sebastian Bergmann",
                    "email": "sebastian@phpunit.de",
                    "role": "lead"
                }
            ],
            "description": "Library for counting the lines of code in PHP source code",
            "homepage": "https://github.com/sebastianbergmann/lines-of-code",
            "support": {
                "issues": "https://github.com/sebastianbergmann/lines-of-code/issues",
                "source": "https://github.com/sebastianbergmann/lines-of-code/tree/1.0.3"
            },
            "funding": [
                {
                    "url": "https://github.com/sebastianbergmann",
                    "type": "github"
                }
            ],
            "time": "2020-11-28T06:42:11+00:00"
        },
        {
            "name": "sebastian/object-enumerator",
            "version": "4.0.4",
            "source": {
                "type": "git",
                "url": "https://github.com/sebastianbergmann/object-enumerator.git",
                "reference": "5c9eeac41b290a3712d88851518825ad78f45c71"
            },
            "dist": {
                "type": "zip",
                "url": "https://api.github.com/repos/sebastianbergmann/object-enumerator/zipball/5c9eeac41b290a3712d88851518825ad78f45c71",
                "reference": "5c9eeac41b290a3712d88851518825ad78f45c71",
                "shasum": ""
            },
            "require": {
                "php": ">=7.3",
                "sebastian/object-reflector": "^2.0",
                "sebastian/recursion-context": "^4.0"
            },
            "require-dev": {
                "phpunit/phpunit": "^9.3"
            },
            "type": "library",
            "extra": {
                "branch-alias": {
                    "dev-master": "4.0-dev"
                }
            },
            "autoload": {
                "classmap": [
                    "src/"
                ]
            },
            "notification-url": "https://packagist.org/downloads/",
            "license": [
                "BSD-3-Clause"
            ],
            "authors": [
                {
                    "name": "Sebastian Bergmann",
                    "email": "sebastian@phpunit.de"
                }
            ],
            "description": "Traverses array structures and object graphs to enumerate all referenced objects",
            "homepage": "https://github.com/sebastianbergmann/object-enumerator/",
            "support": {
                "issues": "https://github.com/sebastianbergmann/object-enumerator/issues",
                "source": "https://github.com/sebastianbergmann/object-enumerator/tree/4.0.4"
            },
            "funding": [
                {
                    "url": "https://github.com/sebastianbergmann",
                    "type": "github"
                }
            ],
            "time": "2020-10-26T13:12:34+00:00"
        },
        {
            "name": "sebastian/object-reflector",
            "version": "2.0.4",
            "source": {
                "type": "git",
                "url": "https://github.com/sebastianbergmann/object-reflector.git",
                "reference": "b4f479ebdbf63ac605d183ece17d8d7fe49c15c7"
            },
            "dist": {
                "type": "zip",
                "url": "https://api.github.com/repos/sebastianbergmann/object-reflector/zipball/b4f479ebdbf63ac605d183ece17d8d7fe49c15c7",
                "reference": "b4f479ebdbf63ac605d183ece17d8d7fe49c15c7",
                "shasum": ""
            },
            "require": {
                "php": ">=7.3"
            },
            "require-dev": {
                "phpunit/phpunit": "^9.3"
            },
            "type": "library",
            "extra": {
                "branch-alias": {
                    "dev-master": "2.0-dev"
                }
            },
            "autoload": {
                "classmap": [
                    "src/"
                ]
            },
            "notification-url": "https://packagist.org/downloads/",
            "license": [
                "BSD-3-Clause"
            ],
            "authors": [
                {
                    "name": "Sebastian Bergmann",
                    "email": "sebastian@phpunit.de"
                }
            ],
            "description": "Allows reflection of object attributes, including inherited and non-public ones",
            "homepage": "https://github.com/sebastianbergmann/object-reflector/",
            "support": {
                "issues": "https://github.com/sebastianbergmann/object-reflector/issues",
                "source": "https://github.com/sebastianbergmann/object-reflector/tree/2.0.4"
            },
            "funding": [
                {
                    "url": "https://github.com/sebastianbergmann",
                    "type": "github"
                }
            ],
            "time": "2020-10-26T13:14:26+00:00"
        },
        {
            "name": "sebastian/recursion-context",
            "version": "4.0.4",
            "source": {
                "type": "git",
                "url": "https://github.com/sebastianbergmann/recursion-context.git",
                "reference": "cd9d8cf3c5804de4341c283ed787f099f5506172"
            },
            "dist": {
                "type": "zip",
                "url": "https://api.github.com/repos/sebastianbergmann/recursion-context/zipball/cd9d8cf3c5804de4341c283ed787f099f5506172",
                "reference": "cd9d8cf3c5804de4341c283ed787f099f5506172",
                "shasum": ""
            },
            "require": {
                "php": ">=7.3"
            },
            "require-dev": {
                "phpunit/phpunit": "^9.3"
            },
            "type": "library",
            "extra": {
                "branch-alias": {
                    "dev-master": "4.0-dev"
                }
            },
            "autoload": {
                "classmap": [
                    "src/"
                ]
            },
            "notification-url": "https://packagist.org/downloads/",
            "license": [
                "BSD-3-Clause"
            ],
            "authors": [
                {
                    "name": "Sebastian Bergmann",
                    "email": "sebastian@phpunit.de"
                },
                {
                    "name": "Jeff Welch",
                    "email": "whatthejeff@gmail.com"
                },
                {
                    "name": "Adam Harvey",
                    "email": "aharvey@php.net"
                }
            ],
            "description": "Provides functionality to recursively process PHP variables",
            "homepage": "http://www.github.com/sebastianbergmann/recursion-context",
            "support": {
                "issues": "https://github.com/sebastianbergmann/recursion-context/issues",
                "source": "https://github.com/sebastianbergmann/recursion-context/tree/4.0.4"
            },
            "funding": [
                {
                    "url": "https://github.com/sebastianbergmann",
                    "type": "github"
                }
            ],
            "time": "2020-10-26T13:17:30+00:00"
        },
        {
            "name": "sebastian/resource-operations",
            "version": "3.0.3",
            "source": {
                "type": "git",
                "url": "https://github.com/sebastianbergmann/resource-operations.git",
                "reference": "0f4443cb3a1d92ce809899753bc0d5d5a8dd19a8"
            },
            "dist": {
                "type": "zip",
                "url": "https://api.github.com/repos/sebastianbergmann/resource-operations/zipball/0f4443cb3a1d92ce809899753bc0d5d5a8dd19a8",
                "reference": "0f4443cb3a1d92ce809899753bc0d5d5a8dd19a8",
                "shasum": ""
            },
            "require": {
                "php": ">=7.3"
            },
            "require-dev": {
                "phpunit/phpunit": "^9.0"
            },
            "type": "library",
            "extra": {
                "branch-alias": {
                    "dev-master": "3.0-dev"
                }
            },
            "autoload": {
                "classmap": [
                    "src/"
                ]
            },
            "notification-url": "https://packagist.org/downloads/",
            "license": [
                "BSD-3-Clause"
            ],
            "authors": [
                {
                    "name": "Sebastian Bergmann",
                    "email": "sebastian@phpunit.de"
                }
            ],
            "description": "Provides a list of PHP built-in functions that operate on resources",
            "homepage": "https://www.github.com/sebastianbergmann/resource-operations",
            "support": {
                "issues": "https://github.com/sebastianbergmann/resource-operations/issues",
                "source": "https://github.com/sebastianbergmann/resource-operations/tree/3.0.3"
            },
            "funding": [
                {
                    "url": "https://github.com/sebastianbergmann",
                    "type": "github"
                }
            ],
            "time": "2020-09-28T06:45:17+00:00"
        },
        {
            "name": "sebastian/type",
            "version": "3.2.0",
            "source": {
                "type": "git",
                "url": "https://github.com/sebastianbergmann/type.git",
                "reference": "fb3fe09c5f0bae6bc27ef3ce933a1e0ed9464b6e"
            },
            "dist": {
                "type": "zip",
                "url": "https://api.github.com/repos/sebastianbergmann/type/zipball/fb3fe09c5f0bae6bc27ef3ce933a1e0ed9464b6e",
                "reference": "fb3fe09c5f0bae6bc27ef3ce933a1e0ed9464b6e",
                "shasum": ""
            },
            "require": {
                "php": ">=7.3"
            },
            "require-dev": {
                "phpunit/phpunit": "^9.5"
            },
            "type": "library",
            "extra": {
                "branch-alias": {
                    "dev-master": "3.2-dev"
                }
            },
            "autoload": {
                "classmap": [
                    "src/"
                ]
            },
            "notification-url": "https://packagist.org/downloads/",
            "license": [
                "BSD-3-Clause"
            ],
            "authors": [
                {
                    "name": "Sebastian Bergmann",
                    "email": "sebastian@phpunit.de",
                    "role": "lead"
                }
            ],
            "description": "Collection of value objects that represent the types of the PHP type system",
            "homepage": "https://github.com/sebastianbergmann/type",
            "support": {
                "issues": "https://github.com/sebastianbergmann/type/issues",
                "source": "https://github.com/sebastianbergmann/type/tree/3.2.0"
            },
            "funding": [
                {
                    "url": "https://github.com/sebastianbergmann",
                    "type": "github"
                }
            ],
            "time": "2022-09-12T14:47:03+00:00"
        },
        {
            "name": "sebastian/version",
            "version": "3.0.2",
            "source": {
                "type": "git",
                "url": "https://github.com/sebastianbergmann/version.git",
                "reference": "c6c1022351a901512170118436c764e473f6de8c"
            },
            "dist": {
                "type": "zip",
                "url": "https://api.github.com/repos/sebastianbergmann/version/zipball/c6c1022351a901512170118436c764e473f6de8c",
                "reference": "c6c1022351a901512170118436c764e473f6de8c",
                "shasum": ""
            },
            "require": {
                "php": ">=7.3"
            },
            "type": "library",
            "extra": {
                "branch-alias": {
                    "dev-master": "3.0-dev"
                }
            },
            "autoload": {
                "classmap": [
                    "src/"
                ]
            },
            "notification-url": "https://packagist.org/downloads/",
            "license": [
                "BSD-3-Clause"
            ],
            "authors": [
                {
                    "name": "Sebastian Bergmann",
                    "email": "sebastian@phpunit.de",
                    "role": "lead"
                }
            ],
            "description": "Library that helps with managing the version number of Git-hosted PHP projects",
            "homepage": "https://github.com/sebastianbergmann/version",
            "support": {
                "issues": "https://github.com/sebastianbergmann/version/issues",
                "source": "https://github.com/sebastianbergmann/version/tree/3.0.2"
            },
            "funding": [
                {
                    "url": "https://github.com/sebastianbergmann",
                    "type": "github"
                }
            ],
            "time": "2020-09-28T06:39:44+00:00"
        },
        {
            "name": "squizlabs/php_codesniffer",
            "version": "3.7.1",
            "source": {
                "type": "git",
                "url": "https://github.com/squizlabs/PHP_CodeSniffer.git",
                "reference": "1359e176e9307e906dc3d890bcc9603ff6d90619"
            },
            "dist": {
                "type": "zip",
                "url": "https://api.github.com/repos/squizlabs/PHP_CodeSniffer/zipball/1359e176e9307e906dc3d890bcc9603ff6d90619",
                "reference": "1359e176e9307e906dc3d890bcc9603ff6d90619",
                "shasum": ""
            },
            "require": {
                "ext-simplexml": "*",
                "ext-tokenizer": "*",
                "ext-xmlwriter": "*",
                "php": ">=5.4.0"
            },
            "require-dev": {
                "phpunit/phpunit": "^4.0 || ^5.0 || ^6.0 || ^7.0"
            },
            "bin": [
                "bin/phpcs",
                "bin/phpcbf"
            ],
            "type": "library",
            "extra": {
                "branch-alias": {
                    "dev-master": "3.x-dev"
                }
            },
            "notification-url": "https://packagist.org/downloads/",
            "license": [
                "BSD-3-Clause"
            ],
            "authors": [
                {
                    "name": "Greg Sherwood",
                    "role": "lead"
                }
            ],
            "description": "PHP_CodeSniffer tokenizes PHP, JavaScript and CSS files and detects violations of a defined set of coding standards.",
            "homepage": "https://github.com/squizlabs/PHP_CodeSniffer",
            "keywords": [
                "phpcs",
                "standards"
            ],
            "support": {
                "issues": "https://github.com/squizlabs/PHP_CodeSniffer/issues",
                "source": "https://github.com/squizlabs/PHP_CodeSniffer",
                "wiki": "https://github.com/squizlabs/PHP_CodeSniffer/wiki"
            },
            "time": "2022-06-18T07:21:10+00:00"
        },
        {
            "name": "swoole/ide-helper",
            "version": "4.8.9",
            "source": {
                "type": "git",
                "url": "https://github.com/swoole/ide-helper.git",
                "reference": "8f82ba3b6af04a5bccb97c1654af992d1ee8b0fe"
            },
            "dist": {
                "type": "zip",
                "url": "https://api.github.com/repos/swoole/ide-helper/zipball/8f82ba3b6af04a5bccb97c1654af992d1ee8b0fe",
                "reference": "8f82ba3b6af04a5bccb97c1654af992d1ee8b0fe",
                "shasum": ""
            },
            "type": "library",
            "notification-url": "https://packagist.org/downloads/",
            "license": [
                "Apache-2.0"
            ],
            "authors": [
                {
                    "name": "Team Swoole",
                    "email": "team@swoole.com"
                }
            ],
            "description": "IDE help files for Swoole.",
            "support": {
                "issues": "https://github.com/swoole/ide-helper/issues",
                "source": "https://github.com/swoole/ide-helper/tree/4.8.9"
            },
            "funding": [
                {
                    "url": "https://gitee.com/swoole/swoole?donate=true",
                    "type": "custom"
                },
                {
                    "url": "https://github.com/swoole",
                    "type": "github"
                }
            ],
            "time": "2022-04-18T20:38:04+00:00"
        },
        {
            "name": "symfony/polyfill-ctype",
            "version": "v1.27.0",
            "source": {
                "type": "git",
                "url": "https://github.com/symfony/polyfill-ctype.git",
                "reference": "5bbc823adecdae860bb64756d639ecfec17b050a"
            },
            "dist": {
                "type": "zip",
                "url": "https://api.github.com/repos/symfony/polyfill-ctype/zipball/5bbc823adecdae860bb64756d639ecfec17b050a",
                "reference": "5bbc823adecdae860bb64756d639ecfec17b050a",
                "shasum": ""
            },
            "require": {
                "php": ">=7.1"
            },
            "provide": {
                "ext-ctype": "*"
            },
            "suggest": {
                "ext-ctype": "For best performance"
            },
            "type": "library",
            "extra": {
                "branch-alias": {
                    "dev-main": "1.27-dev"
                },
                "thanks": {
                    "name": "symfony/polyfill",
                    "url": "https://github.com/symfony/polyfill"
                }
            },
            "autoload": {
                "files": [
                    "bootstrap.php"
                ],
                "psr-4": {
                    "Symfony\\Polyfill\\Ctype\\": ""
                }
            },
            "notification-url": "https://packagist.org/downloads/",
            "license": [
                "MIT"
            ],
            "authors": [
                {
                    "name": "Gert de Pagter",
                    "email": "BackEndTea@gmail.com"
                },
                {
                    "name": "Symfony Community",
                    "homepage": "https://symfony.com/contributors"
                }
            ],
            "description": "Symfony polyfill for ctype functions",
            "homepage": "https://symfony.com",
            "keywords": [
                "compatibility",
                "ctype",
                "polyfill",
                "portable"
            ],
            "support": {
                "source": "https://github.com/symfony/polyfill-ctype/tree/v1.27.0"
            },
            "funding": [
                {
                    "url": "https://symfony.com/sponsor",
                    "type": "custom"
                },
                {
                    "url": "https://github.com/fabpot",
                    "type": "github"
                },
                {
                    "url": "https://tidelift.com/funding/github/packagist/symfony/symfony",
                    "type": "tidelift"
                }
            ],
            "time": "2022-11-03T14:55:06+00:00"
        },
        {
            "name": "symfony/polyfill-mbstring",
            "version": "v1.27.0",
            "source": {
                "type": "git",
                "url": "https://github.com/symfony/polyfill-mbstring.git",
                "reference": "8ad114f6b39e2c98a8b0e3bd907732c207c2b534"
            },
            "dist": {
                "type": "zip",
                "url": "https://api.github.com/repos/symfony/polyfill-mbstring/zipball/8ad114f6b39e2c98a8b0e3bd907732c207c2b534",
                "reference": "8ad114f6b39e2c98a8b0e3bd907732c207c2b534",
                "shasum": ""
            },
            "require": {
                "php": ">=7.1"
            },
            "provide": {
                "ext-mbstring": "*"
            },
            "suggest": {
                "ext-mbstring": "For best performance"
            },
            "type": "library",
            "extra": {
                "branch-alias": {
                    "dev-main": "1.27-dev"
                },
                "thanks": {
                    "name": "symfony/polyfill",
                    "url": "https://github.com/symfony/polyfill"
                }
            },
            "autoload": {
                "files": [
                    "bootstrap.php"
                ],
                "psr-4": {
                    "Symfony\\Polyfill\\Mbstring\\": ""
                }
            },
            "notification-url": "https://packagist.org/downloads/",
            "license": [
                "MIT"
            ],
            "authors": [
                {
                    "name": "Nicolas Grekas",
                    "email": "p@tchwork.com"
                },
                {
                    "name": "Symfony Community",
                    "homepage": "https://symfony.com/contributors"
                }
            ],
            "description": "Symfony polyfill for the Mbstring extension",
            "homepage": "https://symfony.com",
            "keywords": [
                "compatibility",
                "mbstring",
                "polyfill",
                "portable",
                "shim"
            ],
            "support": {
                "source": "https://github.com/symfony/polyfill-mbstring/tree/v1.27.0"
            },
            "funding": [
                {
                    "url": "https://symfony.com/sponsor",
                    "type": "custom"
                },
                {
                    "url": "https://github.com/fabpot",
                    "type": "github"
                },
                {
                    "url": "https://tidelift.com/funding/github/packagist/symfony/symfony",
                    "type": "tidelift"
                }
            ],
            "time": "2022-11-03T14:55:06+00:00"
        },
        {
            "name": "textalk/websocket",
            "version": "1.5.7",
            "source": {
                "type": "git",
                "url": "https://github.com/Textalk/websocket-php.git",
                "reference": "1712325e99b6bf869ccbf9bf41ab749e7328ea46"
            },
            "dist": {
                "type": "zip",
                "url": "https://api.github.com/repos/Textalk/websocket-php/zipball/1712325e99b6bf869ccbf9bf41ab749e7328ea46",
                "reference": "1712325e99b6bf869ccbf9bf41ab749e7328ea46",
                "shasum": ""
            },
            "require": {
                "php": "^7.2 | ^8.0",
                "psr/log": "^1 | ^2 | ^3"
            },
            "require-dev": {
                "php-coveralls/php-coveralls": "^2.0",
                "phpunit/phpunit": "^8.0|^9.0",
                "squizlabs/php_codesniffer": "^3.5"
            },
            "type": "library",
            "autoload": {
                "psr-4": {
                    "WebSocket\\": "lib"
                }
            },
            "notification-url": "https://packagist.org/downloads/",
            "license": [
                "ISC"
            ],
            "authors": [
                {
                    "name": "Fredrik Liljegren"
                },
                {
                    "name": "Sören Jensen",
                    "email": "soren@abicart.se"
                }
            ],
            "description": "WebSocket client and server",
            "support": {
                "issues": "https://github.com/Textalk/websocket-php/issues",
                "source": "https://github.com/Textalk/websocket-php/tree/1.5.7"
            },
            "time": "2022-03-29T09:46:59+00:00"
        },
        {
            "name": "theseer/tokenizer",
            "version": "1.2.1",
            "source": {
                "type": "git",
                "url": "https://github.com/theseer/tokenizer.git",
                "reference": "34a41e998c2183e22995f158c581e7b5e755ab9e"
            },
            "dist": {
                "type": "zip",
                "url": "https://api.github.com/repos/theseer/tokenizer/zipball/34a41e998c2183e22995f158c581e7b5e755ab9e",
                "reference": "34a41e998c2183e22995f158c581e7b5e755ab9e",
                "shasum": ""
            },
            "require": {
                "ext-dom": "*",
                "ext-tokenizer": "*",
                "ext-xmlwriter": "*",
                "php": "^7.2 || ^8.0"
            },
            "type": "library",
            "autoload": {
                "classmap": [
                    "src/"
                ]
            },
            "notification-url": "https://packagist.org/downloads/",
            "license": [
                "BSD-3-Clause"
            ],
            "authors": [
                {
                    "name": "Arne Blankerts",
                    "email": "arne@blankerts.de",
                    "role": "Developer"
                }
            ],
            "description": "A small library for converting tokenized PHP source code into XML and potentially other formats",
            "support": {
                "issues": "https://github.com/theseer/tokenizer/issues",
                "source": "https://github.com/theseer/tokenizer/tree/1.2.1"
            },
            "funding": [
                {
                    "url": "https://github.com/theseer",
                    "type": "github"
                }
            ],
            "time": "2021-07-28T10:34:58+00:00"
        },
        {
            "name": "twig/twig",
            "version": "v3.4.3",
            "source": {
                "type": "git",
                "url": "https://github.com/twigphp/Twig.git",
                "reference": "c38fd6b0b7f370c198db91ffd02e23b517426b58"
            },
            "dist": {
                "type": "zip",
                "url": "https://api.github.com/repos/twigphp/Twig/zipball/c38fd6b0b7f370c198db91ffd02e23b517426b58",
                "reference": "c38fd6b0b7f370c198db91ffd02e23b517426b58",
                "shasum": ""
            },
            "require": {
                "php": ">=7.2.5",
                "symfony/polyfill-ctype": "^1.8",
                "symfony/polyfill-mbstring": "^1.3"
            },
            "require-dev": {
                "psr/container": "^1.0",
                "symfony/phpunit-bridge": "^4.4.9|^5.0.9|^6.0"
            },
            "type": "library",
            "extra": {
                "branch-alias": {
                    "dev-master": "3.4-dev"
                }
            },
            "autoload": {
                "psr-4": {
                    "Twig\\": "src/"
                }
            },
            "notification-url": "https://packagist.org/downloads/",
            "license": [
                "BSD-3-Clause"
            ],
            "authors": [
                {
                    "name": "Fabien Potencier",
                    "email": "fabien@symfony.com",
                    "homepage": "http://fabien.potencier.org",
                    "role": "Lead Developer"
                },
                {
                    "name": "Twig Team",
                    "role": "Contributors"
                },
                {
                    "name": "Armin Ronacher",
                    "email": "armin.ronacher@active-4.com",
                    "role": "Project Founder"
                }
            ],
            "description": "Twig, the flexible, fast, and secure template language for PHP",
            "homepage": "https://twig.symfony.com",
            "keywords": [
                "templating"
            ],
            "support": {
                "issues": "https://github.com/twigphp/Twig/issues",
                "source": "https://github.com/twigphp/Twig/tree/v3.4.3"
            },
            "funding": [
                {
                    "url": "https://github.com/fabpot",
                    "type": "github"
                },
                {
                    "url": "https://tidelift.com/funding/github/packagist/twig/twig",
                    "type": "tidelift"
                }
            ],
            "time": "2022-09-28T08:42:51+00:00"
        }
    ],
    "aliases": [],
    "minimum-stability": "stable",
    "stability-flags": [],
    "prefer-stable": false,
    "prefer-lowest": false,
    "platform": {
        "php": ">=8.0.0",
        "ext-curl": "*",
        "ext-imagick": "*",
        "ext-mbstring": "*",
        "ext-json": "*",
        "ext-yaml": "*",
        "ext-dom": "*",
        "ext-redis": "*",
        "ext-swoole": "*",
        "ext-pdo": "*",
        "ext-openssl": "*",
        "ext-zlib": "*",
        "ext-sockets": "*"
    },
    "platform-dev": {
        "ext-fileinfo": "*"
    },
    "platform-overrides": {
        "php": "8.0"
    },
    "plugin-api-version": "2.3.0"
}<|MERGE_RESOLUTION|>--- conflicted
+++ resolved
@@ -4,11 +4,7 @@
         "Read more about it at https://getcomposer.org/doc/01-basic-usage.md#installing-dependencies",
         "This file is @generated automatically"
     ],
-<<<<<<< HEAD
-    "content-hash": "9fe0bbf14cd780146eed867f2d50e955",
-=======
     "content-hash": "2b8002030d115fd67f57b89a9972f104",
->>>>>>> 18cd83c2
     "packages": [
         {
             "name": "adhocore/jwt",
