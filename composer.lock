--- conflicted
+++ resolved
@@ -4,11 +4,7 @@
         "Read more about it at https://getcomposer.org/doc/01-basic-usage.md#installing-dependencies",
         "This file is @generated automatically"
     ],
-<<<<<<< HEAD
     "content-hash": "32ceddda707fb8f625f84eec08dc3871",
-=======
-    "content-hash": "2ecdda633a11200ce5aa2042f41395ce",
->>>>>>> 2bcfaffe
     "packages": [
         {
             "name": "adhocore/jwt",
@@ -2271,21 +2267,12 @@
             "source": {
                 "type": "git",
                 "url": "https://github.com/amphp/byte-stream.git",
-<<<<<<< HEAD
                 "reference": "acbd8002b3536485c997c4e019206b3f10ca15bd"
             },
             "dist": {
                 "type": "zip",
                 "url": "https://api.github.com/repos/amphp/byte-stream/zipball/acbd8002b3536485c997c4e019206b3f10ca15bd",
                 "reference": "acbd8002b3536485c997c4e019206b3f10ca15bd",
-=======
-                "reference": "7a64a9ad336fc5e1e70b1c1fc1e9618a7027332e"
-            },
-            "dist": {
-                "type": "zip",
-                "url": "https://api.github.com/repos/amphp/byte-stream/zipball/7a64a9ad336fc5e1e70b1c1fc1e9618a7027332e",
-                "reference": "7a64a9ad336fc5e1e70b1c1fc1e9618a7027332e",
->>>>>>> 2bcfaffe
                 "shasum": ""
             },
             "require": {
@@ -2349,7 +2336,6 @@
                     "type": "github"
                 }
             ],
-<<<<<<< HEAD
             "time": "2021-03-30T17:13:30+00:00"
         },
         {
@@ -2359,17 +2345,6 @@
                 "type": "git",
                 "url": "https://github.com/appwrite/sdk-generator",
                 "reference": "5bb8ceaf0ff9da85fcca840285d6896a7594f435"
-=======
-            "time": "2021-04-05T20:23:22+00:00"
-        },
-        {
-            "name": "appwrite/sdk-generator",
-            "version": "0.9.0",
-            "source": {
-                "type": "git",
-                "url": "https://github.com/appwrite/sdk-generator",
-                "reference": "398778201c510c1d95970852c6375d5ee9ff5e0f"
->>>>>>> 2bcfaffe
             },
             "require": {
                 "ext-curl": "*",
@@ -2399,11 +2374,7 @@
                 }
             ],
             "description": "Appwrite PHP library for generating API SDKs for multiple programming languages and platforms",
-<<<<<<< HEAD
             "time": "2021-03-28T22:18:36+00:00"
-=======
-            "time": "2021-04-21T05:18:53+00:00"
->>>>>>> 2bcfaffe
         },
         {
             "name": "composer/package-versions-deprecated",
@@ -2561,7 +2532,6 @@
         },
         {
             "name": "composer/xdebug-handler",
-<<<<<<< HEAD
             "version": "2.0.0",
             "source": {
                 "type": "git",
@@ -2572,18 +2542,6 @@
                 "type": "zip",
                 "url": "https://api.github.com/repos/composer/xdebug-handler/zipball/31d57697eb1971712a08031cfaff5a846d10bdf5",
                 "reference": "31d57697eb1971712a08031cfaff5a846d10bdf5",
-=======
-            "version": "1.4.x-dev",
-            "source": {
-                "type": "git",
-                "url": "https://github.com/composer/xdebug-handler.git",
-                "reference": "f27e06cd9675801df441b3656569b328e04aa37c"
-            },
-            "dist": {
-                "type": "zip",
-                "url": "https://api.github.com/repos/composer/xdebug-handler/zipball/f27e06cd9675801df441b3656569b328e04aa37c",
-                "reference": "f27e06cd9675801df441b3656569b328e04aa37c",
->>>>>>> 2bcfaffe
                 "shasum": ""
             },
             "require": {
@@ -2618,11 +2576,7 @@
             "support": {
                 "irc": "irc://irc.freenode.org/composer",
                 "issues": "https://github.com/composer/xdebug-handler/issues",
-<<<<<<< HEAD
                 "source": "https://github.com/composer/xdebug-handler/tree/2.0.0"
-=======
-                "source": "https://github.com/composer/xdebug-handler/tree/1.4.6"
->>>>>>> 2bcfaffe
             },
             "funding": [
                 {
@@ -2638,11 +2592,7 @@
                     "type": "tidelift"
                 }
             ],
-<<<<<<< HEAD
             "time": "2021-04-09T19:40:06+00:00"
-=======
-            "time": "2021-03-25T17:01:18+00:00"
->>>>>>> 2bcfaffe
         },
         {
             "name": "dnoegel/php-xdg-base-dir",
@@ -3619,21 +3569,12 @@
             "source": {
                 "type": "git",
                 "url": "https://github.com/sebastianbergmann/php-file-iterator.git",
-<<<<<<< HEAD
                 "reference": "aa4be8575f26070b100fccb67faabb28f21f66f8"
             },
             "dist": {
                 "type": "zip",
                 "url": "https://api.github.com/repos/sebastianbergmann/php-file-iterator/zipball/aa4be8575f26070b100fccb67faabb28f21f66f8",
                 "reference": "aa4be8575f26070b100fccb67faabb28f21f66f8",
-=======
-                "reference": "8e1b28fa4315f9ab66b5a4ca4c93bd983361eefa"
-            },
-            "dist": {
-                "type": "zip",
-                "url": "https://api.github.com/repos/sebastianbergmann/php-file-iterator/zipball/8e1b28fa4315f9ab66b5a4ca4c93bd983361eefa",
-                "reference": "8e1b28fa4315f9ab66b5a4ca4c93bd983361eefa",
->>>>>>> 2bcfaffe
                 "shasum": ""
             },
             "require": {
@@ -3680,11 +3621,7 @@
                     "type": "github"
                 }
             ],
-<<<<<<< HEAD
             "time": "2020-09-28T05:57:25+00:00"
-=======
-            "time": "2021-04-20T05:27:09+00:00"
->>>>>>> 2bcfaffe
         },
         {
             "name": "phpunit/php-invoker",
@@ -3692,21 +3629,12 @@
             "source": {
                 "type": "git",
                 "url": "https://github.com/sebastianbergmann/php-invoker.git",
-<<<<<<< HEAD
                 "reference": "5a10147d0aaf65b58940a0b72f71c9ac0423cc67"
             },
             "dist": {
                 "type": "zip",
                 "url": "https://api.github.com/repos/sebastianbergmann/php-invoker/zipball/5a10147d0aaf65b58940a0b72f71c9ac0423cc67",
                 "reference": "5a10147d0aaf65b58940a0b72f71c9ac0423cc67",
-=======
-                "reference": "a46c3aae802b80c3442bd85006697666cd587441"
-            },
-            "dist": {
-                "type": "zip",
-                "url": "https://api.github.com/repos/sebastianbergmann/php-invoker/zipball/a46c3aae802b80c3442bd85006697666cd587441",
-                "reference": "a46c3aae802b80c3442bd85006697666cd587441",
->>>>>>> 2bcfaffe
                 "shasum": ""
             },
             "require": {
@@ -3756,11 +3684,7 @@
                     "type": "github"
                 }
             ],
-<<<<<<< HEAD
             "time": "2020-09-28T05:58:55+00:00"
-=======
-            "time": "2021-04-20T05:27:16+00:00"
->>>>>>> 2bcfaffe
         },
         {
             "name": "phpunit/php-text-template",
@@ -3768,21 +3692,12 @@
             "source": {
                 "type": "git",
                 "url": "https://github.com/sebastianbergmann/php-text-template.git",
-<<<<<<< HEAD
                 "reference": "5da5f67fc95621df9ff4c4e5a84d6a8a2acf7c28"
             },
             "dist": {
                 "type": "zip",
                 "url": "https://api.github.com/repos/sebastianbergmann/php-text-template/zipball/5da5f67fc95621df9ff4c4e5a84d6a8a2acf7c28",
                 "reference": "5da5f67fc95621df9ff4c4e5a84d6a8a2acf7c28",
-=======
-                "reference": "9e01d4179f9caf8028d0ae48cd84a6427a581793"
-            },
-            "dist": {
-                "type": "zip",
-                "url": "https://api.github.com/repos/sebastianbergmann/php-text-template/zipball/9e01d4179f9caf8028d0ae48cd84a6427a581793",
-                "reference": "9e01d4179f9caf8028d0ae48cd84a6427a581793",
->>>>>>> 2bcfaffe
                 "shasum": ""
             },
             "require": {
@@ -3828,11 +3743,7 @@
                     "type": "github"
                 }
             ],
-<<<<<<< HEAD
             "time": "2020-10-26T05:33:50+00:00"
-=======
-            "time": "2021-04-20T05:27:43+00:00"
->>>>>>> 2bcfaffe
         },
         {
             "name": "phpunit/php-timer",
@@ -3840,21 +3751,12 @@
             "source": {
                 "type": "git",
                 "url": "https://github.com/sebastianbergmann/php-timer.git",
-<<<<<<< HEAD
                 "reference": "5a63ce20ed1b5bf577850e2c4e87f4aa902afbd2"
             },
             "dist": {
                 "type": "zip",
                 "url": "https://api.github.com/repos/sebastianbergmann/php-timer/zipball/5a63ce20ed1b5bf577850e2c4e87f4aa902afbd2",
                 "reference": "5a63ce20ed1b5bf577850e2c4e87f4aa902afbd2",
-=======
-                "reference": "60a62b284ad6770a1fdc7e07bff609be5233edfb"
-            },
-            "dist": {
-                "type": "zip",
-                "url": "https://api.github.com/repos/sebastianbergmann/php-timer/zipball/60a62b284ad6770a1fdc7e07bff609be5233edfb",
-                "reference": "60a62b284ad6770a1fdc7e07bff609be5233edfb",
->>>>>>> 2bcfaffe
                 "shasum": ""
             },
             "require": {
@@ -3900,11 +3802,7 @@
                     "type": "github"
                 }
             ],
-<<<<<<< HEAD
             "time": "2020-10-26T13:16:10+00:00"
-=======
-            "time": "2021-04-20T05:27:23+00:00"
->>>>>>> 2bcfaffe
         },
         {
             "name": "phpunit/phpunit",
@@ -4063,21 +3961,12 @@
             "source": {
                 "type": "git",
                 "url": "https://github.com/sebastianbergmann/cli-parser.git",
-<<<<<<< HEAD
                 "reference": "442e7c7e687e42adc03470c7b668bc4b2402c0b2"
             },
             "dist": {
                 "type": "zip",
                 "url": "https://api.github.com/repos/sebastianbergmann/cli-parser/zipball/442e7c7e687e42adc03470c7b668bc4b2402c0b2",
                 "reference": "442e7c7e687e42adc03470c7b668bc4b2402c0b2",
-=======
-                "reference": "32fe3bd93f89a92c20992150d9b4a0353e33cb86"
-            },
-            "dist": {
-                "type": "zip",
-                "url": "https://api.github.com/repos/sebastianbergmann/cli-parser/zipball/32fe3bd93f89a92c20992150d9b4a0353e33cb86",
-                "reference": "32fe3bd93f89a92c20992150d9b4a0353e33cb86",
->>>>>>> 2bcfaffe
                 "shasum": ""
             },
             "require": {
@@ -4120,11 +4009,7 @@
                     "type": "github"
                 }
             ],
-<<<<<<< HEAD
             "time": "2020-09-28T06:08:49+00:00"
-=======
-            "time": "2021-04-20T05:31:46+00:00"
->>>>>>> 2bcfaffe
         },
         {
             "name": "sebastian/code-unit",
@@ -4188,21 +4073,12 @@
             "source": {
                 "type": "git",
                 "url": "https://github.com/sebastianbergmann/code-unit-reverse-lookup.git",
-<<<<<<< HEAD
                 "reference": "ac91f01ccec49fb77bdc6fd1e548bc70f7faa3e5"
             },
             "dist": {
                 "type": "zip",
                 "url": "https://api.github.com/repos/sebastianbergmann/code-unit-reverse-lookup/zipball/ac91f01ccec49fb77bdc6fd1e548bc70f7faa3e5",
                 "reference": "ac91f01ccec49fb77bdc6fd1e548bc70f7faa3e5",
-=======
-                "reference": "0c90ae4074246c4576e341a4eb8a880965b0bfa0"
-            },
-            "dist": {
-                "type": "zip",
-                "url": "https://api.github.com/repos/sebastianbergmann/code-unit-reverse-lookup/zipball/0c90ae4074246c4576e341a4eb8a880965b0bfa0",
-                "reference": "0c90ae4074246c4576e341a4eb8a880965b0bfa0",
->>>>>>> 2bcfaffe
                 "shasum": ""
             },
             "require": {
@@ -4244,11 +4120,7 @@
                     "type": "github"
                 }
             ],
-<<<<<<< HEAD
             "time": "2020-09-28T05:30:19+00:00"
-=======
-            "time": "2021-04-20T05:26:14+00:00"
->>>>>>> 2bcfaffe
         },
         {
             "name": "sebastian/comparator",
@@ -4256,21 +4128,12 @@
             "source": {
                 "type": "git",
                 "url": "https://github.com/sebastianbergmann/comparator.git",
-<<<<<<< HEAD
                 "reference": "55f4261989e546dc112258c7a75935a81a7ce382"
             },
             "dist": {
                 "type": "zip",
                 "url": "https://api.github.com/repos/sebastianbergmann/comparator/zipball/55f4261989e546dc112258c7a75935a81a7ce382",
                 "reference": "55f4261989e546dc112258c7a75935a81a7ce382",
-=======
-                "reference": "7507dc3ba34a0a01a771d4004db63cf2f69ad5ae"
-            },
-            "dist": {
-                "type": "zip",
-                "url": "https://api.github.com/repos/sebastianbergmann/comparator/zipball/7507dc3ba34a0a01a771d4004db63cf2f69ad5ae",
-                "reference": "7507dc3ba34a0a01a771d4004db63cf2f69ad5ae",
->>>>>>> 2bcfaffe
                 "shasum": ""
             },
             "require": {
@@ -4331,11 +4194,7 @@
                     "type": "github"
                 }
             ],
-<<<<<<< HEAD
             "time": "2020-10-26T15:49:45+00:00"
-=======
-            "time": "2021-04-20T05:26:21+00:00"
->>>>>>> 2bcfaffe
         },
         {
             "name": "sebastian/complexity",
@@ -4400,21 +4259,12 @@
             "source": {
                 "type": "git",
                 "url": "https://github.com/sebastianbergmann/diff.git",
-<<<<<<< HEAD
                 "reference": "3461e3fccc7cfdfc2720be910d3bd73c69be590d"
             },
             "dist": {
                 "type": "zip",
                 "url": "https://api.github.com/repos/sebastianbergmann/diff/zipball/3461e3fccc7cfdfc2720be910d3bd73c69be590d",
                 "reference": "3461e3fccc7cfdfc2720be910d3bd73c69be590d",
-=======
-                "reference": "7e1b9f252c029cfd8a1aef17489db44565181128"
-            },
-            "dist": {
-                "type": "zip",
-                "url": "https://api.github.com/repos/sebastianbergmann/diff/zipball/7e1b9f252c029cfd8a1aef17489db44565181128",
-                "reference": "7e1b9f252c029cfd8a1aef17489db44565181128",
->>>>>>> 2bcfaffe
                 "shasum": ""
             },
             "require": {
@@ -4467,11 +4317,7 @@
                     "type": "github"
                 }
             ],
-<<<<<<< HEAD
             "time": "2020-10-26T13:10:38+00:00"
-=======
-            "time": "2021-04-20T05:26:28+00:00"
->>>>>>> 2bcfaffe
         },
         {
             "name": "sebastian/environment",
@@ -4479,21 +4325,12 @@
             "source": {
                 "type": "git",
                 "url": "https://github.com/sebastianbergmann/environment.git",
-<<<<<<< HEAD
                 "reference": "388b6ced16caa751030f6a69e588299fa09200ac"
             },
             "dist": {
                 "type": "zip",
                 "url": "https://api.github.com/repos/sebastianbergmann/environment/zipball/388b6ced16caa751030f6a69e588299fa09200ac",
                 "reference": "388b6ced16caa751030f6a69e588299fa09200ac",
-=======
-                "reference": "e403442971a53d2aba4bfb8d51f3c1e67cd0cc8f"
-            },
-            "dist": {
-                "type": "zip",
-                "url": "https://api.github.com/repos/sebastianbergmann/environment/zipball/e403442971a53d2aba4bfb8d51f3c1e67cd0cc8f",
-                "reference": "e403442971a53d2aba4bfb8d51f3c1e67cd0cc8f",
->>>>>>> 2bcfaffe
                 "shasum": ""
             },
             "require": {
@@ -4543,11 +4380,7 @@
                     "type": "github"
                 }
             ],
-<<<<<<< HEAD
             "time": "2020-09-28T05:52:38+00:00"
-=======
-            "time": "2021-04-20T05:26:35+00:00"
->>>>>>> 2bcfaffe
         },
         {
             "name": "sebastian/exporter",
@@ -4555,21 +4388,12 @@
             "source": {
                 "type": "git",
                 "url": "https://github.com/sebastianbergmann/exporter.git",
-<<<<<<< HEAD
                 "reference": "d89cc98761b8cb5a1a235a6b703ae50d34080e65"
             },
             "dist": {
                 "type": "zip",
                 "url": "https://api.github.com/repos/sebastianbergmann/exporter/zipball/d89cc98761b8cb5a1a235a6b703ae50d34080e65",
                 "reference": "d89cc98761b8cb5a1a235a6b703ae50d34080e65",
-=======
-                "reference": "24e3cf476cabd6d4b6f5a95ed2c06c2793b85429"
-            },
-            "dist": {
-                "type": "zip",
-                "url": "https://api.github.com/repos/sebastianbergmann/exporter/zipball/24e3cf476cabd6d4b6f5a95ed2c06c2793b85429",
-                "reference": "24e3cf476cabd6d4b6f5a95ed2c06c2793b85429",
->>>>>>> 2bcfaffe
                 "shasum": ""
             },
             "require": {
@@ -4633,11 +4457,7 @@
                     "type": "github"
                 }
             ],
-<<<<<<< HEAD
             "time": "2020-09-28T05:24:23+00:00"
-=======
-            "time": "2021-04-20T05:26:41+00:00"
->>>>>>> 2bcfaffe
         },
         {
             "name": "sebastian/global-state",
@@ -4645,21 +4465,12 @@
             "source": {
                 "type": "git",
                 "url": "https://github.com/sebastianbergmann/global-state.git",
-<<<<<<< HEAD
                 "reference": "a90ccbddffa067b51f574dea6eb25d5680839455"
             },
             "dist": {
                 "type": "zip",
                 "url": "https://api.github.com/repos/sebastianbergmann/global-state/zipball/a90ccbddffa067b51f574dea6eb25d5680839455",
                 "reference": "a90ccbddffa067b51f574dea6eb25d5680839455",
-=======
-                "reference": "0f039e95ee9bd338306223844b449de04eb14cb4"
-            },
-            "dist": {
-                "type": "zip",
-                "url": "https://api.github.com/repos/sebastianbergmann/global-state/zipball/0f039e95ee9bd338306223844b449de04eb14cb4",
-                "reference": "0f039e95ee9bd338306223844b449de04eb14cb4",
->>>>>>> 2bcfaffe
                 "shasum": ""
             },
             "require": {
@@ -4710,11 +4521,7 @@
                     "type": "github"
                 }
             ],
-<<<<<<< HEAD
             "time": "2020-10-26T15:55:19+00:00"
-=======
-            "time": "2021-04-20T05:26:48+00:00"
->>>>>>> 2bcfaffe
         },
         {
             "name": "sebastian/lines-of-code",
@@ -4779,21 +4586,12 @@
             "source": {
                 "type": "git",
                 "url": "https://github.com/sebastianbergmann/object-enumerator.git",
-<<<<<<< HEAD
                 "reference": "5c9eeac41b290a3712d88851518825ad78f45c71"
             },
             "dist": {
                 "type": "zip",
                 "url": "https://api.github.com/repos/sebastianbergmann/object-enumerator/zipball/5c9eeac41b290a3712d88851518825ad78f45c71",
                 "reference": "5c9eeac41b290a3712d88851518825ad78f45c71",
-=======
-                "reference": "f2ae14774922039da37ba02727d006a00a5697d4"
-            },
-            "dist": {
-                "type": "zip",
-                "url": "https://api.github.com/repos/sebastianbergmann/object-enumerator/zipball/f2ae14774922039da37ba02727d006a00a5697d4",
-                "reference": "f2ae14774922039da37ba02727d006a00a5697d4",
->>>>>>> 2bcfaffe
                 "shasum": ""
             },
             "require": {
@@ -4837,11 +4635,7 @@
                     "type": "github"
                 }
             ],
-<<<<<<< HEAD
             "time": "2020-10-26T13:12:34+00:00"
-=======
-            "time": "2021-04-20T05:26:55+00:00"
->>>>>>> 2bcfaffe
         },
         {
             "name": "sebastian/object-reflector",
@@ -4849,21 +4643,12 @@
             "source": {
                 "type": "git",
                 "url": "https://github.com/sebastianbergmann/object-reflector.git",
-<<<<<<< HEAD
                 "reference": "b4f479ebdbf63ac605d183ece17d8d7fe49c15c7"
             },
             "dist": {
                 "type": "zip",
                 "url": "https://api.github.com/repos/sebastianbergmann/object-reflector/zipball/b4f479ebdbf63ac605d183ece17d8d7fe49c15c7",
                 "reference": "b4f479ebdbf63ac605d183ece17d8d7fe49c15c7",
-=======
-                "reference": "aa101bb19453d2b29a6ab66c2489cd07a84af4cd"
-            },
-            "dist": {
-                "type": "zip",
-                "url": "https://api.github.com/repos/sebastianbergmann/object-reflector/zipball/aa101bb19453d2b29a6ab66c2489cd07a84af4cd",
-                "reference": "aa101bb19453d2b29a6ab66c2489cd07a84af4cd",
->>>>>>> 2bcfaffe
                 "shasum": ""
             },
             "require": {
@@ -4905,11 +4690,7 @@
                     "type": "github"
                 }
             ],
-<<<<<<< HEAD
             "time": "2020-10-26T13:14:26+00:00"
-=======
-            "time": "2021-04-20T05:27:02+00:00"
->>>>>>> 2bcfaffe
         },
         {
             "name": "sebastian/recursion-context",
@@ -4917,21 +4698,12 @@
             "source": {
                 "type": "git",
                 "url": "https://github.com/sebastianbergmann/recursion-context.git",
-<<<<<<< HEAD
                 "reference": "cd9d8cf3c5804de4341c283ed787f099f5506172"
             },
             "dist": {
                 "type": "zip",
                 "url": "https://api.github.com/repos/sebastianbergmann/recursion-context/zipball/cd9d8cf3c5804de4341c283ed787f099f5506172",
                 "reference": "cd9d8cf3c5804de4341c283ed787f099f5506172",
-=======
-                "reference": "40cee94304292d3639df961c1b5d6eee0491eec3"
-            },
-            "dist": {
-                "type": "zip",
-                "url": "https://api.github.com/repos/sebastianbergmann/recursion-context/zipball/40cee94304292d3639df961c1b5d6eee0491eec3",
-                "reference": "40cee94304292d3639df961c1b5d6eee0491eec3",
->>>>>>> 2bcfaffe
                 "shasum": ""
             },
             "require": {
@@ -4981,11 +4753,7 @@
                     "type": "github"
                 }
             ],
-<<<<<<< HEAD
             "time": "2020-10-26T13:17:30+00:00"
-=======
-            "time": "2021-04-20T05:27:29+00:00"
->>>>>>> 2bcfaffe
         },
         {
             "name": "sebastian/resource-operations",
@@ -5048,21 +4816,12 @@
             "source": {
                 "type": "git",
                 "url": "https://github.com/sebastianbergmann/type.git",
-<<<<<<< HEAD
                 "reference": "81cd61ab7bbf2de744aba0ea61fae32f721df3d2"
             },
             "dist": {
                 "type": "zip",
                 "url": "https://api.github.com/repos/sebastianbergmann/type/zipball/81cd61ab7bbf2de744aba0ea61fae32f721df3d2",
                 "reference": "81cd61ab7bbf2de744aba0ea61fae32f721df3d2",
-=======
-                "reference": "5101d5742b2ed2736e72111bcec63638648e0a5d"
-            },
-            "dist": {
-                "type": "zip",
-                "url": "https://api.github.com/repos/sebastianbergmann/type/zipball/5101d5742b2ed2736e72111bcec63638648e0a5d",
-                "reference": "5101d5742b2ed2736e72111bcec63638648e0a5d",
->>>>>>> 2bcfaffe
                 "shasum": ""
             },
             "require": {
@@ -5105,11 +4864,7 @@
                     "type": "github"
                 }
             ],
-<<<<<<< HEAD
             "time": "2020-10-26T13:18:59+00:00"
-=======
-            "time": "2021-04-20T05:27:36+00:00"
->>>>>>> 2bcfaffe
         },
         {
             "name": "sebastian/version",
@@ -5222,21 +4977,12 @@
             "source": {
                 "type": "git",
                 "url": "https://github.com/symfony/console.git",
-<<<<<<< HEAD
                 "reference": "90374b8ed059325b49a29b55b3f8bb4062c87629"
             },
             "dist": {
                 "type": "zip",
                 "url": "https://api.github.com/repos/symfony/console/zipball/90374b8ed059325b49a29b55b3f8bb4062c87629",
                 "reference": "90374b8ed059325b49a29b55b3f8bb4062c87629",
-=======
-                "reference": "1d077bd682f7c0794d5f5b794b16e2b30febec6b"
-            },
-            "dist": {
-                "type": "zip",
-                "url": "https://api.github.com/repos/symfony/console/zipball/1d077bd682f7c0794d5f5b794b16e2b30febec6b",
-                "reference": "1d077bd682f7c0794d5f5b794b16e2b30febec6b",
->>>>>>> 2bcfaffe
                 "shasum": ""
             },
             "require": {
@@ -5304,79 +5050,7 @@
                 "terminal"
             ],
             "support": {
-<<<<<<< HEAD
                 "source": "https://github.com/symfony/console/tree/v5.2.7"
-=======
-                "source": "https://github.com/symfony/console/tree/v5.3.0-BETA1"
-            },
-            "funding": [
-                {
-                    "url": "https://symfony.com/sponsor",
-                    "type": "custom"
-                },
-                {
-                    "url": "https://github.com/fabpot",
-                    "type": "github"
-                },
-                {
-                    "url": "https://tidelift.com/funding/github/packagist/symfony/symfony",
-                    "type": "tidelift"
-                }
-            ],
-            "time": "2021-04-16T17:36:28+00:00"
-        },
-        {
-            "name": "symfony/deprecation-contracts",
-            "version": "dev-main",
-            "source": {
-                "type": "git",
-                "url": "https://github.com/symfony/deprecation-contracts.git",
-                "reference": "5f38c8804a9e97d23e0c8d63341088cd8a22d627"
-            },
-            "dist": {
-                "type": "zip",
-                "url": "https://api.github.com/repos/symfony/deprecation-contracts/zipball/5f38c8804a9e97d23e0c8d63341088cd8a22d627",
-                "reference": "5f38c8804a9e97d23e0c8d63341088cd8a22d627",
-                "shasum": ""
-            },
-            "require": {
-                "php": ">=7.1"
-            },
-            "default-branch": true,
-            "type": "library",
-            "extra": {
-                "branch-alias": {
-                    "dev-main": "2.4-dev"
-                },
-                "thanks": {
-                    "name": "symfony/contracts",
-                    "url": "https://github.com/symfony/contracts"
-                }
-            },
-            "autoload": {
-                "files": [
-                    "function.php"
-                ]
-            },
-            "notification-url": "https://packagist.org/downloads/",
-            "license": [
-                "MIT"
-            ],
-            "authors": [
-                {
-                    "name": "Nicolas Grekas",
-                    "email": "p@tchwork.com"
-                },
-                {
-                    "name": "Symfony Community",
-                    "homepage": "https://symfony.com/contributors"
-                }
-            ],
-            "description": "A generic function and convention to trigger deprecation notices",
-            "homepage": "https://symfony.com",
-            "support": {
-                "source": "https://github.com/symfony/deprecation-contracts/tree/v2.4.0"
->>>>>>> 2bcfaffe
             },
             "funding": [
                 {
@@ -5945,11 +5619,7 @@
                 "utf8"
             ],
             "support": {
-<<<<<<< HEAD
                 "source": "https://github.com/symfony/string/tree/v5.2.6"
-=======
-                "source": "https://github.com/symfony/string/tree/v5.3.0-BETA1"
->>>>>>> 2bcfaffe
             },
             "funding": [
                 {
@@ -6023,21 +5693,12 @@
             "source": {
                 "type": "git",
                 "url": "https://github.com/twigphp/Twig.git",
-<<<<<<< HEAD
                 "reference": "0b4ba691fb99ec7952d25deb36c0a83061b93bbf"
             },
             "dist": {
                 "type": "zip",
                 "url": "https://api.github.com/repos/twigphp/Twig/zipball/0b4ba691fb99ec7952d25deb36c0a83061b93bbf",
                 "reference": "0b4ba691fb99ec7952d25deb36c0a83061b93bbf",
-=======
-                "reference": "f7250c6ea6b6cdd724e25ce7c56e2a60006203cb"
-            },
-            "dist": {
-                "type": "zip",
-                "url": "https://api.github.com/repos/twigphp/Twig/zipball/f7250c6ea6b6cdd724e25ce7c56e2a60006203cb",
-                "reference": "f7250c6ea6b6cdd724e25ce7c56e2a60006203cb",
->>>>>>> 2bcfaffe
                 "shasum": ""
             },
             "require": {
@@ -6103,11 +5764,7 @@
                     "type": "tidelift"
                 }
             ],
-<<<<<<< HEAD
             "time": "2021-03-10T10:05:55+00:00"
-=======
-            "time": "2021-04-10T08:17:25+00:00"
->>>>>>> 2bcfaffe
         },
         {
             "name": "vimeo/psalm",
