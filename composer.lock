{
    "_readme": [
        "This file locks the dependencies of your project to a known state",
        "Read more about it at https://getcomposer.org/doc/01-basic-usage.md#installing-dependencies",
        "This file is @generated automatically"
    ],
<<<<<<< HEAD
    "content-hash": "f51a86b9521acc0e934814d05b2927d2",
=======
    "content-hash": "6b4324f0371e508d691337551c00c74e",
>>>>>>> 791c6d76
    "packages": [
        {
            "name": "appwrite/php-clamav",
            "version": "v1.0.1",
            "source": {
                "type": "git",
                "url": "https://github.com/appwrite/php-clamav.git",
                "reference": "4c13abddfc89d59395da0bd75c18a8eeadc2a542"
            },
            "dist": {
                "type": "zip",
                "url": "https://api.github.com/repos/appwrite/php-clamav/zipball/4c13abddfc89d59395da0bd75c18a8eeadc2a542",
                "reference": "4c13abddfc89d59395da0bd75c18a8eeadc2a542",
                "shasum": ""
            },
            "require": {
                "php": ">=7.1"
            },
            "require-dev": {
                "phpunit/phpunit": "^7.0"
            },
            "type": "library",
            "autoload": {
                "psr-4": {
                    "Appwrite\\ClamAV\\": "src/ClamAV"
                }
            },
            "notification-url": "https://packagist.org/downloads/",
            "license": [
                "MIT"
            ],
            "authors": [
                {
                    "name": "Eldad Fux",
                    "email": "eldad@appwrite.io"
                }
            ],
            "description": "ClamAV network and pipe client for PHP",
            "keywords": [
                "anti virus",
                "appwrite",
                "clamav",
                "php"
            ],
            "time": "2020-02-29T11:35:01+00:00"
        },
        {
            "name": "bacon/bacon-qr-code",
            "version": "2.0.2",
            "source": {
                "type": "git",
                "url": "https://github.com/Bacon/BaconQrCode.git",
                "reference": "add6d9ff97336b62f95a3b94f75cea4e085465b2"
            },
            "dist": {
                "type": "zip",
                "url": "https://api.github.com/repos/Bacon/BaconQrCode/zipball/add6d9ff97336b62f95a3b94f75cea4e085465b2",
                "reference": "add6d9ff97336b62f95a3b94f75cea4e085465b2",
                "shasum": ""
            },
            "require": {
                "dasprid/enum": "^1.0",
                "ext-iconv": "*",
                "php": "^7.1"
            },
            "require-dev": {
                "phly/keep-a-changelog": "^1.4",
                "phpunit/phpunit": "^7 | ^8 | ^9",
                "squizlabs/php_codesniffer": "^3.4"
            },
            "suggest": {
                "ext-imagick": "to generate QR code images"
            },
            "type": "library",
            "autoload": {
                "psr-4": {
                    "BaconQrCode\\": "src/"
                }
            },
            "notification-url": "https://packagist.org/downloads/",
            "license": [
                "BSD-2-Clause"
            ],
            "authors": [
                {
                    "name": "Ben Scholzen 'DASPRiD'",
                    "email": "mail@dasprids.de",
                    "homepage": "https://dasprids.de/",
                    "role": "Developer"
                }
            ],
            "description": "BaconQrCode is a QR code generator for PHP.",
            "homepage": "https://github.com/Bacon/BaconQrCode",
            "time": "2020-07-30T16:40:58+00:00"
        },
        {
            "name": "chillerlan/php-qrcode",
            "version": "4.1.0",
            "source": {
                "type": "git",
                "url": "https://github.com/chillerlan/php-qrcode.git",
                "reference": "2cecb32cf618319dd01d9bc1fa64dc6bb683df85"
            },
            "dist": {
                "type": "zip",
                "url": "https://api.github.com/repos/chillerlan/php-qrcode/zipball/2cecb32cf618319dd01d9bc1fa64dc6bb683df85",
                "reference": "2cecb32cf618319dd01d9bc1fa64dc6bb683df85",
                "shasum": ""
            },
            "require": {
                "chillerlan/php-settings-container": "^2.0",
                "ext-mbstring": "*",
                "php": "^7.4"
            },
            "require-dev": {
                "phan/phan": "^2.7",
                "phpunit/phpunit": "^9.1",
                "setasign/fpdf": "^1.8.2"
            },
            "suggest": {
                "chillerlan/php-authenticator": "Yet another Google authenticator! Also creates URIs for mobile apps.",
                "setasign/fpdf": "Required to use the QR FPDF output."
            },
            "type": "library",
            "autoload": {
                "psr-4": {
                    "chillerlan\\QRCode\\": "src/"
                }
            },
            "notification-url": "https://packagist.org/downloads/",
            "license": [
                "MIT"
            ],
            "authors": [
                {
                    "name": "Kazuhiko Arase",
                    "homepage": "https://github.com/kazuhikoarase"
                },
                {
                    "name": "Smiley",
                    "email": "smiley@chillerlan.net",
                    "homepage": "https://github.com/codemasher"
                },
                {
                    "name": "Contributors",
                    "homepage": "https://github.com/chillerlan/php-qrcode/graphs/contributors"
                }
            ],
            "description": "A QR code generator. PHP 7.4+",
            "homepage": "https://github.com/chillerlan/php-qrcode",
            "keywords": [
                "phpqrcode",
                "qr",
                "qr code",
                "qrcode",
                "qrcode-generator"
            ],
            "funding": [
                {
                    "url": "https://ko-fi.com/codemasher",
                    "type": "ko_fi"
                }
            ],
            "time": "2020-06-04T17:07:12+00:00"
        },
        {
            "name": "chillerlan/php-settings-container",
            "version": "2.0.0",
            "source": {
                "type": "git",
                "url": "https://github.com/chillerlan/php-settings-container.git",
                "reference": "75888345532373074fba482a6642c0f8cda996f0"
            },
            "dist": {
                "type": "zip",
                "url": "https://api.github.com/repos/chillerlan/php-settings-container/zipball/75888345532373074fba482a6642c0f8cda996f0",
                "reference": "75888345532373074fba482a6642c0f8cda996f0",
                "shasum": ""
            },
            "require": {
                "ext-json": "*",
                "php": "^7.4"
            },
            "require-dev": {
                "phan/phan": "^2.6",
                "phpunit/phpunit": "^9.1"
            },
            "type": "library",
            "autoload": {
                "psr-4": {
                    "chillerlan\\Settings\\": "src/"
                }
            },
            "notification-url": "https://packagist.org/downloads/",
            "license": [
                "MIT"
            ],
            "authors": [
                {
                    "name": "Smiley",
                    "email": "smiley@chillerlan.net",
                    "homepage": "https://github.com/codemasher"
                }
            ],
            "description": "A container class for immutable settings objects. Not a DI container. PHP 7.4+",
            "homepage": "https://github.com/chillerlan/php-settings-container",
            "keywords": [
                "PHP7",
                "Settings",
                "container",
                "helper"
            ],
            "time": "2020-04-16T16:56:44+00:00"
        },
        {
            "name": "colinmollenhour/credis",
            "version": "v1.11.4",
            "source": {
                "type": "git",
                "url": "https://github.com/colinmollenhour/credis.git",
                "reference": "b458b7c65d156744f5f0c4667c0f8ce45d955435"
            },
            "dist": {
                "type": "zip",
                "url": "https://api.github.com/repos/colinmollenhour/credis/zipball/b458b7c65d156744f5f0c4667c0f8ce45d955435",
                "reference": "b458b7c65d156744f5f0c4667c0f8ce45d955435",
                "shasum": ""
            },
            "require": {
                "php": ">=5.4.0"
            },
            "type": "library",
            "autoload": {
                "classmap": [
                    "Client.php",
                    "Cluster.php",
                    "Sentinel.php",
                    "Module.php"
                ]
            },
            "notification-url": "https://packagist.org/downloads/",
            "license": [
                "MIT"
            ],
            "authors": [
                {
                    "name": "Colin Mollenhour",
                    "email": "colin@mollenhour.com"
                }
            ],
            "description": "Credis is a lightweight interface to the Redis key-value store which wraps the phpredis library when available for better performance.",
            "homepage": "https://github.com/colinmollenhour/credis",
            "time": "2020-10-13T23:55:13+00:00"
        },
        {
            "name": "dasprid/enum",
            "version": "1.0.3",
            "source": {
                "type": "git",
                "url": "https://github.com/DASPRiD/Enum.git",
                "reference": "5abf82f213618696dda8e3bf6f64dd042d8542b2"
            },
            "dist": {
                "type": "zip",
                "url": "https://api.github.com/repos/DASPRiD/Enum/zipball/5abf82f213618696dda8e3bf6f64dd042d8542b2",
                "reference": "5abf82f213618696dda8e3bf6f64dd042d8542b2",
                "shasum": ""
            },
            "require-dev": {
                "phpunit/phpunit": "^7 | ^8 | ^9",
                "squizlabs/php_codesniffer": "^3.4"
            },
            "type": "library",
            "autoload": {
                "psr-4": {
                    "DASPRiD\\Enum\\": "src/"
                }
            },
            "notification-url": "https://packagist.org/downloads/",
            "license": [
                "BSD-2-Clause"
            ],
            "authors": [
                {
                    "name": "Ben Scholzen 'DASPRiD'",
                    "email": "mail@dasprids.de",
                    "homepage": "https://dasprids.de/",
                    "role": "Developer"
                }
            ],
            "description": "PHP 7.1 enum implementation",
            "keywords": [
                "enum",
                "map"
            ],
            "time": "2020-10-02T16:03:48+00:00"
        },
        {
            "name": "domnikl/statsd",
            "version": "3.0.2",
            "source": {
                "type": "git",
                "url": "https://github.com/domnikl/statsd-php.git",
                "reference": "393c6565efbfb23c8296ae3099a62fb6366c6ce3"
            },
            "dist": {
                "type": "zip",
                "url": "https://api.github.com/repos/domnikl/statsd-php/zipball/393c6565efbfb23c8296ae3099a62fb6366c6ce3",
                "reference": "393c6565efbfb23c8296ae3099a62fb6366c6ce3",
                "shasum": ""
            },
            "require": {
                "php": ">= 7.2"
            },
            "require-dev": {
                "flyeralarm/php-code-validator": "^2.2",
                "phpunit/phpunit": "~8.0",
                "vimeo/psalm": "^3.4"
            },
            "type": "library",
            "autoload": {
                "psr-4": {
                    "Domnikl\\Statsd\\": "src/",
                    "Domnikl\\Test\\Statsd\\": "tests/unit"
                }
            },
            "notification-url": "https://packagist.org/downloads/",
            "license": [
                "MIT"
            ],
            "authors": [
                {
                    "name": "Dominik Liebler",
                    "email": "liebler.dominik@gmail.com"
                }
            ],
            "description": "a PHP client for statsd",
            "homepage": "https://domnikl.github.com/statsd-php",
            "keywords": [
                "Metrics",
                "monitoring",
                "statistics",
                "statsd",
                "udp"
            ],
            "time": "2020-01-03T14:24:58+00:00"
        },
        {
            "name": "dragonmantank/cron-expression",
            "version": "3.0.1",
            "source": {
                "type": "git",
                "url": "https://github.com/dragonmantank/cron-expression.git",
                "reference": "fa4e95ff5a7f1d62c3fbc05c32729b7f3ca14b52"
            },
            "dist": {
                "type": "zip",
                "url": "https://api.github.com/repos/dragonmantank/cron-expression/zipball/fa4e95ff5a7f1d62c3fbc05c32729b7f3ca14b52",
                "reference": "fa4e95ff5a7f1d62c3fbc05c32729b7f3ca14b52",
                "shasum": ""
            },
            "require": {
                "php": "^7.1"
            },
            "replace": {
                "mtdowling/cron-expression": "^1.0"
            },
            "require-dev": {
                "phpstan/phpstan": "^0.11",
                "phpunit/phpunit": "^6.4|^7.0"
            },
            "type": "library",
            "autoload": {
                "psr-4": {
                    "Cron\\": "src/Cron/"
                }
            },
            "notification-url": "https://packagist.org/downloads/",
            "license": [
                "MIT"
            ],
            "authors": [
                {
                    "name": "Chris Tankersley",
                    "email": "chris@ctankersley.com",
                    "homepage": "https://github.com/dragonmantank"
                }
            ],
            "description": "CRON for PHP: Calculate the next or previous run date and determine if a CRON expression is due",
            "keywords": [
                "cron",
                "schedule"
            ],
            "funding": [
                {
                    "url": "https://github.com/dragonmantank",
                    "type": "github"
                }
            ],
            "time": "2020-08-21T02:30:13+00:00"
        },
        {
            "name": "guzzlehttp/guzzle",
            "version": "7.2.0",
            "source": {
                "type": "git",
                "url": "https://github.com/guzzle/guzzle.git",
                "reference": "0aa74dfb41ae110835923ef10a9d803a22d50e79"
            },
            "dist": {
                "type": "zip",
                "url": "https://api.github.com/repos/guzzle/guzzle/zipball/0aa74dfb41ae110835923ef10a9d803a22d50e79",
                "reference": "0aa74dfb41ae110835923ef10a9d803a22d50e79",
                "shasum": ""
            },
            "require": {
                "ext-json": "*",
                "guzzlehttp/promises": "^1.4",
                "guzzlehttp/psr7": "^1.7",
                "php": "^7.2.5 || ^8.0",
                "psr/http-client": "^1.0"
            },
            "provide": {
                "psr/http-client-implementation": "1.0"
            },
            "require-dev": {
                "ext-curl": "*",
                "php-http/client-integration-tests": "^3.0",
                "phpunit/phpunit": "^8.5.5 || ^9.3.5",
                "psr/log": "^1.1"
            },
            "suggest": {
                "ext-curl": "Required for CURL handler support",
                "ext-intl": "Required for Internationalized Domain Name (IDN) support",
                "psr/log": "Required for using the Log middleware"
            },
            "type": "library",
            "extra": {
                "branch-alias": {
                    "dev-master": "7.1-dev"
                }
            },
            "autoload": {
                "psr-4": {
                    "GuzzleHttp\\": "src/"
                },
                "files": [
                    "src/functions_include.php"
                ]
            },
            "notification-url": "https://packagist.org/downloads/",
            "license": [
                "MIT"
            ],
            "authors": [
                {
                    "name": "Michael Dowling",
                    "email": "mtdowling@gmail.com",
                    "homepage": "https://github.com/mtdowling"
                },
                {
                    "name": "Márk Sági-Kazár",
                    "email": "mark.sagikazar@gmail.com",
                    "homepage": "https://sagikazarmark.hu"
                }
            ],
            "description": "Guzzle is a PHP HTTP client library",
            "homepage": "http://guzzlephp.org/",
            "keywords": [
                "client",
                "curl",
                "framework",
                "http",
                "http client",
                "psr-18",
                "psr-7",
                "rest",
                "web service"
            ],
            "funding": [
                {
                    "url": "https://github.com/GrahamCampbell",
                    "type": "github"
                },
                {
                    "url": "https://github.com/Nyholm",
                    "type": "github"
                },
                {
                    "url": "https://github.com/alexeyshockov",
                    "type": "github"
                },
                {
                    "url": "https://github.com/gmponos",
                    "type": "github"
                }
            ],
            "time": "2020-10-10T11:47:56+00:00"
        },
        {
            "name": "guzzlehttp/promises",
            "version": "dev-master",
            "source": {
                "type": "git",
                "url": "https://github.com/guzzle/promises.git",
                "reference": "ddfeedfff2a52661429437da0702979f708e6ac6"
            },
            "dist": {
                "type": "zip",
                "url": "https://api.github.com/repos/guzzle/promises/zipball/ddfeedfff2a52661429437da0702979f708e6ac6",
                "reference": "ddfeedfff2a52661429437da0702979f708e6ac6",
                "shasum": ""
            },
            "require": {
                "php": ">=5.5"
            },
            "require-dev": {
                "symfony/phpunit-bridge": "^4.4 || ^5.1"
            },
            "type": "library",
            "extra": {
                "branch-alias": {
                    "dev-master": "1.4-dev"
                }
            },
            "autoload": {
                "psr-4": {
                    "GuzzleHttp\\Promise\\": "src/"
                },
                "files": [
                    "src/functions_include.php"
                ]
            },
            "notification-url": "https://packagist.org/downloads/",
            "license": [
                "MIT"
            ],
            "authors": [
                {
                    "name": "Michael Dowling",
                    "email": "mtdowling@gmail.com",
                    "homepage": "https://github.com/mtdowling"
                }
            ],
            "description": "Guzzle promises library",
            "keywords": [
                "promise"
            ],
            "time": "2020-10-19T16:50:15+00:00"
        },
        {
            "name": "guzzlehttp/psr7",
            "version": "1.x-dev",
            "source": {
                "type": "git",
                "url": "https://github.com/guzzle/psr7.git",
                "reference": "25f7f893f0b52b7b14e244a16679d72b1f0088de"
            },
            "dist": {
                "type": "zip",
                "url": "https://api.github.com/repos/guzzle/psr7/zipball/25f7f893f0b52b7b14e244a16679d72b1f0088de",
                "reference": "25f7f893f0b52b7b14e244a16679d72b1f0088de",
                "shasum": ""
            },
            "require": {
                "php": ">=5.4.0",
                "psr/http-message": "~1.0",
                "ralouphie/getallheaders": "^2.0.5 || ^3.0.0"
            },
            "provide": {
                "psr/http-message-implementation": "1.0"
            },
            "require-dev": {
                "ext-zlib": "*",
                "phpunit/phpunit": "~4.8.36 || ^5.7.27 || ^6.5.14 || ^7.5.20 || ^8.5.8 || ^9.3.10"
            },
            "suggest": {
                "laminas/laminas-httphandlerrunner": "Emit PSR-7 responses"
            },
            "type": "library",
            "extra": {
                "branch-alias": {
                    "dev-master": "1.7-dev"
                }
            },
            "autoload": {
                "psr-4": {
                    "GuzzleHttp\\Psr7\\": "src/"
                },
                "files": [
                    "src/functions_include.php"
                ]
            },
            "notification-url": "https://packagist.org/downloads/",
            "license": [
                "MIT"
            ],
            "authors": [
                {
                    "name": "Michael Dowling",
                    "email": "mtdowling@gmail.com",
                    "homepage": "https://github.com/mtdowling"
                },
                {
                    "name": "Tobias Schultze",
                    "homepage": "https://github.com/Tobion"
                }
            ],
            "description": "PSR-7 message implementation that also provides common utility methods",
            "keywords": [
                "http",
                "message",
                "psr-7",
                "request",
                "response",
                "stream",
                "uri",
                "url"
            ],
            "time": "2020-10-22T07:42:05+00:00"
        },
        {
            "name": "influxdb/influxdb-php",
            "version": "1.15.1",
            "source": {
                "type": "git",
                "url": "https://github.com/influxdata/influxdb-php.git",
                "reference": "447acb600969f9510c9f1900a76d442fc3537b0e"
            },
            "dist": {
                "type": "zip",
                "url": "https://api.github.com/repos/influxdata/influxdb-php/zipball/447acb600969f9510c9f1900a76d442fc3537b0e",
                "reference": "447acb600969f9510c9f1900a76d442fc3537b0e",
                "shasum": ""
            },
            "require": {
                "guzzlehttp/guzzle": "^6.0|^7.0",
                "php": "^5.5 || ^7.0"
            },
            "require-dev": {
                "phpunit/phpunit": "^5.7"
            },
            "suggest": {
                "ext-curl": "Curl extension, needed for Curl driver",
                "stefanotorresi/influxdb-php-async": "An asyncronous client for InfluxDB, implemented via ReactPHP."
            },
            "type": "library",
            "autoload": {
                "psr-4": {
                    "InfluxDB\\": "src/InfluxDB"
                }
            },
            "notification-url": "https://packagist.org/downloads/",
            "license": [
                "MIT"
            ],
            "authors": [
                {
                    "name": "Stephen Hoogendijk",
                    "email": "stephen@tca0.nl"
                },
                {
                    "name": "Daniel Martinez",
                    "email": "danimartcas@hotmail.com"
                },
                {
                    "name": "Gianluca Arbezzano",
                    "email": "gianarb92@gmail.com"
                }
            ],
            "description": "InfluxDB client library for PHP",
            "keywords": [
                "client",
                "influxdata",
                "influxdb",
                "influxdb class",
                "influxdb client",
                "influxdb library",
                "time series"
            ],
            "time": "2020-09-18T13:24:03+00:00"
        },
        {
            "name": "mustangostang/spyc",
            "version": "dev-master",
            "source": {
                "type": "git",
                "url": "https://github.com/mustangostang/spyc.git",
                "reference": "daf9fa4ef675519386b4f556c9d5ab5f9c14055a"
            },
            "dist": {
                "type": "zip",
                "url": "https://api.github.com/repos/mustangostang/spyc/zipball/daf9fa4ef675519386b4f556c9d5ab5f9c14055a",
                "reference": "daf9fa4ef675519386b4f556c9d5ab5f9c14055a",
                "shasum": ""
            },
            "require": {
                "php": ">=5.3.1"
            },
            "require-dev": {
                "phpunit/phpunit": "4.3.*@dev"
            },
            "type": "library",
            "extra": {
                "branch-alias": {
                    "dev-master": "0.5.x-dev"
                }
            },
            "autoload": {
                "files": [
                    "Spyc.php"
                ]
            },
            "notification-url": "https://packagist.org/downloads/",
            "license": [
                "MIT"
            ],
            "authors": [
                {
                    "name": "mustangostang",
                    "email": "vlad.andersen@gmail.com"
                }
            ],
            "description": "A simple YAML loader/dumper class for PHP",
            "homepage": "https://github.com/mustangostang/spyc/",
            "keywords": [
                "spyc",
                "yaml",
                "yml"
            ],
            "time": "2019-12-03T17:11:33+00:00"
        },
        {
            "name": "phpmailer/phpmailer",
            "version": "v6.1.7",
            "source": {
                "type": "git",
                "url": "https://github.com/PHPMailer/PHPMailer.git",
                "reference": "2c2370ba3df7034f9eb7b8f387c97b52b2ba5ad0"
            },
            "dist": {
                "type": "zip",
                "url": "https://api.github.com/repos/PHPMailer/PHPMailer/zipball/2c2370ba3df7034f9eb7b8f387c97b52b2ba5ad0",
                "reference": "2c2370ba3df7034f9eb7b8f387c97b52b2ba5ad0",
                "shasum": ""
            },
            "require": {
                "ext-ctype": "*",
                "ext-filter": "*",
                "php": ">=5.5.0"
            },
            "require-dev": {
                "doctrine/annotations": "^1.2",
                "friendsofphp/php-cs-fixer": "^2.2",
                "phpunit/phpunit": "^4.8 || ^5.7"
            },
            "suggest": {
                "ext-mbstring": "Needed to send email in multibyte encoding charset",
                "hayageek/oauth2-yahoo": "Needed for Yahoo XOAUTH2 authentication",
                "league/oauth2-google": "Needed for Google XOAUTH2 authentication",
                "psr/log": "For optional PSR-3 debug logging",
                "stevenmaguire/oauth2-microsoft": "Needed for Microsoft XOAUTH2 authentication",
                "symfony/polyfill-mbstring": "To support UTF-8 if the Mbstring PHP extension is not enabled (^1.2)"
            },
            "type": "library",
            "autoload": {
                "psr-4": {
                    "PHPMailer\\PHPMailer\\": "src/"
                }
            },
            "notification-url": "https://packagist.org/downloads/",
            "license": [
                "LGPL-2.1-only"
            ],
            "authors": [
                {
                    "name": "Marcus Bointon",
                    "email": "phpmailer@synchromedia.co.uk"
                },
                {
                    "name": "Jim Jagielski",
                    "email": "jimjag@gmail.com"
                },
                {
                    "name": "Andy Prevost",
                    "email": "codeworxtech@users.sourceforge.net"
                },
                {
                    "name": "Brent R. Matzelle"
                }
            ],
            "description": "PHPMailer is a full-featured email creation and transfer class for PHP",
            "funding": [
                {
                    "url": "https://github.com/synchro",
                    "type": "github"
                }
            ],
            "time": "2020-07-14T18:50:27+00:00"
        },
        {
            "name": "piwik/device-detector",
            "version": "3.13.0",
            "source": {
                "type": "git",
                "url": "https://github.com/matomo-org/device-detector.git",
                "reference": "75ca5b690e38c40d199ade93e677bc5d7c3bc498"
            },
            "dist": {
                "type": "zip",
                "url": "https://api.github.com/repos/matomo-org/device-detector/zipball/75ca5b690e38c40d199ade93e677bc5d7c3bc498",
                "reference": "75ca5b690e38c40d199ade93e677bc5d7c3bc498",
                "shasum": ""
            },
            "require": {
                "mustangostang/spyc": "*",
                "php": ">=5.5"
            },
            "require-dev": {
                "fabpot/php-cs-fixer": "~1.7",
                "matthiasmullie/scrapbook": "@stable",
                "phpunit/phpunit": "^4.8.36",
                "psr/cache": "^1.0",
                "psr/simple-cache": "^1.0"
            },
            "suggest": {
                "doctrine/cache": "Can directly be used for caching purpose",
                "ext-yaml": "Necessary for using the Pecl YAML parser"
            },
            "type": "library",
            "autoload": {
                "psr-4": {
                    "DeviceDetector\\": ""
                }
            },
            "notification-url": "https://packagist.org/downloads/",
            "license": [
                "LGPL-3.0-or-later"
            ],
            "authors": [
                {
                    "name": "The Matomo Team",
                    "email": "hello@matomo.org",
                    "homepage": "https://matomo.org/team/"
                }
            ],
            "description": "The Universal Device Detection library, that parses User Agents and detects devices (desktop, tablet, mobile, tv, cars, console, etc.), clients (browsers, media players, mobile apps, feed readers, libraries, etc), operating systems, devices, brands and models.",
            "homepage": "https://matomo.org",
            "keywords": [
                "devicedetection",
                "parser",
                "useragent"
            ],
            "time": "2020-08-17T07:37:33+00:00"
        },
        {
            "name": "psr/http-client",
            "version": "dev-master",
            "source": {
                "type": "git",
                "url": "https://github.com/php-fig/http-client.git",
                "reference": "22b2ef5687f43679481615605d7a15c557ce85b1"
            },
            "dist": {
                "type": "zip",
                "url": "https://api.github.com/repos/php-fig/http-client/zipball/22b2ef5687f43679481615605d7a15c557ce85b1",
                "reference": "22b2ef5687f43679481615605d7a15c557ce85b1",
                "shasum": ""
            },
            "require": {
                "php": "^7.0 || ^8.0",
                "psr/http-message": "^1.0"
            },
            "type": "library",
            "extra": {
                "branch-alias": {
                    "dev-master": "1.0.x-dev"
                }
            },
            "autoload": {
                "psr-4": {
                    "Psr\\Http\\Client\\": "src/"
                }
            },
            "notification-url": "https://packagist.org/downloads/",
            "license": [
                "MIT"
            ],
            "authors": [
                {
                    "name": "PHP-FIG",
                    "homepage": "https://www.php-fig.org/"
                }
            ],
            "description": "Common interface for HTTP clients",
            "homepage": "https://github.com/php-fig/http-client",
            "keywords": [
                "http",
                "http-client",
                "psr",
                "psr-18"
            ],
            "time": "2020-09-19T09:12:31+00:00"
        },
        {
            "name": "psr/http-message",
            "version": "dev-master",
            "source": {
                "type": "git",
                "url": "https://github.com/php-fig/http-message.git",
                "reference": "efd67d1dc14a7ef4fc4e518e7dee91c271d524e4"
            },
            "dist": {
                "type": "zip",
                "url": "https://api.github.com/repos/php-fig/http-message/zipball/efd67d1dc14a7ef4fc4e518e7dee91c271d524e4",
                "reference": "efd67d1dc14a7ef4fc4e518e7dee91c271d524e4",
                "shasum": ""
            },
            "require": {
                "php": ">=5.3.0"
            },
            "type": "library",
            "extra": {
                "branch-alias": {
                    "dev-master": "1.0.x-dev"
                }
            },
            "autoload": {
                "psr-4": {
                    "Psr\\Http\\Message\\": "src/"
                }
            },
            "notification-url": "https://packagist.org/downloads/",
            "license": [
                "MIT"
            ],
            "authors": [
                {
                    "name": "PHP-FIG",
                    "homepage": "http://www.php-fig.org/"
                }
            ],
            "description": "Common interface for HTTP messages",
            "homepage": "https://github.com/php-fig/http-message",
            "keywords": [
                "http",
                "http-message",
                "psr",
                "psr-7",
                "request",
                "response"
            ],
            "time": "2019-08-29T13:16:46+00:00"
        },
        {
            "name": "psr/log",
            "version": "dev-master",
            "source": {
                "type": "git",
                "url": "https://github.com/php-fig/log.git",
                "reference": "dd738d0b4491f32725492cf345f6b501f5922fec"
            },
            "dist": {
                "type": "zip",
                "url": "https://api.github.com/repos/php-fig/log/zipball/dd738d0b4491f32725492cf345f6b501f5922fec",
                "reference": "dd738d0b4491f32725492cf345f6b501f5922fec",
                "shasum": ""
            },
            "require": {
                "php": ">=5.3.0"
            },
            "type": "library",
            "extra": {
                "branch-alias": {
                    "dev-master": "1.1.x-dev"
                }
            },
            "autoload": {
                "psr-4": {
                    "Psr\\Log\\": "Psr/Log/"
                }
            },
            "notification-url": "https://packagist.org/downloads/",
            "license": [
                "MIT"
            ],
            "authors": [
                {
                    "name": "PHP-FIG",
                    "homepage": "https://www.php-fig.org/"
                }
            ],
            "description": "Common interface for logging libraries",
            "homepage": "https://github.com/php-fig/log",
            "keywords": [
                "log",
                "psr",
                "psr-3"
            ],
            "time": "2020-09-18T06:44:51+00:00"
        },
        {
            "name": "ralouphie/getallheaders",
            "version": "3.0.3",
            "source": {
                "type": "git",
                "url": "https://github.com/ralouphie/getallheaders.git",
                "reference": "120b605dfeb996808c31b6477290a714d356e822"
            },
            "dist": {
                "type": "zip",
                "url": "https://api.github.com/repos/ralouphie/getallheaders/zipball/120b605dfeb996808c31b6477290a714d356e822",
                "reference": "120b605dfeb996808c31b6477290a714d356e822",
                "shasum": ""
            },
            "require": {
                "php": ">=5.6"
            },
            "require-dev": {
                "php-coveralls/php-coveralls": "^2.1",
                "phpunit/phpunit": "^5 || ^6.5"
            },
            "type": "library",
            "autoload": {
                "files": [
                    "src/getallheaders.php"
                ]
            },
            "notification-url": "https://packagist.org/downloads/",
            "license": [
                "MIT"
            ],
            "authors": [
                {
                    "name": "Ralph Khattar",
                    "email": "ralph.khattar@gmail.com"
                }
            ],
            "description": "A polyfill for getallheaders.",
            "time": "2019-03-08T08:55:37+00:00"
        },
        {
            "name": "resque/php-resque",
            "version": "v1.3.6",
            "source": {
                "type": "git",
                "url": "https://github.com/resque/php-resque.git",
                "reference": "fe41c04763699b1318d97ed14cc78583e9380161"
            },
            "dist": {
                "type": "zip",
                "url": "https://api.github.com/repos/resque/php-resque/zipball/fe41c04763699b1318d97ed14cc78583e9380161",
                "reference": "fe41c04763699b1318d97ed14cc78583e9380161",
                "shasum": ""
            },
            "require": {
                "colinmollenhour/credis": "~1.7",
                "php": ">=5.6.0",
                "psr/log": "~1.0"
            },
            "require-dev": {
                "phpunit/phpunit": "^5.7"
            },
            "suggest": {
                "ext-pcntl": "REQUIRED for forking processes on platforms that support it (so anything but Windows).",
                "ext-proctitle": "Allows php-resque to rename the title of UNIX processes to show the status of a worker.",
                "ext-redis": "Native PHP extension for Redis connectivity. Credis will automatically utilize when available."
            },
            "bin": [
                "bin/resque",
                "bin/resque-scheduler"
            ],
            "type": "library",
            "extra": {
                "branch-alias": {
                    "dev-master": "1.0-dev"
                }
            },
            "autoload": {
                "psr-0": {
                    "Resque": "lib",
                    "ResqueScheduler": "lib"
                }
            },
            "notification-url": "https://packagist.org/downloads/",
            "license": [
                "MIT"
            ],
            "authors": [
                {
                    "name": "Dan Hunsaker",
                    "email": "danhunsaker+resque@gmail.com",
                    "role": "Maintainer"
                },
                {
                    "name": "Rajib Ahmed",
                    "homepage": "https://github.com/rajibahmed",
                    "role": "Maintainer"
                },
                {
                    "name": "Steve Klabnik",
                    "email": "steve@steveklabnik.com",
                    "role": "Maintainer"
                },
                {
                    "name": "Chris Boulton",
                    "email": "chris@bigcommerce.com",
                    "role": "Creator"
                }
            ],
            "description": "Redis backed library for creating background jobs and processing them later. Based on resque for Ruby.",
            "homepage": "http://www.github.com/resque/php-resque/",
            "keywords": [
                "background",
                "job",
                "redis",
                "resque"
            ],
            "time": "2020-04-16T16:39:50+00:00"
        },
        {
            "name": "utopia-php/abuse",
            "version": "0.2.2",
            "source": {
                "type": "git",
                "url": "https://github.com/utopia-php/abuse.git",
                "reference": "8e65890a6d7afa9f57992f1eca9fe64508f9822e"
            },
            "dist": {
                "type": "zip",
                "url": "https://api.github.com/repos/utopia-php/abuse/zipball/8e65890a6d7afa9f57992f1eca9fe64508f9822e",
                "reference": "8e65890a6d7afa9f57992f1eca9fe64508f9822e",
                "shasum": ""
            },
            "require": {
                "ext-pdo": "*",
                "php": ">=7.1"
            },
            "require-dev": {
                "phpunit/phpunit": "^9.4",
                "vimeo/psalm": "4.0.1"
            },
            "type": "library",
            "autoload": {
                "psr-4": {
                    "Utopia\\Abuse\\": "src/Abuse"
                }
            },
            "notification-url": "https://packagist.org/downloads/",
            "license": [
                "MIT"
            ],
            "authors": [
                {
                    "name": "Eldad Fux",
                    "email": "eldad@appwrite.io"
                }
            ],
            "description": "A simple abuse library to manage application usage limits",
            "keywords": [
                "Abuse",
                "framework",
                "php",
                "upf",
                "utopia"
            ],
            "time": "2020-10-23T06:51:42+00:00"
        },
        {
            "name": "utopia-php/audit",
            "version": "0.3.2",
            "source": {
                "type": "git",
                "url": "https://github.com/utopia-php/audit.git",
                "reference": "544ecff78788d11f60992a721f102cafc22ab084"
            },
            "dist": {
                "type": "zip",
                "url": "https://api.github.com/repos/utopia-php/audit/zipball/544ecff78788d11f60992a721f102cafc22ab084",
                "reference": "544ecff78788d11f60992a721f102cafc22ab084",
                "shasum": ""
            },
            "require": {
                "ext-pdo": "*",
                "php": ">=7.1"
            },
            "require-dev": {
                "phpunit/phpunit": "^9.3",
                "vimeo/psalm": "4.0.1"
            },
            "type": "library",
            "autoload": {
                "psr-4": {
                    "Utopia\\Audit\\": "src/Audit"
                }
            },
            "notification-url": "https://packagist.org/downloads/",
            "license": [
                "MIT"
            ],
            "authors": [
                {
                    "name": "Eldad Fux",
                    "email": "eldad@appwrite.io"
                }
            ],
            "description": "A simple audit library to manage application users logs",
            "keywords": [
                "Audit",
                "framework",
                "php",
                "upf",
                "utopia"
            ],
            "time": "2020-10-23T08:09:44+00:00"
        },
        {
            "name": "utopia-php/cache",
            "version": "0.2.3",
            "source": {
                "type": "git",
                "url": "https://github.com/utopia-php/cache.git",
                "reference": "a44b904127f88fa64673e402e5c0732ff6687d47"
            },
            "dist": {
                "type": "zip",
                "url": "https://api.github.com/repos/utopia-php/cache/zipball/a44b904127f88fa64673e402e5c0732ff6687d47",
                "reference": "a44b904127f88fa64673e402e5c0732ff6687d47",
                "shasum": ""
            },
            "require": {
                "ext-json": "*",
                "php": ">=7.3"
            },
            "require-dev": {
                "phpunit/phpunit": "^9.3",
                "vimeo/psalm": "4.0.1"
            },
            "type": "library",
            "autoload": {
                "psr-4": {
                    "Utopia\\Cache\\": "src/Cache"
                }
            },
            "notification-url": "https://packagist.org/downloads/",
            "license": [
                "MIT"
            ],
            "authors": [
                {
                    "name": "Eldad Fux",
                    "email": "eldad@appwrite.io"
                }
            ],
            "description": "A simple cache library to manage application cache storing, loading and purging",
            "keywords": [
                "cache",
                "framework",
                "php",
                "upf",
                "utopia"
            ],
            "time": "2020-10-24T10:11:01+00:00"
        },
        {
            "name": "utopia-php/cli",
            "version": "0.7.1",
            "source": {
                "type": "git",
                "url": "https://github.com/utopia-php/cli.git",
                "reference": "97e6e027a8d6fa752815acae984ed48daa76a5e8"
            },
            "dist": {
                "type": "zip",
                "url": "https://api.github.com/repos/utopia-php/cli/zipball/97e6e027a8d6fa752815acae984ed48daa76a5e8",
                "reference": "97e6e027a8d6fa752815acae984ed48daa76a5e8",
                "shasum": ""
            },
            "require": {
                "php": ">=7.1",
                "utopia-php/framework": "0.*.*"
            },
            "require-dev": {
                "phpunit/phpunit": "^7.0"
            },
            "type": "library",
            "autoload": {
                "psr-4": {
                    "Utopia\\CLI\\": "src/CLI"
                }
            },
            "notification-url": "https://packagist.org/downloads/",
            "license": [
                "MIT"
            ],
            "authors": [
                {
                    "name": "Eldad Fux",
                    "email": "eldad@appwrite.io"
                }
            ],
            "description": "A simple CLI library to manage command line applications",
            "keywords": [
                "cli",
                "command line",
                "framework",
                "php",
                "upf",
                "utopia"
            ],
            "time": "2020-09-15T19:57:49+00:00"
        },
        {
            "name": "utopia-php/config",
            "version": "0.2.2",
            "source": {
                "type": "git",
                "url": "https://github.com/utopia-php/config.git",
                "reference": "a3d7bc0312d7150d5e04b1362dc34b2b136908cc"
            },
            "dist": {
                "type": "zip",
                "url": "https://api.github.com/repos/utopia-php/config/zipball/a3d7bc0312d7150d5e04b1362dc34b2b136908cc",
                "reference": "a3d7bc0312d7150d5e04b1362dc34b2b136908cc",
                "shasum": ""
            },
            "require": {
                "php": ">=7.3"
            },
            "require-dev": {
                "phpunit/phpunit": "^9.3",
                "vimeo/psalm": "4.0.1"
            },
            "type": "library",
            "autoload": {
                "psr-4": {
                    "Utopia\\Config\\": "src/Config"
                }
            },
            "notification-url": "https://packagist.org/downloads/",
            "license": [
                "MIT"
            ],
            "authors": [
                {
                    "name": "Eldad Fux",
                    "email": "eldad@appwrite.io"
                }
            ],
            "description": "A simple Config library to managing application config variables",
            "keywords": [
                "config",
                "framework",
                "php",
                "upf",
                "utopia"
            ],
            "time": "2020-10-24T09:49:09+00:00"
        },
        {
            "name": "utopia-php/domains",
            "version": "v1.1.0",
            "source": {
                "type": "git",
                "url": "https://github.com/utopia-php/domains.git",
                "reference": "1665e1d9932afa3be63b5c1e0dcfe01fe77d8e73"
            },
            "dist": {
                "type": "zip",
                "url": "https://api.github.com/repos/utopia-php/domains/zipball/1665e1d9932afa3be63b5c1e0dcfe01fe77d8e73",
                "reference": "1665e1d9932afa3be63b5c1e0dcfe01fe77d8e73",
                "shasum": ""
            },
            "require": {
                "php": ">=7.1"
            },
            "require-dev": {
                "phpunit/phpunit": "^7.0"
            },
            "type": "library",
            "autoload": {
                "psr-4": {
                    "Utopia\\Domains\\": "src/Domains"
                }
            },
            "notification-url": "https://packagist.org/downloads/",
            "license": [
                "MIT"
            ],
            "authors": [
                {
                    "name": "Eldad Fux",
                    "email": "eldad@appwrite.io"
                }
            ],
            "description": "Utopia Domains library is simple and lite library for parsing web domains. This library is aiming to be as simple and easy to learn and use.",
            "keywords": [
                "domains",
                "framework",
                "icann",
                "php",
                "public suffix",
                "tld",
                "tld extract",
                "upf",
                "utopia"
            ],
            "time": "2020-02-23T07:40:02+00:00"
        },
        {
            "name": "utopia-php/framework",
            "version": "0.9.2",
            "source": {
                "type": "git",
                "url": "https://github.com/utopia-php/framework.git",
                "reference": "82d1d0c913f0002e79557ae2ac9da991b2256e4d"
            },
            "dist": {
                "type": "zip",
                "url": "https://api.github.com/repos/utopia-php/framework/zipball/82d1d0c913f0002e79557ae2ac9da991b2256e4d",
                "reference": "82d1d0c913f0002e79557ae2ac9da991b2256e4d",
                "shasum": ""
            },
            "require": {
                "php": ">=7.3.0"
            },
            "require-dev": {
                "phpunit/phpunit": "^9.4"
            },
            "type": "library",
            "autoload": {
                "psr-4": {
                    "Utopia\\": "src/"
                }
            },
            "notification-url": "https://packagist.org/downloads/",
            "license": [
                "MIT"
            ],
            "authors": [
                {
                    "name": "Eldad Fux",
                    "email": "eldad@appwrite.io"
                }
            ],
            "description": "A simple, light and advanced PHP framework",
            "keywords": [
                "framework",
                "php",
                "upf"
            ],
            "time": "2020-10-21T04:58:48+00:00"
        },
        {
            "name": "utopia-php/locale",
            "version": "0.3.3",
            "source": {
                "type": "git",
                "url": "https://github.com/utopia-php/locale.git",
                "reference": "5b5b22aab786d6e66eb3b9d546b7e606deae68e4"
            },
            "dist": {
                "type": "zip",
                "url": "https://api.github.com/repos/utopia-php/locale/zipball/5b5b22aab786d6e66eb3b9d546b7e606deae68e4",
                "reference": "5b5b22aab786d6e66eb3b9d546b7e606deae68e4",
                "shasum": ""
            },
            "require": {
                "php": ">=7.1"
            },
            "require-dev": {
                "phpunit/phpunit": "^9.3",
                "vimeo/psalm": "4.0.1"
            },
            "type": "library",
            "autoload": {
                "psr-4": {
                    "Utopia\\Locale\\": "src/Locale"
                }
            },
            "notification-url": "https://packagist.org/downloads/",
            "license": [
                "MIT"
            ],
            "authors": [
                {
                    "name": "Eldad Fux",
                    "email": "eldad@appwrite.io"
                }
            ],
            "description": "A simple locale library to manage application translations",
            "keywords": [
                "framework",
                "locale",
                "php",
                "upf",
                "utopia"
            ],
            "time": "2020-10-24T08:12:55+00:00"
        },
        {
            "name": "utopia-php/preloader",
            "version": "0.2.4",
            "source": {
                "type": "git",
                "url": "https://github.com/utopia-php/preloader.git",
                "reference": "65ef48392e72172f584b0baa2e224f9a1cebcce0"
            },
            "dist": {
                "type": "zip",
                "url": "https://api.github.com/repos/utopia-php/preloader/zipball/65ef48392e72172f584b0baa2e224f9a1cebcce0",
                "reference": "65ef48392e72172f584b0baa2e224f9a1cebcce0",
                "shasum": ""
            },
            "require": {
                "php": ">=7.1"
            },
            "require-dev": {
                "phpunit/phpunit": "^9.3",
                "vimeo/psalm": "4.0.1"
            },
            "type": "library",
            "autoload": {
                "psr-4": {
                    "Utopia\\Preloader\\": "src/Preloader"
                }
            },
            "notification-url": "https://packagist.org/downloads/",
            "license": [
                "MIT"
            ],
            "authors": [
                {
                    "name": "Eldad Fux",
                    "email": "team@appwrite.io"
                }
            ],
            "description": "Utopia Preloader library is simple and lite library for managing PHP preloading configuration",
            "keywords": [
                "framework",
                "php",
                "preload",
                "preloader",
                "preloading",
                "upf",
                "utopia"
            ],
            "time": "2020-10-24T07:04:59+00:00"
        },
        {
            "name": "utopia-php/registry",
            "version": "0.2.4",
            "source": {
                "type": "git",
                "url": "https://github.com/utopia-php/registry.git",
                "reference": "428a94f1a36147e7b7221e778c01e1be08db2893"
            },
            "dist": {
                "type": "zip",
                "url": "https://api.github.com/repos/utopia-php/registry/zipball/428a94f1a36147e7b7221e778c01e1be08db2893",
                "reference": "428a94f1a36147e7b7221e778c01e1be08db2893",
                "shasum": ""
            },
            "require": {
                "php": ">=7.3"
            },
            "require-dev": {
                "phpunit/phpunit": "^9.3",
                "vimeo/psalm": "4.0.1"
            },
            "type": "library",
            "autoload": {
                "psr-4": {
                    "Utopia\\Registry\\": "src/Registry"
                }
            },
            "notification-url": "https://packagist.org/downloads/",
            "license": [
                "MIT"
            ],
            "authors": [
                {
                    "name": "Eldad Fux",
                    "email": "eldad@appwrite.io"
                }
            ],
            "description": "A simple dependency management library for PHP",
            "keywords": [
                "dependency management",
                "di",
                "framework",
                "php",
                "upf",
                "utopia"
            ],
            "time": "2020-10-24T08:51:37+00:00"
        }
    ],
    "packages-dev": [
        {
            "name": "appwrite/sdk-generator",
            "version": "dev-master",
            "source": {
                "type": "git",
                "url": "https://github.com/appwrite/sdk-generator",
                "reference": "ad1ee55f61967546c0889d377b628e244182311e"
            },
            "require": {
                "ext-curl": "*",
                "ext-json": "*",
                "ext-mbstring": "*",
                "matthiasmullie/minify": "^1.3",
                "php": ">=7.0.0",
                "twig/twig": "^2.12"
            },
            "require-dev": {
                "phpunit/phpunit": "^7.0"
            },
            "type": "library",
            "autoload": {
                "psr-4": {
                    "Appwrite\\SDK\\": "src/SDK",
                    "Appwrite\\Spec\\": "src/Spec"
                }
            },
            "license": [
                "MIT"
            ],
            "authors": [
                {
                    "name": "Eldad Fux",
                    "email": "eldad@appwrite.io"
                }
            ],
            "description": "Appwrite PHP library for generating API SDKs for multiple programming languages and platforms",
            "time": "2020-10-20T10:23:43+00:00"
        },
        {
            "name": "doctrine/instantiator",
            "version": "dev-master",
            "source": {
                "type": "git",
                "url": "https://github.com/doctrine/instantiator.git",
                "reference": "3e7a22aed197e9333cc929e7f6b4300bdae91fcc"
            },
            "dist": {
                "type": "zip",
                "url": "https://api.github.com/repos/doctrine/instantiator/zipball/3e7a22aed197e9333cc929e7f6b4300bdae91fcc",
                "reference": "3e7a22aed197e9333cc929e7f6b4300bdae91fcc",
                "shasum": ""
            },
            "require": {
                "php": "^7.1 || ^8.0"
            },
            "require-dev": {
                "doctrine/coding-standard": "^6.0",
                "ext-pdo": "*",
                "ext-phar": "*",
                "phpbench/phpbench": "^0.13",
                "phpstan/phpstan-phpunit": "^0.11",
                "phpstan/phpstan-shim": "^0.11",
                "phpunit/phpunit": "^7.0"
            },
            "type": "library",
            "extra": {
                "branch-alias": {
                    "dev-master": "1.4.x-dev"
                }
            },
            "autoload": {
                "psr-4": {
                    "Doctrine\\Instantiator\\": "src/Doctrine/Instantiator/"
                }
            },
            "notification-url": "https://packagist.org/downloads/",
            "license": [
                "MIT"
            ],
            "authors": [
                {
                    "name": "Marco Pivetta",
                    "email": "ocramius@gmail.com",
                    "homepage": "http://ocramius.github.com/"
                }
            ],
            "description": "A small, lightweight utility to instantiate objects in PHP without invoking their constructors",
            "homepage": "https://www.doctrine-project.org/projects/instantiator.html",
            "keywords": [
                "constructor",
                "instantiate"
            ],
            "funding": [
                {
                    "url": "https://www.doctrine-project.org/sponsorship.html",
                    "type": "custom"
                },
                {
                    "url": "https://www.patreon.com/phpdoctrine",
                    "type": "patreon"
                },
                {
                    "url": "https://tidelift.com/funding/github/packagist/doctrine%2Finstantiator",
                    "type": "tidelift"
                }
            ],
            "time": "2020-06-15T18:51:04+00:00"
        },
        {
            "name": "matthiasmullie/minify",
            "version": "1.3.63",
            "source": {
                "type": "git",
                "url": "https://github.com/matthiasmullie/minify.git",
                "reference": "9ba1b459828adc13430f4dd6c49dae4950dc4117"
            },
            "dist": {
                "type": "zip",
                "url": "https://api.github.com/repos/matthiasmullie/minify/zipball/9ba1b459828adc13430f4dd6c49dae4950dc4117",
                "reference": "9ba1b459828adc13430f4dd6c49dae4950dc4117",
                "shasum": ""
            },
            "require": {
                "ext-pcre": "*",
                "matthiasmullie/path-converter": "~1.1",
                "php": ">=5.3.0"
            },
            "require-dev": {
                "friendsofphp/php-cs-fixer": "~2.0",
                "matthiasmullie/scrapbook": "~1.0",
                "phpunit/phpunit": "~4.8"
            },
            "suggest": {
                "psr/cache-implementation": "Cache implementation to use with Minify::cache"
            },
            "bin": [
                "bin/minifycss",
                "bin/minifyjs"
            ],
            "type": "library",
            "autoload": {
                "psr-4": {
                    "MatthiasMullie\\Minify\\": "src/"
                }
            },
            "notification-url": "https://packagist.org/downloads/",
            "license": [
                "MIT"
            ],
            "authors": [
                {
                    "name": "Matthias Mullie",
                    "email": "minify@mullie.eu",
                    "homepage": "http://www.mullie.eu",
                    "role": "Developer"
                }
            ],
            "description": "CSS & JavaScript minifier, in PHP. Removes whitespace, strips comments, combines files (incl. @import statements and small assets in CSS files), and optimizes/shortens a few common programming patterns.",
            "homepage": "http://www.minifier.org",
            "keywords": [
                "JS",
                "css",
                "javascript",
                "minifier",
                "minify"
            ],
            "time": "2020-01-21T20:21:08+00:00"
        },
        {
            "name": "matthiasmullie/path-converter",
            "version": "1.1.3",
            "source": {
                "type": "git",
                "url": "https://github.com/matthiasmullie/path-converter.git",
                "reference": "e7d13b2c7e2f2268e1424aaed02085518afa02d9"
            },
            "dist": {
                "type": "zip",
                "url": "https://api.github.com/repos/matthiasmullie/path-converter/zipball/e7d13b2c7e2f2268e1424aaed02085518afa02d9",
                "reference": "e7d13b2c7e2f2268e1424aaed02085518afa02d9",
                "shasum": ""
            },
            "require": {
                "ext-pcre": "*",
                "php": ">=5.3.0"
            },
            "require-dev": {
                "phpunit/phpunit": "~4.8"
            },
            "type": "library",
            "autoload": {
                "psr-4": {
                    "MatthiasMullie\\PathConverter\\": "src/"
                }
            },
            "notification-url": "https://packagist.org/downloads/",
            "license": [
                "MIT"
            ],
            "authors": [
                {
                    "name": "Matthias Mullie",
                    "email": "pathconverter@mullie.eu",
                    "homepage": "http://www.mullie.eu",
                    "role": "Developer"
                }
            ],
            "description": "Relative path converter",
            "homepage": "http://github.com/matthiasmullie/path-converter",
            "keywords": [
                "converter",
                "path",
                "paths",
                "relative"
            ],
            "time": "2019-02-05T23:41:09+00:00"
        },
        {
            "name": "myclabs/deep-copy",
            "version": "1.x-dev",
            "source": {
                "type": "git",
                "url": "https://github.com/myclabs/DeepCopy.git",
                "reference": "00aba97fc36feabc8d94667eebd5d43959e60008"
            },
            "dist": {
                "type": "zip",
                "url": "https://api.github.com/repos/myclabs/DeepCopy/zipball/00aba97fc36feabc8d94667eebd5d43959e60008",
                "reference": "00aba97fc36feabc8d94667eebd5d43959e60008",
                "shasum": ""
            },
            "require": {
                "php": "^7.1 || ^8.0"
            },
            "replace": {
                "myclabs/deep-copy": "self.version"
            },
            "require-dev": {
                "doctrine/collections": "^1.0",
                "doctrine/common": "^2.6",
                "phpunit/phpunit": "^7.1"
            },
            "type": "library",
            "autoload": {
                "psr-4": {
                    "DeepCopy\\": "src/DeepCopy/"
                },
                "files": [
                    "src/DeepCopy/deep_copy.php"
                ]
            },
            "notification-url": "https://packagist.org/downloads/",
            "license": [
                "MIT"
            ],
            "description": "Create deep copies (clones) of your objects",
            "keywords": [
                "clone",
                "copy",
                "duplicate",
                "object",
                "object graph"
            ],
            "funding": [
                {
                    "url": "https://tidelift.com/funding/github/packagist/myclabs/deep-copy",
                    "type": "tidelift"
                }
            ],
            "time": "2020-10-01T09:35:15+00:00"
        },
        {
            "name": "nikic/php-parser",
            "version": "v4.10.2",
            "source": {
                "type": "git",
                "url": "https://github.com/nikic/PHP-Parser.git",
                "reference": "658f1be311a230e0907f5dfe0213742aff0596de"
            },
            "dist": {
                "type": "zip",
                "url": "https://api.github.com/repos/nikic/PHP-Parser/zipball/658f1be311a230e0907f5dfe0213742aff0596de",
                "reference": "658f1be311a230e0907f5dfe0213742aff0596de",
                "shasum": ""
            },
            "require": {
                "ext-tokenizer": "*",
                "php": ">=7.0"
            },
            "require-dev": {
                "ircmaxell/php-yacc": "^0.0.7",
                "phpunit/phpunit": "^6.5 || ^7.0 || ^8.0 || ^9.0"
            },
            "bin": [
                "bin/php-parse"
            ],
            "type": "library",
            "extra": {
                "branch-alias": {
                    "dev-master": "4.9-dev"
                }
            },
            "autoload": {
                "psr-4": {
                    "PhpParser\\": "lib/PhpParser"
                }
            },
            "notification-url": "https://packagist.org/downloads/",
            "license": [
                "BSD-3-Clause"
            ],
            "authors": [
                {
                    "name": "Nikita Popov"
                }
            ],
            "description": "A PHP parser written in PHP",
            "keywords": [
                "parser",
                "php"
            ],
            "time": "2020-09-26T10:30:38+00:00"
        },
        {
            "name": "phar-io/manifest",
            "version": "dev-master",
            "source": {
                "type": "git",
                "url": "https://github.com/phar-io/manifest.git",
                "reference": "85265efd3af7ba3ca4b2a2c34dbfc5788dd29133"
            },
            "dist": {
                "type": "zip",
                "url": "https://api.github.com/repos/phar-io/manifest/zipball/85265efd3af7ba3ca4b2a2c34dbfc5788dd29133",
                "reference": "85265efd3af7ba3ca4b2a2c34dbfc5788dd29133",
                "shasum": ""
            },
            "require": {
                "ext-dom": "*",
                "ext-phar": "*",
                "ext-xmlwriter": "*",
                "phar-io/version": "^3.0.1",
                "php": "^7.2 || ^8.0"
            },
            "type": "library",
            "extra": {
                "branch-alias": {
                    "dev-master": "2.0.x-dev"
                }
            },
            "autoload": {
                "classmap": [
                    "src/"
                ]
            },
            "notification-url": "https://packagist.org/downloads/",
            "license": [
                "BSD-3-Clause"
            ],
            "authors": [
                {
                    "name": "Arne Blankerts",
                    "email": "arne@blankerts.de",
                    "role": "Developer"
                },
                {
                    "name": "Sebastian Heuer",
                    "email": "sebastian@phpeople.de",
                    "role": "Developer"
                },
                {
                    "name": "Sebastian Bergmann",
                    "email": "sebastian@phpunit.de",
                    "role": "Developer"
                }
            ],
            "description": "Component for reading phar.io manifest information from a PHP Archive (PHAR)",
            "time": "2020-06-27T14:33:11+00:00"
        },
        {
            "name": "phar-io/version",
            "version": "3.0.2",
            "source": {
                "type": "git",
                "url": "https://github.com/phar-io/version.git",
                "reference": "c6bb6825def89e0a32220f88337f8ceaf1975fa0"
            },
            "dist": {
                "type": "zip",
                "url": "https://api.github.com/repos/phar-io/version/zipball/c6bb6825def89e0a32220f88337f8ceaf1975fa0",
                "reference": "c6bb6825def89e0a32220f88337f8ceaf1975fa0",
                "shasum": ""
            },
            "require": {
                "php": "^7.2 || ^8.0"
            },
            "type": "library",
            "autoload": {
                "classmap": [
                    "src/"
                ]
            },
            "notification-url": "https://packagist.org/downloads/",
            "license": [
                "BSD-3-Clause"
            ],
            "authors": [
                {
                    "name": "Arne Blankerts",
                    "email": "arne@blankerts.de",
                    "role": "Developer"
                },
                {
                    "name": "Sebastian Heuer",
                    "email": "sebastian@phpeople.de",
                    "role": "Developer"
                },
                {
                    "name": "Sebastian Bergmann",
                    "email": "sebastian@phpunit.de",
                    "role": "Developer"
                }
            ],
            "description": "Library for handling version information and constraints",
            "time": "2020-06-27T14:39:04+00:00"
        },
        {
            "name": "phpdocumentor/reflection-common",
            "version": "dev-master",
            "source": {
                "type": "git",
                "url": "https://github.com/phpDocumentor/ReflectionCommon.git",
                "reference": "cf8df60735d98fd18070b7cab0019ba0831e219c"
            },
            "dist": {
                "type": "zip",
                "url": "https://api.github.com/repos/phpDocumentor/ReflectionCommon/zipball/cf8df60735d98fd18070b7cab0019ba0831e219c",
                "reference": "cf8df60735d98fd18070b7cab0019ba0831e219c",
                "shasum": ""
            },
            "require": {
                "php": ">=7.1"
            },
            "type": "library",
            "extra": {
                "branch-alias": {
                    "dev-master": "2.x-dev"
                }
            },
            "autoload": {
                "psr-4": {
                    "phpDocumentor\\Reflection\\": "src/"
                }
            },
            "notification-url": "https://packagist.org/downloads/",
            "license": [
                "MIT"
            ],
            "authors": [
                {
                    "name": "Jaap van Otterdijk",
                    "email": "opensource@ijaap.nl"
                }
            ],
            "description": "Common reflection classes used by phpdocumentor to reflect the code structure",
            "homepage": "http://www.phpdoc.org",
            "keywords": [
                "FQSEN",
                "phpDocumentor",
                "phpdoc",
                "reflection",
                "static analysis"
            ],
            "time": "2020-06-19T17:42:03+00:00"
        },
        {
            "name": "phpdocumentor/reflection-docblock",
            "version": "dev-master",
            "source": {
                "type": "git",
                "url": "https://github.com/phpDocumentor/ReflectionDocBlock.git",
                "reference": "069a785b2141f5bcf49f3e353548dc1cce6df556"
            },
            "dist": {
                "type": "zip",
                "url": "https://api.github.com/repos/phpDocumentor/ReflectionDocBlock/zipball/069a785b2141f5bcf49f3e353548dc1cce6df556",
                "reference": "069a785b2141f5bcf49f3e353548dc1cce6df556",
                "shasum": ""
            },
            "require": {
                "ext-filter": "*",
                "php": "^7.2 || ^8.0",
                "phpdocumentor/reflection-common": "^2.2",
                "phpdocumentor/type-resolver": "^1.3",
                "webmozart/assert": "^1.9.1"
            },
            "require-dev": {
                "mockery/mockery": "~1.3.2"
            },
            "type": "library",
            "extra": {
                "branch-alias": {
                    "dev-master": "5.x-dev"
                }
            },
            "autoload": {
                "psr-4": {
                    "phpDocumentor\\Reflection\\": "src"
                }
            },
            "notification-url": "https://packagist.org/downloads/",
            "license": [
                "MIT"
            ],
            "authors": [
                {
                    "name": "Mike van Riel",
                    "email": "me@mikevanriel.com"
                },
                {
                    "name": "Jaap van Otterdijk",
                    "email": "account@ijaap.nl"
                }
            ],
            "description": "With this component, a library can provide support for annotations via DocBlocks or otherwise retrieve information that is embedded in a DocBlock.",
            "time": "2020-09-03T19:13:55+00:00"
        },
        {
            "name": "phpdocumentor/type-resolver",
            "version": "1.x-dev",
            "source": {
                "type": "git",
                "url": "https://github.com/phpDocumentor/TypeResolver.git",
                "reference": "6a467b8989322d92aa1c8bf2bebcc6e5c2ba55c0"
            },
            "dist": {
                "type": "zip",
                "url": "https://api.github.com/repos/phpDocumentor/TypeResolver/zipball/6a467b8989322d92aa1c8bf2bebcc6e5c2ba55c0",
                "reference": "6a467b8989322d92aa1c8bf2bebcc6e5c2ba55c0",
                "shasum": ""
            },
            "require": {
                "php": "^7.2 || ^8.0",
                "phpdocumentor/reflection-common": "^2.0"
            },
            "require-dev": {
                "ext-tokenizer": "*"
            },
            "type": "library",
            "extra": {
                "branch-alias": {
                    "dev-1.x": "1.x-dev"
                }
            },
            "autoload": {
                "psr-4": {
                    "phpDocumentor\\Reflection\\": "src"
                }
            },
            "notification-url": "https://packagist.org/downloads/",
            "license": [
                "MIT"
            ],
            "authors": [
                {
                    "name": "Mike van Riel",
                    "email": "me@mikevanriel.com"
                }
            ],
            "description": "A PSR-5 based resolver of Class names, Types and Structural Element Names",
            "time": "2020-09-17T18:55:26+00:00"
        },
        {
            "name": "phpspec/prophecy",
            "version": "1.12.1",
            "source": {
                "type": "git",
                "url": "https://github.com/phpspec/prophecy.git",
                "reference": "8ce87516be71aae9b956f81906aaf0338e0d8a2d"
            },
            "dist": {
                "type": "zip",
                "url": "https://api.github.com/repos/phpspec/prophecy/zipball/8ce87516be71aae9b956f81906aaf0338e0d8a2d",
                "reference": "8ce87516be71aae9b956f81906aaf0338e0d8a2d",
                "shasum": ""
            },
            "require": {
                "doctrine/instantiator": "^1.2",
                "php": "^7.2 || ~8.0, <8.1",
                "phpdocumentor/reflection-docblock": "^5.2",
                "sebastian/comparator": "^3.0 || ^4.0",
                "sebastian/recursion-context": "^3.0 || ^4.0"
            },
            "require-dev": {
                "phpspec/phpspec": "^6.0",
                "phpunit/phpunit": "^8.0 || ^9.0 <9.3"
            },
            "type": "library",
            "extra": {
                "branch-alias": {
                    "dev-master": "1.11.x-dev"
                }
            },
            "autoload": {
                "psr-4": {
                    "Prophecy\\": "src/Prophecy"
                }
            },
            "notification-url": "https://packagist.org/downloads/",
            "license": [
                "MIT"
            ],
            "authors": [
                {
                    "name": "Konstantin Kudryashov",
                    "email": "ever.zet@gmail.com",
                    "homepage": "http://everzet.com"
                },
                {
                    "name": "Marcello Duarte",
                    "email": "marcello.duarte@gmail.com"
                }
            ],
            "description": "Highly opinionated mocking framework for PHP 5.3+",
            "homepage": "https://github.com/phpspec/prophecy",
            "keywords": [
                "Double",
                "Dummy",
                "fake",
                "mock",
                "spy",
                "stub"
            ],
            "time": "2020-09-29T09:10:42+00:00"
        },
        {
            "name": "phpunit/php-code-coverage",
            "version": "dev-master",
            "source": {
                "type": "git",
                "url": "https://github.com/sebastianbergmann/php-code-coverage.git",
                "reference": "709a404472c4aabdf54c64d5ce98c6f3113f6bb4"
            },
            "dist": {
                "type": "zip",
                "url": "https://api.github.com/repos/sebastianbergmann/php-code-coverage/zipball/709a404472c4aabdf54c64d5ce98c6f3113f6bb4",
                "reference": "709a404472c4aabdf54c64d5ce98c6f3113f6bb4",
                "shasum": ""
            },
            "require": {
                "ext-dom": "*",
                "ext-libxml": "*",
                "ext-xmlwriter": "*",
                "nikic/php-parser": "^4.8",
                "php": ">=7.3",
                "phpunit/php-file-iterator": "^3.0.3",
                "phpunit/php-text-template": "^2.0.2",
                "sebastian/code-unit-reverse-lookup": "^2.0.2",
                "sebastian/complexity": "^2.0",
                "sebastian/environment": "^5.1.2",
                "sebastian/lines-of-code": "^1.0",
                "sebastian/version": "^3.0.1",
                "theseer/tokenizer": "^1.2.0"
            },
            "require-dev": {
                "phpunit/phpunit": "^9.3"
            },
            "suggest": {
                "ext-pcov": "*",
                "ext-xdebug": "*"
            },
            "type": "library",
            "extra": {
                "branch-alias": {
                    "dev-master": "9.2-dev"
                }
            },
            "autoload": {
                "classmap": [
                    "src/"
                ]
            },
            "notification-url": "https://packagist.org/downloads/",
            "license": [
                "BSD-3-Clause"
            ],
            "authors": [
                {
                    "name": "Sebastian Bergmann",
                    "email": "sebastian@phpunit.de",
                    "role": "lead"
                }
            ],
            "description": "Library that provides collection, processing, and rendering functionality for PHP code coverage information.",
            "homepage": "https://github.com/sebastianbergmann/php-code-coverage",
            "keywords": [
                "coverage",
                "testing",
                "xunit"
            ],
            "funding": [
                {
                    "url": "https://github.com/sebastianbergmann",
                    "type": "github"
                }
            ],
            "time": "2020-10-25T04:48:50+00:00"
        },
        {
            "name": "phpunit/php-file-iterator",
            "version": "dev-master",
            "source": {
                "type": "git",
                "url": "https://github.com/sebastianbergmann/php-file-iterator.git",
                "reference": "9261b419918657b8414f50bad5dd7259ab883144"
            },
            "dist": {
                "type": "zip",
                "url": "https://api.github.com/repos/sebastianbergmann/php-file-iterator/zipball/9261b419918657b8414f50bad5dd7259ab883144",
                "reference": "9261b419918657b8414f50bad5dd7259ab883144",
                "shasum": ""
            },
            "require": {
                "php": ">=7.3"
            },
            "require-dev": {
                "phpunit/phpunit": "^9.3"
            },
            "type": "library",
            "extra": {
                "branch-alias": {
                    "dev-master": "3.0-dev"
                }
            },
            "autoload": {
                "classmap": [
                    "src/"
                ]
            },
            "notification-url": "https://packagist.org/downloads/",
            "license": [
                "BSD-3-Clause"
            ],
            "authors": [
                {
                    "name": "Sebastian Bergmann",
                    "email": "sebastian@phpunit.de",
                    "role": "lead"
                }
            ],
            "description": "FilterIterator implementation that filters files based on a list of suffixes.",
            "homepage": "https://github.com/sebastianbergmann/php-file-iterator/",
            "keywords": [
                "filesystem",
                "iterator"
            ],
            "funding": [
                {
                    "url": "https://github.com/sebastianbergmann",
                    "type": "github"
                }
            ],
            "time": "2020-10-25T04:50:35+00:00"
        },
        {
            "name": "phpunit/php-invoker",
            "version": "dev-master",
            "source": {
                "type": "git",
                "url": "https://github.com/sebastianbergmann/php-invoker.git",
                "reference": "4438206001579af6dd8cb5fde02ff6d1a7b56b83"
            },
            "dist": {
                "type": "zip",
                "url": "https://api.github.com/repos/sebastianbergmann/php-invoker/zipball/4438206001579af6dd8cb5fde02ff6d1a7b56b83",
                "reference": "4438206001579af6dd8cb5fde02ff6d1a7b56b83",
                "shasum": ""
            },
            "require": {
                "php": ">=7.3"
            },
            "require-dev": {
                "ext-pcntl": "*",
                "phpunit/phpunit": "^9.3"
            },
            "suggest": {
                "ext-pcntl": "*"
            },
            "type": "library",
            "extra": {
                "branch-alias": {
                    "dev-master": "3.1-dev"
                }
            },
            "autoload": {
                "classmap": [
                    "src/"
                ]
            },
            "notification-url": "https://packagist.org/downloads/",
            "license": [
                "BSD-3-Clause"
            ],
            "authors": [
                {
                    "name": "Sebastian Bergmann",
                    "email": "sebastian@phpunit.de",
                    "role": "lead"
                }
            ],
            "description": "Invoke callables with a timeout",
            "homepage": "https://github.com/sebastianbergmann/php-invoker/",
            "keywords": [
                "process"
            ],
            "funding": [
                {
                    "url": "https://github.com/sebastianbergmann",
                    "type": "github"
                }
            ],
            "time": "2020-10-25T04:50:46+00:00"
        },
        {
            "name": "phpunit/php-text-template",
            "version": "dev-master",
            "source": {
                "type": "git",
                "url": "https://github.com/sebastianbergmann/php-text-template.git",
                "reference": "da49b59805800de599d36c873d06d968212d4833"
            },
            "dist": {
                "type": "zip",
                "url": "https://api.github.com/repos/sebastianbergmann/php-text-template/zipball/da49b59805800de599d36c873d06d968212d4833",
                "reference": "da49b59805800de599d36c873d06d968212d4833",
                "shasum": ""
            },
            "require": {
                "php": ">=7.3"
            },
            "require-dev": {
                "phpunit/phpunit": "^9.3"
            },
            "type": "library",
            "extra": {
                "branch-alias": {
                    "dev-master": "2.0-dev"
                }
            },
            "autoload": {
                "classmap": [
                    "src/"
                ]
            },
            "notification-url": "https://packagist.org/downloads/",
            "license": [
                "BSD-3-Clause"
            ],
            "authors": [
                {
                    "name": "Sebastian Bergmann",
                    "email": "sebastian@phpunit.de",
                    "role": "lead"
                }
            ],
            "description": "Simple template engine.",
            "homepage": "https://github.com/sebastianbergmann/php-text-template/",
            "keywords": [
                "template"
            ],
            "funding": [
                {
                    "url": "https://github.com/sebastianbergmann",
                    "type": "github"
                }
            ],
            "time": "2020-10-25T04:51:25+00:00"
        },
        {
            "name": "phpunit/php-timer",
            "version": "dev-master",
            "source": {
                "type": "git",
                "url": "https://github.com/sebastianbergmann/php-timer.git",
                "reference": "ef5018a5d81904ae1a8b5d998f1d16138b86aa42"
            },
            "dist": {
                "type": "zip",
                "url": "https://api.github.com/repos/sebastianbergmann/php-timer/zipball/ef5018a5d81904ae1a8b5d998f1d16138b86aa42",
                "reference": "ef5018a5d81904ae1a8b5d998f1d16138b86aa42",
                "shasum": ""
            },
            "require": {
                "php": ">=7.3"
            },
            "require-dev": {
                "phpunit/phpunit": "^9.3"
            },
            "type": "library",
            "extra": {
                "branch-alias": {
                    "dev-master": "5.0-dev"
                }
            },
            "autoload": {
                "classmap": [
                    "src/"
                ]
            },
            "notification-url": "https://packagist.org/downloads/",
            "license": [
                "BSD-3-Clause"
            ],
            "authors": [
                {
                    "name": "Sebastian Bergmann",
                    "email": "sebastian@phpunit.de",
                    "role": "lead"
                }
            ],
            "description": "Utility class for timing",
            "homepage": "https://github.com/sebastianbergmann/php-timer/",
            "keywords": [
                "timer"
            ],
            "funding": [
                {
                    "url": "https://github.com/sebastianbergmann",
                    "type": "github"
                }
            ],
            "time": "2020-10-25T04:50:56+00:00"
        },
        {
            "name": "phpunit/phpunit",
            "version": "dev-master",
            "source": {
                "type": "git",
                "url": "https://github.com/sebastianbergmann/phpunit.git",
<<<<<<< HEAD
                "reference": "0534ed70e3a792e4891f32ff78055648dfac4a3d"
            },
            "dist": {
                "type": "zip",
                "url": "https://api.github.com/repos/sebastianbergmann/phpunit/zipball/0534ed70e3a792e4891f32ff78055648dfac4a3d",
                "reference": "0534ed70e3a792e4891f32ff78055648dfac4a3d",
=======
                "reference": "bf6442de9f2867600e30acc538803a5911237f72"
            },
            "dist": {
                "type": "zip",
                "url": "https://api.github.com/repos/sebastianbergmann/phpunit/zipball/bf6442de9f2867600e30acc538803a5911237f72",
                "reference": "bf6442de9f2867600e30acc538803a5911237f72",
>>>>>>> 791c6d76
                "shasum": ""
            },
            "require": {
                "doctrine/instantiator": "^1.3.1",
                "ext-dom": "*",
                "ext-json": "*",
                "ext-libxml": "*",
                "ext-mbstring": "*",
                "ext-xml": "*",
                "ext-xmlwriter": "*",
                "myclabs/deep-copy": "^1.10.1",
                "phar-io/manifest": "^2.0.1",
                "phar-io/version": "^3.0.2",
                "php": ">=7.3",
                "phpspec/prophecy": "^1.12.1",
                "phpunit/php-code-coverage": "^9.2",
                "phpunit/php-file-iterator": "^3.0.5",
                "phpunit/php-invoker": "^3.1.1",
                "phpunit/php-text-template": "^2.0.3",
                "phpunit/php-timer": "^5.0.2",
                "sebastian/cli-parser": "^1.0.1",
                "sebastian/code-unit": "^1.0.6",
                "sebastian/comparator": "^4.0.5",
                "sebastian/diff": "^4.0.3",
                "sebastian/environment": "^5.1.3",
                "sebastian/exporter": "^4.0.3",
                "sebastian/global-state": "^5.0.1",
                "sebastian/object-enumerator": "^4.0.3",
                "sebastian/resource-operations": "^3.0.3",
                "sebastian/type": "^2.3",
                "sebastian/version": "^3.0.2"
            },
            "require-dev": {
                "ext-pdo": "*",
                "phpspec/prophecy-phpunit": "^2.0.1"
            },
            "suggest": {
                "ext-soap": "*",
                "ext-xdebug": "*"
            },
            "bin": [
                "phpunit"
            ],
            "type": "library",
            "extra": {
                "branch-alias": {
                    "dev-master": "9.5-dev"
                }
            },
            "autoload": {
                "classmap": [
                    "src/"
                ],
                "files": [
                    "src/Framework/Assert/Functions.php"
                ]
            },
            "notification-url": "https://packagist.org/downloads/",
            "license": [
                "BSD-3-Clause"
            ],
            "authors": [
                {
                    "name": "Sebastian Bergmann",
                    "email": "sebastian@phpunit.de",
                    "role": "lead"
                }
            ],
            "description": "The PHP Unit Testing framework.",
            "homepage": "https://phpunit.de/",
            "keywords": [
                "phpunit",
                "testing",
                "xunit"
            ],
            "funding": [
                {
                    "url": "https://phpunit.de/donate.html",
                    "type": "custom"
                },
                {
                    "url": "https://github.com/sebastianbergmann",
                    "type": "github"
                }
            ],
<<<<<<< HEAD
            "time": "2020-10-21T04:49:22+00:00"
=======
            "time": "2020-10-25T04:47:12+00:00"
>>>>>>> 791c6d76
        },
        {
            "name": "sebastian/cli-parser",
            "version": "dev-master",
            "source": {
                "type": "git",
                "url": "https://github.com/sebastianbergmann/cli-parser.git",
                "reference": "20af41a47fef3a828e400b9fa65a9e70014821fa"
            },
            "dist": {
                "type": "zip",
                "url": "https://api.github.com/repos/sebastianbergmann/cli-parser/zipball/20af41a47fef3a828e400b9fa65a9e70014821fa",
                "reference": "20af41a47fef3a828e400b9fa65a9e70014821fa",
                "shasum": ""
            },
            "require": {
                "php": ">=7.3"
            },
            "require-dev": {
                "phpunit/phpunit": "^9.3"
            },
            "type": "library",
            "extra": {
                "branch-alias": {
                    "dev-master": "1.0-dev"
                }
            },
            "autoload": {
                "classmap": [
                    "src/"
                ]
            },
            "notification-url": "https://packagist.org/downloads/",
            "license": [
                "BSD-3-Clause"
            ],
            "authors": [
                {
                    "name": "Sebastian Bergmann",
                    "email": "sebastian@phpunit.de",
                    "role": "lead"
                }
            ],
            "description": "Library for parsing CLI options",
            "homepage": "https://github.com/sebastianbergmann/cli-parser",
            "funding": [
                {
                    "url": "https://github.com/sebastianbergmann",
                    "type": "github"
                }
            ],
            "time": "2020-10-25T04:59:31+00:00"
        },
        {
            "name": "sebastian/code-unit",
            "version": "dev-master",
            "source": {
                "type": "git",
                "url": "https://github.com/sebastianbergmann/code-unit.git",
                "reference": "f18e2644f5c453eb800569ad19d829c50a5c231a"
            },
            "dist": {
                "type": "zip",
                "url": "https://api.github.com/repos/sebastianbergmann/code-unit/zipball/f18e2644f5c453eb800569ad19d829c50a5c231a",
                "reference": "f18e2644f5c453eb800569ad19d829c50a5c231a",
                "shasum": ""
            },
            "require": {
                "php": ">=7.3"
            },
            "require-dev": {
                "phpunit/phpunit": "^9.3"
            },
            "type": "library",
            "extra": {
                "branch-alias": {
                    "dev-master": "1.0-dev"
                }
            },
            "autoload": {
                "classmap": [
                    "src/"
                ]
            },
            "notification-url": "https://packagist.org/downloads/",
            "license": [
                "BSD-3-Clause"
            ],
            "authors": [
                {
                    "name": "Sebastian Bergmann",
                    "email": "sebastian@phpunit.de",
                    "role": "lead"
                }
            ],
            "description": "Collection of value objects that represent the PHP code units",
            "homepage": "https://github.com/sebastianbergmann/code-unit",
            "funding": [
                {
                    "url": "https://github.com/sebastianbergmann",
                    "type": "github"
                }
            ],
            "time": "2020-10-25T04:49:06+00:00"
        },
        {
            "name": "sebastian/code-unit-reverse-lookup",
            "version": "dev-master",
            "source": {
                "type": "git",
                "url": "https://github.com/sebastianbergmann/code-unit-reverse-lookup.git",
                "reference": "c46c6a70d436c927b8a7c4a22b93219e0a57f116"
            },
            "dist": {
                "type": "zip",
                "url": "https://api.github.com/repos/sebastianbergmann/code-unit-reverse-lookup/zipball/c46c6a70d436c927b8a7c4a22b93219e0a57f116",
                "reference": "c46c6a70d436c927b8a7c4a22b93219e0a57f116",
                "shasum": ""
            },
            "require": {
                "php": ">=7.3"
            },
            "require-dev": {
                "phpunit/phpunit": "^9.3"
            },
            "type": "library",
            "extra": {
                "branch-alias": {
                    "dev-master": "2.0-dev"
                }
            },
            "autoload": {
                "classmap": [
                    "src/"
                ]
            },
            "notification-url": "https://packagist.org/downloads/",
            "license": [
                "BSD-3-Clause"
            ],
            "authors": [
                {
                    "name": "Sebastian Bergmann",
                    "email": "sebastian@phpunit.de"
                }
            ],
            "description": "Looks up which function or method a line of code belongs to",
            "homepage": "https://github.com/sebastianbergmann/code-unit-reverse-lookup/",
            "funding": [
                {
                    "url": "https://github.com/sebastianbergmann",
                    "type": "github"
                }
            ],
            "time": "2020-10-25T04:49:16+00:00"
        },
        {
            "name": "sebastian/comparator",
            "version": "dev-master",
            "source": {
                "type": "git",
                "url": "https://github.com/sebastianbergmann/comparator.git",
                "reference": "1374f447d5707d2d1e690c6400c3034973007b1d"
            },
            "dist": {
                "type": "zip",
                "url": "https://api.github.com/repos/sebastianbergmann/comparator/zipball/1374f447d5707d2d1e690c6400c3034973007b1d",
                "reference": "1374f447d5707d2d1e690c6400c3034973007b1d",
                "shasum": ""
            },
            "require": {
                "php": ">=7.3",
                "sebastian/diff": "^4.0",
                "sebastian/exporter": "^4.0"
            },
            "require-dev": {
                "phpunit/phpunit": "^9.3"
            },
            "type": "library",
            "extra": {
                "branch-alias": {
                    "dev-master": "4.0-dev"
                }
            },
            "autoload": {
                "classmap": [
                    "src/"
                ]
            },
            "notification-url": "https://packagist.org/downloads/",
            "license": [
                "BSD-3-Clause"
            ],
            "authors": [
                {
                    "name": "Sebastian Bergmann",
                    "email": "sebastian@phpunit.de"
                },
                {
                    "name": "Jeff Welch",
                    "email": "whatthejeff@gmail.com"
                },
                {
                    "name": "Volker Dusch",
                    "email": "github@wallbash.com"
                },
                {
                    "name": "Bernhard Schussek",
                    "email": "bschussek@2bepublished.at"
                }
            ],
            "description": "Provides the functionality to compare PHP values for equality",
            "homepage": "https://github.com/sebastianbergmann/comparator",
            "keywords": [
                "comparator",
                "compare",
                "equality"
            ],
            "funding": [
                {
                    "url": "https://github.com/sebastianbergmann",
                    "type": "github"
                }
            ],
            "time": "2020-10-25T04:49:26+00:00"
        },
        {
            "name": "sebastian/complexity",
            "version": "dev-master",
            "source": {
                "type": "git",
                "url": "https://github.com/sebastianbergmann/complexity.git",
                "reference": "6536228719815a632cf51b28d0871fc2aa3b79c5"
            },
            "dist": {
                "type": "zip",
                "url": "https://api.github.com/repos/sebastianbergmann/complexity/zipball/6536228719815a632cf51b28d0871fc2aa3b79c5",
                "reference": "6536228719815a632cf51b28d0871fc2aa3b79c5",
                "shasum": ""
            },
            "require": {
                "nikic/php-parser": "^4.7",
                "php": ">=7.3"
            },
            "require-dev": {
                "phpunit/phpunit": "^9.3"
            },
            "type": "library",
            "extra": {
                "branch-alias": {
                    "dev-master": "2.0-dev"
                }
            },
            "autoload": {
                "classmap": [
                    "src/"
                ]
            },
            "notification-url": "https://packagist.org/downloads/",
            "license": [
                "BSD-3-Clause"
            ],
            "authors": [
                {
                    "name": "Sebastian Bergmann",
                    "email": "sebastian@phpunit.de",
                    "role": "lead"
                }
            ],
            "description": "Library for calculating the complexity of PHP code units",
            "homepage": "https://github.com/sebastianbergmann/complexity",
            "funding": [
                {
                    "url": "https://github.com/sebastianbergmann",
                    "type": "github"
                }
            ],
            "time": "2020-10-25T04:51:35+00:00"
        },
        {
            "name": "sebastian/diff",
            "version": "dev-master",
            "source": {
                "type": "git",
                "url": "https://github.com/sebastianbergmann/diff.git",
                "reference": "531bfd6f8d3deb09cf51f7a3f628ea6e1e8c8c03"
            },
            "dist": {
                "type": "zip",
                "url": "https://api.github.com/repos/sebastianbergmann/diff/zipball/531bfd6f8d3deb09cf51f7a3f628ea6e1e8c8c03",
                "reference": "531bfd6f8d3deb09cf51f7a3f628ea6e1e8c8c03",
                "shasum": ""
            },
            "require": {
                "php": ">=7.3"
            },
            "require-dev": {
                "phpunit/phpunit": "^9.3",
                "symfony/process": "^4.2 || ^5"
            },
            "type": "library",
            "extra": {
                "branch-alias": {
                    "dev-master": "4.0-dev"
                }
            },
            "autoload": {
                "classmap": [
                    "src/"
                ]
            },
            "notification-url": "https://packagist.org/downloads/",
            "license": [
                "BSD-3-Clause"
            ],
            "authors": [
                {
                    "name": "Sebastian Bergmann",
                    "email": "sebastian@phpunit.de"
                },
                {
                    "name": "Kore Nordmann",
                    "email": "mail@kore-nordmann.de"
                }
            ],
            "description": "Diff implementation",
            "homepage": "https://github.com/sebastianbergmann/diff",
            "keywords": [
                "diff",
                "udiff",
                "unidiff",
                "unified diff"
            ],
            "funding": [
                {
                    "url": "https://github.com/sebastianbergmann",
                    "type": "github"
                }
            ],
            "time": "2020-10-25T04:49:36+00:00"
        },
        {
            "name": "sebastian/environment",
            "version": "dev-master",
            "source": {
                "type": "git",
                "url": "https://github.com/sebastianbergmann/environment.git",
                "reference": "6e46ab7acfa9793f848ea444355ad8407508b604"
            },
            "dist": {
                "type": "zip",
                "url": "https://api.github.com/repos/sebastianbergmann/environment/zipball/6e46ab7acfa9793f848ea444355ad8407508b604",
                "reference": "6e46ab7acfa9793f848ea444355ad8407508b604",
                "shasum": ""
            },
            "require": {
                "php": ">=7.3"
            },
            "require-dev": {
                "phpunit/phpunit": "^9.3"
            },
            "suggest": {
                "ext-posix": "*"
            },
            "type": "library",
            "extra": {
                "branch-alias": {
                    "dev-master": "5.1-dev"
                }
            },
            "autoload": {
                "classmap": [
                    "src/"
                ]
            },
            "notification-url": "https://packagist.org/downloads/",
            "license": [
                "BSD-3-Clause"
            ],
            "authors": [
                {
                    "name": "Sebastian Bergmann",
                    "email": "sebastian@phpunit.de"
                }
            ],
            "description": "Provides functionality to handle HHVM/PHP environments",
            "homepage": "http://www.github.com/sebastianbergmann/environment",
            "keywords": [
                "Xdebug",
                "environment",
                "hhvm"
            ],
            "funding": [
                {
                    "url": "https://github.com/sebastianbergmann",
                    "type": "github"
                }
            ],
            "time": "2020-10-25T04:49:45+00:00"
        },
        {
            "name": "sebastian/exporter",
            "version": "dev-master",
            "source": {
                "type": "git",
                "url": "https://github.com/sebastianbergmann/exporter.git",
                "reference": "fcfea176bfa64c9b76e9e326754fddcff97c0b91"
            },
            "dist": {
                "type": "zip",
                "url": "https://api.github.com/repos/sebastianbergmann/exporter/zipball/fcfea176bfa64c9b76e9e326754fddcff97c0b91",
                "reference": "fcfea176bfa64c9b76e9e326754fddcff97c0b91",
                "shasum": ""
            },
            "require": {
                "php": ">=7.3",
                "sebastian/recursion-context": "^4.0"
            },
            "require-dev": {
                "ext-mbstring": "*",
                "phpunit/phpunit": "^9.3"
            },
            "type": "library",
            "extra": {
                "branch-alias": {
                    "dev-master": "4.0-dev"
                }
            },
            "autoload": {
                "classmap": [
                    "src/"
                ]
            },
            "notification-url": "https://packagist.org/downloads/",
            "license": [
                "BSD-3-Clause"
            ],
            "authors": [
                {
                    "name": "Sebastian Bergmann",
                    "email": "sebastian@phpunit.de"
                },
                {
                    "name": "Jeff Welch",
                    "email": "whatthejeff@gmail.com"
                },
                {
                    "name": "Volker Dusch",
                    "email": "github@wallbash.com"
                },
                {
                    "name": "Adam Harvey",
                    "email": "aharvey@php.net"
                },
                {
                    "name": "Bernhard Schussek",
                    "email": "bschussek@gmail.com"
                }
            ],
            "description": "Provides the functionality to export PHP variables for visualization",
            "homepage": "http://www.github.com/sebastianbergmann/exporter",
            "keywords": [
                "export",
                "exporter"
            ],
            "funding": [
                {
                    "url": "https://github.com/sebastianbergmann",
                    "type": "github"
                }
            ],
            "time": "2020-10-25T04:49:55+00:00"
        },
        {
            "name": "sebastian/global-state",
            "version": "dev-master",
            "source": {
                "type": "git",
                "url": "https://github.com/sebastianbergmann/global-state.git",
                "reference": "baec50db0ae2a69ecc95381249d04410da1f408d"
            },
            "dist": {
                "type": "zip",
                "url": "https://api.github.com/repos/sebastianbergmann/global-state/zipball/baec50db0ae2a69ecc95381249d04410da1f408d",
                "reference": "baec50db0ae2a69ecc95381249d04410da1f408d",
                "shasum": ""
            },
            "require": {
                "php": ">=7.3",
                "sebastian/object-reflector": "^2.0",
                "sebastian/recursion-context": "^4.0"
            },
            "require-dev": {
                "ext-dom": "*",
                "phpunit/phpunit": "^9.3"
            },
            "suggest": {
                "ext-uopz": "*"
            },
            "type": "library",
            "extra": {
                "branch-alias": {
                    "dev-master": "5.0-dev"
                }
            },
            "autoload": {
                "classmap": [
                    "src/"
                ]
            },
            "notification-url": "https://packagist.org/downloads/",
            "license": [
                "BSD-3-Clause"
            ],
            "authors": [
                {
                    "name": "Sebastian Bergmann",
                    "email": "sebastian@phpunit.de"
                }
            ],
            "description": "Snapshotting of global state",
            "homepage": "http://www.github.com/sebastianbergmann/global-state",
            "keywords": [
                "global state"
            ],
            "funding": [
                {
                    "url": "https://github.com/sebastianbergmann",
                    "type": "github"
                }
            ],
            "time": "2020-10-25T04:50:06+00:00"
        },
        {
            "name": "sebastian/lines-of-code",
            "version": "dev-master",
            "source": {
                "type": "git",
                "url": "https://github.com/sebastianbergmann/lines-of-code.git",
                "reference": "a1c2dd0ac77460dde453c7d50a51feca4d7eec97"
            },
            "dist": {
                "type": "zip",
                "url": "https://api.github.com/repos/sebastianbergmann/lines-of-code/zipball/a1c2dd0ac77460dde453c7d50a51feca4d7eec97",
                "reference": "a1c2dd0ac77460dde453c7d50a51feca4d7eec97",
                "shasum": ""
            },
            "require": {
                "nikic/php-parser": "^4.6",
                "php": ">=7.3"
            },
            "require-dev": {
                "phpunit/phpunit": "^9.3"
            },
            "type": "library",
            "extra": {
                "branch-alias": {
                    "dev-master": "1.0-dev"
                }
            },
            "autoload": {
                "classmap": [
                    "src/"
                ]
            },
            "notification-url": "https://packagist.org/downloads/",
            "license": [
                "BSD-3-Clause"
            ],
            "authors": [
                {
                    "name": "Sebastian Bergmann",
                    "email": "sebastian@phpunit.de",
                    "role": "lead"
                }
            ],
            "description": "Library for counting the lines of code in PHP source code",
            "homepage": "https://github.com/sebastianbergmann/lines-of-code",
            "funding": [
                {
                    "url": "https://github.com/sebastianbergmann",
                    "type": "github"
                }
            ],
            "time": "2020-10-25T04:51:46+00:00"
        },
        {
            "name": "sebastian/object-enumerator",
            "version": "dev-master",
            "source": {
                "type": "git",
                "url": "https://github.com/sebastianbergmann/object-enumerator.git",
                "reference": "fb188a20279fcdb1e31646765f477f6909d2425d"
            },
            "dist": {
                "type": "zip",
                "url": "https://api.github.com/repos/sebastianbergmann/object-enumerator/zipball/fb188a20279fcdb1e31646765f477f6909d2425d",
                "reference": "fb188a20279fcdb1e31646765f477f6909d2425d",
                "shasum": ""
            },
            "require": {
                "php": ">=7.3",
                "sebastian/object-reflector": "^2.0",
                "sebastian/recursion-context": "^4.0"
            },
            "require-dev": {
                "phpunit/phpunit": "^9.3"
            },
            "type": "library",
            "extra": {
                "branch-alias": {
                    "dev-master": "4.0-dev"
                }
            },
            "autoload": {
                "classmap": [
                    "src/"
                ]
            },
            "notification-url": "https://packagist.org/downloads/",
            "license": [
                "BSD-3-Clause"
            ],
            "authors": [
                {
                    "name": "Sebastian Bergmann",
                    "email": "sebastian@phpunit.de"
                }
            ],
            "description": "Traverses array structures and object graphs to enumerate all referenced objects",
            "homepage": "https://github.com/sebastianbergmann/object-enumerator/",
            "funding": [
                {
                    "url": "https://github.com/sebastianbergmann",
                    "type": "github"
                }
            ],
            "time": "2020-10-25T04:50:16+00:00"
        },
        {
            "name": "sebastian/object-reflector",
            "version": "dev-master",
            "source": {
                "type": "git",
                "url": "https://github.com/sebastianbergmann/object-reflector.git",
                "reference": "243921e7a4a5d7123446151debe9d2c5dbe51001"
            },
            "dist": {
                "type": "zip",
                "url": "https://api.github.com/repos/sebastianbergmann/object-reflector/zipball/243921e7a4a5d7123446151debe9d2c5dbe51001",
                "reference": "243921e7a4a5d7123446151debe9d2c5dbe51001",
                "shasum": ""
            },
            "require": {
                "php": ">=7.3"
            },
            "require-dev": {
                "phpunit/phpunit": "^9.3"
            },
            "type": "library",
            "extra": {
                "branch-alias": {
                    "dev-master": "2.0-dev"
                }
            },
            "autoload": {
                "classmap": [
                    "src/"
                ]
            },
            "notification-url": "https://packagist.org/downloads/",
            "license": [
                "BSD-3-Clause"
            ],
            "authors": [
                {
                    "name": "Sebastian Bergmann",
                    "email": "sebastian@phpunit.de"
                }
            ],
            "description": "Allows reflection of object attributes, including inherited and non-public ones",
            "homepage": "https://github.com/sebastianbergmann/object-reflector/",
            "funding": [
                {
                    "url": "https://github.com/sebastianbergmann",
                    "type": "github"
                }
            ],
            "time": "2020-10-25T04:50:26+00:00"
        },
        {
            "name": "sebastian/recursion-context",
            "version": "dev-master",
            "source": {
                "type": "git",
                "url": "https://github.com/sebastianbergmann/recursion-context.git",
                "reference": "8853f5bc9d57f00f3eeec81d21844766d1ab3d64"
            },
            "dist": {
                "type": "zip",
                "url": "https://api.github.com/repos/sebastianbergmann/recursion-context/zipball/8853f5bc9d57f00f3eeec81d21844766d1ab3d64",
                "reference": "8853f5bc9d57f00f3eeec81d21844766d1ab3d64",
                "shasum": ""
            },
            "require": {
                "php": ">=7.3"
            },
            "require-dev": {
                "phpunit/phpunit": "^9.3"
            },
            "type": "library",
            "extra": {
                "branch-alias": {
                    "dev-master": "4.0-dev"
                }
            },
            "autoload": {
                "classmap": [
                    "src/"
                ]
            },
            "notification-url": "https://packagist.org/downloads/",
            "license": [
                "BSD-3-Clause"
            ],
            "authors": [
                {
                    "name": "Sebastian Bergmann",
                    "email": "sebastian@phpunit.de"
                },
                {
                    "name": "Jeff Welch",
                    "email": "whatthejeff@gmail.com"
                },
                {
                    "name": "Adam Harvey",
                    "email": "aharvey@php.net"
                }
            ],
            "description": "Provides functionality to recursively process PHP variables",
            "homepage": "http://www.github.com/sebastianbergmann/recursion-context",
            "funding": [
                {
                    "url": "https://github.com/sebastianbergmann",
                    "type": "github"
                }
            ],
            "time": "2020-10-25T04:51:06+00:00"
        },
        {
            "name": "sebastian/resource-operations",
            "version": "dev-master",
            "source": {
                "type": "git",
                "url": "https://github.com/sebastianbergmann/resource-operations.git",
                "reference": "0f4443cb3a1d92ce809899753bc0d5d5a8dd19a8"
            },
            "dist": {
                "type": "zip",
                "url": "https://api.github.com/repos/sebastianbergmann/resource-operations/zipball/0f4443cb3a1d92ce809899753bc0d5d5a8dd19a8",
                "reference": "0f4443cb3a1d92ce809899753bc0d5d5a8dd19a8",
                "shasum": ""
            },
            "require": {
                "php": ">=7.3"
            },
            "require-dev": {
                "phpunit/phpunit": "^9.0"
            },
            "type": "library",
            "extra": {
                "branch-alias": {
                    "dev-master": "3.0-dev"
                }
            },
            "autoload": {
                "classmap": [
                    "src/"
                ]
            },
            "notification-url": "https://packagist.org/downloads/",
            "license": [
                "BSD-3-Clause"
            ],
            "authors": [
                {
                    "name": "Sebastian Bergmann",
                    "email": "sebastian@phpunit.de"
                }
            ],
            "description": "Provides a list of PHP built-in functions that operate on resources",
            "homepage": "https://www.github.com/sebastianbergmann/resource-operations",
            "funding": [
                {
                    "url": "https://github.com/sebastianbergmann",
                    "type": "github"
                }
            ],
            "time": "2020-09-28T06:45:17+00:00"
        },
        {
            "name": "sebastian/type",
            "version": "dev-master",
            "source": {
                "type": "git",
                "url": "https://github.com/sebastianbergmann/type.git",
                "reference": "1680f27f4bb5977f9be4fb25c21bd89e2cf91792"
            },
            "dist": {
                "type": "zip",
                "url": "https://api.github.com/repos/sebastianbergmann/type/zipball/1680f27f4bb5977f9be4fb25c21bd89e2cf91792",
                "reference": "1680f27f4bb5977f9be4fb25c21bd89e2cf91792",
                "shasum": ""
            },
            "require": {
                "php": ">=7.3"
            },
            "require-dev": {
                "phpunit/phpunit": "^9.3"
            },
            "type": "library",
            "extra": {
                "branch-alias": {
                    "dev-master": "2.3-dev"
                }
            },
            "autoload": {
                "classmap": [
                    "src/"
                ]
            },
            "notification-url": "https://packagist.org/downloads/",
            "license": [
                "BSD-3-Clause"
            ],
            "authors": [
                {
                    "name": "Sebastian Bergmann",
                    "email": "sebastian@phpunit.de",
                    "role": "lead"
                }
            ],
            "description": "Collection of value objects that represent the types of the PHP type system",
            "homepage": "https://github.com/sebastianbergmann/type",
            "funding": [
                {
                    "url": "https://github.com/sebastianbergmann",
                    "type": "github"
                }
            ],
            "time": "2020-10-25T04:51:16+00:00"
        },
        {
            "name": "sebastian/version",
            "version": "dev-master",
            "source": {
                "type": "git",
                "url": "https://github.com/sebastianbergmann/version.git",
                "reference": "c6c1022351a901512170118436c764e473f6de8c"
            },
            "dist": {
                "type": "zip",
                "url": "https://api.github.com/repos/sebastianbergmann/version/zipball/c6c1022351a901512170118436c764e473f6de8c",
                "reference": "c6c1022351a901512170118436c764e473f6de8c",
                "shasum": ""
            },
            "require": {
                "php": ">=7.3"
            },
            "type": "library",
            "extra": {
                "branch-alias": {
                    "dev-master": "3.0-dev"
                }
            },
            "autoload": {
                "classmap": [
                    "src/"
                ]
            },
            "notification-url": "https://packagist.org/downloads/",
            "license": [
                "BSD-3-Clause"
            ],
            "authors": [
                {
                    "name": "Sebastian Bergmann",
                    "email": "sebastian@phpunit.de",
                    "role": "lead"
                }
            ],
            "description": "Library that helps with managing the version number of Git-hosted PHP projects",
            "homepage": "https://github.com/sebastianbergmann/version",
            "funding": [
                {
                    "url": "https://github.com/sebastianbergmann",
                    "type": "github"
                }
            ],
            "time": "2020-09-28T06:39:44+00:00"
        },
        {
            "name": "swoole/ide-helper",
            "version": "4.5.5",
            "source": {
                "type": "git",
                "url": "https://github.com/swoole/ide-helper.git",
                "reference": "aefd9d15e00cf14b89a5ed87cfa3bd79c9889028"
            },
            "dist": {
                "type": "zip",
                "url": "https://api.github.com/repos/swoole/ide-helper/zipball/aefd9d15e00cf14b89a5ed87cfa3bd79c9889028",
                "reference": "aefd9d15e00cf14b89a5ed87cfa3bd79c9889028",
                "shasum": ""
            },
            "require-dev": {
                "guzzlehttp/guzzle": "~6.5.0",
                "laminas/laminas-code": "~3.4.0",
                "squizlabs/php_codesniffer": "~3.5.0",
                "symfony/filesystem": "~4.0"
            },
            "type": "library",
            "notification-url": "https://packagist.org/downloads/",
            "license": [
                "Apache-2.0"
            ],
            "authors": [
                {
                    "name": "Team Swoole",
                    "email": "team@swoole.com"
                }
            ],
            "description": "IDE help files for Swoole.",
            "time": "2020-10-14T18:05:12+00:00"
        },
        {
            "name": "symfony/polyfill-ctype",
            "version": "dev-main",
            "source": {
                "type": "git",
                "url": "https://github.com/symfony/polyfill-ctype.git",
                "reference": "f4ba089a5b6366e453971d3aad5fe8e897b37f41"
            },
            "dist": {
                "type": "zip",
                "url": "https://api.github.com/repos/symfony/polyfill-ctype/zipball/f4ba089a5b6366e453971d3aad5fe8e897b37f41",
                "reference": "f4ba089a5b6366e453971d3aad5fe8e897b37f41",
                "shasum": ""
            },
            "require": {
                "php": ">=7.1"
            },
            "suggest": {
                "ext-ctype": "For best performance"
            },
            "type": "library",
            "extra": {
                "branch-alias": {
                    "dev-main": "1.20-dev"
                },
                "thanks": {
                    "name": "symfony/polyfill",
                    "url": "https://github.com/symfony/polyfill"
                }
            },
            "autoload": {
                "psr-4": {
                    "Symfony\\Polyfill\\Ctype\\": ""
                },
                "files": [
                    "bootstrap.php"
                ]
            },
            "notification-url": "https://packagist.org/downloads/",
            "license": [
                "MIT"
            ],
            "authors": [
                {
                    "name": "Gert de Pagter",
                    "email": "BackEndTea@gmail.com"
                },
                {
                    "name": "Symfony Community",
                    "homepage": "https://symfony.com/contributors"
                }
            ],
            "description": "Symfony polyfill for ctype functions",
            "homepage": "https://symfony.com",
            "keywords": [
                "compatibility",
                "ctype",
                "polyfill",
                "portable"
            ],
            "funding": [
                {
                    "url": "https://symfony.com/sponsor",
                    "type": "custom"
                },
                {
                    "url": "https://github.com/fabpot",
                    "type": "github"
                },
                {
                    "url": "https://tidelift.com/funding/github/packagist/symfony/symfony",
                    "type": "tidelift"
                }
            ],
            "time": "2020-10-23T14:02:19+00:00"
        },
        {
            "name": "symfony/polyfill-mbstring",
            "version": "dev-main",
            "source": {
                "type": "git",
                "url": "https://github.com/symfony/polyfill-mbstring.git",
                "reference": "39d483bdf39be819deabf04ec872eb0b2410b531"
            },
            "dist": {
                "type": "zip",
                "url": "https://api.github.com/repos/symfony/polyfill-mbstring/zipball/39d483bdf39be819deabf04ec872eb0b2410b531",
                "reference": "39d483bdf39be819deabf04ec872eb0b2410b531",
                "shasum": ""
            },
            "require": {
                "php": ">=7.1"
            },
            "suggest": {
                "ext-mbstring": "For best performance"
            },
            "type": "library",
            "extra": {
                "branch-alias": {
                    "dev-main": "1.20-dev"
                },
                "thanks": {
                    "name": "symfony/polyfill",
                    "url": "https://github.com/symfony/polyfill"
                }
            },
            "autoload": {
                "psr-4": {
                    "Symfony\\Polyfill\\Mbstring\\": ""
                },
                "files": [
                    "bootstrap.php"
                ]
            },
            "notification-url": "https://packagist.org/downloads/",
            "license": [
                "MIT"
            ],
            "authors": [
                {
                    "name": "Nicolas Grekas",
                    "email": "p@tchwork.com"
                },
                {
                    "name": "Symfony Community",
                    "homepage": "https://symfony.com/contributors"
                }
            ],
            "description": "Symfony polyfill for the Mbstring extension",
            "homepage": "https://symfony.com",
            "keywords": [
                "compatibility",
                "mbstring",
                "polyfill",
                "portable",
                "shim"
            ],
            "funding": [
                {
                    "url": "https://symfony.com/sponsor",
                    "type": "custom"
                },
                {
                    "url": "https://github.com/fabpot",
                    "type": "github"
                },
                {
                    "url": "https://tidelift.com/funding/github/packagist/symfony/symfony",
                    "type": "tidelift"
                }
            ],
            "time": "2020-10-23T14:02:19+00:00"
        },
        {
            "name": "theseer/tokenizer",
            "version": "1.2.0",
            "source": {
                "type": "git",
                "url": "https://github.com/theseer/tokenizer.git",
                "reference": "75a63c33a8577608444246075ea0af0d052e452a"
            },
            "dist": {
                "type": "zip",
                "url": "https://api.github.com/repos/theseer/tokenizer/zipball/75a63c33a8577608444246075ea0af0d052e452a",
                "reference": "75a63c33a8577608444246075ea0af0d052e452a",
                "shasum": ""
            },
            "require": {
                "ext-dom": "*",
                "ext-tokenizer": "*",
                "ext-xmlwriter": "*",
                "php": "^7.2 || ^8.0"
            },
            "type": "library",
            "autoload": {
                "classmap": [
                    "src/"
                ]
            },
            "notification-url": "https://packagist.org/downloads/",
            "license": [
                "BSD-3-Clause"
            ],
            "authors": [
                {
                    "name": "Arne Blankerts",
                    "email": "arne@blankerts.de",
                    "role": "Developer"
                }
            ],
            "description": "A small library for converting tokenized PHP source code into XML and potentially other formats",
            "funding": [
                {
                    "url": "https://github.com/theseer",
                    "type": "github"
                }
            ],
            "time": "2020-07-12T23:59:07+00:00"
        },
        {
            "name": "twig/twig",
            "version": "2.x-dev",
            "source": {
                "type": "git",
                "url": "https://github.com/twigphp/Twig.git",
                "reference": "78173b3c850e344cb8515fc2a05138d39a6c39e0"
            },
            "dist": {
                "type": "zip",
                "url": "https://api.github.com/repos/twigphp/Twig/zipball/78173b3c850e344cb8515fc2a05138d39a6c39e0",
                "reference": "78173b3c850e344cb8515fc2a05138d39a6c39e0",
                "shasum": ""
            },
            "require": {
                "php": ">=7.2.5",
                "symfony/polyfill-ctype": "^1.8",
                "symfony/polyfill-mbstring": "^1.3"
            },
            "require-dev": {
                "psr/container": "^1.0",
                "symfony/phpunit-bridge": "^4.4.9|^5.0.9"
            },
            "type": "library",
            "extra": {
                "branch-alias": {
                    "dev-master": "2.14-dev"
                }
            },
            "autoload": {
                "psr-0": {
                    "Twig_": "lib/"
                },
                "psr-4": {
                    "Twig\\": "src/"
                }
            },
            "notification-url": "https://packagist.org/downloads/",
            "license": [
                "BSD-3-Clause"
            ],
            "authors": [
                {
                    "name": "Fabien Potencier",
                    "email": "fabien@symfony.com",
                    "homepage": "http://fabien.potencier.org",
                    "role": "Lead Developer"
                },
                {
                    "name": "Twig Team",
                    "role": "Contributors"
                },
                {
                    "name": "Armin Ronacher",
                    "email": "armin.ronacher@active-4.com",
                    "role": "Project Founder"
                }
            ],
            "description": "Twig, the flexible, fast, and secure template language for PHP",
            "homepage": "https://twig.symfony.com",
            "keywords": [
                "templating"
            ],
            "funding": [
                {
                    "url": "https://github.com/fabpot",
                    "type": "github"
                },
                {
                    "url": "https://tidelift.com/funding/github/packagist/twig/twig",
                    "type": "tidelift"
                }
            ],
            "time": "2020-10-21T12:45:52+00:00"
        },
        {
            "name": "webmozart/assert",
            "version": "1.9.1",
            "source": {
                "type": "git",
                "url": "https://github.com/webmozart/assert.git",
                "reference": "bafc69caeb4d49c39fd0779086c03a3738cbb389"
            },
            "dist": {
                "type": "zip",
                "url": "https://api.github.com/repos/webmozart/assert/zipball/bafc69caeb4d49c39fd0779086c03a3738cbb389",
                "reference": "bafc69caeb4d49c39fd0779086c03a3738cbb389",
                "shasum": ""
            },
            "require": {
                "php": "^5.3.3 || ^7.0 || ^8.0",
                "symfony/polyfill-ctype": "^1.8"
            },
            "conflict": {
                "phpstan/phpstan": "<0.12.20",
                "vimeo/psalm": "<3.9.1"
            },
            "require-dev": {
                "phpunit/phpunit": "^4.8.36 || ^7.5.13"
            },
            "type": "library",
            "autoload": {
                "psr-4": {
                    "Webmozart\\Assert\\": "src/"
                }
            },
            "notification-url": "https://packagist.org/downloads/",
            "license": [
                "MIT"
            ],
            "authors": [
                {
                    "name": "Bernhard Schussek",
                    "email": "bschussek@gmail.com"
                }
            ],
            "description": "Assertions to validate method input/output with nice error messages.",
            "keywords": [
                "assert",
                "check",
                "validate"
            ],
            "time": "2020-07-08T17:02:28+00:00"
        }
    ],
    "aliases": [],
    "minimum-stability": "dev",
    "stability-flags": [],
    "prefer-stable": false,
    "prefer-lowest": false,
    "platform": {
        "php": ">=7.4.0",
        "ext-curl": "*",
        "ext-imagick": "*",
        "ext-mbstring": "*",
        "ext-json": "*",
        "ext-yaml": "*",
        "ext-dom": "*",
        "ext-redis": "*",
        "ext-swoole": "*",
        "ext-pdo": "*",
        "ext-openssl": "*",
        "ext-zlib": "*",
        "ext-sockets": "*"
    },
    "platform-dev": [],
    "platform-overrides": {
        "php": "7.4"
    },
    "plugin-api-version": "1.1.0"
}<|MERGE_RESOLUTION|>--- conflicted
+++ resolved
@@ -4,11 +4,7 @@
         "Read more about it at https://getcomposer.org/doc/01-basic-usage.md#installing-dependencies",
         "This file is @generated automatically"
     ],
-<<<<<<< HEAD
-    "content-hash": "f51a86b9521acc0e934814d05b2927d2",
-=======
     "content-hash": "6b4324f0371e508d691337551c00c74e",
->>>>>>> 791c6d76
     "packages": [
         {
             "name": "appwrite/php-clamav",
@@ -2547,21 +2543,12 @@
             "source": {
                 "type": "git",
                 "url": "https://github.com/sebastianbergmann/phpunit.git",
-<<<<<<< HEAD
-                "reference": "0534ed70e3a792e4891f32ff78055648dfac4a3d"
-            },
-            "dist": {
-                "type": "zip",
-                "url": "https://api.github.com/repos/sebastianbergmann/phpunit/zipball/0534ed70e3a792e4891f32ff78055648dfac4a3d",
-                "reference": "0534ed70e3a792e4891f32ff78055648dfac4a3d",
-=======
                 "reference": "bf6442de9f2867600e30acc538803a5911237f72"
             },
             "dist": {
                 "type": "zip",
                 "url": "https://api.github.com/repos/sebastianbergmann/phpunit/zipball/bf6442de9f2867600e30acc538803a5911237f72",
                 "reference": "bf6442de9f2867600e30acc538803a5911237f72",
->>>>>>> 791c6d76
                 "shasum": ""
             },
             "require": {
@@ -2647,11 +2634,7 @@
                     "type": "github"
                 }
             ],
-<<<<<<< HEAD
-            "time": "2020-10-21T04:49:22+00:00"
-=======
             "time": "2020-10-25T04:47:12+00:00"
->>>>>>> 791c6d76
         },
         {
             "name": "sebastian/cli-parser",
