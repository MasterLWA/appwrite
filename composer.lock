--- conflicted
+++ resolved
@@ -4,11 +4,7 @@
         "Read more about it at https://getcomposer.org/doc/01-basic-usage.md#installing-dependencies",
         "This file is @generated automatically"
     ],
-<<<<<<< HEAD
-    "content-hash": "4eef15719e293b4e136e8bd478a1daa3",
-=======
     "content-hash": "677b1b47c8567f0b7b05645e2bbc7bc7",
->>>>>>> 6a6c7d4b
     "packages": [
         {
             "name": "adhocore/jwt",
@@ -2832,16 +2828,16 @@
     "packages-dev": [
         {
             "name": "appwrite/sdk-generator",
-            "version": "0.18.8",
+            "version": "0.19.5",
             "source": {
                 "type": "git",
                 "url": "https://github.com/appwrite/sdk-generator.git",
-                "reference": "8ba45dfb74ff6062f96c0e4d10d7c4fae94768b1"
-            },
-            "dist": {
-                "type": "zip",
-                "url": "https://api.github.com/repos/appwrite/sdk-generator/zipball/8ba45dfb74ff6062f96c0e4d10d7c4fae94768b1",
-                "reference": "8ba45dfb74ff6062f96c0e4d10d7c4fae94768b1",
+                "reference": "04de540cf683e2b08b3192c137dde7f2c37003d9"
+            },
+            "dist": {
+                "type": "zip",
+                "url": "https://api.github.com/repos/appwrite/sdk-generator/zipball/04de540cf683e2b08b3192c137dde7f2c37003d9",
+                "reference": "04de540cf683e2b08b3192c137dde7f2c37003d9",
                 "shasum": ""
             },
             "require": {
@@ -2876,9 +2872,9 @@
             "description": "Appwrite PHP library for generating API SDKs for multiple programming languages and platforms",
             "support": {
                 "issues": "https://github.com/appwrite/sdk-generator/issues",
-                "source": "https://github.com/appwrite/sdk-generator/tree/0.18.8"
-            },
-            "time": "2022-05-19T10:34:06+00:00"
+                "source": "https://github.com/appwrite/sdk-generator/tree/0.19.5"
+            },
+            "time": "2022-07-06T11:05:57+00:00"
         },
         {
             "name": "doctrine/instantiator",
