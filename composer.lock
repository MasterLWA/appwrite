--- conflicted
+++ resolved
@@ -4,11 +4,7 @@
         "Read more about it at https://getcomposer.org/doc/01-basic-usage.md#installing-dependencies",
         "This file is @generated automatically"
     ],
-<<<<<<< HEAD
-    "content-hash": "b7919cd5b669605d051fadd3818523a7",
-=======
     "content-hash": "5c49f5a1c672afd4deeead22dc18a06d",
->>>>>>> 3041f5fb
     "packages": [
         {
             "name": "adhocore/jwt",
@@ -3079,11 +3075,7 @@
             "source": {
                 "type": "git",
                 "url": "https://github.com/appwrite/sdk-generator",
-<<<<<<< HEAD
-                "reference": "3af54e71d0088b72b3223efc511b77e254fb7a1d"
-=======
                 "reference": "111fb88713797c58b4e6875c43b2d3f6bd95d1d2"
->>>>>>> 3041f5fb
             },
             "require": {
                 "ext-curl": "*",
@@ -3118,11 +3110,7 @@
                 }
             ],
             "description": "Appwrite PHP library for generating API SDKs for multiple programming languages and platforms",
-<<<<<<< HEAD
-            "time": "2022-03-01T09:53:31+00:00"
-=======
             "time": "2022-03-01T12:45:38+00:00"
->>>>>>> 3041f5fb
         },
         {
             "name": "composer/pcre",
