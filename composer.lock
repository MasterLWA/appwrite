{
    "_readme": [
        "This file locks the dependencies of your project to a known state",
        "Read more about it at https://getcomposer.org/doc/01-basic-usage.md#installing-dependencies",
        "This file is @generated automatically"
    ],
<<<<<<< HEAD
    "content-hash": "ffd14884e3b377752bdb699c5693cb0d",
=======
    "content-hash": "dfb8fa19daa736b3687617c98f309983",
>>>>>>> af0fbecf
    "packages": [
        {
            "name": "adhocore/jwt",
            "version": "1.1.2",
            "source": {
                "type": "git",
                "url": "https://github.com/adhocore/php-jwt.git",
                "reference": "6c434af7170090bb7a8880d2bc220a2254ba7899"
            },
            "dist": {
                "type": "zip",
                "url": "https://api.github.com/repos/adhocore/php-jwt/zipball/6c434af7170090bb7a8880d2bc220a2254ba7899",
                "reference": "6c434af7170090bb7a8880d2bc220a2254ba7899",
                "shasum": ""
            },
            "require": {
                "php": "^7.0 || ^8.0"
            },
            "require-dev": {
                "phpunit/phpunit": "^6.5 || ^7.5"
            },
            "type": "library",
            "autoload": {
                "psr-4": {
                    "Ahc\\Jwt\\": "src/"
                }
            },
            "notification-url": "https://packagist.org/downloads/",
            "license": [
                "MIT"
            ],
            "authors": [
                {
                    "name": "Jitendra Adhikari",
                    "email": "jiten.adhikary@gmail.com"
                }
            ],
            "description": "Ultra lightweight JSON web token (JWT) library for PHP5.5+.",
            "keywords": [
                "auth",
                "json-web-token",
                "jwt",
                "jwt-auth",
                "jwt-php",
                "token"
            ],
            "support": {
                "issues": "https://github.com/adhocore/php-jwt/issues",
                "source": "https://github.com/adhocore/php-jwt/tree/1.1.2"
            },
            "funding": [
                {
                    "url": "https://paypal.me/ji10",
                    "type": "custom"
                }
            ],
            "time": "2021-02-20T09:56:44+00:00"
        },
        {
            "name": "appwrite/php-clamav",
            "version": "1.1.0",
            "source": {
                "type": "git",
                "url": "https://github.com/appwrite/php-clamav.git",
                "reference": "61d00f24f9e7766fbba233e7b8d09c5475388073"
            },
            "dist": {
                "type": "zip",
                "url": "https://api.github.com/repos/appwrite/php-clamav/zipball/61d00f24f9e7766fbba233e7b8d09c5475388073",
                "reference": "61d00f24f9e7766fbba233e7b8d09c5475388073",
                "shasum": ""
            },
            "require": {
                "ext-sockets": "*",
                "php": ">=7.1"
            },
            "require-dev": {
                "phpunit/phpunit": "^7.0"
            },
            "type": "library",
            "autoload": {
                "psr-4": {
                    "Appwrite\\ClamAV\\": "src/ClamAV"
                }
            },
            "notification-url": "https://packagist.org/downloads/",
            "license": [
                "MIT"
            ],
            "authors": [
                {
                    "name": "Eldad Fux",
                    "email": "eldad@appwrite.io"
                }
            ],
            "description": "ClamAV network and pipe client for PHP",
            "keywords": [
                "anti virus",
                "appwrite",
                "clamav",
                "php"
            ],
            "support": {
                "issues": "https://github.com/appwrite/php-clamav/issues",
                "source": "https://github.com/appwrite/php-clamav/tree/1.1.0"
            },
            "time": "2020-10-02T05:23:46+00:00"
        },
        {
            "name": "appwrite/php-runtimes",
            "version": "0.4.0",
            "source": {
                "type": "git",
                "url": "https://github.com/appwrite/php-runtimes.git",
                "reference": "cc7090a67d8824c779190b38873f0f8154f906b2"
            },
            "dist": {
                "type": "zip",
                "url": "https://api.github.com/repos/appwrite/php-runtimes/zipball/cc7090a67d8824c779190b38873f0f8154f906b2",
                "reference": "cc7090a67d8824c779190b38873f0f8154f906b2",
                "shasum": ""
            },
            "require": {
                "php": ">=8.0",
                "utopia-php/system": "0.4.*"
            },
            "require-dev": {
                "phpunit/phpunit": "^9.3",
                "utopia-php/cli": "0.11.*",
                "vimeo/psalm": "4.0.1"
            },
            "type": "library",
            "autoload": {
                "psr-4": {
                    "Appwrite\\Runtimes\\": "src/Runtimes"
                }
            },
            "notification-url": "https://packagist.org/downloads/",
            "license": [
                "BSD-3-Clause"
            ],
            "authors": [
                {
                    "name": "Eldad Fux",
                    "email": "eldad@appwrite.io"
                },
                {
                    "name": "Torsten Dittmann",
                    "email": "torsten@appwrite.io"
                }
            ],
            "description": "Appwrite repository for Cloud Function runtimes that contains the configurations and tests for all of the Appwrite runtime environments.",
            "keywords": [
                "appwrite",
                "php",
                "runtimes"
            ],
            "support": {
                "issues": "https://github.com/appwrite/php-runtimes/issues",
                "source": "https://github.com/appwrite/php-runtimes/tree/0.4.0"
            },
            "time": "2021-06-23T07:17:12+00:00"
        },
        {
            "name": "chillerlan/php-qrcode",
            "version": "4.3.0",
            "source": {
                "type": "git",
                "url": "https://github.com/chillerlan/php-qrcode.git",
                "reference": "4968063fb3baeedb658293f89f9673fbf2499a3e"
            },
            "dist": {
                "type": "zip",
                "url": "https://api.github.com/repos/chillerlan/php-qrcode/zipball/4968063fb3baeedb658293f89f9673fbf2499a3e",
                "reference": "4968063fb3baeedb658293f89f9673fbf2499a3e",
                "shasum": ""
            },
            "require": {
                "chillerlan/php-settings-container": "^2.1",
                "ext-mbstring": "*",
                "php": "^7.4 || ^8.0"
            },
            "require-dev": {
                "phan/phan": "^3.2.2",
                "phpunit/phpunit": "^9.4",
                "setasign/fpdf": "^1.8.2"
            },
            "suggest": {
                "chillerlan/php-authenticator": "Yet another Google authenticator! Also creates URIs for mobile apps.",
                "setasign/fpdf": "Required to use the QR FPDF output."
            },
            "type": "library",
            "autoload": {
                "psr-4": {
                    "chillerlan\\QRCode\\": "src/"
                }
            },
            "notification-url": "https://packagist.org/downloads/",
            "license": [
                "MIT"
            ],
            "authors": [
                {
                    "name": "Kazuhiko Arase",
                    "homepage": "https://github.com/kazuhikoarase"
                },
                {
                    "name": "Smiley",
                    "email": "smiley@chillerlan.net",
                    "homepage": "https://github.com/codemasher"
                },
                {
                    "name": "Contributors",
                    "homepage": "https://github.com/chillerlan/php-qrcode/graphs/contributors"
                }
            ],
            "description": "A QR code generator. PHP 7.4+",
            "homepage": "https://github.com/chillerlan/php-qrcode",
            "keywords": [
                "phpqrcode",
                "qr",
                "qr code",
                "qrcode",
                "qrcode-generator"
            ],
            "support": {
                "issues": "https://github.com/chillerlan/php-qrcode/issues",
                "source": "https://github.com/chillerlan/php-qrcode/tree/4.3.0"
            },
            "funding": [
                {
                    "url": "https://www.paypal.com/donate?hosted_button_id=WLYUNAT9ZTJZ4",
                    "type": "custom"
                },
                {
                    "url": "https://ko-fi.com/codemasher",
                    "type": "ko_fi"
                }
            ],
            "time": "2020-11-18T20:49:20+00:00"
        },
        {
            "name": "chillerlan/php-settings-container",
            "version": "2.1.2",
            "source": {
                "type": "git",
                "url": "https://github.com/chillerlan/php-settings-container.git",
                "reference": "ec834493a88682dd69652a1eeaf462789ed0c5f5"
            },
            "dist": {
                "type": "zip",
                "url": "https://api.github.com/repos/chillerlan/php-settings-container/zipball/ec834493a88682dd69652a1eeaf462789ed0c5f5",
                "reference": "ec834493a88682dd69652a1eeaf462789ed0c5f5",
                "shasum": ""
            },
            "require": {
                "ext-json": "*",
                "php": "^7.4 || ^8.0"
            },
            "require-dev": {
                "phan/phan": "^4.0",
                "phpunit/phpunit": "^9.5"
            },
            "type": "library",
            "autoload": {
                "psr-4": {
                    "chillerlan\\Settings\\": "src/"
                }
            },
            "notification-url": "https://packagist.org/downloads/",
            "license": [
                "MIT"
            ],
            "authors": [
                {
                    "name": "Smiley",
                    "email": "smiley@chillerlan.net",
                    "homepage": "https://github.com/codemasher"
                }
            ],
            "description": "A container class for immutable settings objects. Not a DI container. PHP 7.4+",
            "homepage": "https://github.com/chillerlan/php-settings-container",
            "keywords": [
                "PHP7",
                "Settings",
                "container",
                "helper"
            ],
            "support": {
                "issues": "https://github.com/chillerlan/php-settings-container/issues",
                "source": "https://github.com/chillerlan/php-settings-container"
            },
            "funding": [
                {
                    "url": "https://www.paypal.com/donate?hosted_button_id=WLYUNAT9ZTJZ4",
                    "type": "custom"
                },
                {
                    "url": "https://ko-fi.com/codemasher",
                    "type": "ko_fi"
                }
            ],
            "time": "2021-09-06T15:17:01+00:00"
        },
        {
            "name": "colinmollenhour/credis",
            "version": "v1.12.1",
            "source": {
                "type": "git",
                "url": "https://github.com/colinmollenhour/credis.git",
                "reference": "c27faa11724229986335c23f4b6d0f1d8d6547fb"
            },
            "dist": {
                "type": "zip",
                "url": "https://api.github.com/repos/colinmollenhour/credis/zipball/c27faa11724229986335c23f4b6d0f1d8d6547fb",
                "reference": "c27faa11724229986335c23f4b6d0f1d8d6547fb",
                "shasum": ""
            },
            "require": {
                "php": ">=5.4.0"
            },
            "type": "library",
            "autoload": {
                "classmap": [
                    "Client.php",
                    "Cluster.php",
                    "Sentinel.php",
                    "Module.php"
                ]
            },
            "notification-url": "https://packagist.org/downloads/",
            "license": [
                "MIT"
            ],
            "authors": [
                {
                    "name": "Colin Mollenhour",
                    "email": "colin@mollenhour.com"
                }
            ],
            "description": "Credis is a lightweight interface to the Redis key-value store which wraps the phpredis library when available for better performance.",
            "homepage": "https://github.com/colinmollenhour/credis",
            "support": {
                "issues": "https://github.com/colinmollenhour/credis/issues",
                "source": "https://github.com/colinmollenhour/credis/tree/v1.12.1"
            },
            "time": "2020-11-06T16:09:14+00:00"
        },
        {
            "name": "composer/package-versions-deprecated",
            "version": "1.11.99.4",
            "source": {
                "type": "git",
                "url": "https://github.com/composer/package-versions-deprecated.git",
                "reference": "b174585d1fe49ceed21928a945138948cb394600"
            },
            "dist": {
                "type": "zip",
                "url": "https://api.github.com/repos/composer/package-versions-deprecated/zipball/b174585d1fe49ceed21928a945138948cb394600",
                "reference": "b174585d1fe49ceed21928a945138948cb394600",
                "shasum": ""
            },
            "require": {
                "composer-plugin-api": "^1.1.0 || ^2.0",
                "php": "^7 || ^8"
            },
            "replace": {
                "ocramius/package-versions": "1.11.99"
            },
            "require-dev": {
                "composer/composer": "^1.9.3 || ^2.0@dev",
                "ext-zip": "^1.13",
                "phpunit/phpunit": "^6.5 || ^7"
            },
            "type": "composer-plugin",
            "extra": {
                "class": "PackageVersions\\Installer",
                "branch-alias": {
                    "dev-master": "1.x-dev"
                }
            },
            "autoload": {
                "psr-4": {
                    "PackageVersions\\": "src/PackageVersions"
                }
            },
            "notification-url": "https://packagist.org/downloads/",
            "license": [
                "MIT"
            ],
            "authors": [
                {
                    "name": "Marco Pivetta",
                    "email": "ocramius@gmail.com"
                },
                {
                    "name": "Jordi Boggiano",
                    "email": "j.boggiano@seld.be"
                }
            ],
            "description": "Composer plugin that provides efficient querying for installed package versions (no runtime IO)",
            "support": {
                "issues": "https://github.com/composer/package-versions-deprecated/issues",
                "source": "https://github.com/composer/package-versions-deprecated/tree/1.11.99.4"
            },
            "funding": [
                {
                    "url": "https://packagist.com",
                    "type": "custom"
                },
                {
                    "url": "https://github.com/composer",
                    "type": "github"
                },
                {
                    "url": "https://tidelift.com/funding/github/packagist/composer/composer",
                    "type": "tidelift"
                }
            ],
            "time": "2021-09-13T08:41:34+00:00"
        },
        {
            "name": "dragonmantank/cron-expression",
            "version": "v3.1.0",
            "source": {
                "type": "git",
                "url": "https://github.com/dragonmantank/cron-expression.git",
                "reference": "7a8c6e56ab3ffcc538d05e8155bb42269abf1a0c"
            },
            "dist": {
                "type": "zip",
                "url": "https://api.github.com/repos/dragonmantank/cron-expression/zipball/7a8c6e56ab3ffcc538d05e8155bb42269abf1a0c",
                "reference": "7a8c6e56ab3ffcc538d05e8155bb42269abf1a0c",
                "shasum": ""
            },
            "require": {
                "php": "^7.2|^8.0",
                "webmozart/assert": "^1.7.0"
            },
            "replace": {
                "mtdowling/cron-expression": "^1.0"
            },
            "require-dev": {
                "phpstan/extension-installer": "^1.0",
                "phpstan/phpstan": "^0.12",
                "phpstan/phpstan-webmozart-assert": "^0.12.7",
                "phpunit/phpunit": "^7.0|^8.0|^9.0"
            },
            "type": "library",
            "autoload": {
                "psr-4": {
                    "Cron\\": "src/Cron/"
                }
            },
            "notification-url": "https://packagist.org/downloads/",
            "license": [
                "MIT"
            ],
            "authors": [
                {
                    "name": "Chris Tankersley",
                    "email": "chris@ctankersley.com",
                    "homepage": "https://github.com/dragonmantank"
                }
            ],
            "description": "CRON for PHP: Calculate the next or previous run date and determine if a CRON expression is due",
            "keywords": [
                "cron",
                "schedule"
            ],
            "support": {
                "issues": "https://github.com/dragonmantank/cron-expression/issues",
                "source": "https://github.com/dragonmantank/cron-expression/tree/v3.1.0"
            },
            "funding": [
                {
                    "url": "https://github.com/dragonmantank",
                    "type": "github"
                }
            ],
            "time": "2020-11-24T19:55:57+00:00"
        },
        {
            "name": "guzzlehttp/guzzle",
            "version": "7.3.0",
            "source": {
                "type": "git",
                "url": "https://github.com/guzzle/guzzle.git",
                "reference": "7008573787b430c1c1f650e3722d9bba59967628"
            },
            "dist": {
                "type": "zip",
                "url": "https://api.github.com/repos/guzzle/guzzle/zipball/7008573787b430c1c1f650e3722d9bba59967628",
                "reference": "7008573787b430c1c1f650e3722d9bba59967628",
                "shasum": ""
            },
            "require": {
                "ext-json": "*",
                "guzzlehttp/promises": "^1.4",
                "guzzlehttp/psr7": "^1.7 || ^2.0",
                "php": "^7.2.5 || ^8.0",
                "psr/http-client": "^1.0"
            },
            "provide": {
                "psr/http-client-implementation": "1.0"
            },
            "require-dev": {
                "bamarni/composer-bin-plugin": "^1.4.1",
                "ext-curl": "*",
                "php-http/client-integration-tests": "^3.0",
                "phpunit/phpunit": "^8.5.5 || ^9.3.5",
                "psr/log": "^1.1"
            },
            "suggest": {
                "ext-curl": "Required for CURL handler support",
                "ext-intl": "Required for Internationalized Domain Name (IDN) support",
                "psr/log": "Required for using the Log middleware"
            },
            "type": "library",
            "extra": {
                "branch-alias": {
                    "dev-master": "7.3-dev"
                }
            },
            "autoload": {
                "psr-4": {
                    "GuzzleHttp\\": "src/"
                },
                "files": [
                    "src/functions_include.php"
                ]
            },
            "notification-url": "https://packagist.org/downloads/",
            "license": [
                "MIT"
            ],
            "authors": [
                {
                    "name": "Michael Dowling",
                    "email": "mtdowling@gmail.com",
                    "homepage": "https://github.com/mtdowling"
                },
                {
                    "name": "Márk Sági-Kazár",
                    "email": "mark.sagikazar@gmail.com",
                    "homepage": "https://sagikazarmark.hu"
                }
            ],
            "description": "Guzzle is a PHP HTTP client library",
            "homepage": "http://guzzlephp.org/",
            "keywords": [
                "client",
                "curl",
                "framework",
                "http",
                "http client",
                "psr-18",
                "psr-7",
                "rest",
                "web service"
            ],
            "support": {
                "issues": "https://github.com/guzzle/guzzle/issues",
                "source": "https://github.com/guzzle/guzzle/tree/7.3.0"
            },
            "funding": [
                {
                    "url": "https://github.com/GrahamCampbell",
                    "type": "github"
                },
                {
                    "url": "https://github.com/Nyholm",
                    "type": "github"
                },
                {
                    "url": "https://github.com/alexeyshockov",
                    "type": "github"
                },
                {
                    "url": "https://github.com/gmponos",
                    "type": "github"
                }
            ],
            "time": "2021-03-23T11:33:13+00:00"
        },
        {
            "name": "guzzlehttp/promises",
            "version": "1.4.1",
            "source": {
                "type": "git",
                "url": "https://github.com/guzzle/promises.git",
                "reference": "8e7d04f1f6450fef59366c399cfad4b9383aa30d"
            },
            "dist": {
                "type": "zip",
                "url": "https://api.github.com/repos/guzzle/promises/zipball/8e7d04f1f6450fef59366c399cfad4b9383aa30d",
                "reference": "8e7d04f1f6450fef59366c399cfad4b9383aa30d",
                "shasum": ""
            },
            "require": {
                "php": ">=5.5"
            },
            "require-dev": {
                "symfony/phpunit-bridge": "^4.4 || ^5.1"
            },
            "type": "library",
            "extra": {
                "branch-alias": {
                    "dev-master": "1.4-dev"
                }
            },
            "autoload": {
                "psr-4": {
                    "GuzzleHttp\\Promise\\": "src/"
                },
                "files": [
                    "src/functions_include.php"
                ]
            },
            "notification-url": "https://packagist.org/downloads/",
            "license": [
                "MIT"
            ],
            "authors": [
                {
                    "name": "Michael Dowling",
                    "email": "mtdowling@gmail.com",
                    "homepage": "https://github.com/mtdowling"
                }
            ],
            "description": "Guzzle promises library",
            "keywords": [
                "promise"
            ],
            "support": {
                "issues": "https://github.com/guzzle/promises/issues",
                "source": "https://github.com/guzzle/promises/tree/1.4.1"
            },
            "time": "2021-03-07T09:25:29+00:00"
        },
        {
            "name": "guzzlehttp/psr7",
            "version": "2.0.0",
            "source": {
                "type": "git",
                "url": "https://github.com/guzzle/psr7.git",
                "reference": "1dc8d9cba3897165e16d12bb13d813afb1eb3fe7"
            },
            "dist": {
                "type": "zip",
                "url": "https://api.github.com/repos/guzzle/psr7/zipball/1dc8d9cba3897165e16d12bb13d813afb1eb3fe7",
                "reference": "1dc8d9cba3897165e16d12bb13d813afb1eb3fe7",
                "shasum": ""
            },
            "require": {
                "php": "^7.2.5 || ^8.0",
                "psr/http-factory": "^1.0",
                "psr/http-message": "^1.0",
                "ralouphie/getallheaders": "^3.0"
            },
            "provide": {
                "psr/http-factory-implementation": "1.0",
                "psr/http-message-implementation": "1.0"
            },
            "require-dev": {
                "bamarni/composer-bin-plugin": "^1.4.1",
                "http-interop/http-factory-tests": "^0.9",
                "phpunit/phpunit": "^8.5.8 || ^9.3.10"
            },
            "suggest": {
                "laminas/laminas-httphandlerrunner": "Emit PSR-7 responses"
            },
            "type": "library",
            "extra": {
                "branch-alias": {
                    "dev-master": "2.0-dev"
                }
            },
            "autoload": {
                "psr-4": {
                    "GuzzleHttp\\Psr7\\": "src/"
                }
            },
            "notification-url": "https://packagist.org/downloads/",
            "license": [
                "MIT"
            ],
            "authors": [
                {
                    "name": "Michael Dowling",
                    "email": "mtdowling@gmail.com",
                    "homepage": "https://github.com/mtdowling"
                },
                {
                    "name": "Tobias Schultze",
                    "homepage": "https://github.com/Tobion"
                },
                {
                    "name": "Márk Sági-Kazár",
                    "email": "mark.sagikazar@gmail.com",
                    "homepage": "https://sagikazarmark.hu"
                }
            ],
            "description": "PSR-7 message implementation that also provides common utility methods",
            "keywords": [
                "http",
                "message",
                "psr-7",
                "request",
                "response",
                "stream",
                "uri",
                "url"
            ],
            "support": {
                "issues": "https://github.com/guzzle/psr7/issues",
                "source": "https://github.com/guzzle/psr7/tree/2.0.0"
            },
            "time": "2021-06-30T20:03:07+00:00"
        },
        {
            "name": "influxdb/influxdb-php",
            "version": "1.15.2",
            "source": {
                "type": "git",
                "url": "https://github.com/influxdata/influxdb-php.git",
                "reference": "d6e59f4f04ab9107574fda69c2cbe36671253d03"
            },
            "dist": {
                "type": "zip",
                "url": "https://api.github.com/repos/influxdata/influxdb-php/zipball/d6e59f4f04ab9107574fda69c2cbe36671253d03",
                "reference": "d6e59f4f04ab9107574fda69c2cbe36671253d03",
                "shasum": ""
            },
            "require": {
                "guzzlehttp/guzzle": "^6.0|^7.0",
                "php": "^5.5 || ^7.0 || ^8.0"
            },
            "require-dev": {
                "dms/phpunit-arraysubset-asserts": "^0.2.1",
                "phpunit/phpunit": "^9.5"
            },
            "suggest": {
                "ext-curl": "Curl extension, needed for Curl driver",
                "stefanotorresi/influxdb-php-async": "An asyncronous client for InfluxDB, implemented via ReactPHP."
            },
            "type": "library",
            "autoload": {
                "psr-4": {
                    "InfluxDB\\": "src/InfluxDB"
                }
            },
            "notification-url": "https://packagist.org/downloads/",
            "license": [
                "MIT"
            ],
            "authors": [
                {
                    "name": "Stephen Hoogendijk",
                    "email": "stephen@tca0.nl"
                },
                {
                    "name": "Daniel Martinez",
                    "email": "danimartcas@hotmail.com"
                },
                {
                    "name": "Gianluca Arbezzano",
                    "email": "gianarb92@gmail.com"
                }
            ],
            "description": "InfluxDB client library for PHP",
            "keywords": [
                "client",
                "influxdata",
                "influxdb",
                "influxdb class",
                "influxdb client",
                "influxdb library",
                "time series"
            ],
            "support": {
                "issues": "https://github.com/influxdata/influxdb-php/issues",
                "source": "https://github.com/influxdata/influxdb-php/tree/1.15.2"
            },
            "time": "2020-12-26T17:45:17+00:00"
        },
        {
            "name": "jean85/pretty-package-versions",
            "version": "1.6.0",
            "source": {
                "type": "git",
                "url": "https://github.com/Jean85/pretty-package-versions.git",
                "reference": "1e0104b46f045868f11942aea058cd7186d6c303"
            },
            "dist": {
                "type": "zip",
                "url": "https://api.github.com/repos/Jean85/pretty-package-versions/zipball/1e0104b46f045868f11942aea058cd7186d6c303",
                "reference": "1e0104b46f045868f11942aea058cd7186d6c303",
                "shasum": ""
            },
            "require": {
                "composer/package-versions-deprecated": "^1.8.0",
                "php": "^7.0|^8.0"
            },
            "require-dev": {
                "phpunit/phpunit": "^6.0|^8.5|^9.2"
            },
            "type": "library",
            "extra": {
                "branch-alias": {
                    "dev-master": "1.x-dev"
                }
            },
            "autoload": {
                "psr-4": {
                    "Jean85\\": "src/"
                }
            },
            "notification-url": "https://packagist.org/downloads/",
            "license": [
                "MIT"
            ],
            "authors": [
                {
                    "name": "Alessandro Lai",
                    "email": "alessandro.lai85@gmail.com"
                }
            ],
            "description": "A wrapper for ocramius/package-versions to get pretty versions strings",
            "keywords": [
                "composer",
                "package",
                "release",
                "versions"
            ],
            "support": {
                "issues": "https://github.com/Jean85/pretty-package-versions/issues",
                "source": "https://github.com/Jean85/pretty-package-versions/tree/1.6.0"
            },
            "time": "2021-02-04T16:20:16+00:00"
        },
        {
            "name": "matomo/device-detector",
            "version": "4.2.3",
            "source": {
                "type": "git",
                "url": "https://github.com/matomo-org/device-detector.git",
                "reference": "d879f07496d6e6ee89cef5bcd925383d9b0c2cc0"
            },
            "dist": {
                "type": "zip",
                "url": "https://api.github.com/repos/matomo-org/device-detector/zipball/d879f07496d6e6ee89cef5bcd925383d9b0c2cc0",
                "reference": "d879f07496d6e6ee89cef5bcd925383d9b0c2cc0",
                "shasum": ""
            },
            "require": {
                "mustangostang/spyc": "*",
                "php": ">=7.2"
            },
            "replace": {
                "piwik/device-detector": "self.version"
            },
            "require-dev": {
                "matthiasmullie/scrapbook": "^1.4.7",
                "mayflower/mo4-coding-standard": "dev-master#275cb9d",
                "phpstan/phpstan": "^0.12.52",
                "phpunit/phpunit": "^8.5.8",
                "psr/cache": "^1.0.1",
                "psr/simple-cache": "^1.0.1",
                "symfony/yaml": "^5.1.7"
            },
            "suggest": {
                "doctrine/cache": "Can directly be used for caching purpose",
                "ext-yaml": "Necessary for using the Pecl YAML parser"
            },
            "type": "library",
            "autoload": {
                "psr-4": {
                    "DeviceDetector\\": ""
                },
                "exclude-from-classmap": [
                    "Tests/"
                ]
            },
            "notification-url": "https://packagist.org/downloads/",
            "license": [
                "LGPL-3.0-or-later"
            ],
            "authors": [
                {
                    "name": "The Matomo Team",
                    "email": "hello@matomo.org",
                    "homepage": "https://matomo.org/team/"
                }
            ],
            "description": "The Universal Device Detection library, that parses User Agents and detects devices (desktop, tablet, mobile, tv, cars, console, etc.), clients (browsers, media players, mobile apps, feed readers, libraries, etc), operating systems, devices, brands and models.",
            "homepage": "https://matomo.org",
            "keywords": [
                "devicedetection",
                "parser",
                "useragent"
            ],
            "support": {
                "forum": "https://forum.matomo.org/",
                "issues": "https://github.com/matomo-org/device-detector/issues",
                "source": "https://github.com/matomo-org/matomo",
                "wiki": "https://dev.matomo.org/"
            },
            "time": "2021-05-12T14:14:25+00:00"
        },
        {
            "name": "mongodb/mongodb",
            "version": "1.8.0",
            "source": {
                "type": "git",
                "url": "https://github.com/mongodb/mongo-php-library.git",
                "reference": "953dbc19443aa9314c44b7217a16873347e6840d"
            },
            "dist": {
                "type": "zip",
                "url": "https://api.github.com/repos/mongodb/mongo-php-library/zipball/953dbc19443aa9314c44b7217a16873347e6840d",
                "reference": "953dbc19443aa9314c44b7217a16873347e6840d",
                "shasum": ""
            },
            "require": {
                "ext-hash": "*",
                "ext-json": "*",
                "ext-mongodb": "^1.8.1",
                "jean85/pretty-package-versions": "^1.2",
                "php": "^7.0 || ^8.0",
                "symfony/polyfill-php80": "^1.19"
            },
            "require-dev": {
                "squizlabs/php_codesniffer": "^3.5, <3.5.5",
                "symfony/phpunit-bridge": "5.x-dev"
            },
            "type": "library",
            "extra": {
                "branch-alias": {
                    "dev-master": "1.8.x-dev"
                }
            },
            "autoload": {
                "psr-4": {
                    "MongoDB\\": "src/"
                },
                "files": [
                    "src/functions.php"
                ]
            },
            "notification-url": "https://packagist.org/downloads/",
            "license": [
                "Apache-2.0"
            ],
            "authors": [
                {
                    "name": "Andreas Braun",
                    "email": "andreas.braun@mongodb.com"
                },
                {
                    "name": "Jeremy Mikola",
                    "email": "jmikola@gmail.com"
                }
            ],
            "description": "MongoDB driver library",
            "homepage": "https://jira.mongodb.org/browse/PHPLIB",
            "keywords": [
                "database",
                "driver",
                "mongodb",
                "persistence"
            ],
            "support": {
                "issues": "https://github.com/mongodb/mongo-php-library/issues",
                "source": "https://github.com/mongodb/mongo-php-library/tree/1.8.0"
            },
            "time": "2020-11-25T12:26:02+00:00"
        },
        {
            "name": "mustangostang/spyc",
            "version": "0.6.3",
            "source": {
                "type": "git",
                "url": "git@github.com:mustangostang/spyc.git",
                "reference": "4627c838b16550b666d15aeae1e5289dd5b77da0"
            },
            "dist": {
                "type": "zip",
                "url": "https://api.github.com/repos/mustangostang/spyc/zipball/4627c838b16550b666d15aeae1e5289dd5b77da0",
                "reference": "4627c838b16550b666d15aeae1e5289dd5b77da0",
                "shasum": ""
            },
            "require": {
                "php": ">=5.3.1"
            },
            "require-dev": {
                "phpunit/phpunit": "4.3.*@dev"
            },
            "type": "library",
            "extra": {
                "branch-alias": {
                    "dev-master": "0.5.x-dev"
                }
            },
            "autoload": {
                "files": [
                    "Spyc.php"
                ]
            },
            "notification-url": "https://packagist.org/downloads/",
            "license": [
                "MIT"
            ],
            "authors": [
                {
                    "name": "mustangostang",
                    "email": "vlad.andersen@gmail.com"
                }
            ],
            "description": "A simple YAML loader/dumper class for PHP",
            "homepage": "https://github.com/mustangostang/spyc/",
            "keywords": [
                "spyc",
                "yaml",
                "yml"
            ],
            "time": "2019-09-10T13:16:29+00:00"
        },
        {
            "name": "phpmailer/phpmailer",
            "version": "v6.5.0",
            "source": {
                "type": "git",
                "url": "https://github.com/PHPMailer/PHPMailer.git",
                "reference": "a5b5c43e50b7fba655f793ad27303cd74c57363c"
            },
            "dist": {
                "type": "zip",
                "url": "https://api.github.com/repos/PHPMailer/PHPMailer/zipball/a5b5c43e50b7fba655f793ad27303cd74c57363c",
                "reference": "a5b5c43e50b7fba655f793ad27303cd74c57363c",
                "shasum": ""
            },
            "require": {
                "ext-ctype": "*",
                "ext-filter": "*",
                "ext-hash": "*",
                "php": ">=5.5.0"
            },
            "require-dev": {
                "dealerdirect/phpcodesniffer-composer-installer": "^0.7.0",
                "doctrine/annotations": "^1.2",
                "phpcompatibility/php-compatibility": "^9.3.5",
                "roave/security-advisories": "dev-latest",
                "squizlabs/php_codesniffer": "^3.5.6",
                "yoast/phpunit-polyfills": "^0.2.0"
            },
            "suggest": {
                "ext-mbstring": "Needed to send email in multibyte encoding charset or decode encoded addresses",
                "hayageek/oauth2-yahoo": "Needed for Yahoo XOAUTH2 authentication",
                "league/oauth2-google": "Needed for Google XOAUTH2 authentication",
                "psr/log": "For optional PSR-3 debug logging",
                "stevenmaguire/oauth2-microsoft": "Needed for Microsoft XOAUTH2 authentication",
                "symfony/polyfill-mbstring": "To support UTF-8 if the Mbstring PHP extension is not enabled (^1.2)"
            },
            "type": "library",
            "autoload": {
                "psr-4": {
                    "PHPMailer\\PHPMailer\\": "src/"
                }
            },
            "notification-url": "https://packagist.org/downloads/",
            "license": [
                "LGPL-2.1-only"
            ],
            "authors": [
                {
                    "name": "Marcus Bointon",
                    "email": "phpmailer@synchromedia.co.uk"
                },
                {
                    "name": "Jim Jagielski",
                    "email": "jimjag@gmail.com"
                },
                {
                    "name": "Andy Prevost",
                    "email": "codeworxtech@users.sourceforge.net"
                },
                {
                    "name": "Brent R. Matzelle"
                }
            ],
            "description": "PHPMailer is a full-featured email creation and transfer class for PHP",
            "support": {
                "issues": "https://github.com/PHPMailer/PHPMailer/issues",
                "source": "https://github.com/PHPMailer/PHPMailer/tree/v6.5.0"
            },
            "funding": [
                {
                    "url": "https://github.com/Synchro",
                    "type": "github"
                }
            ],
            "time": "2021-06-16T14:33:43+00:00"
        },
        {
            "name": "psr/http-client",
            "version": "1.0.1",
            "source": {
                "type": "git",
                "url": "https://github.com/php-fig/http-client.git",
                "reference": "2dfb5f6c5eff0e91e20e913f8c5452ed95b86621"
            },
            "dist": {
                "type": "zip",
                "url": "https://api.github.com/repos/php-fig/http-client/zipball/2dfb5f6c5eff0e91e20e913f8c5452ed95b86621",
                "reference": "2dfb5f6c5eff0e91e20e913f8c5452ed95b86621",
                "shasum": ""
            },
            "require": {
                "php": "^7.0 || ^8.0",
                "psr/http-message": "^1.0"
            },
            "type": "library",
            "extra": {
                "branch-alias": {
                    "dev-master": "1.0.x-dev"
                }
            },
            "autoload": {
                "psr-4": {
                    "Psr\\Http\\Client\\": "src/"
                }
            },
            "notification-url": "https://packagist.org/downloads/",
            "license": [
                "MIT"
            ],
            "authors": [
                {
                    "name": "PHP-FIG",
                    "homepage": "http://www.php-fig.org/"
                }
            ],
            "description": "Common interface for HTTP clients",
            "homepage": "https://github.com/php-fig/http-client",
            "keywords": [
                "http",
                "http-client",
                "psr",
                "psr-18"
            ],
            "support": {
                "source": "https://github.com/php-fig/http-client/tree/master"
            },
            "time": "2020-06-29T06:28:15+00:00"
        },
        {
            "name": "psr/http-factory",
            "version": "1.0.1",
            "source": {
                "type": "git",
                "url": "https://github.com/php-fig/http-factory.git",
                "reference": "12ac7fcd07e5b077433f5f2bee95b3a771bf61be"
            },
            "dist": {
                "type": "zip",
                "url": "https://api.github.com/repos/php-fig/http-factory/zipball/12ac7fcd07e5b077433f5f2bee95b3a771bf61be",
                "reference": "12ac7fcd07e5b077433f5f2bee95b3a771bf61be",
                "shasum": ""
            },
            "require": {
                "php": ">=7.0.0",
                "psr/http-message": "^1.0"
            },
            "type": "library",
            "extra": {
                "branch-alias": {
                    "dev-master": "1.0.x-dev"
                }
            },
            "autoload": {
                "psr-4": {
                    "Psr\\Http\\Message\\": "src/"
                }
            },
            "notification-url": "https://packagist.org/downloads/",
            "license": [
                "MIT"
            ],
            "authors": [
                {
                    "name": "PHP-FIG",
                    "homepage": "http://www.php-fig.org/"
                }
            ],
            "description": "Common interfaces for PSR-7 HTTP message factories",
            "keywords": [
                "factory",
                "http",
                "message",
                "psr",
                "psr-17",
                "psr-7",
                "request",
                "response"
            ],
            "support": {
                "source": "https://github.com/php-fig/http-factory/tree/master"
            },
            "time": "2019-04-30T12:38:16+00:00"
        },
        {
            "name": "psr/http-message",
            "version": "1.0.1",
            "source": {
                "type": "git",
                "url": "https://github.com/php-fig/http-message.git",
                "reference": "f6561bf28d520154e4b0ec72be95418abe6d9363"
            },
            "dist": {
                "type": "zip",
                "url": "https://api.github.com/repos/php-fig/http-message/zipball/f6561bf28d520154e4b0ec72be95418abe6d9363",
                "reference": "f6561bf28d520154e4b0ec72be95418abe6d9363",
                "shasum": ""
            },
            "require": {
                "php": ">=5.3.0"
            },
            "type": "library",
            "extra": {
                "branch-alias": {
                    "dev-master": "1.0.x-dev"
                }
            },
            "autoload": {
                "psr-4": {
                    "Psr\\Http\\Message\\": "src/"
                }
            },
            "notification-url": "https://packagist.org/downloads/",
            "license": [
                "MIT"
            ],
            "authors": [
                {
                    "name": "PHP-FIG",
                    "homepage": "http://www.php-fig.org/"
                }
            ],
            "description": "Common interface for HTTP messages",
            "homepage": "https://github.com/php-fig/http-message",
            "keywords": [
                "http",
                "http-message",
                "psr",
                "psr-7",
                "request",
                "response"
            ],
            "support": {
                "source": "https://github.com/php-fig/http-message/tree/master"
            },
            "time": "2016-08-06T14:39:51+00:00"
        },
        {
            "name": "psr/log",
            "version": "1.1.4",
            "source": {
                "type": "git",
                "url": "https://github.com/php-fig/log.git",
                "reference": "d49695b909c3b7628b6289db5479a1c204601f11"
            },
            "dist": {
                "type": "zip",
                "url": "https://api.github.com/repos/php-fig/log/zipball/d49695b909c3b7628b6289db5479a1c204601f11",
                "reference": "d49695b909c3b7628b6289db5479a1c204601f11",
                "shasum": ""
            },
            "require": {
                "php": ">=5.3.0"
            },
            "type": "library",
            "extra": {
                "branch-alias": {
                    "dev-master": "1.1.x-dev"
                }
            },
            "autoload": {
                "psr-4": {
                    "Psr\\Log\\": "Psr/Log/"
                }
            },
            "notification-url": "https://packagist.org/downloads/",
            "license": [
                "MIT"
            ],
            "authors": [
                {
                    "name": "PHP-FIG",
                    "homepage": "https://www.php-fig.org/"
                }
            ],
            "description": "Common interface for logging libraries",
            "homepage": "https://github.com/php-fig/log",
            "keywords": [
                "log",
                "psr",
                "psr-3"
            ],
            "support": {
                "source": "https://github.com/php-fig/log/tree/1.1.4"
            },
            "time": "2021-05-03T11:20:27+00:00"
        },
        {
            "name": "ralouphie/getallheaders",
            "version": "3.0.3",
            "source": {
                "type": "git",
                "url": "https://github.com/ralouphie/getallheaders.git",
                "reference": "120b605dfeb996808c31b6477290a714d356e822"
            },
            "dist": {
                "type": "zip",
                "url": "https://api.github.com/repos/ralouphie/getallheaders/zipball/120b605dfeb996808c31b6477290a714d356e822",
                "reference": "120b605dfeb996808c31b6477290a714d356e822",
                "shasum": ""
            },
            "require": {
                "php": ">=5.6"
            },
            "require-dev": {
                "php-coveralls/php-coveralls": "^2.1",
                "phpunit/phpunit": "^5 || ^6.5"
            },
            "type": "library",
            "autoload": {
                "files": [
                    "src/getallheaders.php"
                ]
            },
            "notification-url": "https://packagist.org/downloads/",
            "license": [
                "MIT"
            ],
            "authors": [
                {
                    "name": "Ralph Khattar",
                    "email": "ralph.khattar@gmail.com"
                }
            ],
            "description": "A polyfill for getallheaders.",
            "support": {
                "issues": "https://github.com/ralouphie/getallheaders/issues",
                "source": "https://github.com/ralouphie/getallheaders/tree/develop"
            },
            "time": "2019-03-08T08:55:37+00:00"
        },
        {
            "name": "resque/php-resque",
            "version": "v1.3.6",
            "source": {
                "type": "git",
                "url": "https://github.com/resque/php-resque.git",
                "reference": "fe41c04763699b1318d97ed14cc78583e9380161"
            },
            "dist": {
                "type": "zip",
                "url": "https://api.github.com/repos/resque/php-resque/zipball/fe41c04763699b1318d97ed14cc78583e9380161",
                "reference": "fe41c04763699b1318d97ed14cc78583e9380161",
                "shasum": ""
            },
            "require": {
                "colinmollenhour/credis": "~1.7",
                "php": ">=5.6.0",
                "psr/log": "~1.0"
            },
            "require-dev": {
                "phpunit/phpunit": "^5.7"
            },
            "suggest": {
                "ext-pcntl": "REQUIRED for forking processes on platforms that support it (so anything but Windows).",
                "ext-proctitle": "Allows php-resque to rename the title of UNIX processes to show the status of a worker.",
                "ext-redis": "Native PHP extension for Redis connectivity. Credis will automatically utilize when available."
            },
            "bin": [
                "bin/resque",
                "bin/resque-scheduler"
            ],
            "type": "library",
            "extra": {
                "branch-alias": {
                    "dev-master": "1.0-dev"
                }
            },
            "autoload": {
                "psr-0": {
                    "Resque": "lib",
                    "ResqueScheduler": "lib"
                }
            },
            "notification-url": "https://packagist.org/downloads/",
            "license": [
                "MIT"
            ],
            "authors": [
                {
                    "name": "Dan Hunsaker",
                    "email": "danhunsaker+resque@gmail.com",
                    "role": "Maintainer"
                },
                {
                    "name": "Rajib Ahmed",
                    "homepage": "https://github.com/rajibahmed",
                    "role": "Maintainer"
                },
                {
                    "name": "Steve Klabnik",
                    "email": "steve@steveklabnik.com",
                    "role": "Maintainer"
                },
                {
                    "name": "Chris Boulton",
                    "email": "chris@bigcommerce.com",
                    "role": "Creator"
                }
            ],
            "description": "Redis backed library for creating background jobs and processing them later. Based on resque for Ruby.",
            "homepage": "http://www.github.com/resque/php-resque/",
            "keywords": [
                "background",
                "job",
                "redis",
                "resque"
            ],
            "support": {
                "issues": "https://github.com/resque/php-resque/issues",
                "source": "https://github.com/resque/php-resque/tree/v1.3.6"
            },
            "time": "2020-04-16T16:39:50+00:00"
        },
        {
            "name": "slickdeals/statsd",
            "version": "3.1.0",
            "source": {
                "type": "git",
                "url": "https://github.com/Slickdeals/statsd-php.git",
                "reference": "225588a0a079e145359049f6e5e23eedb1b4c17f"
            },
            "dist": {
                "type": "zip",
                "url": "https://api.github.com/repos/Slickdeals/statsd-php/zipball/225588a0a079e145359049f6e5e23eedb1b4c17f",
                "reference": "225588a0a079e145359049f6e5e23eedb1b4c17f",
                "shasum": ""
            },
            "require": {
                "php": ">= 7.3 || ^8"
            },
            "replace": {
                "domnikl/statsd": "self.version"
            },
            "require-dev": {
                "friendsofphp/php-cs-fixer": "^3.0",
                "phpunit/phpunit": "^9",
                "vimeo/psalm": "^4.6"
            },
            "type": "library",
            "autoload": {
                "psr-4": {
                    "Domnikl\\Statsd\\": "src/"
                }
            },
            "notification-url": "https://packagist.org/downloads/",
            "license": [
                "MIT"
            ],
            "authors": [
                {
                    "name": "Dominik Liebler",
                    "email": "liebler.dominik@gmail.com"
                }
            ],
            "description": "a PHP client for statsd",
            "homepage": "https://github.com/Slickdeals/statsd-php",
            "keywords": [
                "Metrics",
                "monitoring",
                "statistics",
                "statsd",
                "udp"
            ],
            "support": {
                "issues": "https://github.com/Slickdeals/statsd-php/issues",
                "source": "https://github.com/Slickdeals/statsd-php/tree/3.1.0"
            },
            "time": "2021-06-04T20:33:46+00:00"
        },
        {
            "name": "symfony/polyfill-ctype",
            "version": "v1.23.0",
            "source": {
                "type": "git",
                "url": "https://github.com/symfony/polyfill-ctype.git",
                "reference": "46cd95797e9df938fdd2b03693b5fca5e64b01ce"
            },
            "dist": {
                "type": "zip",
                "url": "https://api.github.com/repos/symfony/polyfill-ctype/zipball/46cd95797e9df938fdd2b03693b5fca5e64b01ce",
                "reference": "46cd95797e9df938fdd2b03693b5fca5e64b01ce",
                "shasum": ""
            },
            "require": {
                "php": ">=7.1"
            },
            "suggest": {
                "ext-ctype": "For best performance"
            },
            "type": "library",
            "extra": {
                "branch-alias": {
                    "dev-main": "1.23-dev"
                },
                "thanks": {
                    "name": "symfony/polyfill",
                    "url": "https://github.com/symfony/polyfill"
                }
            },
            "autoload": {
                "psr-4": {
                    "Symfony\\Polyfill\\Ctype\\": ""
                },
                "files": [
                    "bootstrap.php"
                ]
            },
            "notification-url": "https://packagist.org/downloads/",
            "license": [
                "MIT"
            ],
            "authors": [
                {
                    "name": "Gert de Pagter",
                    "email": "BackEndTea@gmail.com"
                },
                {
                    "name": "Symfony Community",
                    "homepage": "https://symfony.com/contributors"
                }
            ],
            "description": "Symfony polyfill for ctype functions",
            "homepage": "https://symfony.com",
            "keywords": [
                "compatibility",
                "ctype",
                "polyfill",
                "portable"
            ],
            "support": {
                "source": "https://github.com/symfony/polyfill-ctype/tree/v1.23.0"
            },
            "funding": [
                {
                    "url": "https://symfony.com/sponsor",
                    "type": "custom"
                },
                {
                    "url": "https://github.com/fabpot",
                    "type": "github"
                },
                {
                    "url": "https://tidelift.com/funding/github/packagist/symfony/symfony",
                    "type": "tidelift"
                }
            ],
            "time": "2021-02-19T12:13:01+00:00"
        },
        {
            "name": "symfony/polyfill-php80",
            "version": "v1.23.1",
            "source": {
                "type": "git",
                "url": "https://github.com/symfony/polyfill-php80.git",
                "reference": "1100343ed1a92e3a38f9ae122fc0eb21602547be"
            },
            "dist": {
                "type": "zip",
                "url": "https://api.github.com/repos/symfony/polyfill-php80/zipball/1100343ed1a92e3a38f9ae122fc0eb21602547be",
                "reference": "1100343ed1a92e3a38f9ae122fc0eb21602547be",
                "shasum": ""
            },
            "require": {
                "php": ">=7.1"
            },
            "type": "library",
            "extra": {
                "branch-alias": {
                    "dev-main": "1.23-dev"
                },
                "thanks": {
                    "name": "symfony/polyfill",
                    "url": "https://github.com/symfony/polyfill"
                }
            },
            "autoload": {
                "psr-4": {
                    "Symfony\\Polyfill\\Php80\\": ""
                },
                "files": [
                    "bootstrap.php"
                ],
                "classmap": [
                    "Resources/stubs"
                ]
            },
            "notification-url": "https://packagist.org/downloads/",
            "license": [
                "MIT"
            ],
            "authors": [
                {
                    "name": "Ion Bazan",
                    "email": "ion.bazan@gmail.com"
                },
                {
                    "name": "Nicolas Grekas",
                    "email": "p@tchwork.com"
                },
                {
                    "name": "Symfony Community",
                    "homepage": "https://symfony.com/contributors"
                }
            ],
            "description": "Symfony polyfill backporting some PHP 8.0+ features to lower PHP versions",
            "homepage": "https://symfony.com",
            "keywords": [
                "compatibility",
                "polyfill",
                "portable",
                "shim"
            ],
            "support": {
                "source": "https://github.com/symfony/polyfill-php80/tree/v1.23.1"
            },
            "funding": [
                {
                    "url": "https://symfony.com/sponsor",
                    "type": "custom"
                },
                {
                    "url": "https://github.com/fabpot",
                    "type": "github"
                },
                {
                    "url": "https://tidelift.com/funding/github/packagist/symfony/symfony",
                    "type": "tidelift"
                }
            ],
            "time": "2021-07-28T13:41:28+00:00"
        },
        {
            "name": "utopia-php/abuse",
            "version": "0.6.3",
            "source": {
                "type": "git",
                "url": "https://github.com/utopia-php/abuse.git",
                "reference": "d63e928c2c50b367495a499a85ba9806ee274c5e"
            },
            "dist": {
                "type": "zip",
                "url": "https://api.github.com/repos/utopia-php/abuse/zipball/d63e928c2c50b367495a499a85ba9806ee274c5e",
                "reference": "d63e928c2c50b367495a499a85ba9806ee274c5e",
                "shasum": ""
            },
            "require": {
                "ext-pdo": "*",
                "php": ">=7.4",
                "utopia-php/database": ">=0.6 <1.0"
            },
            "require-dev": {
                "phpunit/phpunit": "^9.4",
                "vimeo/psalm": "4.0.1"
            },
            "type": "library",
            "autoload": {
                "psr-4": {
                    "Utopia\\Abuse\\": "src/Abuse"
                }
            },
            "notification-url": "https://packagist.org/downloads/",
            "license": [
                "MIT"
            ],
            "authors": [
                {
                    "name": "Eldad Fux",
                    "email": "eldad@appwrite.io"
                }
            ],
            "description": "A simple abuse library to manage application usage limits",
            "keywords": [
                "Abuse",
                "framework",
                "php",
                "upf",
                "utopia"
            ],
            "support": {
                "issues": "https://github.com/utopia-php/abuse/issues",
                "source": "https://github.com/utopia-php/abuse/tree/0.6.3"
            },
            "time": "2021-08-16T18:38:31+00:00"
        },
        {
            "name": "utopia-php/analytics",
            "version": "0.2.0",
            "source": {
                "type": "git",
                "url": "https://github.com/utopia-php/analytics.git",
                "reference": "adfc2d057a7f6ab618a77c8a20ed3e35485ff416"
            },
            "dist": {
                "type": "zip",
                "url": "https://api.github.com/repos/utopia-php/analytics/zipball/adfc2d057a7f6ab618a77c8a20ed3e35485ff416",
                "reference": "adfc2d057a7f6ab618a77c8a20ed3e35485ff416",
                "shasum": ""
            },
            "require": {
                "php": ">=7.4"
            },
            "require-dev": {
                "phpunit/phpunit": "^9.3",
                "vimeo/psalm": "4.0.1"
            },
            "type": "library",
            "autoload": {
                "psr-4": {
                    "Utopia\\Analytics\\": "src/Analytics"
                }
            },
            "notification-url": "https://packagist.org/downloads/",
            "license": [
                "MIT"
            ],
            "authors": [
                {
                    "name": "Eldad Fux",
                    "email": "eldad@appwrite.io"
                },
                {
                    "name": "Torsten Dittmann",
                    "email": "torsten@appwrite.io"
                }
            ],
            "description": "A simple library to track events & users.",
            "keywords": [
                "analytics",
                "framework",
                "php",
                "upf",
                "utopia"
            ],
            "support": {
                "issues": "https://github.com/utopia-php/analytics/issues",
                "source": "https://github.com/utopia-php/analytics/tree/0.2.0"
            },
            "time": "2021-03-23T21:33:07+00:00"
        },
        {
            "name": "utopia-php/audit",
            "version": "0.6.3",
            "source": {
                "type": "git",
                "url": "https://github.com/utopia-php/audit.git",
                "reference": "d79b467fbc7d03e5e02f12cdeb08761507a60ca0"
            },
            "dist": {
                "type": "zip",
                "url": "https://api.github.com/repos/utopia-php/audit/zipball/d79b467fbc7d03e5e02f12cdeb08761507a60ca0",
                "reference": "d79b467fbc7d03e5e02f12cdeb08761507a60ca0",
                "shasum": ""
            },
            "require": {
                "ext-pdo": "*",
                "php": ">=7.4",
                "utopia-php/database": ">=0.6 <1.0"
            },
            "require-dev": {
                "phpunit/phpunit": "^9.3",
                "vimeo/psalm": "4.0.1"
            },
            "type": "library",
            "autoload": {
                "psr-4": {
                    "Utopia\\Audit\\": "src/Audit"
                }
            },
            "notification-url": "https://packagist.org/downloads/",
            "license": [
                "MIT"
            ],
            "authors": [
                {
                    "name": "Eldad Fux",
                    "email": "eldad@appwrite.io"
                }
            ],
            "description": "A simple audit library to manage application users logs",
            "keywords": [
                "Audit",
                "framework",
                "php",
                "upf",
                "utopia"
            ],
            "support": {
                "issues": "https://github.com/utopia-php/audit/issues",
                "source": "https://github.com/utopia-php/audit/tree/0.6.3"
            },
            "time": "2021-08-16T18:49:55+00:00"
        },
        {
            "name": "utopia-php/cache",
            "version": "0.4.1",
            "source": {
                "type": "git",
                "url": "https://github.com/utopia-php/cache.git",
                "reference": "8c48eff73219c8c1ac2807909f0a38f3480c8938"
            },
            "dist": {
                "type": "zip",
                "url": "https://api.github.com/repos/utopia-php/cache/zipball/8c48eff73219c8c1ac2807909f0a38f3480c8938",
                "reference": "8c48eff73219c8c1ac2807909f0a38f3480c8938",
                "shasum": ""
            },
            "require": {
                "ext-json": "*",
                "ext-redis": "*",
                "php": ">=7.4"
            },
            "require-dev": {
                "phpunit/phpunit": "^9.3",
                "vimeo/psalm": "4.0.1"
            },
            "type": "library",
            "autoload": {
                "psr-4": {
                    "Utopia\\Cache\\": "src/Cache"
                }
            },
            "notification-url": "https://packagist.org/downloads/",
            "license": [
                "MIT"
            ],
            "authors": [
                {
                    "name": "Eldad Fux",
                    "email": "eldad@appwrite.io"
                }
            ],
            "description": "A simple cache library to manage application cache storing, loading and purging",
            "keywords": [
                "cache",
                "framework",
                "php",
                "upf",
                "utopia"
            ],
            "support": {
                "issues": "https://github.com/utopia-php/cache/issues",
                "source": "https://github.com/utopia-php/cache/tree/0.4.1"
            },
            "time": "2021-04-29T18:41:43+00:00"
        },
        {
            "name": "utopia-php/cli",
            "version": "0.11.0",
            "source": {
                "type": "git",
                "url": "https://github.com/utopia-php/cli.git",
                "reference": "c7a6908a8dbe9234b8b2c954e5487d34cb079af6"
            },
            "dist": {
                "type": "zip",
                "url": "https://api.github.com/repos/utopia-php/cli/zipball/c7a6908a8dbe9234b8b2c954e5487d34cb079af6",
                "reference": "c7a6908a8dbe9234b8b2c954e5487d34cb079af6",
                "shasum": ""
            },
            "require": {
                "php": ">=7.4",
                "utopia-php/framework": "0.*.*"
            },
            "require-dev": {
                "phpunit/phpunit": "^9.3",
                "vimeo/psalm": "4.0.1"
            },
            "type": "library",
            "autoload": {
                "psr-4": {
                    "Utopia\\CLI\\": "src/CLI"
                }
            },
            "notification-url": "https://packagist.org/downloads/",
            "license": [
                "MIT"
            ],
            "authors": [
                {
                    "name": "Eldad Fux",
                    "email": "eldad@appwrite.io"
                }
            ],
            "description": "A simple CLI library to manage command line applications",
            "keywords": [
                "cli",
                "command line",
                "framework",
                "php",
                "upf",
                "utopia"
            ],
            "support": {
                "issues": "https://github.com/utopia-php/cli/issues",
                "source": "https://github.com/utopia-php/cli/tree/0.11.0"
            },
            "time": "2021-04-16T15:16:08+00:00"
        },
        {
            "name": "utopia-php/config",
            "version": "0.2.2",
            "source": {
                "type": "git",
                "url": "https://github.com/utopia-php/config.git",
                "reference": "a3d7bc0312d7150d5e04b1362dc34b2b136908cc"
            },
            "dist": {
                "type": "zip",
                "url": "https://api.github.com/repos/utopia-php/config/zipball/a3d7bc0312d7150d5e04b1362dc34b2b136908cc",
                "reference": "a3d7bc0312d7150d5e04b1362dc34b2b136908cc",
                "shasum": ""
            },
            "require": {
                "php": ">=7.3"
            },
            "require-dev": {
                "phpunit/phpunit": "^9.3",
                "vimeo/psalm": "4.0.1"
            },
            "type": "library",
            "autoload": {
                "psr-4": {
                    "Utopia\\Config\\": "src/Config"
                }
            },
            "notification-url": "https://packagist.org/downloads/",
            "license": [
                "MIT"
            ],
            "authors": [
                {
                    "name": "Eldad Fux",
                    "email": "eldad@appwrite.io"
                }
            ],
            "description": "A simple Config library to managing application config variables",
            "keywords": [
                "config",
                "framework",
                "php",
                "upf",
                "utopia"
            ],
            "support": {
                "issues": "https://github.com/utopia-php/config/issues",
                "source": "https://github.com/utopia-php/config/tree/0.2.2"
            },
            "time": "2020-10-24T09:49:09+00:00"
        },
        {
            "name": "utopia-php/database",
<<<<<<< HEAD
            "version": "dev-feat-get-limit-methods-on-database",
            "source": {
                "type": "git",
                "url": "https://github.com/utopia-php/database",
                "reference": "4cc9d5eb9c6be1a9116a4d9dc2e6bd9db4e8e9c0"
=======
            "version": "0.10.0",
            "source": {
                "type": "git",
                "url": "https://github.com/utopia-php/database.git",
                "reference": "b7c60b0ec769a9050dd2b939b78ff1f5d4fa27e8"
            },
            "dist": {
                "type": "zip",
                "url": "https://api.github.com/repos/utopia-php/database/zipball/b7c60b0ec769a9050dd2b939b78ff1f5d4fa27e8",
                "reference": "b7c60b0ec769a9050dd2b939b78ff1f5d4fa27e8",
                "shasum": ""
>>>>>>> af0fbecf
            },
            "require": {
                "ext-mongodb": "*",
                "ext-pdo": "*",
                "ext-redis": "*",
                "mongodb/mongodb": "1.8.0",
                "php": ">=7.1",
                "utopia-php/cache": "0.4.*",
                "utopia-php/framework": "0.*.*"
            },
            "require-dev": {
                "fakerphp/faker": "^1.14",
                "phpunit/phpunit": "^9.4",
                "utopia-php/cli": "^0.11.0",
                "vimeo/psalm": "4.0.1"
            },
            "type": "library",
            "autoload": {
                "psr-4": {
                    "Utopia\\Database\\": "src/Database"
                }
            },
            "notification-url": "https://packagist.org/downloads/",
            "license": [
                "MIT"
            ],
            "authors": [
                {
                    "name": "Eldad Fux",
                    "email": "eldad@appwrite.io"
                },
                {
                    "name": "Brandon Leckemby",
                    "email": "brandon@appwrite.io"
                }
            ],
            "description": "A simple library to manage application persistency using multiple database adapters",
            "keywords": [
                "database",
                "framework",
                "php",
                "upf",
                "utopia"
            ],
<<<<<<< HEAD
            "time": "2021-09-17T01:44:11+00:00"
=======
            "support": {
                "issues": "https://github.com/utopia-php/database/issues",
                "source": "https://github.com/utopia-php/database/tree/0.10.0"
            },
            "time": "2021-10-04T17:23:25+00:00"
>>>>>>> af0fbecf
        },
        {
            "name": "utopia-php/domains",
            "version": "v1.1.0",
            "source": {
                "type": "git",
                "url": "https://github.com/utopia-php/domains.git",
                "reference": "1665e1d9932afa3be63b5c1e0dcfe01fe77d8e73"
            },
            "dist": {
                "type": "zip",
                "url": "https://api.github.com/repos/utopia-php/domains/zipball/1665e1d9932afa3be63b5c1e0dcfe01fe77d8e73",
                "reference": "1665e1d9932afa3be63b5c1e0dcfe01fe77d8e73",
                "shasum": ""
            },
            "require": {
                "php": ">=7.1"
            },
            "require-dev": {
                "phpunit/phpunit": "^7.0"
            },
            "type": "library",
            "autoload": {
                "psr-4": {
                    "Utopia\\Domains\\": "src/Domains"
                }
            },
            "notification-url": "https://packagist.org/downloads/",
            "license": [
                "MIT"
            ],
            "authors": [
                {
                    "name": "Eldad Fux",
                    "email": "eldad@appwrite.io"
                }
            ],
            "description": "Utopia Domains library is simple and lite library for parsing web domains. This library is aiming to be as simple and easy to learn and use.",
            "keywords": [
                "domains",
                "framework",
                "icann",
                "php",
                "public suffix",
                "tld",
                "tld extract",
                "upf",
                "utopia"
            ],
            "support": {
                "issues": "https://github.com/utopia-php/domains/issues",
                "source": "https://github.com/utopia-php/domains/tree/master"
            },
            "time": "2020-02-23T07:40:02+00:00"
        },
        {
            "name": "utopia-php/framework",
            "version": "0.18.0",
            "source": {
                "type": "git",
                "url": "https://github.com/utopia-php/framework.git",
                "reference": "f577522a5eb8009967b893fb7ad4ee70d3f7c0db"
            },
            "dist": {
                "type": "zip",
                "url": "https://api.github.com/repos/utopia-php/framework/zipball/f577522a5eb8009967b893fb7ad4ee70d3f7c0db",
                "reference": "f577522a5eb8009967b893fb7ad4ee70d3f7c0db",
                "shasum": ""
            },
            "require": {
                "php": ">=7.3.0"
            },
            "require-dev": {
                "phpunit/phpunit": "^9.4",
                "vimeo/psalm": "4.0.1"
            },
            "type": "library",
            "autoload": {
                "psr-4": {
                    "Utopia\\": "src/"
                }
            },
            "notification-url": "https://packagist.org/downloads/",
            "license": [
                "MIT"
            ],
            "authors": [
                {
                    "name": "Eldad Fux",
                    "email": "eldad@appwrite.io"
                }
            ],
            "description": "A simple, light and advanced PHP framework",
            "keywords": [
                "framework",
                "php",
                "upf"
            ],
            "support": {
                "issues": "https://github.com/utopia-php/framework/issues",
                "source": "https://github.com/utopia-php/framework/tree/0.18.0"
            },
            "time": "2021-08-19T04:58:47+00:00"
        },
        {
            "name": "utopia-php/image",
            "version": "0.5.0",
            "source": {
                "type": "git",
                "url": "https://github.com/utopia-php/image.git",
                "reference": "5b4ac25e70a95fa10b39c129b742ac66748d40b8"
            },
            "dist": {
                "type": "zip",
                "url": "https://api.github.com/repos/utopia-php/image/zipball/5b4ac25e70a95fa10b39c129b742ac66748d40b8",
                "reference": "5b4ac25e70a95fa10b39c129b742ac66748d40b8",
                "shasum": ""
            },
            "require": {
                "chillerlan/php-qrcode": "4.3.0",
                "ext-imagick": "*",
                "php": ">=7.4"
            },
            "require-dev": {
                "phpunit/phpunit": "^9.3",
                "vimeo/psalm": "4.0.1"
            },
            "type": "library",
            "autoload": {
                "psr-4": {
                    "Utopia\\Image\\": "src/Image"
                }
            },
            "notification-url": "https://packagist.org/downloads/",
            "license": [
                "MIT"
            ],
            "authors": [
                {
                    "name": "Eldad Fux",
                    "email": "eldad@appwrite.io"
                }
            ],
            "description": "A simple Image manipulation library",
            "keywords": [
                "framework",
                "image",
                "php",
                "upf",
                "utopia"
            ],
            "support": {
                "issues": "https://github.com/utopia-php/image/issues",
                "source": "https://github.com/utopia-php/image/tree/0.5.0"
            },
            "time": "2021-06-25T03:40:03+00:00"
        },
        {
            "name": "utopia-php/locale",
            "version": "0.4.0",
            "source": {
                "type": "git",
                "url": "https://github.com/utopia-php/locale.git",
                "reference": "c2d9358d0fe2f6b6ed5448369f9d1e430c615447"
            },
            "dist": {
                "type": "zip",
                "url": "https://api.github.com/repos/utopia-php/locale/zipball/c2d9358d0fe2f6b6ed5448369f9d1e430c615447",
                "reference": "c2d9358d0fe2f6b6ed5448369f9d1e430c615447",
                "shasum": ""
            },
            "require": {
                "php": ">=7.4"
            },
            "require-dev": {
                "phpunit/phpunit": "^9.3",
                "vimeo/psalm": "4.0.1"
            },
            "type": "library",
            "autoload": {
                "psr-4": {
                    "Utopia\\Locale\\": "src/Locale"
                }
            },
            "notification-url": "https://packagist.org/downloads/",
            "license": [
                "MIT"
            ],
            "authors": [
                {
                    "name": "Eldad Fux",
                    "email": "eldad@appwrite.io"
                }
            ],
            "description": "A simple locale library to manage application translations",
            "keywords": [
                "framework",
                "locale",
                "php",
                "upf",
                "utopia"
            ],
            "support": {
                "issues": "https://github.com/utopia-php/locale/issues",
                "source": "https://github.com/utopia-php/locale/tree/0.4.0"
            },
            "time": "2021-07-24T11:35:55+00:00"
        },
        {
            "name": "utopia-php/preloader",
            "version": "0.2.4",
            "source": {
                "type": "git",
                "url": "https://github.com/utopia-php/preloader.git",
                "reference": "65ef48392e72172f584b0baa2e224f9a1cebcce0"
            },
            "dist": {
                "type": "zip",
                "url": "https://api.github.com/repos/utopia-php/preloader/zipball/65ef48392e72172f584b0baa2e224f9a1cebcce0",
                "reference": "65ef48392e72172f584b0baa2e224f9a1cebcce0",
                "shasum": ""
            },
            "require": {
                "php": ">=7.1"
            },
            "require-dev": {
                "phpunit/phpunit": "^9.3",
                "vimeo/psalm": "4.0.1"
            },
            "type": "library",
            "autoload": {
                "psr-4": {
                    "Utopia\\Preloader\\": "src/Preloader"
                }
            },
            "notification-url": "https://packagist.org/downloads/",
            "license": [
                "MIT"
            ],
            "authors": [
                {
                    "name": "Eldad Fux",
                    "email": "team@appwrite.io"
                }
            ],
            "description": "Utopia Preloader library is simple and lite library for managing PHP preloading configuration",
            "keywords": [
                "framework",
                "php",
                "preload",
                "preloader",
                "preloading",
                "upf",
                "utopia"
            ],
            "support": {
                "issues": "https://github.com/utopia-php/preloader/issues",
                "source": "https://github.com/utopia-php/preloader/tree/0.2.4"
            },
            "time": "2020-10-24T07:04:59+00:00"
        },
        {
            "name": "utopia-php/registry",
            "version": "0.5.0",
            "source": {
                "type": "git",
                "url": "https://github.com/utopia-php/registry.git",
                "reference": "bedc4ed54527b2803e6dfdccc39449f98522b70d"
            },
            "dist": {
                "type": "zip",
                "url": "https://api.github.com/repos/utopia-php/registry/zipball/bedc4ed54527b2803e6dfdccc39449f98522b70d",
                "reference": "bedc4ed54527b2803e6dfdccc39449f98522b70d",
                "shasum": ""
            },
            "require": {
                "php": ">=7.4"
            },
            "require-dev": {
                "phpunit/phpunit": "^9.3",
                "vimeo/psalm": "4.0.1"
            },
            "type": "library",
            "autoload": {
                "psr-4": {
                    "Utopia\\Registry\\": "src/Registry"
                }
            },
            "notification-url": "https://packagist.org/downloads/",
            "license": [
                "MIT"
            ],
            "authors": [
                {
                    "name": "Eldad Fux",
                    "email": "eldad@appwrite.io"
                }
            ],
            "description": "A simple dependency management library for PHP",
            "keywords": [
                "dependency management",
                "di",
                "framework",
                "php",
                "upf",
                "utopia"
            ],
            "support": {
                "issues": "https://github.com/utopia-php/registry/issues",
                "source": "https://github.com/utopia-php/registry/tree/0.5.0"
            },
            "time": "2021-03-10T10:45:22+00:00"
        },
        {
            "name": "utopia-php/storage",
            "version": "0.5.0",
            "source": {
                "type": "git",
                "url": "https://github.com/utopia-php/storage.git",
                "reference": "92ae20c7a2ac329f573a58a82dc245134cc63408"
            },
            "dist": {
                "type": "zip",
                "url": "https://api.github.com/repos/utopia-php/storage/zipball/92ae20c7a2ac329f573a58a82dc245134cc63408",
                "reference": "92ae20c7a2ac329f573a58a82dc245134cc63408",
                "shasum": ""
            },
            "require": {
                "php": ">=7.4",
                "utopia-php/framework": "0.*.*"
            },
            "require-dev": {
                "phpunit/phpunit": "^9.3",
                "vimeo/psalm": "4.0.1"
            },
            "type": "library",
            "autoload": {
                "psr-4": {
                    "Utopia\\Storage\\": "src/Storage"
                }
            },
            "notification-url": "https://packagist.org/downloads/",
            "license": [
                "MIT"
            ],
            "authors": [
                {
                    "name": "Eldad Fux",
                    "email": "eldad@appwrite.io"
                }
            ],
            "description": "A simple Storage library to manage application storage",
            "keywords": [
                "framework",
                "php",
                "storage",
                "upf",
                "utopia"
            ],
            "support": {
                "issues": "https://github.com/utopia-php/storage/issues",
                "source": "https://github.com/utopia-php/storage/tree/0.5.0"
            },
            "time": "2021-04-15T16:43:12+00:00"
        },
        {
            "name": "utopia-php/swoole",
            "version": "0.2.4",
            "source": {
                "type": "git",
                "url": "https://github.com/utopia-php/swoole.git",
                "reference": "37d8c64b536d6bc7da4f0f5a934a0ec44885abf4"
            },
            "dist": {
                "type": "zip",
                "url": "https://api.github.com/repos/utopia-php/swoole/zipball/37d8c64b536d6bc7da4f0f5a934a0ec44885abf4",
                "reference": "37d8c64b536d6bc7da4f0f5a934a0ec44885abf4",
                "shasum": ""
            },
            "require": {
                "ext-swoole": "*",
                "php": ">=7.4",
                "utopia-php/framework": "0.*.*"
            },
            "require-dev": {
                "phpunit/phpunit": "^9.3",
                "swoole/ide-helper": "4.5.5",
                "vimeo/psalm": "4.0.1"
            },
            "type": "library",
            "autoload": {
                "psr-4": {
                    "Utopia\\Swoole\\": "src/Swoole"
                }
            },
            "notification-url": "https://packagist.org/downloads/",
            "license": [
                "MIT"
            ],
            "authors": [
                {
                    "name": "Eldad Fux",
                    "email": "team@appwrite.io"
                }
            ],
            "description": "An extension for Utopia Framework to work with PHP Swoole as a PHP FPM alternative",
            "keywords": [
                "framework",
                "http",
                "php",
                "server",
                "swoole",
                "upf",
                "utopia"
            ],
            "support": {
                "issues": "https://github.com/utopia-php/swoole/issues",
                "source": "https://github.com/utopia-php/swoole/tree/0.2.4"
            },
            "time": "2021-06-22T10:49:24+00:00"
        },
        {
            "name": "utopia-php/system",
            "version": "0.4.0",
            "source": {
                "type": "git",
                "url": "https://github.com/utopia-php/system.git",
                "reference": "67c92c66ce8f0cc925a00bca89f7a188bf9183c0"
            },
            "dist": {
                "type": "zip",
                "url": "https://api.github.com/repos/utopia-php/system/zipball/67c92c66ce8f0cc925a00bca89f7a188bf9183c0",
                "reference": "67c92c66ce8f0cc925a00bca89f7a188bf9183c0",
                "shasum": ""
            },
            "require": {
                "php": ">=7.4"
            },
            "require-dev": {
                "phpunit/phpunit": "^9.3",
                "vimeo/psalm": "4.0.1"
            },
            "type": "library",
            "autoload": {
                "psr-4": {
                    "Utopia\\System\\": "src/System"
                }
            },
            "notification-url": "https://packagist.org/downloads/",
            "license": [
                "MIT"
            ],
            "authors": [
                {
                    "name": "Eldad Fux",
                    "email": "eldad@appwrite.io"
                },
                {
                    "name": "Torsten Dittmann",
                    "email": "torsten@appwrite.io"
                }
            ],
            "description": "A simple library for obtaining information about the host's system.",
            "keywords": [
                "framework",
                "php",
                "system",
                "upf",
                "utopia"
            ],
            "support": {
                "issues": "https://github.com/utopia-php/system/issues",
                "source": "https://github.com/utopia-php/system/tree/0.4.0"
            },
            "time": "2021-02-04T14:14:49+00:00"
        },
        {
            "name": "webmozart/assert",
            "version": "1.10.0",
            "source": {
                "type": "git",
                "url": "https://github.com/webmozarts/assert.git",
                "reference": "6964c76c7804814a842473e0c8fd15bab0f18e25"
            },
            "dist": {
                "type": "zip",
                "url": "https://api.github.com/repos/webmozarts/assert/zipball/6964c76c7804814a842473e0c8fd15bab0f18e25",
                "reference": "6964c76c7804814a842473e0c8fd15bab0f18e25",
                "shasum": ""
            },
            "require": {
                "php": "^7.2 || ^8.0",
                "symfony/polyfill-ctype": "^1.8"
            },
            "conflict": {
                "phpstan/phpstan": "<0.12.20",
                "vimeo/psalm": "<4.6.1 || 4.6.2"
            },
            "require-dev": {
                "phpunit/phpunit": "^8.5.13"
            },
            "type": "library",
            "extra": {
                "branch-alias": {
                    "dev-master": "1.10-dev"
                }
            },
            "autoload": {
                "psr-4": {
                    "Webmozart\\Assert\\": "src/"
                }
            },
            "notification-url": "https://packagist.org/downloads/",
            "license": [
                "MIT"
            ],
            "authors": [
                {
                    "name": "Bernhard Schussek",
                    "email": "bschussek@gmail.com"
                }
            ],
            "description": "Assertions to validate method input/output with nice error messages.",
            "keywords": [
                "assert",
                "check",
                "validate"
            ],
            "support": {
                "issues": "https://github.com/webmozarts/assert/issues",
                "source": "https://github.com/webmozarts/assert/tree/1.10.0"
            },
            "time": "2021-03-09T10:59:23+00:00"
        }
    ],
    "packages-dev": [
        {
            "name": "amphp/amp",
            "version": "v2.6.1",
            "source": {
                "type": "git",
                "url": "https://github.com/amphp/amp.git",
                "reference": "c5fc66a78ee38d7ac9195a37bacaf940eb3f65ae"
            },
            "dist": {
                "type": "zip",
                "url": "https://api.github.com/repos/amphp/amp/zipball/c5fc66a78ee38d7ac9195a37bacaf940eb3f65ae",
                "reference": "c5fc66a78ee38d7ac9195a37bacaf940eb3f65ae",
                "shasum": ""
            },
            "require": {
                "php": ">=7.1"
            },
            "require-dev": {
                "amphp/php-cs-fixer-config": "dev-master",
                "amphp/phpunit-util": "^1",
                "ext-json": "*",
                "jetbrains/phpstorm-stubs": "^2019.3",
                "phpunit/phpunit": "^7 | ^8 | ^9",
                "psalm/phar": "^3.11@dev",
                "react/promise": "^2"
            },
            "type": "library",
            "extra": {
                "branch-alias": {
                    "dev-master": "2.x-dev"
                }
            },
            "autoload": {
                "psr-4": {
                    "Amp\\": "lib"
                },
                "files": [
                    "lib/functions.php",
                    "lib/Internal/functions.php"
                ]
            },
            "notification-url": "https://packagist.org/downloads/",
            "license": [
                "MIT"
            ],
            "authors": [
                {
                    "name": "Daniel Lowrey",
                    "email": "rdlowrey@php.net"
                },
                {
                    "name": "Aaron Piotrowski",
                    "email": "aaron@trowski.com"
                },
                {
                    "name": "Bob Weinand",
                    "email": "bobwei9@hotmail.com"
                },
                {
                    "name": "Niklas Keller",
                    "email": "me@kelunik.com"
                }
            ],
            "description": "A non-blocking concurrency framework for PHP applications.",
            "homepage": "http://amphp.org/amp",
            "keywords": [
                "async",
                "asynchronous",
                "awaitable",
                "concurrency",
                "event",
                "event-loop",
                "future",
                "non-blocking",
                "promise"
            ],
            "support": {
                "irc": "irc://irc.freenode.org/amphp",
                "issues": "https://github.com/amphp/amp/issues",
                "source": "https://github.com/amphp/amp/tree/v2.6.1"
            },
            "funding": [
                {
                    "url": "https://github.com/amphp",
                    "type": "github"
                }
            ],
            "time": "2021-09-23T18:43:08+00:00"
        },
        {
            "name": "amphp/byte-stream",
            "version": "v1.8.1",
            "source": {
                "type": "git",
                "url": "https://github.com/amphp/byte-stream.git",
                "reference": "acbd8002b3536485c997c4e019206b3f10ca15bd"
            },
            "dist": {
                "type": "zip",
                "url": "https://api.github.com/repos/amphp/byte-stream/zipball/acbd8002b3536485c997c4e019206b3f10ca15bd",
                "reference": "acbd8002b3536485c997c4e019206b3f10ca15bd",
                "shasum": ""
            },
            "require": {
                "amphp/amp": "^2",
                "php": ">=7.1"
            },
            "require-dev": {
                "amphp/php-cs-fixer-config": "dev-master",
                "amphp/phpunit-util": "^1.4",
                "friendsofphp/php-cs-fixer": "^2.3",
                "jetbrains/phpstorm-stubs": "^2019.3",
                "phpunit/phpunit": "^6 || ^7 || ^8",
                "psalm/phar": "^3.11.4"
            },
            "type": "library",
            "extra": {
                "branch-alias": {
                    "dev-master": "1.x-dev"
                }
            },
            "autoload": {
                "psr-4": {
                    "Amp\\ByteStream\\": "lib"
                },
                "files": [
                    "lib/functions.php"
                ]
            },
            "notification-url": "https://packagist.org/downloads/",
            "license": [
                "MIT"
            ],
            "authors": [
                {
                    "name": "Aaron Piotrowski",
                    "email": "aaron@trowski.com"
                },
                {
                    "name": "Niklas Keller",
                    "email": "me@kelunik.com"
                }
            ],
            "description": "A stream abstraction to make working with non-blocking I/O simple.",
            "homepage": "http://amphp.org/byte-stream",
            "keywords": [
                "amp",
                "amphp",
                "async",
                "io",
                "non-blocking",
                "stream"
            ],
            "support": {
                "irc": "irc://irc.freenode.org/amphp",
                "issues": "https://github.com/amphp/byte-stream/issues",
                "source": "https://github.com/amphp/byte-stream/tree/v1.8.1"
            },
            "funding": [
                {
                    "url": "https://github.com/amphp",
                    "type": "github"
                }
            ],
            "time": "2021-03-30T17:13:30+00:00"
        },
        {
            "name": "appwrite/sdk-generator",
            "version": "0.13.0",
            "source": {
                "type": "git",
                "url": "https://github.com/appwrite/sdk-generator.git",
                "reference": "ea867bf585b03d2e22315820bf7ebca59c4cbd61"
            },
            "dist": {
                "type": "zip",
                "url": "https://api.github.com/repos/appwrite/sdk-generator/zipball/ea867bf585b03d2e22315820bf7ebca59c4cbd61",
                "reference": "ea867bf585b03d2e22315820bf7ebca59c4cbd61",
                "shasum": ""
            },
            "require": {
                "ext-curl": "*",
                "ext-json": "*",
                "ext-mbstring": "*",
                "matthiasmullie/minify": "^1.3",
                "php": ">=7.0.0",
                "twig/twig": "^2.14"
            },
            "require-dev": {
                "phpunit/phpunit": "^7.0"
            },
            "type": "library",
            "autoload": {
                "psr-4": {
                    "Appwrite\\SDK\\": "src/SDK",
                    "Appwrite\\Spec\\": "src/Spec"
                }
            },
            "notification-url": "https://packagist.org/downloads/",
            "license": [
                "MIT"
            ],
            "authors": [
                {
                    "name": "Eldad Fux",
                    "email": "eldad@appwrite.io"
                }
            ],
            "description": "Appwrite PHP library for generating API SDKs for multiple programming languages and platforms",
            "support": {
                "issues": "https://github.com/appwrite/sdk-generator/issues",
                "source": "https://github.com/appwrite/sdk-generator/tree/0.13.0"
            },
            "time": "2021-07-31T20:27:03+00:00"
        },
        {
            "name": "composer/semver",
            "version": "3.2.5",
            "source": {
                "type": "git",
                "url": "https://github.com/composer/semver.git",
                "reference": "31f3ea725711245195f62e54ffa402d8ef2fdba9"
            },
            "dist": {
                "type": "zip",
                "url": "https://api.github.com/repos/composer/semver/zipball/31f3ea725711245195f62e54ffa402d8ef2fdba9",
                "reference": "31f3ea725711245195f62e54ffa402d8ef2fdba9",
                "shasum": ""
            },
            "require": {
                "php": "^5.3.2 || ^7.0 || ^8.0"
            },
            "require-dev": {
                "phpstan/phpstan": "^0.12.54",
                "symfony/phpunit-bridge": "^4.2 || ^5"
            },
            "type": "library",
            "extra": {
                "branch-alias": {
                    "dev-main": "3.x-dev"
                }
            },
            "autoload": {
                "psr-4": {
                    "Composer\\Semver\\": "src"
                }
            },
            "notification-url": "https://packagist.org/downloads/",
            "license": [
                "MIT"
            ],
            "authors": [
                {
                    "name": "Nils Adermann",
                    "email": "naderman@naderman.de",
                    "homepage": "http://www.naderman.de"
                },
                {
                    "name": "Jordi Boggiano",
                    "email": "j.boggiano@seld.be",
                    "homepage": "http://seld.be"
                },
                {
                    "name": "Rob Bast",
                    "email": "rob.bast@gmail.com",
                    "homepage": "http://robbast.nl"
                }
            ],
            "description": "Semver library that offers utilities, version constraint parsing and validation.",
            "keywords": [
                "semantic",
                "semver",
                "validation",
                "versioning"
            ],
            "support": {
                "irc": "irc://irc.freenode.org/composer",
                "issues": "https://github.com/composer/semver/issues",
                "source": "https://github.com/composer/semver/tree/3.2.5"
            },
            "funding": [
                {
                    "url": "https://packagist.com",
                    "type": "custom"
                },
                {
                    "url": "https://github.com/composer",
                    "type": "github"
                },
                {
                    "url": "https://tidelift.com/funding/github/packagist/composer/composer",
                    "type": "tidelift"
                }
            ],
            "time": "2021-05-24T12:41:47+00:00"
        },
        {
            "name": "composer/xdebug-handler",
            "version": "2.0.2",
            "source": {
                "type": "git",
                "url": "https://github.com/composer/xdebug-handler.git",
                "reference": "84674dd3a7575ba617f5a76d7e9e29a7d3891339"
            },
            "dist": {
                "type": "zip",
                "url": "https://api.github.com/repos/composer/xdebug-handler/zipball/84674dd3a7575ba617f5a76d7e9e29a7d3891339",
                "reference": "84674dd3a7575ba617f5a76d7e9e29a7d3891339",
                "shasum": ""
            },
            "require": {
                "php": "^5.3.2 || ^7.0 || ^8.0",
                "psr/log": "^1 || ^2 || ^3"
            },
            "require-dev": {
                "phpstan/phpstan": "^0.12.55",
                "symfony/phpunit-bridge": "^4.2 || ^5"
            },
            "type": "library",
            "autoload": {
                "psr-4": {
                    "Composer\\XdebugHandler\\": "src"
                }
            },
            "notification-url": "https://packagist.org/downloads/",
            "license": [
                "MIT"
            ],
            "authors": [
                {
                    "name": "John Stevenson",
                    "email": "john-stevenson@blueyonder.co.uk"
                }
            ],
            "description": "Restarts a process without Xdebug.",
            "keywords": [
                "Xdebug",
                "performance"
            ],
            "support": {
                "irc": "irc://irc.freenode.org/composer",
                "issues": "https://github.com/composer/xdebug-handler/issues",
                "source": "https://github.com/composer/xdebug-handler/tree/2.0.2"
            },
            "funding": [
                {
                    "url": "https://packagist.com",
                    "type": "custom"
                },
                {
                    "url": "https://github.com/composer",
                    "type": "github"
                },
                {
                    "url": "https://tidelift.com/funding/github/packagist/composer/composer",
                    "type": "tidelift"
                }
            ],
            "time": "2021-07-31T17:03:58+00:00"
        },
        {
            "name": "dnoegel/php-xdg-base-dir",
            "version": "v0.1.1",
            "source": {
                "type": "git",
                "url": "https://github.com/dnoegel/php-xdg-base-dir.git",
                "reference": "8f8a6e48c5ecb0f991c2fdcf5f154a47d85f9ffd"
            },
            "dist": {
                "type": "zip",
                "url": "https://api.github.com/repos/dnoegel/php-xdg-base-dir/zipball/8f8a6e48c5ecb0f991c2fdcf5f154a47d85f9ffd",
                "reference": "8f8a6e48c5ecb0f991c2fdcf5f154a47d85f9ffd",
                "shasum": ""
            },
            "require": {
                "php": ">=5.3.2"
            },
            "require-dev": {
                "phpunit/phpunit": "~7.0|~6.0|~5.0|~4.8.35"
            },
            "type": "library",
            "autoload": {
                "psr-4": {
                    "XdgBaseDir\\": "src/"
                }
            },
            "notification-url": "https://packagist.org/downloads/",
            "license": [
                "MIT"
            ],
            "description": "implementation of xdg base directory specification for php",
            "support": {
                "issues": "https://github.com/dnoegel/php-xdg-base-dir/issues",
                "source": "https://github.com/dnoegel/php-xdg-base-dir/tree/v0.1.1"
            },
            "time": "2019-12-04T15:06:13+00:00"
        },
        {
            "name": "doctrine/instantiator",
            "version": "1.4.0",
            "source": {
                "type": "git",
                "url": "https://github.com/doctrine/instantiator.git",
                "reference": "d56bf6102915de5702778fe20f2de3b2fe570b5b"
            },
            "dist": {
                "type": "zip",
                "url": "https://api.github.com/repos/doctrine/instantiator/zipball/d56bf6102915de5702778fe20f2de3b2fe570b5b",
                "reference": "d56bf6102915de5702778fe20f2de3b2fe570b5b",
                "shasum": ""
            },
            "require": {
                "php": "^7.1 || ^8.0"
            },
            "require-dev": {
                "doctrine/coding-standard": "^8.0",
                "ext-pdo": "*",
                "ext-phar": "*",
                "phpbench/phpbench": "^0.13 || 1.0.0-alpha2",
                "phpstan/phpstan": "^0.12",
                "phpstan/phpstan-phpunit": "^0.12",
                "phpunit/phpunit": "^7.0 || ^8.0 || ^9.0"
            },
            "type": "library",
            "autoload": {
                "psr-4": {
                    "Doctrine\\Instantiator\\": "src/Doctrine/Instantiator/"
                }
            },
            "notification-url": "https://packagist.org/downloads/",
            "license": [
                "MIT"
            ],
            "authors": [
                {
                    "name": "Marco Pivetta",
                    "email": "ocramius@gmail.com",
                    "homepage": "https://ocramius.github.io/"
                }
            ],
            "description": "A small, lightweight utility to instantiate objects in PHP without invoking their constructors",
            "homepage": "https://www.doctrine-project.org/projects/instantiator.html",
            "keywords": [
                "constructor",
                "instantiate"
            ],
            "support": {
                "issues": "https://github.com/doctrine/instantiator/issues",
                "source": "https://github.com/doctrine/instantiator/tree/1.4.0"
            },
            "funding": [
                {
                    "url": "https://www.doctrine-project.org/sponsorship.html",
                    "type": "custom"
                },
                {
                    "url": "https://www.patreon.com/phpdoctrine",
                    "type": "patreon"
                },
                {
                    "url": "https://tidelift.com/funding/github/packagist/doctrine%2Finstantiator",
                    "type": "tidelift"
                }
            ],
            "time": "2020-11-10T18:47:58+00:00"
        },
        {
            "name": "felixfbecker/advanced-json-rpc",
            "version": "v3.2.1",
            "source": {
                "type": "git",
                "url": "https://github.com/felixfbecker/php-advanced-json-rpc.git",
                "reference": "b5f37dbff9a8ad360ca341f3240dc1c168b45447"
            },
            "dist": {
                "type": "zip",
                "url": "https://api.github.com/repos/felixfbecker/php-advanced-json-rpc/zipball/b5f37dbff9a8ad360ca341f3240dc1c168b45447",
                "reference": "b5f37dbff9a8ad360ca341f3240dc1c168b45447",
                "shasum": ""
            },
            "require": {
                "netresearch/jsonmapper": "^1.0 || ^2.0 || ^3.0 || ^4.0",
                "php": "^7.1 || ^8.0",
                "phpdocumentor/reflection-docblock": "^4.3.4 || ^5.0.0"
            },
            "require-dev": {
                "phpunit/phpunit": "^7.0 || ^8.0"
            },
            "type": "library",
            "autoload": {
                "psr-4": {
                    "AdvancedJsonRpc\\": "lib/"
                }
            },
            "notification-url": "https://packagist.org/downloads/",
            "license": [
                "ISC"
            ],
            "authors": [
                {
                    "name": "Felix Becker",
                    "email": "felix.b@outlook.com"
                }
            ],
            "description": "A more advanced JSONRPC implementation",
            "support": {
                "issues": "https://github.com/felixfbecker/php-advanced-json-rpc/issues",
                "source": "https://github.com/felixfbecker/php-advanced-json-rpc/tree/v3.2.1"
            },
            "time": "2021-06-11T22:34:44+00:00"
        },
        {
            "name": "felixfbecker/language-server-protocol",
            "version": "1.5.1",
            "source": {
                "type": "git",
                "url": "https://github.com/felixfbecker/php-language-server-protocol.git",
                "reference": "9d846d1f5cf101deee7a61c8ba7caa0a975cd730"
            },
            "dist": {
                "type": "zip",
                "url": "https://api.github.com/repos/felixfbecker/php-language-server-protocol/zipball/9d846d1f5cf101deee7a61c8ba7caa0a975cd730",
                "reference": "9d846d1f5cf101deee7a61c8ba7caa0a975cd730",
                "shasum": ""
            },
            "require": {
                "php": ">=7.1"
            },
            "require-dev": {
                "phpstan/phpstan": "*",
                "squizlabs/php_codesniffer": "^3.1",
                "vimeo/psalm": "^4.0"
            },
            "type": "library",
            "extra": {
                "branch-alias": {
                    "dev-master": "1.x-dev"
                }
            },
            "autoload": {
                "psr-4": {
                    "LanguageServerProtocol\\": "src/"
                }
            },
            "notification-url": "https://packagist.org/downloads/",
            "license": [
                "ISC"
            ],
            "authors": [
                {
                    "name": "Felix Becker",
                    "email": "felix.b@outlook.com"
                }
            ],
            "description": "PHP classes for the Language Server Protocol",
            "keywords": [
                "language",
                "microsoft",
                "php",
                "server"
            ],
            "support": {
                "issues": "https://github.com/felixfbecker/php-language-server-protocol/issues",
                "source": "https://github.com/felixfbecker/php-language-server-protocol/tree/1.5.1"
            },
            "time": "2021-02-22T14:02:09+00:00"
        },
        {
            "name": "matthiasmullie/minify",
            "version": "1.3.66",
            "source": {
                "type": "git",
                "url": "https://github.com/matthiasmullie/minify.git",
                "reference": "45fd3b0f1dfa2c965857c6d4a470bea52adc31a6"
            },
            "dist": {
                "type": "zip",
                "url": "https://api.github.com/repos/matthiasmullie/minify/zipball/45fd3b0f1dfa2c965857c6d4a470bea52adc31a6",
                "reference": "45fd3b0f1dfa2c965857c6d4a470bea52adc31a6",
                "shasum": ""
            },
            "require": {
                "ext-pcre": "*",
                "matthiasmullie/path-converter": "~1.1",
                "php": ">=5.3.0"
            },
            "require-dev": {
                "friendsofphp/php-cs-fixer": "~2.0",
                "matthiasmullie/scrapbook": "dev-master",
                "phpunit/phpunit": ">=4.8"
            },
            "suggest": {
                "psr/cache-implementation": "Cache implementation to use with Minify::cache"
            },
            "bin": [
                "bin/minifycss",
                "bin/minifyjs"
            ],
            "type": "library",
            "autoload": {
                "psr-4": {
                    "MatthiasMullie\\Minify\\": "src/"
                }
            },
            "notification-url": "https://packagist.org/downloads/",
            "license": [
                "MIT"
            ],
            "authors": [
                {
                    "name": "Matthias Mullie",
                    "email": "minify@mullie.eu",
                    "homepage": "http://www.mullie.eu",
                    "role": "Developer"
                }
            ],
            "description": "CSS & JavaScript minifier, in PHP. Removes whitespace, strips comments, combines files (incl. @import statements and small assets in CSS files), and optimizes/shortens a few common programming patterns.",
            "homepage": "http://www.minifier.org",
            "keywords": [
                "JS",
                "css",
                "javascript",
                "minifier",
                "minify"
            ],
            "support": {
                "issues": "https://github.com/matthiasmullie/minify/issues",
                "source": "https://github.com/matthiasmullie/minify/tree/1.3.66"
            },
            "funding": [
                {
                    "url": "https://github.com/[user1",
                    "type": "github"
                },
                {
                    "url": "https://github.com/matthiasmullie] # Replace with up to 4 GitHub Sponsors-enabled usernames e.g.",
                    "type": "github"
                },
                {
                    "url": "https://github.com/user2",
                    "type": "github"
                }
            ],
            "time": "2021-01-06T15:18:10+00:00"
        },
        {
            "name": "matthiasmullie/path-converter",
            "version": "1.1.3",
            "source": {
                "type": "git",
                "url": "https://github.com/matthiasmullie/path-converter.git",
                "reference": "e7d13b2c7e2f2268e1424aaed02085518afa02d9"
            },
            "dist": {
                "type": "zip",
                "url": "https://api.github.com/repos/matthiasmullie/path-converter/zipball/e7d13b2c7e2f2268e1424aaed02085518afa02d9",
                "reference": "e7d13b2c7e2f2268e1424aaed02085518afa02d9",
                "shasum": ""
            },
            "require": {
                "ext-pcre": "*",
                "php": ">=5.3.0"
            },
            "require-dev": {
                "phpunit/phpunit": "~4.8"
            },
            "type": "library",
            "autoload": {
                "psr-4": {
                    "MatthiasMullie\\PathConverter\\": "src/"
                }
            },
            "notification-url": "https://packagist.org/downloads/",
            "license": [
                "MIT"
            ],
            "authors": [
                {
                    "name": "Matthias Mullie",
                    "email": "pathconverter@mullie.eu",
                    "homepage": "http://www.mullie.eu",
                    "role": "Developer"
                }
            ],
            "description": "Relative path converter",
            "homepage": "http://github.com/matthiasmullie/path-converter",
            "keywords": [
                "converter",
                "path",
                "paths",
                "relative"
            ],
            "support": {
                "issues": "https://github.com/matthiasmullie/path-converter/issues",
                "source": "https://github.com/matthiasmullie/path-converter/tree/1.1.3"
            },
            "time": "2019-02-05T23:41:09+00:00"
        },
        {
            "name": "myclabs/deep-copy",
            "version": "1.10.2",
            "source": {
                "type": "git",
                "url": "https://github.com/myclabs/DeepCopy.git",
                "reference": "776f831124e9c62e1a2c601ecc52e776d8bb7220"
            },
            "dist": {
                "type": "zip",
                "url": "https://api.github.com/repos/myclabs/DeepCopy/zipball/776f831124e9c62e1a2c601ecc52e776d8bb7220",
                "reference": "776f831124e9c62e1a2c601ecc52e776d8bb7220",
                "shasum": ""
            },
            "require": {
                "php": "^7.1 || ^8.0"
            },
            "replace": {
                "myclabs/deep-copy": "self.version"
            },
            "require-dev": {
                "doctrine/collections": "^1.0",
                "doctrine/common": "^2.6",
                "phpunit/phpunit": "^7.1"
            },
            "type": "library",
            "autoload": {
                "psr-4": {
                    "DeepCopy\\": "src/DeepCopy/"
                },
                "files": [
                    "src/DeepCopy/deep_copy.php"
                ]
            },
            "notification-url": "https://packagist.org/downloads/",
            "license": [
                "MIT"
            ],
            "description": "Create deep copies (clones) of your objects",
            "keywords": [
                "clone",
                "copy",
                "duplicate",
                "object",
                "object graph"
            ],
            "support": {
                "issues": "https://github.com/myclabs/DeepCopy/issues",
                "source": "https://github.com/myclabs/DeepCopy/tree/1.10.2"
            },
            "funding": [
                {
                    "url": "https://tidelift.com/funding/github/packagist/myclabs/deep-copy",
                    "type": "tidelift"
                }
            ],
            "time": "2020-11-13T09:40:50+00:00"
        },
        {
            "name": "netresearch/jsonmapper",
            "version": "v4.0.0",
            "source": {
                "type": "git",
                "url": "https://github.com/cweiske/jsonmapper.git",
                "reference": "8bbc021a8edb2e4a7ea2f8ad4fa9ec9dce2fcb8d"
            },
            "dist": {
                "type": "zip",
                "url": "https://api.github.com/repos/cweiske/jsonmapper/zipball/8bbc021a8edb2e4a7ea2f8ad4fa9ec9dce2fcb8d",
                "reference": "8bbc021a8edb2e4a7ea2f8ad4fa9ec9dce2fcb8d",
                "shasum": ""
            },
            "require": {
                "ext-json": "*",
                "ext-pcre": "*",
                "ext-reflection": "*",
                "ext-spl": "*",
                "php": ">=7.1"
            },
            "require-dev": {
                "phpunit/phpunit": "~7.5 || ~8.0 || ~9.0",
                "squizlabs/php_codesniffer": "~3.5"
            },
            "type": "library",
            "autoload": {
                "psr-0": {
                    "JsonMapper": "src/"
                }
            },
            "notification-url": "https://packagist.org/downloads/",
            "license": [
                "OSL-3.0"
            ],
            "authors": [
                {
                    "name": "Christian Weiske",
                    "email": "cweiske@cweiske.de",
                    "homepage": "http://github.com/cweiske/jsonmapper/",
                    "role": "Developer"
                }
            ],
            "description": "Map nested JSON structures onto PHP classes",
            "support": {
                "email": "cweiske@cweiske.de",
                "issues": "https://github.com/cweiske/jsonmapper/issues",
                "source": "https://github.com/cweiske/jsonmapper/tree/v4.0.0"
            },
            "time": "2020-12-01T19:48:11+00:00"
        },
        {
            "name": "nikic/php-parser",
            "version": "v4.13.0",
            "source": {
                "type": "git",
                "url": "https://github.com/nikic/PHP-Parser.git",
                "reference": "50953a2691a922aa1769461637869a0a2faa3f53"
            },
            "dist": {
                "type": "zip",
                "url": "https://api.github.com/repos/nikic/PHP-Parser/zipball/50953a2691a922aa1769461637869a0a2faa3f53",
                "reference": "50953a2691a922aa1769461637869a0a2faa3f53",
                "shasum": ""
            },
            "require": {
                "ext-tokenizer": "*",
                "php": ">=7.0"
            },
            "require-dev": {
                "ircmaxell/php-yacc": "^0.0.7",
                "phpunit/phpunit": "^6.5 || ^7.0 || ^8.0 || ^9.0"
            },
            "bin": [
                "bin/php-parse"
            ],
            "type": "library",
            "extra": {
                "branch-alias": {
                    "dev-master": "4.9-dev"
                }
            },
            "autoload": {
                "psr-4": {
                    "PhpParser\\": "lib/PhpParser"
                }
            },
            "notification-url": "https://packagist.org/downloads/",
            "license": [
                "BSD-3-Clause"
            ],
            "authors": [
                {
                    "name": "Nikita Popov"
                }
            ],
            "description": "A PHP parser written in PHP",
            "keywords": [
                "parser",
                "php"
            ],
            "support": {
                "issues": "https://github.com/nikic/PHP-Parser/issues",
                "source": "https://github.com/nikic/PHP-Parser/tree/v4.13.0"
            },
            "time": "2021-09-20T12:20:58+00:00"
        },
        {
            "name": "openlss/lib-array2xml",
            "version": "1.0.0",
            "source": {
                "type": "git",
                "url": "https://github.com/nullivex/lib-array2xml.git",
                "reference": "a91f18a8dfc69ffabe5f9b068bc39bb202c81d90"
            },
            "dist": {
                "type": "zip",
                "url": "https://api.github.com/repos/nullivex/lib-array2xml/zipball/a91f18a8dfc69ffabe5f9b068bc39bb202c81d90",
                "reference": "a91f18a8dfc69ffabe5f9b068bc39bb202c81d90",
                "shasum": ""
            },
            "require": {
                "php": ">=5.3.2"
            },
            "type": "library",
            "autoload": {
                "psr-0": {
                    "LSS": ""
                }
            },
            "notification-url": "https://packagist.org/downloads/",
            "license": [
                "Apache-2.0"
            ],
            "authors": [
                {
                    "name": "Bryan Tong",
                    "email": "bryan@nullivex.com",
                    "homepage": "https://www.nullivex.com"
                },
                {
                    "name": "Tony Butler",
                    "email": "spudz76@gmail.com",
                    "homepage": "https://www.nullivex.com"
                }
            ],
            "description": "Array2XML conversion library credit to lalit.org",
            "homepage": "https://www.nullivex.com",
            "keywords": [
                "array",
                "array conversion",
                "xml",
                "xml conversion"
            ],
            "support": {
                "issues": "https://github.com/nullivex/lib-array2xml/issues",
                "source": "https://github.com/nullivex/lib-array2xml/tree/master"
            },
            "time": "2019-03-29T20:06:56+00:00"
        },
        {
            "name": "phar-io/manifest",
            "version": "2.0.3",
            "source": {
                "type": "git",
                "url": "https://github.com/phar-io/manifest.git",
                "reference": "97803eca37d319dfa7826cc2437fc020857acb53"
            },
            "dist": {
                "type": "zip",
                "url": "https://api.github.com/repos/phar-io/manifest/zipball/97803eca37d319dfa7826cc2437fc020857acb53",
                "reference": "97803eca37d319dfa7826cc2437fc020857acb53",
                "shasum": ""
            },
            "require": {
                "ext-dom": "*",
                "ext-phar": "*",
                "ext-xmlwriter": "*",
                "phar-io/version": "^3.0.1",
                "php": "^7.2 || ^8.0"
            },
            "type": "library",
            "extra": {
                "branch-alias": {
                    "dev-master": "2.0.x-dev"
                }
            },
            "autoload": {
                "classmap": [
                    "src/"
                ]
            },
            "notification-url": "https://packagist.org/downloads/",
            "license": [
                "BSD-3-Clause"
            ],
            "authors": [
                {
                    "name": "Arne Blankerts",
                    "email": "arne@blankerts.de",
                    "role": "Developer"
                },
                {
                    "name": "Sebastian Heuer",
                    "email": "sebastian@phpeople.de",
                    "role": "Developer"
                },
                {
                    "name": "Sebastian Bergmann",
                    "email": "sebastian@phpunit.de",
                    "role": "Developer"
                }
            ],
            "description": "Component for reading phar.io manifest information from a PHP Archive (PHAR)",
            "support": {
                "issues": "https://github.com/phar-io/manifest/issues",
                "source": "https://github.com/phar-io/manifest/tree/2.0.3"
            },
            "time": "2021-07-20T11:28:43+00:00"
        },
        {
            "name": "phar-io/version",
            "version": "3.1.0",
            "source": {
                "type": "git",
                "url": "https://github.com/phar-io/version.git",
                "reference": "bae7c545bef187884426f042434e561ab1ddb182"
            },
            "dist": {
                "type": "zip",
                "url": "https://api.github.com/repos/phar-io/version/zipball/bae7c545bef187884426f042434e561ab1ddb182",
                "reference": "bae7c545bef187884426f042434e561ab1ddb182",
                "shasum": ""
            },
            "require": {
                "php": "^7.2 || ^8.0"
            },
            "type": "library",
            "autoload": {
                "classmap": [
                    "src/"
                ]
            },
            "notification-url": "https://packagist.org/downloads/",
            "license": [
                "BSD-3-Clause"
            ],
            "authors": [
                {
                    "name": "Arne Blankerts",
                    "email": "arne@blankerts.de",
                    "role": "Developer"
                },
                {
                    "name": "Sebastian Heuer",
                    "email": "sebastian@phpeople.de",
                    "role": "Developer"
                },
                {
                    "name": "Sebastian Bergmann",
                    "email": "sebastian@phpunit.de",
                    "role": "Developer"
                }
            ],
            "description": "Library for handling version information and constraints",
            "support": {
                "issues": "https://github.com/phar-io/version/issues",
                "source": "https://github.com/phar-io/version/tree/3.1.0"
            },
            "time": "2021-02-23T14:00:09+00:00"
        },
        {
            "name": "phpdocumentor/reflection-common",
            "version": "2.2.0",
            "source": {
                "type": "git",
                "url": "https://github.com/phpDocumentor/ReflectionCommon.git",
                "reference": "1d01c49d4ed62f25aa84a747ad35d5a16924662b"
            },
            "dist": {
                "type": "zip",
                "url": "https://api.github.com/repos/phpDocumentor/ReflectionCommon/zipball/1d01c49d4ed62f25aa84a747ad35d5a16924662b",
                "reference": "1d01c49d4ed62f25aa84a747ad35d5a16924662b",
                "shasum": ""
            },
            "require": {
                "php": "^7.2 || ^8.0"
            },
            "type": "library",
            "extra": {
                "branch-alias": {
                    "dev-2.x": "2.x-dev"
                }
            },
            "autoload": {
                "psr-4": {
                    "phpDocumentor\\Reflection\\": "src/"
                }
            },
            "notification-url": "https://packagist.org/downloads/",
            "license": [
                "MIT"
            ],
            "authors": [
                {
                    "name": "Jaap van Otterdijk",
                    "email": "opensource@ijaap.nl"
                }
            ],
            "description": "Common reflection classes used by phpdocumentor to reflect the code structure",
            "homepage": "http://www.phpdoc.org",
            "keywords": [
                "FQSEN",
                "phpDocumentor",
                "phpdoc",
                "reflection",
                "static analysis"
            ],
            "support": {
                "issues": "https://github.com/phpDocumentor/ReflectionCommon/issues",
                "source": "https://github.com/phpDocumentor/ReflectionCommon/tree/2.x"
            },
            "time": "2020-06-27T09:03:43+00:00"
        },
        {
            "name": "phpdocumentor/reflection-docblock",
            "version": "5.2.2",
            "source": {
                "type": "git",
                "url": "https://github.com/phpDocumentor/ReflectionDocBlock.git",
                "reference": "069a785b2141f5bcf49f3e353548dc1cce6df556"
            },
            "dist": {
                "type": "zip",
                "url": "https://api.github.com/repos/phpDocumentor/ReflectionDocBlock/zipball/069a785b2141f5bcf49f3e353548dc1cce6df556",
                "reference": "069a785b2141f5bcf49f3e353548dc1cce6df556",
                "shasum": ""
            },
            "require": {
                "ext-filter": "*",
                "php": "^7.2 || ^8.0",
                "phpdocumentor/reflection-common": "^2.2",
                "phpdocumentor/type-resolver": "^1.3",
                "webmozart/assert": "^1.9.1"
            },
            "require-dev": {
                "mockery/mockery": "~1.3.2"
            },
            "type": "library",
            "extra": {
                "branch-alias": {
                    "dev-master": "5.x-dev"
                }
            },
            "autoload": {
                "psr-4": {
                    "phpDocumentor\\Reflection\\": "src"
                }
            },
            "notification-url": "https://packagist.org/downloads/",
            "license": [
                "MIT"
            ],
            "authors": [
                {
                    "name": "Mike van Riel",
                    "email": "me@mikevanriel.com"
                },
                {
                    "name": "Jaap van Otterdijk",
                    "email": "account@ijaap.nl"
                }
            ],
            "description": "With this component, a library can provide support for annotations via DocBlocks or otherwise retrieve information that is embedded in a DocBlock.",
            "support": {
                "issues": "https://github.com/phpDocumentor/ReflectionDocBlock/issues",
                "source": "https://github.com/phpDocumentor/ReflectionDocBlock/tree/master"
            },
            "time": "2020-09-03T19:13:55+00:00"
        },
        {
            "name": "phpdocumentor/type-resolver",
<<<<<<< HEAD
            "version": "1.5.0",
            "source": {
                "type": "git",
                "url": "https://github.com/phpDocumentor/TypeResolver.git",
                "reference": "30f38bffc6f24293dadd1823936372dfa9e86e2f"
            },
            "dist": {
                "type": "zip",
                "url": "https://api.github.com/repos/phpDocumentor/TypeResolver/zipball/30f38bffc6f24293dadd1823936372dfa9e86e2f",
                "reference": "30f38bffc6f24293dadd1823936372dfa9e86e2f",
=======
            "version": "1.5.1",
            "source": {
                "type": "git",
                "url": "https://github.com/phpDocumentor/TypeResolver.git",
                "reference": "a12f7e301eb7258bb68acd89d4aefa05c2906cae"
            },
            "dist": {
                "type": "zip",
                "url": "https://api.github.com/repos/phpDocumentor/TypeResolver/zipball/a12f7e301eb7258bb68acd89d4aefa05c2906cae",
                "reference": "a12f7e301eb7258bb68acd89d4aefa05c2906cae",
>>>>>>> af0fbecf
                "shasum": ""
            },
            "require": {
                "php": "^7.2 || ^8.0",
                "phpdocumentor/reflection-common": "^2.0"
            },
            "require-dev": {
                "ext-tokenizer": "*",
                "psalm/phar": "^4.8"
            },
            "type": "library",
            "extra": {
                "branch-alias": {
                    "dev-1.x": "1.x-dev"
                }
            },
            "autoload": {
                "psr-4": {
                    "phpDocumentor\\Reflection\\": "src"
                }
            },
            "notification-url": "https://packagist.org/downloads/",
            "license": [
                "MIT"
            ],
            "authors": [
                {
                    "name": "Mike van Riel",
                    "email": "me@mikevanriel.com"
                }
            ],
            "description": "A PSR-5 based resolver of Class names, Types and Structural Element Names",
            "support": {
                "issues": "https://github.com/phpDocumentor/TypeResolver/issues",
<<<<<<< HEAD
                "source": "https://github.com/phpDocumentor/TypeResolver/tree/1.5.0"
            },
            "time": "2021-09-17T15:28:14+00:00"
=======
                "source": "https://github.com/phpDocumentor/TypeResolver/tree/1.5.1"
            },
            "time": "2021-10-02T14:08:47+00:00"
>>>>>>> af0fbecf
        },
        {
            "name": "phpspec/prophecy",
            "version": "1.14.0",
            "source": {
                "type": "git",
                "url": "https://github.com/phpspec/prophecy.git",
                "reference": "d86dfc2e2a3cd366cee475e52c6bb3bbc371aa0e"
            },
            "dist": {
                "type": "zip",
                "url": "https://api.github.com/repos/phpspec/prophecy/zipball/d86dfc2e2a3cd366cee475e52c6bb3bbc371aa0e",
                "reference": "d86dfc2e2a3cd366cee475e52c6bb3bbc371aa0e",
                "shasum": ""
            },
            "require": {
                "doctrine/instantiator": "^1.2",
                "php": "^7.2 || ~8.0, <8.2",
                "phpdocumentor/reflection-docblock": "^5.2",
                "sebastian/comparator": "^3.0 || ^4.0",
                "sebastian/recursion-context": "^3.0 || ^4.0"
            },
            "require-dev": {
                "phpspec/phpspec": "^6.0 || ^7.0",
                "phpunit/phpunit": "^8.0 || ^9.0"
            },
            "type": "library",
            "extra": {
                "branch-alias": {
                    "dev-master": "1.x-dev"
                }
            },
            "autoload": {
                "psr-4": {
                    "Prophecy\\": "src/Prophecy"
                }
            },
            "notification-url": "https://packagist.org/downloads/",
            "license": [
                "MIT"
            ],
            "authors": [
                {
                    "name": "Konstantin Kudryashov",
                    "email": "ever.zet@gmail.com",
                    "homepage": "http://everzet.com"
                },
                {
                    "name": "Marcello Duarte",
                    "email": "marcello.duarte@gmail.com"
                }
            ],
            "description": "Highly opinionated mocking framework for PHP 5.3+",
            "homepage": "https://github.com/phpspec/prophecy",
            "keywords": [
                "Double",
                "Dummy",
                "fake",
                "mock",
                "spy",
                "stub"
            ],
            "support": {
                "issues": "https://github.com/phpspec/prophecy/issues",
                "source": "https://github.com/phpspec/prophecy/tree/1.14.0"
            },
            "time": "2021-09-10T09:02:12+00:00"
        },
        {
            "name": "phpunit/php-code-coverage",
            "version": "9.2.7",
            "source": {
                "type": "git",
                "url": "https://github.com/sebastianbergmann/php-code-coverage.git",
                "reference": "d4c798ed8d51506800b441f7a13ecb0f76f12218"
            },
            "dist": {
                "type": "zip",
                "url": "https://api.github.com/repos/sebastianbergmann/php-code-coverage/zipball/d4c798ed8d51506800b441f7a13ecb0f76f12218",
                "reference": "d4c798ed8d51506800b441f7a13ecb0f76f12218",
                "shasum": ""
            },
            "require": {
                "ext-dom": "*",
                "ext-libxml": "*",
                "ext-xmlwriter": "*",
                "nikic/php-parser": "^4.12.0",
                "php": ">=7.3",
                "phpunit/php-file-iterator": "^3.0.3",
                "phpunit/php-text-template": "^2.0.2",
                "sebastian/code-unit-reverse-lookup": "^2.0.2",
                "sebastian/complexity": "^2.0",
                "sebastian/environment": "^5.1.2",
                "sebastian/lines-of-code": "^1.0.3",
                "sebastian/version": "^3.0.1",
                "theseer/tokenizer": "^1.2.0"
            },
            "require-dev": {
                "phpunit/phpunit": "^9.3"
            },
            "suggest": {
                "ext-pcov": "*",
                "ext-xdebug": "*"
            },
            "type": "library",
            "extra": {
                "branch-alias": {
                    "dev-master": "9.2-dev"
                }
            },
            "autoload": {
                "classmap": [
                    "src/"
                ]
            },
            "notification-url": "https://packagist.org/downloads/",
            "license": [
                "BSD-3-Clause"
            ],
            "authors": [
                {
                    "name": "Sebastian Bergmann",
                    "email": "sebastian@phpunit.de",
                    "role": "lead"
                }
            ],
            "description": "Library that provides collection, processing, and rendering functionality for PHP code coverage information.",
            "homepage": "https://github.com/sebastianbergmann/php-code-coverage",
            "keywords": [
                "coverage",
                "testing",
                "xunit"
            ],
            "support": {
                "issues": "https://github.com/sebastianbergmann/php-code-coverage/issues",
                "source": "https://github.com/sebastianbergmann/php-code-coverage/tree/9.2.7"
            },
            "funding": [
                {
                    "url": "https://github.com/sebastianbergmann",
                    "type": "github"
                }
            ],
            "time": "2021-09-17T05:39:03+00:00"
        },
        {
            "name": "phpunit/php-file-iterator",
            "version": "3.0.5",
            "source": {
                "type": "git",
                "url": "https://github.com/sebastianbergmann/php-file-iterator.git",
                "reference": "aa4be8575f26070b100fccb67faabb28f21f66f8"
            },
            "dist": {
                "type": "zip",
                "url": "https://api.github.com/repos/sebastianbergmann/php-file-iterator/zipball/aa4be8575f26070b100fccb67faabb28f21f66f8",
                "reference": "aa4be8575f26070b100fccb67faabb28f21f66f8",
                "shasum": ""
            },
            "require": {
                "php": ">=7.3"
            },
            "require-dev": {
                "phpunit/phpunit": "^9.3"
            },
            "type": "library",
            "extra": {
                "branch-alias": {
                    "dev-master": "3.0-dev"
                }
            },
            "autoload": {
                "classmap": [
                    "src/"
                ]
            },
            "notification-url": "https://packagist.org/downloads/",
            "license": [
                "BSD-3-Clause"
            ],
            "authors": [
                {
                    "name": "Sebastian Bergmann",
                    "email": "sebastian@phpunit.de",
                    "role": "lead"
                }
            ],
            "description": "FilterIterator implementation that filters files based on a list of suffixes.",
            "homepage": "https://github.com/sebastianbergmann/php-file-iterator/",
            "keywords": [
                "filesystem",
                "iterator"
            ],
            "support": {
                "issues": "https://github.com/sebastianbergmann/php-file-iterator/issues",
                "source": "https://github.com/sebastianbergmann/php-file-iterator/tree/3.0.5"
            },
            "funding": [
                {
                    "url": "https://github.com/sebastianbergmann",
                    "type": "github"
                }
            ],
            "time": "2020-09-28T05:57:25+00:00"
        },
        {
            "name": "phpunit/php-invoker",
            "version": "3.1.1",
            "source": {
                "type": "git",
                "url": "https://github.com/sebastianbergmann/php-invoker.git",
                "reference": "5a10147d0aaf65b58940a0b72f71c9ac0423cc67"
            },
            "dist": {
                "type": "zip",
                "url": "https://api.github.com/repos/sebastianbergmann/php-invoker/zipball/5a10147d0aaf65b58940a0b72f71c9ac0423cc67",
                "reference": "5a10147d0aaf65b58940a0b72f71c9ac0423cc67",
                "shasum": ""
            },
            "require": {
                "php": ">=7.3"
            },
            "require-dev": {
                "ext-pcntl": "*",
                "phpunit/phpunit": "^9.3"
            },
            "suggest": {
                "ext-pcntl": "*"
            },
            "type": "library",
            "extra": {
                "branch-alias": {
                    "dev-master": "3.1-dev"
                }
            },
            "autoload": {
                "classmap": [
                    "src/"
                ]
            },
            "notification-url": "https://packagist.org/downloads/",
            "license": [
                "BSD-3-Clause"
            ],
            "authors": [
                {
                    "name": "Sebastian Bergmann",
                    "email": "sebastian@phpunit.de",
                    "role": "lead"
                }
            ],
            "description": "Invoke callables with a timeout",
            "homepage": "https://github.com/sebastianbergmann/php-invoker/",
            "keywords": [
                "process"
            ],
            "support": {
                "issues": "https://github.com/sebastianbergmann/php-invoker/issues",
                "source": "https://github.com/sebastianbergmann/php-invoker/tree/3.1.1"
            },
            "funding": [
                {
                    "url": "https://github.com/sebastianbergmann",
                    "type": "github"
                }
            ],
            "time": "2020-09-28T05:58:55+00:00"
        },
        {
            "name": "phpunit/php-text-template",
            "version": "2.0.4",
            "source": {
                "type": "git",
                "url": "https://github.com/sebastianbergmann/php-text-template.git",
                "reference": "5da5f67fc95621df9ff4c4e5a84d6a8a2acf7c28"
            },
            "dist": {
                "type": "zip",
                "url": "https://api.github.com/repos/sebastianbergmann/php-text-template/zipball/5da5f67fc95621df9ff4c4e5a84d6a8a2acf7c28",
                "reference": "5da5f67fc95621df9ff4c4e5a84d6a8a2acf7c28",
                "shasum": ""
            },
            "require": {
                "php": ">=7.3"
            },
            "require-dev": {
                "phpunit/phpunit": "^9.3"
            },
            "type": "library",
            "extra": {
                "branch-alias": {
                    "dev-master": "2.0-dev"
                }
            },
            "autoload": {
                "classmap": [
                    "src/"
                ]
            },
            "notification-url": "https://packagist.org/downloads/",
            "license": [
                "BSD-3-Clause"
            ],
            "authors": [
                {
                    "name": "Sebastian Bergmann",
                    "email": "sebastian@phpunit.de",
                    "role": "lead"
                }
            ],
            "description": "Simple template engine.",
            "homepage": "https://github.com/sebastianbergmann/php-text-template/",
            "keywords": [
                "template"
            ],
            "support": {
                "issues": "https://github.com/sebastianbergmann/php-text-template/issues",
                "source": "https://github.com/sebastianbergmann/php-text-template/tree/2.0.4"
            },
            "funding": [
                {
                    "url": "https://github.com/sebastianbergmann",
                    "type": "github"
                }
            ],
            "time": "2020-10-26T05:33:50+00:00"
        },
        {
            "name": "phpunit/php-timer",
            "version": "5.0.3",
            "source": {
                "type": "git",
                "url": "https://github.com/sebastianbergmann/php-timer.git",
                "reference": "5a63ce20ed1b5bf577850e2c4e87f4aa902afbd2"
            },
            "dist": {
                "type": "zip",
                "url": "https://api.github.com/repos/sebastianbergmann/php-timer/zipball/5a63ce20ed1b5bf577850e2c4e87f4aa902afbd2",
                "reference": "5a63ce20ed1b5bf577850e2c4e87f4aa902afbd2",
                "shasum": ""
            },
            "require": {
                "php": ">=7.3"
            },
            "require-dev": {
                "phpunit/phpunit": "^9.3"
            },
            "type": "library",
            "extra": {
                "branch-alias": {
                    "dev-master": "5.0-dev"
                }
            },
            "autoload": {
                "classmap": [
                    "src/"
                ]
            },
            "notification-url": "https://packagist.org/downloads/",
            "license": [
                "BSD-3-Clause"
            ],
            "authors": [
                {
                    "name": "Sebastian Bergmann",
                    "email": "sebastian@phpunit.de",
                    "role": "lead"
                }
            ],
            "description": "Utility class for timing",
            "homepage": "https://github.com/sebastianbergmann/php-timer/",
            "keywords": [
                "timer"
            ],
            "support": {
                "issues": "https://github.com/sebastianbergmann/php-timer/issues",
                "source": "https://github.com/sebastianbergmann/php-timer/tree/5.0.3"
            },
            "funding": [
                {
                    "url": "https://github.com/sebastianbergmann",
                    "type": "github"
                }
            ],
            "time": "2020-10-26T13:16:10+00:00"
        },
        {
            "name": "phpunit/phpunit",
            "version": "9.5.6",
            "source": {
                "type": "git",
                "url": "https://github.com/sebastianbergmann/phpunit.git",
                "reference": "fb9b8333f14e3dce976a60ef6a7e05c7c7ed8bfb"
            },
            "dist": {
                "type": "zip",
                "url": "https://api.github.com/repos/sebastianbergmann/phpunit/zipball/fb9b8333f14e3dce976a60ef6a7e05c7c7ed8bfb",
                "reference": "fb9b8333f14e3dce976a60ef6a7e05c7c7ed8bfb",
                "shasum": ""
            },
            "require": {
                "doctrine/instantiator": "^1.3.1",
                "ext-dom": "*",
                "ext-json": "*",
                "ext-libxml": "*",
                "ext-mbstring": "*",
                "ext-xml": "*",
                "ext-xmlwriter": "*",
                "myclabs/deep-copy": "^1.10.1",
                "phar-io/manifest": "^2.0.1",
                "phar-io/version": "^3.0.2",
                "php": ">=7.3",
                "phpspec/prophecy": "^1.12.1",
                "phpunit/php-code-coverage": "^9.2.3",
                "phpunit/php-file-iterator": "^3.0.5",
                "phpunit/php-invoker": "^3.1.1",
                "phpunit/php-text-template": "^2.0.3",
                "phpunit/php-timer": "^5.0.2",
                "sebastian/cli-parser": "^1.0.1",
                "sebastian/code-unit": "^1.0.6",
                "sebastian/comparator": "^4.0.5",
                "sebastian/diff": "^4.0.3",
                "sebastian/environment": "^5.1.3",
                "sebastian/exporter": "^4.0.3",
                "sebastian/global-state": "^5.0.1",
                "sebastian/object-enumerator": "^4.0.3",
                "sebastian/resource-operations": "^3.0.3",
                "sebastian/type": "^2.3.4",
                "sebastian/version": "^3.0.2"
            },
            "require-dev": {
                "ext-pdo": "*",
                "phpspec/prophecy-phpunit": "^2.0.1"
            },
            "suggest": {
                "ext-soap": "*",
                "ext-xdebug": "*"
            },
            "bin": [
                "phpunit"
            ],
            "type": "library",
            "extra": {
                "branch-alias": {
                    "dev-master": "9.5-dev"
                }
            },
            "autoload": {
                "classmap": [
                    "src/"
                ],
                "files": [
                    "src/Framework/Assert/Functions.php"
                ]
            },
            "notification-url": "https://packagist.org/downloads/",
            "license": [
                "BSD-3-Clause"
            ],
            "authors": [
                {
                    "name": "Sebastian Bergmann",
                    "email": "sebastian@phpunit.de",
                    "role": "lead"
                }
            ],
            "description": "The PHP Unit Testing framework.",
            "homepage": "https://phpunit.de/",
            "keywords": [
                "phpunit",
                "testing",
                "xunit"
            ],
            "support": {
                "issues": "https://github.com/sebastianbergmann/phpunit/issues",
                "source": "https://github.com/sebastianbergmann/phpunit/tree/9.5.6"
            },
            "funding": [
                {
                    "url": "https://phpunit.de/donate.html",
                    "type": "custom"
                },
                {
                    "url": "https://github.com/sebastianbergmann",
                    "type": "github"
                }
            ],
            "time": "2021-06-23T05:14:38+00:00"
        },
        {
            "name": "psr/container",
            "version": "1.1.1",
            "source": {
                "type": "git",
                "url": "https://github.com/php-fig/container.git",
                "reference": "8622567409010282b7aeebe4bb841fe98b58dcaf"
            },
            "dist": {
                "type": "zip",
                "url": "https://api.github.com/repos/php-fig/container/zipball/8622567409010282b7aeebe4bb841fe98b58dcaf",
                "reference": "8622567409010282b7aeebe4bb841fe98b58dcaf",
                "shasum": ""
            },
            "require": {
                "php": ">=7.2.0"
            },
            "type": "library",
            "autoload": {
                "psr-4": {
                    "Psr\\Container\\": "src/"
                }
            },
            "notification-url": "https://packagist.org/downloads/",
            "license": [
                "MIT"
            ],
            "authors": [
                {
                    "name": "PHP-FIG",
                    "homepage": "https://www.php-fig.org/"
                }
            ],
            "description": "Common Container Interface (PHP FIG PSR-11)",
            "homepage": "https://github.com/php-fig/container",
            "keywords": [
                "PSR-11",
                "container",
                "container-interface",
                "container-interop",
                "psr"
            ],
            "support": {
                "issues": "https://github.com/php-fig/container/issues",
                "source": "https://github.com/php-fig/container/tree/1.1.1"
            },
            "time": "2021-03-05T17:36:06+00:00"
        },
        {
            "name": "sebastian/cli-parser",
            "version": "1.0.1",
            "source": {
                "type": "git",
                "url": "https://github.com/sebastianbergmann/cli-parser.git",
                "reference": "442e7c7e687e42adc03470c7b668bc4b2402c0b2"
            },
            "dist": {
                "type": "zip",
                "url": "https://api.github.com/repos/sebastianbergmann/cli-parser/zipball/442e7c7e687e42adc03470c7b668bc4b2402c0b2",
                "reference": "442e7c7e687e42adc03470c7b668bc4b2402c0b2",
                "shasum": ""
            },
            "require": {
                "php": ">=7.3"
            },
            "require-dev": {
                "phpunit/phpunit": "^9.3"
            },
            "type": "library",
            "extra": {
                "branch-alias": {
                    "dev-master": "1.0-dev"
                }
            },
            "autoload": {
                "classmap": [
                    "src/"
                ]
            },
            "notification-url": "https://packagist.org/downloads/",
            "license": [
                "BSD-3-Clause"
            ],
            "authors": [
                {
                    "name": "Sebastian Bergmann",
                    "email": "sebastian@phpunit.de",
                    "role": "lead"
                }
            ],
            "description": "Library for parsing CLI options",
            "homepage": "https://github.com/sebastianbergmann/cli-parser",
            "support": {
                "issues": "https://github.com/sebastianbergmann/cli-parser/issues",
                "source": "https://github.com/sebastianbergmann/cli-parser/tree/1.0.1"
            },
            "funding": [
                {
                    "url": "https://github.com/sebastianbergmann",
                    "type": "github"
                }
            ],
            "time": "2020-09-28T06:08:49+00:00"
        },
        {
            "name": "sebastian/code-unit",
            "version": "1.0.8",
            "source": {
                "type": "git",
                "url": "https://github.com/sebastianbergmann/code-unit.git",
                "reference": "1fc9f64c0927627ef78ba436c9b17d967e68e120"
            },
            "dist": {
                "type": "zip",
                "url": "https://api.github.com/repos/sebastianbergmann/code-unit/zipball/1fc9f64c0927627ef78ba436c9b17d967e68e120",
                "reference": "1fc9f64c0927627ef78ba436c9b17d967e68e120",
                "shasum": ""
            },
            "require": {
                "php": ">=7.3"
            },
            "require-dev": {
                "phpunit/phpunit": "^9.3"
            },
            "type": "library",
            "extra": {
                "branch-alias": {
                    "dev-master": "1.0-dev"
                }
            },
            "autoload": {
                "classmap": [
                    "src/"
                ]
            },
            "notification-url": "https://packagist.org/downloads/",
            "license": [
                "BSD-3-Clause"
            ],
            "authors": [
                {
                    "name": "Sebastian Bergmann",
                    "email": "sebastian@phpunit.de",
                    "role": "lead"
                }
            ],
            "description": "Collection of value objects that represent the PHP code units",
            "homepage": "https://github.com/sebastianbergmann/code-unit",
            "support": {
                "issues": "https://github.com/sebastianbergmann/code-unit/issues",
                "source": "https://github.com/sebastianbergmann/code-unit/tree/1.0.8"
            },
            "funding": [
                {
                    "url": "https://github.com/sebastianbergmann",
                    "type": "github"
                }
            ],
            "time": "2020-10-26T13:08:54+00:00"
        },
        {
            "name": "sebastian/code-unit-reverse-lookup",
            "version": "2.0.3",
            "source": {
                "type": "git",
                "url": "https://github.com/sebastianbergmann/code-unit-reverse-lookup.git",
                "reference": "ac91f01ccec49fb77bdc6fd1e548bc70f7faa3e5"
            },
            "dist": {
                "type": "zip",
                "url": "https://api.github.com/repos/sebastianbergmann/code-unit-reverse-lookup/zipball/ac91f01ccec49fb77bdc6fd1e548bc70f7faa3e5",
                "reference": "ac91f01ccec49fb77bdc6fd1e548bc70f7faa3e5",
                "shasum": ""
            },
            "require": {
                "php": ">=7.3"
            },
            "require-dev": {
                "phpunit/phpunit": "^9.3"
            },
            "type": "library",
            "extra": {
                "branch-alias": {
                    "dev-master": "2.0-dev"
                }
            },
            "autoload": {
                "classmap": [
                    "src/"
                ]
            },
            "notification-url": "https://packagist.org/downloads/",
            "license": [
                "BSD-3-Clause"
            ],
            "authors": [
                {
                    "name": "Sebastian Bergmann",
                    "email": "sebastian@phpunit.de"
                }
            ],
            "description": "Looks up which function or method a line of code belongs to",
            "homepage": "https://github.com/sebastianbergmann/code-unit-reverse-lookup/",
            "support": {
                "issues": "https://github.com/sebastianbergmann/code-unit-reverse-lookup/issues",
                "source": "https://github.com/sebastianbergmann/code-unit-reverse-lookup/tree/2.0.3"
            },
            "funding": [
                {
                    "url": "https://github.com/sebastianbergmann",
                    "type": "github"
                }
            ],
            "time": "2020-09-28T05:30:19+00:00"
        },
        {
            "name": "sebastian/comparator",
            "version": "4.0.6",
            "source": {
                "type": "git",
                "url": "https://github.com/sebastianbergmann/comparator.git",
                "reference": "55f4261989e546dc112258c7a75935a81a7ce382"
            },
            "dist": {
                "type": "zip",
                "url": "https://api.github.com/repos/sebastianbergmann/comparator/zipball/55f4261989e546dc112258c7a75935a81a7ce382",
                "reference": "55f4261989e546dc112258c7a75935a81a7ce382",
                "shasum": ""
            },
            "require": {
                "php": ">=7.3",
                "sebastian/diff": "^4.0",
                "sebastian/exporter": "^4.0"
            },
            "require-dev": {
                "phpunit/phpunit": "^9.3"
            },
            "type": "library",
            "extra": {
                "branch-alias": {
                    "dev-master": "4.0-dev"
                }
            },
            "autoload": {
                "classmap": [
                    "src/"
                ]
            },
            "notification-url": "https://packagist.org/downloads/",
            "license": [
                "BSD-3-Clause"
            ],
            "authors": [
                {
                    "name": "Sebastian Bergmann",
                    "email": "sebastian@phpunit.de"
                },
                {
                    "name": "Jeff Welch",
                    "email": "whatthejeff@gmail.com"
                },
                {
                    "name": "Volker Dusch",
                    "email": "github@wallbash.com"
                },
                {
                    "name": "Bernhard Schussek",
                    "email": "bschussek@2bepublished.at"
                }
            ],
            "description": "Provides the functionality to compare PHP values for equality",
            "homepage": "https://github.com/sebastianbergmann/comparator",
            "keywords": [
                "comparator",
                "compare",
                "equality"
            ],
            "support": {
                "issues": "https://github.com/sebastianbergmann/comparator/issues",
                "source": "https://github.com/sebastianbergmann/comparator/tree/4.0.6"
            },
            "funding": [
                {
                    "url": "https://github.com/sebastianbergmann",
                    "type": "github"
                }
            ],
            "time": "2020-10-26T15:49:45+00:00"
        },
        {
            "name": "sebastian/complexity",
            "version": "2.0.2",
            "source": {
                "type": "git",
                "url": "https://github.com/sebastianbergmann/complexity.git",
                "reference": "739b35e53379900cc9ac327b2147867b8b6efd88"
            },
            "dist": {
                "type": "zip",
                "url": "https://api.github.com/repos/sebastianbergmann/complexity/zipball/739b35e53379900cc9ac327b2147867b8b6efd88",
                "reference": "739b35e53379900cc9ac327b2147867b8b6efd88",
                "shasum": ""
            },
            "require": {
                "nikic/php-parser": "^4.7",
                "php": ">=7.3"
            },
            "require-dev": {
                "phpunit/phpunit": "^9.3"
            },
            "type": "library",
            "extra": {
                "branch-alias": {
                    "dev-master": "2.0-dev"
                }
            },
            "autoload": {
                "classmap": [
                    "src/"
                ]
            },
            "notification-url": "https://packagist.org/downloads/",
            "license": [
                "BSD-3-Clause"
            ],
            "authors": [
                {
                    "name": "Sebastian Bergmann",
                    "email": "sebastian@phpunit.de",
                    "role": "lead"
                }
            ],
            "description": "Library for calculating the complexity of PHP code units",
            "homepage": "https://github.com/sebastianbergmann/complexity",
            "support": {
                "issues": "https://github.com/sebastianbergmann/complexity/issues",
                "source": "https://github.com/sebastianbergmann/complexity/tree/2.0.2"
            },
            "funding": [
                {
                    "url": "https://github.com/sebastianbergmann",
                    "type": "github"
                }
            ],
            "time": "2020-10-26T15:52:27+00:00"
        },
        {
            "name": "sebastian/diff",
            "version": "4.0.4",
            "source": {
                "type": "git",
                "url": "https://github.com/sebastianbergmann/diff.git",
                "reference": "3461e3fccc7cfdfc2720be910d3bd73c69be590d"
            },
            "dist": {
                "type": "zip",
                "url": "https://api.github.com/repos/sebastianbergmann/diff/zipball/3461e3fccc7cfdfc2720be910d3bd73c69be590d",
                "reference": "3461e3fccc7cfdfc2720be910d3bd73c69be590d",
                "shasum": ""
            },
            "require": {
                "php": ">=7.3"
            },
            "require-dev": {
                "phpunit/phpunit": "^9.3",
                "symfony/process": "^4.2 || ^5"
            },
            "type": "library",
            "extra": {
                "branch-alias": {
                    "dev-master": "4.0-dev"
                }
            },
            "autoload": {
                "classmap": [
                    "src/"
                ]
            },
            "notification-url": "https://packagist.org/downloads/",
            "license": [
                "BSD-3-Clause"
            ],
            "authors": [
                {
                    "name": "Sebastian Bergmann",
                    "email": "sebastian@phpunit.de"
                },
                {
                    "name": "Kore Nordmann",
                    "email": "mail@kore-nordmann.de"
                }
            ],
            "description": "Diff implementation",
            "homepage": "https://github.com/sebastianbergmann/diff",
            "keywords": [
                "diff",
                "udiff",
                "unidiff",
                "unified diff"
            ],
            "support": {
                "issues": "https://github.com/sebastianbergmann/diff/issues",
                "source": "https://github.com/sebastianbergmann/diff/tree/4.0.4"
            },
            "funding": [
                {
                    "url": "https://github.com/sebastianbergmann",
                    "type": "github"
                }
            ],
            "time": "2020-10-26T13:10:38+00:00"
        },
        {
            "name": "sebastian/environment",
            "version": "5.1.3",
            "source": {
                "type": "git",
                "url": "https://github.com/sebastianbergmann/environment.git",
                "reference": "388b6ced16caa751030f6a69e588299fa09200ac"
            },
            "dist": {
                "type": "zip",
                "url": "https://api.github.com/repos/sebastianbergmann/environment/zipball/388b6ced16caa751030f6a69e588299fa09200ac",
                "reference": "388b6ced16caa751030f6a69e588299fa09200ac",
                "shasum": ""
            },
            "require": {
                "php": ">=7.3"
            },
            "require-dev": {
                "phpunit/phpunit": "^9.3"
            },
            "suggest": {
                "ext-posix": "*"
            },
            "type": "library",
            "extra": {
                "branch-alias": {
                    "dev-master": "5.1-dev"
                }
            },
            "autoload": {
                "classmap": [
                    "src/"
                ]
            },
            "notification-url": "https://packagist.org/downloads/",
            "license": [
                "BSD-3-Clause"
            ],
            "authors": [
                {
                    "name": "Sebastian Bergmann",
                    "email": "sebastian@phpunit.de"
                }
            ],
            "description": "Provides functionality to handle HHVM/PHP environments",
            "homepage": "http://www.github.com/sebastianbergmann/environment",
            "keywords": [
                "Xdebug",
                "environment",
                "hhvm"
            ],
            "support": {
                "issues": "https://github.com/sebastianbergmann/environment/issues",
                "source": "https://github.com/sebastianbergmann/environment/tree/5.1.3"
            },
            "funding": [
                {
                    "url": "https://github.com/sebastianbergmann",
                    "type": "github"
                }
            ],
            "time": "2020-09-28T05:52:38+00:00"
        },
        {
            "name": "sebastian/exporter",
            "version": "4.0.3",
            "source": {
                "type": "git",
                "url": "https://github.com/sebastianbergmann/exporter.git",
                "reference": "d89cc98761b8cb5a1a235a6b703ae50d34080e65"
            },
            "dist": {
                "type": "zip",
                "url": "https://api.github.com/repos/sebastianbergmann/exporter/zipball/d89cc98761b8cb5a1a235a6b703ae50d34080e65",
                "reference": "d89cc98761b8cb5a1a235a6b703ae50d34080e65",
                "shasum": ""
            },
            "require": {
                "php": ">=7.3",
                "sebastian/recursion-context": "^4.0"
            },
            "require-dev": {
                "ext-mbstring": "*",
                "phpunit/phpunit": "^9.3"
            },
            "type": "library",
            "extra": {
                "branch-alias": {
                    "dev-master": "4.0-dev"
                }
            },
            "autoload": {
                "classmap": [
                    "src/"
                ]
            },
            "notification-url": "https://packagist.org/downloads/",
            "license": [
                "BSD-3-Clause"
            ],
            "authors": [
                {
                    "name": "Sebastian Bergmann",
                    "email": "sebastian@phpunit.de"
                },
                {
                    "name": "Jeff Welch",
                    "email": "whatthejeff@gmail.com"
                },
                {
                    "name": "Volker Dusch",
                    "email": "github@wallbash.com"
                },
                {
                    "name": "Adam Harvey",
                    "email": "aharvey@php.net"
                },
                {
                    "name": "Bernhard Schussek",
                    "email": "bschussek@gmail.com"
                }
            ],
            "description": "Provides the functionality to export PHP variables for visualization",
            "homepage": "http://www.github.com/sebastianbergmann/exporter",
            "keywords": [
                "export",
                "exporter"
            ],
            "support": {
                "issues": "https://github.com/sebastianbergmann/exporter/issues",
                "source": "https://github.com/sebastianbergmann/exporter/tree/4.0.3"
            },
            "funding": [
                {
                    "url": "https://github.com/sebastianbergmann",
                    "type": "github"
                }
            ],
            "time": "2020-09-28T05:24:23+00:00"
        },
        {
            "name": "sebastian/global-state",
            "version": "5.0.3",
            "source": {
                "type": "git",
                "url": "https://github.com/sebastianbergmann/global-state.git",
                "reference": "23bd5951f7ff26f12d4e3242864df3e08dec4e49"
            },
            "dist": {
                "type": "zip",
                "url": "https://api.github.com/repos/sebastianbergmann/global-state/zipball/23bd5951f7ff26f12d4e3242864df3e08dec4e49",
                "reference": "23bd5951f7ff26f12d4e3242864df3e08dec4e49",
                "shasum": ""
            },
            "require": {
                "php": ">=7.3",
                "sebastian/object-reflector": "^2.0",
                "sebastian/recursion-context": "^4.0"
            },
            "require-dev": {
                "ext-dom": "*",
                "phpunit/phpunit": "^9.3"
            },
            "suggest": {
                "ext-uopz": "*"
            },
            "type": "library",
            "extra": {
                "branch-alias": {
                    "dev-master": "5.0-dev"
                }
            },
            "autoload": {
                "classmap": [
                    "src/"
                ]
            },
            "notification-url": "https://packagist.org/downloads/",
            "license": [
                "BSD-3-Clause"
            ],
            "authors": [
                {
                    "name": "Sebastian Bergmann",
                    "email": "sebastian@phpunit.de"
                }
            ],
            "description": "Snapshotting of global state",
            "homepage": "http://www.github.com/sebastianbergmann/global-state",
            "keywords": [
                "global state"
            ],
            "support": {
                "issues": "https://github.com/sebastianbergmann/global-state/issues",
                "source": "https://github.com/sebastianbergmann/global-state/tree/5.0.3"
            },
            "funding": [
                {
                    "url": "https://github.com/sebastianbergmann",
                    "type": "github"
                }
            ],
            "time": "2021-06-11T13:31:12+00:00"
        },
        {
            "name": "sebastian/lines-of-code",
            "version": "1.0.3",
            "source": {
                "type": "git",
                "url": "https://github.com/sebastianbergmann/lines-of-code.git",
                "reference": "c1c2e997aa3146983ed888ad08b15470a2e22ecc"
            },
            "dist": {
                "type": "zip",
                "url": "https://api.github.com/repos/sebastianbergmann/lines-of-code/zipball/c1c2e997aa3146983ed888ad08b15470a2e22ecc",
                "reference": "c1c2e997aa3146983ed888ad08b15470a2e22ecc",
                "shasum": ""
            },
            "require": {
                "nikic/php-parser": "^4.6",
                "php": ">=7.3"
            },
            "require-dev": {
                "phpunit/phpunit": "^9.3"
            },
            "type": "library",
            "extra": {
                "branch-alias": {
                    "dev-master": "1.0-dev"
                }
            },
            "autoload": {
                "classmap": [
                    "src/"
                ]
            },
            "notification-url": "https://packagist.org/downloads/",
            "license": [
                "BSD-3-Clause"
            ],
            "authors": [
                {
                    "name": "Sebastian Bergmann",
                    "email": "sebastian@phpunit.de",
                    "role": "lead"
                }
            ],
            "description": "Library for counting the lines of code in PHP source code",
            "homepage": "https://github.com/sebastianbergmann/lines-of-code",
            "support": {
                "issues": "https://github.com/sebastianbergmann/lines-of-code/issues",
                "source": "https://github.com/sebastianbergmann/lines-of-code/tree/1.0.3"
            },
            "funding": [
                {
                    "url": "https://github.com/sebastianbergmann",
                    "type": "github"
                }
            ],
            "time": "2020-11-28T06:42:11+00:00"
        },
        {
            "name": "sebastian/object-enumerator",
            "version": "4.0.4",
            "source": {
                "type": "git",
                "url": "https://github.com/sebastianbergmann/object-enumerator.git",
                "reference": "5c9eeac41b290a3712d88851518825ad78f45c71"
            },
            "dist": {
                "type": "zip",
                "url": "https://api.github.com/repos/sebastianbergmann/object-enumerator/zipball/5c9eeac41b290a3712d88851518825ad78f45c71",
                "reference": "5c9eeac41b290a3712d88851518825ad78f45c71",
                "shasum": ""
            },
            "require": {
                "php": ">=7.3",
                "sebastian/object-reflector": "^2.0",
                "sebastian/recursion-context": "^4.0"
            },
            "require-dev": {
                "phpunit/phpunit": "^9.3"
            },
            "type": "library",
            "extra": {
                "branch-alias": {
                    "dev-master": "4.0-dev"
                }
            },
            "autoload": {
                "classmap": [
                    "src/"
                ]
            },
            "notification-url": "https://packagist.org/downloads/",
            "license": [
                "BSD-3-Clause"
            ],
            "authors": [
                {
                    "name": "Sebastian Bergmann",
                    "email": "sebastian@phpunit.de"
                }
            ],
            "description": "Traverses array structures and object graphs to enumerate all referenced objects",
            "homepage": "https://github.com/sebastianbergmann/object-enumerator/",
            "support": {
                "issues": "https://github.com/sebastianbergmann/object-enumerator/issues",
                "source": "https://github.com/sebastianbergmann/object-enumerator/tree/4.0.4"
            },
            "funding": [
                {
                    "url": "https://github.com/sebastianbergmann",
                    "type": "github"
                }
            ],
            "time": "2020-10-26T13:12:34+00:00"
        },
        {
            "name": "sebastian/object-reflector",
            "version": "2.0.4",
            "source": {
                "type": "git",
                "url": "https://github.com/sebastianbergmann/object-reflector.git",
                "reference": "b4f479ebdbf63ac605d183ece17d8d7fe49c15c7"
            },
            "dist": {
                "type": "zip",
                "url": "https://api.github.com/repos/sebastianbergmann/object-reflector/zipball/b4f479ebdbf63ac605d183ece17d8d7fe49c15c7",
                "reference": "b4f479ebdbf63ac605d183ece17d8d7fe49c15c7",
                "shasum": ""
            },
            "require": {
                "php": ">=7.3"
            },
            "require-dev": {
                "phpunit/phpunit": "^9.3"
            },
            "type": "library",
            "extra": {
                "branch-alias": {
                    "dev-master": "2.0-dev"
                }
            },
            "autoload": {
                "classmap": [
                    "src/"
                ]
            },
            "notification-url": "https://packagist.org/downloads/",
            "license": [
                "BSD-3-Clause"
            ],
            "authors": [
                {
                    "name": "Sebastian Bergmann",
                    "email": "sebastian@phpunit.de"
                }
            ],
            "description": "Allows reflection of object attributes, including inherited and non-public ones",
            "homepage": "https://github.com/sebastianbergmann/object-reflector/",
            "support": {
                "issues": "https://github.com/sebastianbergmann/object-reflector/issues",
                "source": "https://github.com/sebastianbergmann/object-reflector/tree/2.0.4"
            },
            "funding": [
                {
                    "url": "https://github.com/sebastianbergmann",
                    "type": "github"
                }
            ],
            "time": "2020-10-26T13:14:26+00:00"
        },
        {
            "name": "sebastian/recursion-context",
            "version": "4.0.4",
            "source": {
                "type": "git",
                "url": "https://github.com/sebastianbergmann/recursion-context.git",
                "reference": "cd9d8cf3c5804de4341c283ed787f099f5506172"
            },
            "dist": {
                "type": "zip",
                "url": "https://api.github.com/repos/sebastianbergmann/recursion-context/zipball/cd9d8cf3c5804de4341c283ed787f099f5506172",
                "reference": "cd9d8cf3c5804de4341c283ed787f099f5506172",
                "shasum": ""
            },
            "require": {
                "php": ">=7.3"
            },
            "require-dev": {
                "phpunit/phpunit": "^9.3"
            },
            "type": "library",
            "extra": {
                "branch-alias": {
                    "dev-master": "4.0-dev"
                }
            },
            "autoload": {
                "classmap": [
                    "src/"
                ]
            },
            "notification-url": "https://packagist.org/downloads/",
            "license": [
                "BSD-3-Clause"
            ],
            "authors": [
                {
                    "name": "Sebastian Bergmann",
                    "email": "sebastian@phpunit.de"
                },
                {
                    "name": "Jeff Welch",
                    "email": "whatthejeff@gmail.com"
                },
                {
                    "name": "Adam Harvey",
                    "email": "aharvey@php.net"
                }
            ],
            "description": "Provides functionality to recursively process PHP variables",
            "homepage": "http://www.github.com/sebastianbergmann/recursion-context",
            "support": {
                "issues": "https://github.com/sebastianbergmann/recursion-context/issues",
                "source": "https://github.com/sebastianbergmann/recursion-context/tree/4.0.4"
            },
            "funding": [
                {
                    "url": "https://github.com/sebastianbergmann",
                    "type": "github"
                }
            ],
            "time": "2020-10-26T13:17:30+00:00"
        },
        {
            "name": "sebastian/resource-operations",
            "version": "3.0.3",
            "source": {
                "type": "git",
                "url": "https://github.com/sebastianbergmann/resource-operations.git",
                "reference": "0f4443cb3a1d92ce809899753bc0d5d5a8dd19a8"
            },
            "dist": {
                "type": "zip",
                "url": "https://api.github.com/repos/sebastianbergmann/resource-operations/zipball/0f4443cb3a1d92ce809899753bc0d5d5a8dd19a8",
                "reference": "0f4443cb3a1d92ce809899753bc0d5d5a8dd19a8",
                "shasum": ""
            },
            "require": {
                "php": ">=7.3"
            },
            "require-dev": {
                "phpunit/phpunit": "^9.0"
            },
            "type": "library",
            "extra": {
                "branch-alias": {
                    "dev-master": "3.0-dev"
                }
            },
            "autoload": {
                "classmap": [
                    "src/"
                ]
            },
            "notification-url": "https://packagist.org/downloads/",
            "license": [
                "BSD-3-Clause"
            ],
            "authors": [
                {
                    "name": "Sebastian Bergmann",
                    "email": "sebastian@phpunit.de"
                }
            ],
            "description": "Provides a list of PHP built-in functions that operate on resources",
            "homepage": "https://www.github.com/sebastianbergmann/resource-operations",
            "support": {
                "issues": "https://github.com/sebastianbergmann/resource-operations/issues",
                "source": "https://github.com/sebastianbergmann/resource-operations/tree/3.0.3"
            },
            "funding": [
                {
                    "url": "https://github.com/sebastianbergmann",
                    "type": "github"
                }
            ],
            "time": "2020-09-28T06:45:17+00:00"
        },
        {
            "name": "sebastian/type",
            "version": "2.3.4",
            "source": {
                "type": "git",
                "url": "https://github.com/sebastianbergmann/type.git",
                "reference": "b8cd8a1c753c90bc1a0f5372170e3e489136f914"
            },
            "dist": {
                "type": "zip",
                "url": "https://api.github.com/repos/sebastianbergmann/type/zipball/b8cd8a1c753c90bc1a0f5372170e3e489136f914",
                "reference": "b8cd8a1c753c90bc1a0f5372170e3e489136f914",
                "shasum": ""
            },
            "require": {
                "php": ">=7.3"
            },
            "require-dev": {
                "phpunit/phpunit": "^9.3"
            },
            "type": "library",
            "extra": {
                "branch-alias": {
                    "dev-master": "2.3-dev"
                }
            },
            "autoload": {
                "classmap": [
                    "src/"
                ]
            },
            "notification-url": "https://packagist.org/downloads/",
            "license": [
                "BSD-3-Clause"
            ],
            "authors": [
                {
                    "name": "Sebastian Bergmann",
                    "email": "sebastian@phpunit.de",
                    "role": "lead"
                }
            ],
            "description": "Collection of value objects that represent the types of the PHP type system",
            "homepage": "https://github.com/sebastianbergmann/type",
            "support": {
                "issues": "https://github.com/sebastianbergmann/type/issues",
                "source": "https://github.com/sebastianbergmann/type/tree/2.3.4"
            },
            "funding": [
                {
                    "url": "https://github.com/sebastianbergmann",
                    "type": "github"
                }
            ],
            "time": "2021-06-15T12:49:02+00:00"
        },
        {
            "name": "sebastian/version",
            "version": "3.0.2",
            "source": {
                "type": "git",
                "url": "https://github.com/sebastianbergmann/version.git",
                "reference": "c6c1022351a901512170118436c764e473f6de8c"
            },
            "dist": {
                "type": "zip",
                "url": "https://api.github.com/repos/sebastianbergmann/version/zipball/c6c1022351a901512170118436c764e473f6de8c",
                "reference": "c6c1022351a901512170118436c764e473f6de8c",
                "shasum": ""
            },
            "require": {
                "php": ">=7.3"
            },
            "type": "library",
            "extra": {
                "branch-alias": {
                    "dev-master": "3.0-dev"
                }
            },
            "autoload": {
                "classmap": [
                    "src/"
                ]
            },
            "notification-url": "https://packagist.org/downloads/",
            "license": [
                "BSD-3-Clause"
            ],
            "authors": [
                {
                    "name": "Sebastian Bergmann",
                    "email": "sebastian@phpunit.de",
                    "role": "lead"
                }
            ],
            "description": "Library that helps with managing the version number of Git-hosted PHP projects",
            "homepage": "https://github.com/sebastianbergmann/version",
            "support": {
                "issues": "https://github.com/sebastianbergmann/version/issues",
                "source": "https://github.com/sebastianbergmann/version/tree/3.0.2"
            },
            "funding": [
                {
                    "url": "https://github.com/sebastianbergmann",
                    "type": "github"
                }
            ],
            "time": "2020-09-28T06:39:44+00:00"
        },
        {
            "name": "swoole/ide-helper",
            "version": "4.6.7",
            "source": {
                "type": "git",
                "url": "https://github.com/swoole/ide-helper.git",
                "reference": "0d1409b8274117addfe64d3ea412812a69807411"
            },
            "dist": {
                "type": "zip",
                "url": "https://api.github.com/repos/swoole/ide-helper/zipball/0d1409b8274117addfe64d3ea412812a69807411",
                "reference": "0d1409b8274117addfe64d3ea412812a69807411",
                "shasum": ""
            },
            "require-dev": {
                "guzzlehttp/guzzle": "~6.5.0",
                "laminas/laminas-code": "~3.4.0",
                "squizlabs/php_codesniffer": "~3.5.0",
                "symfony/filesystem": "~4.0"
            },
            "type": "library",
            "notification-url": "https://packagist.org/downloads/",
            "license": [
                "Apache-2.0"
            ],
            "authors": [
                {
                    "name": "Team Swoole",
                    "email": "team@swoole.com"
                }
            ],
            "description": "IDE help files for Swoole.",
            "support": {
                "issues": "https://github.com/swoole/ide-helper/issues",
                "source": "https://github.com/swoole/ide-helper/tree/4.6.7"
            },
            "funding": [
                {
                    "url": "https://gitee.com/swoole/swoole?donate=true",
                    "type": "custom"
                },
                {
                    "url": "https://github.com/swoole",
                    "type": "github"
                },
                {
                    "url": "https://opencollective.com/swoole-src",
                    "type": "open_collective"
                }
            ],
            "time": "2021-05-14T16:05:16+00:00"
        },
        {
            "name": "symfony/console",
            "version": "v5.3.7",
            "source": {
                "type": "git",
                "url": "https://github.com/symfony/console.git",
                "reference": "8b1008344647462ae6ec57559da166c2bfa5e16a"
            },
            "dist": {
                "type": "zip",
                "url": "https://api.github.com/repos/symfony/console/zipball/8b1008344647462ae6ec57559da166c2bfa5e16a",
                "reference": "8b1008344647462ae6ec57559da166c2bfa5e16a",
                "shasum": ""
            },
            "require": {
                "php": ">=7.2.5",
                "symfony/deprecation-contracts": "^2.1",
                "symfony/polyfill-mbstring": "~1.0",
                "symfony/polyfill-php73": "^1.8",
                "symfony/polyfill-php80": "^1.16",
                "symfony/service-contracts": "^1.1|^2",
                "symfony/string": "^5.1"
            },
            "conflict": {
                "psr/log": ">=3",
                "symfony/dependency-injection": "<4.4",
                "symfony/dotenv": "<5.1",
                "symfony/event-dispatcher": "<4.4",
                "symfony/lock": "<4.4",
                "symfony/process": "<4.4"
            },
            "provide": {
                "psr/log-implementation": "1.0|2.0"
            },
            "require-dev": {
                "psr/log": "^1|^2",
                "symfony/config": "^4.4|^5.0",
                "symfony/dependency-injection": "^4.4|^5.0",
                "symfony/event-dispatcher": "^4.4|^5.0",
                "symfony/lock": "^4.4|^5.0",
                "symfony/process": "^4.4|^5.0",
                "symfony/var-dumper": "^4.4|^5.0"
            },
            "suggest": {
                "psr/log": "For using the console logger",
                "symfony/event-dispatcher": "",
                "symfony/lock": "",
                "symfony/process": ""
            },
            "type": "library",
            "autoload": {
                "psr-4": {
                    "Symfony\\Component\\Console\\": ""
                },
                "exclude-from-classmap": [
                    "/Tests/"
                ]
            },
            "notification-url": "https://packagist.org/downloads/",
            "license": [
                "MIT"
            ],
            "authors": [
                {
                    "name": "Fabien Potencier",
                    "email": "fabien@symfony.com"
                },
                {
                    "name": "Symfony Community",
                    "homepage": "https://symfony.com/contributors"
                }
            ],
            "description": "Eases the creation of beautiful and testable command line interfaces",
            "homepage": "https://symfony.com",
            "keywords": [
                "cli",
                "command line",
                "console",
                "terminal"
            ],
            "support": {
                "source": "https://github.com/symfony/console/tree/v5.3.7"
            },
            "funding": [
                {
                    "url": "https://symfony.com/sponsor",
                    "type": "custom"
                },
                {
                    "url": "https://github.com/fabpot",
                    "type": "github"
                },
                {
                    "url": "https://tidelift.com/funding/github/packagist/symfony/symfony",
                    "type": "tidelift"
                }
            ],
            "time": "2021-08-25T20:02:16+00:00"
        },
        {
            "name": "symfony/deprecation-contracts",
            "version": "v2.4.0",
            "source": {
                "type": "git",
                "url": "https://github.com/symfony/deprecation-contracts.git",
                "reference": "5f38c8804a9e97d23e0c8d63341088cd8a22d627"
            },
            "dist": {
                "type": "zip",
                "url": "https://api.github.com/repos/symfony/deprecation-contracts/zipball/5f38c8804a9e97d23e0c8d63341088cd8a22d627",
                "reference": "5f38c8804a9e97d23e0c8d63341088cd8a22d627",
                "shasum": ""
            },
            "require": {
                "php": ">=7.1"
            },
            "type": "library",
            "extra": {
                "branch-alias": {
                    "dev-main": "2.4-dev"
                },
                "thanks": {
                    "name": "symfony/contracts",
                    "url": "https://github.com/symfony/contracts"
                }
            },
            "autoload": {
                "files": [
                    "function.php"
                ]
            },
            "notification-url": "https://packagist.org/downloads/",
            "license": [
                "MIT"
            ],
            "authors": [
                {
                    "name": "Nicolas Grekas",
                    "email": "p@tchwork.com"
                },
                {
                    "name": "Symfony Community",
                    "homepage": "https://symfony.com/contributors"
                }
            ],
            "description": "A generic function and convention to trigger deprecation notices",
            "homepage": "https://symfony.com",
            "support": {
                "source": "https://github.com/symfony/deprecation-contracts/tree/v2.4.0"
            },
            "funding": [
                {
                    "url": "https://symfony.com/sponsor",
                    "type": "custom"
                },
                {
                    "url": "https://github.com/fabpot",
                    "type": "github"
                },
                {
                    "url": "https://tidelift.com/funding/github/packagist/symfony/symfony",
                    "type": "tidelift"
                }
            ],
            "time": "2021-03-23T23:28:01+00:00"
        },
        {
            "name": "symfony/polyfill-intl-grapheme",
            "version": "v1.23.1",
            "source": {
                "type": "git",
                "url": "https://github.com/symfony/polyfill-intl-grapheme.git",
                "reference": "16880ba9c5ebe3642d1995ab866db29270b36535"
            },
            "dist": {
                "type": "zip",
                "url": "https://api.github.com/repos/symfony/polyfill-intl-grapheme/zipball/16880ba9c5ebe3642d1995ab866db29270b36535",
                "reference": "16880ba9c5ebe3642d1995ab866db29270b36535",
                "shasum": ""
            },
            "require": {
                "php": ">=7.1"
            },
            "suggest": {
                "ext-intl": "For best performance"
            },
            "type": "library",
            "extra": {
                "branch-alias": {
                    "dev-main": "1.23-dev"
                },
                "thanks": {
                    "name": "symfony/polyfill",
                    "url": "https://github.com/symfony/polyfill"
                }
            },
            "autoload": {
                "psr-4": {
                    "Symfony\\Polyfill\\Intl\\Grapheme\\": ""
                },
                "files": [
                    "bootstrap.php"
                ]
            },
            "notification-url": "https://packagist.org/downloads/",
            "license": [
                "MIT"
            ],
            "authors": [
                {
                    "name": "Nicolas Grekas",
                    "email": "p@tchwork.com"
                },
                {
                    "name": "Symfony Community",
                    "homepage": "https://symfony.com/contributors"
                }
            ],
            "description": "Symfony polyfill for intl's grapheme_* functions",
            "homepage": "https://symfony.com",
            "keywords": [
                "compatibility",
                "grapheme",
                "intl",
                "polyfill",
                "portable",
                "shim"
            ],
            "support": {
                "source": "https://github.com/symfony/polyfill-intl-grapheme/tree/v1.23.1"
            },
            "funding": [
                {
                    "url": "https://symfony.com/sponsor",
                    "type": "custom"
                },
                {
                    "url": "https://github.com/fabpot",
                    "type": "github"
                },
                {
                    "url": "https://tidelift.com/funding/github/packagist/symfony/symfony",
                    "type": "tidelift"
                }
            ],
            "time": "2021-05-27T12:26:48+00:00"
        },
        {
            "name": "symfony/polyfill-intl-normalizer",
            "version": "v1.23.0",
            "source": {
                "type": "git",
                "url": "https://github.com/symfony/polyfill-intl-normalizer.git",
                "reference": "8590a5f561694770bdcd3f9b5c69dde6945028e8"
            },
            "dist": {
                "type": "zip",
                "url": "https://api.github.com/repos/symfony/polyfill-intl-normalizer/zipball/8590a5f561694770bdcd3f9b5c69dde6945028e8",
                "reference": "8590a5f561694770bdcd3f9b5c69dde6945028e8",
                "shasum": ""
            },
            "require": {
                "php": ">=7.1"
            },
            "suggest": {
                "ext-intl": "For best performance"
            },
            "type": "library",
            "extra": {
                "branch-alias": {
                    "dev-main": "1.23-dev"
                },
                "thanks": {
                    "name": "symfony/polyfill",
                    "url": "https://github.com/symfony/polyfill"
                }
            },
            "autoload": {
                "psr-4": {
                    "Symfony\\Polyfill\\Intl\\Normalizer\\": ""
                },
                "files": [
                    "bootstrap.php"
                ],
                "classmap": [
                    "Resources/stubs"
                ]
            },
            "notification-url": "https://packagist.org/downloads/",
            "license": [
                "MIT"
            ],
            "authors": [
                {
                    "name": "Nicolas Grekas",
                    "email": "p@tchwork.com"
                },
                {
                    "name": "Symfony Community",
                    "homepage": "https://symfony.com/contributors"
                }
            ],
            "description": "Symfony polyfill for intl's Normalizer class and related functions",
            "homepage": "https://symfony.com",
            "keywords": [
                "compatibility",
                "intl",
                "normalizer",
                "polyfill",
                "portable",
                "shim"
            ],
            "support": {
                "source": "https://github.com/symfony/polyfill-intl-normalizer/tree/v1.23.0"
            },
            "funding": [
                {
                    "url": "https://symfony.com/sponsor",
                    "type": "custom"
                },
                {
                    "url": "https://github.com/fabpot",
                    "type": "github"
                },
                {
                    "url": "https://tidelift.com/funding/github/packagist/symfony/symfony",
                    "type": "tidelift"
                }
            ],
            "time": "2021-02-19T12:13:01+00:00"
        },
        {
            "name": "symfony/polyfill-mbstring",
            "version": "v1.23.1",
            "source": {
                "type": "git",
                "url": "https://github.com/symfony/polyfill-mbstring.git",
                "reference": "9174a3d80210dca8daa7f31fec659150bbeabfc6"
            },
            "dist": {
                "type": "zip",
                "url": "https://api.github.com/repos/symfony/polyfill-mbstring/zipball/9174a3d80210dca8daa7f31fec659150bbeabfc6",
                "reference": "9174a3d80210dca8daa7f31fec659150bbeabfc6",
                "shasum": ""
            },
            "require": {
                "php": ">=7.1"
            },
            "suggest": {
                "ext-mbstring": "For best performance"
            },
            "type": "library",
            "extra": {
                "branch-alias": {
                    "dev-main": "1.23-dev"
                },
                "thanks": {
                    "name": "symfony/polyfill",
                    "url": "https://github.com/symfony/polyfill"
                }
            },
            "autoload": {
                "psr-4": {
                    "Symfony\\Polyfill\\Mbstring\\": ""
                },
                "files": [
                    "bootstrap.php"
                ]
            },
            "notification-url": "https://packagist.org/downloads/",
            "license": [
                "MIT"
            ],
            "authors": [
                {
                    "name": "Nicolas Grekas",
                    "email": "p@tchwork.com"
                },
                {
                    "name": "Symfony Community",
                    "homepage": "https://symfony.com/contributors"
                }
            ],
            "description": "Symfony polyfill for the Mbstring extension",
            "homepage": "https://symfony.com",
            "keywords": [
                "compatibility",
                "mbstring",
                "polyfill",
                "portable",
                "shim"
            ],
            "support": {
                "source": "https://github.com/symfony/polyfill-mbstring/tree/v1.23.1"
            },
            "funding": [
                {
                    "url": "https://symfony.com/sponsor",
                    "type": "custom"
                },
                {
                    "url": "https://github.com/fabpot",
                    "type": "github"
                },
                {
                    "url": "https://tidelift.com/funding/github/packagist/symfony/symfony",
                    "type": "tidelift"
                }
            ],
            "time": "2021-05-27T12:26:48+00:00"
        },
        {
            "name": "symfony/polyfill-php73",
            "version": "v1.23.0",
            "source": {
                "type": "git",
                "url": "https://github.com/symfony/polyfill-php73.git",
                "reference": "fba8933c384d6476ab14fb7b8526e5287ca7e010"
            },
            "dist": {
                "type": "zip",
                "url": "https://api.github.com/repos/symfony/polyfill-php73/zipball/fba8933c384d6476ab14fb7b8526e5287ca7e010",
                "reference": "fba8933c384d6476ab14fb7b8526e5287ca7e010",
                "shasum": ""
            },
            "require": {
                "php": ">=7.1"
            },
            "type": "library",
            "extra": {
                "branch-alias": {
                    "dev-main": "1.23-dev"
                },
                "thanks": {
                    "name": "symfony/polyfill",
                    "url": "https://github.com/symfony/polyfill"
                }
            },
            "autoload": {
                "psr-4": {
                    "Symfony\\Polyfill\\Php73\\": ""
                },
                "files": [
                    "bootstrap.php"
                ],
                "classmap": [
                    "Resources/stubs"
                ]
            },
            "notification-url": "https://packagist.org/downloads/",
            "license": [
                "MIT"
            ],
            "authors": [
                {
                    "name": "Nicolas Grekas",
                    "email": "p@tchwork.com"
                },
                {
                    "name": "Symfony Community",
                    "homepage": "https://symfony.com/contributors"
                }
            ],
            "description": "Symfony polyfill backporting some PHP 7.3+ features to lower PHP versions",
            "homepage": "https://symfony.com",
            "keywords": [
                "compatibility",
                "polyfill",
                "portable",
                "shim"
            ],
            "support": {
                "source": "https://github.com/symfony/polyfill-php73/tree/v1.23.0"
            },
            "funding": [
                {
                    "url": "https://symfony.com/sponsor",
                    "type": "custom"
                },
                {
                    "url": "https://github.com/fabpot",
                    "type": "github"
                },
                {
                    "url": "https://tidelift.com/funding/github/packagist/symfony/symfony",
                    "type": "tidelift"
                }
            ],
            "time": "2021-02-19T12:13:01+00:00"
        },
        {
            "name": "symfony/service-contracts",
            "version": "v2.4.0",
            "source": {
                "type": "git",
                "url": "https://github.com/symfony/service-contracts.git",
                "reference": "f040a30e04b57fbcc9c6cbcf4dbaa96bd318b9bb"
            },
            "dist": {
                "type": "zip",
                "url": "https://api.github.com/repos/symfony/service-contracts/zipball/f040a30e04b57fbcc9c6cbcf4dbaa96bd318b9bb",
                "reference": "f040a30e04b57fbcc9c6cbcf4dbaa96bd318b9bb",
                "shasum": ""
            },
            "require": {
                "php": ">=7.2.5",
                "psr/container": "^1.1"
            },
            "suggest": {
                "symfony/service-implementation": ""
            },
            "type": "library",
            "extra": {
                "branch-alias": {
                    "dev-main": "2.4-dev"
                },
                "thanks": {
                    "name": "symfony/contracts",
                    "url": "https://github.com/symfony/contracts"
                }
            },
            "autoload": {
                "psr-4": {
                    "Symfony\\Contracts\\Service\\": ""
                }
            },
            "notification-url": "https://packagist.org/downloads/",
            "license": [
                "MIT"
            ],
            "authors": [
                {
                    "name": "Nicolas Grekas",
                    "email": "p@tchwork.com"
                },
                {
                    "name": "Symfony Community",
                    "homepage": "https://symfony.com/contributors"
                }
            ],
            "description": "Generic abstractions related to writing services",
            "homepage": "https://symfony.com",
            "keywords": [
                "abstractions",
                "contracts",
                "decoupling",
                "interfaces",
                "interoperability",
                "standards"
            ],
            "support": {
                "source": "https://github.com/symfony/service-contracts/tree/v2.4.0"
            },
            "funding": [
                {
                    "url": "https://symfony.com/sponsor",
                    "type": "custom"
                },
                {
                    "url": "https://github.com/fabpot",
                    "type": "github"
                },
                {
                    "url": "https://tidelift.com/funding/github/packagist/symfony/symfony",
                    "type": "tidelift"
                }
            ],
            "time": "2021-04-01T10:43:52+00:00"
        },
        {
            "name": "symfony/string",
            "version": "v5.3.7",
            "source": {
                "type": "git",
                "url": "https://github.com/symfony/string.git",
                "reference": "8d224396e28d30f81969f083a58763b8b9ceb0a5"
            },
            "dist": {
                "type": "zip",
                "url": "https://api.github.com/repos/symfony/string/zipball/8d224396e28d30f81969f083a58763b8b9ceb0a5",
                "reference": "8d224396e28d30f81969f083a58763b8b9ceb0a5",
                "shasum": ""
            },
            "require": {
                "php": ">=7.2.5",
                "symfony/polyfill-ctype": "~1.8",
                "symfony/polyfill-intl-grapheme": "~1.0",
                "symfony/polyfill-intl-normalizer": "~1.0",
                "symfony/polyfill-mbstring": "~1.0",
                "symfony/polyfill-php80": "~1.15"
            },
            "require-dev": {
                "symfony/error-handler": "^4.4|^5.0",
                "symfony/http-client": "^4.4|^5.0",
                "symfony/translation-contracts": "^1.1|^2",
                "symfony/var-exporter": "^4.4|^5.0"
            },
            "type": "library",
            "autoload": {
                "psr-4": {
                    "Symfony\\Component\\String\\": ""
                },
                "files": [
                    "Resources/functions.php"
                ],
                "exclude-from-classmap": [
                    "/Tests/"
                ]
            },
            "notification-url": "https://packagist.org/downloads/",
            "license": [
                "MIT"
            ],
            "authors": [
                {
                    "name": "Nicolas Grekas",
                    "email": "p@tchwork.com"
                },
                {
                    "name": "Symfony Community",
                    "homepage": "https://symfony.com/contributors"
                }
            ],
            "description": "Provides an object-oriented API to strings and deals with bytes, UTF-8 code points and grapheme clusters in a unified way",
            "homepage": "https://symfony.com",
            "keywords": [
                "grapheme",
                "i18n",
                "string",
                "unicode",
                "utf-8",
                "utf8"
            ],
            "support": {
                "source": "https://github.com/symfony/string/tree/v5.3.7"
            },
            "funding": [
                {
                    "url": "https://symfony.com/sponsor",
                    "type": "custom"
                },
                {
                    "url": "https://github.com/fabpot",
                    "type": "github"
                },
                {
                    "url": "https://tidelift.com/funding/github/packagist/symfony/symfony",
                    "type": "tidelift"
                }
            ],
            "time": "2021-08-26T08:00:08+00:00"
        },
        {
            "name": "theseer/tokenizer",
            "version": "1.2.1",
            "source": {
                "type": "git",
                "url": "https://github.com/theseer/tokenizer.git",
                "reference": "34a41e998c2183e22995f158c581e7b5e755ab9e"
            },
            "dist": {
                "type": "zip",
                "url": "https://api.github.com/repos/theseer/tokenizer/zipball/34a41e998c2183e22995f158c581e7b5e755ab9e",
                "reference": "34a41e998c2183e22995f158c581e7b5e755ab9e",
                "shasum": ""
            },
            "require": {
                "ext-dom": "*",
                "ext-tokenizer": "*",
                "ext-xmlwriter": "*",
                "php": "^7.2 || ^8.0"
            },
            "type": "library",
            "autoload": {
                "classmap": [
                    "src/"
                ]
            },
            "notification-url": "https://packagist.org/downloads/",
            "license": [
                "BSD-3-Clause"
            ],
            "authors": [
                {
                    "name": "Arne Blankerts",
                    "email": "arne@blankerts.de",
                    "role": "Developer"
                }
            ],
            "description": "A small library for converting tokenized PHP source code into XML and potentially other formats",
            "support": {
                "issues": "https://github.com/theseer/tokenizer/issues",
                "source": "https://github.com/theseer/tokenizer/tree/1.2.1"
            },
            "funding": [
                {
                    "url": "https://github.com/theseer",
                    "type": "github"
                }
            ],
            "time": "2021-07-28T10:34:58+00:00"
        },
        {
            "name": "twig/twig",
            "version": "v2.14.7",
            "source": {
                "type": "git",
                "url": "https://github.com/twigphp/Twig.git",
                "reference": "8e202327ee1ed863629de9b18a5ec70ac614d88f"
            },
            "dist": {
                "type": "zip",
                "url": "https://api.github.com/repos/twigphp/Twig/zipball/8e202327ee1ed863629de9b18a5ec70ac614d88f",
                "reference": "8e202327ee1ed863629de9b18a5ec70ac614d88f",
                "shasum": ""
            },
            "require": {
                "php": ">=7.2.5",
                "symfony/polyfill-ctype": "^1.8",
                "symfony/polyfill-mbstring": "^1.3"
            },
            "require-dev": {
                "psr/container": "^1.0",
                "symfony/phpunit-bridge": "^4.4.9|^5.0.9|^6.0"
            },
            "type": "library",
            "extra": {
                "branch-alias": {
                    "dev-master": "2.14-dev"
                }
            },
            "autoload": {
                "psr-0": {
                    "Twig_": "lib/"
                },
                "psr-4": {
                    "Twig\\": "src/"
                }
            },
            "notification-url": "https://packagist.org/downloads/",
            "license": [
                "BSD-3-Clause"
            ],
            "authors": [
                {
                    "name": "Fabien Potencier",
                    "email": "fabien@symfony.com",
                    "homepage": "http://fabien.potencier.org",
                    "role": "Lead Developer"
                },
                {
                    "name": "Twig Team",
                    "role": "Contributors"
                },
                {
                    "name": "Armin Ronacher",
                    "email": "armin.ronacher@active-4.com",
                    "role": "Project Founder"
                }
            ],
            "description": "Twig, the flexible, fast, and secure template language for PHP",
            "homepage": "https://twig.symfony.com",
            "keywords": [
                "templating"
            ],
            "support": {
                "issues": "https://github.com/twigphp/Twig/issues",
                "source": "https://github.com/twigphp/Twig/tree/v2.14.7"
            },
            "funding": [
                {
                    "url": "https://github.com/fabpot",
                    "type": "github"
                },
                {
                    "url": "https://tidelift.com/funding/github/packagist/twig/twig",
                    "type": "tidelift"
                }
            ],
            "time": "2021-09-17T08:39:54+00:00"
        },
        {
            "name": "vimeo/psalm",
            "version": "4.7.2",
            "source": {
                "type": "git",
                "url": "https://github.com/vimeo/psalm.git",
                "reference": "83a0325c0a95c0ab531d6b90c877068b464377b5"
            },
            "dist": {
                "type": "zip",
                "url": "https://api.github.com/repos/vimeo/psalm/zipball/83a0325c0a95c0ab531d6b90c877068b464377b5",
                "reference": "83a0325c0a95c0ab531d6b90c877068b464377b5",
                "shasum": ""
            },
            "require": {
                "amphp/amp": "^2.4.2",
                "amphp/byte-stream": "^1.5",
                "composer/package-versions-deprecated": "^1.8.0",
                "composer/semver": "^1.4 || ^2.0 || ^3.0",
                "composer/xdebug-handler": "^1.1 || ^2.0",
                "dnoegel/php-xdg-base-dir": "^0.1.1",
                "ext-dom": "*",
                "ext-json": "*",
                "ext-libxml": "*",
                "ext-mbstring": "*",
                "ext-simplexml": "*",
                "ext-tokenizer": "*",
                "felixfbecker/advanced-json-rpc": "^3.0.3",
                "felixfbecker/language-server-protocol": "^1.5",
                "netresearch/jsonmapper": "^1.0 || ^2.0 || ^3.0 || ^4.0",
                "nikic/php-parser": "^4.10.1",
                "openlss/lib-array2xml": "^1.0",
                "php": "^7.1|^8",
                "sebastian/diff": "^3.0 || ^4.0",
                "symfony/console": "^3.4.17 || ^4.1.6 || ^5.0",
                "webmozart/path-util": "^2.3"
            },
            "provide": {
                "psalm/psalm": "self.version"
            },
            "require-dev": {
                "bamarni/composer-bin-plugin": "^1.2",
                "brianium/paratest": "^4.0||^6.0",
                "ext-curl": "*",
                "php-parallel-lint/php-parallel-lint": "^1.2",
                "phpdocumentor/reflection-docblock": "^5",
                "phpmyadmin/sql-parser": "5.1.0||dev-master",
                "phpspec/prophecy": ">=1.9.0",
                "phpunit/phpunit": "^9.0",
                "psalm/plugin-phpunit": "^0.13",
                "slevomat/coding-standard": "^6.3.11",
                "squizlabs/php_codesniffer": "^3.5",
                "symfony/process": "^4.3",
                "weirdan/phpunit-appveyor-reporter": "^1.0.0",
                "weirdan/prophecy-shim": "^1.0 || ^2.0"
            },
            "suggest": {
                "ext-igbinary": "^2.0.5"
            },
            "bin": [
                "psalm",
                "psalm-language-server",
                "psalm-plugin",
                "psalm-refactor",
                "psalter"
            ],
            "type": "library",
            "extra": {
                "branch-alias": {
                    "dev-master": "4.x-dev",
                    "dev-3.x": "3.x-dev",
                    "dev-2.x": "2.x-dev",
                    "dev-1.x": "1.x-dev"
                }
            },
            "autoload": {
                "psr-4": {
                    "Psalm\\": "src/Psalm/"
                },
                "files": [
                    "src/functions.php",
                    "src/spl_object_id.php"
                ]
            },
            "notification-url": "https://packagist.org/downloads/",
            "license": [
                "MIT"
            ],
            "authors": [
                {
                    "name": "Matthew Brown"
                }
            ],
            "description": "A static analysis tool for finding errors in PHP applications",
            "keywords": [
                "code",
                "inspection",
                "php"
            ],
            "support": {
                "issues": "https://github.com/vimeo/psalm/issues",
                "source": "https://github.com/vimeo/psalm/tree/4.7.2"
            },
            "time": "2021-05-01T20:56:25+00:00"
        },
        {
            "name": "webmozart/path-util",
            "version": "2.3.0",
            "source": {
                "type": "git",
                "url": "https://github.com/webmozart/path-util.git",
                "reference": "d939f7edc24c9a1bb9c0dee5cb05d8e859490725"
            },
            "dist": {
                "type": "zip",
                "url": "https://api.github.com/repos/webmozart/path-util/zipball/d939f7edc24c9a1bb9c0dee5cb05d8e859490725",
                "reference": "d939f7edc24c9a1bb9c0dee5cb05d8e859490725",
                "shasum": ""
            },
            "require": {
                "php": ">=5.3.3",
                "webmozart/assert": "~1.0"
            },
            "require-dev": {
                "phpunit/phpunit": "^4.6",
                "sebastian/version": "^1.0.1"
            },
            "type": "library",
            "extra": {
                "branch-alias": {
                    "dev-master": "2.3-dev"
                }
            },
            "autoload": {
                "psr-4": {
                    "Webmozart\\PathUtil\\": "src/"
                }
            },
            "notification-url": "https://packagist.org/downloads/",
            "license": [
                "MIT"
            ],
            "authors": [
                {
                    "name": "Bernhard Schussek",
                    "email": "bschussek@gmail.com"
                }
            ],
            "description": "A robust cross-platform utility for normalizing, comparing and modifying file paths.",
            "support": {
                "issues": "https://github.com/webmozart/path-util/issues",
                "source": "https://github.com/webmozart/path-util/tree/2.3.0"
            },
            "time": "2015-12-17T08:42:14+00:00"
        }
    ],
<<<<<<< HEAD
    "aliases": [
        {
            "package": "utopia-php/database",
            "version": "dev-feat-get-limit-methods-on-database",
            "alias": "0.10.0",
            "alias_normalized": "0.10.0.0"
        }
    ],
=======
    "aliases": [],
>>>>>>> af0fbecf
    "minimum-stability": "stable",
    "stability-flags": [],
    "prefer-stable": false,
    "prefer-lowest": false,
    "platform": {
        "php": ">=8.0.0",
        "ext-curl": "*",
        "ext-imagick": "*",
        "ext-mbstring": "*",
        "ext-json": "*",
        "ext-yaml": "*",
        "ext-dom": "*",
        "ext-redis": "*",
        "ext-swoole": "*",
        "ext-pdo": "*",
        "ext-openssl": "*",
        "ext-zlib": "*",
        "ext-sockets": "*"
    },
    "platform-dev": [],
    "platform-overrides": {
        "php": "8.0"
    },
    "plugin-api-version": "2.1.0"
}<|MERGE_RESOLUTION|>--- conflicted
+++ resolved
@@ -4,11 +4,7 @@
         "Read more about it at https://getcomposer.org/doc/01-basic-usage.md#installing-dependencies",
         "This file is @generated automatically"
     ],
-<<<<<<< HEAD
-    "content-hash": "ffd14884e3b377752bdb699c5693cb0d",
-=======
     "content-hash": "dfb8fa19daa736b3687617c98f309983",
->>>>>>> af0fbecf
     "packages": [
         {
             "name": "adhocore/jwt",
@@ -1988,13 +1984,6 @@
         },
         {
             "name": "utopia-php/database",
-<<<<<<< HEAD
-            "version": "dev-feat-get-limit-methods-on-database",
-            "source": {
-                "type": "git",
-                "url": "https://github.com/utopia-php/database",
-                "reference": "4cc9d5eb9c6be1a9116a4d9dc2e6bd9db4e8e9c0"
-=======
             "version": "0.10.0",
             "source": {
                 "type": "git",
@@ -2006,7 +1995,6 @@
                 "url": "https://api.github.com/repos/utopia-php/database/zipball/b7c60b0ec769a9050dd2b939b78ff1f5d4fa27e8",
                 "reference": "b7c60b0ec769a9050dd2b939b78ff1f5d4fa27e8",
                 "shasum": ""
->>>>>>> af0fbecf
             },
             "require": {
                 "ext-mongodb": "*",
@@ -2051,15 +2039,11 @@
                 "upf",
                 "utopia"
             ],
-<<<<<<< HEAD
-            "time": "2021-09-17T01:44:11+00:00"
-=======
             "support": {
                 "issues": "https://github.com/utopia-php/database/issues",
                 "source": "https://github.com/utopia-php/database/tree/0.10.0"
             },
             "time": "2021-10-04T17:23:25+00:00"
->>>>>>> af0fbecf
         },
         {
             "name": "utopia-php/domains",
@@ -3734,18 +3718,6 @@
         },
         {
             "name": "phpdocumentor/type-resolver",
-<<<<<<< HEAD
-            "version": "1.5.0",
-            "source": {
-                "type": "git",
-                "url": "https://github.com/phpDocumentor/TypeResolver.git",
-                "reference": "30f38bffc6f24293dadd1823936372dfa9e86e2f"
-            },
-            "dist": {
-                "type": "zip",
-                "url": "https://api.github.com/repos/phpDocumentor/TypeResolver/zipball/30f38bffc6f24293dadd1823936372dfa9e86e2f",
-                "reference": "30f38bffc6f24293dadd1823936372dfa9e86e2f",
-=======
             "version": "1.5.1",
             "source": {
                 "type": "git",
@@ -3756,7 +3728,6 @@
                 "type": "zip",
                 "url": "https://api.github.com/repos/phpDocumentor/TypeResolver/zipball/a12f7e301eb7258bb68acd89d4aefa05c2906cae",
                 "reference": "a12f7e301eb7258bb68acd89d4aefa05c2906cae",
->>>>>>> af0fbecf
                 "shasum": ""
             },
             "require": {
@@ -3791,15 +3762,9 @@
             "description": "A PSR-5 based resolver of Class names, Types and Structural Element Names",
             "support": {
                 "issues": "https://github.com/phpDocumentor/TypeResolver/issues",
-<<<<<<< HEAD
-                "source": "https://github.com/phpDocumentor/TypeResolver/tree/1.5.0"
-            },
-            "time": "2021-09-17T15:28:14+00:00"
-=======
                 "source": "https://github.com/phpDocumentor/TypeResolver/tree/1.5.1"
             },
             "time": "2021-10-02T14:08:47+00:00"
->>>>>>> af0fbecf
         },
         {
             "name": "phpspec/prophecy",
@@ -6290,18 +6255,7 @@
             "time": "2015-12-17T08:42:14+00:00"
         }
     ],
-<<<<<<< HEAD
-    "aliases": [
-        {
-            "package": "utopia-php/database",
-            "version": "dev-feat-get-limit-methods-on-database",
-            "alias": "0.10.0",
-            "alias_normalized": "0.10.0.0"
-        }
-    ],
-=======
     "aliases": [],
->>>>>>> af0fbecf
     "minimum-stability": "stable",
     "stability-flags": [],
     "prefer-stable": false,
