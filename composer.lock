--- conflicted
+++ resolved
@@ -4,11 +4,7 @@
         "Read more about it at https://getcomposer.org/doc/01-basic-usage.md#installing-dependencies",
         "This file is @generated automatically"
     ],
-<<<<<<< HEAD
-    "content-hash": "a673091aa6bd8ef01380b63245427c93",
-=======
     "content-hash": "a2a79fc2e9ebdd4d05afa6632c642686",
->>>>>>> ac73be78
     "packages": [
         {
             "name": "adhocore/jwt",
@@ -2585,18 +2581,6 @@
         },
         {
             "name": "utopia-php/swoole",
-<<<<<<< HEAD
-            "version": "0.5.0",
-            "source": {
-                "type": "git",
-                "url": "https://github.com/utopia-php/swoole.git",
-                "reference": "c2a3a4f944a2f22945af3cbcb95b13f0769628b1"
-            },
-            "dist": {
-                "type": "zip",
-                "url": "https://api.github.com/repos/utopia-php/swoole/zipball/c2a3a4f944a2f22945af3cbcb95b13f0769628b1",
-                "reference": "c2a3a4f944a2f22945af3cbcb95b13f0769628b1",
-=======
             "version": "0.4.0",
             "source": {
                 "type": "git",
@@ -2607,7 +2591,6 @@
                 "type": "zip",
                 "url": "https://api.github.com/repos/utopia-php/swoole/zipball/536e1f3e78fc0197e4a8ed81b1bf2636a3bc4538",
                 "reference": "536e1f3e78fc0197e4a8ed81b1bf2636a3bc4538",
->>>>>>> ac73be78
                 "shasum": ""
             },
             "require": {
@@ -2643,15 +2626,9 @@
             ],
             "support": {
                 "issues": "https://github.com/utopia-php/swoole/issues",
-<<<<<<< HEAD
-                "source": "https://github.com/utopia-php/swoole/tree/0.5.0"
-            },
-            "time": "2022-10-19T22:19:07+00:00"
-=======
                 "source": "https://github.com/utopia-php/swoole/tree/0.4.0"
             },
             "time": "2022-10-08T14:32:43+00:00"
->>>>>>> ac73be78
         },
         {
             "name": "utopia-php/system",
