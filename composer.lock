--- conflicted
+++ resolved
@@ -4,11 +4,7 @@
         "Read more about it at https://getcomposer.org/doc/01-basic-usage.md#installing-dependencies",
         "This file is @generated automatically"
     ],
-<<<<<<< HEAD
-    "content-hash": "c2fa5b94159eb9fc1e0d414ae507ba9e",
-=======
-    "content-hash": "08fdd139ad1285b02c4b4e555679e7de",
->>>>>>> 939f974d
+    "content-hash": "3bcc6cfb6966fef9fdba36dd31f07b5b",
     "packages": [
         {
             "name": "adhocore/jwt",
