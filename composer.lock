--- conflicted
+++ resolved
@@ -3038,18 +3038,6 @@
     "packages-dev": [
         {
             "name": "appwrite/sdk-generator",
-<<<<<<< HEAD
-            "version": "0.30.2",
-            "source": {
-                "type": "git",
-                "url": "https://github.com/appwrite/sdk-generator.git",
-                "reference": "898a066bce0ba043aefc3e521ad7b9cd6112e0ae"
-            },
-            "dist": {
-                "type": "zip",
-                "url": "https://api.github.com/repos/appwrite/sdk-generator/zipball/898a066bce0ba043aefc3e521ad7b9cd6112e0ae",
-                "reference": "898a066bce0ba043aefc3e521ad7b9cd6112e0ae",
-=======
             "version": "0.30.3",
             "source": {
                 "type": "git",
@@ -3060,7 +3048,6 @@
                 "type": "zip",
                 "url": "https://api.github.com/repos/appwrite/sdk-generator/zipball/3292558d19aa5049ae0ea767161877631a2ec646",
                 "reference": "3292558d19aa5049ae0ea767161877631a2ec646",
->>>>>>> 232dc7ae
                 "shasum": ""
             },
             "require": {
@@ -3096,11 +3083,6 @@
             "description": "Appwrite PHP library for generating API SDKs for multiple programming languages and platforms",
             "support": {
                 "issues": "https://github.com/appwrite/sdk-generator/issues",
-<<<<<<< HEAD
-                "source": "https://github.com/appwrite/sdk-generator/tree/0.30.2"
-            },
-            "time": "2023-02-21T18:57:13+00:00"
-=======
                 "source": "https://github.com/appwrite/sdk-generator/tree/0.30.3"
             },
             "time": "2023-03-07T02:42:07+00:00"
@@ -3147,7 +3129,6 @@
                 "source": "https://github.com/doctrine/deprecations/tree/v1.0.0"
             },
             "time": "2022-05-02T15:47:09+00:00"
->>>>>>> 232dc7ae
         },
         {
             "name": "doctrine/instantiator",
