{
    "_readme": [
        "This file locks the dependencies of your project to a known state",
        "Read more about it at https://getcomposer.org/doc/01-basic-usage.md#installing-dependencies",
        "This file is @generated automatically"
    ],
<<<<<<< HEAD
    "content-hash": "7337b9ed313c20d1ee28359ae95d0449",
=======
    "content-hash": "12d4da6b26d9f15f632cd681a837e026",
>>>>>>> 3ff57fe3
    "packages": [
        {
            "name": "adhocore/jwt",
            "version": "1.1.2",
            "source": {
                "type": "git",
                "url": "https://github.com/adhocore/php-jwt.git",
                "reference": "6c434af7170090bb7a8880d2bc220a2254ba7899"
            },
            "dist": {
                "type": "zip",
                "url": "https://api.github.com/repos/adhocore/php-jwt/zipball/6c434af7170090bb7a8880d2bc220a2254ba7899",
                "reference": "6c434af7170090bb7a8880d2bc220a2254ba7899",
                "shasum": ""
            },
            "require": {
                "php": "^7.0 || ^8.0"
            },
            "require-dev": {
                "phpunit/phpunit": "^6.5 || ^7.5"
            },
            "type": "library",
            "autoload": {
                "psr-4": {
                    "Ahc\\Jwt\\": "src/"
                }
            },
            "notification-url": "https://packagist.org/downloads/",
            "license": [
                "MIT"
            ],
            "authors": [
                {
                    "name": "Jitendra Adhikari",
                    "email": "jiten.adhikary@gmail.com"
                }
            ],
            "description": "Ultra lightweight JSON web token (JWT) library for PHP5.5+.",
            "keywords": [
                "auth",
                "json-web-token",
                "jwt",
                "jwt-auth",
                "jwt-php",
                "token"
            ],
            "support": {
                "issues": "https://github.com/adhocore/php-jwt/issues",
                "source": "https://github.com/adhocore/php-jwt/tree/1.1.2"
            },
            "funding": [
                {
                    "url": "https://paypal.me/ji10",
                    "type": "custom"
                }
            ],
            "time": "2021-02-20T09:56:44+00:00"
        },
        {
            "name": "appwrite/appwrite",
            "version": "8.0.0",
            "source": {
                "type": "git",
                "url": "https://github.com/appwrite/sdk-for-php.git",
                "reference": "2b9e966edf35c4061179ed98ea364698ab30de8b"
            },
            "dist": {
                "type": "zip",
                "url": "https://api.github.com/repos/appwrite/sdk-for-php/zipball/2b9e966edf35c4061179ed98ea364698ab30de8b",
                "reference": "2b9e966edf35c4061179ed98ea364698ab30de8b",
                "shasum": ""
            },
            "require": {
                "ext-curl": "*",
                "ext-json": "*",
                "php": ">=7.1.0"
            },
            "require-dev": {
                "phpunit/phpunit": "3.7.35"
            },
            "type": "library",
            "autoload": {
                "psr-4": {
                    "Appwrite\\": "src/Appwrite"
                }
            },
            "notification-url": "https://packagist.org/downloads/",
            "license": [
                "BSD-3-Clause"
            ],
            "description": "Appwrite is an open-source self-hosted backend server that abstract and simplify complex and repetitive development tasks behind a very simple REST API",
            "support": {
                "email": "team@appwrite.io",
                "issues": "https://github.com/appwrite/sdk-for-php/issues",
                "source": "https://github.com/appwrite/sdk-for-php/tree/8.0.0",
                "url": "https://appwrite.io/support"
            },
            "time": "2023-04-12T10:16:28+00:00"
        },
        {
            "name": "appwrite/php-clamav",
            "version": "2.0.0",
            "source": {
                "type": "git",
                "url": "https://github.com/appwrite/php-clamav.git",
                "reference": "f3897169f5c1f365312238a516ae9465f804634f"
            },
            "dist": {
                "type": "zip",
                "url": "https://api.github.com/repos/appwrite/php-clamav/zipball/f3897169f5c1f365312238a516ae9465f804634f",
                "reference": "f3897169f5c1f365312238a516ae9465f804634f",
                "shasum": ""
            },
            "require": {
                "ext-sockets": "*",
                "php": ">=8.0"
            },
            "require-dev": {
                "phpunit/phpunit": "^9"
            },
            "type": "library",
            "autoload": {
                "psr-4": {
                    "Appwrite\\ClamAV\\": "src/ClamAV"
                }
            },
            "notification-url": "https://packagist.org/downloads/",
            "license": [
                "MIT"
            ],
            "authors": [
                {
                    "name": "Eldad Fux",
                    "email": "eldad@appwrite.io"
                }
            ],
            "description": "ClamAV network and pipe client for PHP",
            "keywords": [
                "anti virus",
                "appwrite",
                "clamav",
                "php"
            ],
            "support": {
                "issues": "https://github.com/appwrite/php-clamav/issues",
                "source": "https://github.com/appwrite/php-clamav/tree/2.0.0"
            },
            "time": "2023-02-24T09:50:42+00:00"
        },
        {
            "name": "appwrite/php-runtimes",
            "version": "0.12.0",
            "source": {
                "type": "git",
                "url": "https://github.com/appwrite/runtimes.git",
                "reference": "5aa672ae744be0d7a3d4bf4c93455c65e9a23b4f"
            },
            "require": {
                "php": ">=8.0",
                "utopia-php/system": "0.7.*"
            },
            "require-dev": {
                "phpunit/phpunit": "^9.3",
                "vimeo/psalm": "4.0.1"
            },
            "type": "library",
            "autoload": {
                "psr-4": {
                    "Appwrite\\Runtimes\\": "src/Runtimes"
                }
            },
            "license": [
                "BSD-3-Clause"
            ],
            "authors": [
                {
                    "name": "Eldad Fux",
                    "email": "eldad@appwrite.io"
                },
                {
                    "name": "Torsten Dittmann",
                    "email": "torsten@appwrite.io"
                }
            ],
            "description": "Appwrite repository for Cloud Function runtimes that contains the configurations and tests for all of the Appwrite runtime environments.",
            "keywords": [
                "appwrite",
                "php",
                "runtimes"
            ],
            "time": "2023-08-07T09:56:11+00:00"
        },
        {
            "name": "chillerlan/php-qrcode",
            "version": "4.3.4",
            "source": {
                "type": "git",
                "url": "https://github.com/chillerlan/php-qrcode.git",
                "reference": "2ca4bf5ae048af1981d1023ee42a0a2a9d51e51d"
            },
            "dist": {
                "type": "zip",
                "url": "https://api.github.com/repos/chillerlan/php-qrcode/zipball/2ca4bf5ae048af1981d1023ee42a0a2a9d51e51d",
                "reference": "2ca4bf5ae048af1981d1023ee42a0a2a9d51e51d",
                "shasum": ""
            },
            "require": {
                "chillerlan/php-settings-container": "^2.1.4",
                "ext-mbstring": "*",
                "php": "^7.4 || ^8.0"
            },
            "require-dev": {
                "phan/phan": "^5.3",
                "phpunit/phpunit": "^9.5",
                "setasign/fpdf": "^1.8.2"
            },
            "suggest": {
                "chillerlan/php-authenticator": "Yet another Google authenticator! Also creates URIs for mobile apps.",
                "setasign/fpdf": "Required to use the QR FPDF output."
            },
            "type": "library",
            "autoload": {
                "psr-4": {
                    "chillerlan\\QRCode\\": "src/"
                }
            },
            "notification-url": "https://packagist.org/downloads/",
            "license": [
                "MIT"
            ],
            "authors": [
                {
                    "name": "Kazuhiko Arase",
                    "homepage": "https://github.com/kazuhikoarase"
                },
                {
                    "name": "Smiley",
                    "email": "smiley@chillerlan.net",
                    "homepage": "https://github.com/codemasher"
                },
                {
                    "name": "Contributors",
                    "homepage": "https://github.com/chillerlan/php-qrcode/graphs/contributors"
                }
            ],
            "description": "A QR code generator. PHP 7.4+",
            "homepage": "https://github.com/chillerlan/php-qrcode",
            "keywords": [
                "phpqrcode",
                "qr",
                "qr code",
                "qrcode",
                "qrcode-generator"
            ],
            "support": {
                "issues": "https://github.com/chillerlan/php-qrcode/issues",
                "source": "https://github.com/chillerlan/php-qrcode/tree/4.3.4"
            },
            "funding": [
                {
                    "url": "https://www.paypal.com/donate?hosted_button_id=WLYUNAT9ZTJZ4",
                    "type": "custom"
                },
                {
                    "url": "https://ko-fi.com/codemasher",
                    "type": "ko_fi"
                }
            ],
            "time": "2022-07-25T09:12:45+00:00"
        },
        {
            "name": "chillerlan/php-settings-container",
            "version": "2.1.4",
            "source": {
                "type": "git",
                "url": "https://github.com/chillerlan/php-settings-container.git",
                "reference": "1beb7df3c14346d4344b0b2e12f6f9a74feabd4a"
            },
            "dist": {
                "type": "zip",
                "url": "https://api.github.com/repos/chillerlan/php-settings-container/zipball/1beb7df3c14346d4344b0b2e12f6f9a74feabd4a",
                "reference": "1beb7df3c14346d4344b0b2e12f6f9a74feabd4a",
                "shasum": ""
            },
            "require": {
                "ext-json": "*",
                "php": "^7.4 || ^8.0"
            },
            "require-dev": {
                "phan/phan": "^5.3",
                "phpunit/phpunit": "^9.5"
            },
            "type": "library",
            "autoload": {
                "psr-4": {
                    "chillerlan\\Settings\\": "src/"
                }
            },
            "notification-url": "https://packagist.org/downloads/",
            "license": [
                "MIT"
            ],
            "authors": [
                {
                    "name": "Smiley",
                    "email": "smiley@chillerlan.net",
                    "homepage": "https://github.com/codemasher"
                }
            ],
            "description": "A container class for immutable settings objects. Not a DI container. PHP 7.4+",
            "homepage": "https://github.com/chillerlan/php-settings-container",
            "keywords": [
                "PHP7",
                "Settings",
                "configuration",
                "container",
                "helper"
            ],
            "support": {
                "issues": "https://github.com/chillerlan/php-settings-container/issues",
                "source": "https://github.com/chillerlan/php-settings-container"
            },
            "funding": [
                {
                    "url": "https://www.paypal.com/donate?hosted_button_id=WLYUNAT9ZTJZ4",
                    "type": "custom"
                },
                {
                    "url": "https://ko-fi.com/codemasher",
                    "type": "ko_fi"
                }
            ],
            "time": "2022-07-05T22:32:14+00:00"
        },
        {
            "name": "colinmollenhour/credis",
            "version": "v1.15.0",
            "source": {
                "type": "git",
                "url": "https://github.com/colinmollenhour/credis.git",
                "reference": "28810439de1d9597b7ba11794ed9479fb6f3de7c"
            },
            "dist": {
                "type": "zip",
                "url": "https://api.github.com/repos/colinmollenhour/credis/zipball/28810439de1d9597b7ba11794ed9479fb6f3de7c",
                "reference": "28810439de1d9597b7ba11794ed9479fb6f3de7c",
                "shasum": ""
            },
            "require": {
                "php": ">=5.6.0"
            },
            "suggest": {
                "ext-redis": "Improved performance for communicating with redis"
            },
            "type": "library",
            "autoload": {
                "classmap": [
                    "Client.php",
                    "Cluster.php",
                    "Sentinel.php",
                    "Module.php"
                ]
            },
            "notification-url": "https://packagist.org/downloads/",
            "license": [
                "MIT"
            ],
            "authors": [
                {
                    "name": "Colin Mollenhour",
                    "email": "colin@mollenhour.com"
                }
            ],
            "description": "Credis is a lightweight interface to the Redis key-value store which wraps the phpredis library when available for better performance.",
            "homepage": "https://github.com/colinmollenhour/credis",
            "support": {
                "issues": "https://github.com/colinmollenhour/credis/issues",
                "source": "https://github.com/colinmollenhour/credis/tree/v1.15.0"
            },
            "time": "2023-04-18T15:34:23+00:00"
        },
        {
            "name": "composer/package-versions-deprecated",
            "version": "1.11.99.5",
            "source": {
                "type": "git",
                "url": "https://github.com/composer/package-versions-deprecated.git",
                "reference": "b4f54f74ef3453349c24a845d22392cd31e65f1d"
            },
            "dist": {
                "type": "zip",
                "url": "https://api.github.com/repos/composer/package-versions-deprecated/zipball/b4f54f74ef3453349c24a845d22392cd31e65f1d",
                "reference": "b4f54f74ef3453349c24a845d22392cd31e65f1d",
                "shasum": ""
            },
            "require": {
                "composer-plugin-api": "^1.1.0 || ^2.0",
                "php": "^7 || ^8"
            },
            "replace": {
                "ocramius/package-versions": "1.11.99"
            },
            "require-dev": {
                "composer/composer": "^1.9.3 || ^2.0@dev",
                "ext-zip": "^1.13",
                "phpunit/phpunit": "^6.5 || ^7"
            },
            "type": "composer-plugin",
            "extra": {
                "class": "PackageVersions\\Installer",
                "branch-alias": {
                    "dev-master": "1.x-dev"
                }
            },
            "autoload": {
                "psr-4": {
                    "PackageVersions\\": "src/PackageVersions"
                }
            },
            "notification-url": "https://packagist.org/downloads/",
            "license": [
                "MIT"
            ],
            "authors": [
                {
                    "name": "Marco Pivetta",
                    "email": "ocramius@gmail.com"
                },
                {
                    "name": "Jordi Boggiano",
                    "email": "j.boggiano@seld.be"
                }
            ],
            "description": "Composer plugin that provides efficient querying for installed package versions (no runtime IO)",
            "support": {
                "issues": "https://github.com/composer/package-versions-deprecated/issues",
                "source": "https://github.com/composer/package-versions-deprecated/tree/1.11.99.5"
            },
            "funding": [
                {
                    "url": "https://packagist.com",
                    "type": "custom"
                },
                {
                    "url": "https://github.com/composer",
                    "type": "github"
                },
                {
                    "url": "https://tidelift.com/funding/github/packagist/composer/composer",
                    "type": "tidelift"
                }
            ],
            "time": "2022-01-17T14:14:24+00:00"
        },
        {
            "name": "dragonmantank/cron-expression",
            "version": "v3.3.2",
            "source": {
                "type": "git",
                "url": "https://github.com/dragonmantank/cron-expression.git",
                "reference": "782ca5968ab8b954773518e9e49a6f892a34b2a8"
            },
            "dist": {
                "type": "zip",
                "url": "https://api.github.com/repos/dragonmantank/cron-expression/zipball/782ca5968ab8b954773518e9e49a6f892a34b2a8",
                "reference": "782ca5968ab8b954773518e9e49a6f892a34b2a8",
                "shasum": ""
            },
            "require": {
                "php": "^7.2|^8.0",
                "webmozart/assert": "^1.0"
            },
            "replace": {
                "mtdowling/cron-expression": "^1.0"
            },
            "require-dev": {
                "phpstan/extension-installer": "^1.0",
                "phpstan/phpstan": "^1.0",
                "phpstan/phpstan-webmozart-assert": "^1.0",
                "phpunit/phpunit": "^7.0|^8.0|^9.0"
            },
            "type": "library",
            "autoload": {
                "psr-4": {
                    "Cron\\": "src/Cron/"
                }
            },
            "notification-url": "https://packagist.org/downloads/",
            "license": [
                "MIT"
            ],
            "authors": [
                {
                    "name": "Chris Tankersley",
                    "email": "chris@ctankersley.com",
                    "homepage": "https://github.com/dragonmantank"
                }
            ],
            "description": "CRON for PHP: Calculate the next or previous run date and determine if a CRON expression is due",
            "keywords": [
                "cron",
                "schedule"
            ],
            "support": {
                "issues": "https://github.com/dragonmantank/cron-expression/issues",
                "source": "https://github.com/dragonmantank/cron-expression/tree/v3.3.2"
            },
            "funding": [
                {
                    "url": "https://github.com/dragonmantank",
                    "type": "github"
                }
            ],
            "time": "2022-09-10T18:51:20+00:00"
        },
        {
            "name": "guzzlehttp/guzzle",
            "version": "7.7.0",
            "source": {
                "type": "git",
                "url": "https://github.com/guzzle/guzzle.git",
                "reference": "fb7566caccf22d74d1ab270de3551f72a58399f5"
            },
            "dist": {
                "type": "zip",
                "url": "https://api.github.com/repos/guzzle/guzzle/zipball/fb7566caccf22d74d1ab270de3551f72a58399f5",
                "reference": "fb7566caccf22d74d1ab270de3551f72a58399f5",
                "shasum": ""
            },
            "require": {
                "ext-json": "*",
                "guzzlehttp/promises": "^1.5.3 || ^2.0",
                "guzzlehttp/psr7": "^1.9.1 || ^2.4.5",
                "php": "^7.2.5 || ^8.0",
                "psr/http-client": "^1.0",
                "symfony/deprecation-contracts": "^2.2 || ^3.0"
            },
            "provide": {
                "psr/http-client-implementation": "1.0"
            },
            "require-dev": {
                "bamarni/composer-bin-plugin": "^1.8.1",
                "ext-curl": "*",
                "php-http/client-integration-tests": "dev-master#2c025848417c1135031fdf9c728ee53d0a7ceaee as 3.0.999",
                "php-http/message-factory": "^1.1",
                "phpunit/phpunit": "^8.5.29 || ^9.5.23",
                "psr/log": "^1.1 || ^2.0 || ^3.0"
            },
            "suggest": {
                "ext-curl": "Required for CURL handler support",
                "ext-intl": "Required for Internationalized Domain Name (IDN) support",
                "psr/log": "Required for using the Log middleware"
            },
            "type": "library",
            "extra": {
                "bamarni-bin": {
                    "bin-links": true,
                    "forward-command": false
                }
            },
            "autoload": {
                "files": [
                    "src/functions_include.php"
                ],
                "psr-4": {
                    "GuzzleHttp\\": "src/"
                }
            },
            "notification-url": "https://packagist.org/downloads/",
            "license": [
                "MIT"
            ],
            "authors": [
                {
                    "name": "Graham Campbell",
                    "email": "hello@gjcampbell.co.uk",
                    "homepage": "https://github.com/GrahamCampbell"
                },
                {
                    "name": "Michael Dowling",
                    "email": "mtdowling@gmail.com",
                    "homepage": "https://github.com/mtdowling"
                },
                {
                    "name": "Jeremy Lindblom",
                    "email": "jeremeamia@gmail.com",
                    "homepage": "https://github.com/jeremeamia"
                },
                {
                    "name": "George Mponos",
                    "email": "gmponos@gmail.com",
                    "homepage": "https://github.com/gmponos"
                },
                {
                    "name": "Tobias Nyholm",
                    "email": "tobias.nyholm@gmail.com",
                    "homepage": "https://github.com/Nyholm"
                },
                {
                    "name": "Márk Sági-Kazár",
                    "email": "mark.sagikazar@gmail.com",
                    "homepage": "https://github.com/sagikazarmark"
                },
                {
                    "name": "Tobias Schultze",
                    "email": "webmaster@tubo-world.de",
                    "homepage": "https://github.com/Tobion"
                }
            ],
            "description": "Guzzle is a PHP HTTP client library",
            "keywords": [
                "client",
                "curl",
                "framework",
                "http",
                "http client",
                "psr-18",
                "psr-7",
                "rest",
                "web service"
            ],
            "support": {
                "issues": "https://github.com/guzzle/guzzle/issues",
                "source": "https://github.com/guzzle/guzzle/tree/7.7.0"
            },
            "funding": [
                {
                    "url": "https://github.com/GrahamCampbell",
                    "type": "github"
                },
                {
                    "url": "https://github.com/Nyholm",
                    "type": "github"
                },
                {
                    "url": "https://tidelift.com/funding/github/packagist/guzzlehttp/guzzle",
                    "type": "tidelift"
                }
            ],
            "time": "2023-05-21T14:04:53+00:00"
        },
        {
            "name": "guzzlehttp/promises",
            "version": "2.0.1",
            "source": {
                "type": "git",
                "url": "https://github.com/guzzle/promises.git",
                "reference": "111166291a0f8130081195ac4556a5587d7f1b5d"
            },
            "dist": {
                "type": "zip",
                "url": "https://api.github.com/repos/guzzle/promises/zipball/111166291a0f8130081195ac4556a5587d7f1b5d",
                "reference": "111166291a0f8130081195ac4556a5587d7f1b5d",
                "shasum": ""
            },
            "require": {
                "php": "^7.2.5 || ^8.0"
            },
            "require-dev": {
                "bamarni/composer-bin-plugin": "^1.8.1",
                "phpunit/phpunit": "^8.5.29 || ^9.5.23"
            },
            "type": "library",
            "extra": {
                "bamarni-bin": {
                    "bin-links": true,
                    "forward-command": false
                }
            },
            "autoload": {
                "psr-4": {
                    "GuzzleHttp\\Promise\\": "src/"
                }
            },
            "notification-url": "https://packagist.org/downloads/",
            "license": [
                "MIT"
            ],
            "authors": [
                {
                    "name": "Graham Campbell",
                    "email": "hello@gjcampbell.co.uk",
                    "homepage": "https://github.com/GrahamCampbell"
                },
                {
                    "name": "Michael Dowling",
                    "email": "mtdowling@gmail.com",
                    "homepage": "https://github.com/mtdowling"
                },
                {
                    "name": "Tobias Nyholm",
                    "email": "tobias.nyholm@gmail.com",
                    "homepage": "https://github.com/Nyholm"
                },
                {
                    "name": "Tobias Schultze",
                    "email": "webmaster@tubo-world.de",
                    "homepage": "https://github.com/Tobion"
                }
            ],
            "description": "Guzzle promises library",
            "keywords": [
                "promise"
            ],
            "support": {
                "issues": "https://github.com/guzzle/promises/issues",
                "source": "https://github.com/guzzle/promises/tree/2.0.1"
            },
            "funding": [
                {
                    "url": "https://github.com/GrahamCampbell",
                    "type": "github"
                },
                {
                    "url": "https://github.com/Nyholm",
                    "type": "github"
                },
                {
                    "url": "https://tidelift.com/funding/github/packagist/guzzlehttp/promises",
                    "type": "tidelift"
                }
            ],
            "time": "2023-08-03T15:11:55+00:00"
        },
        {
            "name": "guzzlehttp/psr7",
            "version": "2.6.0",
            "source": {
                "type": "git",
                "url": "https://github.com/guzzle/psr7.git",
                "reference": "8bd7c33a0734ae1c5d074360512beb716bef3f77"
            },
            "dist": {
                "type": "zip",
                "url": "https://api.github.com/repos/guzzle/psr7/zipball/8bd7c33a0734ae1c5d074360512beb716bef3f77",
                "reference": "8bd7c33a0734ae1c5d074360512beb716bef3f77",
                "shasum": ""
            },
            "require": {
                "php": "^7.2.5 || ^8.0",
                "psr/http-factory": "^1.0",
                "psr/http-message": "^1.1 || ^2.0",
                "ralouphie/getallheaders": "^3.0"
            },
            "provide": {
                "psr/http-factory-implementation": "1.0",
                "psr/http-message-implementation": "1.0"
            },
            "require-dev": {
                "bamarni/composer-bin-plugin": "^1.8.1",
                "http-interop/http-factory-tests": "^0.9",
                "phpunit/phpunit": "^8.5.29 || ^9.5.23"
            },
            "suggest": {
                "laminas/laminas-httphandlerrunner": "Emit PSR-7 responses"
            },
            "type": "library",
            "extra": {
                "bamarni-bin": {
                    "bin-links": true,
                    "forward-command": false
                }
            },
            "autoload": {
                "psr-4": {
                    "GuzzleHttp\\Psr7\\": "src/"
                }
            },
            "notification-url": "https://packagist.org/downloads/",
            "license": [
                "MIT"
            ],
            "authors": [
                {
                    "name": "Graham Campbell",
                    "email": "hello@gjcampbell.co.uk",
                    "homepage": "https://github.com/GrahamCampbell"
                },
                {
                    "name": "Michael Dowling",
                    "email": "mtdowling@gmail.com",
                    "homepage": "https://github.com/mtdowling"
                },
                {
                    "name": "George Mponos",
                    "email": "gmponos@gmail.com",
                    "homepage": "https://github.com/gmponos"
                },
                {
                    "name": "Tobias Nyholm",
                    "email": "tobias.nyholm@gmail.com",
                    "homepage": "https://github.com/Nyholm"
                },
                {
                    "name": "Márk Sági-Kazár",
                    "email": "mark.sagikazar@gmail.com",
                    "homepage": "https://github.com/sagikazarmark"
                },
                {
                    "name": "Tobias Schultze",
                    "email": "webmaster@tubo-world.de",
                    "homepage": "https://github.com/Tobion"
                },
                {
                    "name": "Márk Sági-Kazár",
                    "email": "mark.sagikazar@gmail.com",
                    "homepage": "https://sagikazarmark.hu"
                }
            ],
            "description": "PSR-7 message implementation that also provides common utility methods",
            "keywords": [
                "http",
                "message",
                "psr-7",
                "request",
                "response",
                "stream",
                "uri",
                "url"
            ],
            "support": {
                "issues": "https://github.com/guzzle/psr7/issues",
                "source": "https://github.com/guzzle/psr7/tree/2.6.0"
            },
            "funding": [
                {
                    "url": "https://github.com/GrahamCampbell",
                    "type": "github"
                },
                {
                    "url": "https://github.com/Nyholm",
                    "type": "github"
                },
                {
                    "url": "https://tidelift.com/funding/github/packagist/guzzlehttp/psr7",
                    "type": "tidelift"
                }
            ],
            "time": "2023-08-03T15:06:02+00:00"
        },
        {
            "name": "influxdb/influxdb-php",
            "version": "1.15.2",
            "source": {
                "type": "git",
                "url": "https://github.com/influxdata/influxdb-php.git",
                "reference": "d6e59f4f04ab9107574fda69c2cbe36671253d03"
            },
            "dist": {
                "type": "zip",
                "url": "https://api.github.com/repos/influxdata/influxdb-php/zipball/d6e59f4f04ab9107574fda69c2cbe36671253d03",
                "reference": "d6e59f4f04ab9107574fda69c2cbe36671253d03",
                "shasum": ""
            },
            "require": {
                "guzzlehttp/guzzle": "^6.0|^7.0",
                "php": "^5.5 || ^7.0 || ^8.0"
            },
            "require-dev": {
                "dms/phpunit-arraysubset-asserts": "^0.2.1",
                "phpunit/phpunit": "^9.5"
            },
            "suggest": {
                "ext-curl": "Curl extension, needed for Curl driver",
                "stefanotorresi/influxdb-php-async": "An asyncronous client for InfluxDB, implemented via ReactPHP."
            },
            "type": "library",
            "autoload": {
                "psr-4": {
                    "InfluxDB\\": "src/InfluxDB"
                }
            },
            "notification-url": "https://packagist.org/downloads/",
            "license": [
                "MIT"
            ],
            "authors": [
                {
                    "name": "Stephen Hoogendijk",
                    "email": "stephen@tca0.nl"
                },
                {
                    "name": "Daniel Martinez",
                    "email": "danimartcas@hotmail.com"
                },
                {
                    "name": "Gianluca Arbezzano",
                    "email": "gianarb92@gmail.com"
                }
            ],
            "description": "InfluxDB client library for PHP",
            "keywords": [
                "client",
                "influxdata",
                "influxdb",
                "influxdb class",
                "influxdb client",
                "influxdb library",
                "time series"
            ],
            "support": {
                "issues": "https://github.com/influxdata/influxdb-php/issues",
                "source": "https://github.com/influxdata/influxdb-php/tree/1.15.2"
            },
            "abandoned": true,
            "time": "2020-12-26T17:45:17+00:00"
        },
        {
            "name": "jean85/pretty-package-versions",
            "version": "1.6.0",
            "source": {
                "type": "git",
                "url": "https://github.com/Jean85/pretty-package-versions.git",
                "reference": "1e0104b46f045868f11942aea058cd7186d6c303"
            },
            "dist": {
                "type": "zip",
                "url": "https://api.github.com/repos/Jean85/pretty-package-versions/zipball/1e0104b46f045868f11942aea058cd7186d6c303",
                "reference": "1e0104b46f045868f11942aea058cd7186d6c303",
                "shasum": ""
            },
            "require": {
                "composer/package-versions-deprecated": "^1.8.0",
                "php": "^7.0|^8.0"
            },
            "require-dev": {
                "phpunit/phpunit": "^6.0|^8.5|^9.2"
            },
            "type": "library",
            "extra": {
                "branch-alias": {
                    "dev-master": "1.x-dev"
                }
            },
            "autoload": {
                "psr-4": {
                    "Jean85\\": "src/"
                }
            },
            "notification-url": "https://packagist.org/downloads/",
            "license": [
                "MIT"
            ],
            "authors": [
                {
                    "name": "Alessandro Lai",
                    "email": "alessandro.lai85@gmail.com"
                }
            ],
            "description": "A wrapper for ocramius/package-versions to get pretty versions strings",
            "keywords": [
                "composer",
                "package",
                "release",
                "versions"
            ],
            "support": {
                "issues": "https://github.com/Jean85/pretty-package-versions/issues",
                "source": "https://github.com/Jean85/pretty-package-versions/tree/1.6.0"
            },
            "time": "2021-02-04T16:20:16+00:00"
        },
        {
            "name": "laravel/pint",
            "version": "v1.2.1",
            "source": {
                "type": "git",
                "url": "https://github.com/laravel/pint.git",
                "reference": "e60e2112ee779ce60f253695b273d1646a17d6f1"
            },
            "dist": {
                "type": "zip",
                "url": "https://api.github.com/repos/laravel/pint/zipball/e60e2112ee779ce60f253695b273d1646a17d6f1",
                "reference": "e60e2112ee779ce60f253695b273d1646a17d6f1",
                "shasum": ""
            },
            "require": {
                "ext-json": "*",
                "ext-mbstring": "*",
                "ext-tokenizer": "*",
                "ext-xml": "*",
                "php": "^8.0"
            },
            "require-dev": {
                "friendsofphp/php-cs-fixer": "^3.11.0",
                "illuminate/view": "^9.32.0",
                "laravel-zero/framework": "^9.2.0",
                "mockery/mockery": "^1.5.1",
                "nunomaduro/larastan": "^2.2.0",
                "nunomaduro/termwind": "^1.14.0",
                "pestphp/pest": "^1.22.1"
            },
            "bin": [
                "builds/pint"
            ],
            "type": "project",
            "autoload": {
                "psr-4": {
                    "App\\": "app/",
                    "Database\\Seeders\\": "database/seeders/",
                    "Database\\Factories\\": "database/factories/"
                }
            },
            "notification-url": "https://packagist.org/downloads/",
            "license": [
                "MIT"
            ],
            "authors": [
                {
                    "name": "Nuno Maduro",
                    "email": "enunomaduro@gmail.com"
                }
            ],
            "description": "An opinionated code formatter for PHP.",
            "homepage": "https://laravel.com",
            "keywords": [
                "format",
                "formatter",
                "lint",
                "linter",
                "php"
            ],
            "support": {
                "issues": "https://github.com/laravel/pint/issues",
                "source": "https://github.com/laravel/pint"
            },
            "time": "2022-11-29T16:25:20+00:00"
        },
        {
            "name": "league/csv",
            "version": "9.7.1",
            "source": {
                "type": "git",
                "url": "https://github.com/thephpleague/csv.git",
                "reference": "0ec57e8264ec92565974ead0d1724cf1026e10c1"
            },
            "dist": {
                "type": "zip",
                "url": "https://api.github.com/repos/thephpleague/csv/zipball/0ec57e8264ec92565974ead0d1724cf1026e10c1",
                "reference": "0ec57e8264ec92565974ead0d1724cf1026e10c1",
                "shasum": ""
            },
            "require": {
                "ext-json": "*",
                "ext-mbstring": "*",
                "php": "^7.3 || ^8.0"
            },
            "require-dev": {
                "ext-curl": "*",
                "ext-dom": "*",
                "friendsofphp/php-cs-fixer": "^2.16",
                "phpstan/phpstan": "^0.12.0",
                "phpstan/phpstan-phpunit": "^0.12.0",
                "phpstan/phpstan-strict-rules": "^0.12.0",
                "phpunit/phpunit": "^9.5"
            },
            "suggest": {
                "ext-dom": "Required to use the XMLConverter and or the HTMLConverter classes",
                "ext-iconv": "Needed to ease transcoding CSV using iconv stream filters"
            },
            "type": "library",
            "extra": {
                "branch-alias": {
                    "dev-master": "9.x-dev"
                }
            },
            "autoload": {
                "files": [
                    "src/functions_include.php"
                ],
                "psr-4": {
                    "League\\Csv\\": "src"
                }
            },
            "notification-url": "https://packagist.org/downloads/",
            "license": [
                "MIT"
            ],
            "authors": [
                {
                    "name": "Ignace Nyamagana Butera",
                    "email": "nyamsprod@gmail.com",
                    "homepage": "https://github.com/nyamsprod/",
                    "role": "Developer"
                }
            ],
            "description": "CSV data manipulation made easy in PHP",
            "homepage": "http://csv.thephpleague.com",
            "keywords": [
                "convert",
                "csv",
                "export",
                "filter",
                "import",
                "read",
                "transform",
                "write"
            ],
            "support": {
                "docs": "https://csv.thephpleague.com",
                "issues": "https://github.com/thephpleague/csv/issues",
                "rss": "https://github.com/thephpleague/csv/releases.atom",
                "source": "https://github.com/thephpleague/csv"
            },
            "funding": [
                {
                    "url": "https://github.com/sponsors/nyamsprod",
                    "type": "github"
                }
            ],
            "time": "2021-04-17T16:32:08+00:00"
        },
        {
            "name": "matomo/device-detector",
            "version": "6.1.5",
            "source": {
                "type": "git",
                "url": "https://github.com/matomo-org/device-detector.git",
                "reference": "40ca2990dba2c1719e5c62168e822e0b86c167d4"
            },
            "dist": {
                "type": "zip",
                "url": "https://api.github.com/repos/matomo-org/device-detector/zipball/40ca2990dba2c1719e5c62168e822e0b86c167d4",
                "reference": "40ca2990dba2c1719e5c62168e822e0b86c167d4",
                "shasum": ""
            },
            "require": {
                "mustangostang/spyc": "*",
                "php": "^7.2|^8.0"
            },
            "replace": {
                "piwik/device-detector": "self.version"
            },
            "require-dev": {
                "matthiasmullie/scrapbook": "^1.4.7",
                "mayflower/mo4-coding-standard": "^v8.0.0",
                "phpstan/phpstan": "^0.12.52",
                "phpunit/phpunit": "^8.5.8",
                "psr/cache": "^1.0.1",
                "psr/simple-cache": "^1.0.1",
                "symfony/yaml": "^5.1.7"
            },
            "suggest": {
                "doctrine/cache": "Can directly be used for caching purpose",
                "ext-yaml": "Necessary for using the Pecl YAML parser"
            },
            "type": "library",
            "autoload": {
                "psr-4": {
                    "DeviceDetector\\": ""
                },
                "exclude-from-classmap": [
                    "Tests/"
                ]
            },
            "notification-url": "https://packagist.org/downloads/",
            "license": [
                "LGPL-3.0-or-later"
            ],
            "authors": [
                {
                    "name": "The Matomo Team",
                    "email": "hello@matomo.org",
                    "homepage": "https://matomo.org/team/"
                }
            ],
            "description": "The Universal Device Detection library, that parses User Agents and detects devices (desktop, tablet, mobile, tv, cars, console, etc.), clients (browsers, media players, mobile apps, feed readers, libraries, etc), operating systems, devices, brands and models.",
            "homepage": "https://matomo.org",
            "keywords": [
                "devicedetection",
                "parser",
                "useragent"
            ],
            "support": {
                "forum": "https://forum.matomo.org/",
                "issues": "https://github.com/matomo-org/device-detector/issues",
                "source": "https://github.com/matomo-org/matomo",
                "wiki": "https://dev.matomo.org/"
            },
            "time": "2023-08-17T16:17:41+00:00"
        },
        {
            "name": "mongodb/mongodb",
            "version": "1.8.0",
            "source": {
                "type": "git",
                "url": "https://github.com/mongodb/mongo-php-library.git",
                "reference": "953dbc19443aa9314c44b7217a16873347e6840d"
            },
            "dist": {
                "type": "zip",
                "url": "https://api.github.com/repos/mongodb/mongo-php-library/zipball/953dbc19443aa9314c44b7217a16873347e6840d",
                "reference": "953dbc19443aa9314c44b7217a16873347e6840d",
                "shasum": ""
            },
            "require": {
                "ext-hash": "*",
                "ext-json": "*",
                "ext-mongodb": "^1.8.1",
                "jean85/pretty-package-versions": "^1.2",
                "php": "^7.0 || ^8.0",
                "symfony/polyfill-php80": "^1.19"
            },
            "require-dev": {
                "squizlabs/php_codesniffer": "^3.5, <3.5.5",
                "symfony/phpunit-bridge": "5.x-dev"
            },
            "type": "library",
            "extra": {
                "branch-alias": {
                    "dev-master": "1.8.x-dev"
                }
            },
            "autoload": {
                "files": [
                    "src/functions.php"
                ],
                "psr-4": {
                    "MongoDB\\": "src/"
                }
            },
            "notification-url": "https://packagist.org/downloads/",
            "license": [
                "Apache-2.0"
            ],
            "authors": [
                {
                    "name": "Andreas Braun",
                    "email": "andreas.braun@mongodb.com"
                },
                {
                    "name": "Jeremy Mikola",
                    "email": "jmikola@gmail.com"
                }
            ],
            "description": "MongoDB driver library",
            "homepage": "https://jira.mongodb.org/browse/PHPLIB",
            "keywords": [
                "database",
                "driver",
                "mongodb",
                "persistence"
            ],
            "support": {
                "issues": "https://github.com/mongodb/mongo-php-library/issues",
                "source": "https://github.com/mongodb/mongo-php-library/tree/1.8.0"
            },
            "time": "2020-11-25T12:26:02+00:00"
        },
        {
            "name": "mustangostang/spyc",
            "version": "0.6.3",
            "source": {
                "type": "git",
                "url": "git@github.com:mustangostang/spyc.git",
                "reference": "4627c838b16550b666d15aeae1e5289dd5b77da0"
            },
            "dist": {
                "type": "zip",
                "url": "https://api.github.com/repos/mustangostang/spyc/zipball/4627c838b16550b666d15aeae1e5289dd5b77da0",
                "reference": "4627c838b16550b666d15aeae1e5289dd5b77da0",
                "shasum": ""
            },
            "require": {
                "php": ">=5.3.1"
            },
            "require-dev": {
                "phpunit/phpunit": "4.3.*@dev"
            },
            "type": "library",
            "extra": {
                "branch-alias": {
                    "dev-master": "0.5.x-dev"
                }
            },
            "autoload": {
                "files": [
                    "Spyc.php"
                ]
            },
            "notification-url": "https://packagist.org/downloads/",
            "license": [
                "MIT"
            ],
            "authors": [
                {
                    "name": "mustangostang",
                    "email": "vlad.andersen@gmail.com"
                }
            ],
            "description": "A simple YAML loader/dumper class for PHP",
            "homepage": "https://github.com/mustangostang/spyc/",
            "keywords": [
                "spyc",
                "yaml",
                "yml"
            ],
            "time": "2019-09-10T13:16:29+00:00"
        },
        {
            "name": "phpmailer/phpmailer",
            "version": "v6.8.0",
            "source": {
                "type": "git",
                "url": "https://github.com/PHPMailer/PHPMailer.git",
                "reference": "df16b615e371d81fb79e506277faea67a1be18f1"
            },
            "dist": {
                "type": "zip",
                "url": "https://api.github.com/repos/PHPMailer/PHPMailer/zipball/df16b615e371d81fb79e506277faea67a1be18f1",
                "reference": "df16b615e371d81fb79e506277faea67a1be18f1",
                "shasum": ""
            },
            "require": {
                "ext-ctype": "*",
                "ext-filter": "*",
                "ext-hash": "*",
                "php": ">=5.5.0"
            },
            "require-dev": {
                "dealerdirect/phpcodesniffer-composer-installer": "^0.7.2",
                "doctrine/annotations": "^1.2.6 || ^1.13.3",
                "php-parallel-lint/php-console-highlighter": "^1.0.0",
                "php-parallel-lint/php-parallel-lint": "^1.3.2",
                "phpcompatibility/php-compatibility": "^9.3.5",
                "roave/security-advisories": "dev-latest",
                "squizlabs/php_codesniffer": "^3.7.1",
                "yoast/phpunit-polyfills": "^1.0.4"
            },
            "suggest": {
                "ext-mbstring": "Needed to send email in multibyte encoding charset or decode encoded addresses",
                "ext-openssl": "Needed for secure SMTP sending and DKIM signing",
                "greew/oauth2-azure-provider": "Needed for Microsoft Azure XOAUTH2 authentication",
                "hayageek/oauth2-yahoo": "Needed for Yahoo XOAUTH2 authentication",
                "league/oauth2-google": "Needed for Google XOAUTH2 authentication",
                "psr/log": "For optional PSR-3 debug logging",
                "symfony/polyfill-mbstring": "To support UTF-8 if the Mbstring PHP extension is not enabled (^1.2)",
                "thenetworg/oauth2-azure": "Needed for Microsoft XOAUTH2 authentication"
            },
            "type": "library",
            "autoload": {
                "psr-4": {
                    "PHPMailer\\PHPMailer\\": "src/"
                }
            },
            "notification-url": "https://packagist.org/downloads/",
            "license": [
                "LGPL-2.1-only"
            ],
            "authors": [
                {
                    "name": "Marcus Bointon",
                    "email": "phpmailer@synchromedia.co.uk"
                },
                {
                    "name": "Jim Jagielski",
                    "email": "jimjag@gmail.com"
                },
                {
                    "name": "Andy Prevost",
                    "email": "codeworxtech@users.sourceforge.net"
                },
                {
                    "name": "Brent R. Matzelle"
                }
            ],
            "description": "PHPMailer is a full-featured email creation and transfer class for PHP",
            "support": {
                "issues": "https://github.com/PHPMailer/PHPMailer/issues",
                "source": "https://github.com/PHPMailer/PHPMailer/tree/v6.8.0"
            },
            "funding": [
                {
                    "url": "https://github.com/Synchro",
                    "type": "github"
                }
            ],
            "time": "2023-03-06T14:43:22+00:00"
        },
        {
            "name": "psr/http-client",
            "version": "1.0.2",
            "source": {
                "type": "git",
                "url": "https://github.com/php-fig/http-client.git",
                "reference": "0955afe48220520692d2d09f7ab7e0f93ffd6a31"
            },
            "dist": {
                "type": "zip",
                "url": "https://api.github.com/repos/php-fig/http-client/zipball/0955afe48220520692d2d09f7ab7e0f93ffd6a31",
                "reference": "0955afe48220520692d2d09f7ab7e0f93ffd6a31",
                "shasum": ""
            },
            "require": {
                "php": "^7.0 || ^8.0",
                "psr/http-message": "^1.0 || ^2.0"
            },
            "type": "library",
            "extra": {
                "branch-alias": {
                    "dev-master": "1.0.x-dev"
                }
            },
            "autoload": {
                "psr-4": {
                    "Psr\\Http\\Client\\": "src/"
                }
            },
            "notification-url": "https://packagist.org/downloads/",
            "license": [
                "MIT"
            ],
            "authors": [
                {
                    "name": "PHP-FIG",
                    "homepage": "https://www.php-fig.org/"
                }
            ],
            "description": "Common interface for HTTP clients",
            "homepage": "https://github.com/php-fig/http-client",
            "keywords": [
                "http",
                "http-client",
                "psr",
                "psr-18"
            ],
            "support": {
                "source": "https://github.com/php-fig/http-client/tree/1.0.2"
            },
            "time": "2023-04-10T20:12:12+00:00"
        },
        {
            "name": "psr/http-factory",
            "version": "1.0.2",
            "source": {
                "type": "git",
                "url": "https://github.com/php-fig/http-factory.git",
                "reference": "e616d01114759c4c489f93b099585439f795fe35"
            },
            "dist": {
                "type": "zip",
                "url": "https://api.github.com/repos/php-fig/http-factory/zipball/e616d01114759c4c489f93b099585439f795fe35",
                "reference": "e616d01114759c4c489f93b099585439f795fe35",
                "shasum": ""
            },
            "require": {
                "php": ">=7.0.0",
                "psr/http-message": "^1.0 || ^2.0"
            },
            "type": "library",
            "extra": {
                "branch-alias": {
                    "dev-master": "1.0.x-dev"
                }
            },
            "autoload": {
                "psr-4": {
                    "Psr\\Http\\Message\\": "src/"
                }
            },
            "notification-url": "https://packagist.org/downloads/",
            "license": [
                "MIT"
            ],
            "authors": [
                {
                    "name": "PHP-FIG",
                    "homepage": "https://www.php-fig.org/"
                }
            ],
            "description": "Common interfaces for PSR-7 HTTP message factories",
            "keywords": [
                "factory",
                "http",
                "message",
                "psr",
                "psr-17",
                "psr-7",
                "request",
                "response"
            ],
            "support": {
                "source": "https://github.com/php-fig/http-factory/tree/1.0.2"
            },
            "time": "2023-04-10T20:10:41+00:00"
        },
        {
            "name": "psr/http-message",
            "version": "2.0",
            "source": {
                "type": "git",
                "url": "https://github.com/php-fig/http-message.git",
                "reference": "402d35bcb92c70c026d1a6a9883f06b2ead23d71"
            },
            "dist": {
                "type": "zip",
                "url": "https://api.github.com/repos/php-fig/http-message/zipball/402d35bcb92c70c026d1a6a9883f06b2ead23d71",
                "reference": "402d35bcb92c70c026d1a6a9883f06b2ead23d71",
                "shasum": ""
            },
            "require": {
                "php": "^7.2 || ^8.0"
            },
            "type": "library",
            "extra": {
                "branch-alias": {
                    "dev-master": "2.0.x-dev"
                }
            },
            "autoload": {
                "psr-4": {
                    "Psr\\Http\\Message\\": "src/"
                }
            },
            "notification-url": "https://packagist.org/downloads/",
            "license": [
                "MIT"
            ],
            "authors": [
                {
                    "name": "PHP-FIG",
                    "homepage": "https://www.php-fig.org/"
                }
            ],
            "description": "Common interface for HTTP messages",
            "homepage": "https://github.com/php-fig/http-message",
            "keywords": [
                "http",
                "http-message",
                "psr",
                "psr-7",
                "request",
                "response"
            ],
            "support": {
                "source": "https://github.com/php-fig/http-message/tree/2.0"
            },
            "time": "2023-04-04T09:54:51+00:00"
        },
        {
            "name": "psr/log",
            "version": "1.1.4",
            "source": {
                "type": "git",
                "url": "https://github.com/php-fig/log.git",
                "reference": "d49695b909c3b7628b6289db5479a1c204601f11"
            },
            "dist": {
                "type": "zip",
                "url": "https://api.github.com/repos/php-fig/log/zipball/d49695b909c3b7628b6289db5479a1c204601f11",
                "reference": "d49695b909c3b7628b6289db5479a1c204601f11",
                "shasum": ""
            },
            "require": {
                "php": ">=5.3.0"
            },
            "type": "library",
            "extra": {
                "branch-alias": {
                    "dev-master": "1.1.x-dev"
                }
            },
            "autoload": {
                "psr-4": {
                    "Psr\\Log\\": "Psr/Log/"
                }
            },
            "notification-url": "https://packagist.org/downloads/",
            "license": [
                "MIT"
            ],
            "authors": [
                {
                    "name": "PHP-FIG",
                    "homepage": "https://www.php-fig.org/"
                }
            ],
            "description": "Common interface for logging libraries",
            "homepage": "https://github.com/php-fig/log",
            "keywords": [
                "log",
                "psr",
                "psr-3"
            ],
            "support": {
                "source": "https://github.com/php-fig/log/tree/1.1.4"
            },
            "time": "2021-05-03T11:20:27+00:00"
        },
        {
            "name": "ralouphie/getallheaders",
            "version": "3.0.3",
            "source": {
                "type": "git",
                "url": "https://github.com/ralouphie/getallheaders.git",
                "reference": "120b605dfeb996808c31b6477290a714d356e822"
            },
            "dist": {
                "type": "zip",
                "url": "https://api.github.com/repos/ralouphie/getallheaders/zipball/120b605dfeb996808c31b6477290a714d356e822",
                "reference": "120b605dfeb996808c31b6477290a714d356e822",
                "shasum": ""
            },
            "require": {
                "php": ">=5.6"
            },
            "require-dev": {
                "php-coveralls/php-coveralls": "^2.1",
                "phpunit/phpunit": "^5 || ^6.5"
            },
            "type": "library",
            "autoload": {
                "files": [
                    "src/getallheaders.php"
                ]
            },
            "notification-url": "https://packagist.org/downloads/",
            "license": [
                "MIT"
            ],
            "authors": [
                {
                    "name": "Ralph Khattar",
                    "email": "ralph.khattar@gmail.com"
                }
            ],
            "description": "A polyfill for getallheaders.",
            "support": {
                "issues": "https://github.com/ralouphie/getallheaders/issues",
                "source": "https://github.com/ralouphie/getallheaders/tree/develop"
            },
            "time": "2019-03-08T08:55:37+00:00"
        },
        {
            "name": "resque/php-resque",
            "version": "v1.3.6",
            "source": {
                "type": "git",
                "url": "https://github.com/resque/php-resque.git",
                "reference": "fe41c04763699b1318d97ed14cc78583e9380161"
            },
            "dist": {
                "type": "zip",
                "url": "https://api.github.com/repos/resque/php-resque/zipball/fe41c04763699b1318d97ed14cc78583e9380161",
                "reference": "fe41c04763699b1318d97ed14cc78583e9380161",
                "shasum": ""
            },
            "require": {
                "colinmollenhour/credis": "~1.7",
                "php": ">=5.6.0",
                "psr/log": "~1.0"
            },
            "require-dev": {
                "phpunit/phpunit": "^5.7"
            },
            "suggest": {
                "ext-pcntl": "REQUIRED for forking processes on platforms that support it (so anything but Windows).",
                "ext-proctitle": "Allows php-resque to rename the title of UNIX processes to show the status of a worker.",
                "ext-redis": "Native PHP extension for Redis connectivity. Credis will automatically utilize when available."
            },
            "bin": [
                "bin/resque",
                "bin/resque-scheduler"
            ],
            "type": "library",
            "extra": {
                "branch-alias": {
                    "dev-master": "1.0-dev"
                }
            },
            "autoload": {
                "psr-0": {
                    "Resque": "lib",
                    "ResqueScheduler": "lib"
                }
            },
            "notification-url": "https://packagist.org/downloads/",
            "license": [
                "MIT"
            ],
            "authors": [
                {
                    "name": "Dan Hunsaker",
                    "email": "danhunsaker+resque@gmail.com",
                    "role": "Maintainer"
                },
                {
                    "name": "Rajib Ahmed",
                    "homepage": "https://github.com/rajibahmed",
                    "role": "Maintainer"
                },
                {
                    "name": "Steve Klabnik",
                    "email": "steve@steveklabnik.com",
                    "role": "Maintainer"
                },
                {
                    "name": "Chris Boulton",
                    "email": "chris@bigcommerce.com",
                    "role": "Creator"
                }
            ],
            "description": "Redis backed library for creating background jobs and processing them later. Based on resque for Ruby.",
            "homepage": "http://www.github.com/resque/php-resque/",
            "keywords": [
                "background",
                "job",
                "redis",
                "resque"
            ],
            "support": {
                "issues": "https://github.com/resque/php-resque/issues",
                "source": "https://github.com/resque/php-resque/tree/v1.3.6"
            },
            "time": "2020-04-16T16:39:50+00:00"
        },
        {
            "name": "slickdeals/statsd",
            "version": "3.1.0",
            "source": {
                "type": "git",
                "url": "https://github.com/Slickdeals/statsd-php.git",
                "reference": "225588a0a079e145359049f6e5e23eedb1b4c17f"
            },
            "dist": {
                "type": "zip",
                "url": "https://api.github.com/repos/Slickdeals/statsd-php/zipball/225588a0a079e145359049f6e5e23eedb1b4c17f",
                "reference": "225588a0a079e145359049f6e5e23eedb1b4c17f",
                "shasum": ""
            },
            "require": {
                "php": ">= 7.3 || ^8"
            },
            "replace": {
                "domnikl/statsd": "self.version"
            },
            "require-dev": {
                "friendsofphp/php-cs-fixer": "^3.0",
                "phpunit/phpunit": "^9",
                "vimeo/psalm": "^4.6"
            },
            "type": "library",
            "autoload": {
                "psr-4": {
                    "Domnikl\\Statsd\\": "src/"
                }
            },
            "notification-url": "https://packagist.org/downloads/",
            "license": [
                "MIT"
            ],
            "authors": [
                {
                    "name": "Dominik Liebler",
                    "email": "liebler.dominik@gmail.com"
                }
            ],
            "description": "a PHP client for statsd",
            "homepage": "https://github.com/Slickdeals/statsd-php",
            "keywords": [
                "Metrics",
                "monitoring",
                "statistics",
                "statsd",
                "udp"
            ],
            "support": {
                "issues": "https://github.com/Slickdeals/statsd-php/issues",
                "source": "https://github.com/Slickdeals/statsd-php/tree/3.1.0"
            },
            "time": "2021-06-04T20:33:46+00:00"
        },
        {
            "name": "symfony/deprecation-contracts",
            "version": "v3.3.0",
            "source": {
                "type": "git",
                "url": "https://github.com/symfony/deprecation-contracts.git",
                "reference": "7c3aff79d10325257a001fcf92d991f24fc967cf"
            },
            "dist": {
                "type": "zip",
                "url": "https://api.github.com/repos/symfony/deprecation-contracts/zipball/7c3aff79d10325257a001fcf92d991f24fc967cf",
                "reference": "7c3aff79d10325257a001fcf92d991f24fc967cf",
                "shasum": ""
            },
            "require": {
                "php": ">=8.1"
            },
            "type": "library",
            "extra": {
                "branch-alias": {
                    "dev-main": "3.4-dev"
                },
                "thanks": {
                    "name": "symfony/contracts",
                    "url": "https://github.com/symfony/contracts"
                }
            },
            "autoload": {
                "files": [
                    "function.php"
                ]
            },
            "notification-url": "https://packagist.org/downloads/",
            "license": [
                "MIT"
            ],
            "authors": [
                {
                    "name": "Nicolas Grekas",
                    "email": "p@tchwork.com"
                },
                {
                    "name": "Symfony Community",
                    "homepage": "https://symfony.com/contributors"
                }
            ],
            "description": "A generic function and convention to trigger deprecation notices",
            "homepage": "https://symfony.com",
            "support": {
                "source": "https://github.com/symfony/deprecation-contracts/tree/v3.3.0"
            },
            "funding": [
                {
                    "url": "https://symfony.com/sponsor",
                    "type": "custom"
                },
                {
                    "url": "https://github.com/fabpot",
                    "type": "github"
                },
                {
                    "url": "https://tidelift.com/funding/github/packagist/symfony/symfony",
                    "type": "tidelift"
                }
            ],
            "time": "2023-05-23T14:45:45+00:00"
        },
        {
            "name": "symfony/polyfill-php80",
            "version": "v1.27.0",
            "source": {
                "type": "git",
                "url": "https://github.com/symfony/polyfill-php80.git",
                "reference": "7a6ff3f1959bb01aefccb463a0f2cd3d3d2fd936"
            },
            "dist": {
                "type": "zip",
                "url": "https://api.github.com/repos/symfony/polyfill-php80/zipball/7a6ff3f1959bb01aefccb463a0f2cd3d3d2fd936",
                "reference": "7a6ff3f1959bb01aefccb463a0f2cd3d3d2fd936",
                "shasum": ""
            },
            "require": {
                "php": ">=7.1"
            },
            "type": "library",
            "extra": {
                "branch-alias": {
                    "dev-main": "1.27-dev"
                },
                "thanks": {
                    "name": "symfony/polyfill",
                    "url": "https://github.com/symfony/polyfill"
                }
            },
            "autoload": {
                "files": [
                    "bootstrap.php"
                ],
                "psr-4": {
                    "Symfony\\Polyfill\\Php80\\": ""
                },
                "classmap": [
                    "Resources/stubs"
                ]
            },
            "notification-url": "https://packagist.org/downloads/",
            "license": [
                "MIT"
            ],
            "authors": [
                {
                    "name": "Ion Bazan",
                    "email": "ion.bazan@gmail.com"
                },
                {
                    "name": "Nicolas Grekas",
                    "email": "p@tchwork.com"
                },
                {
                    "name": "Symfony Community",
                    "homepage": "https://symfony.com/contributors"
                }
            ],
            "description": "Symfony polyfill backporting some PHP 8.0+ features to lower PHP versions",
            "homepage": "https://symfony.com",
            "keywords": [
                "compatibility",
                "polyfill",
                "portable",
                "shim"
            ],
            "support": {
                "source": "https://github.com/symfony/polyfill-php80/tree/v1.27.0"
            },
            "funding": [
                {
                    "url": "https://symfony.com/sponsor",
                    "type": "custom"
                },
                {
                    "url": "https://github.com/fabpot",
                    "type": "github"
                },
                {
                    "url": "https://tidelift.com/funding/github/packagist/symfony/symfony",
                    "type": "tidelift"
                }
            ],
            "time": "2022-11-03T14:55:06+00:00"
        },
        {
            "name": "utopia-php/abuse",
            "version": "0.31.0",
            "source": {
                "type": "git",
                "url": "https://github.com/utopia-php/abuse.git",
                "reference": "d771c2c8d7d1237b1d04b5bf57b07a9b4736e627"
            },
            "dist": {
                "type": "zip",
                "url": "https://api.github.com/repos/utopia-php/abuse/zipball/d771c2c8d7d1237b1d04b5bf57b07a9b4736e627",
                "reference": "d771c2c8d7d1237b1d04b5bf57b07a9b4736e627",
                "shasum": ""
            },
            "require": {
                "ext-curl": "*",
                "ext-pdo": "*",
                "php": ">=8.0",
                "utopia-php/database": "0.42.*"
            },
            "require-dev": {
                "laravel/pint": "1.5.*",
                "phpstan/phpstan": "^1.9",
                "phpunit/phpunit": "^9.4"
            },
            "type": "library",
            "autoload": {
                "psr-4": {
                    "Utopia\\Abuse\\": "src/Abuse"
                }
            },
            "notification-url": "https://packagist.org/downloads/",
            "license": [
                "MIT"
            ],
            "description": "A simple abuse library to manage application usage limits",
            "keywords": [
                "Abuse",
                "framework",
                "php",
                "upf",
                "utopia"
            ],
            "support": {
                "issues": "https://github.com/utopia-php/abuse/issues",
                "source": "https://github.com/utopia-php/abuse/tree/0.31.0"
            },
            "time": "2023-08-11T01:17:15+00:00"
        },
        {
            "name": "utopia-php/analytics",
            "version": "0.10.2",
            "source": {
                "type": "git",
                "url": "https://github.com/utopia-php/analytics.git",
                "reference": "14c805114736f44c26d6d24b176a2f8b93d86a1f"
            },
            "dist": {
                "type": "zip",
                "url": "https://api.github.com/repos/utopia-php/analytics/zipball/14c805114736f44c26d6d24b176a2f8b93d86a1f",
                "reference": "14c805114736f44c26d6d24b176a2f8b93d86a1f",
                "shasum": ""
            },
            "require": {
                "php": ">=8.0",
                "utopia-php/cli": "^0.15.0"
            },
            "require-dev": {
                "laravel/pint": "dev-main",
                "phpunit/phpunit": "^9.3"
            },
            "type": "library",
            "autoload": {
                "psr-4": {
                    "Utopia\\Analytics\\": "src/Analytics"
                }
            },
            "notification-url": "https://packagist.org/downloads/",
            "license": [
                "MIT"
            ],
            "description": "A simple library to track events & users.",
            "keywords": [
                "analytics",
                "framework",
                "php",
                "upf",
                "utopia"
            ],
            "support": {
                "issues": "https://github.com/utopia-php/analytics/issues",
                "source": "https://github.com/utopia-php/analytics/tree/0.10.2"
            },
            "time": "2023-03-22T12:01:09+00:00"
        },
        {
            "name": "utopia-php/audit",
            "version": "0.33.0",
            "source": {
                "type": "git",
                "url": "https://github.com/utopia-php/audit.git",
                "reference": "6fb82331c58c66cbdb8a419314a687fcb18a1d22"
            },
            "dist": {
                "type": "zip",
                "url": "https://api.github.com/repos/utopia-php/audit/zipball/6fb82331c58c66cbdb8a419314a687fcb18a1d22",
                "reference": "6fb82331c58c66cbdb8a419314a687fcb18a1d22",
                "shasum": ""
            },
            "require": {
                "php": ">=8.0",
                "utopia-php/database": "0.42.*"
            },
            "require-dev": {
                "laravel/pint": "1.5.*",
                "phpstan/phpstan": "^1.8",
                "phpunit/phpunit": "^9.3"
            },
            "type": "library",
            "autoload": {
                "psr-4": {
                    "Utopia\\Audit\\": "src/Audit"
                }
            },
            "notification-url": "https://packagist.org/downloads/",
            "license": [
                "MIT"
            ],
            "description": "A simple audit library to manage application users logs",
            "keywords": [
                "Audit",
                "framework",
                "php",
                "upf",
                "utopia"
            ],
            "support": {
                "issues": "https://github.com/utopia-php/audit/issues",
                "source": "https://github.com/utopia-php/audit/tree/0.33.0"
            },
            "time": "2023-08-11T01:17:28+00:00"
        },
        {
            "name": "utopia-php/cache",
            "version": "0.8.0",
            "source": {
                "type": "git",
                "url": "https://github.com/utopia-php/cache.git",
                "reference": "212e66100a1f32e674fca5d9bc317cc998303089"
            },
            "dist": {
                "type": "zip",
                "url": "https://api.github.com/repos/utopia-php/cache/zipball/212e66100a1f32e674fca5d9bc317cc998303089",
                "reference": "212e66100a1f32e674fca5d9bc317cc998303089",
                "shasum": ""
            },
            "require": {
                "ext-json": "*",
                "ext-memcached": "*",
                "ext-redis": "*",
                "php": ">=8.0"
            },
            "require-dev": {
                "laravel/pint": "1.2.*",
                "phpunit/phpunit": "^9.3",
                "vimeo/psalm": "4.13.1"
            },
            "type": "library",
            "autoload": {
                "psr-4": {
                    "Utopia\\Cache\\": "src/Cache"
                }
            },
            "notification-url": "https://packagist.org/downloads/",
            "license": [
                "MIT"
            ],
            "description": "A simple cache library to manage application cache storing, loading and purging",
            "keywords": [
                "cache",
                "framework",
                "php",
                "upf",
                "utopia"
            ],
            "support": {
                "issues": "https://github.com/utopia-php/cache/issues",
                "source": "https://github.com/utopia-php/cache/tree/0.8.0"
            },
            "time": "2022-10-16T16:48:09+00:00"
        },
        {
            "name": "utopia-php/cli",
            "version": "0.15.0",
            "source": {
                "type": "git",
                "url": "https://github.com/utopia-php/cli.git",
                "reference": "ccb7c8125ffe0254fef8f25744bfa376eb7bd0ea"
            },
            "dist": {
                "type": "zip",
                "url": "https://api.github.com/repos/utopia-php/cli/zipball/ccb7c8125ffe0254fef8f25744bfa376eb7bd0ea",
                "reference": "ccb7c8125ffe0254fef8f25744bfa376eb7bd0ea",
                "shasum": ""
            },
            "require": {
                "php": ">=7.4",
                "utopia-php/framework": "0.*.*"
            },
            "require-dev": {
                "laravel/pint": "1.2.*",
                "phpunit/phpunit": "^9.3",
                "squizlabs/php_codesniffer": "^3.6",
                "vimeo/psalm": "4.0.1"
            },
            "type": "library",
            "autoload": {
                "psr-4": {
                    "Utopia\\CLI\\": "src/CLI"
                }
            },
            "notification-url": "https://packagist.org/downloads/",
            "license": [
                "MIT"
            ],
            "description": "A simple CLI library to manage command line applications",
            "keywords": [
                "cli",
                "command line",
                "framework",
                "php",
                "upf",
                "utopia"
            ],
            "support": {
                "issues": "https://github.com/utopia-php/cli/issues",
                "source": "https://github.com/utopia-php/cli/tree/0.15.0"
            },
            "time": "2023-03-01T05:55:14+00:00"
        },
        {
            "name": "utopia-php/config",
            "version": "0.2.2",
            "source": {
                "type": "git",
                "url": "https://github.com/utopia-php/config.git",
                "reference": "a3d7bc0312d7150d5e04b1362dc34b2b136908cc"
            },
            "dist": {
                "type": "zip",
                "url": "https://api.github.com/repos/utopia-php/config/zipball/a3d7bc0312d7150d5e04b1362dc34b2b136908cc",
                "reference": "a3d7bc0312d7150d5e04b1362dc34b2b136908cc",
                "shasum": ""
            },
            "require": {
                "php": ">=7.3"
            },
            "require-dev": {
                "phpunit/phpunit": "^9.3",
                "vimeo/psalm": "4.0.1"
            },
            "type": "library",
            "autoload": {
                "psr-4": {
                    "Utopia\\Config\\": "src/Config"
                }
            },
            "notification-url": "https://packagist.org/downloads/",
            "license": [
                "MIT"
            ],
            "authors": [
                {
                    "name": "Eldad Fux",
                    "email": "eldad@appwrite.io"
                }
            ],
            "description": "A simple Config library to managing application config variables",
            "keywords": [
                "config",
                "framework",
                "php",
                "upf",
                "utopia"
            ],
            "support": {
                "issues": "https://github.com/utopia-php/config/issues",
                "source": "https://github.com/utopia-php/config/tree/0.2.2"
            },
            "time": "2020-10-24T09:49:09+00:00"
        },
        {
            "name": "utopia-php/database",
            "version": "0.42.3",
            "source": {
                "type": "git",
                "url": "https://github.com/utopia-php/database.git",
                "reference": "ab0e2f8ad46884f69b354cd8ee84a1a75fee26d1"
            },
            "dist": {
                "type": "zip",
                "url": "https://api.github.com/repos/utopia-php/database/zipball/ab0e2f8ad46884f69b354cd8ee84a1a75fee26d1",
                "reference": "ab0e2f8ad46884f69b354cd8ee84a1a75fee26d1",
                "shasum": ""
            },
            "require": {
                "ext-mbstring": "*",
                "ext-pdo": "*",
                "php": ">=8.0",
                "utopia-php/cache": "0.8.*",
                "utopia-php/framework": "0.*.*",
                "utopia-php/mongo": "0.2.*"
            },
            "require-dev": {
                "fakerphp/faker": "^1.14",
                "laravel/pint": "1.4.*",
                "mongodb/mongodb": "1.8.0",
                "pcov/clobber": "^2.0",
                "phpstan/phpstan": "1.10.*",
                "phpunit/phpunit": "^9.4",
                "rregeer/phpunit-coverage-check": "^0.3.1",
                "swoole/ide-helper": "4.8.0",
                "utopia-php/cli": "^0.14.0"
            },
            "type": "library",
            "autoload": {
                "psr-4": {
                    "Utopia\\Database\\": "src/Database"
                }
            },
            "notification-url": "https://packagist.org/downloads/",
            "license": [
                "MIT"
            ],
            "description": "A simple library to manage application persistence using multiple database adapters",
            "keywords": [
                "database",
                "framework",
                "php",
                "upf",
                "utopia"
            ],
            "support": {
                "issues": "https://github.com/utopia-php/database/issues",
                "source": "https://github.com/utopia-php/database/tree/0.42.3"
            },
            "time": "2023-08-22T02:15:28+00:00"
        },
        {
            "name": "utopia-php/domains",
            "version": "0.3.2",
            "source": {
                "type": "git",
                "url": "https://github.com/utopia-php/domains.git",
                "reference": "aaa8c9a96c69ccb397997b1f4f2299c66f77eefb"
            },
            "dist": {
                "type": "zip",
                "url": "https://api.github.com/repos/utopia-php/domains/zipball/aaa8c9a96c69ccb397997b1f4f2299c66f77eefb",
                "reference": "aaa8c9a96c69ccb397997b1f4f2299c66f77eefb",
                "shasum": ""
            },
            "require": {
                "php": ">=8.0",
                "utopia-php/framework": "0.*.*"
            },
            "require-dev": {
                "laravel/pint": "1.2.*",
                "phpunit/phpunit": "^9.3"
            },
            "type": "library",
            "autoload": {
                "psr-4": {
                    "Utopia\\Domains\\": "src/Domains"
                }
            },
            "notification-url": "https://packagist.org/downloads/",
            "license": [
                "MIT"
            ],
            "authors": [
                {
                    "name": "Eldad Fux",
                    "email": "eldad@appwrite.io"
                },
                {
                    "name": "Wess Cope",
                    "email": "wess@appwrite.io"
                }
            ],
            "description": "Utopia Domains library is simple and lite library for parsing web domains. This library is aiming to be as simple and easy to learn and use.",
            "keywords": [
                "domains",
                "framework",
                "icann",
                "php",
                "public suffix",
                "tld",
                "tld extract",
                "upf",
                "utopia"
            ],
            "support": {
                "issues": "https://github.com/utopia-php/domains/issues",
                "source": "https://github.com/utopia-php/domains/tree/0.3.2"
            },
            "time": "2023-07-19T16:39:24+00:00"
        },
        {
            "name": "utopia-php/dsn",
            "version": "0.1.0",
            "source": {
                "type": "git",
                "url": "https://github.com/utopia-php/dsn.git",
                "reference": "17a5935eab1b89fb4b95600db50a1b6d5faa6cea"
            },
            "dist": {
                "type": "zip",
                "url": "https://api.github.com/repos/utopia-php/dsn/zipball/17a5935eab1b89fb4b95600db50a1b6d5faa6cea",
                "reference": "17a5935eab1b89fb4b95600db50a1b6d5faa6cea",
                "shasum": ""
            },
            "require": {
                "php": ">=8.0"
            },
            "require-dev": {
                "laravel/pint": "1.2.*",
                "phpunit/phpunit": "^9.3",
                "squizlabs/php_codesniffer": "^3.6",
                "vimeo/psalm": "4.0.1"
            },
            "type": "library",
            "autoload": {
                "psr-4": {
                    "Utopia\\DSN\\": "src/DSN"
                }
            },
            "notification-url": "https://packagist.org/downloads/",
            "license": [
                "MIT"
            ],
            "description": "A simple library for parsing and managing Data Source Names ( DSNs )",
            "keywords": [
                "dsn",
                "framework",
                "php",
                "upf",
                "utopia"
            ],
            "support": {
                "issues": "https://github.com/utopia-php/dsn/issues",
                "source": "https://github.com/utopia-php/dsn/tree/0.1.0"
            },
            "time": "2022-10-26T10:06:20+00:00"
        },
        {
            "name": "utopia-php/framework",
            "version": "0.30.0",
            "source": {
                "type": "git",
                "url": "https://github.com/utopia-php/framework.git",
                "reference": "0969d429997996ceade53e477fce31221b415651"
            },
            "dist": {
                "type": "zip",
                "url": "https://api.github.com/repos/utopia-php/framework/zipball/0969d429997996ceade53e477fce31221b415651",
                "reference": "0969d429997996ceade53e477fce31221b415651",
                "shasum": ""
            },
            "require": {
                "php": ">=8.0"
            },
            "require-dev": {
                "laravel/pint": "^1.2",
                "phpbench/phpbench": "^1.2",
                "phpstan/phpstan": "^1.10",
                "phpunit/phpunit": "^9.5.25"
            },
            "type": "library",
            "autoload": {
                "psr-4": {
                    "Utopia\\": "src/"
                }
            },
            "notification-url": "https://packagist.org/downloads/",
            "license": [
                "MIT"
            ],
            "description": "A simple, light and advanced PHP framework",
            "keywords": [
                "framework",
                "php",
                "upf"
            ],
            "support": {
                "issues": "https://github.com/utopia-php/framework/issues",
                "source": "https://github.com/utopia-php/framework/tree/0.30.0"
            },
            "time": "2023-08-07T07:55:48+00:00"
        },
        {
            "name": "utopia-php/image",
            "version": "0.5.4",
            "source": {
                "type": "git",
                "url": "https://github.com/utopia-php/image.git",
                "reference": "ca5f436f9aa22dedaa6648f24f3687733808e336"
            },
            "dist": {
                "type": "zip",
                "url": "https://api.github.com/repos/utopia-php/image/zipball/ca5f436f9aa22dedaa6648f24f3687733808e336",
                "reference": "ca5f436f9aa22dedaa6648f24f3687733808e336",
                "shasum": ""
            },
            "require": {
                "ext-imagick": "*",
                "php": ">=8.0"
            },
            "require-dev": {
                "phpunit/phpunit": "^9.3",
                "vimeo/psalm": "4.13.1"
            },
            "type": "library",
            "autoload": {
                "psr-4": {
                    "Utopia\\Image\\": "src/Image"
                }
            },
            "notification-url": "https://packagist.org/downloads/",
            "license": [
                "MIT"
            ],
            "authors": [
                {
                    "name": "Eldad Fux",
                    "email": "eldad@appwrite.io"
                }
            ],
            "description": "A simple Image manipulation library",
            "keywords": [
                "framework",
                "image",
                "php",
                "upf",
                "utopia"
            ],
            "support": {
                "issues": "https://github.com/utopia-php/image/issues",
                "source": "https://github.com/utopia-php/image/tree/0.5.4"
            },
            "time": "2022-05-11T12:30:41+00:00"
        },
        {
            "name": "utopia-php/locale",
            "version": "0.4.0",
            "source": {
                "type": "git",
                "url": "https://github.com/utopia-php/locale.git",
                "reference": "c2d9358d0fe2f6b6ed5448369f9d1e430c615447"
            },
            "dist": {
                "type": "zip",
                "url": "https://api.github.com/repos/utopia-php/locale/zipball/c2d9358d0fe2f6b6ed5448369f9d1e430c615447",
                "reference": "c2d9358d0fe2f6b6ed5448369f9d1e430c615447",
                "shasum": ""
            },
            "require": {
                "php": ">=7.4"
            },
            "require-dev": {
                "phpunit/phpunit": "^9.3",
                "vimeo/psalm": "4.0.1"
            },
            "type": "library",
            "autoload": {
                "psr-4": {
                    "Utopia\\Locale\\": "src/Locale"
                }
            },
            "notification-url": "https://packagist.org/downloads/",
            "license": [
                "MIT"
            ],
            "authors": [
                {
                    "name": "Eldad Fux",
                    "email": "eldad@appwrite.io"
                }
            ],
            "description": "A simple locale library to manage application translations",
            "keywords": [
                "framework",
                "locale",
                "php",
                "upf",
                "utopia"
            ],
            "support": {
                "issues": "https://github.com/utopia-php/locale/issues",
                "source": "https://github.com/utopia-php/locale/tree/0.4.0"
            },
            "time": "2021-07-24T11:35:55+00:00"
        },
        {
            "name": "utopia-php/logger",
            "version": "0.3.1",
            "source": {
                "type": "git",
                "url": "https://github.com/utopia-php/logger.git",
                "reference": "de623f1ec1c672c795d113dd25c5bf212f7ef4fc"
            },
            "dist": {
                "type": "zip",
                "url": "https://api.github.com/repos/utopia-php/logger/zipball/de623f1ec1c672c795d113dd25c5bf212f7ef4fc",
                "reference": "de623f1ec1c672c795d113dd25c5bf212f7ef4fc",
                "shasum": ""
            },
            "require": {
                "php": ">=8.0"
            },
            "require-dev": {
                "phpstan/phpstan": "1.9.x-dev",
                "phpunit/phpunit": "^9.3",
                "vimeo/psalm": "4.0.1"
            },
            "type": "library",
            "autoload": {
                "psr-4": {
                    "Utopia\\Logger\\": "src/Logger"
                }
            },
            "notification-url": "https://packagist.org/downloads/",
            "license": [
                "MIT"
            ],
            "description": "Utopia Logger library is simple and lite library for logging information, such as errors or warnings. This library is aiming to be as simple and easy to learn and use.",
            "keywords": [
                "appsignal",
                "errors",
                "framework",
                "logger",
                "logging",
                "logs",
                "php",
                "raygun",
                "sentry",
                "upf",
                "utopia",
                "warnings"
            ],
            "support": {
                "issues": "https://github.com/utopia-php/logger/issues",
                "source": "https://github.com/utopia-php/logger/tree/0.3.1"
            },
            "time": "2023-02-10T15:52:50+00:00"
        },
        {
            "name": "utopia-php/messaging",
            "version": "0.1.1",
            "source": {
                "type": "git",
                "url": "https://github.com/utopia-php/messaging.git",
                "reference": "a75d66ddd59b834ab500a4878a2c084e6572604a"
            },
            "dist": {
                "type": "zip",
                "url": "https://api.github.com/repos/utopia-php/messaging/zipball/a75d66ddd59b834ab500a4878a2c084e6572604a",
                "reference": "a75d66ddd59b834ab500a4878a2c084e6572604a",
                "shasum": ""
            },
            "require": {
                "ext-curl": "*",
                "php": ">=8.0.0"
            },
            "require-dev": {
                "laravel/pint": "^1.2",
                "phpmailer/phpmailer": "6.6.*",
                "phpunit/phpunit": "9.5.*"
            },
            "type": "library",
            "autoload": {
                "psr-4": {
                    "Utopia\\Messaging\\": "src/Utopia/Messaging"
                }
            },
            "notification-url": "https://packagist.org/downloads/",
            "license": [
                "MIT"
            ],
            "description": "A simple, light and advanced PHP messaging library",
            "keywords": [
                "library",
                "messaging",
                "php",
                "upf",
                "utopia",
                "utopia-php"
            ],
            "support": {
                "issues": "https://github.com/utopia-php/messaging/issues",
                "source": "https://github.com/utopia-php/messaging/tree/0.1.1"
            },
            "time": "2023-02-07T05:42:46+00:00"
        },
        {
            "name": "utopia-php/migration",
            "version": "0.3.1",
            "source": {
                "type": "git",
                "url": "https://github.com/utopia-php/migration.git",
                "reference": "af4233f4ff6a37982dad294033199ce29cafc00c"
            },
            "dist": {
                "type": "zip",
                "url": "https://api.github.com/repos/utopia-php/migration/zipball/af4233f4ff6a37982dad294033199ce29cafc00c",
                "reference": "af4233f4ff6a37982dad294033199ce29cafc00c",
                "shasum": ""
            },
            "require": {
                "appwrite/appwrite": "^8.0",
                "php": ">=8.0",
                "utopia-php/cli": "^0.15.0"
            },
            "require-dev": {
                "laravel/pint": "^1.10",
                "phpunit/phpunit": "^9.3",
                "vlucas/phpdotenv": "^5.5"
            },
            "type": "library",
            "autoload": {
                "psr-4": {
                    "Utopia\\Migration\\": "src/Migration"
                }
            },
            "notification-url": "https://packagist.org/downloads/",
            "license": [
                "MIT"
            ],
            "authors": [
                {
                    "name": "Eldad Fux",
                    "email": "eldad@appwrite.io"
                },
                {
                    "name": "Bradley Schofield",
                    "email": "bradley@appwrite.io"
                }
            ],
            "description": "A simple library to migrate resources between services.",
            "keywords": [
                "framework",
                "migration",
                "php",
                "upf",
                "utopia"
            ],
            "support": {
                "issues": "https://github.com/utopia-php/migration/issues",
                "source": "https://github.com/utopia-php/migration/tree/0.3.1"
            },
            "time": "2023-08-17T14:18:09+00:00"
        },
        {
            "name": "utopia-php/mongo",
            "version": "0.2.0",
            "source": {
                "type": "git",
                "url": "https://github.com/utopia-php/mongo.git",
                "reference": "b6dfb31b93c07c59b8bbd62a3b52e3b97a407c09"
            },
            "dist": {
                "type": "zip",
                "url": "https://api.github.com/repos/utopia-php/mongo/zipball/b6dfb31b93c07c59b8bbd62a3b52e3b97a407c09",
                "reference": "b6dfb31b93c07c59b8bbd62a3b52e3b97a407c09",
                "shasum": ""
            },
            "require": {
                "ext-mongodb": "*",
                "mongodb/mongodb": "1.8.0",
                "php": ">=8.0"
            },
            "require-dev": {
                "fakerphp/faker": "^1.14",
                "laravel/pint": "1.2.*",
                "phpstan/phpstan": "1.8.*",
                "phpunit/phpunit": "^9.4",
                "swoole/ide-helper": "4.8.0"
            },
            "type": "library",
            "autoload": {
                "psr-4": {
                    "Utopia\\Mongo\\": "src"
                }
            },
            "notification-url": "https://packagist.org/downloads/",
            "license": [
                "MIT"
            ],
            "authors": [
                {
                    "name": "Eldad Fux",
                    "email": "eldad@appwrite.io"
                },
                {
                    "name": "Wess",
                    "email": "wess@appwrite.io"
                }
            ],
            "description": "A simple library to manage Mongo database",
            "keywords": [
                "database",
                "mongo",
                "php",
                "upf",
                "utopia"
            ],
            "support": {
                "issues": "https://github.com/utopia-php/mongo/issues",
                "source": "https://github.com/utopia-php/mongo/tree/0.2.0"
            },
            "time": "2023-03-22T10:44:29+00:00"
        },
        {
            "name": "utopia-php/orchestration",
            "version": "0.9.1",
            "source": {
                "type": "git",
                "url": "https://github.com/utopia-php/orchestration.git",
                "reference": "55f43513b3f940a3f4f9c2cde7682d0c2581beb0"
            },
            "dist": {
                "type": "zip",
                "url": "https://api.github.com/repos/utopia-php/orchestration/zipball/55f43513b3f940a3f4f9c2cde7682d0c2581beb0",
                "reference": "55f43513b3f940a3f4f9c2cde7682d0c2581beb0",
                "shasum": ""
            },
            "require": {
                "php": ">=8.0",
                "utopia-php/cli": "0.15.*"
            },
            "require-dev": {
                "laravel/pint": "^1.2",
                "phpunit/phpunit": "^9.3",
                "vimeo/psalm": "4.0.1"
            },
            "type": "library",
            "autoload": {
                "psr-4": {
                    "Utopia\\Orchestration\\": "src/Orchestration"
                }
            },
            "notification-url": "https://packagist.org/downloads/",
            "license": [
                "MIT"
            ],
            "description": "Lite & fast micro PHP abstraction library for container orchestration",
            "keywords": [
                "docker",
                "framework",
                "kubernetes",
                "orchestration",
                "php",
                "swarm",
                "upf",
                "utopia"
            ],
            "support": {
                "issues": "https://github.com/utopia-php/orchestration/issues",
                "source": "https://github.com/utopia-php/orchestration/tree/0.9.1"
            },
            "time": "2023-03-17T15:05:06+00:00"
        },
        {
            "name": "utopia-php/platform",
            "version": "0.4.1",
            "source": {
                "type": "git",
                "url": "https://github.com/utopia-php/platform.git",
                "reference": "f87dbd14265addbb7dee5c6471dad088696ecaca"
            },
            "dist": {
                "type": "zip",
                "url": "https://api.github.com/repos/utopia-php/platform/zipball/f87dbd14265addbb7dee5c6471dad088696ecaca",
                "reference": "f87dbd14265addbb7dee5c6471dad088696ecaca",
                "shasum": ""
            },
            "require": {
                "ext-json": "*",
                "ext-redis": "*",
                "php": ">=8.0",
                "utopia-php/cli": "0.15.*",
                "utopia-php/framework": "0.30.*"
            },
            "require-dev": {
                "laravel/pint": "1.2.*",
                "phpunit/phpunit": "^9.3"
            },
            "type": "library",
            "autoload": {
                "psr-4": {
                    "Utopia\\Platform\\": "src/Platform"
                }
            },
            "notification-url": "https://packagist.org/downloads/",
            "license": [
                "MIT"
            ],
            "description": "Light and Fast Platform Library",
            "keywords": [
                "framework",
                "php",
                "platform",
                "upf",
                "utopia"
            ],
            "support": {
                "issues": "https://github.com/utopia-php/platform/issues",
                "source": "https://github.com/utopia-php/platform/tree/0.4.1"
            },
            "time": "2023-08-07T09:49:30+00:00"
        },
        {
            "name": "utopia-php/pools",
            "version": "0.4.2",
            "source": {
                "type": "git",
                "url": "https://github.com/utopia-php/pools.git",
                "reference": "d2870ab74b31b7f4027799f082e85122154f8bed"
            },
            "dist": {
                "type": "zip",
                "url": "https://api.github.com/repos/utopia-php/pools/zipball/d2870ab74b31b7f4027799f082e85122154f8bed",
                "reference": "d2870ab74b31b7f4027799f082e85122154f8bed",
                "shasum": ""
            },
            "require": {
                "php": ">=8.0"
            },
            "require-dev": {
                "laravel/pint": "1.2.*",
                "phpstan/phpstan": "1.8.*",
                "phpunit/phpunit": "^9.3"
            },
            "type": "library",
            "autoload": {
                "psr-4": {
                    "Utopia\\Pools\\": "src/Pools"
                }
            },
            "notification-url": "https://packagist.org/downloads/",
            "license": [
                "MIT"
            ],
            "authors": [
                {
                    "name": "Team Appwrite",
                    "email": "team@appwrite.io"
                }
            ],
            "description": "A simple library to manage connection pools",
            "keywords": [
                "framework",
                "php",
                "pools",
                "utopia"
            ],
            "support": {
                "issues": "https://github.com/utopia-php/pools/issues",
                "source": "https://github.com/utopia-php/pools/tree/0.4.2"
            },
            "time": "2022-11-22T07:55:45+00:00"
        },
        {
            "name": "utopia-php/preloader",
            "version": "0.2.4",
            "source": {
                "type": "git",
                "url": "https://github.com/utopia-php/preloader.git",
                "reference": "65ef48392e72172f584b0baa2e224f9a1cebcce0"
            },
            "dist": {
                "type": "zip",
                "url": "https://api.github.com/repos/utopia-php/preloader/zipball/65ef48392e72172f584b0baa2e224f9a1cebcce0",
                "reference": "65ef48392e72172f584b0baa2e224f9a1cebcce0",
                "shasum": ""
            },
            "require": {
                "php": ">=7.1"
            },
            "require-dev": {
                "phpunit/phpunit": "^9.3",
                "vimeo/psalm": "4.0.1"
            },
            "type": "library",
            "autoload": {
                "psr-4": {
                    "Utopia\\Preloader\\": "src/Preloader"
                }
            },
            "notification-url": "https://packagist.org/downloads/",
            "license": [
                "MIT"
            ],
            "authors": [
                {
                    "name": "Eldad Fux",
                    "email": "team@appwrite.io"
                }
            ],
            "description": "Utopia Preloader library is simple and lite library for managing PHP preloading configuration",
            "keywords": [
                "framework",
                "php",
                "preload",
                "preloader",
                "preloading",
                "upf",
                "utopia"
            ],
            "support": {
                "issues": "https://github.com/utopia-php/preloader/issues",
                "source": "https://github.com/utopia-php/preloader/tree/0.2.4"
            },
            "time": "2020-10-24T07:04:59+00:00"
        },
        {
            "name": "utopia-php/queue",
            "version": "0.5.3",
            "source": {
                "type": "git",
                "url": "https://github.com/utopia-php/queue.git",
                "reference": "8e8b6cb27172713fe5d8b7b092ce68516caf129a"
            },
            "dist": {
                "type": "zip",
                "url": "https://api.github.com/repos/utopia-php/queue/zipball/8e8b6cb27172713fe5d8b7b092ce68516caf129a",
                "reference": "8e8b6cb27172713fe5d8b7b092ce68516caf129a",
                "shasum": ""
            },
            "require": {
                "php": ">=8.0",
                "utopia-php/cli": "0.15.*",
                "utopia-php/framework": "0.*.*"
            },
            "require-dev": {
                "laravel/pint": "^0.2.3",
                "phpstan/phpstan": "^1.8",
                "phpunit/phpunit": "^9.5.5",
                "swoole/ide-helper": "4.8.8",
                "workerman/workerman": "^4.0"
            },
            "suggest": {
                "ext-swoole": "Needed to support Swoole.",
                "workerman/workerman": "Needed to support Workerman."
            },
            "type": "library",
            "autoload": {
                "psr-4": {
                    "Utopia\\Queue\\": "src/Queue"
                }
            },
            "notification-url": "https://packagist.org/downloads/",
            "license": [
                "MIT"
            ],
            "authors": [
                {
                    "name": "Torsten Dittmann",
                    "email": "torsten@appwrite.io"
                }
            ],
            "description": "A powerful task queue.",
            "keywords": [
                "Tasks",
                "framework",
                "php",
                "queue",
                "upf",
                "utopia"
            ],
            "support": {
                "issues": "https://github.com/utopia-php/queue/issues",
                "source": "https://github.com/utopia-php/queue/tree/0.5.3"
            },
            "time": "2023-05-24T19:06:04+00:00"
        },
        {
            "name": "utopia-php/registry",
            "version": "0.5.0",
            "source": {
                "type": "git",
                "url": "https://github.com/utopia-php/registry.git",
                "reference": "bedc4ed54527b2803e6dfdccc39449f98522b70d"
            },
            "dist": {
                "type": "zip",
                "url": "https://api.github.com/repos/utopia-php/registry/zipball/bedc4ed54527b2803e6dfdccc39449f98522b70d",
                "reference": "bedc4ed54527b2803e6dfdccc39449f98522b70d",
                "shasum": ""
            },
            "require": {
                "php": ">=7.4"
            },
            "require-dev": {
                "phpunit/phpunit": "^9.3",
                "vimeo/psalm": "4.0.1"
            },
            "type": "library",
            "autoload": {
                "psr-4": {
                    "Utopia\\Registry\\": "src/Registry"
                }
            },
            "notification-url": "https://packagist.org/downloads/",
            "license": [
                "MIT"
            ],
            "authors": [
                {
                    "name": "Eldad Fux",
                    "email": "eldad@appwrite.io"
                }
            ],
            "description": "A simple dependency management library for PHP",
            "keywords": [
                "dependency management",
                "di",
                "framework",
                "php",
                "upf",
                "utopia"
            ],
            "support": {
                "issues": "https://github.com/utopia-php/registry/issues",
                "source": "https://github.com/utopia-php/registry/tree/0.5.0"
            },
            "time": "2021-03-10T10:45:22+00:00"
        },
        {
            "name": "utopia-php/storage",
            "version": "0.14.0",
            "source": {
                "type": "git",
                "url": "https://github.com/utopia-php/storage.git",
                "reference": "eda6651ac16884dc2a79ecb984ea591ba1ed498c"
            },
            "dist": {
                "type": "zip",
                "url": "https://api.github.com/repos/utopia-php/storage/zipball/eda6651ac16884dc2a79ecb984ea591ba1ed498c",
                "reference": "eda6651ac16884dc2a79ecb984ea591ba1ed498c",
                "shasum": ""
            },
            "require": {
                "ext-brotli": "*",
                "ext-fileinfo": "*",
                "ext-lz4": "*",
                "ext-snappy": "*",
                "ext-zlib": "*",
                "ext-zstd": "*",
                "php": ">=8.0",
                "utopia-php/framework": "0.*.*"
            },
            "require-dev": {
                "laravel/pint": "1.2.*",
                "phpunit/phpunit": "^9.3",
                "vimeo/psalm": "4.0.1"
            },
            "type": "library",
            "autoload": {
                "psr-4": {
                    "Utopia\\Storage\\": "src/Storage"
                }
            },
            "notification-url": "https://packagist.org/downloads/",
            "license": [
                "MIT"
            ],
            "description": "A simple Storage library to manage application storage",
            "keywords": [
                "framework",
                "php",
                "storage",
                "upf",
                "utopia"
            ],
            "support": {
                "issues": "https://github.com/utopia-php/storage/issues",
                "source": "https://github.com/utopia-php/storage/tree/0.14.0"
            },
            "time": "2023-03-15T00:16:34+00:00"
        },
        {
            "name": "utopia-php/swoole",
            "version": "0.5.0",
            "source": {
                "type": "git",
                "url": "https://github.com/utopia-php/swoole.git",
                "reference": "c2a3a4f944a2f22945af3cbcb95b13f0769628b1"
            },
            "dist": {
                "type": "zip",
                "url": "https://api.github.com/repos/utopia-php/swoole/zipball/c2a3a4f944a2f22945af3cbcb95b13f0769628b1",
                "reference": "c2a3a4f944a2f22945af3cbcb95b13f0769628b1",
                "shasum": ""
            },
            "require": {
                "ext-swoole": "*",
                "php": ">=8.0",
                "utopia-php/framework": "0.*.*"
            },
            "require-dev": {
                "laravel/pint": "1.2.*",
                "phpunit/phpunit": "^9.3",
                "swoole/ide-helper": "4.8.3",
                "vimeo/psalm": "4.15.0"
            },
            "type": "library",
            "autoload": {
                "psr-4": {
                    "Utopia\\Swoole\\": "src/Swoole"
                }
            },
            "notification-url": "https://packagist.org/downloads/",
            "license": [
                "MIT"
            ],
            "description": "An extension for Utopia Framework to work with PHP Swoole as a PHP FPM alternative",
            "keywords": [
                "framework",
                "http",
                "php",
                "server",
                "swoole",
                "upf",
                "utopia"
            ],
            "support": {
                "issues": "https://github.com/utopia-php/swoole/issues",
                "source": "https://github.com/utopia-php/swoole/tree/0.5.0"
            },
            "time": "2022-10-19T22:19:07+00:00"
        },
        {
            "name": "utopia-php/system",
            "version": "0.7.0",
            "source": {
                "type": "git",
                "url": "https://github.com/utopia-php/system.git",
                "reference": "d385e9521ca3f68aa007ec1cadd11c4dbd871b90"
            },
            "dist": {
                "type": "zip",
                "url": "https://api.github.com/repos/utopia-php/system/zipball/d385e9521ca3f68aa007ec1cadd11c4dbd871b90",
                "reference": "d385e9521ca3f68aa007ec1cadd11c4dbd871b90",
                "shasum": ""
            },
            "require": {
                "laravel/pint": "1.2.*",
                "php": ">=8.0.0"
            },
            "require-dev": {
                "phpunit/phpunit": "^9.3",
                "squizlabs/php_codesniffer": "^3.6",
                "vimeo/psalm": "4.0.1"
            },
            "type": "library",
            "autoload": {
                "psr-4": {
                    "Utopia\\System\\": "src/System"
                }
            },
            "notification-url": "https://packagist.org/downloads/",
            "license": [
                "MIT"
            ],
            "authors": [
                {
                    "name": "Eldad Fux",
                    "email": "eldad@appwrite.io"
                },
                {
                    "name": "Torsten Dittmann",
                    "email": "torsten@appwrite.io"
                }
            ],
            "description": "A simple library for obtaining information about the host's system.",
            "keywords": [
                "framework",
                "php",
                "system",
                "upf",
                "utopia"
            ],
            "support": {
                "issues": "https://github.com/utopia-php/system/issues",
                "source": "https://github.com/utopia-php/system/tree/0.7.0"
            },
            "time": "2023-08-07T09:34:26+00:00"
        },
        {
            "name": "utopia-php/vcs",
            "version": "0.2.0",
            "source": {
                "type": "git",
                "url": "https://github.com/utopia-php/vcs.git",
                "reference": "ec388e056fec8675b5fe1fc7a4f77e4dc3f328cf"
            },
            "dist": {
                "type": "zip",
                "url": "https://api.github.com/repos/utopia-php/vcs/zipball/ec388e056fec8675b5fe1fc7a4f77e4dc3f328cf",
                "reference": "ec388e056fec8675b5fe1fc7a4f77e4dc3f328cf",
                "shasum": ""
            },
            "require": {
                "adhocore/jwt": "^1.1",
                "php": ">=8.0",
                "utopia-php/cache": "^0.8.0",
                "utopia-php/framework": "0.30.*"
            },
            "require-dev": {
                "laravel/pint": "1.2.*",
                "phpstan/phpstan": "1.8.*",
                "phpunit/phpunit": "^9.4"
            },
            "type": "library",
            "autoload": {
                "psr-4": {
                    "Utopia\\VCS\\": "src/VCS",
                    "Utopia\\Detector\\": "src/Detector"
                }
            },
            "notification-url": "https://packagist.org/downloads/",
            "license": [
                "MIT"
            ],
            "description": "A simple library to integrate version control systems like GitHub, GitLab etc. to receive webhook events",
            "keywords": [
                "framework",
                "php",
                "utopia",
                "vcs"
            ],
            "support": {
                "issues": "https://github.com/utopia-php/vcs/issues",
                "source": "https://github.com/utopia-php/vcs/tree/0.2.0"
            },
            "time": "2023-08-21T10:59:48+00:00"
        },
        {
            "name": "utopia-php/websocket",
            "version": "0.1.0",
            "source": {
                "type": "git",
                "url": "https://github.com/utopia-php/websocket.git",
                "reference": "51fcb86171400d8aa40d76c54593481fd273dab5"
            },
            "dist": {
                "type": "zip",
                "url": "https://api.github.com/repos/utopia-php/websocket/zipball/51fcb86171400d8aa40d76c54593481fd273dab5",
                "reference": "51fcb86171400d8aa40d76c54593481fd273dab5",
                "shasum": ""
            },
            "require": {
                "php": ">=8.0"
            },
            "require-dev": {
                "phpunit/phpunit": "^9.5.5",
                "swoole/ide-helper": "4.6.6",
                "textalk/websocket": "1.5.2",
                "vimeo/psalm": "^4.8.1",
                "workerman/workerman": "^4.0"
            },
            "type": "library",
            "autoload": {
                "psr-4": {
                    "Utopia\\WebSocket\\": "src/WebSocket"
                }
            },
            "notification-url": "https://packagist.org/downloads/",
            "license": [
                "MIT"
            ],
            "authors": [
                {
                    "name": "Eldad Fux",
                    "email": "eldad@appwrite.io"
                },
                {
                    "name": "Torsten Dittmann",
                    "email": "torsten@appwrite.io"
                }
            ],
            "description": "A simple abstraction for WebSocket servers.",
            "keywords": [
                "framework",
                "php",
                "upf",
                "utopia",
                "websocket"
            ],
            "support": {
                "issues": "https://github.com/utopia-php/websocket/issues",
                "source": "https://github.com/utopia-php/websocket/tree/0.1.0"
            },
            "time": "2021-12-20T10:50:09+00:00"
        },
        {
            "name": "webmozart/assert",
            "version": "1.11.0",
            "source": {
                "type": "git",
                "url": "https://github.com/webmozarts/assert.git",
                "reference": "11cb2199493b2f8a3b53e7f19068fc6aac760991"
            },
            "dist": {
                "type": "zip",
                "url": "https://api.github.com/repos/webmozarts/assert/zipball/11cb2199493b2f8a3b53e7f19068fc6aac760991",
                "reference": "11cb2199493b2f8a3b53e7f19068fc6aac760991",
                "shasum": ""
            },
            "require": {
                "ext-ctype": "*",
                "php": "^7.2 || ^8.0"
            },
            "conflict": {
                "phpstan/phpstan": "<0.12.20",
                "vimeo/psalm": "<4.6.1 || 4.6.2"
            },
            "require-dev": {
                "phpunit/phpunit": "^8.5.13"
            },
            "type": "library",
            "extra": {
                "branch-alias": {
                    "dev-master": "1.10-dev"
                }
            },
            "autoload": {
                "psr-4": {
                    "Webmozart\\Assert\\": "src/"
                }
            },
            "notification-url": "https://packagist.org/downloads/",
            "license": [
                "MIT"
            ],
            "authors": [
                {
                    "name": "Bernhard Schussek",
                    "email": "bschussek@gmail.com"
                }
            ],
            "description": "Assertions to validate method input/output with nice error messages.",
            "keywords": [
                "assert",
                "check",
                "validate"
            ],
            "support": {
                "issues": "https://github.com/webmozarts/assert/issues",
                "source": "https://github.com/webmozarts/assert/tree/1.11.0"
            },
            "time": "2022-06-03T18:03:27+00:00"
        },
        {
            "name": "webonyx/graphql-php",
            "version": "v14.11.10",
            "source": {
                "type": "git",
                "url": "https://github.com/webonyx/graphql-php.git",
                "reference": "d9c2fdebc6aa01d831bc2969da00e8588cffef19"
            },
            "dist": {
                "type": "zip",
                "url": "https://api.github.com/repos/webonyx/graphql-php/zipball/d9c2fdebc6aa01d831bc2969da00e8588cffef19",
                "reference": "d9c2fdebc6aa01d831bc2969da00e8588cffef19",
                "shasum": ""
            },
            "require": {
                "ext-json": "*",
                "ext-mbstring": "*",
                "php": "^7.1 || ^8"
            },
            "require-dev": {
                "amphp/amp": "^2.3",
                "doctrine/coding-standard": "^6.0",
                "nyholm/psr7": "^1.2",
                "phpbench/phpbench": "^1.2",
                "phpstan/extension-installer": "^1.0",
                "phpstan/phpstan": "0.12.82",
                "phpstan/phpstan-phpunit": "0.12.18",
                "phpstan/phpstan-strict-rules": "0.12.9",
                "phpunit/phpunit": "^7.2 || ^8.5",
                "psr/http-message": "^1.0",
                "react/promise": "2.*",
                "simpod/php-coveralls-mirror": "^3.0"
            },
            "suggest": {
                "psr/http-message": "To use standard GraphQL server",
                "react/promise": "To leverage async resolving on React PHP platform"
            },
            "type": "library",
            "autoload": {
                "psr-4": {
                    "GraphQL\\": "src/"
                }
            },
            "notification-url": "https://packagist.org/downloads/",
            "license": [
                "MIT"
            ],
            "description": "A PHP port of GraphQL reference implementation",
            "homepage": "https://github.com/webonyx/graphql-php",
            "keywords": [
                "api",
                "graphql"
            ],
            "support": {
                "issues": "https://github.com/webonyx/graphql-php/issues",
                "source": "https://github.com/webonyx/graphql-php/tree/v14.11.10"
            },
            "funding": [
                {
                    "url": "https://opencollective.com/webonyx-graphql-php",
                    "type": "open_collective"
                }
            ],
            "time": "2023-07-05T14:23:37+00:00"
        }
    ],
    "packages-dev": [
        {
            "name": "appwrite/sdk-generator",
            "version": "0.34.0",
            "source": {
                "type": "git",
                "url": "https://github.com/appwrite/sdk-generator.git",
                "reference": "ee12cb1e250a6ceab291ad80b2acb4bcd2c4cf77"
            },
            "dist": {
                "type": "zip",
                "url": "https://api.github.com/repos/appwrite/sdk-generator/zipball/ee12cb1e250a6ceab291ad80b2acb4bcd2c4cf77",
                "reference": "ee12cb1e250a6ceab291ad80b2acb4bcd2c4cf77",
                "shasum": ""
            },
            "require": {
                "ext-curl": "*",
                "ext-json": "*",
                "ext-mbstring": "*",
                "matthiasmullie/minify": "^1.3.68",
                "php": ">=8.0",
                "twig/twig": "^3.4.1"
            },
            "require-dev": {
                "brianium/paratest": "^6.4",
                "phpunit/phpunit": "^9.5.21",
                "squizlabs/php_codesniffer": "^3.6"
            },
            "type": "library",
            "autoload": {
                "psr-4": {
                    "Appwrite\\SDK\\": "src/SDK",
                    "Appwrite\\Spec\\": "src/Spec"
                }
            },
            "notification-url": "https://packagist.org/downloads/",
            "license": [
                "MIT"
            ],
            "authors": [
                {
                    "name": "Eldad Fux",
                    "email": "eldad@appwrite.io"
                }
            ],
            "description": "Appwrite PHP library for generating API SDKs for multiple programming languages and platforms",
            "support": {
                "issues": "https://github.com/appwrite/sdk-generator/issues",
                "source": "https://github.com/appwrite/sdk-generator/tree/0.34.0"
            },
            "time": "2023-07-25T01:15:31+00:00"
        },
        {
            "name": "doctrine/deprecations",
            "version": "v1.1.1",
            "source": {
                "type": "git",
                "url": "https://github.com/doctrine/deprecations.git",
                "reference": "612a3ee5ab0d5dd97b7cf3874a6efe24325efac3"
            },
            "dist": {
                "type": "zip",
                "url": "https://api.github.com/repos/doctrine/deprecations/zipball/612a3ee5ab0d5dd97b7cf3874a6efe24325efac3",
                "reference": "612a3ee5ab0d5dd97b7cf3874a6efe24325efac3",
                "shasum": ""
            },
            "require": {
                "php": "^7.1 || ^8.0"
            },
            "require-dev": {
                "doctrine/coding-standard": "^9",
                "phpstan/phpstan": "1.4.10 || 1.10.15",
                "phpstan/phpstan-phpunit": "^1.0",
                "phpunit/phpunit": "^7.5 || ^8.5 || ^9.5",
                "psalm/plugin-phpunit": "0.18.4",
                "psr/log": "^1 || ^2 || ^3",
                "vimeo/psalm": "4.30.0 || 5.12.0"
            },
            "suggest": {
                "psr/log": "Allows logging deprecations via PSR-3 logger implementation"
            },
            "type": "library",
            "autoload": {
                "psr-4": {
                    "Doctrine\\Deprecations\\": "lib/Doctrine/Deprecations"
                }
            },
            "notification-url": "https://packagist.org/downloads/",
            "license": [
                "MIT"
            ],
            "description": "A small layer on top of trigger_error(E_USER_DEPRECATED) or PSR-3 logging with options to disable all deprecations or selectively for packages.",
            "homepage": "https://www.doctrine-project.org/",
            "support": {
                "issues": "https://github.com/doctrine/deprecations/issues",
                "source": "https://github.com/doctrine/deprecations/tree/v1.1.1"
            },
            "time": "2023-06-03T09:27:29+00:00"
        },
        {
            "name": "doctrine/instantiator",
            "version": "1.5.0",
            "source": {
                "type": "git",
                "url": "https://github.com/doctrine/instantiator.git",
                "reference": "0a0fa9780f5d4e507415a065172d26a98d02047b"
            },
            "dist": {
                "type": "zip",
                "url": "https://api.github.com/repos/doctrine/instantiator/zipball/0a0fa9780f5d4e507415a065172d26a98d02047b",
                "reference": "0a0fa9780f5d4e507415a065172d26a98d02047b",
                "shasum": ""
            },
            "require": {
                "php": "^7.1 || ^8.0"
            },
            "require-dev": {
                "doctrine/coding-standard": "^9 || ^11",
                "ext-pdo": "*",
                "ext-phar": "*",
                "phpbench/phpbench": "^0.16 || ^1",
                "phpstan/phpstan": "^1.4",
                "phpstan/phpstan-phpunit": "^1",
                "phpunit/phpunit": "^7.5 || ^8.5 || ^9.5",
                "vimeo/psalm": "^4.30 || ^5.4"
            },
            "type": "library",
            "autoload": {
                "psr-4": {
                    "Doctrine\\Instantiator\\": "src/Doctrine/Instantiator/"
                }
            },
            "notification-url": "https://packagist.org/downloads/",
            "license": [
                "MIT"
            ],
            "authors": [
                {
                    "name": "Marco Pivetta",
                    "email": "ocramius@gmail.com",
                    "homepage": "https://ocramius.github.io/"
                }
            ],
            "description": "A small, lightweight utility to instantiate objects in PHP without invoking their constructors",
            "homepage": "https://www.doctrine-project.org/projects/instantiator.html",
            "keywords": [
                "constructor",
                "instantiate"
            ],
            "support": {
                "issues": "https://github.com/doctrine/instantiator/issues",
                "source": "https://github.com/doctrine/instantiator/tree/1.5.0"
            },
            "funding": [
                {
                    "url": "https://www.doctrine-project.org/sponsorship.html",
                    "type": "custom"
                },
                {
                    "url": "https://www.patreon.com/phpdoctrine",
                    "type": "patreon"
                },
                {
                    "url": "https://tidelift.com/funding/github/packagist/doctrine%2Finstantiator",
                    "type": "tidelift"
                }
            ],
            "time": "2022-12-30T00:15:36+00:00"
        },
        {
            "name": "matthiasmullie/minify",
            "version": "1.3.71",
            "source": {
                "type": "git",
                "url": "https://github.com/matthiasmullie/minify.git",
                "reference": "ae42a47d7fecc1fbb7277b2f2d84c37a33edc3b1"
            },
            "dist": {
                "type": "zip",
                "url": "https://api.github.com/repos/matthiasmullie/minify/zipball/ae42a47d7fecc1fbb7277b2f2d84c37a33edc3b1",
                "reference": "ae42a47d7fecc1fbb7277b2f2d84c37a33edc3b1",
                "shasum": ""
            },
            "require": {
                "ext-pcre": "*",
                "matthiasmullie/path-converter": "~1.1",
                "php": ">=5.3.0"
            },
            "require-dev": {
                "friendsofphp/php-cs-fixer": ">=2.0",
                "matthiasmullie/scrapbook": ">=1.3",
                "phpunit/phpunit": ">=4.8",
                "squizlabs/php_codesniffer": ">=3.0"
            },
            "suggest": {
                "psr/cache-implementation": "Cache implementation to use with Minify::cache"
            },
            "bin": [
                "bin/minifycss",
                "bin/minifyjs"
            ],
            "type": "library",
            "autoload": {
                "psr-4": {
                    "MatthiasMullie\\Minify\\": "src/"
                }
            },
            "notification-url": "https://packagist.org/downloads/",
            "license": [
                "MIT"
            ],
            "authors": [
                {
                    "name": "Matthias Mullie",
                    "email": "minify@mullie.eu",
                    "homepage": "https://www.mullie.eu",
                    "role": "Developer"
                }
            ],
            "description": "CSS & JavaScript minifier, in PHP. Removes whitespace, strips comments, combines files (incl. @import statements and small assets in CSS files), and optimizes/shortens a few common programming patterns.",
            "homepage": "https://github.com/matthiasmullie/minify",
            "keywords": [
                "JS",
                "css",
                "javascript",
                "minifier",
                "minify"
            ],
            "support": {
                "issues": "https://github.com/matthiasmullie/minify/issues",
                "source": "https://github.com/matthiasmullie/minify/tree/1.3.71"
            },
            "funding": [
                {
                    "url": "https://github.com/matthiasmullie",
                    "type": "github"
                }
            ],
            "time": "2023-04-25T20:33:03+00:00"
        },
        {
            "name": "matthiasmullie/path-converter",
            "version": "1.1.3",
            "source": {
                "type": "git",
                "url": "https://github.com/matthiasmullie/path-converter.git",
                "reference": "e7d13b2c7e2f2268e1424aaed02085518afa02d9"
            },
            "dist": {
                "type": "zip",
                "url": "https://api.github.com/repos/matthiasmullie/path-converter/zipball/e7d13b2c7e2f2268e1424aaed02085518afa02d9",
                "reference": "e7d13b2c7e2f2268e1424aaed02085518afa02d9",
                "shasum": ""
            },
            "require": {
                "ext-pcre": "*",
                "php": ">=5.3.0"
            },
            "require-dev": {
                "phpunit/phpunit": "~4.8"
            },
            "type": "library",
            "autoload": {
                "psr-4": {
                    "MatthiasMullie\\PathConverter\\": "src/"
                }
            },
            "notification-url": "https://packagist.org/downloads/",
            "license": [
                "MIT"
            ],
            "authors": [
                {
                    "name": "Matthias Mullie",
                    "email": "pathconverter@mullie.eu",
                    "homepage": "http://www.mullie.eu",
                    "role": "Developer"
                }
            ],
            "description": "Relative path converter",
            "homepage": "http://github.com/matthiasmullie/path-converter",
            "keywords": [
                "converter",
                "path",
                "paths",
                "relative"
            ],
            "support": {
                "issues": "https://github.com/matthiasmullie/path-converter/issues",
                "source": "https://github.com/matthiasmullie/path-converter/tree/1.1.3"
            },
            "time": "2019-02-05T23:41:09+00:00"
        },
        {
            "name": "myclabs/deep-copy",
            "version": "1.11.1",
            "source": {
                "type": "git",
                "url": "https://github.com/myclabs/DeepCopy.git",
                "reference": "7284c22080590fb39f2ffa3e9057f10a4ddd0e0c"
            },
            "dist": {
                "type": "zip",
                "url": "https://api.github.com/repos/myclabs/DeepCopy/zipball/7284c22080590fb39f2ffa3e9057f10a4ddd0e0c",
                "reference": "7284c22080590fb39f2ffa3e9057f10a4ddd0e0c",
                "shasum": ""
            },
            "require": {
                "php": "^7.1 || ^8.0"
            },
            "conflict": {
                "doctrine/collections": "<1.6.8",
                "doctrine/common": "<2.13.3 || >=3,<3.2.2"
            },
            "require-dev": {
                "doctrine/collections": "^1.6.8",
                "doctrine/common": "^2.13.3 || ^3.2.2",
                "phpunit/phpunit": "^7.5.20 || ^8.5.23 || ^9.5.13"
            },
            "type": "library",
            "autoload": {
                "files": [
                    "src/DeepCopy/deep_copy.php"
                ],
                "psr-4": {
                    "DeepCopy\\": "src/DeepCopy/"
                }
            },
            "notification-url": "https://packagist.org/downloads/",
            "license": [
                "MIT"
            ],
            "description": "Create deep copies (clones) of your objects",
            "keywords": [
                "clone",
                "copy",
                "duplicate",
                "object",
                "object graph"
            ],
            "support": {
                "issues": "https://github.com/myclabs/DeepCopy/issues",
                "source": "https://github.com/myclabs/DeepCopy/tree/1.11.1"
            },
            "funding": [
                {
                    "url": "https://tidelift.com/funding/github/packagist/myclabs/deep-copy",
                    "type": "tidelift"
                }
            ],
            "time": "2023-03-08T13:26:56+00:00"
        },
        {
            "name": "nikic/php-parser",
            "version": "v4.17.1",
            "source": {
                "type": "git",
                "url": "https://github.com/nikic/PHP-Parser.git",
                "reference": "a6303e50c90c355c7eeee2c4a8b27fe8dc8fef1d"
            },
            "dist": {
                "type": "zip",
                "url": "https://api.github.com/repos/nikic/PHP-Parser/zipball/a6303e50c90c355c7eeee2c4a8b27fe8dc8fef1d",
                "reference": "a6303e50c90c355c7eeee2c4a8b27fe8dc8fef1d",
                "shasum": ""
            },
            "require": {
                "ext-tokenizer": "*",
                "php": ">=7.0"
            },
            "require-dev": {
                "ircmaxell/php-yacc": "^0.0.7",
                "phpunit/phpunit": "^6.5 || ^7.0 || ^8.0 || ^9.0"
            },
            "bin": [
                "bin/php-parse"
            ],
            "type": "library",
            "extra": {
                "branch-alias": {
                    "dev-master": "4.9-dev"
                }
            },
            "autoload": {
                "psr-4": {
                    "PhpParser\\": "lib/PhpParser"
                }
            },
            "notification-url": "https://packagist.org/downloads/",
            "license": [
                "BSD-3-Clause"
            ],
            "authors": [
                {
                    "name": "Nikita Popov"
                }
            ],
            "description": "A PHP parser written in PHP",
            "keywords": [
                "parser",
                "php"
            ],
            "support": {
                "issues": "https://github.com/nikic/PHP-Parser/issues",
                "source": "https://github.com/nikic/PHP-Parser/tree/v4.17.1"
            },
            "time": "2023-08-13T19:53:39+00:00"
        },
        {
            "name": "phar-io/manifest",
            "version": "2.0.3",
            "source": {
                "type": "git",
                "url": "https://github.com/phar-io/manifest.git",
                "reference": "97803eca37d319dfa7826cc2437fc020857acb53"
            },
            "dist": {
                "type": "zip",
                "url": "https://api.github.com/repos/phar-io/manifest/zipball/97803eca37d319dfa7826cc2437fc020857acb53",
                "reference": "97803eca37d319dfa7826cc2437fc020857acb53",
                "shasum": ""
            },
            "require": {
                "ext-dom": "*",
                "ext-phar": "*",
                "ext-xmlwriter": "*",
                "phar-io/version": "^3.0.1",
                "php": "^7.2 || ^8.0"
            },
            "type": "library",
            "extra": {
                "branch-alias": {
                    "dev-master": "2.0.x-dev"
                }
            },
            "autoload": {
                "classmap": [
                    "src/"
                ]
            },
            "notification-url": "https://packagist.org/downloads/",
            "license": [
                "BSD-3-Clause"
            ],
            "authors": [
                {
                    "name": "Arne Blankerts",
                    "email": "arne@blankerts.de",
                    "role": "Developer"
                },
                {
                    "name": "Sebastian Heuer",
                    "email": "sebastian@phpeople.de",
                    "role": "Developer"
                },
                {
                    "name": "Sebastian Bergmann",
                    "email": "sebastian@phpunit.de",
                    "role": "Developer"
                }
            ],
            "description": "Component for reading phar.io manifest information from a PHP Archive (PHAR)",
            "support": {
                "issues": "https://github.com/phar-io/manifest/issues",
                "source": "https://github.com/phar-io/manifest/tree/2.0.3"
            },
            "time": "2021-07-20T11:28:43+00:00"
        },
        {
            "name": "phar-io/version",
            "version": "3.2.1",
            "source": {
                "type": "git",
                "url": "https://github.com/phar-io/version.git",
                "reference": "4f7fd7836c6f332bb2933569e566a0d6c4cbed74"
            },
            "dist": {
                "type": "zip",
                "url": "https://api.github.com/repos/phar-io/version/zipball/4f7fd7836c6f332bb2933569e566a0d6c4cbed74",
                "reference": "4f7fd7836c6f332bb2933569e566a0d6c4cbed74",
                "shasum": ""
            },
            "require": {
                "php": "^7.2 || ^8.0"
            },
            "type": "library",
            "autoload": {
                "classmap": [
                    "src/"
                ]
            },
            "notification-url": "https://packagist.org/downloads/",
            "license": [
                "BSD-3-Clause"
            ],
            "authors": [
                {
                    "name": "Arne Blankerts",
                    "email": "arne@blankerts.de",
                    "role": "Developer"
                },
                {
                    "name": "Sebastian Heuer",
                    "email": "sebastian@phpeople.de",
                    "role": "Developer"
                },
                {
                    "name": "Sebastian Bergmann",
                    "email": "sebastian@phpunit.de",
                    "role": "Developer"
                }
            ],
            "description": "Library for handling version information and constraints",
            "support": {
                "issues": "https://github.com/phar-io/version/issues",
                "source": "https://github.com/phar-io/version/tree/3.2.1"
            },
            "time": "2022-02-21T01:04:05+00:00"
        },
        {
            "name": "phpdocumentor/reflection-common",
            "version": "2.2.0",
            "source": {
                "type": "git",
                "url": "https://github.com/phpDocumentor/ReflectionCommon.git",
                "reference": "1d01c49d4ed62f25aa84a747ad35d5a16924662b"
            },
            "dist": {
                "type": "zip",
                "url": "https://api.github.com/repos/phpDocumentor/ReflectionCommon/zipball/1d01c49d4ed62f25aa84a747ad35d5a16924662b",
                "reference": "1d01c49d4ed62f25aa84a747ad35d5a16924662b",
                "shasum": ""
            },
            "require": {
                "php": "^7.2 || ^8.0"
            },
            "type": "library",
            "extra": {
                "branch-alias": {
                    "dev-2.x": "2.x-dev"
                }
            },
            "autoload": {
                "psr-4": {
                    "phpDocumentor\\Reflection\\": "src/"
                }
            },
            "notification-url": "https://packagist.org/downloads/",
            "license": [
                "MIT"
            ],
            "authors": [
                {
                    "name": "Jaap van Otterdijk",
                    "email": "opensource@ijaap.nl"
                }
            ],
            "description": "Common reflection classes used by phpdocumentor to reflect the code structure",
            "homepage": "http://www.phpdoc.org",
            "keywords": [
                "FQSEN",
                "phpDocumentor",
                "phpdoc",
                "reflection",
                "static analysis"
            ],
            "support": {
                "issues": "https://github.com/phpDocumentor/ReflectionCommon/issues",
                "source": "https://github.com/phpDocumentor/ReflectionCommon/tree/2.x"
            },
            "time": "2020-06-27T09:03:43+00:00"
        },
        {
            "name": "phpdocumentor/reflection-docblock",
            "version": "5.3.0",
            "source": {
                "type": "git",
                "url": "https://github.com/phpDocumentor/ReflectionDocBlock.git",
                "reference": "622548b623e81ca6d78b721c5e029f4ce664f170"
            },
            "dist": {
                "type": "zip",
                "url": "https://api.github.com/repos/phpDocumentor/ReflectionDocBlock/zipball/622548b623e81ca6d78b721c5e029f4ce664f170",
                "reference": "622548b623e81ca6d78b721c5e029f4ce664f170",
                "shasum": ""
            },
            "require": {
                "ext-filter": "*",
                "php": "^7.2 || ^8.0",
                "phpdocumentor/reflection-common": "^2.2",
                "phpdocumentor/type-resolver": "^1.3",
                "webmozart/assert": "^1.9.1"
            },
            "require-dev": {
                "mockery/mockery": "~1.3.2",
                "psalm/phar": "^4.8"
            },
            "type": "library",
            "extra": {
                "branch-alias": {
                    "dev-master": "5.x-dev"
                }
            },
            "autoload": {
                "psr-4": {
                    "phpDocumentor\\Reflection\\": "src"
                }
            },
            "notification-url": "https://packagist.org/downloads/",
            "license": [
                "MIT"
            ],
            "authors": [
                {
                    "name": "Mike van Riel",
                    "email": "me@mikevanriel.com"
                },
                {
                    "name": "Jaap van Otterdijk",
                    "email": "account@ijaap.nl"
                }
            ],
            "description": "With this component, a library can provide support for annotations via DocBlocks or otherwise retrieve information that is embedded in a DocBlock.",
            "support": {
                "issues": "https://github.com/phpDocumentor/ReflectionDocBlock/issues",
                "source": "https://github.com/phpDocumentor/ReflectionDocBlock/tree/5.3.0"
            },
            "time": "2021-10-19T17:43:47+00:00"
        },
        {
            "name": "phpdocumentor/type-resolver",
            "version": "1.7.3",
            "source": {
                "type": "git",
                "url": "https://github.com/phpDocumentor/TypeResolver.git",
                "reference": "3219c6ee25c9ea71e3d9bbaf39c67c9ebd499419"
            },
            "dist": {
                "type": "zip",
                "url": "https://api.github.com/repos/phpDocumentor/TypeResolver/zipball/3219c6ee25c9ea71e3d9bbaf39c67c9ebd499419",
                "reference": "3219c6ee25c9ea71e3d9bbaf39c67c9ebd499419",
                "shasum": ""
            },
            "require": {
                "doctrine/deprecations": "^1.0",
                "php": "^7.4 || ^8.0",
                "phpdocumentor/reflection-common": "^2.0",
                "phpstan/phpdoc-parser": "^1.13"
            },
            "require-dev": {
                "ext-tokenizer": "*",
                "phpbench/phpbench": "^1.2",
                "phpstan/extension-installer": "^1.1",
                "phpstan/phpstan": "^1.8",
                "phpstan/phpstan-phpunit": "^1.1",
                "phpunit/phpunit": "^9.5",
                "rector/rector": "^0.13.9",
                "vimeo/psalm": "^4.25"
            },
            "type": "library",
            "extra": {
                "branch-alias": {
                    "dev-1.x": "1.x-dev"
                }
            },
            "autoload": {
                "psr-4": {
                    "phpDocumentor\\Reflection\\": "src"
                }
            },
            "notification-url": "https://packagist.org/downloads/",
            "license": [
                "MIT"
            ],
            "authors": [
                {
                    "name": "Mike van Riel",
                    "email": "me@mikevanriel.com"
                }
            ],
            "description": "A PSR-5 based resolver of Class names, Types and Structural Element Names",
            "support": {
                "issues": "https://github.com/phpDocumentor/TypeResolver/issues",
                "source": "https://github.com/phpDocumentor/TypeResolver/tree/1.7.3"
            },
            "time": "2023-08-12T11:01:26+00:00"
        },
        {
            "name": "phpspec/prophecy",
            "version": "v1.17.0",
            "source": {
                "type": "git",
                "url": "https://github.com/phpspec/prophecy.git",
                "reference": "15873c65b207b07765dbc3c95d20fdf4a320cbe2"
            },
            "dist": {
                "type": "zip",
                "url": "https://api.github.com/repos/phpspec/prophecy/zipball/15873c65b207b07765dbc3c95d20fdf4a320cbe2",
                "reference": "15873c65b207b07765dbc3c95d20fdf4a320cbe2",
                "shasum": ""
            },
            "require": {
                "doctrine/instantiator": "^1.2 || ^2.0",
                "php": "^7.2 || 8.0.* || 8.1.* || 8.2.*",
                "phpdocumentor/reflection-docblock": "^5.2",
                "sebastian/comparator": "^3.0 || ^4.0",
                "sebastian/recursion-context": "^3.0 || ^4.0"
            },
            "require-dev": {
                "phpspec/phpspec": "^6.0 || ^7.0",
                "phpstan/phpstan": "^1.9",
                "phpunit/phpunit": "^8.0 || ^9.0"
            },
            "type": "library",
            "extra": {
                "branch-alias": {
                    "dev-master": "1.x-dev"
                }
            },
            "autoload": {
                "psr-4": {
                    "Prophecy\\": "src/Prophecy"
                }
            },
            "notification-url": "https://packagist.org/downloads/",
            "license": [
                "MIT"
            ],
            "authors": [
                {
                    "name": "Konstantin Kudryashov",
                    "email": "ever.zet@gmail.com",
                    "homepage": "http://everzet.com"
                },
                {
                    "name": "Marcello Duarte",
                    "email": "marcello.duarte@gmail.com"
                }
            ],
            "description": "Highly opinionated mocking framework for PHP 5.3+",
            "homepage": "https://github.com/phpspec/prophecy",
            "keywords": [
                "Double",
                "Dummy",
                "fake",
                "mock",
                "spy",
                "stub"
            ],
            "support": {
                "issues": "https://github.com/phpspec/prophecy/issues",
                "source": "https://github.com/phpspec/prophecy/tree/v1.17.0"
            },
            "time": "2023-02-02T15:41:36+00:00"
        },
        {
            "name": "phpstan/phpdoc-parser",
            "version": "1.23.1",
            "source": {
                "type": "git",
                "url": "https://github.com/phpstan/phpdoc-parser.git",
                "reference": "846ae76eef31c6d7790fac9bc399ecee45160b26"
            },
            "dist": {
                "type": "zip",
                "url": "https://api.github.com/repos/phpstan/phpdoc-parser/zipball/846ae76eef31c6d7790fac9bc399ecee45160b26",
                "reference": "846ae76eef31c6d7790fac9bc399ecee45160b26",
                "shasum": ""
            },
            "require": {
                "php": "^7.2 || ^8.0"
            },
            "require-dev": {
                "doctrine/annotations": "^2.0",
                "nikic/php-parser": "^4.15",
                "php-parallel-lint/php-parallel-lint": "^1.2",
                "phpstan/extension-installer": "^1.0",
                "phpstan/phpstan": "^1.5",
                "phpstan/phpstan-phpunit": "^1.1",
                "phpstan/phpstan-strict-rules": "^1.0",
                "phpunit/phpunit": "^9.5",
                "symfony/process": "^5.2"
            },
            "type": "library",
            "autoload": {
                "psr-4": {
                    "PHPStan\\PhpDocParser\\": [
                        "src/"
                    ]
                }
            },
            "notification-url": "https://packagist.org/downloads/",
            "license": [
                "MIT"
            ],
            "description": "PHPDoc parser with support for nullable, intersection and generic types",
            "support": {
                "issues": "https://github.com/phpstan/phpdoc-parser/issues",
                "source": "https://github.com/phpstan/phpdoc-parser/tree/1.23.1"
            },
            "time": "2023-08-03T16:32:59+00:00"
        },
        {
            "name": "phpunit/php-code-coverage",
            "version": "9.2.27",
            "source": {
                "type": "git",
                "url": "https://github.com/sebastianbergmann/php-code-coverage.git",
                "reference": "b0a88255cb70d52653d80c890bd7f38740ea50d1"
            },
            "dist": {
                "type": "zip",
                "url": "https://api.github.com/repos/sebastianbergmann/php-code-coverage/zipball/b0a88255cb70d52653d80c890bd7f38740ea50d1",
                "reference": "b0a88255cb70d52653d80c890bd7f38740ea50d1",
                "shasum": ""
            },
            "require": {
                "ext-dom": "*",
                "ext-libxml": "*",
                "ext-xmlwriter": "*",
                "nikic/php-parser": "^4.15",
                "php": ">=7.3",
                "phpunit/php-file-iterator": "^3.0.3",
                "phpunit/php-text-template": "^2.0.2",
                "sebastian/code-unit-reverse-lookup": "^2.0.2",
                "sebastian/complexity": "^2.0",
                "sebastian/environment": "^5.1.2",
                "sebastian/lines-of-code": "^1.0.3",
                "sebastian/version": "^3.0.1",
                "theseer/tokenizer": "^1.2.0"
            },
            "require-dev": {
                "phpunit/phpunit": "^9.3"
            },
            "suggest": {
                "ext-pcov": "PHP extension that provides line coverage",
                "ext-xdebug": "PHP extension that provides line coverage as well as branch and path coverage"
            },
            "type": "library",
            "extra": {
                "branch-alias": {
                    "dev-master": "9.2-dev"
                }
            },
            "autoload": {
                "classmap": [
                    "src/"
                ]
            },
            "notification-url": "https://packagist.org/downloads/",
            "license": [
                "BSD-3-Clause"
            ],
            "authors": [
                {
                    "name": "Sebastian Bergmann",
                    "email": "sebastian@phpunit.de",
                    "role": "lead"
                }
            ],
            "description": "Library that provides collection, processing, and rendering functionality for PHP code coverage information.",
            "homepage": "https://github.com/sebastianbergmann/php-code-coverage",
            "keywords": [
                "coverage",
                "testing",
                "xunit"
            ],
            "support": {
                "issues": "https://github.com/sebastianbergmann/php-code-coverage/issues",
                "security": "https://github.com/sebastianbergmann/php-code-coverage/security/policy",
                "source": "https://github.com/sebastianbergmann/php-code-coverage/tree/9.2.27"
            },
            "funding": [
                {
                    "url": "https://github.com/sebastianbergmann",
                    "type": "github"
                }
            ],
            "time": "2023-07-26T13:44:30+00:00"
        },
        {
            "name": "phpunit/php-file-iterator",
            "version": "3.0.6",
            "source": {
                "type": "git",
                "url": "https://github.com/sebastianbergmann/php-file-iterator.git",
                "reference": "cf1c2e7c203ac650e352f4cc675a7021e7d1b3cf"
            },
            "dist": {
                "type": "zip",
                "url": "https://api.github.com/repos/sebastianbergmann/php-file-iterator/zipball/cf1c2e7c203ac650e352f4cc675a7021e7d1b3cf",
                "reference": "cf1c2e7c203ac650e352f4cc675a7021e7d1b3cf",
                "shasum": ""
            },
            "require": {
                "php": ">=7.3"
            },
            "require-dev": {
                "phpunit/phpunit": "^9.3"
            },
            "type": "library",
            "extra": {
                "branch-alias": {
                    "dev-master": "3.0-dev"
                }
            },
            "autoload": {
                "classmap": [
                    "src/"
                ]
            },
            "notification-url": "https://packagist.org/downloads/",
            "license": [
                "BSD-3-Clause"
            ],
            "authors": [
                {
                    "name": "Sebastian Bergmann",
                    "email": "sebastian@phpunit.de",
                    "role": "lead"
                }
            ],
            "description": "FilterIterator implementation that filters files based on a list of suffixes.",
            "homepage": "https://github.com/sebastianbergmann/php-file-iterator/",
            "keywords": [
                "filesystem",
                "iterator"
            ],
            "support": {
                "issues": "https://github.com/sebastianbergmann/php-file-iterator/issues",
                "source": "https://github.com/sebastianbergmann/php-file-iterator/tree/3.0.6"
            },
            "funding": [
                {
                    "url": "https://github.com/sebastianbergmann",
                    "type": "github"
                }
            ],
            "time": "2021-12-02T12:48:52+00:00"
        },
        {
            "name": "phpunit/php-invoker",
            "version": "3.1.1",
            "source": {
                "type": "git",
                "url": "https://github.com/sebastianbergmann/php-invoker.git",
                "reference": "5a10147d0aaf65b58940a0b72f71c9ac0423cc67"
            },
            "dist": {
                "type": "zip",
                "url": "https://api.github.com/repos/sebastianbergmann/php-invoker/zipball/5a10147d0aaf65b58940a0b72f71c9ac0423cc67",
                "reference": "5a10147d0aaf65b58940a0b72f71c9ac0423cc67",
                "shasum": ""
            },
            "require": {
                "php": ">=7.3"
            },
            "require-dev": {
                "ext-pcntl": "*",
                "phpunit/phpunit": "^9.3"
            },
            "suggest": {
                "ext-pcntl": "*"
            },
            "type": "library",
            "extra": {
                "branch-alias": {
                    "dev-master": "3.1-dev"
                }
            },
            "autoload": {
                "classmap": [
                    "src/"
                ]
            },
            "notification-url": "https://packagist.org/downloads/",
            "license": [
                "BSD-3-Clause"
            ],
            "authors": [
                {
                    "name": "Sebastian Bergmann",
                    "email": "sebastian@phpunit.de",
                    "role": "lead"
                }
            ],
            "description": "Invoke callables with a timeout",
            "homepage": "https://github.com/sebastianbergmann/php-invoker/",
            "keywords": [
                "process"
            ],
            "support": {
                "issues": "https://github.com/sebastianbergmann/php-invoker/issues",
                "source": "https://github.com/sebastianbergmann/php-invoker/tree/3.1.1"
            },
            "funding": [
                {
                    "url": "https://github.com/sebastianbergmann",
                    "type": "github"
                }
            ],
            "time": "2020-09-28T05:58:55+00:00"
        },
        {
            "name": "phpunit/php-text-template",
            "version": "2.0.4",
            "source": {
                "type": "git",
                "url": "https://github.com/sebastianbergmann/php-text-template.git",
                "reference": "5da5f67fc95621df9ff4c4e5a84d6a8a2acf7c28"
            },
            "dist": {
                "type": "zip",
                "url": "https://api.github.com/repos/sebastianbergmann/php-text-template/zipball/5da5f67fc95621df9ff4c4e5a84d6a8a2acf7c28",
                "reference": "5da5f67fc95621df9ff4c4e5a84d6a8a2acf7c28",
                "shasum": ""
            },
            "require": {
                "php": ">=7.3"
            },
            "require-dev": {
                "phpunit/phpunit": "^9.3"
            },
            "type": "library",
            "extra": {
                "branch-alias": {
                    "dev-master": "2.0-dev"
                }
            },
            "autoload": {
                "classmap": [
                    "src/"
                ]
            },
            "notification-url": "https://packagist.org/downloads/",
            "license": [
                "BSD-3-Clause"
            ],
            "authors": [
                {
                    "name": "Sebastian Bergmann",
                    "email": "sebastian@phpunit.de",
                    "role": "lead"
                }
            ],
            "description": "Simple template engine.",
            "homepage": "https://github.com/sebastianbergmann/php-text-template/",
            "keywords": [
                "template"
            ],
            "support": {
                "issues": "https://github.com/sebastianbergmann/php-text-template/issues",
                "source": "https://github.com/sebastianbergmann/php-text-template/tree/2.0.4"
            },
            "funding": [
                {
                    "url": "https://github.com/sebastianbergmann",
                    "type": "github"
                }
            ],
            "time": "2020-10-26T05:33:50+00:00"
        },
        {
            "name": "phpunit/php-timer",
            "version": "5.0.3",
            "source": {
                "type": "git",
                "url": "https://github.com/sebastianbergmann/php-timer.git",
                "reference": "5a63ce20ed1b5bf577850e2c4e87f4aa902afbd2"
            },
            "dist": {
                "type": "zip",
                "url": "https://api.github.com/repos/sebastianbergmann/php-timer/zipball/5a63ce20ed1b5bf577850e2c4e87f4aa902afbd2",
                "reference": "5a63ce20ed1b5bf577850e2c4e87f4aa902afbd2",
                "shasum": ""
            },
            "require": {
                "php": ">=7.3"
            },
            "require-dev": {
                "phpunit/phpunit": "^9.3"
            },
            "type": "library",
            "extra": {
                "branch-alias": {
                    "dev-master": "5.0-dev"
                }
            },
            "autoload": {
                "classmap": [
                    "src/"
                ]
            },
            "notification-url": "https://packagist.org/downloads/",
            "license": [
                "BSD-3-Clause"
            ],
            "authors": [
                {
                    "name": "Sebastian Bergmann",
                    "email": "sebastian@phpunit.de",
                    "role": "lead"
                }
            ],
            "description": "Utility class for timing",
            "homepage": "https://github.com/sebastianbergmann/php-timer/",
            "keywords": [
                "timer"
            ],
            "support": {
                "issues": "https://github.com/sebastianbergmann/php-timer/issues",
                "source": "https://github.com/sebastianbergmann/php-timer/tree/5.0.3"
            },
            "funding": [
                {
                    "url": "https://github.com/sebastianbergmann",
                    "type": "github"
                }
            ],
            "time": "2020-10-26T13:16:10+00:00"
        },
        {
            "name": "phpunit/phpunit",
            "version": "9.5.20",
            "source": {
                "type": "git",
                "url": "https://github.com/sebastianbergmann/phpunit.git",
                "reference": "12bc8879fb65aef2138b26fc633cb1e3620cffba"
            },
            "dist": {
                "type": "zip",
                "url": "https://api.github.com/repos/sebastianbergmann/phpunit/zipball/12bc8879fb65aef2138b26fc633cb1e3620cffba",
                "reference": "12bc8879fb65aef2138b26fc633cb1e3620cffba",
                "shasum": ""
            },
            "require": {
                "doctrine/instantiator": "^1.3.1",
                "ext-dom": "*",
                "ext-json": "*",
                "ext-libxml": "*",
                "ext-mbstring": "*",
                "ext-xml": "*",
                "ext-xmlwriter": "*",
                "myclabs/deep-copy": "^1.10.1",
                "phar-io/manifest": "^2.0.3",
                "phar-io/version": "^3.0.2",
                "php": ">=7.3",
                "phpspec/prophecy": "^1.12.1",
                "phpunit/php-code-coverage": "^9.2.13",
                "phpunit/php-file-iterator": "^3.0.5",
                "phpunit/php-invoker": "^3.1.1",
                "phpunit/php-text-template": "^2.0.3",
                "phpunit/php-timer": "^5.0.2",
                "sebastian/cli-parser": "^1.0.1",
                "sebastian/code-unit": "^1.0.6",
                "sebastian/comparator": "^4.0.5",
                "sebastian/diff": "^4.0.3",
                "sebastian/environment": "^5.1.3",
                "sebastian/exporter": "^4.0.3",
                "sebastian/global-state": "^5.0.1",
                "sebastian/object-enumerator": "^4.0.3",
                "sebastian/resource-operations": "^3.0.3",
                "sebastian/type": "^3.0",
                "sebastian/version": "^3.0.2"
            },
            "require-dev": {
                "ext-pdo": "*",
                "phpspec/prophecy-phpunit": "^2.0.1"
            },
            "suggest": {
                "ext-soap": "*",
                "ext-xdebug": "*"
            },
            "bin": [
                "phpunit"
            ],
            "type": "library",
            "extra": {
                "branch-alias": {
                    "dev-master": "9.5-dev"
                }
            },
            "autoload": {
                "files": [
                    "src/Framework/Assert/Functions.php"
                ],
                "classmap": [
                    "src/"
                ]
            },
            "notification-url": "https://packagist.org/downloads/",
            "license": [
                "BSD-3-Clause"
            ],
            "authors": [
                {
                    "name": "Sebastian Bergmann",
                    "email": "sebastian@phpunit.de",
                    "role": "lead"
                }
            ],
            "description": "The PHP Unit Testing framework.",
            "homepage": "https://phpunit.de/",
            "keywords": [
                "phpunit",
                "testing",
                "xunit"
            ],
            "support": {
                "issues": "https://github.com/sebastianbergmann/phpunit/issues",
                "source": "https://github.com/sebastianbergmann/phpunit/tree/9.5.20"
            },
            "funding": [
                {
                    "url": "https://phpunit.de/sponsors.html",
                    "type": "custom"
                },
                {
                    "url": "https://github.com/sebastianbergmann",
                    "type": "github"
                }
            ],
            "time": "2022-04-01T12:37:26+00:00"
        },
        {
            "name": "sebastian/cli-parser",
            "version": "1.0.1",
            "source": {
                "type": "git",
                "url": "https://github.com/sebastianbergmann/cli-parser.git",
                "reference": "442e7c7e687e42adc03470c7b668bc4b2402c0b2"
            },
            "dist": {
                "type": "zip",
                "url": "https://api.github.com/repos/sebastianbergmann/cli-parser/zipball/442e7c7e687e42adc03470c7b668bc4b2402c0b2",
                "reference": "442e7c7e687e42adc03470c7b668bc4b2402c0b2",
                "shasum": ""
            },
            "require": {
                "php": ">=7.3"
            },
            "require-dev": {
                "phpunit/phpunit": "^9.3"
            },
            "type": "library",
            "extra": {
                "branch-alias": {
                    "dev-master": "1.0-dev"
                }
            },
            "autoload": {
                "classmap": [
                    "src/"
                ]
            },
            "notification-url": "https://packagist.org/downloads/",
            "license": [
                "BSD-3-Clause"
            ],
            "authors": [
                {
                    "name": "Sebastian Bergmann",
                    "email": "sebastian@phpunit.de",
                    "role": "lead"
                }
            ],
            "description": "Library for parsing CLI options",
            "homepage": "https://github.com/sebastianbergmann/cli-parser",
            "support": {
                "issues": "https://github.com/sebastianbergmann/cli-parser/issues",
                "source": "https://github.com/sebastianbergmann/cli-parser/tree/1.0.1"
            },
            "funding": [
                {
                    "url": "https://github.com/sebastianbergmann",
                    "type": "github"
                }
            ],
            "time": "2020-09-28T06:08:49+00:00"
        },
        {
            "name": "sebastian/code-unit",
            "version": "1.0.8",
            "source": {
                "type": "git",
                "url": "https://github.com/sebastianbergmann/code-unit.git",
                "reference": "1fc9f64c0927627ef78ba436c9b17d967e68e120"
            },
            "dist": {
                "type": "zip",
                "url": "https://api.github.com/repos/sebastianbergmann/code-unit/zipball/1fc9f64c0927627ef78ba436c9b17d967e68e120",
                "reference": "1fc9f64c0927627ef78ba436c9b17d967e68e120",
                "shasum": ""
            },
            "require": {
                "php": ">=7.3"
            },
            "require-dev": {
                "phpunit/phpunit": "^9.3"
            },
            "type": "library",
            "extra": {
                "branch-alias": {
                    "dev-master": "1.0-dev"
                }
            },
            "autoload": {
                "classmap": [
                    "src/"
                ]
            },
            "notification-url": "https://packagist.org/downloads/",
            "license": [
                "BSD-3-Clause"
            ],
            "authors": [
                {
                    "name": "Sebastian Bergmann",
                    "email": "sebastian@phpunit.de",
                    "role": "lead"
                }
            ],
            "description": "Collection of value objects that represent the PHP code units",
            "homepage": "https://github.com/sebastianbergmann/code-unit",
            "support": {
                "issues": "https://github.com/sebastianbergmann/code-unit/issues",
                "source": "https://github.com/sebastianbergmann/code-unit/tree/1.0.8"
            },
            "funding": [
                {
                    "url": "https://github.com/sebastianbergmann",
                    "type": "github"
                }
            ],
            "time": "2020-10-26T13:08:54+00:00"
        },
        {
            "name": "sebastian/code-unit-reverse-lookup",
            "version": "2.0.3",
            "source": {
                "type": "git",
                "url": "https://github.com/sebastianbergmann/code-unit-reverse-lookup.git",
                "reference": "ac91f01ccec49fb77bdc6fd1e548bc70f7faa3e5"
            },
            "dist": {
                "type": "zip",
                "url": "https://api.github.com/repos/sebastianbergmann/code-unit-reverse-lookup/zipball/ac91f01ccec49fb77bdc6fd1e548bc70f7faa3e5",
                "reference": "ac91f01ccec49fb77bdc6fd1e548bc70f7faa3e5",
                "shasum": ""
            },
            "require": {
                "php": ">=7.3"
            },
            "require-dev": {
                "phpunit/phpunit": "^9.3"
            },
            "type": "library",
            "extra": {
                "branch-alias": {
                    "dev-master": "2.0-dev"
                }
            },
            "autoload": {
                "classmap": [
                    "src/"
                ]
            },
            "notification-url": "https://packagist.org/downloads/",
            "license": [
                "BSD-3-Clause"
            ],
            "authors": [
                {
                    "name": "Sebastian Bergmann",
                    "email": "sebastian@phpunit.de"
                }
            ],
            "description": "Looks up which function or method a line of code belongs to",
            "homepage": "https://github.com/sebastianbergmann/code-unit-reverse-lookup/",
            "support": {
                "issues": "https://github.com/sebastianbergmann/code-unit-reverse-lookup/issues",
                "source": "https://github.com/sebastianbergmann/code-unit-reverse-lookup/tree/2.0.3"
            },
            "funding": [
                {
                    "url": "https://github.com/sebastianbergmann",
                    "type": "github"
                }
            ],
            "time": "2020-09-28T05:30:19+00:00"
        },
        {
            "name": "sebastian/comparator",
            "version": "4.0.8",
            "source": {
                "type": "git",
                "url": "https://github.com/sebastianbergmann/comparator.git",
                "reference": "fa0f136dd2334583309d32b62544682ee972b51a"
            },
            "dist": {
                "type": "zip",
                "url": "https://api.github.com/repos/sebastianbergmann/comparator/zipball/fa0f136dd2334583309d32b62544682ee972b51a",
                "reference": "fa0f136dd2334583309d32b62544682ee972b51a",
                "shasum": ""
            },
            "require": {
                "php": ">=7.3",
                "sebastian/diff": "^4.0",
                "sebastian/exporter": "^4.0"
            },
            "require-dev": {
                "phpunit/phpunit": "^9.3"
            },
            "type": "library",
            "extra": {
                "branch-alias": {
                    "dev-master": "4.0-dev"
                }
            },
            "autoload": {
                "classmap": [
                    "src/"
                ]
            },
            "notification-url": "https://packagist.org/downloads/",
            "license": [
                "BSD-3-Clause"
            ],
            "authors": [
                {
                    "name": "Sebastian Bergmann",
                    "email": "sebastian@phpunit.de"
                },
                {
                    "name": "Jeff Welch",
                    "email": "whatthejeff@gmail.com"
                },
                {
                    "name": "Volker Dusch",
                    "email": "github@wallbash.com"
                },
                {
                    "name": "Bernhard Schussek",
                    "email": "bschussek@2bepublished.at"
                }
            ],
            "description": "Provides the functionality to compare PHP values for equality",
            "homepage": "https://github.com/sebastianbergmann/comparator",
            "keywords": [
                "comparator",
                "compare",
                "equality"
            ],
            "support": {
                "issues": "https://github.com/sebastianbergmann/comparator/issues",
                "source": "https://github.com/sebastianbergmann/comparator/tree/4.0.8"
            },
            "funding": [
                {
                    "url": "https://github.com/sebastianbergmann",
                    "type": "github"
                }
            ],
            "time": "2022-09-14T12:41:17+00:00"
        },
        {
            "name": "sebastian/complexity",
            "version": "2.0.2",
            "source": {
                "type": "git",
                "url": "https://github.com/sebastianbergmann/complexity.git",
                "reference": "739b35e53379900cc9ac327b2147867b8b6efd88"
            },
            "dist": {
                "type": "zip",
                "url": "https://api.github.com/repos/sebastianbergmann/complexity/zipball/739b35e53379900cc9ac327b2147867b8b6efd88",
                "reference": "739b35e53379900cc9ac327b2147867b8b6efd88",
                "shasum": ""
            },
            "require": {
                "nikic/php-parser": "^4.7",
                "php": ">=7.3"
            },
            "require-dev": {
                "phpunit/phpunit": "^9.3"
            },
            "type": "library",
            "extra": {
                "branch-alias": {
                    "dev-master": "2.0-dev"
                }
            },
            "autoload": {
                "classmap": [
                    "src/"
                ]
            },
            "notification-url": "https://packagist.org/downloads/",
            "license": [
                "BSD-3-Clause"
            ],
            "authors": [
                {
                    "name": "Sebastian Bergmann",
                    "email": "sebastian@phpunit.de",
                    "role": "lead"
                }
            ],
            "description": "Library for calculating the complexity of PHP code units",
            "homepage": "https://github.com/sebastianbergmann/complexity",
            "support": {
                "issues": "https://github.com/sebastianbergmann/complexity/issues",
                "source": "https://github.com/sebastianbergmann/complexity/tree/2.0.2"
            },
            "funding": [
                {
                    "url": "https://github.com/sebastianbergmann",
                    "type": "github"
                }
            ],
            "time": "2020-10-26T15:52:27+00:00"
        },
        {
            "name": "sebastian/diff",
            "version": "4.0.5",
            "source": {
                "type": "git",
                "url": "https://github.com/sebastianbergmann/diff.git",
                "reference": "74be17022044ebaaecfdf0c5cd504fc9cd5a7131"
            },
            "dist": {
                "type": "zip",
                "url": "https://api.github.com/repos/sebastianbergmann/diff/zipball/74be17022044ebaaecfdf0c5cd504fc9cd5a7131",
                "reference": "74be17022044ebaaecfdf0c5cd504fc9cd5a7131",
                "shasum": ""
            },
            "require": {
                "php": ">=7.3"
            },
            "require-dev": {
                "phpunit/phpunit": "^9.3",
                "symfony/process": "^4.2 || ^5"
            },
            "type": "library",
            "extra": {
                "branch-alias": {
                    "dev-master": "4.0-dev"
                }
            },
            "autoload": {
                "classmap": [
                    "src/"
                ]
            },
            "notification-url": "https://packagist.org/downloads/",
            "license": [
                "BSD-3-Clause"
            ],
            "authors": [
                {
                    "name": "Sebastian Bergmann",
                    "email": "sebastian@phpunit.de"
                },
                {
                    "name": "Kore Nordmann",
                    "email": "mail@kore-nordmann.de"
                }
            ],
            "description": "Diff implementation",
            "homepage": "https://github.com/sebastianbergmann/diff",
            "keywords": [
                "diff",
                "udiff",
                "unidiff",
                "unified diff"
            ],
            "support": {
                "issues": "https://github.com/sebastianbergmann/diff/issues",
                "source": "https://github.com/sebastianbergmann/diff/tree/4.0.5"
            },
            "funding": [
                {
                    "url": "https://github.com/sebastianbergmann",
                    "type": "github"
                }
            ],
            "time": "2023-05-07T05:35:17+00:00"
        },
        {
            "name": "sebastian/environment",
            "version": "5.1.5",
            "source": {
                "type": "git",
                "url": "https://github.com/sebastianbergmann/environment.git",
                "reference": "830c43a844f1f8d5b7a1f6d6076b784454d8b7ed"
            },
            "dist": {
                "type": "zip",
                "url": "https://api.github.com/repos/sebastianbergmann/environment/zipball/830c43a844f1f8d5b7a1f6d6076b784454d8b7ed",
                "reference": "830c43a844f1f8d5b7a1f6d6076b784454d8b7ed",
                "shasum": ""
            },
            "require": {
                "php": ">=7.3"
            },
            "require-dev": {
                "phpunit/phpunit": "^9.3"
            },
            "suggest": {
                "ext-posix": "*"
            },
            "type": "library",
            "extra": {
                "branch-alias": {
                    "dev-master": "5.1-dev"
                }
            },
            "autoload": {
                "classmap": [
                    "src/"
                ]
            },
            "notification-url": "https://packagist.org/downloads/",
            "license": [
                "BSD-3-Clause"
            ],
            "authors": [
                {
                    "name": "Sebastian Bergmann",
                    "email": "sebastian@phpunit.de"
                }
            ],
            "description": "Provides functionality to handle HHVM/PHP environments",
            "homepage": "http://www.github.com/sebastianbergmann/environment",
            "keywords": [
                "Xdebug",
                "environment",
                "hhvm"
            ],
            "support": {
                "issues": "https://github.com/sebastianbergmann/environment/issues",
                "source": "https://github.com/sebastianbergmann/environment/tree/5.1.5"
            },
            "funding": [
                {
                    "url": "https://github.com/sebastianbergmann",
                    "type": "github"
                }
            ],
            "time": "2023-02-03T06:03:51+00:00"
        },
        {
            "name": "sebastian/exporter",
            "version": "4.0.5",
            "source": {
                "type": "git",
                "url": "https://github.com/sebastianbergmann/exporter.git",
                "reference": "ac230ed27f0f98f597c8a2b6eb7ac563af5e5b9d"
            },
            "dist": {
                "type": "zip",
                "url": "https://api.github.com/repos/sebastianbergmann/exporter/zipball/ac230ed27f0f98f597c8a2b6eb7ac563af5e5b9d",
                "reference": "ac230ed27f0f98f597c8a2b6eb7ac563af5e5b9d",
                "shasum": ""
            },
            "require": {
                "php": ">=7.3",
                "sebastian/recursion-context": "^4.0"
            },
            "require-dev": {
                "ext-mbstring": "*",
                "phpunit/phpunit": "^9.3"
            },
            "type": "library",
            "extra": {
                "branch-alias": {
                    "dev-master": "4.0-dev"
                }
            },
            "autoload": {
                "classmap": [
                    "src/"
                ]
            },
            "notification-url": "https://packagist.org/downloads/",
            "license": [
                "BSD-3-Clause"
            ],
            "authors": [
                {
                    "name": "Sebastian Bergmann",
                    "email": "sebastian@phpunit.de"
                },
                {
                    "name": "Jeff Welch",
                    "email": "whatthejeff@gmail.com"
                },
                {
                    "name": "Volker Dusch",
                    "email": "github@wallbash.com"
                },
                {
                    "name": "Adam Harvey",
                    "email": "aharvey@php.net"
                },
                {
                    "name": "Bernhard Schussek",
                    "email": "bschussek@gmail.com"
                }
            ],
            "description": "Provides the functionality to export PHP variables for visualization",
            "homepage": "https://www.github.com/sebastianbergmann/exporter",
            "keywords": [
                "export",
                "exporter"
            ],
            "support": {
                "issues": "https://github.com/sebastianbergmann/exporter/issues",
                "source": "https://github.com/sebastianbergmann/exporter/tree/4.0.5"
            },
            "funding": [
                {
                    "url": "https://github.com/sebastianbergmann",
                    "type": "github"
                }
            ],
            "time": "2022-09-14T06:03:37+00:00"
        },
        {
            "name": "sebastian/global-state",
            "version": "5.0.6",
            "source": {
                "type": "git",
                "url": "https://github.com/sebastianbergmann/global-state.git",
                "reference": "bde739e7565280bda77be70044ac1047bc007e34"
            },
            "dist": {
                "type": "zip",
                "url": "https://api.github.com/repos/sebastianbergmann/global-state/zipball/bde739e7565280bda77be70044ac1047bc007e34",
                "reference": "bde739e7565280bda77be70044ac1047bc007e34",
                "shasum": ""
            },
            "require": {
                "php": ">=7.3",
                "sebastian/object-reflector": "^2.0",
                "sebastian/recursion-context": "^4.0"
            },
            "require-dev": {
                "ext-dom": "*",
                "phpunit/phpunit": "^9.3"
            },
            "suggest": {
                "ext-uopz": "*"
            },
            "type": "library",
            "extra": {
                "branch-alias": {
                    "dev-master": "5.0-dev"
                }
            },
            "autoload": {
                "classmap": [
                    "src/"
                ]
            },
            "notification-url": "https://packagist.org/downloads/",
            "license": [
                "BSD-3-Clause"
            ],
            "authors": [
                {
                    "name": "Sebastian Bergmann",
                    "email": "sebastian@phpunit.de"
                }
            ],
            "description": "Snapshotting of global state",
            "homepage": "http://www.github.com/sebastianbergmann/global-state",
            "keywords": [
                "global state"
            ],
            "support": {
                "issues": "https://github.com/sebastianbergmann/global-state/issues",
                "source": "https://github.com/sebastianbergmann/global-state/tree/5.0.6"
            },
            "funding": [
                {
                    "url": "https://github.com/sebastianbergmann",
                    "type": "github"
                }
            ],
            "time": "2023-08-02T09:26:13+00:00"
        },
        {
            "name": "sebastian/lines-of-code",
            "version": "1.0.3",
            "source": {
                "type": "git",
                "url": "https://github.com/sebastianbergmann/lines-of-code.git",
                "reference": "c1c2e997aa3146983ed888ad08b15470a2e22ecc"
            },
            "dist": {
                "type": "zip",
                "url": "https://api.github.com/repos/sebastianbergmann/lines-of-code/zipball/c1c2e997aa3146983ed888ad08b15470a2e22ecc",
                "reference": "c1c2e997aa3146983ed888ad08b15470a2e22ecc",
                "shasum": ""
            },
            "require": {
                "nikic/php-parser": "^4.6",
                "php": ">=7.3"
            },
            "require-dev": {
                "phpunit/phpunit": "^9.3"
            },
            "type": "library",
            "extra": {
                "branch-alias": {
                    "dev-master": "1.0-dev"
                }
            },
            "autoload": {
                "classmap": [
                    "src/"
                ]
            },
            "notification-url": "https://packagist.org/downloads/",
            "license": [
                "BSD-3-Clause"
            ],
            "authors": [
                {
                    "name": "Sebastian Bergmann",
                    "email": "sebastian@phpunit.de",
                    "role": "lead"
                }
            ],
            "description": "Library for counting the lines of code in PHP source code",
            "homepage": "https://github.com/sebastianbergmann/lines-of-code",
            "support": {
                "issues": "https://github.com/sebastianbergmann/lines-of-code/issues",
                "source": "https://github.com/sebastianbergmann/lines-of-code/tree/1.0.3"
            },
            "funding": [
                {
                    "url": "https://github.com/sebastianbergmann",
                    "type": "github"
                }
            ],
            "time": "2020-11-28T06:42:11+00:00"
        },
        {
            "name": "sebastian/object-enumerator",
            "version": "4.0.4",
            "source": {
                "type": "git",
                "url": "https://github.com/sebastianbergmann/object-enumerator.git",
                "reference": "5c9eeac41b290a3712d88851518825ad78f45c71"
            },
            "dist": {
                "type": "zip",
                "url": "https://api.github.com/repos/sebastianbergmann/object-enumerator/zipball/5c9eeac41b290a3712d88851518825ad78f45c71",
                "reference": "5c9eeac41b290a3712d88851518825ad78f45c71",
                "shasum": ""
            },
            "require": {
                "php": ">=7.3",
                "sebastian/object-reflector": "^2.0",
                "sebastian/recursion-context": "^4.0"
            },
            "require-dev": {
                "phpunit/phpunit": "^9.3"
            },
            "type": "library",
            "extra": {
                "branch-alias": {
                    "dev-master": "4.0-dev"
                }
            },
            "autoload": {
                "classmap": [
                    "src/"
                ]
            },
            "notification-url": "https://packagist.org/downloads/",
            "license": [
                "BSD-3-Clause"
            ],
            "authors": [
                {
                    "name": "Sebastian Bergmann",
                    "email": "sebastian@phpunit.de"
                }
            ],
            "description": "Traverses array structures and object graphs to enumerate all referenced objects",
            "homepage": "https://github.com/sebastianbergmann/object-enumerator/",
            "support": {
                "issues": "https://github.com/sebastianbergmann/object-enumerator/issues",
                "source": "https://github.com/sebastianbergmann/object-enumerator/tree/4.0.4"
            },
            "funding": [
                {
                    "url": "https://github.com/sebastianbergmann",
                    "type": "github"
                }
            ],
            "time": "2020-10-26T13:12:34+00:00"
        },
        {
            "name": "sebastian/object-reflector",
            "version": "2.0.4",
            "source": {
                "type": "git",
                "url": "https://github.com/sebastianbergmann/object-reflector.git",
                "reference": "b4f479ebdbf63ac605d183ece17d8d7fe49c15c7"
            },
            "dist": {
                "type": "zip",
                "url": "https://api.github.com/repos/sebastianbergmann/object-reflector/zipball/b4f479ebdbf63ac605d183ece17d8d7fe49c15c7",
                "reference": "b4f479ebdbf63ac605d183ece17d8d7fe49c15c7",
                "shasum": ""
            },
            "require": {
                "php": ">=7.3"
            },
            "require-dev": {
                "phpunit/phpunit": "^9.3"
            },
            "type": "library",
            "extra": {
                "branch-alias": {
                    "dev-master": "2.0-dev"
                }
            },
            "autoload": {
                "classmap": [
                    "src/"
                ]
            },
            "notification-url": "https://packagist.org/downloads/",
            "license": [
                "BSD-3-Clause"
            ],
            "authors": [
                {
                    "name": "Sebastian Bergmann",
                    "email": "sebastian@phpunit.de"
                }
            ],
            "description": "Allows reflection of object attributes, including inherited and non-public ones",
            "homepage": "https://github.com/sebastianbergmann/object-reflector/",
            "support": {
                "issues": "https://github.com/sebastianbergmann/object-reflector/issues",
                "source": "https://github.com/sebastianbergmann/object-reflector/tree/2.0.4"
            },
            "funding": [
                {
                    "url": "https://github.com/sebastianbergmann",
                    "type": "github"
                }
            ],
            "time": "2020-10-26T13:14:26+00:00"
        },
        {
            "name": "sebastian/recursion-context",
            "version": "4.0.5",
            "source": {
                "type": "git",
                "url": "https://github.com/sebastianbergmann/recursion-context.git",
                "reference": "e75bd0f07204fec2a0af9b0f3cfe97d05f92efc1"
            },
            "dist": {
                "type": "zip",
                "url": "https://api.github.com/repos/sebastianbergmann/recursion-context/zipball/e75bd0f07204fec2a0af9b0f3cfe97d05f92efc1",
                "reference": "e75bd0f07204fec2a0af9b0f3cfe97d05f92efc1",
                "shasum": ""
            },
            "require": {
                "php": ">=7.3"
            },
            "require-dev": {
                "phpunit/phpunit": "^9.3"
            },
            "type": "library",
            "extra": {
                "branch-alias": {
                    "dev-master": "4.0-dev"
                }
            },
            "autoload": {
                "classmap": [
                    "src/"
                ]
            },
            "notification-url": "https://packagist.org/downloads/",
            "license": [
                "BSD-3-Clause"
            ],
            "authors": [
                {
                    "name": "Sebastian Bergmann",
                    "email": "sebastian@phpunit.de"
                },
                {
                    "name": "Jeff Welch",
                    "email": "whatthejeff@gmail.com"
                },
                {
                    "name": "Adam Harvey",
                    "email": "aharvey@php.net"
                }
            ],
            "description": "Provides functionality to recursively process PHP variables",
            "homepage": "https://github.com/sebastianbergmann/recursion-context",
            "support": {
                "issues": "https://github.com/sebastianbergmann/recursion-context/issues",
                "source": "https://github.com/sebastianbergmann/recursion-context/tree/4.0.5"
            },
            "funding": [
                {
                    "url": "https://github.com/sebastianbergmann",
                    "type": "github"
                }
            ],
            "time": "2023-02-03T06:07:39+00:00"
        },
        {
            "name": "sebastian/resource-operations",
            "version": "3.0.3",
            "source": {
                "type": "git",
                "url": "https://github.com/sebastianbergmann/resource-operations.git",
                "reference": "0f4443cb3a1d92ce809899753bc0d5d5a8dd19a8"
            },
            "dist": {
                "type": "zip",
                "url": "https://api.github.com/repos/sebastianbergmann/resource-operations/zipball/0f4443cb3a1d92ce809899753bc0d5d5a8dd19a8",
                "reference": "0f4443cb3a1d92ce809899753bc0d5d5a8dd19a8",
                "shasum": ""
            },
            "require": {
                "php": ">=7.3"
            },
            "require-dev": {
                "phpunit/phpunit": "^9.0"
            },
            "type": "library",
            "extra": {
                "branch-alias": {
                    "dev-master": "3.0-dev"
                }
            },
            "autoload": {
                "classmap": [
                    "src/"
                ]
            },
            "notification-url": "https://packagist.org/downloads/",
            "license": [
                "BSD-3-Clause"
            ],
            "authors": [
                {
                    "name": "Sebastian Bergmann",
                    "email": "sebastian@phpunit.de"
                }
            ],
            "description": "Provides a list of PHP built-in functions that operate on resources",
            "homepage": "https://www.github.com/sebastianbergmann/resource-operations",
            "support": {
                "issues": "https://github.com/sebastianbergmann/resource-operations/issues",
                "source": "https://github.com/sebastianbergmann/resource-operations/tree/3.0.3"
            },
            "funding": [
                {
                    "url": "https://github.com/sebastianbergmann",
                    "type": "github"
                }
            ],
            "time": "2020-09-28T06:45:17+00:00"
        },
        {
            "name": "sebastian/type",
            "version": "3.2.1",
            "source": {
                "type": "git",
                "url": "https://github.com/sebastianbergmann/type.git",
                "reference": "75e2c2a32f5e0b3aef905b9ed0b179b953b3d7c7"
            },
            "dist": {
                "type": "zip",
                "url": "https://api.github.com/repos/sebastianbergmann/type/zipball/75e2c2a32f5e0b3aef905b9ed0b179b953b3d7c7",
                "reference": "75e2c2a32f5e0b3aef905b9ed0b179b953b3d7c7",
                "shasum": ""
            },
            "require": {
                "php": ">=7.3"
            },
            "require-dev": {
                "phpunit/phpunit": "^9.5"
            },
            "type": "library",
            "extra": {
                "branch-alias": {
                    "dev-master": "3.2-dev"
                }
            },
            "autoload": {
                "classmap": [
                    "src/"
                ]
            },
            "notification-url": "https://packagist.org/downloads/",
            "license": [
                "BSD-3-Clause"
            ],
            "authors": [
                {
                    "name": "Sebastian Bergmann",
                    "email": "sebastian@phpunit.de",
                    "role": "lead"
                }
            ],
            "description": "Collection of value objects that represent the types of the PHP type system",
            "homepage": "https://github.com/sebastianbergmann/type",
            "support": {
                "issues": "https://github.com/sebastianbergmann/type/issues",
                "source": "https://github.com/sebastianbergmann/type/tree/3.2.1"
            },
            "funding": [
                {
                    "url": "https://github.com/sebastianbergmann",
                    "type": "github"
                }
            ],
            "time": "2023-02-03T06:13:03+00:00"
        },
        {
            "name": "sebastian/version",
            "version": "3.0.2",
            "source": {
                "type": "git",
                "url": "https://github.com/sebastianbergmann/version.git",
                "reference": "c6c1022351a901512170118436c764e473f6de8c"
            },
            "dist": {
                "type": "zip",
                "url": "https://api.github.com/repos/sebastianbergmann/version/zipball/c6c1022351a901512170118436c764e473f6de8c",
                "reference": "c6c1022351a901512170118436c764e473f6de8c",
                "shasum": ""
            },
            "require": {
                "php": ">=7.3"
            },
            "type": "library",
            "extra": {
                "branch-alias": {
                    "dev-master": "3.0-dev"
                }
            },
            "autoload": {
                "classmap": [
                    "src/"
                ]
            },
            "notification-url": "https://packagist.org/downloads/",
            "license": [
                "BSD-3-Clause"
            ],
            "authors": [
                {
                    "name": "Sebastian Bergmann",
                    "email": "sebastian@phpunit.de",
                    "role": "lead"
                }
            ],
            "description": "Library that helps with managing the version number of Git-hosted PHP projects",
            "homepage": "https://github.com/sebastianbergmann/version",
            "support": {
                "issues": "https://github.com/sebastianbergmann/version/issues",
                "source": "https://github.com/sebastianbergmann/version/tree/3.0.2"
            },
            "funding": [
                {
                    "url": "https://github.com/sebastianbergmann",
                    "type": "github"
                }
            ],
            "time": "2020-09-28T06:39:44+00:00"
        },
        {
            "name": "squizlabs/php_codesniffer",
            "version": "3.7.2",
            "source": {
                "type": "git",
                "url": "https://github.com/squizlabs/PHP_CodeSniffer.git",
                "reference": "ed8e00df0a83aa96acf703f8c2979ff33341f879"
            },
            "dist": {
                "type": "zip",
                "url": "https://api.github.com/repos/squizlabs/PHP_CodeSniffer/zipball/ed8e00df0a83aa96acf703f8c2979ff33341f879",
                "reference": "ed8e00df0a83aa96acf703f8c2979ff33341f879",
                "shasum": ""
            },
            "require": {
                "ext-simplexml": "*",
                "ext-tokenizer": "*",
                "ext-xmlwriter": "*",
                "php": ">=5.4.0"
            },
            "require-dev": {
                "phpunit/phpunit": "^4.0 || ^5.0 || ^6.0 || ^7.0"
            },
            "bin": [
                "bin/phpcs",
                "bin/phpcbf"
            ],
            "type": "library",
            "extra": {
                "branch-alias": {
                    "dev-master": "3.x-dev"
                }
            },
            "notification-url": "https://packagist.org/downloads/",
            "license": [
                "BSD-3-Clause"
            ],
            "authors": [
                {
                    "name": "Greg Sherwood",
                    "role": "lead"
                }
            ],
            "description": "PHP_CodeSniffer tokenizes PHP, JavaScript and CSS files and detects violations of a defined set of coding standards.",
            "homepage": "https://github.com/squizlabs/PHP_CodeSniffer",
            "keywords": [
                "phpcs",
                "standards",
                "static analysis"
            ],
            "support": {
                "issues": "https://github.com/squizlabs/PHP_CodeSniffer/issues",
                "source": "https://github.com/squizlabs/PHP_CodeSniffer",
                "wiki": "https://github.com/squizlabs/PHP_CodeSniffer/wiki"
            },
            "time": "2023-02-22T23:07:41+00:00"
        },
        {
            "name": "swoole/ide-helper",
            "version": "5.0.2",
            "source": {
                "type": "git",
                "url": "https://github.com/swoole/ide-helper.git",
                "reference": "16cfee44a6ec92254228c39bcab2fb8ae74cc2ea"
            },
            "dist": {
                "type": "zip",
                "url": "https://api.github.com/repos/swoole/ide-helper/zipball/16cfee44a6ec92254228c39bcab2fb8ae74cc2ea",
                "reference": "16cfee44a6ec92254228c39bcab2fb8ae74cc2ea",
                "shasum": ""
            },
            "type": "library",
            "notification-url": "https://packagist.org/downloads/",
            "license": [
                "Apache-2.0"
            ],
            "authors": [
                {
                    "name": "Team Swoole",
                    "email": "team@swoole.com"
                }
            ],
            "description": "IDE help files for Swoole.",
            "support": {
                "issues": "https://github.com/swoole/ide-helper/issues",
                "source": "https://github.com/swoole/ide-helper/tree/5.0.2"
            },
            "time": "2023-03-20T06:05:55+00:00"
        },
        {
            "name": "symfony/polyfill-ctype",
            "version": "v1.27.0",
            "source": {
                "type": "git",
                "url": "https://github.com/symfony/polyfill-ctype.git",
                "reference": "5bbc823adecdae860bb64756d639ecfec17b050a"
            },
            "dist": {
                "type": "zip",
                "url": "https://api.github.com/repos/symfony/polyfill-ctype/zipball/5bbc823adecdae860bb64756d639ecfec17b050a",
                "reference": "5bbc823adecdae860bb64756d639ecfec17b050a",
                "shasum": ""
            },
            "require": {
                "php": ">=7.1"
            },
            "provide": {
                "ext-ctype": "*"
            },
            "suggest": {
                "ext-ctype": "For best performance"
            },
            "type": "library",
            "extra": {
                "branch-alias": {
                    "dev-main": "1.27-dev"
                },
                "thanks": {
                    "name": "symfony/polyfill",
                    "url": "https://github.com/symfony/polyfill"
                }
            },
            "autoload": {
                "files": [
                    "bootstrap.php"
                ],
                "psr-4": {
                    "Symfony\\Polyfill\\Ctype\\": ""
                }
            },
            "notification-url": "https://packagist.org/downloads/",
            "license": [
                "MIT"
            ],
            "authors": [
                {
                    "name": "Gert de Pagter",
                    "email": "BackEndTea@gmail.com"
                },
                {
                    "name": "Symfony Community",
                    "homepage": "https://symfony.com/contributors"
                }
            ],
            "description": "Symfony polyfill for ctype functions",
            "homepage": "https://symfony.com",
            "keywords": [
                "compatibility",
                "ctype",
                "polyfill",
                "portable"
            ],
            "support": {
                "source": "https://github.com/symfony/polyfill-ctype/tree/v1.27.0"
            },
            "funding": [
                {
                    "url": "https://symfony.com/sponsor",
                    "type": "custom"
                },
                {
                    "url": "https://github.com/fabpot",
                    "type": "github"
                },
                {
                    "url": "https://tidelift.com/funding/github/packagist/symfony/symfony",
                    "type": "tidelift"
                }
            ],
            "time": "2022-11-03T14:55:06+00:00"
        },
        {
            "name": "symfony/polyfill-mbstring",
            "version": "v1.27.0",
            "source": {
                "type": "git",
                "url": "https://github.com/symfony/polyfill-mbstring.git",
                "reference": "8ad114f6b39e2c98a8b0e3bd907732c207c2b534"
            },
            "dist": {
                "type": "zip",
                "url": "https://api.github.com/repos/symfony/polyfill-mbstring/zipball/8ad114f6b39e2c98a8b0e3bd907732c207c2b534",
                "reference": "8ad114f6b39e2c98a8b0e3bd907732c207c2b534",
                "shasum": ""
            },
            "require": {
                "php": ">=7.1"
            },
            "provide": {
                "ext-mbstring": "*"
            },
            "suggest": {
                "ext-mbstring": "For best performance"
            },
            "type": "library",
            "extra": {
                "branch-alias": {
                    "dev-main": "1.27-dev"
                },
                "thanks": {
                    "name": "symfony/polyfill",
                    "url": "https://github.com/symfony/polyfill"
                }
            },
            "autoload": {
                "files": [
                    "bootstrap.php"
                ],
                "psr-4": {
                    "Symfony\\Polyfill\\Mbstring\\": ""
                }
            },
            "notification-url": "https://packagist.org/downloads/",
            "license": [
                "MIT"
            ],
            "authors": [
                {
                    "name": "Nicolas Grekas",
                    "email": "p@tchwork.com"
                },
                {
                    "name": "Symfony Community",
                    "homepage": "https://symfony.com/contributors"
                }
            ],
            "description": "Symfony polyfill for the Mbstring extension",
            "homepage": "https://symfony.com",
            "keywords": [
                "compatibility",
                "mbstring",
                "polyfill",
                "portable",
                "shim"
            ],
            "support": {
                "source": "https://github.com/symfony/polyfill-mbstring/tree/v1.27.0"
            },
            "funding": [
                {
                    "url": "https://symfony.com/sponsor",
                    "type": "custom"
                },
                {
                    "url": "https://github.com/fabpot",
                    "type": "github"
                },
                {
                    "url": "https://tidelift.com/funding/github/packagist/symfony/symfony",
                    "type": "tidelift"
                }
            ],
            "time": "2022-11-03T14:55:06+00:00"
        },
        {
            "name": "textalk/websocket",
            "version": "1.5.7",
            "source": {
                "type": "git",
                "url": "https://github.com/Textalk/websocket-php.git",
                "reference": "1712325e99b6bf869ccbf9bf41ab749e7328ea46"
            },
            "dist": {
                "type": "zip",
                "url": "https://api.github.com/repos/Textalk/websocket-php/zipball/1712325e99b6bf869ccbf9bf41ab749e7328ea46",
                "reference": "1712325e99b6bf869ccbf9bf41ab749e7328ea46",
                "shasum": ""
            },
            "require": {
                "php": "^7.2 | ^8.0",
                "psr/log": "^1 | ^2 | ^3"
            },
            "require-dev": {
                "php-coveralls/php-coveralls": "^2.0",
                "phpunit/phpunit": "^8.0|^9.0",
                "squizlabs/php_codesniffer": "^3.5"
            },
            "type": "library",
            "autoload": {
                "psr-4": {
                    "WebSocket\\": "lib"
                }
            },
            "notification-url": "https://packagist.org/downloads/",
            "license": [
                "ISC"
            ],
            "authors": [
                {
                    "name": "Fredrik Liljegren"
                },
                {
                    "name": "Sören Jensen",
                    "email": "soren@abicart.se"
                }
            ],
            "description": "WebSocket client and server",
            "support": {
                "issues": "https://github.com/Textalk/websocket-php/issues",
                "source": "https://github.com/Textalk/websocket-php/tree/1.5.7"
            },
            "time": "2022-03-29T09:46:59+00:00"
        },
        {
            "name": "theseer/tokenizer",
            "version": "1.2.1",
            "source": {
                "type": "git",
                "url": "https://github.com/theseer/tokenizer.git",
                "reference": "34a41e998c2183e22995f158c581e7b5e755ab9e"
            },
            "dist": {
                "type": "zip",
                "url": "https://api.github.com/repos/theseer/tokenizer/zipball/34a41e998c2183e22995f158c581e7b5e755ab9e",
                "reference": "34a41e998c2183e22995f158c581e7b5e755ab9e",
                "shasum": ""
            },
            "require": {
                "ext-dom": "*",
                "ext-tokenizer": "*",
                "ext-xmlwriter": "*",
                "php": "^7.2 || ^8.0"
            },
            "type": "library",
            "autoload": {
                "classmap": [
                    "src/"
                ]
            },
            "notification-url": "https://packagist.org/downloads/",
            "license": [
                "BSD-3-Clause"
            ],
            "authors": [
                {
                    "name": "Arne Blankerts",
                    "email": "arne@blankerts.de",
                    "role": "Developer"
                }
            ],
            "description": "A small library for converting tokenized PHP source code into XML and potentially other formats",
            "support": {
                "issues": "https://github.com/theseer/tokenizer/issues",
                "source": "https://github.com/theseer/tokenizer/tree/1.2.1"
            },
            "funding": [
                {
                    "url": "https://github.com/theseer",
                    "type": "github"
                }
            ],
            "time": "2021-07-28T10:34:58+00:00"
        },
        {
            "name": "twig/twig",
            "version": "v3.7.0",
            "source": {
                "type": "git",
                "url": "https://github.com/twigphp/Twig.git",
                "reference": "5cf942bbab3df42afa918caeba947f1b690af64b"
            },
            "dist": {
                "type": "zip",
                "url": "https://api.github.com/repos/twigphp/Twig/zipball/5cf942bbab3df42afa918caeba947f1b690af64b",
                "reference": "5cf942bbab3df42afa918caeba947f1b690af64b",
                "shasum": ""
            },
            "require": {
                "php": ">=7.2.5",
                "symfony/polyfill-ctype": "^1.8",
                "symfony/polyfill-mbstring": "^1.3"
            },
            "require-dev": {
                "psr/container": "^1.0|^2.0",
                "symfony/phpunit-bridge": "^4.4.9|^5.0.9|^6.0"
            },
            "type": "library",
            "autoload": {
                "psr-4": {
                    "Twig\\": "src/"
                }
            },
            "notification-url": "https://packagist.org/downloads/",
            "license": [
                "BSD-3-Clause"
            ],
            "authors": [
                {
                    "name": "Fabien Potencier",
                    "email": "fabien@symfony.com",
                    "homepage": "http://fabien.potencier.org",
                    "role": "Lead Developer"
                },
                {
                    "name": "Twig Team",
                    "role": "Contributors"
                },
                {
                    "name": "Armin Ronacher",
                    "email": "armin.ronacher@active-4.com",
                    "role": "Project Founder"
                }
            ],
            "description": "Twig, the flexible, fast, and secure template language for PHP",
            "homepage": "https://twig.symfony.com",
            "keywords": [
                "templating"
            ],
            "support": {
                "issues": "https://github.com/twigphp/Twig/issues",
                "source": "https://github.com/twigphp/Twig/tree/v3.7.0"
            },
            "funding": [
                {
                    "url": "https://github.com/fabpot",
                    "type": "github"
                },
                {
                    "url": "https://tidelift.com/funding/github/packagist/twig/twig",
                    "type": "tidelift"
                }
            ],
            "time": "2023-07-26T07:16:09+00:00"
        }
    ],
    "aliases": [],
    "minimum-stability": "stable",
    "stability-flags": [],
    "prefer-stable": false,
    "prefer-lowest": false,
    "platform": {
        "php": ">=8.0.0",
        "ext-curl": "*",
        "ext-imagick": "*",
        "ext-mbstring": "*",
        "ext-json": "*",
        "ext-yaml": "*",
        "ext-dom": "*",
        "ext-redis": "*",
        "ext-swoole": "*",
        "ext-pdo": "*",
        "ext-openssl": "*",
        "ext-zlib": "*",
        "ext-sockets": "*"
    },
    "platform-dev": {
        "ext-fileinfo": "*"
    },
    "platform-overrides": {
        "php": "8.0"
    },
    "plugin-api-version": "2.3.0"
}<|MERGE_RESOLUTION|>--- conflicted
+++ resolved
@@ -4,11 +4,7 @@
         "Read more about it at https://getcomposer.org/doc/01-basic-usage.md#installing-dependencies",
         "This file is @generated automatically"
     ],
-<<<<<<< HEAD
-    "content-hash": "7337b9ed313c20d1ee28359ae95d0449",
-=======
     "content-hash": "12d4da6b26d9f15f632cd681a837e026",
->>>>>>> 3ff57fe3
     "packages": [
         {
             "name": "adhocore/jwt",
