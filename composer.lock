--- conflicted
+++ resolved
@@ -4,11 +4,7 @@
         "Read more about it at https://getcomposer.org/doc/01-basic-usage.md#installing-dependencies",
         "This file is @generated automatically"
     ],
-<<<<<<< HEAD
-    "content-hash": "bce8a47d7c5e94cc18bd05b1229ad1db",
-=======
     "content-hash": "68ed82b309f6a9dd878ef031424ac00a",
->>>>>>> f69c4e30
     "packages": [
         {
             "name": "adhocore/jwt",
@@ -1666,113 +1662,17 @@
             "time": "2021-02-19T12:13:01+00:00"
         },
         {
-<<<<<<< HEAD
-            "name": "symfony/polyfill-php80",
-            "version": "v1.23.0",
-            "source": {
-                "type": "git",
-                "url": "https://github.com/symfony/polyfill-php80.git",
-                "reference": "eca0bf41ed421bed1b57c4958bab16aa86b757d0"
-            },
-            "dist": {
-                "type": "zip",
-                "url": "https://api.github.com/repos/symfony/polyfill-php80/zipball/eca0bf41ed421bed1b57c4958bab16aa86b757d0",
-                "reference": "eca0bf41ed421bed1b57c4958bab16aa86b757d0",
-                "shasum": ""
-=======
             "name": "utopia-php/abuse",
             "version": "dev-feat-utopia-db-integration",
             "source": {
                 "type": "git",
                 "url": "https://github.com/lohanidamodar/abuse",
                 "reference": "9742a72dfecb27e74e2d8d8018b7bdbec6637de6"
->>>>>>> f69c4e30
-            },
-            "require": {
-                "php": ">=7.1"
-            },
-            "type": "library",
-            "extra": {
-                "branch-alias": {
-                    "dev-main": "1.23-dev"
-                },
-                "thanks": {
-                    "name": "symfony/polyfill",
-                    "url": "https://github.com/symfony/polyfill"
-                }
-            },
-            "autoload": {
-                "psr-4": {
-                    "Symfony\\Polyfill\\Php80\\": ""
-                },
-                "files": [
-                    "bootstrap.php"
-                ],
-                "classmap": [
-                    "Resources/stubs"
-                ]
-            },
-            "notification-url": "https://packagist.org/downloads/",
-            "license": [
-                "MIT"
-            ],
-            "authors": [
-                {
-                    "name": "Ion Bazan",
-                    "email": "ion.bazan@gmail.com"
-                },
-                {
-                    "name": "Nicolas Grekas",
-                    "email": "p@tchwork.com"
-                },
-                {
-                    "name": "Symfony Community",
-                    "homepage": "https://symfony.com/contributors"
-                }
-            ],
-            "description": "Symfony polyfill backporting some PHP 8.0+ features to lower PHP versions",
-            "homepage": "https://symfony.com",
-            "keywords": [
-                "compatibility",
-                "polyfill",
-                "portable",
-                "shim"
-            ],
-            "support": {
-                "source": "https://github.com/symfony/polyfill-php80/tree/v1.23.0"
-            },
-            "funding": [
-                {
-                    "url": "https://symfony.com/sponsor",
-                    "type": "custom"
-                },
-                {
-                    "url": "https://github.com/fabpot",
-                    "type": "github"
-                },
-                {
-                    "url": "https://tidelift.com/funding/github/packagist/symfony/symfony",
-                    "type": "tidelift"
-                }
-            ],
-            "time": "2021-02-19T12:13:01+00:00"
-        },
-        {
-            "name": "utopia-php/abuse",
-            "version": "dev-feat-utopia-db-integration",
-            "source": {
-                "type": "git",
-                "url": "https://github.com/lohanidamodar/abuse",
-                "reference": "8486a4f95248e5a9fb1fe9b650278b264857e929"
             },
             "require": {
                 "ext-pdo": "*",
                 "php": ">=7.4",
-<<<<<<< HEAD
-                "utopia-php/database": "0.3.*"
-=======
                 "utopia-php/database": "0.5.*"
->>>>>>> f69c4e30
             },
             "require-dev": {
                 "phpunit/phpunit": "^9.4",
@@ -1801,11 +1701,7 @@
                 "upf",
                 "utopia"
             ],
-<<<<<<< HEAD
-            "time": "2021-06-18T06:21:55+00:00"
-=======
             "time": "2021-07-04T06:06:38+00:00"
->>>>>>> f69c4e30
         },
         {
             "name": "utopia-php/analytics",
@@ -1868,20 +1764,12 @@
             "source": {
                 "type": "git",
                 "url": "https://github.com/lohanidamodar/audit",
-<<<<<<< HEAD
-                "reference": "063c1d527776c85d0ab6d8ffcde694f7813170a6"
-=======
                 "reference": "e4b03bf3dd86fbde8608ae2b6774851bb66e665b"
->>>>>>> f69c4e30
             },
             "require": {
                 "ext-pdo": "*",
                 "php": ">=7.4",
-<<<<<<< HEAD
-                "utopia-php/database": "0.3.*"
-=======
                 "utopia-php/database": "0.5.*"
->>>>>>> f69c4e30
             },
             "require-dev": {
                 "phpunit/phpunit": "^9.3",
@@ -1910,11 +1798,7 @@
                 "upf",
                 "utopia"
             ],
-<<<<<<< HEAD
-            "time": "2021-06-18T06:19:19+00:00"
-=======
             "time": "2021-07-04T12:02:18+00:00"
->>>>>>> f69c4e30
         },
         {
             "name": "utopia-php/cache",
@@ -2075,18 +1959,6 @@
         },
         {
             "name": "utopia-php/database",
-<<<<<<< HEAD
-            "version": "0.3.2",
-            "source": {
-                "type": "git",
-                "url": "https://github.com/utopia-php/database.git",
-                "reference": "8e56a2d399d17b2497c8ee0f8bf429ac2da90c56"
-            },
-            "dist": {
-                "type": "zip",
-                "url": "https://api.github.com/repos/utopia-php/database/zipball/8e56a2d399d17b2497c8ee0f8bf429ac2da90c56",
-                "reference": "8e56a2d399d17b2497c8ee0f8bf429ac2da90c56",
-=======
             "version": "0.5.0",
             "source": {
                 "type": "git",
@@ -2097,7 +1969,6 @@
                 "type": "zip",
                 "url": "https://api.github.com/repos/utopia-php/database/zipball/e050e51060df72eff3af9fc24fc95a41ca9a2096",
                 "reference": "e050e51060df72eff3af9fc24fc95a41ca9a2096",
->>>>>>> f69c4e30
                 "shasum": ""
             },
             "require": {
@@ -2145,15 +2016,9 @@
             ],
             "support": {
                 "issues": "https://github.com/utopia-php/database/issues",
-<<<<<<< HEAD
-                "source": "https://github.com/utopia-php/database/tree/0.3.2"
-            },
-            "time": "2021-06-12T18:26:26+00:00"
-=======
                 "source": "https://github.com/utopia-php/database/tree/0.5.0"
             },
             "time": "2021-07-03T16:49:44+00:00"
->>>>>>> f69c4e30
         },
         {
             "name": "utopia-php/domains",
@@ -5264,7 +5129,6 @@
                     "type": "github"
                 }
             ],
-            "abandoned": true,
             "time": "2020-09-28T06:45:17+00:00"
         },
         {
@@ -5998,18 +5862,6 @@
         },
         {
             "name": "symfony/string",
-<<<<<<< HEAD
-            "version": "v5.3.2",
-            "source": {
-                "type": "git",
-                "url": "https://github.com/symfony/string.git",
-                "reference": "0732e97e41c0a590f77e231afc16a327375d50b0"
-            },
-            "dist": {
-                "type": "zip",
-                "url": "https://api.github.com/repos/symfony/string/zipball/0732e97e41c0a590f77e231afc16a327375d50b0",
-                "reference": "0732e97e41c0a590f77e231afc16a327375d50b0",
-=======
             "version": "v5.3.3",
             "source": {
                 "type": "git",
@@ -6020,7 +5872,6 @@
                 "type": "zip",
                 "url": "https://api.github.com/repos/symfony/string/zipball/bd53358e3eccec6a670b5f33ab680d8dbe1d4ae1",
                 "reference": "bd53358e3eccec6a670b5f33ab680d8dbe1d4ae1",
->>>>>>> f69c4e30
                 "shasum": ""
             },
             "require": {
@@ -6074,11 +5925,7 @@
                 "utf8"
             ],
             "support": {
-<<<<<<< HEAD
-                "source": "https://github.com/symfony/string/tree/v5.3.2"
-=======
                 "source": "https://github.com/symfony/string/tree/v5.3.3"
->>>>>>> f69c4e30
             },
             "funding": [
                 {
@@ -6094,11 +5941,7 @@
                     "type": "tidelift"
                 }
             ],
-<<<<<<< HEAD
-            "time": "2021-06-06T09:51:56+00:00"
-=======
             "time": "2021-06-27T11:44:38+00:00"
->>>>>>> f69c4e30
         },
         {
             "name": "theseer/tokenizer",
@@ -6412,5 +6255,5 @@
     "platform-overrides": {
         "php": "8.0"
     },
-    "plugin-api-version": "2.0.0"
+    "plugin-api-version": "2.1.0"
 }