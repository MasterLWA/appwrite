--- conflicted
+++ resolved
@@ -4,11 +4,7 @@
         "Read more about it at https://getcomposer.org/doc/01-basic-usage.md#installing-dependencies",
         "This file is @generated automatically"
     ],
-<<<<<<< HEAD
-    "content-hash": "ee1576a5196e871bbb6e4c5e9216798a",
-=======
     "content-hash": "677b1b47c8567f0b7b05645e2bbc7bc7",
->>>>>>> 6a6c7d4b
     "packages": [
         {
             "name": "adhocore/jwt",
@@ -1737,23 +1733,22 @@
         },
         {
             "name": "utopia-php/abuse",
-            "version": "dev-origin/timestamp-to-datetime",
+            "version": "0.7.0",
             "source": {
                 "type": "git",
                 "url": "https://github.com/utopia-php/abuse.git",
-                "reference": "24fea23637e08267c2f35ae7704b249566d8333f"
-            },
-            "dist": {
-                "type": "zip",
-                "url": "https://api.github.com/repos/utopia-php/abuse/zipball/24fea23637e08267c2f35ae7704b249566d8333f",
-                "reference": "24fea23637e08267c2f35ae7704b249566d8333f",
-                "shasum": ""
-            },
-            "require": {
-                "ext-curl": "*",
+                "reference": "52fb20e39e2e9619948bc0a73b52e10caa71350d"
+            },
+            "dist": {
+                "type": "zip",
+                "url": "https://api.github.com/repos/utopia-php/abuse/zipball/52fb20e39e2e9619948bc0a73b52e10caa71350d",
+                "reference": "52fb20e39e2e9619948bc0a73b52e10caa71350d",
+                "shasum": ""
+            },
+            "require": {
                 "ext-pdo": "*",
                 "php": ">=8.0",
-                "utopia-php/database": "dev-feat-attr-datetime as 0.18.7"
+                "utopia-php/database": ">=0.11 <1.0"
             },
             "require-dev": {
                 "phpunit/phpunit": "^9.4",
@@ -1785,9 +1780,9 @@
             ],
             "support": {
                 "issues": "https://github.com/utopia-php/abuse/issues",
-                "source": "https://github.com/utopia-php/abuse/tree/origin/timestamp-to-datetime"
-            },
-            "time": "2022-07-21T08:08:35+00:00"
+                "source": "https://github.com/utopia-php/abuse/tree/0.7.0"
+            },
+            "time": "2021-12-27T13:06:45+00:00"
         },
         {
             "name": "utopia-php/analytics",
@@ -1846,22 +1841,22 @@
         },
         {
             "name": "utopia-php/audit",
-            "version": "dev-origin/unix-to-datetime",
+            "version": "0.8.0",
             "source": {
                 "type": "git",
                 "url": "https://github.com/utopia-php/audit.git",
-                "reference": "5ac8411ad876b1e2fd81a70aacc8342266b40776"
-            },
-            "dist": {
-                "type": "zip",
-                "url": "https://api.github.com/repos/utopia-php/audit/zipball/5ac8411ad876b1e2fd81a70aacc8342266b40776",
-                "reference": "5ac8411ad876b1e2fd81a70aacc8342266b40776",
+                "reference": "b46dc42614a69437c45eb229249b6a6d000122c1"
+            },
+            "dist": {
+                "type": "zip",
+                "url": "https://api.github.com/repos/utopia-php/audit/zipball/b46dc42614a69437c45eb229249b6a6d000122c1",
+                "reference": "b46dc42614a69437c45eb229249b6a6d000122c1",
                 "shasum": ""
             },
             "require": {
                 "ext-pdo": "*",
                 "php": ">=8.0",
-                "utopia-php/database": "dev-feat-attr-datetime as 0.18.7"
+                "utopia-php/database": ">=0.11 <1.0"
             },
             "require-dev": {
                 "phpunit/phpunit": "^9.3",
@@ -1893,9 +1888,9 @@
             ],
             "support": {
                 "issues": "https://github.com/utopia-php/audit/issues",
-                "source": "https://github.com/utopia-php/audit/tree/origin/unix-to-datetime"
-            },
-            "time": "2022-07-20T16:51:33+00:00"
+                "source": "https://github.com/utopia-php/audit/tree/0.8.0"
+            },
+            "time": "2021-12-27T13:05:56+00:00"
         },
         {
             "name": "utopia-php/cache",
@@ -2056,18 +2051,6 @@
         },
         {
             "name": "utopia-php/database",
-<<<<<<< HEAD
-            "version": "dev-feat-attr-datetime",
-            "source": {
-                "type": "git",
-                "url": "https://github.com/utopia-php/database.git",
-                "reference": "6bcbf8d5a55f9da6d955f6428eff4724d04f60d8"
-            },
-            "dist": {
-                "type": "zip",
-                "url": "https://api.github.com/repos/utopia-php/database/zipball/6bcbf8d5a55f9da6d955f6428eff4724d04f60d8",
-                "reference": "6bcbf8d5a55f9da6d955f6428eff4724d04f60d8",
-=======
             "version": "0.18.9",
             "source": {
                 "type": "git",
@@ -2078,7 +2061,6 @@
                 "type": "zip",
                 "url": "https://api.github.com/repos/utopia-php/database/zipball/227b3ca919149b7b0d6556c8effe9ee46ed081e6",
                 "reference": "227b3ca919149b7b0d6556c8effe9ee46ed081e6",
->>>>>>> 6a6c7d4b
                 "shasum": ""
             },
             "require": {
@@ -2127,15 +2109,9 @@
             ],
             "support": {
                 "issues": "https://github.com/utopia-php/database/issues",
-<<<<<<< HEAD
-                "source": "https://github.com/utopia-php/database/tree/feat-attr-datetime"
-            },
-            "time": "2022-07-20T17:14:33+00:00"
-=======
                 "source": "https://github.com/utopia-php/database/tree/0.18.9"
             },
             "time": "2022-07-19T09:42:53+00:00"
->>>>>>> 6a6c7d4b
         },
         {
             "name": "utopia-php/domains",
@@ -5370,38 +5346,9 @@
             "time": "2022-05-17T05:48:52+00:00"
         }
     ],
-<<<<<<< HEAD
-    "aliases": [
-        {
-            "package": "utopia-php/abuse",
-            "version": "dev-origin/timestamp-to-datetime",
-            "alias": "0.7.2",
-            "alias_normalized": "0.7.2.0"
-        },
-        {
-            "package": "utopia-php/audit",
-            "version": "dev-origin/unix-to-datetime",
-            "alias": "0.8.2",
-            "alias_normalized": "0.8.2.0"
-        },
-        {
-            "package": "utopia-php/database",
-            "version": "dev-feat-attr-datetime",
-            "alias": "0.18.7",
-            "alias_normalized": "0.18.7.0"
-        }
-    ],
-    "minimum-stability": "stable",
-    "stability-flags": {
-        "utopia-php/abuse": 20,
-        "utopia-php/audit": 20,
-        "utopia-php/database": 20
-    },
-=======
     "aliases": [],
     "minimum-stability": "stable",
     "stability-flags": [],
->>>>>>> 6a6c7d4b
     "prefer-stable": false,
     "prefer-lowest": false,
     "platform": {
@@ -5423,5 +5370,5 @@
     "platform-overrides": {
         "php": "8.0"
     },
-    "plugin-api-version": "2.2.0"
+    "plugin-api-version": "2.3.0"
 }