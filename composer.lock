--- conflicted
+++ resolved
@@ -4,11 +4,7 @@
         "Read more about it at https://getcomposer.org/doc/01-basic-usage.md#installing-dependencies",
         "This file is @generated automatically"
     ],
-<<<<<<< HEAD
-    "content-hash": "da6d0977e89680534a66c2c3e4848b99",
-=======
     "content-hash": "dfb8fa19daa736b3687617c98f309983",
->>>>>>> 3746cda3
     "packages": [
         {
             "name": "adhocore/jwt",
@@ -3835,18 +3831,6 @@
         },
         {
             "name": "phpdocumentor/type-resolver",
-<<<<<<< HEAD
-            "version": "1.5.0",
-            "source": {
-                "type": "git",
-                "url": "https://github.com/phpDocumentor/TypeResolver.git",
-                "reference": "30f38bffc6f24293dadd1823936372dfa9e86e2f"
-            },
-            "dist": {
-                "type": "zip",
-                "url": "https://api.github.com/repos/phpDocumentor/TypeResolver/zipball/30f38bffc6f24293dadd1823936372dfa9e86e2f",
-                "reference": "30f38bffc6f24293dadd1823936372dfa9e86e2f",
-=======
             "version": "1.5.1",
             "source": {
                 "type": "git",
@@ -3857,7 +3841,6 @@
                 "type": "zip",
                 "url": "https://api.github.com/repos/phpDocumentor/TypeResolver/zipball/a12f7e301eb7258bb68acd89d4aefa05c2906cae",
                 "reference": "a12f7e301eb7258bb68acd89d4aefa05c2906cae",
->>>>>>> 3746cda3
                 "shasum": ""
             },
             "require": {
@@ -3892,15 +3875,9 @@
             "description": "A PSR-5 based resolver of Class names, Types and Structural Element Names",
             "support": {
                 "issues": "https://github.com/phpDocumentor/TypeResolver/issues",
-<<<<<<< HEAD
-                "source": "https://github.com/phpDocumentor/TypeResolver/tree/1.5.0"
-            },
-            "time": "2021-09-17T15:28:14+00:00"
-=======
                 "source": "https://github.com/phpDocumentor/TypeResolver/tree/1.5.1"
             },
             "time": "2021-10-02T14:08:47+00:00"
->>>>>>> 3746cda3
         },
         {
             "name": "phpspec/prophecy",
@@ -6105,58 +6082,6 @@
                 }
             ],
             "time": "2021-08-26T08:00:08+00:00"
-<<<<<<< HEAD
-        },
-        {
-            "name": "textalk/websocket",
-            "version": "1.5.2",
-            "source": {
-                "type": "git",
-                "url": "https://github.com/Textalk/websocket-php.git",
-                "reference": "b93249453806a2dd46495de46d76fcbcb0d8dee8"
-            },
-            "dist": {
-                "type": "zip",
-                "url": "https://api.github.com/repos/Textalk/websocket-php/zipball/b93249453806a2dd46495de46d76fcbcb0d8dee8",
-                "reference": "b93249453806a2dd46495de46d76fcbcb0d8dee8",
-                "shasum": ""
-            },
-            "require": {
-                "php": "^7.2 | ^8.0",
-                "psr/log": "^1.0"
-            },
-            "require-dev": {
-                "php-coveralls/php-coveralls": "^2.0",
-                "phpunit/phpunit": "^8.0|^9.0",
-                "squizlabs/php_codesniffer": "^3.5"
-            },
-            "type": "library",
-            "autoload": {
-                "psr-4": {
-                    "WebSocket\\": "lib"
-                }
-            },
-            "notification-url": "https://packagist.org/downloads/",
-            "license": [
-                "ISC"
-            ],
-            "authors": [
-                {
-                    "name": "Fredrik Liljegren"
-                },
-                {
-                    "name": "Sören Jensen",
-                    "email": "soren@abicart.se"
-                }
-            ],
-            "description": "WebSocket client and server",
-            "support": {
-                "issues": "https://github.com/Textalk/websocket-php/issues",
-                "source": "https://github.com/Textalk/websocket-php/tree/1.5.2"
-            },
-            "time": "2021-02-12T15:39:23+00:00"
-=======
->>>>>>> 3746cda3
         },
         {
             "name": "theseer/tokenizer",
