--- conflicted
+++ resolved
@@ -3223,184 +3223,9 @@
             "require": {
                 "php": "^7.1 || ^8.0"
             },
-<<<<<<< HEAD
-            "require-dev": {
-                "doctrine/coding-standard": "^9",
-                "ext-pdo": "*",
-                "ext-phar": "*",
-                "phpbench/phpbench": "^0.16 || ^1",
-                "phpstan/phpstan": "^1.4",
-                "phpstan/phpstan-phpunit": "^1",
-                "phpunit/phpunit": "^7.5 || ^8.5 || ^9.5",
-                "vimeo/psalm": "^4.22"
-            },
-            "type": "library",
-            "autoload": {
-                "psr-4": {
-                    "Doctrine\\Instantiator\\": "src/Doctrine/Instantiator/"
-                }
-            },
-            "notification-url": "https://packagist.org/downloads/",
-            "license": [
-                "MIT"
-            ],
-            "authors": [
-                {
-                    "name": "Marco Pivetta",
-                    "email": "ocramius@gmail.com",
-                    "homepage": "https://ocramius.github.io/"
-                }
-            ],
-            "description": "A small, lightweight utility to instantiate objects in PHP without invoking their constructors",
-            "homepage": "https://www.doctrine-project.org/projects/instantiator.html",
-            "keywords": [
-                "constructor",
-                "instantiate"
-            ],
-            "support": {
-                "issues": "https://github.com/doctrine/instantiator/issues",
-                "source": "https://github.com/doctrine/instantiator/tree/1.4.1"
-            },
-            "funding": [
-                {
-                    "url": "https://www.doctrine-project.org/sponsorship.html",
-                    "type": "custom"
-                },
-                {
-                    "url": "https://www.patreon.com/phpdoctrine",
-                    "type": "patreon"
-                },
-                {
-                    "url": "https://tidelift.com/funding/github/packagist/doctrine%2Finstantiator",
-                    "type": "tidelift"
-                }
-            ],
-            "time": "2022-03-03T08:28:38+00:00"
-        },
-        {
-            "name": "felixfbecker/advanced-json-rpc",
-            "version": "v3.2.1",
-            "source": {
-                "type": "git",
-                "url": "https://github.com/felixfbecker/php-advanced-json-rpc.git",
-                "reference": "b5f37dbff9a8ad360ca341f3240dc1c168b45447"
-            },
-            "dist": {
-                "type": "zip",
-                "url": "https://api.github.com/repos/felixfbecker/php-advanced-json-rpc/zipball/b5f37dbff9a8ad360ca341f3240dc1c168b45447",
-                "reference": "b5f37dbff9a8ad360ca341f3240dc1c168b45447",
-                "shasum": ""
-            },
-            "require": {
-                "netresearch/jsonmapper": "^1.0 || ^2.0 || ^3.0 || ^4.0",
-                "php": "^7.1 || ^8.0",
-                "phpdocumentor/reflection-docblock": "^4.3.4 || ^5.0.0"
-            },
-            "require-dev": {
-                "phpunit/phpunit": "^7.0 || ^8.0"
-            },
-            "type": "library",
-            "autoload": {
-                "psr-4": {
-                    "AdvancedJsonRpc\\": "lib/"
-                }
-            },
-            "notification-url": "https://packagist.org/downloads/",
-            "license": [
-                "ISC"
-            ],
-            "authors": [
-                {
-                    "name": "Felix Becker",
-                    "email": "felix.b@outlook.com"
-                }
-            ],
-            "description": "A more advanced JSONRPC implementation",
-            "support": {
-                "issues": "https://github.com/felixfbecker/php-advanced-json-rpc/issues",
-                "source": "https://github.com/felixfbecker/php-advanced-json-rpc/tree/v3.2.1"
-            },
-            "time": "2021-06-11T22:34:44+00:00"
-        },
-        {
-            "name": "felixfbecker/language-server-protocol",
-            "version": "v1.5.2",
-            "source": {
-                "type": "git",
-                "url": "https://github.com/felixfbecker/php-language-server-protocol.git",
-                "reference": "6e82196ffd7c62f7794d778ca52b69feec9f2842"
-            },
-            "dist": {
-                "type": "zip",
-                "url": "https://api.github.com/repos/felixfbecker/php-language-server-protocol/zipball/6e82196ffd7c62f7794d778ca52b69feec9f2842",
-                "reference": "6e82196ffd7c62f7794d778ca52b69feec9f2842",
-                "shasum": ""
-            },
-            "require": {
-                "php": ">=7.1"
-            },
-            "require-dev": {
-                "phpstan/phpstan": "*",
-                "squizlabs/php_codesniffer": "^3.1",
-                "vimeo/psalm": "^4.0"
-            },
-            "type": "library",
-            "extra": {
-                "branch-alias": {
-                    "dev-master": "1.x-dev"
-                }
-            },
-            "autoload": {
-                "psr-4": {
-                    "LanguageServerProtocol\\": "src/"
-                }
-            },
-            "notification-url": "https://packagist.org/downloads/",
-            "license": [
-                "ISC"
-            ],
-            "authors": [
-                {
-                    "name": "Felix Becker",
-                    "email": "felix.b@outlook.com"
-                }
-            ],
-            "description": "PHP classes for the Language Server Protocol",
-            "keywords": [
-                "language",
-                "microsoft",
-                "php",
-                "server"
-            ],
-            "support": {
-                "issues": "https://github.com/felixfbecker/php-language-server-protocol/issues",
-                "source": "https://github.com/felixfbecker/php-language-server-protocol/tree/v1.5.2"
-            },
-            "time": "2022-03-02T22:36:06+00:00"
-        },
-        {
-            "name": "matthiasmullie/minify",
-            "version": "1.3.68",
-            "source": {
-                "type": "git",
-                "url": "https://github.com/matthiasmullie/minify.git",
-                "reference": "c00fb02f71b2ef0a5f53fe18c5a8b9aa30f48297"
-            },
-            "dist": {
-                "type": "zip",
-                "url": "https://api.github.com/repos/matthiasmullie/minify/zipball/c00fb02f71b2ef0a5f53fe18c5a8b9aa30f48297",
-                "reference": "c00fb02f71b2ef0a5f53fe18c5a8b9aa30f48297",
-                "shasum": ""
-            },
-            "require": {
-                "ext-pcre": "*",
-                "matthiasmullie/path-converter": "~1.1",
-                "php": ">=5.3.0"
-=======
             "conflict": {
                 "doctrine/collections": "<1.6.8",
                 "doctrine/common": "<2.13.3 || >=3,<3.2.2"
->>>>>>> a8e4d7a7
             },
             "require-dev": {
                 "doctrine/collections": "^1.6.8",
@@ -3422,121 +3247,6 @@
             ],
             "description": "Create deep copies (clones) of your objects",
             "keywords": [
-<<<<<<< HEAD
-                "JS",
-                "css",
-                "javascript",
-                "minifier",
-                "minify"
-            ],
-            "support": {
-                "issues": "https://github.com/matthiasmullie/minify/issues",
-                "source": "https://github.com/matthiasmullie/minify/tree/1.3.68"
-            },
-            "funding": [
-                {
-                    "url": "https://github.com/matthiasmullie",
-                    "type": "github"
-                }
-            ],
-            "time": "2022-04-19T08:28:56+00:00"
-        },
-        {
-            "name": "matthiasmullie/path-converter",
-            "version": "1.1.3",
-            "source": {
-                "type": "git",
-                "url": "https://github.com/matthiasmullie/path-converter.git",
-                "reference": "e7d13b2c7e2f2268e1424aaed02085518afa02d9"
-            },
-            "dist": {
-                "type": "zip",
-                "url": "https://api.github.com/repos/matthiasmullie/path-converter/zipball/e7d13b2c7e2f2268e1424aaed02085518afa02d9",
-                "reference": "e7d13b2c7e2f2268e1424aaed02085518afa02d9",
-                "shasum": ""
-            },
-            "require": {
-                "ext-pcre": "*",
-                "php": ">=5.3.0"
-            },
-            "require-dev": {
-                "phpunit/phpunit": "~4.8"
-            },
-            "type": "library",
-            "autoload": {
-                "psr-4": {
-                    "MatthiasMullie\\PathConverter\\": "src/"
-                }
-            },
-            "notification-url": "https://packagist.org/downloads/",
-            "license": [
-                "MIT"
-            ],
-            "authors": [
-                {
-                    "name": "Matthias Mullie",
-                    "email": "pathconverter@mullie.eu",
-                    "homepage": "http://www.mullie.eu",
-                    "role": "Developer"
-                }
-            ],
-            "description": "Relative path converter",
-            "homepage": "http://github.com/matthiasmullie/path-converter",
-            "keywords": [
-                "converter",
-                "path",
-                "paths",
-                "relative"
-            ],
-            "support": {
-                "issues": "https://github.com/matthiasmullie/path-converter/issues",
-                "source": "https://github.com/matthiasmullie/path-converter/tree/1.1.3"
-            },
-            "time": "2019-02-05T23:41:09+00:00"
-        },
-        {
-            "name": "myclabs/deep-copy",
-            "version": "1.11.0",
-            "source": {
-                "type": "git",
-                "url": "https://github.com/myclabs/DeepCopy.git",
-                "reference": "14daed4296fae74d9e3201d2c4925d1acb7aa614"
-            },
-            "dist": {
-                "type": "zip",
-                "url": "https://api.github.com/repos/myclabs/DeepCopy/zipball/14daed4296fae74d9e3201d2c4925d1acb7aa614",
-                "reference": "14daed4296fae74d9e3201d2c4925d1acb7aa614",
-                "shasum": ""
-            },
-            "require": {
-                "php": "^7.1 || ^8.0"
-            },
-            "conflict": {
-                "doctrine/collections": "<1.6.8",
-                "doctrine/common": "<2.13.3 || >=3,<3.2.2"
-            },
-            "require-dev": {
-                "doctrine/collections": "^1.6.8",
-                "doctrine/common": "^2.13.3 || ^3.2.2",
-                "phpunit/phpunit": "^7.5.20 || ^8.5.23 || ^9.5.13"
-            },
-            "type": "library",
-            "autoload": {
-                "files": [
-                    "src/DeepCopy/deep_copy.php"
-                ],
-                "psr-4": {
-                    "DeepCopy\\": "src/DeepCopy/"
-                }
-            },
-            "notification-url": "https://packagist.org/downloads/",
-            "license": [
-                "MIT"
-            ],
-            "description": "Create deep copies (clones) of your objects",
-            "keywords": [
-=======
->>>>>>> a8e4d7a7
                 "clone",
                 "copy",
                 "duplicate",
@@ -5053,19 +4763,6 @@
             "time": "2020-10-26T13:12:34+00:00"
         },
         {
-<<<<<<< HEAD
-            "name": "symfony/console",
-            "version": "v6.0.8",
-            "source": {
-                "type": "git",
-                "url": "https://github.com/symfony/console.git",
-                "reference": "0d00aa289215353aa8746a31d101f8e60826285c"
-            },
-            "dist": {
-                "type": "zip",
-                "url": "https://api.github.com/repos/symfony/console/zipball/0d00aa289215353aa8746a31d101f8e60826285c",
-                "reference": "0d00aa289215353aa8746a31d101f8e60826285c",
-=======
             "name": "sebastian/object-reflector",
             "version": "2.0.4",
             "source": {
@@ -5077,7 +4774,6 @@
                 "type": "zip",
                 "url": "https://api.github.com/repos/sebastianbergmann/object-reflector/zipball/b4f479ebdbf63ac605d183ece17d8d7fe49c15c7",
                 "reference": "b4f479ebdbf63ac605d183ece17d8d7fe49c15c7",
->>>>>>> a8e4d7a7
                 "shasum": ""
             },
             "require": {
@@ -5110,12 +4806,8 @@
             "description": "Allows reflection of object attributes, including inherited and non-public ones",
             "homepage": "https://github.com/sebastianbergmann/object-reflector/",
             "support": {
-<<<<<<< HEAD
-                "source": "https://github.com/symfony/console/tree/v6.0.8"
-=======
                 "issues": "https://github.com/sebastianbergmann/object-reflector/issues",
                 "source": "https://github.com/sebastianbergmann/object-reflector/tree/2.0.4"
->>>>>>> a8e4d7a7
             },
             "funding": [
                 {
@@ -5123,11 +4815,7 @@
                     "type": "github"
                 }
             ],
-<<<<<<< HEAD
-            "time": "2022-04-20T15:01:42+00:00"
-=======
             "time": "2020-10-26T13:14:26+00:00"
->>>>>>> a8e4d7a7
         },
         {
             "name": "sebastian/recursion-context",
@@ -5399,19 +5087,6 @@
             "time": "2022-04-18T20:38:04+00:00"
         },
         {
-<<<<<<< HEAD
-            "name": "symfony/string",
-            "version": "v6.0.8",
-            "source": {
-                "type": "git",
-                "url": "https://github.com/symfony/string.git",
-                "reference": "ac0aa5c2282e0de624c175b68d13f2c8f2e2649d"
-            },
-            "dist": {
-                "type": "zip",
-                "url": "https://api.github.com/repos/symfony/string/zipball/ac0aa5c2282e0de624c175b68d13f2c8f2e2649d",
-                "reference": "ac0aa5c2282e0de624c175b68d13f2c8f2e2649d",
-=======
             "name": "symfony/polyfill-mbstring",
             "version": "v1.26.0",
             "source": {
@@ -5423,7 +5098,6 @@
                 "type": "zip",
                 "url": "https://api.github.com/repos/symfony/polyfill-mbstring/zipball/9344f9cb97f3b19424af1a21a3b0e75b0a7d8d7e",
                 "reference": "9344f9cb97f3b19424af1a21a3b0e75b0a7d8d7e",
->>>>>>> a8e4d7a7
                 "shasum": ""
             },
             "require": {
@@ -5477,11 +5151,7 @@
                 "shim"
             ],
             "support": {
-<<<<<<< HEAD
-                "source": "https://github.com/symfony/string/tree/v6.0.8"
-=======
                 "source": "https://github.com/symfony/polyfill-mbstring/tree/v1.26.0"
->>>>>>> a8e4d7a7
             },
             "funding": [
                 {
@@ -5497,11 +5167,7 @@
                     "type": "tidelift"
                 }
             ],
-<<<<<<< HEAD
-            "time": "2022-04-22T08:18:02+00:00"
-=======
             "time": "2022-05-24T11:49:31+00:00"
->>>>>>> a8e4d7a7
         },
         {
             "name": "textalk/websocket",
