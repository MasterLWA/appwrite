{
    "_readme": [
        "This file locks the dependencies of your project to a known state",
        "Read more about it at https://getcomposer.org/doc/01-basic-usage.md#installing-dependencies",
        "This file is @generated automatically"
    ],
<<<<<<< HEAD
    "content-hash": "6d24385bbb3207fa44866f955a805871",
=======
    "content-hash": "51f81d435f4b5b7a9a6ea8f81b470353",
>>>>>>> 32be6d68
    "packages": [
        {
            "name": "adhocore/jwt",
            "version": "1.1.2",
            "source": {
                "type": "git",
                "url": "https://github.com/adhocore/php-jwt.git",
                "reference": "6c434af7170090bb7a8880d2bc220a2254ba7899"
            },
            "dist": {
                "type": "zip",
                "url": "https://api.github.com/repos/adhocore/php-jwt/zipball/6c434af7170090bb7a8880d2bc220a2254ba7899",
                "reference": "6c434af7170090bb7a8880d2bc220a2254ba7899",
                "shasum": ""
            },
            "require": {
                "php": "^7.0 || ^8.0"
            },
            "require-dev": {
                "phpunit/phpunit": "^6.5 || ^7.5"
            },
            "type": "library",
            "autoload": {
                "psr-4": {
                    "Ahc\\Jwt\\": "src/"
                }
            },
            "notification-url": "https://packagist.org/downloads/",
            "license": [
                "MIT"
            ],
            "authors": [
                {
                    "name": "Jitendra Adhikari",
                    "email": "jiten.adhikary@gmail.com"
                }
            ],
            "description": "Ultra lightweight JSON web token (JWT) library for PHP5.5+.",
            "keywords": [
                "auth",
                "json-web-token",
                "jwt",
                "jwt-auth",
                "jwt-php",
                "token"
            ],
            "support": {
                "issues": "https://github.com/adhocore/php-jwt/issues",
                "source": "https://github.com/adhocore/php-jwt/tree/1.1.2"
            },
            "funding": [
                {
                    "url": "https://paypal.me/ji10",
                    "type": "custom"
                }
            ],
            "time": "2021-02-20T09:56:44+00:00"
        },
        {
            "name": "appwrite/php-clamav",
            "version": "1.1.0",
            "source": {
                "type": "git",
                "url": "https://github.com/appwrite/php-clamav.git",
                "reference": "61d00f24f9e7766fbba233e7b8d09c5475388073"
            },
            "dist": {
                "type": "zip",
                "url": "https://api.github.com/repos/appwrite/php-clamav/zipball/61d00f24f9e7766fbba233e7b8d09c5475388073",
                "reference": "61d00f24f9e7766fbba233e7b8d09c5475388073",
                "shasum": ""
            },
            "require": {
                "ext-sockets": "*",
                "php": ">=7.1"
            },
            "require-dev": {
                "phpunit/phpunit": "^7.0"
            },
            "type": "library",
            "autoload": {
                "psr-4": {
                    "Appwrite\\ClamAV\\": "src/ClamAV"
                }
            },
            "notification-url": "https://packagist.org/downloads/",
            "license": [
                "MIT"
            ],
            "authors": [
                {
                    "name": "Eldad Fux",
                    "email": "eldad@appwrite.io"
                }
            ],
            "description": "ClamAV network and pipe client for PHP",
            "keywords": [
                "anti virus",
                "appwrite",
                "clamav",
                "php"
            ],
            "support": {
                "issues": "https://github.com/appwrite/php-clamav/issues",
                "source": "https://github.com/appwrite/php-clamav/tree/1.1.0"
            },
            "time": "2020-10-02T05:23:46+00:00"
        },
        {
            "name": "appwrite/php-runtimes",
            "version": "0.11.0",
            "source": {
                "type": "git",
                "url": "https://github.com/appwrite/runtimes.git",
                "reference": "547fc026e11c0946846a8ac690898f5bf53be101"
            },
            "require": {
                "php": ">=8.0",
                "utopia-php/system": "0.4.*"
            },
            "require-dev": {
                "phpunit/phpunit": "^9.3",
                "vimeo/psalm": "4.0.1"
            },
            "type": "library",
            "autoload": {
                "psr-4": {
                    "Appwrite\\Runtimes\\": "src/Runtimes"
                }
            },
            "license": [
                "BSD-3-Clause"
            ],
            "authors": [
                {
                    "name": "Eldad Fux",
                    "email": "eldad@appwrite.io"
                },
                {
                    "name": "Torsten Dittmann",
                    "email": "torsten@appwrite.io"
                }
            ],
            "description": "Appwrite repository for Cloud Function runtimes that contains the configurations and tests for all of the Appwrite runtime environments.",
            "keywords": [
                "appwrite",
                "php",
                "runtimes"
            ],
            "time": "2022-08-15T14:03:36+00:00"
        },
        {
            "name": "chillerlan/php-qrcode",
            "version": "4.3.3",
            "source": {
                "type": "git",
                "url": "https://github.com/chillerlan/php-qrcode.git",
                "reference": "6356b246948ac1025882b3f55e7c68ebd4515ae3"
            },
            "dist": {
                "type": "zip",
                "url": "https://api.github.com/repos/chillerlan/php-qrcode/zipball/6356b246948ac1025882b3f55e7c68ebd4515ae3",
                "reference": "6356b246948ac1025882b3f55e7c68ebd4515ae3",
                "shasum": ""
            },
            "require": {
                "chillerlan/php-settings-container": "^2.1",
                "ext-mbstring": "*",
                "php": "^7.4 || ^8.0"
            },
            "require-dev": {
                "phan/phan": "^5.3",
                "phpunit/phpunit": "^9.5",
                "setasign/fpdf": "^1.8.2"
            },
            "suggest": {
                "chillerlan/php-authenticator": "Yet another Google authenticator! Also creates URIs for mobile apps.",
                "setasign/fpdf": "Required to use the QR FPDF output."
            },
            "type": "library",
            "autoload": {
                "psr-4": {
                    "chillerlan\\QRCode\\": "src/"
                }
            },
            "notification-url": "https://packagist.org/downloads/",
            "license": [
                "MIT"
            ],
            "authors": [
                {
                    "name": "Kazuhiko Arase",
                    "homepage": "https://github.com/kazuhikoarase"
                },
                {
                    "name": "Smiley",
                    "email": "smiley@chillerlan.net",
                    "homepage": "https://github.com/codemasher"
                },
                {
                    "name": "Contributors",
                    "homepage": "https://github.com/chillerlan/php-qrcode/graphs/contributors"
                }
            ],
            "description": "A QR code generator. PHP 7.4+",
            "homepage": "https://github.com/chillerlan/php-qrcode",
            "keywords": [
                "phpqrcode",
                "qr",
                "qr code",
                "qrcode",
                "qrcode-generator"
            ],
            "support": {
                "issues": "https://github.com/chillerlan/php-qrcode/issues",
                "source": "https://github.com/chillerlan/php-qrcode/tree/4.3.3"
            },
            "funding": [
                {
                    "url": "https://www.paypal.com/donate?hosted_button_id=WLYUNAT9ZTJZ4",
                    "type": "custom"
                },
                {
                    "url": "https://ko-fi.com/codemasher",
                    "type": "ko_fi"
                }
            ],
            "time": "2021-11-25T22:38:09+00:00"
        },
        {
            "name": "chillerlan/php-settings-container",
            "version": "2.1.4",
            "source": {
                "type": "git",
                "url": "https://github.com/chillerlan/php-settings-container.git",
                "reference": "1beb7df3c14346d4344b0b2e12f6f9a74feabd4a"
            },
            "dist": {
                "type": "zip",
                "url": "https://api.github.com/repos/chillerlan/php-settings-container/zipball/1beb7df3c14346d4344b0b2e12f6f9a74feabd4a",
                "reference": "1beb7df3c14346d4344b0b2e12f6f9a74feabd4a",
                "shasum": ""
            },
            "require": {
                "ext-json": "*",
                "php": "^7.4 || ^8.0"
            },
            "require-dev": {
                "phan/phan": "^5.3",
                "phpunit/phpunit": "^9.5"
            },
            "type": "library",
            "autoload": {
                "psr-4": {
                    "chillerlan\\Settings\\": "src/"
                }
            },
            "notification-url": "https://packagist.org/downloads/",
            "license": [
                "MIT"
            ],
            "authors": [
                {
                    "name": "Smiley",
                    "email": "smiley@chillerlan.net",
                    "homepage": "https://github.com/codemasher"
                }
            ],
            "description": "A container class for immutable settings objects. Not a DI container. PHP 7.4+",
            "homepage": "https://github.com/chillerlan/php-settings-container",
            "keywords": [
                "PHP7",
                "Settings",
                "configuration",
                "container",
                "helper"
            ],
            "support": {
                "issues": "https://github.com/chillerlan/php-settings-container/issues",
                "source": "https://github.com/chillerlan/php-settings-container"
            },
            "funding": [
                {
                    "url": "https://www.paypal.com/donate?hosted_button_id=WLYUNAT9ZTJZ4",
                    "type": "custom"
                },
                {
                    "url": "https://ko-fi.com/codemasher",
                    "type": "ko_fi"
                }
            ],
            "time": "2022-07-05T22:32:14+00:00"
        },
        {
            "name": "colinmollenhour/credis",
            "version": "v1.13.1",
            "source": {
                "type": "git",
                "url": "https://github.com/colinmollenhour/credis.git",
                "reference": "85df015088e00daf8ce395189de22c8eb45c8d49"
            },
            "dist": {
                "type": "zip",
                "url": "https://api.github.com/repos/colinmollenhour/credis/zipball/85df015088e00daf8ce395189de22c8eb45c8d49",
                "reference": "85df015088e00daf8ce395189de22c8eb45c8d49",
                "shasum": ""
            },
            "require": {
                "php": ">=5.6.0"
            },
            "suggest": {
                "ext-redis": "Improved performance for communicating with redis"
            },
            "type": "library",
            "autoload": {
                "classmap": [
                    "Client.php",
                    "Cluster.php",
                    "Sentinel.php",
                    "Module.php"
                ]
            },
            "notification-url": "https://packagist.org/downloads/",
            "license": [
                "MIT"
            ],
            "authors": [
                {
                    "name": "Colin Mollenhour",
                    "email": "colin@mollenhour.com"
                }
            ],
            "description": "Credis is a lightweight interface to the Redis key-value store which wraps the phpredis library when available for better performance.",
            "homepage": "https://github.com/colinmollenhour/credis",
            "support": {
                "issues": "https://github.com/colinmollenhour/credis/issues",
                "source": "https://github.com/colinmollenhour/credis/tree/v1.13.1"
            },
            "time": "2022-06-20T22:56:59+00:00"
        },
        {
            "name": "dragonmantank/cron-expression",
            "version": "v3.3.1",
            "source": {
                "type": "git",
                "url": "https://github.com/dragonmantank/cron-expression.git",
                "reference": "be85b3f05b46c39bbc0d95f6c071ddff669510fa"
            },
            "dist": {
                "type": "zip",
                "url": "https://api.github.com/repos/dragonmantank/cron-expression/zipball/be85b3f05b46c39bbc0d95f6c071ddff669510fa",
                "reference": "be85b3f05b46c39bbc0d95f6c071ddff669510fa",
                "shasum": ""
            },
            "require": {
                "php": "^7.2|^8.0",
                "webmozart/assert": "^1.0"
            },
            "replace": {
                "mtdowling/cron-expression": "^1.0"
            },
            "require-dev": {
                "phpstan/extension-installer": "^1.0",
                "phpstan/phpstan": "^1.0",
                "phpstan/phpstan-webmozart-assert": "^1.0",
                "phpunit/phpunit": "^7.0|^8.0|^9.0"
            },
            "type": "library",
            "autoload": {
                "psr-4": {
                    "Cron\\": "src/Cron/"
                }
            },
            "notification-url": "https://packagist.org/downloads/",
            "license": [
                "MIT"
            ],
            "authors": [
                {
                    "name": "Chris Tankersley",
                    "email": "chris@ctankersley.com",
                    "homepage": "https://github.com/dragonmantank"
                }
            ],
            "description": "CRON for PHP: Calculate the next or previous run date and determine if a CRON expression is due",
            "keywords": [
                "cron",
                "schedule"
            ],
            "support": {
                "issues": "https://github.com/dragonmantank/cron-expression/issues",
                "source": "https://github.com/dragonmantank/cron-expression/tree/v3.3.1"
            },
            "funding": [
                {
                    "url": "https://github.com/dragonmantank",
                    "type": "github"
                }
            ],
            "time": "2022-01-18T15:43:28+00:00"
        },
        {
            "name": "guzzlehttp/guzzle",
            "version": "7.5.0",
            "source": {
                "type": "git",
                "url": "https://github.com/guzzle/guzzle.git",
                "reference": "b50a2a1251152e43f6a37f0fa053e730a67d25ba"
            },
            "dist": {
                "type": "zip",
                "url": "https://api.github.com/repos/guzzle/guzzle/zipball/b50a2a1251152e43f6a37f0fa053e730a67d25ba",
                "reference": "b50a2a1251152e43f6a37f0fa053e730a67d25ba",
                "shasum": ""
            },
            "require": {
                "ext-json": "*",
                "guzzlehttp/promises": "^1.5",
                "guzzlehttp/psr7": "^1.9 || ^2.4",
                "php": "^7.2.5 || ^8.0",
                "psr/http-client": "^1.0",
                "symfony/deprecation-contracts": "^2.2 || ^3.0"
            },
            "provide": {
                "psr/http-client-implementation": "1.0"
            },
            "require-dev": {
                "bamarni/composer-bin-plugin": "^1.8.1",
                "ext-curl": "*",
                "php-http/client-integration-tests": "^3.0",
                "phpunit/phpunit": "^8.5.29 || ^9.5.23",
                "psr/log": "^1.1 || ^2.0 || ^3.0"
            },
            "suggest": {
                "ext-curl": "Required for CURL handler support",
                "ext-intl": "Required for Internationalized Domain Name (IDN) support",
                "psr/log": "Required for using the Log middleware"
            },
            "type": "library",
            "extra": {
                "bamarni-bin": {
                    "bin-links": true,
                    "forward-command": false
                },
                "branch-alias": {
                    "dev-master": "7.5-dev"
                }
            },
            "autoload": {
                "files": [
                    "src/functions_include.php"
                ],
                "psr-4": {
                    "GuzzleHttp\\": "src/"
                }
            },
            "notification-url": "https://packagist.org/downloads/",
            "license": [
                "MIT"
            ],
            "authors": [
                {
                    "name": "Graham Campbell",
                    "email": "hello@gjcampbell.co.uk",
                    "homepage": "https://github.com/GrahamCampbell"
                },
                {
                    "name": "Michael Dowling",
                    "email": "mtdowling@gmail.com",
                    "homepage": "https://github.com/mtdowling"
                },
                {
                    "name": "Jeremy Lindblom",
                    "email": "jeremeamia@gmail.com",
                    "homepage": "https://github.com/jeremeamia"
                },
                {
                    "name": "George Mponos",
                    "email": "gmponos@gmail.com",
                    "homepage": "https://github.com/gmponos"
                },
                {
                    "name": "Tobias Nyholm",
                    "email": "tobias.nyholm@gmail.com",
                    "homepage": "https://github.com/Nyholm"
                },
                {
                    "name": "Márk Sági-Kazár",
                    "email": "mark.sagikazar@gmail.com",
                    "homepage": "https://github.com/sagikazarmark"
                },
                {
                    "name": "Tobias Schultze",
                    "email": "webmaster@tubo-world.de",
                    "homepage": "https://github.com/Tobion"
                }
            ],
            "description": "Guzzle is a PHP HTTP client library",
            "keywords": [
                "client",
                "curl",
                "framework",
                "http",
                "http client",
                "psr-18",
                "psr-7",
                "rest",
                "web service"
            ],
            "support": {
                "issues": "https://github.com/guzzle/guzzle/issues",
                "source": "https://github.com/guzzle/guzzle/tree/7.5.0"
            },
            "funding": [
                {
                    "url": "https://github.com/GrahamCampbell",
                    "type": "github"
                },
                {
                    "url": "https://github.com/Nyholm",
                    "type": "github"
                },
                {
                    "url": "https://tidelift.com/funding/github/packagist/guzzlehttp/guzzle",
                    "type": "tidelift"
                }
            ],
            "time": "2022-08-28T15:39:27+00:00"
        },
        {
            "name": "guzzlehttp/promises",
            "version": "1.5.2",
            "source": {
                "type": "git",
                "url": "https://github.com/guzzle/promises.git",
                "reference": "b94b2807d85443f9719887892882d0329d1e2598"
            },
            "dist": {
                "type": "zip",
                "url": "https://api.github.com/repos/guzzle/promises/zipball/b94b2807d85443f9719887892882d0329d1e2598",
                "reference": "b94b2807d85443f9719887892882d0329d1e2598",
                "shasum": ""
            },
            "require": {
                "php": ">=5.5"
            },
            "require-dev": {
                "symfony/phpunit-bridge": "^4.4 || ^5.1"
            },
            "type": "library",
            "extra": {
                "branch-alias": {
                    "dev-master": "1.5-dev"
                }
            },
            "autoload": {
                "files": [
                    "src/functions_include.php"
                ],
                "psr-4": {
                    "GuzzleHttp\\Promise\\": "src/"
                }
            },
            "notification-url": "https://packagist.org/downloads/",
            "license": [
                "MIT"
            ],
            "authors": [
                {
                    "name": "Graham Campbell",
                    "email": "hello@gjcampbell.co.uk",
                    "homepage": "https://github.com/GrahamCampbell"
                },
                {
                    "name": "Michael Dowling",
                    "email": "mtdowling@gmail.com",
                    "homepage": "https://github.com/mtdowling"
                },
                {
                    "name": "Tobias Nyholm",
                    "email": "tobias.nyholm@gmail.com",
                    "homepage": "https://github.com/Nyholm"
                },
                {
                    "name": "Tobias Schultze",
                    "email": "webmaster@tubo-world.de",
                    "homepage": "https://github.com/Tobion"
                }
            ],
            "description": "Guzzle promises library",
            "keywords": [
                "promise"
            ],
            "support": {
                "issues": "https://github.com/guzzle/promises/issues",
                "source": "https://github.com/guzzle/promises/tree/1.5.2"
            },
            "funding": [
                {
                    "url": "https://github.com/GrahamCampbell",
                    "type": "github"
                },
                {
                    "url": "https://github.com/Nyholm",
                    "type": "github"
                },
                {
                    "url": "https://tidelift.com/funding/github/packagist/guzzlehttp/promises",
                    "type": "tidelift"
                }
            ],
            "time": "2022-08-28T14:55:35+00:00"
        },
        {
            "name": "guzzlehttp/psr7",
            "version": "2.4.3",
            "source": {
                "type": "git",
                "url": "https://github.com/guzzle/psr7.git",
                "reference": "67c26b443f348a51926030c83481b85718457d3d"
            },
            "dist": {
                "type": "zip",
                "url": "https://api.github.com/repos/guzzle/psr7/zipball/67c26b443f348a51926030c83481b85718457d3d",
                "reference": "67c26b443f348a51926030c83481b85718457d3d",
                "shasum": ""
            },
            "require": {
                "php": "^7.2.5 || ^8.0",
                "psr/http-factory": "^1.0",
                "psr/http-message": "^1.0",
                "ralouphie/getallheaders": "^3.0"
            },
            "provide": {
                "psr/http-factory-implementation": "1.0",
                "psr/http-message-implementation": "1.0"
            },
            "require-dev": {
                "bamarni/composer-bin-plugin": "^1.8.1",
                "http-interop/http-factory-tests": "^0.9",
                "phpunit/phpunit": "^8.5.29 || ^9.5.23"
            },
            "suggest": {
                "laminas/laminas-httphandlerrunner": "Emit PSR-7 responses"
            },
            "type": "library",
            "extra": {
                "bamarni-bin": {
                    "bin-links": true,
                    "forward-command": false
                },
                "branch-alias": {
                    "dev-master": "2.4-dev"
                }
            },
            "autoload": {
                "psr-4": {
                    "GuzzleHttp\\Psr7\\": "src/"
                }
            },
            "notification-url": "https://packagist.org/downloads/",
            "license": [
                "MIT"
            ],
            "authors": [
                {
                    "name": "Graham Campbell",
                    "email": "hello@gjcampbell.co.uk",
                    "homepage": "https://github.com/GrahamCampbell"
                },
                {
                    "name": "Michael Dowling",
                    "email": "mtdowling@gmail.com",
                    "homepage": "https://github.com/mtdowling"
                },
                {
                    "name": "George Mponos",
                    "email": "gmponos@gmail.com",
                    "homepage": "https://github.com/gmponos"
                },
                {
                    "name": "Tobias Nyholm",
                    "email": "tobias.nyholm@gmail.com",
                    "homepage": "https://github.com/Nyholm"
                },
                {
                    "name": "Márk Sági-Kazár",
                    "email": "mark.sagikazar@gmail.com",
                    "homepage": "https://github.com/sagikazarmark"
                },
                {
                    "name": "Tobias Schultze",
                    "email": "webmaster@tubo-world.de",
                    "homepage": "https://github.com/Tobion"
                },
                {
                    "name": "Márk Sági-Kazár",
                    "email": "mark.sagikazar@gmail.com",
                    "homepage": "https://sagikazarmark.hu"
                }
            ],
            "description": "PSR-7 message implementation that also provides common utility methods",
            "keywords": [
                "http",
                "message",
                "psr-7",
                "request",
                "response",
                "stream",
                "uri",
                "url"
            ],
            "support": {
                "issues": "https://github.com/guzzle/psr7/issues",
                "source": "https://github.com/guzzle/psr7/tree/2.4.3"
            },
            "funding": [
                {
                    "url": "https://github.com/GrahamCampbell",
                    "type": "github"
                },
                {
                    "url": "https://github.com/Nyholm",
                    "type": "github"
                },
                {
                    "url": "https://tidelift.com/funding/github/packagist/guzzlehttp/psr7",
                    "type": "tidelift"
                }
            ],
            "time": "2022-10-26T14:07:24+00:00"
        },
        {
            "name": "influxdb/influxdb-php",
            "version": "1.15.2",
            "source": {
                "type": "git",
                "url": "https://github.com/influxdata/influxdb-php.git",
                "reference": "d6e59f4f04ab9107574fda69c2cbe36671253d03"
            },
            "dist": {
                "type": "zip",
                "url": "https://api.github.com/repos/influxdata/influxdb-php/zipball/d6e59f4f04ab9107574fda69c2cbe36671253d03",
                "reference": "d6e59f4f04ab9107574fda69c2cbe36671253d03",
                "shasum": ""
            },
            "require": {
                "guzzlehttp/guzzle": "^6.0|^7.0",
                "php": "^5.5 || ^7.0 || ^8.0"
            },
            "require-dev": {
                "dms/phpunit-arraysubset-asserts": "^0.2.1",
                "phpunit/phpunit": "^9.5"
            },
            "suggest": {
                "ext-curl": "Curl extension, needed for Curl driver",
                "stefanotorresi/influxdb-php-async": "An asyncronous client for InfluxDB, implemented via ReactPHP."
            },
            "type": "library",
            "autoload": {
                "psr-4": {
                    "InfluxDB\\": "src/InfluxDB"
                }
            },
            "notification-url": "https://packagist.org/downloads/",
            "license": [
                "MIT"
            ],
            "authors": [
                {
                    "name": "Stephen Hoogendijk",
                    "email": "stephen@tca0.nl"
                },
                {
                    "name": "Daniel Martinez",
                    "email": "danimartcas@hotmail.com"
                },
                {
                    "name": "Gianluca Arbezzano",
                    "email": "gianarb92@gmail.com"
                }
            ],
            "description": "InfluxDB client library for PHP",
            "keywords": [
                "client",
                "influxdata",
                "influxdb",
                "influxdb class",
                "influxdb client",
                "influxdb library",
                "time series"
            ],
            "support": {
                "issues": "https://github.com/influxdata/influxdb-php/issues",
                "source": "https://github.com/influxdata/influxdb-php/tree/1.15.2"
            },
            "time": "2020-12-26T17:45:17+00:00"
        },
        {
            "name": "matomo/device-detector",
            "version": "6.0.0",
            "source": {
                "type": "git",
                "url": "https://github.com/matomo-org/device-detector.git",
                "reference": "7fc2af3af62bd69e6e3404d561e371a83c112be9"
            },
            "dist": {
                "type": "zip",
                "url": "https://api.github.com/repos/matomo-org/device-detector/zipball/7fc2af3af62bd69e6e3404d561e371a83c112be9",
                "reference": "7fc2af3af62bd69e6e3404d561e371a83c112be9",
                "shasum": ""
            },
            "require": {
                "mustangostang/spyc": "*",
                "php": "^7.2|^8.0"
            },
            "replace": {
                "piwik/device-detector": "self.version"
            },
            "require-dev": {
                "matthiasmullie/scrapbook": "^1.4.7",
                "mayflower/mo4-coding-standard": "^v8.0.0",
                "phpstan/phpstan": "^0.12.52",
                "phpunit/phpunit": "^8.5.8",
                "psr/cache": "^1.0.1",
                "psr/simple-cache": "^1.0.1",
                "symfony/yaml": "^5.1.7"
            },
            "suggest": {
                "doctrine/cache": "Can directly be used for caching purpose",
                "ext-yaml": "Necessary for using the Pecl YAML parser"
            },
            "type": "library",
            "autoload": {
                "psr-4": {
                    "DeviceDetector\\": ""
                },
                "exclude-from-classmap": [
                    "Tests/"
                ]
            },
            "notification-url": "https://packagist.org/downloads/",
            "license": [
                "LGPL-3.0-or-later"
            ],
            "authors": [
                {
                    "name": "The Matomo Team",
                    "email": "hello@matomo.org",
                    "homepage": "https://matomo.org/team/"
                }
            ],
            "description": "The Universal Device Detection library, that parses User Agents and detects devices (desktop, tablet, mobile, tv, cars, console, etc.), clients (browsers, media players, mobile apps, feed readers, libraries, etc), operating systems, devices, brands and models.",
            "homepage": "https://matomo.org",
            "keywords": [
                "devicedetection",
                "parser",
                "useragent"
            ],
            "support": {
                "forum": "https://forum.matomo.org/",
                "issues": "https://github.com/matomo-org/device-detector/issues",
                "source": "https://github.com/matomo-org/matomo",
                "wiki": "https://dev.matomo.org/"
            },
            "time": "2022-04-11T09:58:17+00:00"
        },
        {
            "name": "mustangostang/spyc",
            "version": "0.6.3",
            "source": {
                "type": "git",
                "url": "git@github.com:mustangostang/spyc.git",
                "reference": "4627c838b16550b666d15aeae1e5289dd5b77da0"
            },
            "dist": {
                "type": "zip",
                "url": "https://api.github.com/repos/mustangostang/spyc/zipball/4627c838b16550b666d15aeae1e5289dd5b77da0",
                "reference": "4627c838b16550b666d15aeae1e5289dd5b77da0",
                "shasum": ""
            },
            "require": {
                "php": ">=5.3.1"
            },
            "require-dev": {
                "phpunit/phpunit": "4.3.*@dev"
            },
            "type": "library",
            "extra": {
                "branch-alias": {
                    "dev-master": "0.5.x-dev"
                }
            },
            "autoload": {
                "files": [
                    "Spyc.php"
                ]
            },
            "notification-url": "https://packagist.org/downloads/",
            "license": [
                "MIT"
            ],
            "authors": [
                {
                    "name": "mustangostang",
                    "email": "vlad.andersen@gmail.com"
                }
            ],
            "description": "A simple YAML loader/dumper class for PHP",
            "homepage": "https://github.com/mustangostang/spyc/",
            "keywords": [
                "spyc",
                "yaml",
                "yml"
            ],
            "time": "2019-09-10T13:16:29+00:00"
        },
        {
            "name": "phpmailer/phpmailer",
            "version": "v6.6.0",
            "source": {
                "type": "git",
                "url": "https://github.com/PHPMailer/PHPMailer.git",
                "reference": "e43bac82edc26ca04b36143a48bde1c051cfd5b1"
            },
            "dist": {
                "type": "zip",
                "url": "https://api.github.com/repos/PHPMailer/PHPMailer/zipball/e43bac82edc26ca04b36143a48bde1c051cfd5b1",
                "reference": "e43bac82edc26ca04b36143a48bde1c051cfd5b1",
                "shasum": ""
            },
            "require": {
                "ext-ctype": "*",
                "ext-filter": "*",
                "ext-hash": "*",
                "php": ">=5.5.0"
            },
            "require-dev": {
                "dealerdirect/phpcodesniffer-composer-installer": "^0.7.0",
                "doctrine/annotations": "^1.2",
                "php-parallel-lint/php-console-highlighter": "^0.5.0",
                "php-parallel-lint/php-parallel-lint": "^1.3.1",
                "phpcompatibility/php-compatibility": "^9.3.5",
                "roave/security-advisories": "dev-latest",
                "squizlabs/php_codesniffer": "^3.6.2",
                "yoast/phpunit-polyfills": "^1.0.0"
            },
            "suggest": {
                "ext-mbstring": "Needed to send email in multibyte encoding charset or decode encoded addresses",
                "hayageek/oauth2-yahoo": "Needed for Yahoo XOAUTH2 authentication",
                "league/oauth2-google": "Needed for Google XOAUTH2 authentication",
                "psr/log": "For optional PSR-3 debug logging",
                "stevenmaguire/oauth2-microsoft": "Needed for Microsoft XOAUTH2 authentication",
                "symfony/polyfill-mbstring": "To support UTF-8 if the Mbstring PHP extension is not enabled (^1.2)"
            },
            "type": "library",
            "autoload": {
                "psr-4": {
                    "PHPMailer\\PHPMailer\\": "src/"
                }
            },
            "notification-url": "https://packagist.org/downloads/",
            "license": [
                "LGPL-2.1-only"
            ],
            "authors": [
                {
                    "name": "Marcus Bointon",
                    "email": "phpmailer@synchromedia.co.uk"
                },
                {
                    "name": "Jim Jagielski",
                    "email": "jimjag@gmail.com"
                },
                {
                    "name": "Andy Prevost",
                    "email": "codeworxtech@users.sourceforge.net"
                },
                {
                    "name": "Brent R. Matzelle"
                }
            ],
            "description": "PHPMailer is a full-featured email creation and transfer class for PHP",
            "support": {
                "issues": "https://github.com/PHPMailer/PHPMailer/issues",
                "source": "https://github.com/PHPMailer/PHPMailer/tree/v6.6.0"
            },
            "funding": [
                {
                    "url": "https://github.com/Synchro",
                    "type": "github"
                }
            ],
            "time": "2022-02-28T15:31:21+00:00"
        },
        {
            "name": "psr/http-client",
            "version": "1.0.1",
            "source": {
                "type": "git",
                "url": "https://github.com/php-fig/http-client.git",
                "reference": "2dfb5f6c5eff0e91e20e913f8c5452ed95b86621"
            },
            "dist": {
                "type": "zip",
                "url": "https://api.github.com/repos/php-fig/http-client/zipball/2dfb5f6c5eff0e91e20e913f8c5452ed95b86621",
                "reference": "2dfb5f6c5eff0e91e20e913f8c5452ed95b86621",
                "shasum": ""
            },
            "require": {
                "php": "^7.0 || ^8.0",
                "psr/http-message": "^1.0"
            },
            "type": "library",
            "extra": {
                "branch-alias": {
                    "dev-master": "1.0.x-dev"
                }
            },
            "autoload": {
                "psr-4": {
                    "Psr\\Http\\Client\\": "src/"
                }
            },
            "notification-url": "https://packagist.org/downloads/",
            "license": [
                "MIT"
            ],
            "authors": [
                {
                    "name": "PHP-FIG",
                    "homepage": "http://www.php-fig.org/"
                }
            ],
            "description": "Common interface for HTTP clients",
            "homepage": "https://github.com/php-fig/http-client",
            "keywords": [
                "http",
                "http-client",
                "psr",
                "psr-18"
            ],
            "support": {
                "source": "https://github.com/php-fig/http-client/tree/master"
            },
            "time": "2020-06-29T06:28:15+00:00"
        },
        {
            "name": "psr/http-factory",
            "version": "1.0.1",
            "source": {
                "type": "git",
                "url": "https://github.com/php-fig/http-factory.git",
                "reference": "12ac7fcd07e5b077433f5f2bee95b3a771bf61be"
            },
            "dist": {
                "type": "zip",
                "url": "https://api.github.com/repos/php-fig/http-factory/zipball/12ac7fcd07e5b077433f5f2bee95b3a771bf61be",
                "reference": "12ac7fcd07e5b077433f5f2bee95b3a771bf61be",
                "shasum": ""
            },
            "require": {
                "php": ">=7.0.0",
                "psr/http-message": "^1.0"
            },
            "type": "library",
            "extra": {
                "branch-alias": {
                    "dev-master": "1.0.x-dev"
                }
            },
            "autoload": {
                "psr-4": {
                    "Psr\\Http\\Message\\": "src/"
                }
            },
            "notification-url": "https://packagist.org/downloads/",
            "license": [
                "MIT"
            ],
            "authors": [
                {
                    "name": "PHP-FIG",
                    "homepage": "http://www.php-fig.org/"
                }
            ],
            "description": "Common interfaces for PSR-7 HTTP message factories",
            "keywords": [
                "factory",
                "http",
                "message",
                "psr",
                "psr-17",
                "psr-7",
                "request",
                "response"
            ],
            "support": {
                "source": "https://github.com/php-fig/http-factory/tree/master"
            },
            "time": "2019-04-30T12:38:16+00:00"
        },
        {
            "name": "psr/http-message",
            "version": "1.0.1",
            "source": {
                "type": "git",
                "url": "https://github.com/php-fig/http-message.git",
                "reference": "f6561bf28d520154e4b0ec72be95418abe6d9363"
            },
            "dist": {
                "type": "zip",
                "url": "https://api.github.com/repos/php-fig/http-message/zipball/f6561bf28d520154e4b0ec72be95418abe6d9363",
                "reference": "f6561bf28d520154e4b0ec72be95418abe6d9363",
                "shasum": ""
            },
            "require": {
                "php": ">=5.3.0"
            },
            "type": "library",
            "extra": {
                "branch-alias": {
                    "dev-master": "1.0.x-dev"
                }
            },
            "autoload": {
                "psr-4": {
                    "Psr\\Http\\Message\\": "src/"
                }
            },
            "notification-url": "https://packagist.org/downloads/",
            "license": [
                "MIT"
            ],
            "authors": [
                {
                    "name": "PHP-FIG",
                    "homepage": "http://www.php-fig.org/"
                }
            ],
            "description": "Common interface for HTTP messages",
            "homepage": "https://github.com/php-fig/http-message",
            "keywords": [
                "http",
                "http-message",
                "psr",
                "psr-7",
                "request",
                "response"
            ],
            "support": {
                "source": "https://github.com/php-fig/http-message/tree/master"
            },
            "time": "2016-08-06T14:39:51+00:00"
        },
        {
            "name": "psr/log",
            "version": "1.1.4",
            "source": {
                "type": "git",
                "url": "https://github.com/php-fig/log.git",
                "reference": "d49695b909c3b7628b6289db5479a1c204601f11"
            },
            "dist": {
                "type": "zip",
                "url": "https://api.github.com/repos/php-fig/log/zipball/d49695b909c3b7628b6289db5479a1c204601f11",
                "reference": "d49695b909c3b7628b6289db5479a1c204601f11",
                "shasum": ""
            },
            "require": {
                "php": ">=5.3.0"
            },
            "type": "library",
            "extra": {
                "branch-alias": {
                    "dev-master": "1.1.x-dev"
                }
            },
            "autoload": {
                "psr-4": {
                    "Psr\\Log\\": "Psr/Log/"
                }
            },
            "notification-url": "https://packagist.org/downloads/",
            "license": [
                "MIT"
            ],
            "authors": [
                {
                    "name": "PHP-FIG",
                    "homepage": "https://www.php-fig.org/"
                }
            ],
            "description": "Common interface for logging libraries",
            "homepage": "https://github.com/php-fig/log",
            "keywords": [
                "log",
                "psr",
                "psr-3"
            ],
            "support": {
                "source": "https://github.com/php-fig/log/tree/1.1.4"
            },
            "time": "2021-05-03T11:20:27+00:00"
        },
        {
            "name": "ralouphie/getallheaders",
            "version": "3.0.3",
            "source": {
                "type": "git",
                "url": "https://github.com/ralouphie/getallheaders.git",
                "reference": "120b605dfeb996808c31b6477290a714d356e822"
            },
            "dist": {
                "type": "zip",
                "url": "https://api.github.com/repos/ralouphie/getallheaders/zipball/120b605dfeb996808c31b6477290a714d356e822",
                "reference": "120b605dfeb996808c31b6477290a714d356e822",
                "shasum": ""
            },
            "require": {
                "php": ">=5.6"
            },
            "require-dev": {
                "php-coveralls/php-coveralls": "^2.1",
                "phpunit/phpunit": "^5 || ^6.5"
            },
            "type": "library",
            "autoload": {
                "files": [
                    "src/getallheaders.php"
                ]
            },
            "notification-url": "https://packagist.org/downloads/",
            "license": [
                "MIT"
            ],
            "authors": [
                {
                    "name": "Ralph Khattar",
                    "email": "ralph.khattar@gmail.com"
                }
            ],
            "description": "A polyfill for getallheaders.",
            "support": {
                "issues": "https://github.com/ralouphie/getallheaders/issues",
                "source": "https://github.com/ralouphie/getallheaders/tree/develop"
            },
            "time": "2019-03-08T08:55:37+00:00"
        },
        {
            "name": "resque/php-resque",
            "version": "v1.3.6",
            "source": {
                "type": "git",
                "url": "https://github.com/resque/php-resque.git",
                "reference": "fe41c04763699b1318d97ed14cc78583e9380161"
            },
            "dist": {
                "type": "zip",
                "url": "https://api.github.com/repos/resque/php-resque/zipball/fe41c04763699b1318d97ed14cc78583e9380161",
                "reference": "fe41c04763699b1318d97ed14cc78583e9380161",
                "shasum": ""
            },
            "require": {
                "colinmollenhour/credis": "~1.7",
                "php": ">=5.6.0",
                "psr/log": "~1.0"
            },
            "require-dev": {
                "phpunit/phpunit": "^5.7"
            },
            "suggest": {
                "ext-pcntl": "REQUIRED for forking processes on platforms that support it (so anything but Windows).",
                "ext-proctitle": "Allows php-resque to rename the title of UNIX processes to show the status of a worker.",
                "ext-redis": "Native PHP extension for Redis connectivity. Credis will automatically utilize when available."
            },
            "bin": [
                "bin/resque",
                "bin/resque-scheduler"
            ],
            "type": "library",
            "extra": {
                "branch-alias": {
                    "dev-master": "1.0-dev"
                }
            },
            "autoload": {
                "psr-0": {
                    "Resque": "lib",
                    "ResqueScheduler": "lib"
                }
            },
            "notification-url": "https://packagist.org/downloads/",
            "license": [
                "MIT"
            ],
            "authors": [
                {
                    "name": "Dan Hunsaker",
                    "email": "danhunsaker+resque@gmail.com",
                    "role": "Maintainer"
                },
                {
                    "name": "Rajib Ahmed",
                    "homepage": "https://github.com/rajibahmed",
                    "role": "Maintainer"
                },
                {
                    "name": "Steve Klabnik",
                    "email": "steve@steveklabnik.com",
                    "role": "Maintainer"
                },
                {
                    "name": "Chris Boulton",
                    "email": "chris@bigcommerce.com",
                    "role": "Creator"
                }
            ],
            "description": "Redis backed library for creating background jobs and processing them later. Based on resque for Ruby.",
            "homepage": "http://www.github.com/resque/php-resque/",
            "keywords": [
                "background",
                "job",
                "redis",
                "resque"
            ],
            "support": {
                "issues": "https://github.com/resque/php-resque/issues",
                "source": "https://github.com/resque/php-resque/tree/v1.3.6"
            },
            "time": "2020-04-16T16:39:50+00:00"
        },
        {
            "name": "slickdeals/statsd",
            "version": "3.1.0",
            "source": {
                "type": "git",
                "url": "https://github.com/Slickdeals/statsd-php.git",
                "reference": "225588a0a079e145359049f6e5e23eedb1b4c17f"
            },
            "dist": {
                "type": "zip",
                "url": "https://api.github.com/repos/Slickdeals/statsd-php/zipball/225588a0a079e145359049f6e5e23eedb1b4c17f",
                "reference": "225588a0a079e145359049f6e5e23eedb1b4c17f",
                "shasum": ""
            },
            "require": {
                "php": ">= 7.3 || ^8"
            },
            "replace": {
                "domnikl/statsd": "self.version"
            },
            "require-dev": {
                "friendsofphp/php-cs-fixer": "^3.0",
                "phpunit/phpunit": "^9",
                "vimeo/psalm": "^4.6"
            },
            "type": "library",
            "autoload": {
                "psr-4": {
                    "Domnikl\\Statsd\\": "src/"
                }
            },
            "notification-url": "https://packagist.org/downloads/",
            "license": [
                "MIT"
            ],
            "authors": [
                {
                    "name": "Dominik Liebler",
                    "email": "liebler.dominik@gmail.com"
                }
            ],
            "description": "a PHP client for statsd",
            "homepage": "https://github.com/Slickdeals/statsd-php",
            "keywords": [
                "Metrics",
                "monitoring",
                "statistics",
                "statsd",
                "udp"
            ],
            "support": {
                "issues": "https://github.com/Slickdeals/statsd-php/issues",
                "source": "https://github.com/Slickdeals/statsd-php/tree/3.1.0"
            },
            "time": "2021-06-04T20:33:46+00:00"
        },
        {
            "name": "symfony/deprecation-contracts",
            "version": "v3.1.1",
            "source": {
                "type": "git",
                "url": "https://github.com/symfony/deprecation-contracts.git",
                "reference": "07f1b9cc2ffee6aaafcf4b710fbc38ff736bd918"
            },
            "dist": {
                "type": "zip",
                "url": "https://api.github.com/repos/symfony/deprecation-contracts/zipball/07f1b9cc2ffee6aaafcf4b710fbc38ff736bd918",
                "reference": "07f1b9cc2ffee6aaafcf4b710fbc38ff736bd918",
                "shasum": ""
            },
            "require": {
                "php": ">=8.1"
            },
            "type": "library",
            "extra": {
                "branch-alias": {
                    "dev-main": "3.1-dev"
                },
                "thanks": {
                    "name": "symfony/contracts",
                    "url": "https://github.com/symfony/contracts"
                }
            },
            "autoload": {
                "files": [
                    "function.php"
                ]
            },
            "notification-url": "https://packagist.org/downloads/",
            "license": [
                "MIT"
            ],
            "authors": [
                {
                    "name": "Nicolas Grekas",
                    "email": "p@tchwork.com"
                },
                {
                    "name": "Symfony Community",
                    "homepage": "https://symfony.com/contributors"
                }
            ],
            "description": "A generic function and convention to trigger deprecation notices",
            "homepage": "https://symfony.com",
            "support": {
                "source": "https://github.com/symfony/deprecation-contracts/tree/v3.1.1"
            },
            "funding": [
                {
                    "url": "https://symfony.com/sponsor",
                    "type": "custom"
                },
                {
                    "url": "https://github.com/fabpot",
                    "type": "github"
                },
                {
                    "url": "https://tidelift.com/funding/github/packagist/symfony/symfony",
                    "type": "tidelift"
                }
            ],
            "time": "2022-02-25T11:15:52+00:00"
        },
        {
            "name": "utopia-php/abuse",
            "version": "0.16.0",
            "source": {
                "type": "git",
                "url": "https://github.com/utopia-php/abuse.git",
                "reference": "6370d9150425460416583feba0990504ac789e98"
            },
            "dist": {
                "type": "zip",
                "url": "https://api.github.com/repos/utopia-php/abuse/zipball/6370d9150425460416583feba0990504ac789e98",
                "reference": "6370d9150425460416583feba0990504ac789e98",
                "shasum": ""
            },
            "require": {
                "ext-curl": "*",
                "ext-pdo": "*",
                "php": ">=8.0",
                "utopia-php/database": "0.28.*"
            },
            "require-dev": {
                "phpunit/phpunit": "^9.4",
                "vimeo/psalm": "4.0.1"
            },
            "type": "library",
            "autoload": {
                "psr-4": {
                    "Utopia\\Abuse\\": "src/Abuse"
                }
            },
            "notification-url": "https://packagist.org/downloads/",
            "license": [
                "MIT"
            ],
            "authors": [
                {
                    "name": "Eldad Fux",
                    "email": "eldad@appwrite.io"
                }
            ],
            "description": "A simple abuse library to manage application usage limits",
            "keywords": [
                "Abuse",
                "framework",
                "php",
                "upf",
                "utopia"
            ],
            "support": {
                "issues": "https://github.com/utopia-php/abuse/issues",
                "source": "https://github.com/utopia-php/abuse/tree/0.16.0"
            },
            "time": "2022-10-31T14:46:41+00:00"
        },
        {
            "name": "utopia-php/analytics",
            "version": "0.2.0",
            "source": {
                "type": "git",
                "url": "https://github.com/utopia-php/analytics.git",
                "reference": "adfc2d057a7f6ab618a77c8a20ed3e35485ff416"
            },
            "dist": {
                "type": "zip",
                "url": "https://api.github.com/repos/utopia-php/analytics/zipball/adfc2d057a7f6ab618a77c8a20ed3e35485ff416",
                "reference": "adfc2d057a7f6ab618a77c8a20ed3e35485ff416",
                "shasum": ""
            },
            "require": {
                "php": ">=7.4"
            },
            "require-dev": {
                "phpunit/phpunit": "^9.3",
                "vimeo/psalm": "4.0.1"
            },
            "type": "library",
            "autoload": {
                "psr-4": {
                    "Utopia\\Analytics\\": "src/Analytics"
                }
            },
            "notification-url": "https://packagist.org/downloads/",
            "license": [
                "MIT"
            ],
            "authors": [
                {
                    "name": "Eldad Fux",
                    "email": "eldad@appwrite.io"
                },
                {
                    "name": "Torsten Dittmann",
                    "email": "torsten@appwrite.io"
                }
            ],
            "description": "A simple library to track events & users.",
            "keywords": [
                "analytics",
                "framework",
                "php",
                "upf",
                "utopia"
            ],
            "support": {
                "issues": "https://github.com/utopia-php/analytics/issues",
                "source": "https://github.com/utopia-php/analytics/tree/0.2.0"
            },
            "time": "2021-03-23T21:33:07+00:00"
        },
        {
            "name": "utopia-php/audit",
            "version": "0.17.0",
            "source": {
                "type": "git",
                "url": "https://github.com/utopia-php/audit.git",
                "reference": "455471bd4de8d74026809e843f8c9740eb32922c"
            },
            "dist": {
                "type": "zip",
                "url": "https://api.github.com/repos/utopia-php/audit/zipball/455471bd4de8d74026809e843f8c9740eb32922c",
                "reference": "455471bd4de8d74026809e843f8c9740eb32922c",
                "shasum": ""
            },
            "require": {
                "ext-pdo": "*",
                "php": ">=8.0",
                "utopia-php/database": "0.28.*"
            },
            "require-dev": {
                "phpunit/phpunit": "^9.3",
                "vimeo/psalm": "4.0.1"
            },
            "type": "library",
            "autoload": {
                "psr-4": {
                    "Utopia\\Audit\\": "src/Audit"
                }
            },
            "notification-url": "https://packagist.org/downloads/",
            "license": [
                "MIT"
            ],
            "description": "A simple audit library to manage application users logs",
            "keywords": [
                "Audit",
                "framework",
                "php",
                "upf",
                "utopia"
            ],
            "support": {
                "issues": "https://github.com/utopia-php/audit/issues",
                "source": "https://github.com/utopia-php/audit/tree/0.17.0"
            },
            "time": "2022-10-31T14:44:52+00:00"
        },
        {
            "name": "utopia-php/cache",
            "version": "0.8.0",
            "source": {
                "type": "git",
                "url": "https://github.com/utopia-php/cache.git",
                "reference": "212e66100a1f32e674fca5d9bc317cc998303089"
            },
            "dist": {
                "type": "zip",
                "url": "https://api.github.com/repos/utopia-php/cache/zipball/212e66100a1f32e674fca5d9bc317cc998303089",
                "reference": "212e66100a1f32e674fca5d9bc317cc998303089",
                "shasum": ""
            },
            "require": {
                "ext-json": "*",
                "ext-memcached": "*",
                "ext-redis": "*",
                "php": ">=8.0"
            },
            "require-dev": {
                "laravel/pint": "1.2.*",
                "phpunit/phpunit": "^9.3",
                "vimeo/psalm": "4.13.1"
            },
            "type": "library",
            "autoload": {
                "psr-4": {
                    "Utopia\\Cache\\": "src/Cache"
                }
            },
            "notification-url": "https://packagist.org/downloads/",
            "license": [
                "MIT"
            ],
            "description": "A simple cache library to manage application cache storing, loading and purging",
            "keywords": [
                "cache",
                "framework",
                "php",
                "upf",
                "utopia"
            ],
            "support": {
                "issues": "https://github.com/utopia-php/cache/issues",
                "source": "https://github.com/utopia-php/cache/tree/0.8.0"
            },
            "time": "2022-10-16T16:48:09+00:00"
        },
        {
            "name": "utopia-php/cli",
            "version": "0.13.0",
            "source": {
                "type": "git",
                "url": "https://github.com/utopia-php/cli.git",
                "reference": "69e68f8ed525fe162fae950a0507ed28a0f179bc"
            },
            "dist": {
                "type": "zip",
                "url": "https://api.github.com/repos/utopia-php/cli/zipball/69e68f8ed525fe162fae950a0507ed28a0f179bc",
                "reference": "69e68f8ed525fe162fae950a0507ed28a0f179bc",
                "shasum": ""
            },
            "require": {
                "php": ">=7.4",
                "utopia-php/framework": "0.*.*"
            },
            "require-dev": {
                "phpunit/phpunit": "^9.3",
                "vimeo/psalm": "4.0.1"
            },
            "type": "library",
            "autoload": {
                "psr-4": {
                    "Utopia\\CLI\\": "src/CLI"
                }
            },
            "notification-url": "https://packagist.org/downloads/",
            "license": [
                "MIT"
            ],
            "authors": [
                {
                    "name": "Eldad Fux",
                    "email": "eldad@appwrite.io"
                }
            ],
            "description": "A simple CLI library to manage command line applications",
            "keywords": [
                "cli",
                "command line",
                "framework",
                "php",
                "upf",
                "utopia"
            ],
            "support": {
                "issues": "https://github.com/utopia-php/cli/issues",
                "source": "https://github.com/utopia-php/cli/tree/0.13.0"
            },
            "time": "2022-04-26T08:41:22+00:00"
        },
        {
            "name": "utopia-php/config",
            "version": "0.2.2",
            "source": {
                "type": "git",
                "url": "https://github.com/utopia-php/config.git",
                "reference": "a3d7bc0312d7150d5e04b1362dc34b2b136908cc"
            },
            "dist": {
                "type": "zip",
                "url": "https://api.github.com/repos/utopia-php/config/zipball/a3d7bc0312d7150d5e04b1362dc34b2b136908cc",
                "reference": "a3d7bc0312d7150d5e04b1362dc34b2b136908cc",
                "shasum": ""
            },
            "require": {
                "php": ">=7.3"
            },
            "require-dev": {
                "phpunit/phpunit": "^9.3",
                "vimeo/psalm": "4.0.1"
            },
            "type": "library",
            "autoload": {
                "psr-4": {
                    "Utopia\\Config\\": "src/Config"
                }
            },
            "notification-url": "https://packagist.org/downloads/",
            "license": [
                "MIT"
            ],
            "authors": [
                {
                    "name": "Eldad Fux",
                    "email": "eldad@appwrite.io"
                }
            ],
            "description": "A simple Config library to managing application config variables",
            "keywords": [
                "config",
                "framework",
                "php",
                "upf",
                "utopia"
            ],
            "support": {
                "issues": "https://github.com/utopia-php/config/issues",
                "source": "https://github.com/utopia-php/config/tree/0.2.2"
            },
            "time": "2020-10-24T09:49:09+00:00"
        },
        {
            "name": "utopia-php/database",
<<<<<<< HEAD
            "version": "dev-add-exception-class",
            "source": {
                "type": "git",
                "url": "https://github.com/everly-gif/database.git",
                "reference": "e0b91278e8ce9644ec0504f466a90f59a75d2653"
=======
            "version": "0.28.0",
            "source": {
                "type": "git",
                "url": "https://github.com/utopia-php/database.git",
                "reference": "ef6506af1c09c22f5dc1e7859159d323f7fafa94"
            },
            "dist": {
                "type": "zip",
                "url": "https://api.github.com/repos/utopia-php/database/zipball/ef6506af1c09c22f5dc1e7859159d323f7fafa94",
                "reference": "ef6506af1c09c22f5dc1e7859159d323f7fafa94",
                "shasum": ""
>>>>>>> 32be6d68
            },
            "require": {
                "php": ">=8.0",
                "utopia-php/cache": "0.8.*",
                "utopia-php/framework": "0.*.*"
            },
            "require-dev": {
                "ext-mongodb": "*",
                "ext-pdo": "*",
                "ext-redis": "*",
                "fakerphp/faker": "^1.14",
                "mongodb/mongodb": "1.8.0",
                "phpunit/phpunit": "^9.4",
                "swoole/ide-helper": "4.8.0",
                "utopia-php/cli": "^0.11.0",
                "vimeo/psalm": "4.0.1"
            },
            "type": "library",
            "autoload": {
                "psr-4": {
                    "Utopia\\Database\\": "src/Database"
                }
            },
            "autoload-dev": {
                "psr-4": {
                    "Utopia\\Tests\\": "tests/Database"
                }
            },
            "license": [
                "MIT"
            ],
            "description": "A simple library to manage application persistency using multiple database adapters",
            "keywords": [
                "database",
                "framework",
                "php",
                "upf",
                "utopia"
            ],
<<<<<<< HEAD
            "time": "2022-11-01T19:45:41+00:00"
=======
            "support": {
                "issues": "https://github.com/utopia-php/database/issues",
                "source": "https://github.com/utopia-php/database/tree/0.28.0"
            },
            "time": "2022-10-31T09:58:46+00:00"
>>>>>>> 32be6d68
        },
        {
            "name": "utopia-php/domains",
            "version": "v1.1.0",
            "source": {
                "type": "git",
                "url": "https://github.com/utopia-php/domains.git",
                "reference": "1665e1d9932afa3be63b5c1e0dcfe01fe77d8e73"
            },
            "dist": {
                "type": "zip",
                "url": "https://api.github.com/repos/utopia-php/domains/zipball/1665e1d9932afa3be63b5c1e0dcfe01fe77d8e73",
                "reference": "1665e1d9932afa3be63b5c1e0dcfe01fe77d8e73",
                "shasum": ""
            },
            "require": {
                "php": ">=7.1"
            },
            "require-dev": {
                "phpunit/phpunit": "^7.0"
            },
            "type": "library",
            "autoload": {
                "psr-4": {
                    "Utopia\\Domains\\": "src/Domains"
                }
            },
            "notification-url": "https://packagist.org/downloads/",
            "license": [
                "MIT"
            ],
            "authors": [
                {
                    "name": "Eldad Fux",
                    "email": "eldad@appwrite.io"
                }
            ],
            "description": "Utopia Domains library is simple and lite library for parsing web domains. This library is aiming to be as simple and easy to learn and use.",
            "keywords": [
                "domains",
                "framework",
                "icann",
                "php",
                "public suffix",
                "tld",
                "tld extract",
                "upf",
                "utopia"
            ],
            "support": {
                "issues": "https://github.com/utopia-php/domains/issues",
                "source": "https://github.com/utopia-php/domains/tree/master"
            },
            "time": "2020-02-23T07:40:02+00:00"
        },
        {
            "name": "utopia-php/framework",
            "version": "0.21.1",
            "source": {
                "type": "git",
                "url": "https://github.com/utopia-php/framework.git",
                "reference": "c81789b87a917da2daf336738170ebe01f50ea18"
            },
            "dist": {
                "type": "zip",
                "url": "https://api.github.com/repos/utopia-php/framework/zipball/c81789b87a917da2daf336738170ebe01f50ea18",
                "reference": "c81789b87a917da2daf336738170ebe01f50ea18",
                "shasum": ""
            },
            "require": {
                "php": ">=8.0.0"
            },
            "require-dev": {
                "phpunit/phpunit": "^9.5.10",
                "vimeo/psalm": "4.13.1"
            },
            "type": "library",
            "autoload": {
                "psr-4": {
                    "Utopia\\": "src/"
                }
            },
            "notification-url": "https://packagist.org/downloads/",
            "license": [
                "MIT"
            ],
            "authors": [
                {
                    "name": "Eldad Fux",
                    "email": "eldad@appwrite.io"
                }
            ],
            "description": "A simple, light and advanced PHP framework",
            "keywords": [
                "framework",
                "php",
                "upf"
            ],
            "support": {
                "issues": "https://github.com/utopia-php/framework/issues",
                "source": "https://github.com/utopia-php/framework/tree/0.21.1"
            },
            "time": "2022-09-07T09:56:28+00:00"
        },
        {
            "name": "utopia-php/image",
            "version": "0.5.4",
            "source": {
                "type": "git",
                "url": "https://github.com/utopia-php/image.git",
                "reference": "ca5f436f9aa22dedaa6648f24f3687733808e336"
            },
            "dist": {
                "type": "zip",
                "url": "https://api.github.com/repos/utopia-php/image/zipball/ca5f436f9aa22dedaa6648f24f3687733808e336",
                "reference": "ca5f436f9aa22dedaa6648f24f3687733808e336",
                "shasum": ""
            },
            "require": {
                "ext-imagick": "*",
                "php": ">=8.0"
            },
            "require-dev": {
                "phpunit/phpunit": "^9.3",
                "vimeo/psalm": "4.13.1"
            },
            "type": "library",
            "autoload": {
                "psr-4": {
                    "Utopia\\Image\\": "src/Image"
                }
            },
            "notification-url": "https://packagist.org/downloads/",
            "license": [
                "MIT"
            ],
            "authors": [
                {
                    "name": "Eldad Fux",
                    "email": "eldad@appwrite.io"
                }
            ],
            "description": "A simple Image manipulation library",
            "keywords": [
                "framework",
                "image",
                "php",
                "upf",
                "utopia"
            ],
            "support": {
                "issues": "https://github.com/utopia-php/image/issues",
                "source": "https://github.com/utopia-php/image/tree/0.5.4"
            },
            "time": "2022-05-11T12:30:41+00:00"
        },
        {
            "name": "utopia-php/locale",
            "version": "0.4.0",
            "source": {
                "type": "git",
                "url": "https://github.com/utopia-php/locale.git",
                "reference": "c2d9358d0fe2f6b6ed5448369f9d1e430c615447"
            },
            "dist": {
                "type": "zip",
                "url": "https://api.github.com/repos/utopia-php/locale/zipball/c2d9358d0fe2f6b6ed5448369f9d1e430c615447",
                "reference": "c2d9358d0fe2f6b6ed5448369f9d1e430c615447",
                "shasum": ""
            },
            "require": {
                "php": ">=7.4"
            },
            "require-dev": {
                "phpunit/phpunit": "^9.3",
                "vimeo/psalm": "4.0.1"
            },
            "type": "library",
            "autoload": {
                "psr-4": {
                    "Utopia\\Locale\\": "src/Locale"
                }
            },
            "notification-url": "https://packagist.org/downloads/",
            "license": [
                "MIT"
            ],
            "authors": [
                {
                    "name": "Eldad Fux",
                    "email": "eldad@appwrite.io"
                }
            ],
            "description": "A simple locale library to manage application translations",
            "keywords": [
                "framework",
                "locale",
                "php",
                "upf",
                "utopia"
            ],
            "support": {
                "issues": "https://github.com/utopia-php/locale/issues",
                "source": "https://github.com/utopia-php/locale/tree/0.4.0"
            },
            "time": "2021-07-24T11:35:55+00:00"
        },
        {
            "name": "utopia-php/logger",
            "version": "0.3.0",
            "source": {
                "type": "git",
                "url": "https://github.com/utopia-php/logger.git",
                "reference": "079656cb5169ca9600861eda0b6819199e3d4a57"
            },
            "dist": {
                "type": "zip",
                "url": "https://api.github.com/repos/utopia-php/logger/zipball/079656cb5169ca9600861eda0b6819199e3d4a57",
                "reference": "079656cb5169ca9600861eda0b6819199e3d4a57",
                "shasum": ""
            },
            "require": {
                "php": ">=8.0"
            },
            "require-dev": {
                "phpunit/phpunit": "^9.3",
                "vimeo/psalm": "4.0.1"
            },
            "type": "library",
            "autoload": {
                "psr-4": {
                    "Utopia\\Logger\\": "src/Logger"
                }
            },
            "notification-url": "https://packagist.org/downloads/",
            "license": [
                "MIT"
            ],
            "authors": [
                {
                    "name": "Eldad Fux",
                    "email": "eldad@appwrite.io"
                },
                {
                    "name": "Matej Bačo",
                    "email": "matej@appwrite.io"
                },
                {
                    "name": "Christy Jacob",
                    "email": "christy@appwrite.io"
                }
            ],
            "description": "Utopia Logger library is simple and lite library for logging information, such as errors or warnings. This library is aiming to be as simple and easy to learn and use.",
            "keywords": [
                "appsignal",
                "errors",
                "framework",
                "logger",
                "logging",
                "logs",
                "php",
                "raygun",
                "sentry",
                "upf",
                "utopia",
                "warnings"
            ],
            "support": {
                "issues": "https://github.com/utopia-php/logger/issues",
                "source": "https://github.com/utopia-php/logger/tree/0.3.0"
            },
            "time": "2022-03-18T10:56:57+00:00"
        },
        {
            "name": "utopia-php/orchestration",
            "version": "0.6.0",
            "source": {
                "type": "git",
                "url": "https://github.com/utopia-php/orchestration.git",
                "reference": "94263976413871efb6b16157a7101a81df3b6d78"
            },
            "dist": {
                "type": "zip",
                "url": "https://api.github.com/repos/utopia-php/orchestration/zipball/94263976413871efb6b16157a7101a81df3b6d78",
                "reference": "94263976413871efb6b16157a7101a81df3b6d78",
                "shasum": ""
            },
            "require": {
                "php": ">=8.0",
                "utopia-php/cli": "0.13.*"
            },
            "require-dev": {
                "phpunit/phpunit": "^9.3",
                "vimeo/psalm": "4.0.1"
            },
            "type": "library",
            "autoload": {
                "psr-4": {
                    "Utopia\\Orchestration\\": "src/Orchestration"
                }
            },
            "notification-url": "https://packagist.org/downloads/",
            "license": [
                "MIT"
            ],
            "authors": [
                {
                    "name": "Eldad Fux",
                    "email": "eldad@appwrite.io"
                }
            ],
            "description": "Lite & fast micro PHP abstraction library for container orchestration",
            "keywords": [
                "docker",
                "framework",
                "kubernetes",
                "orchestration",
                "php",
                "swarm",
                "upf",
                "utopia"
            ],
            "support": {
                "issues": "https://github.com/utopia-php/orchestration/issues",
                "source": "https://github.com/utopia-php/orchestration/tree/0.6.0"
            },
            "time": "2022-07-13T16:47:18+00:00"
        },
        {
            "name": "utopia-php/preloader",
            "version": "0.2.4",
            "source": {
                "type": "git",
                "url": "https://github.com/utopia-php/preloader.git",
                "reference": "65ef48392e72172f584b0baa2e224f9a1cebcce0"
            },
            "dist": {
                "type": "zip",
                "url": "https://api.github.com/repos/utopia-php/preloader/zipball/65ef48392e72172f584b0baa2e224f9a1cebcce0",
                "reference": "65ef48392e72172f584b0baa2e224f9a1cebcce0",
                "shasum": ""
            },
            "require": {
                "php": ">=7.1"
            },
            "require-dev": {
                "phpunit/phpunit": "^9.3",
                "vimeo/psalm": "4.0.1"
            },
            "type": "library",
            "autoload": {
                "psr-4": {
                    "Utopia\\Preloader\\": "src/Preloader"
                }
            },
            "notification-url": "https://packagist.org/downloads/",
            "license": [
                "MIT"
            ],
            "authors": [
                {
                    "name": "Eldad Fux",
                    "email": "team@appwrite.io"
                }
            ],
            "description": "Utopia Preloader library is simple and lite library for managing PHP preloading configuration",
            "keywords": [
                "framework",
                "php",
                "preload",
                "preloader",
                "preloading",
                "upf",
                "utopia"
            ],
            "support": {
                "issues": "https://github.com/utopia-php/preloader/issues",
                "source": "https://github.com/utopia-php/preloader/tree/0.2.4"
            },
            "time": "2020-10-24T07:04:59+00:00"
        },
        {
            "name": "utopia-php/registry",
            "version": "0.5.0",
            "source": {
                "type": "git",
                "url": "https://github.com/utopia-php/registry.git",
                "reference": "bedc4ed54527b2803e6dfdccc39449f98522b70d"
            },
            "dist": {
                "type": "zip",
                "url": "https://api.github.com/repos/utopia-php/registry/zipball/bedc4ed54527b2803e6dfdccc39449f98522b70d",
                "reference": "bedc4ed54527b2803e6dfdccc39449f98522b70d",
                "shasum": ""
            },
            "require": {
                "php": ">=7.4"
            },
            "require-dev": {
                "phpunit/phpunit": "^9.3",
                "vimeo/psalm": "4.0.1"
            },
            "type": "library",
            "autoload": {
                "psr-4": {
                    "Utopia\\Registry\\": "src/Registry"
                }
            },
            "notification-url": "https://packagist.org/downloads/",
            "license": [
                "MIT"
            ],
            "authors": [
                {
                    "name": "Eldad Fux",
                    "email": "eldad@appwrite.io"
                }
            ],
            "description": "A simple dependency management library for PHP",
            "keywords": [
                "dependency management",
                "di",
                "framework",
                "php",
                "upf",
                "utopia"
            ],
            "support": {
                "issues": "https://github.com/utopia-php/registry/issues",
                "source": "https://github.com/utopia-php/registry/tree/0.5.0"
            },
            "time": "2021-03-10T10:45:22+00:00"
        },
        {
            "name": "utopia-php/storage",
            "version": "0.11.0",
            "source": {
                "type": "git",
                "url": "https://github.com/utopia-php/storage.git",
                "reference": "59802cf281d1976560cf6e353f250a9b870efddc"
            },
            "dist": {
                "type": "zip",
                "url": "https://api.github.com/repos/utopia-php/storage/zipball/59802cf281d1976560cf6e353f250a9b870efddc",
                "reference": "59802cf281d1976560cf6e353f250a9b870efddc",
                "shasum": ""
            },
            "require": {
                "ext-fileinfo": "*",
                "ext-zlib": "*",
                "ext-zstd": "*",
                "php": ">=8.0",
                "utopia-php/framework": "0.*.*"
            },
            "require-dev": {
                "phpunit/phpunit": "^9.3",
                "vimeo/psalm": "4.0.1"
            },
            "type": "library",
            "autoload": {
                "psr-4": {
                    "Utopia\\Storage\\": "src/Storage"
                }
            },
            "notification-url": "https://packagist.org/downloads/",
            "license": [
                "MIT"
            ],
            "authors": [
                {
                    "name": "Eldad Fux",
                    "email": "eldad@appwrite.io"
                }
            ],
            "description": "A simple Storage library to manage application storage",
            "keywords": [
                "framework",
                "php",
                "storage",
                "upf",
                "utopia"
            ],
            "support": {
                "issues": "https://github.com/utopia-php/storage/issues",
                "source": "https://github.com/utopia-php/storage/tree/0.11.0"
            },
            "time": "2022-08-31T09:17:31+00:00"
        },
        {
            "name": "utopia-php/swoole",
            "version": "0.3.3",
            "source": {
                "type": "git",
                "url": "https://github.com/utopia-php/swoole.git",
                "reference": "8312df69233b5dcd3992de88f131f238002749de"
            },
            "dist": {
                "type": "zip",
                "url": "https://api.github.com/repos/utopia-php/swoole/zipball/8312df69233b5dcd3992de88f131f238002749de",
                "reference": "8312df69233b5dcd3992de88f131f238002749de",
                "shasum": ""
            },
            "require": {
                "ext-swoole": "*",
                "php": ">=8.0",
                "utopia-php/framework": "0.*.*"
            },
            "require-dev": {
                "phpunit/phpunit": "^9.3",
                "swoole/ide-helper": "4.8.3",
                "vimeo/psalm": "4.15.0"
            },
            "type": "library",
            "autoload": {
                "psr-4": {
                    "Utopia\\Swoole\\": "src/Swoole"
                }
            },
            "notification-url": "https://packagist.org/downloads/",
            "license": [
                "MIT"
            ],
            "authors": [
                {
                    "name": "Eldad Fux",
                    "email": "team@appwrite.io"
                }
            ],
            "description": "An extension for Utopia Framework to work with PHP Swoole as a PHP FPM alternative",
            "keywords": [
                "framework",
                "http",
                "php",
                "server",
                "swoole",
                "upf",
                "utopia"
            ],
            "support": {
                "issues": "https://github.com/utopia-php/swoole/issues",
                "source": "https://github.com/utopia-php/swoole/tree/0.3.3"
            },
            "time": "2022-01-20T09:58:43+00:00"
        },
        {
            "name": "utopia-php/system",
            "version": "0.4.0",
            "source": {
                "type": "git",
                "url": "https://github.com/utopia-php/system.git",
                "reference": "67c92c66ce8f0cc925a00bca89f7a188bf9183c0"
            },
            "dist": {
                "type": "zip",
                "url": "https://api.github.com/repos/utopia-php/system/zipball/67c92c66ce8f0cc925a00bca89f7a188bf9183c0",
                "reference": "67c92c66ce8f0cc925a00bca89f7a188bf9183c0",
                "shasum": ""
            },
            "require": {
                "php": ">=7.4"
            },
            "require-dev": {
                "phpunit/phpunit": "^9.3",
                "vimeo/psalm": "4.0.1"
            },
            "type": "library",
            "autoload": {
                "psr-4": {
                    "Utopia\\System\\": "src/System"
                }
            },
            "notification-url": "https://packagist.org/downloads/",
            "license": [
                "MIT"
            ],
            "authors": [
                {
                    "name": "Eldad Fux",
                    "email": "eldad@appwrite.io"
                },
                {
                    "name": "Torsten Dittmann",
                    "email": "torsten@appwrite.io"
                }
            ],
            "description": "A simple library for obtaining information about the host's system.",
            "keywords": [
                "framework",
                "php",
                "system",
                "upf",
                "utopia"
            ],
            "support": {
                "issues": "https://github.com/utopia-php/system/issues",
                "source": "https://github.com/utopia-php/system/tree/0.4.0"
            },
            "time": "2021-02-04T14:14:49+00:00"
        },
        {
            "name": "utopia-php/websocket",
            "version": "0.1.0",
            "source": {
                "type": "git",
                "url": "https://github.com/utopia-php/websocket.git",
                "reference": "51fcb86171400d8aa40d76c54593481fd273dab5"
            },
            "dist": {
                "type": "zip",
                "url": "https://api.github.com/repos/utopia-php/websocket/zipball/51fcb86171400d8aa40d76c54593481fd273dab5",
                "reference": "51fcb86171400d8aa40d76c54593481fd273dab5",
                "shasum": ""
            },
            "require": {
                "php": ">=8.0"
            },
            "require-dev": {
                "phpunit/phpunit": "^9.5.5",
                "swoole/ide-helper": "4.6.6",
                "textalk/websocket": "1.5.2",
                "vimeo/psalm": "^4.8.1",
                "workerman/workerman": "^4.0"
            },
            "type": "library",
            "autoload": {
                "psr-4": {
                    "Utopia\\WebSocket\\": "src/WebSocket"
                }
            },
            "notification-url": "https://packagist.org/downloads/",
            "license": [
                "MIT"
            ],
            "authors": [
                {
                    "name": "Eldad Fux",
                    "email": "eldad@appwrite.io"
                },
                {
                    "name": "Torsten Dittmann",
                    "email": "torsten@appwrite.io"
                }
            ],
            "description": "A simple abstraction for WebSocket servers.",
            "keywords": [
                "framework",
                "php",
                "upf",
                "utopia",
                "websocket"
            ],
            "support": {
                "issues": "https://github.com/utopia-php/websocket/issues",
                "source": "https://github.com/utopia-php/websocket/tree/0.1.0"
            },
            "time": "2021-12-20T10:50:09+00:00"
        },
        {
            "name": "webmozart/assert",
            "version": "1.11.0",
            "source": {
                "type": "git",
                "url": "https://github.com/webmozarts/assert.git",
                "reference": "11cb2199493b2f8a3b53e7f19068fc6aac760991"
            },
            "dist": {
                "type": "zip",
                "url": "https://api.github.com/repos/webmozarts/assert/zipball/11cb2199493b2f8a3b53e7f19068fc6aac760991",
                "reference": "11cb2199493b2f8a3b53e7f19068fc6aac760991",
                "shasum": ""
            },
            "require": {
                "ext-ctype": "*",
                "php": "^7.2 || ^8.0"
            },
            "conflict": {
                "phpstan/phpstan": "<0.12.20",
                "vimeo/psalm": "<4.6.1 || 4.6.2"
            },
            "require-dev": {
                "phpunit/phpunit": "^8.5.13"
            },
            "type": "library",
            "extra": {
                "branch-alias": {
                    "dev-master": "1.10-dev"
                }
            },
            "autoload": {
                "psr-4": {
                    "Webmozart\\Assert\\": "src/"
                }
            },
            "notification-url": "https://packagist.org/downloads/",
            "license": [
                "MIT"
            ],
            "authors": [
                {
                    "name": "Bernhard Schussek",
                    "email": "bschussek@gmail.com"
                }
            ],
            "description": "Assertions to validate method input/output with nice error messages.",
            "keywords": [
                "assert",
                "check",
                "validate"
            ],
            "support": {
                "issues": "https://github.com/webmozarts/assert/issues",
                "source": "https://github.com/webmozarts/assert/tree/1.11.0"
            },
            "time": "2022-06-03T18:03:27+00:00"
        }
    ],
    "packages-dev": [
        {
            "name": "appwrite/sdk-generator",
            "version": "0.28.1",
            "source": {
                "type": "git",
                "url": "https://github.com/appwrite/sdk-generator.git",
                "reference": "ed8d3daa66589733b49b11c053d524cdf576ffee"
            },
            "dist": {
                "type": "zip",
                "url": "https://api.github.com/repos/appwrite/sdk-generator/zipball/ed8d3daa66589733b49b11c053d524cdf576ffee",
                "reference": "ed8d3daa66589733b49b11c053d524cdf576ffee",
                "shasum": ""
            },
            "require": {
                "ext-curl": "*",
                "ext-json": "*",
                "ext-mbstring": "*",
                "matthiasmullie/minify": "^1.3.68",
                "php": ">=7.0.0",
                "twig/twig": "^3.4.1"
            },
            "require-dev": {
                "brianium/paratest": "^6.4",
                "phpunit/phpunit": "^9.5.21"
            },
            "type": "library",
            "autoload": {
                "psr-4": {
                    "Appwrite\\SDK\\": "src/SDK",
                    "Appwrite\\Spec\\": "src/Spec"
                }
            },
            "notification-url": "https://packagist.org/downloads/",
            "license": [
                "MIT"
            ],
            "authors": [
                {
                    "name": "Eldad Fux",
                    "email": "eldad@appwrite.io"
                }
            ],
            "description": "Appwrite PHP library for generating API SDKs for multiple programming languages and platforms",
            "support": {
                "issues": "https://github.com/appwrite/sdk-generator/issues",
                "source": "https://github.com/appwrite/sdk-generator/tree/0.28.1"
            },
            "time": "2022-09-22T09:15:54+00:00"
        },
        {
            "name": "doctrine/instantiator",
            "version": "1.4.1",
            "source": {
                "type": "git",
                "url": "https://github.com/doctrine/instantiator.git",
                "reference": "10dcfce151b967d20fde1b34ae6640712c3891bc"
            },
            "dist": {
                "type": "zip",
                "url": "https://api.github.com/repos/doctrine/instantiator/zipball/10dcfce151b967d20fde1b34ae6640712c3891bc",
                "reference": "10dcfce151b967d20fde1b34ae6640712c3891bc",
                "shasum": ""
            },
            "require": {
                "php": "^7.1 || ^8.0"
            },
            "require-dev": {
                "doctrine/coding-standard": "^9",
                "ext-pdo": "*",
                "ext-phar": "*",
                "phpbench/phpbench": "^0.16 || ^1",
                "phpstan/phpstan": "^1.4",
                "phpstan/phpstan-phpunit": "^1",
                "phpunit/phpunit": "^7.5 || ^8.5 || ^9.5",
                "vimeo/psalm": "^4.22"
            },
            "type": "library",
            "autoload": {
                "psr-4": {
                    "Doctrine\\Instantiator\\": "src/Doctrine/Instantiator/"
                }
            },
            "notification-url": "https://packagist.org/downloads/",
            "license": [
                "MIT"
            ],
            "authors": [
                {
                    "name": "Marco Pivetta",
                    "email": "ocramius@gmail.com",
                    "homepage": "https://ocramius.github.io/"
                }
            ],
            "description": "A small, lightweight utility to instantiate objects in PHP without invoking their constructors",
            "homepage": "https://www.doctrine-project.org/projects/instantiator.html",
            "keywords": [
                "constructor",
                "instantiate"
            ],
            "support": {
                "issues": "https://github.com/doctrine/instantiator/issues",
                "source": "https://github.com/doctrine/instantiator/tree/1.4.1"
            },
            "funding": [
                {
                    "url": "https://www.doctrine-project.org/sponsorship.html",
                    "type": "custom"
                },
                {
                    "url": "https://www.patreon.com/phpdoctrine",
                    "type": "patreon"
                },
                {
                    "url": "https://tidelift.com/funding/github/packagist/doctrine%2Finstantiator",
                    "type": "tidelift"
                }
            ],
            "time": "2022-03-03T08:28:38+00:00"
        },
        {
            "name": "matthiasmullie/minify",
            "version": "1.3.69",
            "source": {
                "type": "git",
                "url": "https://github.com/matthiasmullie/minify.git",
                "reference": "a61c949cccd086808063611ef9698eabe42ef22f"
            },
            "dist": {
                "type": "zip",
                "url": "https://api.github.com/repos/matthiasmullie/minify/zipball/a61c949cccd086808063611ef9698eabe42ef22f",
                "reference": "a61c949cccd086808063611ef9698eabe42ef22f",
                "shasum": ""
            },
            "require": {
                "ext-pcre": "*",
                "matthiasmullie/path-converter": "~1.1",
                "php": ">=5.3.0"
            },
            "require-dev": {
                "friendsofphp/php-cs-fixer": "~2.0",
                "matthiasmullie/scrapbook": "dev-master",
                "phpunit/phpunit": ">=4.8"
            },
            "suggest": {
                "psr/cache-implementation": "Cache implementation to use with Minify::cache"
            },
            "bin": [
                "bin/minifycss",
                "bin/minifyjs"
            ],
            "type": "library",
            "autoload": {
                "psr-4": {
                    "MatthiasMullie\\Minify\\": "src/"
                }
            },
            "notification-url": "https://packagist.org/downloads/",
            "license": [
                "MIT"
            ],
            "authors": [
                {
                    "name": "Matthias Mullie",
                    "email": "minify@mullie.eu",
                    "homepage": "http://www.mullie.eu",
                    "role": "Developer"
                }
            ],
            "description": "CSS & JavaScript minifier, in PHP. Removes whitespace, strips comments, combines files (incl. @import statements and small assets in CSS files), and optimizes/shortens a few common programming patterns.",
            "homepage": "http://www.minifier.org",
            "keywords": [
                "JS",
                "css",
                "javascript",
                "minifier",
                "minify"
            ],
            "support": {
                "issues": "https://github.com/matthiasmullie/minify/issues",
                "source": "https://github.com/matthiasmullie/minify/tree/1.3.69"
            },
            "funding": [
                {
                    "url": "https://github.com/matthiasmullie",
                    "type": "github"
                }
            ],
            "time": "2022-08-01T09:00:18+00:00"
        },
        {
            "name": "matthiasmullie/path-converter",
            "version": "1.1.3",
            "source": {
                "type": "git",
                "url": "https://github.com/matthiasmullie/path-converter.git",
                "reference": "e7d13b2c7e2f2268e1424aaed02085518afa02d9"
            },
            "dist": {
                "type": "zip",
                "url": "https://api.github.com/repos/matthiasmullie/path-converter/zipball/e7d13b2c7e2f2268e1424aaed02085518afa02d9",
                "reference": "e7d13b2c7e2f2268e1424aaed02085518afa02d9",
                "shasum": ""
            },
            "require": {
                "ext-pcre": "*",
                "php": ">=5.3.0"
            },
            "require-dev": {
                "phpunit/phpunit": "~4.8"
            },
            "type": "library",
            "autoload": {
                "psr-4": {
                    "MatthiasMullie\\PathConverter\\": "src/"
                }
            },
            "notification-url": "https://packagist.org/downloads/",
            "license": [
                "MIT"
            ],
            "authors": [
                {
                    "name": "Matthias Mullie",
                    "email": "pathconverter@mullie.eu",
                    "homepage": "http://www.mullie.eu",
                    "role": "Developer"
                }
            ],
            "description": "Relative path converter",
            "homepage": "http://github.com/matthiasmullie/path-converter",
            "keywords": [
                "converter",
                "path",
                "paths",
                "relative"
            ],
            "support": {
                "issues": "https://github.com/matthiasmullie/path-converter/issues",
                "source": "https://github.com/matthiasmullie/path-converter/tree/1.1.3"
            },
            "time": "2019-02-05T23:41:09+00:00"
        },
        {
            "name": "myclabs/deep-copy",
            "version": "1.11.0",
            "source": {
                "type": "git",
                "url": "https://github.com/myclabs/DeepCopy.git",
                "reference": "14daed4296fae74d9e3201d2c4925d1acb7aa614"
            },
            "dist": {
                "type": "zip",
                "url": "https://api.github.com/repos/myclabs/DeepCopy/zipball/14daed4296fae74d9e3201d2c4925d1acb7aa614",
                "reference": "14daed4296fae74d9e3201d2c4925d1acb7aa614",
                "shasum": ""
            },
            "require": {
                "php": "^7.1 || ^8.0"
            },
            "conflict": {
                "doctrine/collections": "<1.6.8",
                "doctrine/common": "<2.13.3 || >=3,<3.2.2"
            },
            "require-dev": {
                "doctrine/collections": "^1.6.8",
                "doctrine/common": "^2.13.3 || ^3.2.2",
                "phpunit/phpunit": "^7.5.20 || ^8.5.23 || ^9.5.13"
            },
            "type": "library",
            "autoload": {
                "files": [
                    "src/DeepCopy/deep_copy.php"
                ],
                "psr-4": {
                    "DeepCopy\\": "src/DeepCopy/"
                }
            },
            "notification-url": "https://packagist.org/downloads/",
            "license": [
                "MIT"
            ],
            "description": "Create deep copies (clones) of your objects",
            "keywords": [
                "clone",
                "copy",
                "duplicate",
                "object",
                "object graph"
            ],
            "support": {
                "issues": "https://github.com/myclabs/DeepCopy/issues",
                "source": "https://github.com/myclabs/DeepCopy/tree/1.11.0"
            },
            "funding": [
                {
                    "url": "https://tidelift.com/funding/github/packagist/myclabs/deep-copy",
                    "type": "tidelift"
                }
            ],
            "time": "2022-03-03T13:19:32+00:00"
        },
        {
            "name": "nikic/php-parser",
            "version": "v4.15.1",
            "source": {
                "type": "git",
                "url": "https://github.com/nikic/PHP-Parser.git",
                "reference": "0ef6c55a3f47f89d7a374e6f835197a0b5fcf900"
            },
            "dist": {
                "type": "zip",
                "url": "https://api.github.com/repos/nikic/PHP-Parser/zipball/0ef6c55a3f47f89d7a374e6f835197a0b5fcf900",
                "reference": "0ef6c55a3f47f89d7a374e6f835197a0b5fcf900",
                "shasum": ""
            },
            "require": {
                "ext-tokenizer": "*",
                "php": ">=7.0"
            },
            "require-dev": {
                "ircmaxell/php-yacc": "^0.0.7",
                "phpunit/phpunit": "^6.5 || ^7.0 || ^8.0 || ^9.0"
            },
            "bin": [
                "bin/php-parse"
            ],
            "type": "library",
            "extra": {
                "branch-alias": {
                    "dev-master": "4.9-dev"
                }
            },
            "autoload": {
                "psr-4": {
                    "PhpParser\\": "lib/PhpParser"
                }
            },
            "notification-url": "https://packagist.org/downloads/",
            "license": [
                "BSD-3-Clause"
            ],
            "authors": [
                {
                    "name": "Nikita Popov"
                }
            ],
            "description": "A PHP parser written in PHP",
            "keywords": [
                "parser",
                "php"
            ],
            "support": {
                "issues": "https://github.com/nikic/PHP-Parser/issues",
                "source": "https://github.com/nikic/PHP-Parser/tree/v4.15.1"
            },
            "time": "2022-09-04T07:30:47+00:00"
        },
        {
            "name": "phar-io/manifest",
            "version": "2.0.3",
            "source": {
                "type": "git",
                "url": "https://github.com/phar-io/manifest.git",
                "reference": "97803eca37d319dfa7826cc2437fc020857acb53"
            },
            "dist": {
                "type": "zip",
                "url": "https://api.github.com/repos/phar-io/manifest/zipball/97803eca37d319dfa7826cc2437fc020857acb53",
                "reference": "97803eca37d319dfa7826cc2437fc020857acb53",
                "shasum": ""
            },
            "require": {
                "ext-dom": "*",
                "ext-phar": "*",
                "ext-xmlwriter": "*",
                "phar-io/version": "^3.0.1",
                "php": "^7.2 || ^8.0"
            },
            "type": "library",
            "extra": {
                "branch-alias": {
                    "dev-master": "2.0.x-dev"
                }
            },
            "autoload": {
                "classmap": [
                    "src/"
                ]
            },
            "notification-url": "https://packagist.org/downloads/",
            "license": [
                "BSD-3-Clause"
            ],
            "authors": [
                {
                    "name": "Arne Blankerts",
                    "email": "arne@blankerts.de",
                    "role": "Developer"
                },
                {
                    "name": "Sebastian Heuer",
                    "email": "sebastian@phpeople.de",
                    "role": "Developer"
                },
                {
                    "name": "Sebastian Bergmann",
                    "email": "sebastian@phpunit.de",
                    "role": "Developer"
                }
            ],
            "description": "Component for reading phar.io manifest information from a PHP Archive (PHAR)",
            "support": {
                "issues": "https://github.com/phar-io/manifest/issues",
                "source": "https://github.com/phar-io/manifest/tree/2.0.3"
            },
            "time": "2021-07-20T11:28:43+00:00"
        },
        {
            "name": "phar-io/version",
            "version": "3.2.1",
            "source": {
                "type": "git",
                "url": "https://github.com/phar-io/version.git",
                "reference": "4f7fd7836c6f332bb2933569e566a0d6c4cbed74"
            },
            "dist": {
                "type": "zip",
                "url": "https://api.github.com/repos/phar-io/version/zipball/4f7fd7836c6f332bb2933569e566a0d6c4cbed74",
                "reference": "4f7fd7836c6f332bb2933569e566a0d6c4cbed74",
                "shasum": ""
            },
            "require": {
                "php": "^7.2 || ^8.0"
            },
            "type": "library",
            "autoload": {
                "classmap": [
                    "src/"
                ]
            },
            "notification-url": "https://packagist.org/downloads/",
            "license": [
                "BSD-3-Clause"
            ],
            "authors": [
                {
                    "name": "Arne Blankerts",
                    "email": "arne@blankerts.de",
                    "role": "Developer"
                },
                {
                    "name": "Sebastian Heuer",
                    "email": "sebastian@phpeople.de",
                    "role": "Developer"
                },
                {
                    "name": "Sebastian Bergmann",
                    "email": "sebastian@phpunit.de",
                    "role": "Developer"
                }
            ],
            "description": "Library for handling version information and constraints",
            "support": {
                "issues": "https://github.com/phar-io/version/issues",
                "source": "https://github.com/phar-io/version/tree/3.2.1"
            },
            "time": "2022-02-21T01:04:05+00:00"
        },
        {
            "name": "phpdocumentor/reflection-common",
            "version": "2.2.0",
            "source": {
                "type": "git",
                "url": "https://github.com/phpDocumentor/ReflectionCommon.git",
                "reference": "1d01c49d4ed62f25aa84a747ad35d5a16924662b"
            },
            "dist": {
                "type": "zip",
                "url": "https://api.github.com/repos/phpDocumentor/ReflectionCommon/zipball/1d01c49d4ed62f25aa84a747ad35d5a16924662b",
                "reference": "1d01c49d4ed62f25aa84a747ad35d5a16924662b",
                "shasum": ""
            },
            "require": {
                "php": "^7.2 || ^8.0"
            },
            "type": "library",
            "extra": {
                "branch-alias": {
                    "dev-2.x": "2.x-dev"
                }
            },
            "autoload": {
                "psr-4": {
                    "phpDocumentor\\Reflection\\": "src/"
                }
            },
            "notification-url": "https://packagist.org/downloads/",
            "license": [
                "MIT"
            ],
            "authors": [
                {
                    "name": "Jaap van Otterdijk",
                    "email": "opensource@ijaap.nl"
                }
            ],
            "description": "Common reflection classes used by phpdocumentor to reflect the code structure",
            "homepage": "http://www.phpdoc.org",
            "keywords": [
                "FQSEN",
                "phpDocumentor",
                "phpdoc",
                "reflection",
                "static analysis"
            ],
            "support": {
                "issues": "https://github.com/phpDocumentor/ReflectionCommon/issues",
                "source": "https://github.com/phpDocumentor/ReflectionCommon/tree/2.x"
            },
            "time": "2020-06-27T09:03:43+00:00"
        },
        {
            "name": "phpdocumentor/reflection-docblock",
            "version": "5.3.0",
            "source": {
                "type": "git",
                "url": "https://github.com/phpDocumentor/ReflectionDocBlock.git",
                "reference": "622548b623e81ca6d78b721c5e029f4ce664f170"
            },
            "dist": {
                "type": "zip",
                "url": "https://api.github.com/repos/phpDocumentor/ReflectionDocBlock/zipball/622548b623e81ca6d78b721c5e029f4ce664f170",
                "reference": "622548b623e81ca6d78b721c5e029f4ce664f170",
                "shasum": ""
            },
            "require": {
                "ext-filter": "*",
                "php": "^7.2 || ^8.0",
                "phpdocumentor/reflection-common": "^2.2",
                "phpdocumentor/type-resolver": "^1.3",
                "webmozart/assert": "^1.9.1"
            },
            "require-dev": {
                "mockery/mockery": "~1.3.2",
                "psalm/phar": "^4.8"
            },
            "type": "library",
            "extra": {
                "branch-alias": {
                    "dev-master": "5.x-dev"
                }
            },
            "autoload": {
                "psr-4": {
                    "phpDocumentor\\Reflection\\": "src"
                }
            },
            "notification-url": "https://packagist.org/downloads/",
            "license": [
                "MIT"
            ],
            "authors": [
                {
                    "name": "Mike van Riel",
                    "email": "me@mikevanriel.com"
                },
                {
                    "name": "Jaap van Otterdijk",
                    "email": "account@ijaap.nl"
                }
            ],
            "description": "With this component, a library can provide support for annotations via DocBlocks or otherwise retrieve information that is embedded in a DocBlock.",
            "support": {
                "issues": "https://github.com/phpDocumentor/ReflectionDocBlock/issues",
                "source": "https://github.com/phpDocumentor/ReflectionDocBlock/tree/5.3.0"
            },
            "time": "2021-10-19T17:43:47+00:00"
        },
        {
            "name": "phpdocumentor/type-resolver",
            "version": "1.6.2",
            "source": {
                "type": "git",
                "url": "https://github.com/phpDocumentor/TypeResolver.git",
                "reference": "48f445a408c131e38cab1c235aa6d2bb7a0bb20d"
            },
            "dist": {
                "type": "zip",
                "url": "https://api.github.com/repos/phpDocumentor/TypeResolver/zipball/48f445a408c131e38cab1c235aa6d2bb7a0bb20d",
                "reference": "48f445a408c131e38cab1c235aa6d2bb7a0bb20d",
                "shasum": ""
            },
            "require": {
                "php": "^7.4 || ^8.0",
                "phpdocumentor/reflection-common": "^2.0"
            },
            "require-dev": {
                "ext-tokenizer": "*",
                "phpstan/extension-installer": "^1.1",
                "phpstan/phpstan": "^1.8",
                "phpstan/phpstan-phpunit": "^1.1",
                "phpunit/phpunit": "^9.5",
                "rector/rector": "^0.13.9",
                "vimeo/psalm": "^4.25"
            },
            "type": "library",
            "extra": {
                "branch-alias": {
                    "dev-1.x": "1.x-dev"
                }
            },
            "autoload": {
                "psr-4": {
                    "phpDocumentor\\Reflection\\": "src"
                }
            },
            "notification-url": "https://packagist.org/downloads/",
            "license": [
                "MIT"
            ],
            "authors": [
                {
                    "name": "Mike van Riel",
                    "email": "me@mikevanriel.com"
                }
            ],
            "description": "A PSR-5 based resolver of Class names, Types and Structural Element Names",
            "support": {
                "issues": "https://github.com/phpDocumentor/TypeResolver/issues",
                "source": "https://github.com/phpDocumentor/TypeResolver/tree/1.6.2"
            },
            "time": "2022-10-14T12:47:21+00:00"
        },
        {
            "name": "phpspec/prophecy",
            "version": "v1.15.0",
            "source": {
                "type": "git",
                "url": "https://github.com/phpspec/prophecy.git",
                "reference": "bbcd7380b0ebf3961ee21409db7b38bc31d69a13"
            },
            "dist": {
                "type": "zip",
                "url": "https://api.github.com/repos/phpspec/prophecy/zipball/bbcd7380b0ebf3961ee21409db7b38bc31d69a13",
                "reference": "bbcd7380b0ebf3961ee21409db7b38bc31d69a13",
                "shasum": ""
            },
            "require": {
                "doctrine/instantiator": "^1.2",
                "php": "^7.2 || ~8.0, <8.2",
                "phpdocumentor/reflection-docblock": "^5.2",
                "sebastian/comparator": "^3.0 || ^4.0",
                "sebastian/recursion-context": "^3.0 || ^4.0"
            },
            "require-dev": {
                "phpspec/phpspec": "^6.0 || ^7.0",
                "phpunit/phpunit": "^8.0 || ^9.0"
            },
            "type": "library",
            "extra": {
                "branch-alias": {
                    "dev-master": "1.x-dev"
                }
            },
            "autoload": {
                "psr-4": {
                    "Prophecy\\": "src/Prophecy"
                }
            },
            "notification-url": "https://packagist.org/downloads/",
            "license": [
                "MIT"
            ],
            "authors": [
                {
                    "name": "Konstantin Kudryashov",
                    "email": "ever.zet@gmail.com",
                    "homepage": "http://everzet.com"
                },
                {
                    "name": "Marcello Duarte",
                    "email": "marcello.duarte@gmail.com"
                }
            ],
            "description": "Highly opinionated mocking framework for PHP 5.3+",
            "homepage": "https://github.com/phpspec/prophecy",
            "keywords": [
                "Double",
                "Dummy",
                "fake",
                "mock",
                "spy",
                "stub"
            ],
            "support": {
                "issues": "https://github.com/phpspec/prophecy/issues",
                "source": "https://github.com/phpspec/prophecy/tree/v1.15.0"
            },
            "time": "2021-12-08T12:19:24+00:00"
        },
        {
            "name": "phpunit/php-code-coverage",
            "version": "9.2.18",
            "source": {
                "type": "git",
                "url": "https://github.com/sebastianbergmann/php-code-coverage.git",
                "reference": "12fddc491826940cf9b7e88ad9664cf51f0f6d0a"
            },
            "dist": {
                "type": "zip",
                "url": "https://api.github.com/repos/sebastianbergmann/php-code-coverage/zipball/12fddc491826940cf9b7e88ad9664cf51f0f6d0a",
                "reference": "12fddc491826940cf9b7e88ad9664cf51f0f6d0a",
                "shasum": ""
            },
            "require": {
                "ext-dom": "*",
                "ext-libxml": "*",
                "ext-xmlwriter": "*",
                "nikic/php-parser": "^4.14",
                "php": ">=7.3",
                "phpunit/php-file-iterator": "^3.0.3",
                "phpunit/php-text-template": "^2.0.2",
                "sebastian/code-unit-reverse-lookup": "^2.0.2",
                "sebastian/complexity": "^2.0",
                "sebastian/environment": "^5.1.2",
                "sebastian/lines-of-code": "^1.0.3",
                "sebastian/version": "^3.0.1",
                "theseer/tokenizer": "^1.2.0"
            },
            "require-dev": {
                "phpunit/phpunit": "^9.3"
            },
            "suggest": {
                "ext-pcov": "*",
                "ext-xdebug": "*"
            },
            "type": "library",
            "extra": {
                "branch-alias": {
                    "dev-master": "9.2-dev"
                }
            },
            "autoload": {
                "classmap": [
                    "src/"
                ]
            },
            "notification-url": "https://packagist.org/downloads/",
            "license": [
                "BSD-3-Clause"
            ],
            "authors": [
                {
                    "name": "Sebastian Bergmann",
                    "email": "sebastian@phpunit.de",
                    "role": "lead"
                }
            ],
            "description": "Library that provides collection, processing, and rendering functionality for PHP code coverage information.",
            "homepage": "https://github.com/sebastianbergmann/php-code-coverage",
            "keywords": [
                "coverage",
                "testing",
                "xunit"
            ],
            "support": {
                "issues": "https://github.com/sebastianbergmann/php-code-coverage/issues",
                "source": "https://github.com/sebastianbergmann/php-code-coverage/tree/9.2.18"
            },
            "funding": [
                {
                    "url": "https://github.com/sebastianbergmann",
                    "type": "github"
                }
            ],
            "time": "2022-10-27T13:35:33+00:00"
        },
        {
            "name": "phpunit/php-file-iterator",
            "version": "3.0.6",
            "source": {
                "type": "git",
                "url": "https://github.com/sebastianbergmann/php-file-iterator.git",
                "reference": "cf1c2e7c203ac650e352f4cc675a7021e7d1b3cf"
            },
            "dist": {
                "type": "zip",
                "url": "https://api.github.com/repos/sebastianbergmann/php-file-iterator/zipball/cf1c2e7c203ac650e352f4cc675a7021e7d1b3cf",
                "reference": "cf1c2e7c203ac650e352f4cc675a7021e7d1b3cf",
                "shasum": ""
            },
            "require": {
                "php": ">=7.3"
            },
            "require-dev": {
                "phpunit/phpunit": "^9.3"
            },
            "type": "library",
            "extra": {
                "branch-alias": {
                    "dev-master": "3.0-dev"
                }
            },
            "autoload": {
                "classmap": [
                    "src/"
                ]
            },
            "notification-url": "https://packagist.org/downloads/",
            "license": [
                "BSD-3-Clause"
            ],
            "authors": [
                {
                    "name": "Sebastian Bergmann",
                    "email": "sebastian@phpunit.de",
                    "role": "lead"
                }
            ],
            "description": "FilterIterator implementation that filters files based on a list of suffixes.",
            "homepage": "https://github.com/sebastianbergmann/php-file-iterator/",
            "keywords": [
                "filesystem",
                "iterator"
            ],
            "support": {
                "issues": "https://github.com/sebastianbergmann/php-file-iterator/issues",
                "source": "https://github.com/sebastianbergmann/php-file-iterator/tree/3.0.6"
            },
            "funding": [
                {
                    "url": "https://github.com/sebastianbergmann",
                    "type": "github"
                }
            ],
            "time": "2021-12-02T12:48:52+00:00"
        },
        {
            "name": "phpunit/php-invoker",
            "version": "3.1.1",
            "source": {
                "type": "git",
                "url": "https://github.com/sebastianbergmann/php-invoker.git",
                "reference": "5a10147d0aaf65b58940a0b72f71c9ac0423cc67"
            },
            "dist": {
                "type": "zip",
                "url": "https://api.github.com/repos/sebastianbergmann/php-invoker/zipball/5a10147d0aaf65b58940a0b72f71c9ac0423cc67",
                "reference": "5a10147d0aaf65b58940a0b72f71c9ac0423cc67",
                "shasum": ""
            },
            "require": {
                "php": ">=7.3"
            },
            "require-dev": {
                "ext-pcntl": "*",
                "phpunit/phpunit": "^9.3"
            },
            "suggest": {
                "ext-pcntl": "*"
            },
            "type": "library",
            "extra": {
                "branch-alias": {
                    "dev-master": "3.1-dev"
                }
            },
            "autoload": {
                "classmap": [
                    "src/"
                ]
            },
            "notification-url": "https://packagist.org/downloads/",
            "license": [
                "BSD-3-Clause"
            ],
            "authors": [
                {
                    "name": "Sebastian Bergmann",
                    "email": "sebastian@phpunit.de",
                    "role": "lead"
                }
            ],
            "description": "Invoke callables with a timeout",
            "homepage": "https://github.com/sebastianbergmann/php-invoker/",
            "keywords": [
                "process"
            ],
            "support": {
                "issues": "https://github.com/sebastianbergmann/php-invoker/issues",
                "source": "https://github.com/sebastianbergmann/php-invoker/tree/3.1.1"
            },
            "funding": [
                {
                    "url": "https://github.com/sebastianbergmann",
                    "type": "github"
                }
            ],
            "time": "2020-09-28T05:58:55+00:00"
        },
        {
            "name": "phpunit/php-text-template",
            "version": "2.0.4",
            "source": {
                "type": "git",
                "url": "https://github.com/sebastianbergmann/php-text-template.git",
                "reference": "5da5f67fc95621df9ff4c4e5a84d6a8a2acf7c28"
            },
            "dist": {
                "type": "zip",
                "url": "https://api.github.com/repos/sebastianbergmann/php-text-template/zipball/5da5f67fc95621df9ff4c4e5a84d6a8a2acf7c28",
                "reference": "5da5f67fc95621df9ff4c4e5a84d6a8a2acf7c28",
                "shasum": ""
            },
            "require": {
                "php": ">=7.3"
            },
            "require-dev": {
                "phpunit/phpunit": "^9.3"
            },
            "type": "library",
            "extra": {
                "branch-alias": {
                    "dev-master": "2.0-dev"
                }
            },
            "autoload": {
                "classmap": [
                    "src/"
                ]
            },
            "notification-url": "https://packagist.org/downloads/",
            "license": [
                "BSD-3-Clause"
            ],
            "authors": [
                {
                    "name": "Sebastian Bergmann",
                    "email": "sebastian@phpunit.de",
                    "role": "lead"
                }
            ],
            "description": "Simple template engine.",
            "homepage": "https://github.com/sebastianbergmann/php-text-template/",
            "keywords": [
                "template"
            ],
            "support": {
                "issues": "https://github.com/sebastianbergmann/php-text-template/issues",
                "source": "https://github.com/sebastianbergmann/php-text-template/tree/2.0.4"
            },
            "funding": [
                {
                    "url": "https://github.com/sebastianbergmann",
                    "type": "github"
                }
            ],
            "time": "2020-10-26T05:33:50+00:00"
        },
        {
            "name": "phpunit/php-timer",
            "version": "5.0.3",
            "source": {
                "type": "git",
                "url": "https://github.com/sebastianbergmann/php-timer.git",
                "reference": "5a63ce20ed1b5bf577850e2c4e87f4aa902afbd2"
            },
            "dist": {
                "type": "zip",
                "url": "https://api.github.com/repos/sebastianbergmann/php-timer/zipball/5a63ce20ed1b5bf577850e2c4e87f4aa902afbd2",
                "reference": "5a63ce20ed1b5bf577850e2c4e87f4aa902afbd2",
                "shasum": ""
            },
            "require": {
                "php": ">=7.3"
            },
            "require-dev": {
                "phpunit/phpunit": "^9.3"
            },
            "type": "library",
            "extra": {
                "branch-alias": {
                    "dev-master": "5.0-dev"
                }
            },
            "autoload": {
                "classmap": [
                    "src/"
                ]
            },
            "notification-url": "https://packagist.org/downloads/",
            "license": [
                "BSD-3-Clause"
            ],
            "authors": [
                {
                    "name": "Sebastian Bergmann",
                    "email": "sebastian@phpunit.de",
                    "role": "lead"
                }
            ],
            "description": "Utility class for timing",
            "homepage": "https://github.com/sebastianbergmann/php-timer/",
            "keywords": [
                "timer"
            ],
            "support": {
                "issues": "https://github.com/sebastianbergmann/php-timer/issues",
                "source": "https://github.com/sebastianbergmann/php-timer/tree/5.0.3"
            },
            "funding": [
                {
                    "url": "https://github.com/sebastianbergmann",
                    "type": "github"
                }
            ],
            "time": "2020-10-26T13:16:10+00:00"
        },
        {
            "name": "phpunit/phpunit",
            "version": "9.5.20",
            "source": {
                "type": "git",
                "url": "https://github.com/sebastianbergmann/phpunit.git",
                "reference": "12bc8879fb65aef2138b26fc633cb1e3620cffba"
            },
            "dist": {
                "type": "zip",
                "url": "https://api.github.com/repos/sebastianbergmann/phpunit/zipball/12bc8879fb65aef2138b26fc633cb1e3620cffba",
                "reference": "12bc8879fb65aef2138b26fc633cb1e3620cffba",
                "shasum": ""
            },
            "require": {
                "doctrine/instantiator": "^1.3.1",
                "ext-dom": "*",
                "ext-json": "*",
                "ext-libxml": "*",
                "ext-mbstring": "*",
                "ext-xml": "*",
                "ext-xmlwriter": "*",
                "myclabs/deep-copy": "^1.10.1",
                "phar-io/manifest": "^2.0.3",
                "phar-io/version": "^3.0.2",
                "php": ">=7.3",
                "phpspec/prophecy": "^1.12.1",
                "phpunit/php-code-coverage": "^9.2.13",
                "phpunit/php-file-iterator": "^3.0.5",
                "phpunit/php-invoker": "^3.1.1",
                "phpunit/php-text-template": "^2.0.3",
                "phpunit/php-timer": "^5.0.2",
                "sebastian/cli-parser": "^1.0.1",
                "sebastian/code-unit": "^1.0.6",
                "sebastian/comparator": "^4.0.5",
                "sebastian/diff": "^4.0.3",
                "sebastian/environment": "^5.1.3",
                "sebastian/exporter": "^4.0.3",
                "sebastian/global-state": "^5.0.1",
                "sebastian/object-enumerator": "^4.0.3",
                "sebastian/resource-operations": "^3.0.3",
                "sebastian/type": "^3.0",
                "sebastian/version": "^3.0.2"
            },
            "require-dev": {
                "ext-pdo": "*",
                "phpspec/prophecy-phpunit": "^2.0.1"
            },
            "suggest": {
                "ext-soap": "*",
                "ext-xdebug": "*"
            },
            "bin": [
                "phpunit"
            ],
            "type": "library",
            "extra": {
                "branch-alias": {
                    "dev-master": "9.5-dev"
                }
            },
            "autoload": {
                "files": [
                    "src/Framework/Assert/Functions.php"
                ],
                "classmap": [
                    "src/"
                ]
            },
            "notification-url": "https://packagist.org/downloads/",
            "license": [
                "BSD-3-Clause"
            ],
            "authors": [
                {
                    "name": "Sebastian Bergmann",
                    "email": "sebastian@phpunit.de",
                    "role": "lead"
                }
            ],
            "description": "The PHP Unit Testing framework.",
            "homepage": "https://phpunit.de/",
            "keywords": [
                "phpunit",
                "testing",
                "xunit"
            ],
            "support": {
                "issues": "https://github.com/sebastianbergmann/phpunit/issues",
                "source": "https://github.com/sebastianbergmann/phpunit/tree/9.5.20"
            },
            "funding": [
                {
                    "url": "https://phpunit.de/sponsors.html",
                    "type": "custom"
                },
                {
                    "url": "https://github.com/sebastianbergmann",
                    "type": "github"
                }
            ],
            "time": "2022-04-01T12:37:26+00:00"
        },
        {
            "name": "sebastian/cli-parser",
            "version": "1.0.1",
            "source": {
                "type": "git",
                "url": "https://github.com/sebastianbergmann/cli-parser.git",
                "reference": "442e7c7e687e42adc03470c7b668bc4b2402c0b2"
            },
            "dist": {
                "type": "zip",
                "url": "https://api.github.com/repos/sebastianbergmann/cli-parser/zipball/442e7c7e687e42adc03470c7b668bc4b2402c0b2",
                "reference": "442e7c7e687e42adc03470c7b668bc4b2402c0b2",
                "shasum": ""
            },
            "require": {
                "php": ">=7.3"
            },
            "require-dev": {
                "phpunit/phpunit": "^9.3"
            },
            "type": "library",
            "extra": {
                "branch-alias": {
                    "dev-master": "1.0-dev"
                }
            },
            "autoload": {
                "classmap": [
                    "src/"
                ]
            },
            "notification-url": "https://packagist.org/downloads/",
            "license": [
                "BSD-3-Clause"
            ],
            "authors": [
                {
                    "name": "Sebastian Bergmann",
                    "email": "sebastian@phpunit.de",
                    "role": "lead"
                }
            ],
            "description": "Library for parsing CLI options",
            "homepage": "https://github.com/sebastianbergmann/cli-parser",
            "support": {
                "issues": "https://github.com/sebastianbergmann/cli-parser/issues",
                "source": "https://github.com/sebastianbergmann/cli-parser/tree/1.0.1"
            },
            "funding": [
                {
                    "url": "https://github.com/sebastianbergmann",
                    "type": "github"
                }
            ],
            "time": "2020-09-28T06:08:49+00:00"
        },
        {
            "name": "sebastian/code-unit",
            "version": "1.0.8",
            "source": {
                "type": "git",
                "url": "https://github.com/sebastianbergmann/code-unit.git",
                "reference": "1fc9f64c0927627ef78ba436c9b17d967e68e120"
            },
            "dist": {
                "type": "zip",
                "url": "https://api.github.com/repos/sebastianbergmann/code-unit/zipball/1fc9f64c0927627ef78ba436c9b17d967e68e120",
                "reference": "1fc9f64c0927627ef78ba436c9b17d967e68e120",
                "shasum": ""
            },
            "require": {
                "php": ">=7.3"
            },
            "require-dev": {
                "phpunit/phpunit": "^9.3"
            },
            "type": "library",
            "extra": {
                "branch-alias": {
                    "dev-master": "1.0-dev"
                }
            },
            "autoload": {
                "classmap": [
                    "src/"
                ]
            },
            "notification-url": "https://packagist.org/downloads/",
            "license": [
                "BSD-3-Clause"
            ],
            "authors": [
                {
                    "name": "Sebastian Bergmann",
                    "email": "sebastian@phpunit.de",
                    "role": "lead"
                }
            ],
            "description": "Collection of value objects that represent the PHP code units",
            "homepage": "https://github.com/sebastianbergmann/code-unit",
            "support": {
                "issues": "https://github.com/sebastianbergmann/code-unit/issues",
                "source": "https://github.com/sebastianbergmann/code-unit/tree/1.0.8"
            },
            "funding": [
                {
                    "url": "https://github.com/sebastianbergmann",
                    "type": "github"
                }
            ],
            "time": "2020-10-26T13:08:54+00:00"
        },
        {
            "name": "sebastian/code-unit-reverse-lookup",
            "version": "2.0.3",
            "source": {
                "type": "git",
                "url": "https://github.com/sebastianbergmann/code-unit-reverse-lookup.git",
                "reference": "ac91f01ccec49fb77bdc6fd1e548bc70f7faa3e5"
            },
            "dist": {
                "type": "zip",
                "url": "https://api.github.com/repos/sebastianbergmann/code-unit-reverse-lookup/zipball/ac91f01ccec49fb77bdc6fd1e548bc70f7faa3e5",
                "reference": "ac91f01ccec49fb77bdc6fd1e548bc70f7faa3e5",
                "shasum": ""
            },
            "require": {
                "php": ">=7.3"
            },
            "require-dev": {
                "phpunit/phpunit": "^9.3"
            },
            "type": "library",
            "extra": {
                "branch-alias": {
                    "dev-master": "2.0-dev"
                }
            },
            "autoload": {
                "classmap": [
                    "src/"
                ]
            },
            "notification-url": "https://packagist.org/downloads/",
            "license": [
                "BSD-3-Clause"
            ],
            "authors": [
                {
                    "name": "Sebastian Bergmann",
                    "email": "sebastian@phpunit.de"
                }
            ],
            "description": "Looks up which function or method a line of code belongs to",
            "homepage": "https://github.com/sebastianbergmann/code-unit-reverse-lookup/",
            "support": {
                "issues": "https://github.com/sebastianbergmann/code-unit-reverse-lookup/issues",
                "source": "https://github.com/sebastianbergmann/code-unit-reverse-lookup/tree/2.0.3"
            },
            "funding": [
                {
                    "url": "https://github.com/sebastianbergmann",
                    "type": "github"
                }
            ],
            "time": "2020-09-28T05:30:19+00:00"
        },
        {
            "name": "sebastian/comparator",
            "version": "4.0.8",
            "source": {
                "type": "git",
                "url": "https://github.com/sebastianbergmann/comparator.git",
                "reference": "fa0f136dd2334583309d32b62544682ee972b51a"
            },
            "dist": {
                "type": "zip",
                "url": "https://api.github.com/repos/sebastianbergmann/comparator/zipball/fa0f136dd2334583309d32b62544682ee972b51a",
                "reference": "fa0f136dd2334583309d32b62544682ee972b51a",
                "shasum": ""
            },
            "require": {
                "php": ">=7.3",
                "sebastian/diff": "^4.0",
                "sebastian/exporter": "^4.0"
            },
            "require-dev": {
                "phpunit/phpunit": "^9.3"
            },
            "type": "library",
            "extra": {
                "branch-alias": {
                    "dev-master": "4.0-dev"
                }
            },
            "autoload": {
                "classmap": [
                    "src/"
                ]
            },
            "notification-url": "https://packagist.org/downloads/",
            "license": [
                "BSD-3-Clause"
            ],
            "authors": [
                {
                    "name": "Sebastian Bergmann",
                    "email": "sebastian@phpunit.de"
                },
                {
                    "name": "Jeff Welch",
                    "email": "whatthejeff@gmail.com"
                },
                {
                    "name": "Volker Dusch",
                    "email": "github@wallbash.com"
                },
                {
                    "name": "Bernhard Schussek",
                    "email": "bschussek@2bepublished.at"
                }
            ],
            "description": "Provides the functionality to compare PHP values for equality",
            "homepage": "https://github.com/sebastianbergmann/comparator",
            "keywords": [
                "comparator",
                "compare",
                "equality"
            ],
            "support": {
                "issues": "https://github.com/sebastianbergmann/comparator/issues",
                "source": "https://github.com/sebastianbergmann/comparator/tree/4.0.8"
            },
            "funding": [
                {
                    "url": "https://github.com/sebastianbergmann",
                    "type": "github"
                }
            ],
            "time": "2022-09-14T12:41:17+00:00"
        },
        {
            "name": "sebastian/complexity",
            "version": "2.0.2",
            "source": {
                "type": "git",
                "url": "https://github.com/sebastianbergmann/complexity.git",
                "reference": "739b35e53379900cc9ac327b2147867b8b6efd88"
            },
            "dist": {
                "type": "zip",
                "url": "https://api.github.com/repos/sebastianbergmann/complexity/zipball/739b35e53379900cc9ac327b2147867b8b6efd88",
                "reference": "739b35e53379900cc9ac327b2147867b8b6efd88",
                "shasum": ""
            },
            "require": {
                "nikic/php-parser": "^4.7",
                "php": ">=7.3"
            },
            "require-dev": {
                "phpunit/phpunit": "^9.3"
            },
            "type": "library",
            "extra": {
                "branch-alias": {
                    "dev-master": "2.0-dev"
                }
            },
            "autoload": {
                "classmap": [
                    "src/"
                ]
            },
            "notification-url": "https://packagist.org/downloads/",
            "license": [
                "BSD-3-Clause"
            ],
            "authors": [
                {
                    "name": "Sebastian Bergmann",
                    "email": "sebastian@phpunit.de",
                    "role": "lead"
                }
            ],
            "description": "Library for calculating the complexity of PHP code units",
            "homepage": "https://github.com/sebastianbergmann/complexity",
            "support": {
                "issues": "https://github.com/sebastianbergmann/complexity/issues",
                "source": "https://github.com/sebastianbergmann/complexity/tree/2.0.2"
            },
            "funding": [
                {
                    "url": "https://github.com/sebastianbergmann",
                    "type": "github"
                }
            ],
            "time": "2020-10-26T15:52:27+00:00"
        },
        {
            "name": "sebastian/diff",
            "version": "4.0.4",
            "source": {
                "type": "git",
                "url": "https://github.com/sebastianbergmann/diff.git",
                "reference": "3461e3fccc7cfdfc2720be910d3bd73c69be590d"
            },
            "dist": {
                "type": "zip",
                "url": "https://api.github.com/repos/sebastianbergmann/diff/zipball/3461e3fccc7cfdfc2720be910d3bd73c69be590d",
                "reference": "3461e3fccc7cfdfc2720be910d3bd73c69be590d",
                "shasum": ""
            },
            "require": {
                "php": ">=7.3"
            },
            "require-dev": {
                "phpunit/phpunit": "^9.3",
                "symfony/process": "^4.2 || ^5"
            },
            "type": "library",
            "extra": {
                "branch-alias": {
                    "dev-master": "4.0-dev"
                }
            },
            "autoload": {
                "classmap": [
                    "src/"
                ]
            },
            "notification-url": "https://packagist.org/downloads/",
            "license": [
                "BSD-3-Clause"
            ],
            "authors": [
                {
                    "name": "Sebastian Bergmann",
                    "email": "sebastian@phpunit.de"
                },
                {
                    "name": "Kore Nordmann",
                    "email": "mail@kore-nordmann.de"
                }
            ],
            "description": "Diff implementation",
            "homepage": "https://github.com/sebastianbergmann/diff",
            "keywords": [
                "diff",
                "udiff",
                "unidiff",
                "unified diff"
            ],
            "support": {
                "issues": "https://github.com/sebastianbergmann/diff/issues",
                "source": "https://github.com/sebastianbergmann/diff/tree/4.0.4"
            },
            "funding": [
                {
                    "url": "https://github.com/sebastianbergmann",
                    "type": "github"
                }
            ],
            "time": "2020-10-26T13:10:38+00:00"
        },
        {
            "name": "sebastian/environment",
            "version": "5.1.4",
            "source": {
                "type": "git",
                "url": "https://github.com/sebastianbergmann/environment.git",
                "reference": "1b5dff7bb151a4db11d49d90e5408e4e938270f7"
            },
            "dist": {
                "type": "zip",
                "url": "https://api.github.com/repos/sebastianbergmann/environment/zipball/1b5dff7bb151a4db11d49d90e5408e4e938270f7",
                "reference": "1b5dff7bb151a4db11d49d90e5408e4e938270f7",
                "shasum": ""
            },
            "require": {
                "php": ">=7.3"
            },
            "require-dev": {
                "phpunit/phpunit": "^9.3"
            },
            "suggest": {
                "ext-posix": "*"
            },
            "type": "library",
            "extra": {
                "branch-alias": {
                    "dev-master": "5.1-dev"
                }
            },
            "autoload": {
                "classmap": [
                    "src/"
                ]
            },
            "notification-url": "https://packagist.org/downloads/",
            "license": [
                "BSD-3-Clause"
            ],
            "authors": [
                {
                    "name": "Sebastian Bergmann",
                    "email": "sebastian@phpunit.de"
                }
            ],
            "description": "Provides functionality to handle HHVM/PHP environments",
            "homepage": "http://www.github.com/sebastianbergmann/environment",
            "keywords": [
                "Xdebug",
                "environment",
                "hhvm"
            ],
            "support": {
                "issues": "https://github.com/sebastianbergmann/environment/issues",
                "source": "https://github.com/sebastianbergmann/environment/tree/5.1.4"
            },
            "funding": [
                {
                    "url": "https://github.com/sebastianbergmann",
                    "type": "github"
                }
            ],
            "time": "2022-04-03T09:37:03+00:00"
        },
        {
            "name": "sebastian/exporter",
            "version": "4.0.5",
            "source": {
                "type": "git",
                "url": "https://github.com/sebastianbergmann/exporter.git",
                "reference": "ac230ed27f0f98f597c8a2b6eb7ac563af5e5b9d"
            },
            "dist": {
                "type": "zip",
                "url": "https://api.github.com/repos/sebastianbergmann/exporter/zipball/ac230ed27f0f98f597c8a2b6eb7ac563af5e5b9d",
                "reference": "ac230ed27f0f98f597c8a2b6eb7ac563af5e5b9d",
                "shasum": ""
            },
            "require": {
                "php": ">=7.3",
                "sebastian/recursion-context": "^4.0"
            },
            "require-dev": {
                "ext-mbstring": "*",
                "phpunit/phpunit": "^9.3"
            },
            "type": "library",
            "extra": {
                "branch-alias": {
                    "dev-master": "4.0-dev"
                }
            },
            "autoload": {
                "classmap": [
                    "src/"
                ]
            },
            "notification-url": "https://packagist.org/downloads/",
            "license": [
                "BSD-3-Clause"
            ],
            "authors": [
                {
                    "name": "Sebastian Bergmann",
                    "email": "sebastian@phpunit.de"
                },
                {
                    "name": "Jeff Welch",
                    "email": "whatthejeff@gmail.com"
                },
                {
                    "name": "Volker Dusch",
                    "email": "github@wallbash.com"
                },
                {
                    "name": "Adam Harvey",
                    "email": "aharvey@php.net"
                },
                {
                    "name": "Bernhard Schussek",
                    "email": "bschussek@gmail.com"
                }
            ],
            "description": "Provides the functionality to export PHP variables for visualization",
            "homepage": "https://www.github.com/sebastianbergmann/exporter",
            "keywords": [
                "export",
                "exporter"
            ],
            "support": {
                "issues": "https://github.com/sebastianbergmann/exporter/issues",
                "source": "https://github.com/sebastianbergmann/exporter/tree/4.0.5"
            },
            "funding": [
                {
                    "url": "https://github.com/sebastianbergmann",
                    "type": "github"
                }
            ],
            "time": "2022-09-14T06:03:37+00:00"
        },
        {
            "name": "sebastian/global-state",
            "version": "5.0.5",
            "source": {
                "type": "git",
                "url": "https://github.com/sebastianbergmann/global-state.git",
                "reference": "0ca8db5a5fc9c8646244e629625ac486fa286bf2"
            },
            "dist": {
                "type": "zip",
                "url": "https://api.github.com/repos/sebastianbergmann/global-state/zipball/0ca8db5a5fc9c8646244e629625ac486fa286bf2",
                "reference": "0ca8db5a5fc9c8646244e629625ac486fa286bf2",
                "shasum": ""
            },
            "require": {
                "php": ">=7.3",
                "sebastian/object-reflector": "^2.0",
                "sebastian/recursion-context": "^4.0"
            },
            "require-dev": {
                "ext-dom": "*",
                "phpunit/phpunit": "^9.3"
            },
            "suggest": {
                "ext-uopz": "*"
            },
            "type": "library",
            "extra": {
                "branch-alias": {
                    "dev-master": "5.0-dev"
                }
            },
            "autoload": {
                "classmap": [
                    "src/"
                ]
            },
            "notification-url": "https://packagist.org/downloads/",
            "license": [
                "BSD-3-Clause"
            ],
            "authors": [
                {
                    "name": "Sebastian Bergmann",
                    "email": "sebastian@phpunit.de"
                }
            ],
            "description": "Snapshotting of global state",
            "homepage": "http://www.github.com/sebastianbergmann/global-state",
            "keywords": [
                "global state"
            ],
            "support": {
                "issues": "https://github.com/sebastianbergmann/global-state/issues",
                "source": "https://github.com/sebastianbergmann/global-state/tree/5.0.5"
            },
            "funding": [
                {
                    "url": "https://github.com/sebastianbergmann",
                    "type": "github"
                }
            ],
            "time": "2022-02-14T08:28:10+00:00"
        },
        {
            "name": "sebastian/lines-of-code",
            "version": "1.0.3",
            "source": {
                "type": "git",
                "url": "https://github.com/sebastianbergmann/lines-of-code.git",
                "reference": "c1c2e997aa3146983ed888ad08b15470a2e22ecc"
            },
            "dist": {
                "type": "zip",
                "url": "https://api.github.com/repos/sebastianbergmann/lines-of-code/zipball/c1c2e997aa3146983ed888ad08b15470a2e22ecc",
                "reference": "c1c2e997aa3146983ed888ad08b15470a2e22ecc",
                "shasum": ""
            },
            "require": {
                "nikic/php-parser": "^4.6",
                "php": ">=7.3"
            },
            "require-dev": {
                "phpunit/phpunit": "^9.3"
            },
            "type": "library",
            "extra": {
                "branch-alias": {
                    "dev-master": "1.0-dev"
                }
            },
            "autoload": {
                "classmap": [
                    "src/"
                ]
            },
            "notification-url": "https://packagist.org/downloads/",
            "license": [
                "BSD-3-Clause"
            ],
            "authors": [
                {
                    "name": "Sebastian Bergmann",
                    "email": "sebastian@phpunit.de",
                    "role": "lead"
                }
            ],
            "description": "Library for counting the lines of code in PHP source code",
            "homepage": "https://github.com/sebastianbergmann/lines-of-code",
            "support": {
                "issues": "https://github.com/sebastianbergmann/lines-of-code/issues",
                "source": "https://github.com/sebastianbergmann/lines-of-code/tree/1.0.3"
            },
            "funding": [
                {
                    "url": "https://github.com/sebastianbergmann",
                    "type": "github"
                }
            ],
            "time": "2020-11-28T06:42:11+00:00"
        },
        {
            "name": "sebastian/object-enumerator",
            "version": "4.0.4",
            "source": {
                "type": "git",
                "url": "https://github.com/sebastianbergmann/object-enumerator.git",
                "reference": "5c9eeac41b290a3712d88851518825ad78f45c71"
            },
            "dist": {
                "type": "zip",
                "url": "https://api.github.com/repos/sebastianbergmann/object-enumerator/zipball/5c9eeac41b290a3712d88851518825ad78f45c71",
                "reference": "5c9eeac41b290a3712d88851518825ad78f45c71",
                "shasum": ""
            },
            "require": {
                "php": ">=7.3",
                "sebastian/object-reflector": "^2.0",
                "sebastian/recursion-context": "^4.0"
            },
            "require-dev": {
                "phpunit/phpunit": "^9.3"
            },
            "type": "library",
            "extra": {
                "branch-alias": {
                    "dev-master": "4.0-dev"
                }
            },
            "autoload": {
                "classmap": [
                    "src/"
                ]
            },
            "notification-url": "https://packagist.org/downloads/",
            "license": [
                "BSD-3-Clause"
            ],
            "authors": [
                {
                    "name": "Sebastian Bergmann",
                    "email": "sebastian@phpunit.de"
                }
            ],
            "description": "Traverses array structures and object graphs to enumerate all referenced objects",
            "homepage": "https://github.com/sebastianbergmann/object-enumerator/",
            "support": {
                "issues": "https://github.com/sebastianbergmann/object-enumerator/issues",
                "source": "https://github.com/sebastianbergmann/object-enumerator/tree/4.0.4"
            },
            "funding": [
                {
                    "url": "https://github.com/sebastianbergmann",
                    "type": "github"
                }
            ],
            "time": "2020-10-26T13:12:34+00:00"
        },
        {
            "name": "sebastian/object-reflector",
            "version": "2.0.4",
            "source": {
                "type": "git",
                "url": "https://github.com/sebastianbergmann/object-reflector.git",
                "reference": "b4f479ebdbf63ac605d183ece17d8d7fe49c15c7"
            },
            "dist": {
                "type": "zip",
                "url": "https://api.github.com/repos/sebastianbergmann/object-reflector/zipball/b4f479ebdbf63ac605d183ece17d8d7fe49c15c7",
                "reference": "b4f479ebdbf63ac605d183ece17d8d7fe49c15c7",
                "shasum": ""
            },
            "require": {
                "php": ">=7.3"
            },
            "require-dev": {
                "phpunit/phpunit": "^9.3"
            },
            "type": "library",
            "extra": {
                "branch-alias": {
                    "dev-master": "2.0-dev"
                }
            },
            "autoload": {
                "classmap": [
                    "src/"
                ]
            },
            "notification-url": "https://packagist.org/downloads/",
            "license": [
                "BSD-3-Clause"
            ],
            "authors": [
                {
                    "name": "Sebastian Bergmann",
                    "email": "sebastian@phpunit.de"
                }
            ],
            "description": "Allows reflection of object attributes, including inherited and non-public ones",
            "homepage": "https://github.com/sebastianbergmann/object-reflector/",
            "support": {
                "issues": "https://github.com/sebastianbergmann/object-reflector/issues",
                "source": "https://github.com/sebastianbergmann/object-reflector/tree/2.0.4"
            },
            "funding": [
                {
                    "url": "https://github.com/sebastianbergmann",
                    "type": "github"
                }
            ],
            "time": "2020-10-26T13:14:26+00:00"
        },
        {
            "name": "sebastian/recursion-context",
            "version": "4.0.4",
            "source": {
                "type": "git",
                "url": "https://github.com/sebastianbergmann/recursion-context.git",
                "reference": "cd9d8cf3c5804de4341c283ed787f099f5506172"
            },
            "dist": {
                "type": "zip",
                "url": "https://api.github.com/repos/sebastianbergmann/recursion-context/zipball/cd9d8cf3c5804de4341c283ed787f099f5506172",
                "reference": "cd9d8cf3c5804de4341c283ed787f099f5506172",
                "shasum": ""
            },
            "require": {
                "php": ">=7.3"
            },
            "require-dev": {
                "phpunit/phpunit": "^9.3"
            },
            "type": "library",
            "extra": {
                "branch-alias": {
                    "dev-master": "4.0-dev"
                }
            },
            "autoload": {
                "classmap": [
                    "src/"
                ]
            },
            "notification-url": "https://packagist.org/downloads/",
            "license": [
                "BSD-3-Clause"
            ],
            "authors": [
                {
                    "name": "Sebastian Bergmann",
                    "email": "sebastian@phpunit.de"
                },
                {
                    "name": "Jeff Welch",
                    "email": "whatthejeff@gmail.com"
                },
                {
                    "name": "Adam Harvey",
                    "email": "aharvey@php.net"
                }
            ],
            "description": "Provides functionality to recursively process PHP variables",
            "homepage": "http://www.github.com/sebastianbergmann/recursion-context",
            "support": {
                "issues": "https://github.com/sebastianbergmann/recursion-context/issues",
                "source": "https://github.com/sebastianbergmann/recursion-context/tree/4.0.4"
            },
            "funding": [
                {
                    "url": "https://github.com/sebastianbergmann",
                    "type": "github"
                }
            ],
            "time": "2020-10-26T13:17:30+00:00"
        },
        {
            "name": "sebastian/resource-operations",
            "version": "3.0.3",
            "source": {
                "type": "git",
                "url": "https://github.com/sebastianbergmann/resource-operations.git",
                "reference": "0f4443cb3a1d92ce809899753bc0d5d5a8dd19a8"
            },
            "dist": {
                "type": "zip",
                "url": "https://api.github.com/repos/sebastianbergmann/resource-operations/zipball/0f4443cb3a1d92ce809899753bc0d5d5a8dd19a8",
                "reference": "0f4443cb3a1d92ce809899753bc0d5d5a8dd19a8",
                "shasum": ""
            },
            "require": {
                "php": ">=7.3"
            },
            "require-dev": {
                "phpunit/phpunit": "^9.0"
            },
            "type": "library",
            "extra": {
                "branch-alias": {
                    "dev-master": "3.0-dev"
                }
            },
            "autoload": {
                "classmap": [
                    "src/"
                ]
            },
            "notification-url": "https://packagist.org/downloads/",
            "license": [
                "BSD-3-Clause"
            ],
            "authors": [
                {
                    "name": "Sebastian Bergmann",
                    "email": "sebastian@phpunit.de"
                }
            ],
            "description": "Provides a list of PHP built-in functions that operate on resources",
            "homepage": "https://www.github.com/sebastianbergmann/resource-operations",
            "support": {
                "issues": "https://github.com/sebastianbergmann/resource-operations/issues",
                "source": "https://github.com/sebastianbergmann/resource-operations/tree/3.0.3"
            },
            "funding": [
                {
                    "url": "https://github.com/sebastianbergmann",
                    "type": "github"
                }
            ],
            "time": "2020-09-28T06:45:17+00:00"
        },
        {
            "name": "sebastian/type",
            "version": "3.2.0",
            "source": {
                "type": "git",
                "url": "https://github.com/sebastianbergmann/type.git",
                "reference": "fb3fe09c5f0bae6bc27ef3ce933a1e0ed9464b6e"
            },
            "dist": {
                "type": "zip",
                "url": "https://api.github.com/repos/sebastianbergmann/type/zipball/fb3fe09c5f0bae6bc27ef3ce933a1e0ed9464b6e",
                "reference": "fb3fe09c5f0bae6bc27ef3ce933a1e0ed9464b6e",
                "shasum": ""
            },
            "require": {
                "php": ">=7.3"
            },
            "require-dev": {
                "phpunit/phpunit": "^9.5"
            },
            "type": "library",
            "extra": {
                "branch-alias": {
                    "dev-master": "3.2-dev"
                }
            },
            "autoload": {
                "classmap": [
                    "src/"
                ]
            },
            "notification-url": "https://packagist.org/downloads/",
            "license": [
                "BSD-3-Clause"
            ],
            "authors": [
                {
                    "name": "Sebastian Bergmann",
                    "email": "sebastian@phpunit.de",
                    "role": "lead"
                }
            ],
            "description": "Collection of value objects that represent the types of the PHP type system",
            "homepage": "https://github.com/sebastianbergmann/type",
            "support": {
                "issues": "https://github.com/sebastianbergmann/type/issues",
                "source": "https://github.com/sebastianbergmann/type/tree/3.2.0"
            },
            "funding": [
                {
                    "url": "https://github.com/sebastianbergmann",
                    "type": "github"
                }
            ],
            "time": "2022-09-12T14:47:03+00:00"
        },
        {
            "name": "sebastian/version",
            "version": "3.0.2",
            "source": {
                "type": "git",
                "url": "https://github.com/sebastianbergmann/version.git",
                "reference": "c6c1022351a901512170118436c764e473f6de8c"
            },
            "dist": {
                "type": "zip",
                "url": "https://api.github.com/repos/sebastianbergmann/version/zipball/c6c1022351a901512170118436c764e473f6de8c",
                "reference": "c6c1022351a901512170118436c764e473f6de8c",
                "shasum": ""
            },
            "require": {
                "php": ">=7.3"
            },
            "type": "library",
            "extra": {
                "branch-alias": {
                    "dev-master": "3.0-dev"
                }
            },
            "autoload": {
                "classmap": [
                    "src/"
                ]
            },
            "notification-url": "https://packagist.org/downloads/",
            "license": [
                "BSD-3-Clause"
            ],
            "authors": [
                {
                    "name": "Sebastian Bergmann",
                    "email": "sebastian@phpunit.de",
                    "role": "lead"
                }
            ],
            "description": "Library that helps with managing the version number of Git-hosted PHP projects",
            "homepage": "https://github.com/sebastianbergmann/version",
            "support": {
                "issues": "https://github.com/sebastianbergmann/version/issues",
                "source": "https://github.com/sebastianbergmann/version/tree/3.0.2"
            },
            "funding": [
                {
                    "url": "https://github.com/sebastianbergmann",
                    "type": "github"
                }
            ],
            "time": "2020-09-28T06:39:44+00:00"
        },
        {
            "name": "squizlabs/php_codesniffer",
            "version": "3.7.1",
            "source": {
                "type": "git",
                "url": "https://github.com/squizlabs/PHP_CodeSniffer.git",
                "reference": "1359e176e9307e906dc3d890bcc9603ff6d90619"
            },
            "dist": {
                "type": "zip",
                "url": "https://api.github.com/repos/squizlabs/PHP_CodeSniffer/zipball/1359e176e9307e906dc3d890bcc9603ff6d90619",
                "reference": "1359e176e9307e906dc3d890bcc9603ff6d90619",
                "shasum": ""
            },
            "require": {
                "ext-simplexml": "*",
                "ext-tokenizer": "*",
                "ext-xmlwriter": "*",
                "php": ">=5.4.0"
            },
            "require-dev": {
                "phpunit/phpunit": "^4.0 || ^5.0 || ^6.0 || ^7.0"
            },
            "bin": [
                "bin/phpcs",
                "bin/phpcbf"
            ],
            "type": "library",
            "extra": {
                "branch-alias": {
                    "dev-master": "3.x-dev"
                }
            },
            "notification-url": "https://packagist.org/downloads/",
            "license": [
                "BSD-3-Clause"
            ],
            "authors": [
                {
                    "name": "Greg Sherwood",
                    "role": "lead"
                }
            ],
            "description": "PHP_CodeSniffer tokenizes PHP, JavaScript and CSS files and detects violations of a defined set of coding standards.",
            "homepage": "https://github.com/squizlabs/PHP_CodeSniffer",
            "keywords": [
                "phpcs",
                "standards"
            ],
            "support": {
                "issues": "https://github.com/squizlabs/PHP_CodeSniffer/issues",
                "source": "https://github.com/squizlabs/PHP_CodeSniffer",
                "wiki": "https://github.com/squizlabs/PHP_CodeSniffer/wiki"
            },
            "time": "2022-06-18T07:21:10+00:00"
        },
        {
            "name": "swoole/ide-helper",
            "version": "4.8.9",
            "source": {
                "type": "git",
                "url": "https://github.com/swoole/ide-helper.git",
                "reference": "8f82ba3b6af04a5bccb97c1654af992d1ee8b0fe"
            },
            "dist": {
                "type": "zip",
                "url": "https://api.github.com/repos/swoole/ide-helper/zipball/8f82ba3b6af04a5bccb97c1654af992d1ee8b0fe",
                "reference": "8f82ba3b6af04a5bccb97c1654af992d1ee8b0fe",
                "shasum": ""
            },
            "type": "library",
            "notification-url": "https://packagist.org/downloads/",
            "license": [
                "Apache-2.0"
            ],
            "authors": [
                {
                    "name": "Team Swoole",
                    "email": "team@swoole.com"
                }
            ],
            "description": "IDE help files for Swoole.",
            "support": {
                "issues": "https://github.com/swoole/ide-helper/issues",
                "source": "https://github.com/swoole/ide-helper/tree/4.8.9"
            },
            "funding": [
                {
                    "url": "https://gitee.com/swoole/swoole?donate=true",
                    "type": "custom"
                },
                {
                    "url": "https://github.com/swoole",
                    "type": "github"
                }
            ],
            "time": "2022-04-18T20:38:04+00:00"
        },
        {
            "name": "symfony/polyfill-ctype",
            "version": "v1.26.0",
            "source": {
                "type": "git",
                "url": "https://github.com/symfony/polyfill-ctype.git",
                "reference": "6fd1b9a79f6e3cf65f9e679b23af304cd9e010d4"
            },
            "dist": {
                "type": "zip",
                "url": "https://api.github.com/repos/symfony/polyfill-ctype/zipball/6fd1b9a79f6e3cf65f9e679b23af304cd9e010d4",
                "reference": "6fd1b9a79f6e3cf65f9e679b23af304cd9e010d4",
                "shasum": ""
            },
            "require": {
                "php": ">=7.1"
            },
            "provide": {
                "ext-ctype": "*"
            },
            "suggest": {
                "ext-ctype": "For best performance"
            },
            "type": "library",
            "extra": {
                "branch-alias": {
                    "dev-main": "1.26-dev"
                },
                "thanks": {
                    "name": "symfony/polyfill",
                    "url": "https://github.com/symfony/polyfill"
                }
            },
            "autoload": {
                "files": [
                    "bootstrap.php"
                ],
                "psr-4": {
                    "Symfony\\Polyfill\\Ctype\\": ""
                }
            },
            "notification-url": "https://packagist.org/downloads/",
            "license": [
                "MIT"
            ],
            "authors": [
                {
                    "name": "Gert de Pagter",
                    "email": "BackEndTea@gmail.com"
                },
                {
                    "name": "Symfony Community",
                    "homepage": "https://symfony.com/contributors"
                }
            ],
            "description": "Symfony polyfill for ctype functions",
            "homepage": "https://symfony.com",
            "keywords": [
                "compatibility",
                "ctype",
                "polyfill",
                "portable"
            ],
            "support": {
                "source": "https://github.com/symfony/polyfill-ctype/tree/v1.26.0"
            },
            "funding": [
                {
                    "url": "https://symfony.com/sponsor",
                    "type": "custom"
                },
                {
                    "url": "https://github.com/fabpot",
                    "type": "github"
                },
                {
                    "url": "https://tidelift.com/funding/github/packagist/symfony/symfony",
                    "type": "tidelift"
                }
            ],
            "time": "2022-05-24T11:49:31+00:00"
        },
        {
            "name": "symfony/polyfill-mbstring",
            "version": "v1.26.0",
            "source": {
                "type": "git",
                "url": "https://github.com/symfony/polyfill-mbstring.git",
                "reference": "9344f9cb97f3b19424af1a21a3b0e75b0a7d8d7e"
            },
            "dist": {
                "type": "zip",
                "url": "https://api.github.com/repos/symfony/polyfill-mbstring/zipball/9344f9cb97f3b19424af1a21a3b0e75b0a7d8d7e",
                "reference": "9344f9cb97f3b19424af1a21a3b0e75b0a7d8d7e",
                "shasum": ""
            },
            "require": {
                "php": ">=7.1"
            },
            "provide": {
                "ext-mbstring": "*"
            },
            "suggest": {
                "ext-mbstring": "For best performance"
            },
            "type": "library",
            "extra": {
                "branch-alias": {
                    "dev-main": "1.26-dev"
                },
                "thanks": {
                    "name": "symfony/polyfill",
                    "url": "https://github.com/symfony/polyfill"
                }
            },
            "autoload": {
                "files": [
                    "bootstrap.php"
                ],
                "psr-4": {
                    "Symfony\\Polyfill\\Mbstring\\": ""
                }
            },
            "notification-url": "https://packagist.org/downloads/",
            "license": [
                "MIT"
            ],
            "authors": [
                {
                    "name": "Nicolas Grekas",
                    "email": "p@tchwork.com"
                },
                {
                    "name": "Symfony Community",
                    "homepage": "https://symfony.com/contributors"
                }
            ],
            "description": "Symfony polyfill for the Mbstring extension",
            "homepage": "https://symfony.com",
            "keywords": [
                "compatibility",
                "mbstring",
                "polyfill",
                "portable",
                "shim"
            ],
            "support": {
                "source": "https://github.com/symfony/polyfill-mbstring/tree/v1.26.0"
            },
            "funding": [
                {
                    "url": "https://symfony.com/sponsor",
                    "type": "custom"
                },
                {
                    "url": "https://github.com/fabpot",
                    "type": "github"
                },
                {
                    "url": "https://tidelift.com/funding/github/packagist/symfony/symfony",
                    "type": "tidelift"
                }
            ],
            "time": "2022-05-24T11:49:31+00:00"
        },
        {
            "name": "textalk/websocket",
            "version": "1.5.7",
            "source": {
                "type": "git",
                "url": "https://github.com/Textalk/websocket-php.git",
                "reference": "1712325e99b6bf869ccbf9bf41ab749e7328ea46"
            },
            "dist": {
                "type": "zip",
                "url": "https://api.github.com/repos/Textalk/websocket-php/zipball/1712325e99b6bf869ccbf9bf41ab749e7328ea46",
                "reference": "1712325e99b6bf869ccbf9bf41ab749e7328ea46",
                "shasum": ""
            },
            "require": {
                "php": "^7.2 | ^8.0",
                "psr/log": "^1 | ^2 | ^3"
            },
            "require-dev": {
                "php-coveralls/php-coveralls": "^2.0",
                "phpunit/phpunit": "^8.0|^9.0",
                "squizlabs/php_codesniffer": "^3.5"
            },
            "type": "library",
            "autoload": {
                "psr-4": {
                    "WebSocket\\": "lib"
                }
            },
            "notification-url": "https://packagist.org/downloads/",
            "license": [
                "ISC"
            ],
            "authors": [
                {
                    "name": "Fredrik Liljegren"
                },
                {
                    "name": "Sören Jensen",
                    "email": "soren@abicart.se"
                }
            ],
            "description": "WebSocket client and server",
            "support": {
                "issues": "https://github.com/Textalk/websocket-php/issues",
                "source": "https://github.com/Textalk/websocket-php/tree/1.5.7"
            },
            "time": "2022-03-29T09:46:59+00:00"
        },
        {
            "name": "theseer/tokenizer",
            "version": "1.2.1",
            "source": {
                "type": "git",
                "url": "https://github.com/theseer/tokenizer.git",
                "reference": "34a41e998c2183e22995f158c581e7b5e755ab9e"
            },
            "dist": {
                "type": "zip",
                "url": "https://api.github.com/repos/theseer/tokenizer/zipball/34a41e998c2183e22995f158c581e7b5e755ab9e",
                "reference": "34a41e998c2183e22995f158c581e7b5e755ab9e",
                "shasum": ""
            },
            "require": {
                "ext-dom": "*",
                "ext-tokenizer": "*",
                "ext-xmlwriter": "*",
                "php": "^7.2 || ^8.0"
            },
            "type": "library",
            "autoload": {
                "classmap": [
                    "src/"
                ]
            },
            "notification-url": "https://packagist.org/downloads/",
            "license": [
                "BSD-3-Clause"
            ],
            "authors": [
                {
                    "name": "Arne Blankerts",
                    "email": "arne@blankerts.de",
                    "role": "Developer"
                }
            ],
            "description": "A small library for converting tokenized PHP source code into XML and potentially other formats",
            "support": {
                "issues": "https://github.com/theseer/tokenizer/issues",
                "source": "https://github.com/theseer/tokenizer/tree/1.2.1"
            },
            "funding": [
                {
                    "url": "https://github.com/theseer",
                    "type": "github"
                }
            ],
            "time": "2021-07-28T10:34:58+00:00"
        },
        {
            "name": "twig/twig",
            "version": "v3.4.3",
            "source": {
                "type": "git",
                "url": "https://github.com/twigphp/Twig.git",
                "reference": "c38fd6b0b7f370c198db91ffd02e23b517426b58"
            },
            "dist": {
                "type": "zip",
                "url": "https://api.github.com/repos/twigphp/Twig/zipball/c38fd6b0b7f370c198db91ffd02e23b517426b58",
                "reference": "c38fd6b0b7f370c198db91ffd02e23b517426b58",
                "shasum": ""
            },
            "require": {
                "php": ">=7.2.5",
                "symfony/polyfill-ctype": "^1.8",
                "symfony/polyfill-mbstring": "^1.3"
            },
            "require-dev": {
                "psr/container": "^1.0",
                "symfony/phpunit-bridge": "^4.4.9|^5.0.9|^6.0"
            },
            "type": "library",
            "extra": {
                "branch-alias": {
                    "dev-master": "3.4-dev"
                }
            },
            "autoload": {
                "psr-4": {
                    "Twig\\": "src/"
                }
            },
            "notification-url": "https://packagist.org/downloads/",
            "license": [
                "BSD-3-Clause"
            ],
            "authors": [
                {
                    "name": "Fabien Potencier",
                    "email": "fabien@symfony.com",
                    "homepage": "http://fabien.potencier.org",
                    "role": "Lead Developer"
                },
                {
                    "name": "Twig Team",
                    "role": "Contributors"
                },
                {
                    "name": "Armin Ronacher",
                    "email": "armin.ronacher@active-4.com",
                    "role": "Project Founder"
                }
            ],
            "description": "Twig, the flexible, fast, and secure template language for PHP",
            "homepage": "https://twig.symfony.com",
            "keywords": [
                "templating"
            ],
            "support": {
                "issues": "https://github.com/twigphp/Twig/issues",
                "source": "https://github.com/twigphp/Twig/tree/v3.4.3"
            },
            "funding": [
                {
                    "url": "https://github.com/fabpot",
                    "type": "github"
                },
                {
                    "url": "https://tidelift.com/funding/github/packagist/twig/twig",
                    "type": "tidelift"
                }
            ],
            "time": "2022-09-28T08:42:51+00:00"
        }
    ],
    "aliases": [
        {
            "package": "utopia-php/database",
<<<<<<< HEAD
            "version": "dev-add-exception-class",
            "alias": "0.26.0",
            "alias_normalized": "0.26.0.0"
=======
            "version": "0.28.0.0",
            "alias": "0.26.99",
            "alias_normalized": "0.26.99.0"
>>>>>>> 32be6d68
        }
    ],
    "minimum-stability": "stable",
    "stability-flags": {
        "utopia-php/database": 20
    },
    "prefer-stable": false,
    "prefer-lowest": false,
    "platform": {
        "php": ">=8.0.0",
        "ext-curl": "*",
        "ext-imagick": "*",
        "ext-mbstring": "*",
        "ext-json": "*",
        "ext-yaml": "*",
        "ext-dom": "*",
        "ext-redis": "*",
        "ext-swoole": "*",
        "ext-pdo": "*",
        "ext-openssl": "*",
        "ext-zlib": "*",
        "ext-sockets": "*"
    },
    "platform-dev": {
        "ext-fileinfo": "*"
    },
    "platform-overrides": {
        "php": "8.0"
    },
    "plugin-api-version": "2.2.0"
}<|MERGE_RESOLUTION|>--- conflicted
+++ resolved
@@ -4,11 +4,7 @@
         "Read more about it at https://getcomposer.org/doc/01-basic-usage.md#installing-dependencies",
         "This file is @generated automatically"
     ],
-<<<<<<< HEAD
-    "content-hash": "6d24385bbb3207fa44866f955a805871",
-=======
-    "content-hash": "51f81d435f4b5b7a9a6ea8f81b470353",
->>>>>>> 32be6d68
+    "content-hash": "7a4566aa80368b7df662246a90d86736",
     "packages": [
         {
             "name": "adhocore/jwt",
@@ -1775,25 +1771,11 @@
         },
         {
             "name": "utopia-php/database",
-<<<<<<< HEAD
             "version": "dev-add-exception-class",
             "source": {
                 "type": "git",
                 "url": "https://github.com/everly-gif/database.git",
                 "reference": "e0b91278e8ce9644ec0504f466a90f59a75d2653"
-=======
-            "version": "0.28.0",
-            "source": {
-                "type": "git",
-                "url": "https://github.com/utopia-php/database.git",
-                "reference": "ef6506af1c09c22f5dc1e7859159d323f7fafa94"
-            },
-            "dist": {
-                "type": "zip",
-                "url": "https://api.github.com/repos/utopia-php/database/zipball/ef6506af1c09c22f5dc1e7859159d323f7fafa94",
-                "reference": "ef6506af1c09c22f5dc1e7859159d323f7fafa94",
-                "shasum": ""
->>>>>>> 32be6d68
             },
             "require": {
                 "php": ">=8.0",
@@ -1833,15 +1815,7 @@
                 "upf",
                 "utopia"
             ],
-<<<<<<< HEAD
             "time": "2022-11-01T19:45:41+00:00"
-=======
-            "support": {
-                "issues": "https://github.com/utopia-php/database/issues",
-                "source": "https://github.com/utopia-php/database/tree/0.28.0"
-            },
-            "time": "2022-10-31T09:58:46+00:00"
->>>>>>> 32be6d68
         },
         {
             "name": "utopia-php/domains",
@@ -5087,15 +5061,9 @@
     "aliases": [
         {
             "package": "utopia-php/database",
-<<<<<<< HEAD
             "version": "dev-add-exception-class",
-            "alias": "0.26.0",
-            "alias_normalized": "0.26.0.0"
-=======
-            "version": "0.28.0.0",
-            "alias": "0.26.99",
-            "alias_normalized": "0.26.99.0"
->>>>>>> 32be6d68
+            "alias": "0.28.0",
+            "alias_normalized": "0.28.0.0"
         }
     ],
     "minimum-stability": "stable",
@@ -5125,5 +5093,5 @@
     "platform-overrides": {
         "php": "8.0"
     },
-    "plugin-api-version": "2.2.0"
+    "plugin-api-version": "2.3.0"
 }