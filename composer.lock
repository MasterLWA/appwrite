{
    "_readme": [
        "This file locks the dependencies of your project to a known state",
        "Read more about it at https://getcomposer.org/doc/01-basic-usage.md#installing-dependencies",
        "This file is @generated automatically"
    ],
<<<<<<< HEAD
    "content-hash": "c405c88f5bebc9bb47bf857d68f9cfb0",
=======
    "content-hash": "47aa9e5f236362f9b724bfd9bb592dc4",
>>>>>>> 57b12a41
    "packages": [
        {
            "name": "adhocore/jwt",
            "version": "1.1.2",
            "source": {
                "type": "git",
                "url": "https://github.com/adhocore/php-jwt.git",
                "reference": "6c434af7170090bb7a8880d2bc220a2254ba7899"
            },
            "dist": {
                "type": "zip",
                "url": "https://api.github.com/repos/adhocore/php-jwt/zipball/6c434af7170090bb7a8880d2bc220a2254ba7899",
                "reference": "6c434af7170090bb7a8880d2bc220a2254ba7899",
                "shasum": ""
            },
            "require": {
                "php": "^7.0 || ^8.0"
            },
            "require-dev": {
                "phpunit/phpunit": "^6.5 || ^7.5"
            },
            "type": "library",
            "autoload": {
                "psr-4": {
                    "Ahc\\Jwt\\": "src/"
                }
            },
            "notification-url": "https://packagist.org/downloads/",
            "license": [
                "MIT"
            ],
            "authors": [
                {
                    "name": "Jitendra Adhikari",
                    "email": "jiten.adhikary@gmail.com"
                }
            ],
            "description": "Ultra lightweight JSON web token (JWT) library for PHP5.5+.",
            "keywords": [
                "auth",
                "json-web-token",
                "jwt",
                "jwt-auth",
                "jwt-php",
                "token"
            ],
            "support": {
                "issues": "https://github.com/adhocore/php-jwt/issues",
                "source": "https://github.com/adhocore/php-jwt/tree/1.1.2"
            },
            "funding": [
                {
                    "url": "https://paypal.me/ji10",
                    "type": "custom"
                }
            ],
            "time": "2021-02-20T09:56:44+00:00"
        },
        {
            "name": "appwrite/php-clamav",
            "version": "1.1.0",
            "source": {
                "type": "git",
                "url": "https://github.com/appwrite/php-clamav.git",
                "reference": "61d00f24f9e7766fbba233e7b8d09c5475388073"
            },
            "dist": {
                "type": "zip",
                "url": "https://api.github.com/repos/appwrite/php-clamav/zipball/61d00f24f9e7766fbba233e7b8d09c5475388073",
                "reference": "61d00f24f9e7766fbba233e7b8d09c5475388073",
                "shasum": ""
            },
            "require": {
                "ext-sockets": "*",
                "php": ">=7.1"
            },
            "require-dev": {
                "phpunit/phpunit": "^7.0"
            },
            "type": "library",
            "autoload": {
                "psr-4": {
                    "Appwrite\\ClamAV\\": "src/ClamAV"
                }
            },
            "notification-url": "https://packagist.org/downloads/",
            "license": [
                "MIT"
            ],
            "authors": [
                {
                    "name": "Eldad Fux",
                    "email": "eldad@appwrite.io"
                }
            ],
            "description": "ClamAV network and pipe client for PHP",
            "keywords": [
                "anti virus",
                "appwrite",
                "clamav",
                "php"
            ],
            "support": {
                "issues": "https://github.com/appwrite/php-clamav/issues",
                "source": "https://github.com/appwrite/php-clamav/tree/1.1.0"
            },
            "time": "2020-10-02T05:23:46+00:00"
        },
        {
            "name": "appwrite/php-runtimes",
            "version": "0.4.0",
            "source": {
                "type": "git",
                "url": "https://github.com/appwrite/php-runtimes.git",
                "reference": "cc7090a67d8824c779190b38873f0f8154f906b2"
            },
            "dist": {
                "type": "zip",
                "url": "https://api.github.com/repos/appwrite/php-runtimes/zipball/cc7090a67d8824c779190b38873f0f8154f906b2",
                "reference": "cc7090a67d8824c779190b38873f0f8154f906b2",
                "shasum": ""
            },
            "require": {
                "php": ">=8.0",
                "utopia-php/system": "0.4.*"
            },
            "require-dev": {
                "phpunit/phpunit": "^9.3",
                "utopia-php/cli": "0.11.*",
                "vimeo/psalm": "4.0.1"
            },
            "type": "library",
            "autoload": {
                "psr-4": {
                    "Appwrite\\Runtimes\\": "src/Runtimes"
                }
            },
            "notification-url": "https://packagist.org/downloads/",
            "license": [
                "BSD-3-Clause"
            ],
            "authors": [
                {
                    "name": "Eldad Fux",
                    "email": "eldad@appwrite.io"
                },
                {
                    "name": "Torsten Dittmann",
                    "email": "torsten@appwrite.io"
                }
            ],
            "description": "Appwrite repository for Cloud Function runtimes that contains the configurations and tests for all of the Appwrite runtime environments.",
            "keywords": [
                "appwrite",
                "php",
                "runtimes"
            ],
            "support": {
                "issues": "https://github.com/appwrite/php-runtimes/issues",
                "source": "https://github.com/appwrite/php-runtimes/tree/0.4.0"
            },
            "time": "2021-06-23T07:17:12+00:00"
        },
        {
            "name": "chillerlan/php-qrcode",
            "version": "4.3.0",
            "source": {
                "type": "git",
                "url": "https://github.com/chillerlan/php-qrcode.git",
                "reference": "4968063fb3baeedb658293f89f9673fbf2499a3e"
            },
            "dist": {
                "type": "zip",
                "url": "https://api.github.com/repos/chillerlan/php-qrcode/zipball/4968063fb3baeedb658293f89f9673fbf2499a3e",
                "reference": "4968063fb3baeedb658293f89f9673fbf2499a3e",
                "shasum": ""
            },
            "require": {
                "chillerlan/php-settings-container": "^2.1",
                "ext-mbstring": "*",
                "php": "^7.4 || ^8.0"
            },
            "require-dev": {
                "phan/phan": "^3.2.2",
                "phpunit/phpunit": "^9.4",
                "setasign/fpdf": "^1.8.2"
            },
            "suggest": {
                "chillerlan/php-authenticator": "Yet another Google authenticator! Also creates URIs for mobile apps.",
                "setasign/fpdf": "Required to use the QR FPDF output."
            },
            "type": "library",
            "autoload": {
                "psr-4": {
                    "chillerlan\\QRCode\\": "src/"
                }
            },
            "notification-url": "https://packagist.org/downloads/",
            "license": [
                "MIT"
            ],
            "authors": [
                {
                    "name": "Kazuhiko Arase",
                    "homepage": "https://github.com/kazuhikoarase"
                },
                {
                    "name": "Smiley",
                    "email": "smiley@chillerlan.net",
                    "homepage": "https://github.com/codemasher"
                },
                {
                    "name": "Contributors",
                    "homepage": "https://github.com/chillerlan/php-qrcode/graphs/contributors"
                }
            ],
            "description": "A QR code generator. PHP 7.4+",
            "homepage": "https://github.com/chillerlan/php-qrcode",
            "keywords": [
                "phpqrcode",
                "qr",
                "qr code",
                "qrcode",
                "qrcode-generator"
            ],
            "support": {
                "issues": "https://github.com/chillerlan/php-qrcode/issues",
                "source": "https://github.com/chillerlan/php-qrcode/tree/4.3.0"
            },
            "funding": [
                {
                    "url": "https://www.paypal.com/donate?hosted_button_id=WLYUNAT9ZTJZ4",
                    "type": "custom"
                },
                {
                    "url": "https://ko-fi.com/codemasher",
                    "type": "ko_fi"
                }
            ],
            "time": "2020-11-18T20:49:20+00:00"
        },
        {
            "name": "chillerlan/php-settings-container",
            "version": "2.1.1",
            "source": {
                "type": "git",
                "url": "https://github.com/chillerlan/php-settings-container.git",
                "reference": "98ccc1b31b31a53bcb563465c4961879b2b93096"
            },
            "dist": {
                "type": "zip",
                "url": "https://api.github.com/repos/chillerlan/php-settings-container/zipball/98ccc1b31b31a53bcb563465c4961879b2b93096",
                "reference": "98ccc1b31b31a53bcb563465c4961879b2b93096",
                "shasum": ""
            },
            "require": {
                "ext-json": "*",
                "php": "^7.4 || ^8.0"
            },
            "require-dev": {
                "phan/phan": "^4.0",
                "phpunit/phpunit": "^9.5"
            },
            "type": "library",
            "autoload": {
                "psr-4": {
                    "chillerlan\\Settings\\": "src/"
                }
            },
            "notification-url": "https://packagist.org/downloads/",
            "license": [
                "MIT"
            ],
            "authors": [
                {
                    "name": "Smiley",
                    "email": "smiley@chillerlan.net",
                    "homepage": "https://github.com/codemasher"
                }
            ],
            "description": "A container class for immutable settings objects. Not a DI container. PHP 7.4+",
            "homepage": "https://github.com/chillerlan/php-settings-container",
            "keywords": [
                "PHP7",
                "Settings",
                "container",
                "helper"
            ],
            "support": {
                "issues": "https://github.com/chillerlan/php-settings-container/issues",
                "source": "https://github.com/chillerlan/php-settings-container"
            },
            "funding": [
                {
                    "url": "https://www.paypal.com/donate?hosted_button_id=WLYUNAT9ZTJZ4",
                    "type": "custom"
                },
                {
                    "url": "https://ko-fi.com/codemasher",
                    "type": "ko_fi"
                }
            ],
            "time": "2021-01-06T15:57:03+00:00"
        },
        {
            "name": "colinmollenhour/credis",
            "version": "v1.12.1",
            "source": {
                "type": "git",
                "url": "https://github.com/colinmollenhour/credis.git",
                "reference": "c27faa11724229986335c23f4b6d0f1d8d6547fb"
            },
            "dist": {
                "type": "zip",
                "url": "https://api.github.com/repos/colinmollenhour/credis/zipball/c27faa11724229986335c23f4b6d0f1d8d6547fb",
                "reference": "c27faa11724229986335c23f4b6d0f1d8d6547fb",
                "shasum": ""
            },
            "require": {
                "php": ">=5.4.0"
            },
            "type": "library",
            "autoload": {
                "classmap": [
                    "Client.php",
                    "Cluster.php",
                    "Sentinel.php",
                    "Module.php"
                ]
            },
            "notification-url": "https://packagist.org/downloads/",
            "license": [
                "MIT"
            ],
            "authors": [
                {
                    "name": "Colin Mollenhour",
                    "email": "colin@mollenhour.com"
                }
            ],
            "description": "Credis is a lightweight interface to the Redis key-value store which wraps the phpredis library when available for better performance.",
            "homepage": "https://github.com/colinmollenhour/credis",
            "support": {
                "issues": "https://github.com/colinmollenhour/credis/issues",
                "source": "https://github.com/colinmollenhour/credis/tree/v1.12.1"
            },
            "time": "2020-11-06T16:09:14+00:00"
        },
        {
            "name": "composer/package-versions-deprecated",
            "version": "1.11.99.2",
            "source": {
                "type": "git",
                "url": "https://github.com/composer/package-versions-deprecated.git",
                "reference": "c6522afe5540d5fc46675043d3ed5a45a740b27c"
            },
            "dist": {
                "type": "zip",
                "url": "https://api.github.com/repos/composer/package-versions-deprecated/zipball/c6522afe5540d5fc46675043d3ed5a45a740b27c",
                "reference": "c6522afe5540d5fc46675043d3ed5a45a740b27c",
                "shasum": ""
            },
            "require": {
                "composer-plugin-api": "^1.1.0 || ^2.0",
                "php": "^7 || ^8"
            },
            "replace": {
                "ocramius/package-versions": "1.11.99"
            },
            "require-dev": {
                "composer/composer": "^1.9.3 || ^2.0@dev",
                "ext-zip": "^1.13",
                "phpunit/phpunit": "^6.5 || ^7"
            },
            "type": "composer-plugin",
            "extra": {
                "class": "PackageVersions\\Installer",
                "branch-alias": {
                    "dev-master": "1.x-dev"
                }
            },
            "autoload": {
                "psr-4": {
                    "PackageVersions\\": "src/PackageVersions"
                }
            },
            "notification-url": "https://packagist.org/downloads/",
            "license": [
                "MIT"
            ],
            "authors": [
                {
                    "name": "Marco Pivetta",
                    "email": "ocramius@gmail.com"
                },
                {
                    "name": "Jordi Boggiano",
                    "email": "j.boggiano@seld.be"
                }
            ],
            "description": "Composer plugin that provides efficient querying for installed package versions (no runtime IO)",
            "support": {
                "issues": "https://github.com/composer/package-versions-deprecated/issues",
                "source": "https://github.com/composer/package-versions-deprecated/tree/1.11.99.2"
            },
            "funding": [
                {
                    "url": "https://packagist.com",
                    "type": "custom"
                },
                {
                    "url": "https://github.com/composer",
                    "type": "github"
                },
                {
                    "url": "https://tidelift.com/funding/github/packagist/composer/composer",
                    "type": "tidelift"
                }
            ],
            "time": "2021-05-24T07:46:03+00:00"
        },
        {
            "name": "dragonmantank/cron-expression",
            "version": "v3.1.0",
            "source": {
                "type": "git",
                "url": "https://github.com/dragonmantank/cron-expression.git",
                "reference": "7a8c6e56ab3ffcc538d05e8155bb42269abf1a0c"
            },
            "dist": {
                "type": "zip",
                "url": "https://api.github.com/repos/dragonmantank/cron-expression/zipball/7a8c6e56ab3ffcc538d05e8155bb42269abf1a0c",
                "reference": "7a8c6e56ab3ffcc538d05e8155bb42269abf1a0c",
                "shasum": ""
            },
            "require": {
                "php": "^7.2|^8.0",
                "webmozart/assert": "^1.7.0"
            },
            "replace": {
                "mtdowling/cron-expression": "^1.0"
            },
            "require-dev": {
                "phpstan/extension-installer": "^1.0",
                "phpstan/phpstan": "^0.12",
                "phpstan/phpstan-webmozart-assert": "^0.12.7",
                "phpunit/phpunit": "^7.0|^8.0|^9.0"
            },
            "type": "library",
            "autoload": {
                "psr-4": {
                    "Cron\\": "src/Cron/"
                }
            },
            "notification-url": "https://packagist.org/downloads/",
            "license": [
                "MIT"
            ],
            "authors": [
                {
                    "name": "Chris Tankersley",
                    "email": "chris@ctankersley.com",
                    "homepage": "https://github.com/dragonmantank"
                }
            ],
            "description": "CRON for PHP: Calculate the next or previous run date and determine if a CRON expression is due",
            "keywords": [
                "cron",
                "schedule"
            ],
            "support": {
                "issues": "https://github.com/dragonmantank/cron-expression/issues",
                "source": "https://github.com/dragonmantank/cron-expression/tree/v3.1.0"
            },
            "funding": [
                {
                    "url": "https://github.com/dragonmantank",
                    "type": "github"
                }
            ],
            "time": "2020-11-24T19:55:57+00:00"
        },
        {
            "name": "guzzlehttp/guzzle",
            "version": "7.3.0",
            "source": {
                "type": "git",
                "url": "https://github.com/guzzle/guzzle.git",
                "reference": "7008573787b430c1c1f650e3722d9bba59967628"
            },
            "dist": {
                "type": "zip",
                "url": "https://api.github.com/repos/guzzle/guzzle/zipball/7008573787b430c1c1f650e3722d9bba59967628",
                "reference": "7008573787b430c1c1f650e3722d9bba59967628",
                "shasum": ""
            },
            "require": {
                "ext-json": "*",
                "guzzlehttp/promises": "^1.4",
                "guzzlehttp/psr7": "^1.7 || ^2.0",
                "php": "^7.2.5 || ^8.0",
                "psr/http-client": "^1.0"
            },
            "provide": {
                "psr/http-client-implementation": "1.0"
            },
            "require-dev": {
                "bamarni/composer-bin-plugin": "^1.4.1",
                "ext-curl": "*",
                "php-http/client-integration-tests": "^3.0",
                "phpunit/phpunit": "^8.5.5 || ^9.3.5",
                "psr/log": "^1.1"
            },
            "suggest": {
                "ext-curl": "Required for CURL handler support",
                "ext-intl": "Required for Internationalized Domain Name (IDN) support",
                "psr/log": "Required for using the Log middleware"
            },
            "type": "library",
            "extra": {
                "branch-alias": {
                    "dev-master": "7.3-dev"
                }
            },
            "autoload": {
                "psr-4": {
                    "GuzzleHttp\\": "src/"
                },
                "files": [
                    "src/functions_include.php"
                ]
            },
            "notification-url": "https://packagist.org/downloads/",
            "license": [
                "MIT"
            ],
            "authors": [
                {
                    "name": "Michael Dowling",
                    "email": "mtdowling@gmail.com",
                    "homepage": "https://github.com/mtdowling"
                },
                {
                    "name": "Márk Sági-Kazár",
                    "email": "mark.sagikazar@gmail.com",
                    "homepage": "https://sagikazarmark.hu"
                }
            ],
            "description": "Guzzle is a PHP HTTP client library",
            "homepage": "http://guzzlephp.org/",
            "keywords": [
                "client",
                "curl",
                "framework",
                "http",
                "http client",
                "psr-18",
                "psr-7",
                "rest",
                "web service"
            ],
            "support": {
                "issues": "https://github.com/guzzle/guzzle/issues",
                "source": "https://github.com/guzzle/guzzle/tree/7.3.0"
            },
            "funding": [
                {
                    "url": "https://github.com/GrahamCampbell",
                    "type": "github"
                },
                {
                    "url": "https://github.com/Nyholm",
                    "type": "github"
                },
                {
                    "url": "https://github.com/alexeyshockov",
                    "type": "github"
                },
                {
                    "url": "https://github.com/gmponos",
                    "type": "github"
                }
            ],
            "time": "2021-03-23T11:33:13+00:00"
        },
        {
            "name": "guzzlehttp/promises",
            "version": "1.4.1",
            "source": {
                "type": "git",
                "url": "https://github.com/guzzle/promises.git",
                "reference": "8e7d04f1f6450fef59366c399cfad4b9383aa30d"
            },
            "dist": {
                "type": "zip",
                "url": "https://api.github.com/repos/guzzle/promises/zipball/8e7d04f1f6450fef59366c399cfad4b9383aa30d",
                "reference": "8e7d04f1f6450fef59366c399cfad4b9383aa30d",
                "shasum": ""
            },
            "require": {
                "php": ">=5.5"
            },
            "require-dev": {
                "symfony/phpunit-bridge": "^4.4 || ^5.1"
            },
            "type": "library",
            "extra": {
                "branch-alias": {
                    "dev-master": "1.4-dev"
                }
            },
            "autoload": {
                "psr-4": {
                    "GuzzleHttp\\Promise\\": "src/"
                },
                "files": [
                    "src/functions_include.php"
                ]
            },
            "notification-url": "https://packagist.org/downloads/",
            "license": [
                "MIT"
            ],
            "authors": [
                {
                    "name": "Michael Dowling",
                    "email": "mtdowling@gmail.com",
                    "homepage": "https://github.com/mtdowling"
                }
            ],
            "description": "Guzzle promises library",
            "keywords": [
                "promise"
            ],
            "support": {
                "issues": "https://github.com/guzzle/promises/issues",
                "source": "https://github.com/guzzle/promises/tree/1.4.1"
            },
            "time": "2021-03-07T09:25:29+00:00"
        },
        {
            "name": "guzzlehttp/psr7",
            "version": "2.0.0",
            "source": {
                "type": "git",
                "url": "https://github.com/guzzle/psr7.git",
                "reference": "1dc8d9cba3897165e16d12bb13d813afb1eb3fe7"
            },
            "dist": {
                "type": "zip",
                "url": "https://api.github.com/repos/guzzle/psr7/zipball/1dc8d9cba3897165e16d12bb13d813afb1eb3fe7",
                "reference": "1dc8d9cba3897165e16d12bb13d813afb1eb3fe7",
                "shasum": ""
            },
            "require": {
                "php": "^7.2.5 || ^8.0",
                "psr/http-factory": "^1.0",
                "psr/http-message": "^1.0",
                "ralouphie/getallheaders": "^3.0"
            },
            "provide": {
                "psr/http-factory-implementation": "1.0",
                "psr/http-message-implementation": "1.0"
            },
            "require-dev": {
                "bamarni/composer-bin-plugin": "^1.4.1",
                "http-interop/http-factory-tests": "^0.9",
                "phpunit/phpunit": "^8.5.8 || ^9.3.10"
            },
            "suggest": {
                "laminas/laminas-httphandlerrunner": "Emit PSR-7 responses"
            },
            "type": "library",
            "extra": {
                "branch-alias": {
                    "dev-master": "2.0-dev"
                }
            },
            "autoload": {
                "psr-4": {
                    "GuzzleHttp\\Psr7\\": "src/"
                }
            },
            "notification-url": "https://packagist.org/downloads/",
            "license": [
                "MIT"
            ],
            "authors": [
                {
                    "name": "Michael Dowling",
                    "email": "mtdowling@gmail.com",
                    "homepage": "https://github.com/mtdowling"
                },
                {
                    "name": "Tobias Schultze",
                    "homepage": "https://github.com/Tobion"
                },
                {
                    "name": "Márk Sági-Kazár",
                    "email": "mark.sagikazar@gmail.com",
                    "homepage": "https://sagikazarmark.hu"
                }
            ],
            "description": "PSR-7 message implementation that also provides common utility methods",
            "keywords": [
                "http",
                "message",
                "psr-7",
                "request",
                "response",
                "stream",
                "uri",
                "url"
            ],
            "support": {
                "issues": "https://github.com/guzzle/psr7/issues",
                "source": "https://github.com/guzzle/psr7/tree/2.0.0"
            },
            "time": "2021-06-30T20:03:07+00:00"
        },
        {
            "name": "influxdb/influxdb-php",
            "version": "1.15.2",
            "source": {
                "type": "git",
                "url": "https://github.com/influxdata/influxdb-php.git",
                "reference": "d6e59f4f04ab9107574fda69c2cbe36671253d03"
            },
            "dist": {
                "type": "zip",
                "url": "https://api.github.com/repos/influxdata/influxdb-php/zipball/d6e59f4f04ab9107574fda69c2cbe36671253d03",
                "reference": "d6e59f4f04ab9107574fda69c2cbe36671253d03",
                "shasum": ""
            },
            "require": {
                "guzzlehttp/guzzle": "^6.0|^7.0",
                "php": "^5.5 || ^7.0 || ^8.0"
            },
            "require-dev": {
                "dms/phpunit-arraysubset-asserts": "^0.2.1",
                "phpunit/phpunit": "^9.5"
            },
            "suggest": {
                "ext-curl": "Curl extension, needed for Curl driver",
                "stefanotorresi/influxdb-php-async": "An asyncronous client for InfluxDB, implemented via ReactPHP."
            },
            "type": "library",
            "autoload": {
                "psr-4": {
                    "InfluxDB\\": "src/InfluxDB"
                }
            },
            "notification-url": "https://packagist.org/downloads/",
            "license": [
                "MIT"
            ],
            "authors": [
                {
                    "name": "Stephen Hoogendijk",
                    "email": "stephen@tca0.nl"
                },
                {
                    "name": "Daniel Martinez",
                    "email": "danimartcas@hotmail.com"
                },
                {
                    "name": "Gianluca Arbezzano",
                    "email": "gianarb92@gmail.com"
                }
            ],
            "description": "InfluxDB client library for PHP",
            "keywords": [
                "client",
                "influxdata",
                "influxdb",
                "influxdb class",
                "influxdb client",
                "influxdb library",
                "time series"
            ],
            "support": {
                "issues": "https://github.com/influxdata/influxdb-php/issues",
                "source": "https://github.com/influxdata/influxdb-php/tree/1.15.2"
            },
            "time": "2020-12-26T17:45:17+00:00"
        },
        {
            "name": "jean85/pretty-package-versions",
            "version": "1.6.0",
            "source": {
                "type": "git",
                "url": "https://github.com/Jean85/pretty-package-versions.git",
                "reference": "1e0104b46f045868f11942aea058cd7186d6c303"
            },
            "dist": {
                "type": "zip",
                "url": "https://api.github.com/repos/Jean85/pretty-package-versions/zipball/1e0104b46f045868f11942aea058cd7186d6c303",
                "reference": "1e0104b46f045868f11942aea058cd7186d6c303",
                "shasum": ""
            },
            "require": {
                "composer/package-versions-deprecated": "^1.8.0",
                "php": "^7.0|^8.0"
            },
            "require-dev": {
                "phpunit/phpunit": "^6.0|^8.5|^9.2"
            },
            "type": "library",
            "extra": {
                "branch-alias": {
                    "dev-master": "1.x-dev"
                }
            },
            "autoload": {
                "psr-4": {
                    "Jean85\\": "src/"
                }
            },
            "notification-url": "https://packagist.org/downloads/",
            "license": [
                "MIT"
            ],
            "authors": [
                {
                    "name": "Alessandro Lai",
                    "email": "alessandro.lai85@gmail.com"
                }
            ],
            "description": "A wrapper for ocramius/package-versions to get pretty versions strings",
            "keywords": [
                "composer",
                "package",
                "release",
                "versions"
            ],
            "support": {
                "issues": "https://github.com/Jean85/pretty-package-versions/issues",
                "source": "https://github.com/Jean85/pretty-package-versions/tree/1.6.0"
            },
            "time": "2021-02-04T16:20:16+00:00"
        },
        {
            "name": "matomo/device-detector",
            "version": "4.2.3",
            "source": {
                "type": "git",
                "url": "https://github.com/matomo-org/device-detector.git",
                "reference": "d879f07496d6e6ee89cef5bcd925383d9b0c2cc0"
            },
            "dist": {
                "type": "zip",
                "url": "https://api.github.com/repos/matomo-org/device-detector/zipball/d879f07496d6e6ee89cef5bcd925383d9b0c2cc0",
                "reference": "d879f07496d6e6ee89cef5bcd925383d9b0c2cc0",
                "shasum": ""
            },
            "require": {
                "mustangostang/spyc": "*",
                "php": ">=7.2"
            },
            "replace": {
                "piwik/device-detector": "self.version"
            },
            "require-dev": {
                "matthiasmullie/scrapbook": "^1.4.7",
                "mayflower/mo4-coding-standard": "dev-master#275cb9d",
                "phpstan/phpstan": "^0.12.52",
                "phpunit/phpunit": "^8.5.8",
                "psr/cache": "^1.0.1",
                "psr/simple-cache": "^1.0.1",
                "symfony/yaml": "^5.1.7"
            },
            "suggest": {
                "doctrine/cache": "Can directly be used for caching purpose",
                "ext-yaml": "Necessary for using the Pecl YAML parser"
            },
            "type": "library",
            "autoload": {
                "psr-4": {
                    "DeviceDetector\\": ""
                },
                "exclude-from-classmap": [
                    "Tests/"
                ]
            },
            "notification-url": "https://packagist.org/downloads/",
            "license": [
                "LGPL-3.0-or-later"
            ],
            "authors": [
                {
                    "name": "The Matomo Team",
                    "email": "hello@matomo.org",
                    "homepage": "https://matomo.org/team/"
                }
            ],
            "description": "The Universal Device Detection library, that parses User Agents and detects devices (desktop, tablet, mobile, tv, cars, console, etc.), clients (browsers, media players, mobile apps, feed readers, libraries, etc), operating systems, devices, brands and models.",
            "homepage": "https://matomo.org",
            "keywords": [
                "devicedetection",
                "parser",
                "useragent"
            ],
            "support": {
                "forum": "https://forum.matomo.org/",
                "issues": "https://github.com/matomo-org/device-detector/issues",
                "source": "https://github.com/matomo-org/matomo",
                "wiki": "https://dev.matomo.org/"
            },
            "time": "2021-05-12T14:14:25+00:00"
        },
        {
            "name": "mongodb/mongodb",
            "version": "1.8.0",
            "source": {
                "type": "git",
                "url": "https://github.com/mongodb/mongo-php-library.git",
                "reference": "953dbc19443aa9314c44b7217a16873347e6840d"
            },
            "dist": {
                "type": "zip",
                "url": "https://api.github.com/repos/mongodb/mongo-php-library/zipball/953dbc19443aa9314c44b7217a16873347e6840d",
                "reference": "953dbc19443aa9314c44b7217a16873347e6840d",
                "shasum": ""
            },
            "require": {
                "ext-hash": "*",
                "ext-json": "*",
                "ext-mongodb": "^1.8.1",
                "jean85/pretty-package-versions": "^1.2",
                "php": "^7.0 || ^8.0",
                "symfony/polyfill-php80": "^1.19"
            },
            "require-dev": {
                "squizlabs/php_codesniffer": "^3.5, <3.5.5",
                "symfony/phpunit-bridge": "5.x-dev"
            },
            "type": "library",
            "extra": {
                "branch-alias": {
                    "dev-master": "1.8.x-dev"
                }
            },
            "autoload": {
                "psr-4": {
                    "MongoDB\\": "src/"
                },
                "files": [
                    "src/functions.php"
                ]
            },
            "notification-url": "https://packagist.org/downloads/",
            "license": [
                "Apache-2.0"
            ],
            "authors": [
                {
                    "name": "Andreas Braun",
                    "email": "andreas.braun@mongodb.com"
                },
                {
                    "name": "Jeremy Mikola",
                    "email": "jmikola@gmail.com"
                }
            ],
            "description": "MongoDB driver library",
            "homepage": "https://jira.mongodb.org/browse/PHPLIB",
            "keywords": [
                "database",
                "driver",
                "mongodb",
                "persistence"
            ],
            "support": {
                "issues": "https://github.com/mongodb/mongo-php-library/issues",
                "source": "https://github.com/mongodb/mongo-php-library/tree/1.8.0"
            },
            "time": "2020-11-25T12:26:02+00:00"
        },
        {
            "name": "mustangostang/spyc",
            "version": "0.6.3",
            "source": {
                "type": "git",
                "url": "git@github.com:mustangostang/spyc.git",
                "reference": "4627c838b16550b666d15aeae1e5289dd5b77da0"
            },
            "dist": {
                "type": "zip",
                "url": "https://api.github.com/repos/mustangostang/spyc/zipball/4627c838b16550b666d15aeae1e5289dd5b77da0",
                "reference": "4627c838b16550b666d15aeae1e5289dd5b77da0",
                "shasum": ""
            },
            "require": {
                "php": ">=5.3.1"
            },
            "require-dev": {
                "phpunit/phpunit": "4.3.*@dev"
            },
            "type": "library",
            "extra": {
                "branch-alias": {
                    "dev-master": "0.5.x-dev"
                }
            },
            "autoload": {
                "files": [
                    "Spyc.php"
                ]
            },
            "notification-url": "https://packagist.org/downloads/",
            "license": [
                "MIT"
            ],
            "authors": [
                {
                    "name": "mustangostang",
                    "email": "vlad.andersen@gmail.com"
                }
            ],
            "description": "A simple YAML loader/dumper class for PHP",
            "homepage": "https://github.com/mustangostang/spyc/",
            "keywords": [
                "spyc",
                "yaml",
                "yml"
            ],
            "time": "2019-09-10T13:16:29+00:00"
        },
        {
            "name": "phpmailer/phpmailer",
            "version": "v6.5.0",
            "source": {
                "type": "git",
                "url": "https://github.com/PHPMailer/PHPMailer.git",
                "reference": "a5b5c43e50b7fba655f793ad27303cd74c57363c"
            },
            "dist": {
                "type": "zip",
                "url": "https://api.github.com/repos/PHPMailer/PHPMailer/zipball/a5b5c43e50b7fba655f793ad27303cd74c57363c",
                "reference": "a5b5c43e50b7fba655f793ad27303cd74c57363c",
                "shasum": ""
            },
            "require": {
                "ext-ctype": "*",
                "ext-filter": "*",
                "ext-hash": "*",
                "php": ">=5.5.0"
            },
            "require-dev": {
                "dealerdirect/phpcodesniffer-composer-installer": "^0.7.0",
                "doctrine/annotations": "^1.2",
                "phpcompatibility/php-compatibility": "^9.3.5",
                "roave/security-advisories": "dev-latest",
                "squizlabs/php_codesniffer": "^3.5.6",
                "yoast/phpunit-polyfills": "^0.2.0"
            },
            "suggest": {
                "ext-mbstring": "Needed to send email in multibyte encoding charset or decode encoded addresses",
                "hayageek/oauth2-yahoo": "Needed for Yahoo XOAUTH2 authentication",
                "league/oauth2-google": "Needed for Google XOAUTH2 authentication",
                "psr/log": "For optional PSR-3 debug logging",
                "stevenmaguire/oauth2-microsoft": "Needed for Microsoft XOAUTH2 authentication",
                "symfony/polyfill-mbstring": "To support UTF-8 if the Mbstring PHP extension is not enabled (^1.2)"
            },
            "type": "library",
            "autoload": {
                "psr-4": {
                    "PHPMailer\\PHPMailer\\": "src/"
                }
            },
            "notification-url": "https://packagist.org/downloads/",
            "license": [
                "LGPL-2.1-only"
            ],
            "authors": [
                {
                    "name": "Marcus Bointon",
                    "email": "phpmailer@synchromedia.co.uk"
                },
                {
                    "name": "Jim Jagielski",
                    "email": "jimjag@gmail.com"
                },
                {
                    "name": "Andy Prevost",
                    "email": "codeworxtech@users.sourceforge.net"
                },
                {
                    "name": "Brent R. Matzelle"
                }
            ],
            "description": "PHPMailer is a full-featured email creation and transfer class for PHP",
            "support": {
                "issues": "https://github.com/PHPMailer/PHPMailer/issues",
                "source": "https://github.com/PHPMailer/PHPMailer/tree/v6.5.0"
            },
            "funding": [
                {
                    "url": "https://github.com/Synchro",
                    "type": "github"
                }
            ],
            "time": "2021-06-16T14:33:43+00:00"
        },
        {
            "name": "psr/http-client",
            "version": "1.0.1",
            "source": {
                "type": "git",
                "url": "https://github.com/php-fig/http-client.git",
                "reference": "2dfb5f6c5eff0e91e20e913f8c5452ed95b86621"
            },
            "dist": {
                "type": "zip",
                "url": "https://api.github.com/repos/php-fig/http-client/zipball/2dfb5f6c5eff0e91e20e913f8c5452ed95b86621",
                "reference": "2dfb5f6c5eff0e91e20e913f8c5452ed95b86621",
                "shasum": ""
            },
            "require": {
                "php": "^7.0 || ^8.0",
                "psr/http-message": "^1.0"
            },
            "type": "library",
            "extra": {
                "branch-alias": {
                    "dev-master": "1.0.x-dev"
                }
            },
            "autoload": {
                "psr-4": {
                    "Psr\\Http\\Client\\": "src/"
                }
            },
            "notification-url": "https://packagist.org/downloads/",
            "license": [
                "MIT"
            ],
            "authors": [
                {
                    "name": "PHP-FIG",
                    "homepage": "http://www.php-fig.org/"
                }
            ],
            "description": "Common interface for HTTP clients",
            "homepage": "https://github.com/php-fig/http-client",
            "keywords": [
                "http",
                "http-client",
                "psr",
                "psr-18"
            ],
            "support": {
                "source": "https://github.com/php-fig/http-client/tree/master"
            },
            "time": "2020-06-29T06:28:15+00:00"
        },
        {
            "name": "psr/http-factory",
            "version": "1.0.1",
            "source": {
                "type": "git",
                "url": "https://github.com/php-fig/http-factory.git",
                "reference": "12ac7fcd07e5b077433f5f2bee95b3a771bf61be"
            },
            "dist": {
                "type": "zip",
                "url": "https://api.github.com/repos/php-fig/http-factory/zipball/12ac7fcd07e5b077433f5f2bee95b3a771bf61be",
                "reference": "12ac7fcd07e5b077433f5f2bee95b3a771bf61be",
                "shasum": ""
            },
            "require": {
                "php": ">=7.0.0",
                "psr/http-message": "^1.0"
            },
            "type": "library",
            "extra": {
                "branch-alias": {
                    "dev-master": "1.0.x-dev"
                }
            },
            "autoload": {
                "psr-4": {
                    "Psr\\Http\\Message\\": "src/"
                }
            },
            "notification-url": "https://packagist.org/downloads/",
            "license": [
                "MIT"
            ],
            "authors": [
                {
                    "name": "PHP-FIG",
                    "homepage": "http://www.php-fig.org/"
                }
            ],
            "description": "Common interfaces for PSR-7 HTTP message factories",
            "keywords": [
                "factory",
                "http",
                "message",
                "psr",
                "psr-17",
                "psr-7",
                "request",
                "response"
            ],
            "support": {
                "source": "https://github.com/php-fig/http-factory/tree/master"
            },
            "time": "2019-04-30T12:38:16+00:00"
        },
        {
            "name": "psr/http-message",
            "version": "1.0.1",
            "source": {
                "type": "git",
                "url": "https://github.com/php-fig/http-message.git",
                "reference": "f6561bf28d520154e4b0ec72be95418abe6d9363"
            },
            "dist": {
                "type": "zip",
                "url": "https://api.github.com/repos/php-fig/http-message/zipball/f6561bf28d520154e4b0ec72be95418abe6d9363",
                "reference": "f6561bf28d520154e4b0ec72be95418abe6d9363",
                "shasum": ""
            },
            "require": {
                "php": ">=5.3.0"
            },
            "type": "library",
            "extra": {
                "branch-alias": {
                    "dev-master": "1.0.x-dev"
                }
            },
            "autoload": {
                "psr-4": {
                    "Psr\\Http\\Message\\": "src/"
                }
            },
            "notification-url": "https://packagist.org/downloads/",
            "license": [
                "MIT"
            ],
            "authors": [
                {
                    "name": "PHP-FIG",
                    "homepage": "http://www.php-fig.org/"
                }
            ],
            "description": "Common interface for HTTP messages",
            "homepage": "https://github.com/php-fig/http-message",
            "keywords": [
                "http",
                "http-message",
                "psr",
                "psr-7",
                "request",
                "response"
            ],
            "support": {
                "source": "https://github.com/php-fig/http-message/tree/master"
            },
            "time": "2016-08-06T14:39:51+00:00"
        },
        {
            "name": "psr/log",
            "version": "1.1.4",
            "source": {
                "type": "git",
                "url": "https://github.com/php-fig/log.git",
                "reference": "d49695b909c3b7628b6289db5479a1c204601f11"
            },
            "dist": {
                "type": "zip",
                "url": "https://api.github.com/repos/php-fig/log/zipball/d49695b909c3b7628b6289db5479a1c204601f11",
                "reference": "d49695b909c3b7628b6289db5479a1c204601f11",
                "shasum": ""
            },
            "require": {
                "php": ">=5.3.0"
            },
            "type": "library",
            "extra": {
                "branch-alias": {
                    "dev-master": "1.1.x-dev"
                }
            },
            "autoload": {
                "psr-4": {
                    "Psr\\Log\\": "Psr/Log/"
                }
            },
            "notification-url": "https://packagist.org/downloads/",
            "license": [
                "MIT"
            ],
            "authors": [
                {
                    "name": "PHP-FIG",
                    "homepage": "https://www.php-fig.org/"
                }
            ],
            "description": "Common interface for logging libraries",
            "homepage": "https://github.com/php-fig/log",
            "keywords": [
                "log",
                "psr",
                "psr-3"
            ],
            "support": {
                "source": "https://github.com/php-fig/log/tree/1.1.4"
            },
            "time": "2021-05-03T11:20:27+00:00"
        },
        {
            "name": "ralouphie/getallheaders",
            "version": "3.0.3",
            "source": {
                "type": "git",
                "url": "https://github.com/ralouphie/getallheaders.git",
                "reference": "120b605dfeb996808c31b6477290a714d356e822"
            },
            "dist": {
                "type": "zip",
                "url": "https://api.github.com/repos/ralouphie/getallheaders/zipball/120b605dfeb996808c31b6477290a714d356e822",
                "reference": "120b605dfeb996808c31b6477290a714d356e822",
                "shasum": ""
            },
            "require": {
                "php": ">=5.6"
            },
            "require-dev": {
                "php-coveralls/php-coveralls": "^2.1",
                "phpunit/phpunit": "^5 || ^6.5"
            },
            "type": "library",
            "autoload": {
                "files": [
                    "src/getallheaders.php"
                ]
            },
            "notification-url": "https://packagist.org/downloads/",
            "license": [
                "MIT"
            ],
            "authors": [
                {
                    "name": "Ralph Khattar",
                    "email": "ralph.khattar@gmail.com"
                }
            ],
            "description": "A polyfill for getallheaders.",
            "support": {
                "issues": "https://github.com/ralouphie/getallheaders/issues",
                "source": "https://github.com/ralouphie/getallheaders/tree/develop"
            },
            "time": "2019-03-08T08:55:37+00:00"
        },
        {
            "name": "resque/php-resque",
            "version": "v1.3.6",
            "source": {
                "type": "git",
                "url": "https://github.com/resque/php-resque.git",
                "reference": "fe41c04763699b1318d97ed14cc78583e9380161"
            },
            "dist": {
                "type": "zip",
                "url": "https://api.github.com/repos/resque/php-resque/zipball/fe41c04763699b1318d97ed14cc78583e9380161",
                "reference": "fe41c04763699b1318d97ed14cc78583e9380161",
                "shasum": ""
            },
            "require": {
                "colinmollenhour/credis": "~1.7",
                "php": ">=5.6.0",
                "psr/log": "~1.0"
            },
            "require-dev": {
                "phpunit/phpunit": "^5.7"
            },
            "suggest": {
                "ext-pcntl": "REQUIRED for forking processes on platforms that support it (so anything but Windows).",
                "ext-proctitle": "Allows php-resque to rename the title of UNIX processes to show the status of a worker.",
                "ext-redis": "Native PHP extension for Redis connectivity. Credis will automatically utilize when available."
            },
            "bin": [
                "bin/resque",
                "bin/resque-scheduler"
            ],
            "type": "library",
            "extra": {
                "branch-alias": {
                    "dev-master": "1.0-dev"
                }
            },
            "autoload": {
                "psr-0": {
                    "Resque": "lib",
                    "ResqueScheduler": "lib"
                }
            },
            "notification-url": "https://packagist.org/downloads/",
            "license": [
                "MIT"
            ],
            "authors": [
                {
                    "name": "Dan Hunsaker",
                    "email": "danhunsaker+resque@gmail.com",
                    "role": "Maintainer"
                },
                {
                    "name": "Rajib Ahmed",
                    "homepage": "https://github.com/rajibahmed",
                    "role": "Maintainer"
                },
                {
                    "name": "Steve Klabnik",
                    "email": "steve@steveklabnik.com",
                    "role": "Maintainer"
                },
                {
                    "name": "Chris Boulton",
                    "email": "chris@bigcommerce.com",
                    "role": "Creator"
                }
            ],
            "description": "Redis backed library for creating background jobs and processing them later. Based on resque for Ruby.",
            "homepage": "http://www.github.com/resque/php-resque/",
            "keywords": [
                "background",
                "job",
                "redis",
                "resque"
            ],
            "support": {
                "issues": "https://github.com/resque/php-resque/issues",
                "source": "https://github.com/resque/php-resque/tree/v1.3.6"
            },
            "time": "2020-04-16T16:39:50+00:00"
        },
        {
            "name": "slickdeals/statsd",
            "version": "3.1.0",
            "source": {
                "type": "git",
                "url": "https://github.com/Slickdeals/statsd-php.git",
                "reference": "225588a0a079e145359049f6e5e23eedb1b4c17f"
            },
            "dist": {
                "type": "zip",
                "url": "https://api.github.com/repos/Slickdeals/statsd-php/zipball/225588a0a079e145359049f6e5e23eedb1b4c17f",
                "reference": "225588a0a079e145359049f6e5e23eedb1b4c17f",
                "shasum": ""
            },
            "require": {
                "php": ">= 7.3 || ^8"
            },
            "replace": {
                "domnikl/statsd": "self.version"
            },
            "require-dev": {
                "friendsofphp/php-cs-fixer": "^3.0",
                "phpunit/phpunit": "^9",
                "vimeo/psalm": "^4.6"
            },
            "type": "library",
            "autoload": {
                "psr-4": {
                    "Domnikl\\Statsd\\": "src/"
                }
            },
            "notification-url": "https://packagist.org/downloads/",
            "license": [
                "MIT"
            ],
            "authors": [
                {
                    "name": "Dominik Liebler",
                    "email": "liebler.dominik@gmail.com"
                }
            ],
            "description": "a PHP client for statsd",
            "homepage": "https://github.com/Slickdeals/statsd-php",
            "keywords": [
                "Metrics",
                "monitoring",
                "statistics",
                "statsd",
                "udp"
            ],
            "support": {
                "issues": "https://github.com/Slickdeals/statsd-php/issues",
                "source": "https://github.com/Slickdeals/statsd-php/tree/3.1.0"
            },
            "time": "2021-06-04T20:33:46+00:00"
        },
        {
            "name": "symfony/polyfill-ctype",
            "version": "v1.23.0",
            "source": {
                "type": "git",
                "url": "https://github.com/symfony/polyfill-ctype.git",
                "reference": "46cd95797e9df938fdd2b03693b5fca5e64b01ce"
            },
            "dist": {
                "type": "zip",
                "url": "https://api.github.com/repos/symfony/polyfill-ctype/zipball/46cd95797e9df938fdd2b03693b5fca5e64b01ce",
                "reference": "46cd95797e9df938fdd2b03693b5fca5e64b01ce",
                "shasum": ""
            },
            "require": {
                "php": ">=7.1"
            },
            "suggest": {
                "ext-ctype": "For best performance"
            },
            "type": "library",
            "extra": {
                "branch-alias": {
                    "dev-main": "1.23-dev"
                },
                "thanks": {
                    "name": "symfony/polyfill",
                    "url": "https://github.com/symfony/polyfill"
                }
            },
            "autoload": {
                "psr-4": {
                    "Symfony\\Polyfill\\Ctype\\": ""
                },
                "files": [
                    "bootstrap.php"
                ]
            },
            "notification-url": "https://packagist.org/downloads/",
            "license": [
                "MIT"
            ],
            "authors": [
                {
                    "name": "Gert de Pagter",
                    "email": "BackEndTea@gmail.com"
                },
                {
                    "name": "Symfony Community",
                    "homepage": "https://symfony.com/contributors"
                }
            ],
            "description": "Symfony polyfill for ctype functions",
            "homepage": "https://symfony.com",
            "keywords": [
                "compatibility",
                "ctype",
                "polyfill",
                "portable"
            ],
            "support": {
                "source": "https://github.com/symfony/polyfill-ctype/tree/v1.23.0"
            },
            "funding": [
                {
                    "url": "https://symfony.com/sponsor",
                    "type": "custom"
                },
                {
                    "url": "https://github.com/fabpot",
                    "type": "github"
                },
                {
                    "url": "https://tidelift.com/funding/github/packagist/symfony/symfony",
                    "type": "tidelift"
                }
            ],
            "time": "2021-02-19T12:13:01+00:00"
        },
        {
            "name": "symfony/polyfill-php80",
            "version": "v1.23.1",
            "source": {
                "type": "git",
                "url": "https://github.com/symfony/polyfill-php80.git",
                "reference": "1100343ed1a92e3a38f9ae122fc0eb21602547be"
            },
            "dist": {
                "type": "zip",
                "url": "https://api.github.com/repos/symfony/polyfill-php80/zipball/1100343ed1a92e3a38f9ae122fc0eb21602547be",
                "reference": "1100343ed1a92e3a38f9ae122fc0eb21602547be",
                "shasum": ""
            },
            "require": {
                "php": ">=7.1"
            },
            "type": "library",
            "extra": {
                "branch-alias": {
                    "dev-main": "1.23-dev"
                },
                "thanks": {
                    "name": "symfony/polyfill",
                    "url": "https://github.com/symfony/polyfill"
                }
            },
            "autoload": {
                "psr-4": {
                    "Symfony\\Polyfill\\Php80\\": ""
                },
                "files": [
                    "bootstrap.php"
                ],
                "classmap": [
                    "Resources/stubs"
                ]
            },
            "notification-url": "https://packagist.org/downloads/",
            "license": [
                "MIT"
            ],
            "authors": [
                {
                    "name": "Ion Bazan",
                    "email": "ion.bazan@gmail.com"
                },
                {
                    "name": "Nicolas Grekas",
                    "email": "p@tchwork.com"
                },
                {
                    "name": "Symfony Community",
                    "homepage": "https://symfony.com/contributors"
                }
            ],
            "description": "Symfony polyfill backporting some PHP 8.0+ features to lower PHP versions",
            "homepage": "https://symfony.com",
            "keywords": [
                "compatibility",
                "polyfill",
                "portable",
                "shim"
            ],
            "support": {
                "source": "https://github.com/symfony/polyfill-php80/tree/v1.23.1"
            },
            "funding": [
                {
                    "url": "https://symfony.com/sponsor",
                    "type": "custom"
                },
                {
                    "url": "https://github.com/fabpot",
                    "type": "github"
                },
                {
                    "url": "https://tidelift.com/funding/github/packagist/symfony/symfony",
                    "type": "tidelift"
                }
            ],
            "time": "2021-07-28T13:41:28+00:00"
        },
        {
            "name": "utopia-php/abuse",
            "version": "0.6.3",
            "source": {
                "type": "git",
                "url": "https://github.com/utopia-php/abuse.git",
                "reference": "d63e928c2c50b367495a499a85ba9806ee274c5e"
            },
            "dist": {
                "type": "zip",
                "url": "https://api.github.com/repos/utopia-php/abuse/zipball/d63e928c2c50b367495a499a85ba9806ee274c5e",
                "reference": "d63e928c2c50b367495a499a85ba9806ee274c5e",
                "shasum": ""
            },
            "require": {
                "ext-pdo": "*",
                "php": ">=7.4",
                "utopia-php/database": ">=0.6 <1.0"
            },
            "require-dev": {
                "phpunit/phpunit": "^9.4",
                "vimeo/psalm": "4.0.1"
            },
            "type": "library",
            "autoload": {
                "psr-4": {
                    "Utopia\\Abuse\\": "src/Abuse"
                }
            },
            "notification-url": "https://packagist.org/downloads/",
            "license": [
                "MIT"
            ],
            "authors": [
                {
                    "name": "Eldad Fux",
                    "email": "eldad@appwrite.io"
                }
            ],
            "description": "A simple abuse library to manage application usage limits",
            "keywords": [
                "Abuse",
                "framework",
                "php",
                "upf",
                "utopia"
            ],
            "support": {
                "issues": "https://github.com/utopia-php/abuse/issues",
                "source": "https://github.com/utopia-php/abuse/tree/0.6.3"
            },
            "time": "2021-08-16T18:38:31+00:00"
        },
        {
            "name": "utopia-php/analytics",
            "version": "0.2.0",
            "source": {
                "type": "git",
                "url": "https://github.com/utopia-php/analytics.git",
                "reference": "adfc2d057a7f6ab618a77c8a20ed3e35485ff416"
            },
            "dist": {
                "type": "zip",
                "url": "https://api.github.com/repos/utopia-php/analytics/zipball/adfc2d057a7f6ab618a77c8a20ed3e35485ff416",
                "reference": "adfc2d057a7f6ab618a77c8a20ed3e35485ff416",
                "shasum": ""
            },
            "require": {
                "php": ">=7.4"
            },
            "require-dev": {
                "phpunit/phpunit": "^9.3",
                "vimeo/psalm": "4.0.1"
            },
            "type": "library",
            "autoload": {
                "psr-4": {
                    "Utopia\\Analytics\\": "src/Analytics"
                }
            },
            "notification-url": "https://packagist.org/downloads/",
            "license": [
                "MIT"
            ],
            "authors": [
                {
                    "name": "Eldad Fux",
                    "email": "eldad@appwrite.io"
                },
                {
                    "name": "Torsten Dittmann",
                    "email": "torsten@appwrite.io"
                }
            ],
            "description": "A simple library to track events & users.",
            "keywords": [
                "analytics",
                "framework",
                "php",
                "upf",
                "utopia"
            ],
            "support": {
                "issues": "https://github.com/utopia-php/analytics/issues",
                "source": "https://github.com/utopia-php/analytics/tree/0.2.0"
            },
            "time": "2021-03-23T21:33:07+00:00"
        },
        {
            "name": "utopia-php/audit",
            "version": "0.6.3",
            "source": {
                "type": "git",
                "url": "https://github.com/utopia-php/audit.git",
                "reference": "d79b467fbc7d03e5e02f12cdeb08761507a60ca0"
            },
            "dist": {
                "type": "zip",
                "url": "https://api.github.com/repos/utopia-php/audit/zipball/d79b467fbc7d03e5e02f12cdeb08761507a60ca0",
                "reference": "d79b467fbc7d03e5e02f12cdeb08761507a60ca0",
                "shasum": ""
            },
            "require": {
                "ext-pdo": "*",
                "php": ">=7.4",
                "utopia-php/database": ">=0.6 <1.0"
            },
            "require-dev": {
                "phpunit/phpunit": "^9.3",
                "vimeo/psalm": "4.0.1"
            },
            "type": "library",
            "autoload": {
                "psr-4": {
                    "Utopia\\Audit\\": "src/Audit"
                }
            },
            "notification-url": "https://packagist.org/downloads/",
            "license": [
                "MIT"
            ],
            "authors": [
                {
                    "name": "Eldad Fux",
                    "email": "eldad@appwrite.io"
                }
            ],
            "description": "A simple audit library to manage application users logs",
            "keywords": [
                "Audit",
                "framework",
                "php",
                "upf",
                "utopia"
            ],
            "support": {
                "issues": "https://github.com/utopia-php/audit/issues",
                "source": "https://github.com/utopia-php/audit/tree/0.6.3"
            },
            "time": "2021-08-16T18:49:55+00:00"
        },
        {
            "name": "utopia-php/cache",
            "version": "0.4.1",
            "source": {
                "type": "git",
                "url": "https://github.com/utopia-php/cache.git",
                "reference": "8c48eff73219c8c1ac2807909f0a38f3480c8938"
            },
            "dist": {
                "type": "zip",
                "url": "https://api.github.com/repos/utopia-php/cache/zipball/8c48eff73219c8c1ac2807909f0a38f3480c8938",
                "reference": "8c48eff73219c8c1ac2807909f0a38f3480c8938",
                "shasum": ""
            },
            "require": {
                "ext-json": "*",
                "ext-redis": "*",
                "php": ">=7.4"
            },
            "require-dev": {
                "phpunit/phpunit": "^9.3",
                "vimeo/psalm": "4.0.1"
            },
            "type": "library",
            "autoload": {
                "psr-4": {
                    "Utopia\\Cache\\": "src/Cache"
                }
            },
            "notification-url": "https://packagist.org/downloads/",
            "license": [
                "MIT"
            ],
            "authors": [
                {
                    "name": "Eldad Fux",
                    "email": "eldad@appwrite.io"
                }
            ],
            "description": "A simple cache library to manage application cache storing, loading and purging",
            "keywords": [
                "cache",
                "framework",
                "php",
                "upf",
                "utopia"
            ],
            "support": {
                "issues": "https://github.com/utopia-php/cache/issues",
                "source": "https://github.com/utopia-php/cache/tree/0.4.1"
            },
            "time": "2021-04-29T18:41:43+00:00"
        },
        {
            "name": "utopia-php/cli",
            "version": "0.11.0",
            "source": {
                "type": "git",
                "url": "https://github.com/utopia-php/cli.git",
                "reference": "c7a6908a8dbe9234b8b2c954e5487d34cb079af6"
            },
            "dist": {
                "type": "zip",
                "url": "https://api.github.com/repos/utopia-php/cli/zipball/c7a6908a8dbe9234b8b2c954e5487d34cb079af6",
                "reference": "c7a6908a8dbe9234b8b2c954e5487d34cb079af6",
                "shasum": ""
            },
            "require": {
                "php": ">=7.4",
                "utopia-php/framework": "0.*.*"
            },
            "require-dev": {
                "phpunit/phpunit": "^9.3",
                "vimeo/psalm": "4.0.1"
            },
            "type": "library",
            "autoload": {
                "psr-4": {
                    "Utopia\\CLI\\": "src/CLI"
                }
            },
            "notification-url": "https://packagist.org/downloads/",
            "license": [
                "MIT"
            ],
            "authors": [
                {
                    "name": "Eldad Fux",
                    "email": "eldad@appwrite.io"
                }
            ],
            "description": "A simple CLI library to manage command line applications",
            "keywords": [
                "cli",
                "command line",
                "framework",
                "php",
                "upf",
                "utopia"
            ],
            "support": {
                "issues": "https://github.com/utopia-php/cli/issues",
                "source": "https://github.com/utopia-php/cli/tree/0.11.0"
            },
            "time": "2021-04-16T15:16:08+00:00"
        },
        {
            "name": "utopia-php/config",
            "version": "0.2.2",
            "source": {
                "type": "git",
                "url": "https://github.com/utopia-php/config.git",
                "reference": "a3d7bc0312d7150d5e04b1362dc34b2b136908cc"
            },
            "dist": {
                "type": "zip",
                "url": "https://api.github.com/repos/utopia-php/config/zipball/a3d7bc0312d7150d5e04b1362dc34b2b136908cc",
                "reference": "a3d7bc0312d7150d5e04b1362dc34b2b136908cc",
                "shasum": ""
            },
            "require": {
                "php": ">=7.3"
            },
            "require-dev": {
                "phpunit/phpunit": "^9.3",
                "vimeo/psalm": "4.0.1"
            },
            "type": "library",
            "autoload": {
                "psr-4": {
                    "Utopia\\Config\\": "src/Config"
                }
            },
            "notification-url": "https://packagist.org/downloads/",
            "license": [
                "MIT"
            ],
            "authors": [
                {
                    "name": "Eldad Fux",
                    "email": "eldad@appwrite.io"
                }
            ],
            "description": "A simple Config library to managing application config variables",
            "keywords": [
                "config",
                "framework",
                "php",
                "upf",
                "utopia"
            ],
            "support": {
                "issues": "https://github.com/utopia-php/config/issues",
                "source": "https://github.com/utopia-php/config/tree/0.2.2"
            },
            "time": "2020-10-24T09:49:09+00:00"
        },
        {
            "name": "utopia-php/database",
<<<<<<< HEAD
            "version": "0.9.0",
            "source": {
                "type": "git",
                "url": "https://github.com/utopia-php/database.git",
                "reference": "f9b1836621df7e14300f1622cb8b8d6fcfedfdaf"
            },
            "dist": {
                "type": "zip",
                "url": "https://api.github.com/repos/utopia-php/database/zipball/f9b1836621df7e14300f1622cb8b8d6fcfedfdaf",
                "reference": "f9b1836621df7e14300f1622cb8b8d6fcfedfdaf",
=======
            "version": "dev-feat-adjusted-query-validator",
            "source": {
                "type": "git",
                "url": "https://github.com/utopia-php/database.git",
                "reference": "d32d2cfe96115e99b6dcf69318daf570934e1e55"
            },
            "dist": {
                "type": "zip",
                "url": "https://api.github.com/repos/utopia-php/database/zipball/d32d2cfe96115e99b6dcf69318daf570934e1e55",
                "reference": "d32d2cfe96115e99b6dcf69318daf570934e1e55",
>>>>>>> 57b12a41
                "shasum": ""
            },
            "require": {
                "ext-mongodb": "*",
                "ext-pdo": "*",
                "ext-redis": "*",
                "mongodb/mongodb": "1.8.0",
                "php": ">=7.1",
                "utopia-php/cache": "0.4.*",
                "utopia-php/framework": "0.*.*"
            },
            "require-dev": {
                "fakerphp/faker": "^1.14",
                "phpunit/phpunit": "^9.4",
                "utopia-php/cli": "^0.11.0",
                "vimeo/psalm": "4.0.1"
            },
            "type": "library",
            "autoload": {
                "psr-4": {
                    "Utopia\\Database\\": "src/Database"
                }
            },
            "notification-url": "https://packagist.org/downloads/",
            "license": [
                "MIT"
            ],
            "authors": [
                {
                    "name": "Eldad Fux",
                    "email": "eldad@appwrite.io"
                },
                {
                    "name": "Brandon Leckemby",
                    "email": "brandon@appwrite.io"
                }
            ],
            "description": "A simple library to manage application persistency using multiple database adapters",
            "keywords": [
                "database",
                "framework",
                "php",
                "upf",
                "utopia"
            ],
            "support": {
                "issues": "https://github.com/utopia-php/database/issues",
<<<<<<< HEAD
                "source": "https://github.com/utopia-php/database/tree/0.9.0"
            },
            "time": "2021-08-18T19:08:47+00:00"
=======
                "source": "https://github.com/utopia-php/database/tree/feat-adjusted-query-validator"
            },
            "time": "2021-08-23T06:11:57+00:00"
>>>>>>> 57b12a41
        },
        {
            "name": "utopia-php/domains",
            "version": "v1.1.0",
            "source": {
                "type": "git",
                "url": "https://github.com/utopia-php/domains.git",
                "reference": "1665e1d9932afa3be63b5c1e0dcfe01fe77d8e73"
            },
            "dist": {
                "type": "zip",
                "url": "https://api.github.com/repos/utopia-php/domains/zipball/1665e1d9932afa3be63b5c1e0dcfe01fe77d8e73",
                "reference": "1665e1d9932afa3be63b5c1e0dcfe01fe77d8e73",
                "shasum": ""
            },
            "require": {
                "php": ">=7.1"
            },
            "require-dev": {
                "phpunit/phpunit": "^7.0"
            },
            "type": "library",
            "autoload": {
                "psr-4": {
                    "Utopia\\Domains\\": "src/Domains"
                }
            },
            "notification-url": "https://packagist.org/downloads/",
            "license": [
                "MIT"
            ],
            "authors": [
                {
                    "name": "Eldad Fux",
                    "email": "eldad@appwrite.io"
                }
            ],
            "description": "Utopia Domains library is simple and lite library for parsing web domains. This library is aiming to be as simple and easy to learn and use.",
            "keywords": [
                "domains",
                "framework",
                "icann",
                "php",
                "public suffix",
                "tld",
                "tld extract",
                "upf",
                "utopia"
            ],
            "support": {
                "issues": "https://github.com/utopia-php/domains/issues",
                "source": "https://github.com/utopia-php/domains/tree/master"
            },
            "time": "2020-02-23T07:40:02+00:00"
        },
        {
            "name": "utopia-php/framework",
            "version": "0.18.0",
            "source": {
                "type": "git",
                "url": "https://github.com/utopia-php/framework.git",
                "reference": "f577522a5eb8009967b893fb7ad4ee70d3f7c0db"
            },
            "dist": {
                "type": "zip",
                "url": "https://api.github.com/repos/utopia-php/framework/zipball/f577522a5eb8009967b893fb7ad4ee70d3f7c0db",
                "reference": "f577522a5eb8009967b893fb7ad4ee70d3f7c0db",
                "shasum": ""
            },
            "require": {
                "php": ">=7.3.0"
            },
            "require-dev": {
                "phpunit/phpunit": "^9.4",
                "vimeo/psalm": "4.0.1"
            },
            "type": "library",
            "autoload": {
                "psr-4": {
                    "Utopia\\": "src/"
                }
            },
            "notification-url": "https://packagist.org/downloads/",
            "license": [
                "MIT"
            ],
            "authors": [
                {
                    "name": "Eldad Fux",
                    "email": "eldad@appwrite.io"
                }
            ],
            "description": "A simple, light and advanced PHP framework",
            "keywords": [
                "framework",
                "php",
                "upf"
            ],
            "support": {
                "issues": "https://github.com/utopia-php/framework/issues",
                "source": "https://github.com/utopia-php/framework/tree/0.18.0"
            },
            "time": "2021-08-19T04:58:47+00:00"
        },
        {
            "name": "utopia-php/image",
            "version": "0.5.0",
            "source": {
                "type": "git",
                "url": "https://github.com/utopia-php/image.git",
                "reference": "5b4ac25e70a95fa10b39c129b742ac66748d40b8"
            },
            "dist": {
                "type": "zip",
                "url": "https://api.github.com/repos/utopia-php/image/zipball/5b4ac25e70a95fa10b39c129b742ac66748d40b8",
                "reference": "5b4ac25e70a95fa10b39c129b742ac66748d40b8",
                "shasum": ""
            },
            "require": {
                "chillerlan/php-qrcode": "4.3.0",
                "ext-imagick": "*",
                "php": ">=7.4"
            },
            "require-dev": {
                "phpunit/phpunit": "^9.3",
                "vimeo/psalm": "4.0.1"
            },
            "type": "library",
            "autoload": {
                "psr-4": {
                    "Utopia\\Image\\": "src/Image"
                }
            },
            "notification-url": "https://packagist.org/downloads/",
            "license": [
                "MIT"
            ],
            "authors": [
                {
                    "name": "Eldad Fux",
                    "email": "eldad@appwrite.io"
                }
            ],
            "description": "A simple Image manipulation library",
            "keywords": [
                "framework",
                "image",
                "php",
                "upf",
                "utopia"
            ],
            "support": {
                "issues": "https://github.com/utopia-php/image/issues",
                "source": "https://github.com/utopia-php/image/tree/0.5.0"
            },
            "time": "2021-06-25T03:40:03+00:00"
        },
        {
            "name": "utopia-php/locale",
            "version": "0.4.0",
            "source": {
                "type": "git",
                "url": "https://github.com/utopia-php/locale.git",
                "reference": "c2d9358d0fe2f6b6ed5448369f9d1e430c615447"
            },
            "dist": {
                "type": "zip",
                "url": "https://api.github.com/repos/utopia-php/locale/zipball/c2d9358d0fe2f6b6ed5448369f9d1e430c615447",
                "reference": "c2d9358d0fe2f6b6ed5448369f9d1e430c615447",
                "shasum": ""
            },
            "require": {
                "php": ">=7.4"
            },
            "require-dev": {
                "phpunit/phpunit": "^9.3",
                "vimeo/psalm": "4.0.1"
            },
            "type": "library",
            "autoload": {
                "psr-4": {
                    "Utopia\\Locale\\": "src/Locale"
                }
            },
            "notification-url": "https://packagist.org/downloads/",
            "license": [
                "MIT"
            ],
            "authors": [
                {
                    "name": "Eldad Fux",
                    "email": "eldad@appwrite.io"
                }
            ],
            "description": "A simple locale library to manage application translations",
            "keywords": [
                "framework",
                "locale",
                "php",
                "upf",
                "utopia"
            ],
            "support": {
                "issues": "https://github.com/utopia-php/locale/issues",
                "source": "https://github.com/utopia-php/locale/tree/0.4.0"
            },
            "time": "2021-07-24T11:35:55+00:00"
        },
        {
            "name": "utopia-php/preloader",
            "version": "0.2.4",
            "source": {
                "type": "git",
                "url": "https://github.com/utopia-php/preloader.git",
                "reference": "65ef48392e72172f584b0baa2e224f9a1cebcce0"
            },
            "dist": {
                "type": "zip",
                "url": "https://api.github.com/repos/utopia-php/preloader/zipball/65ef48392e72172f584b0baa2e224f9a1cebcce0",
                "reference": "65ef48392e72172f584b0baa2e224f9a1cebcce0",
                "shasum": ""
            },
            "require": {
                "php": ">=7.1"
            },
            "require-dev": {
                "phpunit/phpunit": "^9.3",
                "vimeo/psalm": "4.0.1"
            },
            "type": "library",
            "autoload": {
                "psr-4": {
                    "Utopia\\Preloader\\": "src/Preloader"
                }
            },
            "notification-url": "https://packagist.org/downloads/",
            "license": [
                "MIT"
            ],
            "authors": [
                {
                    "name": "Eldad Fux",
                    "email": "team@appwrite.io"
                }
            ],
            "description": "Utopia Preloader library is simple and lite library for managing PHP preloading configuration",
            "keywords": [
                "framework",
                "php",
                "preload",
                "preloader",
                "preloading",
                "upf",
                "utopia"
            ],
            "support": {
                "issues": "https://github.com/utopia-php/preloader/issues",
                "source": "https://github.com/utopia-php/preloader/tree/0.2.4"
            },
            "time": "2020-10-24T07:04:59+00:00"
        },
        {
            "name": "utopia-php/registry",
            "version": "0.5.0",
            "source": {
                "type": "git",
                "url": "https://github.com/utopia-php/registry.git",
                "reference": "bedc4ed54527b2803e6dfdccc39449f98522b70d"
            },
            "dist": {
                "type": "zip",
                "url": "https://api.github.com/repos/utopia-php/registry/zipball/bedc4ed54527b2803e6dfdccc39449f98522b70d",
                "reference": "bedc4ed54527b2803e6dfdccc39449f98522b70d",
                "shasum": ""
            },
            "require": {
                "php": ">=7.4"
            },
            "require-dev": {
                "phpunit/phpunit": "^9.3",
                "vimeo/psalm": "4.0.1"
            },
            "type": "library",
            "autoload": {
                "psr-4": {
                    "Utopia\\Registry\\": "src/Registry"
                }
            },
            "notification-url": "https://packagist.org/downloads/",
            "license": [
                "MIT"
            ],
            "authors": [
                {
                    "name": "Eldad Fux",
                    "email": "eldad@appwrite.io"
                }
            ],
            "description": "A simple dependency management library for PHP",
            "keywords": [
                "dependency management",
                "di",
                "framework",
                "php",
                "upf",
                "utopia"
            ],
            "support": {
                "issues": "https://github.com/utopia-php/registry/issues",
                "source": "https://github.com/utopia-php/registry/tree/0.5.0"
            },
            "time": "2021-03-10T10:45:22+00:00"
        },
        {
            "name": "utopia-php/storage",
            "version": "0.5.0",
            "source": {
                "type": "git",
                "url": "https://github.com/utopia-php/storage.git",
                "reference": "92ae20c7a2ac329f573a58a82dc245134cc63408"
            },
            "dist": {
                "type": "zip",
                "url": "https://api.github.com/repos/utopia-php/storage/zipball/92ae20c7a2ac329f573a58a82dc245134cc63408",
                "reference": "92ae20c7a2ac329f573a58a82dc245134cc63408",
                "shasum": ""
            },
            "require": {
                "php": ">=7.4",
                "utopia-php/framework": "0.*.*"
            },
            "require-dev": {
                "phpunit/phpunit": "^9.3",
                "vimeo/psalm": "4.0.1"
            },
            "type": "library",
            "autoload": {
                "psr-4": {
                    "Utopia\\Storage\\": "src/Storage"
                }
            },
            "notification-url": "https://packagist.org/downloads/",
            "license": [
                "MIT"
            ],
            "authors": [
                {
                    "name": "Eldad Fux",
                    "email": "eldad@appwrite.io"
                }
            ],
            "description": "A simple Storage library to manage application storage",
            "keywords": [
                "framework",
                "php",
                "storage",
                "upf",
                "utopia"
            ],
            "support": {
                "issues": "https://github.com/utopia-php/storage/issues",
                "source": "https://github.com/utopia-php/storage/tree/0.5.0"
            },
            "time": "2021-04-15T16:43:12+00:00"
        },
        {
            "name": "utopia-php/swoole",
            "version": "0.2.4",
            "source": {
                "type": "git",
                "url": "https://github.com/utopia-php/swoole.git",
                "reference": "37d8c64b536d6bc7da4f0f5a934a0ec44885abf4"
            },
            "dist": {
                "type": "zip",
                "url": "https://api.github.com/repos/utopia-php/swoole/zipball/37d8c64b536d6bc7da4f0f5a934a0ec44885abf4",
                "reference": "37d8c64b536d6bc7da4f0f5a934a0ec44885abf4",
                "shasum": ""
            },
            "require": {
                "ext-swoole": "*",
                "php": ">=7.4",
                "utopia-php/framework": "0.*.*"
            },
            "require-dev": {
                "phpunit/phpunit": "^9.3",
                "swoole/ide-helper": "4.5.5",
                "vimeo/psalm": "4.0.1"
            },
            "type": "library",
            "autoload": {
                "psr-4": {
                    "Utopia\\Swoole\\": "src/Swoole"
                }
            },
            "notification-url": "https://packagist.org/downloads/",
            "license": [
                "MIT"
            ],
            "authors": [
                {
                    "name": "Eldad Fux",
                    "email": "team@appwrite.io"
                }
            ],
            "description": "An extension for Utopia Framework to work with PHP Swoole as a PHP FPM alternative",
            "keywords": [
                "framework",
                "http",
                "php",
                "server",
                "swoole",
                "upf",
                "utopia"
            ],
            "support": {
                "issues": "https://github.com/utopia-php/swoole/issues",
                "source": "https://github.com/utopia-php/swoole/tree/0.2.4"
            },
            "time": "2021-06-22T10:49:24+00:00"
        },
        {
            "name": "utopia-php/system",
            "version": "0.4.0",
            "source": {
                "type": "git",
                "url": "https://github.com/utopia-php/system.git",
                "reference": "67c92c66ce8f0cc925a00bca89f7a188bf9183c0"
            },
            "dist": {
                "type": "zip",
                "url": "https://api.github.com/repos/utopia-php/system/zipball/67c92c66ce8f0cc925a00bca89f7a188bf9183c0",
                "reference": "67c92c66ce8f0cc925a00bca89f7a188bf9183c0",
                "shasum": ""
            },
            "require": {
                "php": ">=7.4"
            },
            "require-dev": {
                "phpunit/phpunit": "^9.3",
                "vimeo/psalm": "4.0.1"
            },
            "type": "library",
            "autoload": {
                "psr-4": {
                    "Utopia\\System\\": "src/System"
                }
            },
            "notification-url": "https://packagist.org/downloads/",
            "license": [
                "MIT"
            ],
            "authors": [
                {
                    "name": "Eldad Fux",
                    "email": "eldad@appwrite.io"
                },
                {
                    "name": "Torsten Dittmann",
                    "email": "torsten@appwrite.io"
                }
            ],
            "description": "A simple library for obtaining information about the host's system.",
            "keywords": [
                "framework",
                "php",
                "system",
                "upf",
                "utopia"
            ],
            "support": {
                "issues": "https://github.com/utopia-php/system/issues",
                "source": "https://github.com/utopia-php/system/tree/0.4.0"
            },
            "time": "2021-02-04T14:14:49+00:00"
        },
        {
            "name": "webmozart/assert",
            "version": "1.10.0",
            "source": {
                "type": "git",
                "url": "https://github.com/webmozarts/assert.git",
                "reference": "6964c76c7804814a842473e0c8fd15bab0f18e25"
            },
            "dist": {
                "type": "zip",
                "url": "https://api.github.com/repos/webmozarts/assert/zipball/6964c76c7804814a842473e0c8fd15bab0f18e25",
                "reference": "6964c76c7804814a842473e0c8fd15bab0f18e25",
                "shasum": ""
            },
            "require": {
                "php": "^7.2 || ^8.0",
                "symfony/polyfill-ctype": "^1.8"
            },
            "conflict": {
                "phpstan/phpstan": "<0.12.20",
                "vimeo/psalm": "<4.6.1 || 4.6.2"
            },
            "require-dev": {
                "phpunit/phpunit": "^8.5.13"
            },
            "type": "library",
            "extra": {
                "branch-alias": {
                    "dev-master": "1.10-dev"
                }
            },
            "autoload": {
                "psr-4": {
                    "Webmozart\\Assert\\": "src/"
                }
            },
            "notification-url": "https://packagist.org/downloads/",
            "license": [
                "MIT"
            ],
            "authors": [
                {
                    "name": "Bernhard Schussek",
                    "email": "bschussek@gmail.com"
                }
            ],
            "description": "Assertions to validate method input/output with nice error messages.",
            "keywords": [
                "assert",
                "check",
                "validate"
            ],
            "support": {
                "issues": "https://github.com/webmozarts/assert/issues",
                "source": "https://github.com/webmozarts/assert/tree/1.10.0"
            },
            "time": "2021-03-09T10:59:23+00:00"
        }
    ],
    "packages-dev": [
        {
            "name": "amphp/amp",
            "version": "v2.6.0",
            "source": {
                "type": "git",
                "url": "https://github.com/amphp/amp.git",
                "reference": "caa95edeb1ca1bf7532e9118ede4a3c3126408cc"
            },
            "dist": {
                "type": "zip",
                "url": "https://api.github.com/repos/amphp/amp/zipball/caa95edeb1ca1bf7532e9118ede4a3c3126408cc",
                "reference": "caa95edeb1ca1bf7532e9118ede4a3c3126408cc",
                "shasum": ""
            },
            "require": {
                "php": ">=7.1"
            },
            "require-dev": {
                "amphp/php-cs-fixer-config": "dev-master",
                "amphp/phpunit-util": "^1",
                "ext-json": "*",
                "jetbrains/phpstorm-stubs": "^2019.3",
                "phpunit/phpunit": "^7 | ^8 | ^9",
                "psalm/phar": "^3.11@dev",
                "react/promise": "^2"
            },
            "type": "library",
            "extra": {
                "branch-alias": {
                    "dev-master": "2.x-dev"
                }
            },
            "autoload": {
                "psr-4": {
                    "Amp\\": "lib"
                },
                "files": [
                    "lib/functions.php",
                    "lib/Internal/functions.php"
                ]
            },
            "notification-url": "https://packagist.org/downloads/",
            "license": [
                "MIT"
            ],
            "authors": [
                {
                    "name": "Daniel Lowrey",
                    "email": "rdlowrey@php.net"
                },
                {
                    "name": "Aaron Piotrowski",
                    "email": "aaron@trowski.com"
                },
                {
                    "name": "Bob Weinand",
                    "email": "bobwei9@hotmail.com"
                },
                {
                    "name": "Niklas Keller",
                    "email": "me@kelunik.com"
                }
            ],
            "description": "A non-blocking concurrency framework for PHP applications.",
            "homepage": "http://amphp.org/amp",
            "keywords": [
                "async",
                "asynchronous",
                "awaitable",
                "concurrency",
                "event",
                "event-loop",
                "future",
                "non-blocking",
                "promise"
            ],
            "support": {
                "irc": "irc://irc.freenode.org/amphp",
                "issues": "https://github.com/amphp/amp/issues",
                "source": "https://github.com/amphp/amp/tree/v2.6.0"
            },
            "funding": [
                {
                    "url": "https://github.com/amphp",
                    "type": "github"
                }
            ],
            "time": "2021-07-16T20:06:06+00:00"
        },
        {
            "name": "amphp/byte-stream",
            "version": "v1.8.1",
            "source": {
                "type": "git",
                "url": "https://github.com/amphp/byte-stream.git",
                "reference": "acbd8002b3536485c997c4e019206b3f10ca15bd"
            },
            "dist": {
                "type": "zip",
                "url": "https://api.github.com/repos/amphp/byte-stream/zipball/acbd8002b3536485c997c4e019206b3f10ca15bd",
                "reference": "acbd8002b3536485c997c4e019206b3f10ca15bd",
                "shasum": ""
            },
            "require": {
                "amphp/amp": "^2",
                "php": ">=7.1"
            },
            "require-dev": {
                "amphp/php-cs-fixer-config": "dev-master",
                "amphp/phpunit-util": "^1.4",
                "friendsofphp/php-cs-fixer": "^2.3",
                "jetbrains/phpstorm-stubs": "^2019.3",
                "phpunit/phpunit": "^6 || ^7 || ^8",
                "psalm/phar": "^3.11.4"
            },
            "type": "library",
            "extra": {
                "branch-alias": {
                    "dev-master": "1.x-dev"
                }
            },
            "autoload": {
                "psr-4": {
                    "Amp\\ByteStream\\": "lib"
                },
                "files": [
                    "lib/functions.php"
                ]
            },
            "notification-url": "https://packagist.org/downloads/",
            "license": [
                "MIT"
            ],
            "authors": [
                {
                    "name": "Aaron Piotrowski",
                    "email": "aaron@trowski.com"
                },
                {
                    "name": "Niklas Keller",
                    "email": "me@kelunik.com"
                }
            ],
            "description": "A stream abstraction to make working with non-blocking I/O simple.",
            "homepage": "http://amphp.org/byte-stream",
            "keywords": [
                "amp",
                "amphp",
                "async",
                "io",
                "non-blocking",
                "stream"
            ],
            "support": {
                "irc": "irc://irc.freenode.org/amphp",
                "issues": "https://github.com/amphp/byte-stream/issues",
                "source": "https://github.com/amphp/byte-stream/tree/v1.8.1"
            },
            "funding": [
                {
                    "url": "https://github.com/amphp",
                    "type": "github"
                }
            ],
            "time": "2021-03-30T17:13:30+00:00"
        },
        {
            "name": "appwrite/sdk-generator",
            "version": "0.13.0",
            "source": {
                "type": "git",
                "url": "https://github.com/appwrite/sdk-generator.git",
                "reference": "ea867bf585b03d2e22315820bf7ebca59c4cbd61"
            },
            "dist": {
                "type": "zip",
                "url": "https://api.github.com/repos/appwrite/sdk-generator/zipball/ea867bf585b03d2e22315820bf7ebca59c4cbd61",
                "reference": "ea867bf585b03d2e22315820bf7ebca59c4cbd61",
                "shasum": ""
            },
            "require": {
                "ext-curl": "*",
                "ext-json": "*",
                "ext-mbstring": "*",
                "matthiasmullie/minify": "^1.3",
                "php": ">=7.0.0",
                "twig/twig": "^2.14"
            },
            "require-dev": {
                "phpunit/phpunit": "^7.0"
            },
            "type": "library",
            "autoload": {
                "psr-4": {
                    "Appwrite\\SDK\\": "src/SDK",
                    "Appwrite\\Spec\\": "src/Spec"
                }
            },
            "notification-url": "https://packagist.org/downloads/",
            "license": [
                "MIT"
            ],
            "authors": [
                {
                    "name": "Eldad Fux",
                    "email": "eldad@appwrite.io"
                }
            ],
            "description": "Appwrite PHP library for generating API SDKs for multiple programming languages and platforms",
            "support": {
                "issues": "https://github.com/appwrite/sdk-generator/issues",
                "source": "https://github.com/appwrite/sdk-generator/tree/0.13.0"
            },
            "time": "2021-07-31T20:27:03+00:00"
        },
        {
            "name": "composer/semver",
            "version": "3.2.5",
            "source": {
                "type": "git",
                "url": "https://github.com/composer/semver.git",
                "reference": "31f3ea725711245195f62e54ffa402d8ef2fdba9"
            },
            "dist": {
                "type": "zip",
                "url": "https://api.github.com/repos/composer/semver/zipball/31f3ea725711245195f62e54ffa402d8ef2fdba9",
                "reference": "31f3ea725711245195f62e54ffa402d8ef2fdba9",
                "shasum": ""
            },
            "require": {
                "php": "^5.3.2 || ^7.0 || ^8.0"
            },
            "require-dev": {
                "phpstan/phpstan": "^0.12.54",
                "symfony/phpunit-bridge": "^4.2 || ^5"
            },
            "type": "library",
            "extra": {
                "branch-alias": {
                    "dev-main": "3.x-dev"
                }
            },
            "autoload": {
                "psr-4": {
                    "Composer\\Semver\\": "src"
                }
            },
            "notification-url": "https://packagist.org/downloads/",
            "license": [
                "MIT"
            ],
            "authors": [
                {
                    "name": "Nils Adermann",
                    "email": "naderman@naderman.de",
                    "homepage": "http://www.naderman.de"
                },
                {
                    "name": "Jordi Boggiano",
                    "email": "j.boggiano@seld.be",
                    "homepage": "http://seld.be"
                },
                {
                    "name": "Rob Bast",
                    "email": "rob.bast@gmail.com",
                    "homepage": "http://robbast.nl"
                }
            ],
            "description": "Semver library that offers utilities, version constraint parsing and validation.",
            "keywords": [
                "semantic",
                "semver",
                "validation",
                "versioning"
            ],
            "support": {
                "irc": "irc://irc.freenode.org/composer",
                "issues": "https://github.com/composer/semver/issues",
                "source": "https://github.com/composer/semver/tree/3.2.5"
            },
            "funding": [
                {
                    "url": "https://packagist.com",
                    "type": "custom"
                },
                {
                    "url": "https://github.com/composer",
                    "type": "github"
                },
                {
                    "url": "https://tidelift.com/funding/github/packagist/composer/composer",
                    "type": "tidelift"
                }
            ],
            "time": "2021-05-24T12:41:47+00:00"
        },
        {
            "name": "composer/xdebug-handler",
            "version": "2.0.2",
            "source": {
                "type": "git",
                "url": "https://github.com/composer/xdebug-handler.git",
                "reference": "84674dd3a7575ba617f5a76d7e9e29a7d3891339"
            },
            "dist": {
                "type": "zip",
                "url": "https://api.github.com/repos/composer/xdebug-handler/zipball/84674dd3a7575ba617f5a76d7e9e29a7d3891339",
                "reference": "84674dd3a7575ba617f5a76d7e9e29a7d3891339",
                "shasum": ""
            },
            "require": {
                "php": "^5.3.2 || ^7.0 || ^8.0",
                "psr/log": "^1 || ^2 || ^3"
            },
            "require-dev": {
                "phpstan/phpstan": "^0.12.55",
                "symfony/phpunit-bridge": "^4.2 || ^5"
            },
            "type": "library",
            "autoload": {
                "psr-4": {
                    "Composer\\XdebugHandler\\": "src"
                }
            },
            "notification-url": "https://packagist.org/downloads/",
            "license": [
                "MIT"
            ],
            "authors": [
                {
                    "name": "John Stevenson",
                    "email": "john-stevenson@blueyonder.co.uk"
                }
            ],
            "description": "Restarts a process without Xdebug.",
            "keywords": [
                "Xdebug",
                "performance"
            ],
            "support": {
                "irc": "irc://irc.freenode.org/composer",
                "issues": "https://github.com/composer/xdebug-handler/issues",
                "source": "https://github.com/composer/xdebug-handler/tree/2.0.2"
            },
            "funding": [
                {
                    "url": "https://packagist.com",
                    "type": "custom"
                },
                {
                    "url": "https://github.com/composer",
                    "type": "github"
                },
                {
                    "url": "https://tidelift.com/funding/github/packagist/composer/composer",
                    "type": "tidelift"
                }
            ],
            "time": "2021-07-31T17:03:58+00:00"
        },
        {
            "name": "dnoegel/php-xdg-base-dir",
            "version": "v0.1.1",
            "source": {
                "type": "git",
                "url": "https://github.com/dnoegel/php-xdg-base-dir.git",
                "reference": "8f8a6e48c5ecb0f991c2fdcf5f154a47d85f9ffd"
            },
            "dist": {
                "type": "zip",
                "url": "https://api.github.com/repos/dnoegel/php-xdg-base-dir/zipball/8f8a6e48c5ecb0f991c2fdcf5f154a47d85f9ffd",
                "reference": "8f8a6e48c5ecb0f991c2fdcf5f154a47d85f9ffd",
                "shasum": ""
            },
            "require": {
                "php": ">=5.3.2"
            },
            "require-dev": {
                "phpunit/phpunit": "~7.0|~6.0|~5.0|~4.8.35"
            },
            "type": "library",
            "autoload": {
                "psr-4": {
                    "XdgBaseDir\\": "src/"
                }
            },
            "notification-url": "https://packagist.org/downloads/",
            "license": [
                "MIT"
            ],
            "description": "implementation of xdg base directory specification for php",
            "support": {
                "issues": "https://github.com/dnoegel/php-xdg-base-dir/issues",
                "source": "https://github.com/dnoegel/php-xdg-base-dir/tree/v0.1.1"
            },
            "time": "2019-12-04T15:06:13+00:00"
        },
        {
            "name": "doctrine/instantiator",
            "version": "1.4.0",
            "source": {
                "type": "git",
                "url": "https://github.com/doctrine/instantiator.git",
                "reference": "d56bf6102915de5702778fe20f2de3b2fe570b5b"
            },
            "dist": {
                "type": "zip",
                "url": "https://api.github.com/repos/doctrine/instantiator/zipball/d56bf6102915de5702778fe20f2de3b2fe570b5b",
                "reference": "d56bf6102915de5702778fe20f2de3b2fe570b5b",
                "shasum": ""
            },
            "require": {
                "php": "^7.1 || ^8.0"
            },
            "require-dev": {
                "doctrine/coding-standard": "^8.0",
                "ext-pdo": "*",
                "ext-phar": "*",
                "phpbench/phpbench": "^0.13 || 1.0.0-alpha2",
                "phpstan/phpstan": "^0.12",
                "phpstan/phpstan-phpunit": "^0.12",
                "phpunit/phpunit": "^7.0 || ^8.0 || ^9.0"
            },
            "type": "library",
            "autoload": {
                "psr-4": {
                    "Doctrine\\Instantiator\\": "src/Doctrine/Instantiator/"
                }
            },
            "notification-url": "https://packagist.org/downloads/",
            "license": [
                "MIT"
            ],
            "authors": [
                {
                    "name": "Marco Pivetta",
                    "email": "ocramius@gmail.com",
                    "homepage": "https://ocramius.github.io/"
                }
            ],
            "description": "A small, lightweight utility to instantiate objects in PHP without invoking their constructors",
            "homepage": "https://www.doctrine-project.org/projects/instantiator.html",
            "keywords": [
                "constructor",
                "instantiate"
            ],
            "support": {
                "issues": "https://github.com/doctrine/instantiator/issues",
                "source": "https://github.com/doctrine/instantiator/tree/1.4.0"
            },
            "funding": [
                {
                    "url": "https://www.doctrine-project.org/sponsorship.html",
                    "type": "custom"
                },
                {
                    "url": "https://www.patreon.com/phpdoctrine",
                    "type": "patreon"
                },
                {
                    "url": "https://tidelift.com/funding/github/packagist/doctrine%2Finstantiator",
                    "type": "tidelift"
                }
            ],
            "time": "2020-11-10T18:47:58+00:00"
        },
        {
            "name": "felixfbecker/advanced-json-rpc",
            "version": "v3.2.1",
            "source": {
                "type": "git",
                "url": "https://github.com/felixfbecker/php-advanced-json-rpc.git",
                "reference": "b5f37dbff9a8ad360ca341f3240dc1c168b45447"
            },
            "dist": {
                "type": "zip",
                "url": "https://api.github.com/repos/felixfbecker/php-advanced-json-rpc/zipball/b5f37dbff9a8ad360ca341f3240dc1c168b45447",
                "reference": "b5f37dbff9a8ad360ca341f3240dc1c168b45447",
                "shasum": ""
            },
            "require": {
                "netresearch/jsonmapper": "^1.0 || ^2.0 || ^3.0 || ^4.0",
                "php": "^7.1 || ^8.0",
                "phpdocumentor/reflection-docblock": "^4.3.4 || ^5.0.0"
            },
            "require-dev": {
                "phpunit/phpunit": "^7.0 || ^8.0"
            },
            "type": "library",
            "autoload": {
                "psr-4": {
                    "AdvancedJsonRpc\\": "lib/"
                }
            },
            "notification-url": "https://packagist.org/downloads/",
            "license": [
                "ISC"
            ],
            "authors": [
                {
                    "name": "Felix Becker",
                    "email": "felix.b@outlook.com"
                }
            ],
            "description": "A more advanced JSONRPC implementation",
            "support": {
                "issues": "https://github.com/felixfbecker/php-advanced-json-rpc/issues",
                "source": "https://github.com/felixfbecker/php-advanced-json-rpc/tree/v3.2.1"
            },
            "time": "2021-06-11T22:34:44+00:00"
        },
        {
            "name": "felixfbecker/language-server-protocol",
            "version": "1.5.1",
            "source": {
                "type": "git",
                "url": "https://github.com/felixfbecker/php-language-server-protocol.git",
                "reference": "9d846d1f5cf101deee7a61c8ba7caa0a975cd730"
            },
            "dist": {
                "type": "zip",
                "url": "https://api.github.com/repos/felixfbecker/php-language-server-protocol/zipball/9d846d1f5cf101deee7a61c8ba7caa0a975cd730",
                "reference": "9d846d1f5cf101deee7a61c8ba7caa0a975cd730",
                "shasum": ""
            },
            "require": {
                "php": ">=7.1"
            },
            "require-dev": {
                "phpstan/phpstan": "*",
                "squizlabs/php_codesniffer": "^3.1",
                "vimeo/psalm": "^4.0"
            },
            "type": "library",
            "extra": {
                "branch-alias": {
                    "dev-master": "1.x-dev"
                }
            },
            "autoload": {
                "psr-4": {
                    "LanguageServerProtocol\\": "src/"
                }
            },
            "notification-url": "https://packagist.org/downloads/",
            "license": [
                "ISC"
            ],
            "authors": [
                {
                    "name": "Felix Becker",
                    "email": "felix.b@outlook.com"
                }
            ],
            "description": "PHP classes for the Language Server Protocol",
            "keywords": [
                "language",
                "microsoft",
                "php",
                "server"
            ],
            "support": {
                "issues": "https://github.com/felixfbecker/php-language-server-protocol/issues",
                "source": "https://github.com/felixfbecker/php-language-server-protocol/tree/1.5.1"
            },
            "time": "2021-02-22T14:02:09+00:00"
        },
        {
            "name": "matthiasmullie/minify",
            "version": "1.3.66",
            "source": {
                "type": "git",
                "url": "https://github.com/matthiasmullie/minify.git",
                "reference": "45fd3b0f1dfa2c965857c6d4a470bea52adc31a6"
            },
            "dist": {
                "type": "zip",
                "url": "https://api.github.com/repos/matthiasmullie/minify/zipball/45fd3b0f1dfa2c965857c6d4a470bea52adc31a6",
                "reference": "45fd3b0f1dfa2c965857c6d4a470bea52adc31a6",
                "shasum": ""
            },
            "require": {
                "ext-pcre": "*",
                "matthiasmullie/path-converter": "~1.1",
                "php": ">=5.3.0"
            },
            "require-dev": {
                "friendsofphp/php-cs-fixer": "~2.0",
                "matthiasmullie/scrapbook": "dev-master",
                "phpunit/phpunit": ">=4.8"
            },
            "suggest": {
                "psr/cache-implementation": "Cache implementation to use with Minify::cache"
            },
            "bin": [
                "bin/minifycss",
                "bin/minifyjs"
            ],
            "type": "library",
            "autoload": {
                "psr-4": {
                    "MatthiasMullie\\Minify\\": "src/"
                }
            },
            "notification-url": "https://packagist.org/downloads/",
            "license": [
                "MIT"
            ],
            "authors": [
                {
                    "name": "Matthias Mullie",
                    "email": "minify@mullie.eu",
                    "homepage": "http://www.mullie.eu",
                    "role": "Developer"
                }
            ],
            "description": "CSS & JavaScript minifier, in PHP. Removes whitespace, strips comments, combines files (incl. @import statements and small assets in CSS files), and optimizes/shortens a few common programming patterns.",
            "homepage": "http://www.minifier.org",
            "keywords": [
                "JS",
                "css",
                "javascript",
                "minifier",
                "minify"
            ],
            "support": {
                "issues": "https://github.com/matthiasmullie/minify/issues",
                "source": "https://github.com/matthiasmullie/minify/tree/1.3.66"
            },
            "funding": [
                {
                    "url": "https://github.com/[user1",
                    "type": "github"
                },
                {
                    "url": "https://github.com/matthiasmullie] # Replace with up to 4 GitHub Sponsors-enabled usernames e.g.",
                    "type": "github"
                },
                {
                    "url": "https://github.com/user2",
                    "type": "github"
                }
            ],
            "time": "2021-01-06T15:18:10+00:00"
        },
        {
            "name": "matthiasmullie/path-converter",
            "version": "1.1.3",
            "source": {
                "type": "git",
                "url": "https://github.com/matthiasmullie/path-converter.git",
                "reference": "e7d13b2c7e2f2268e1424aaed02085518afa02d9"
            },
            "dist": {
                "type": "zip",
                "url": "https://api.github.com/repos/matthiasmullie/path-converter/zipball/e7d13b2c7e2f2268e1424aaed02085518afa02d9",
                "reference": "e7d13b2c7e2f2268e1424aaed02085518afa02d9",
                "shasum": ""
            },
            "require": {
                "ext-pcre": "*",
                "php": ">=5.3.0"
            },
            "require-dev": {
                "phpunit/phpunit": "~4.8"
            },
            "type": "library",
            "autoload": {
                "psr-4": {
                    "MatthiasMullie\\PathConverter\\": "src/"
                }
            },
            "notification-url": "https://packagist.org/downloads/",
            "license": [
                "MIT"
            ],
            "authors": [
                {
                    "name": "Matthias Mullie",
                    "email": "pathconverter@mullie.eu",
                    "homepage": "http://www.mullie.eu",
                    "role": "Developer"
                }
            ],
            "description": "Relative path converter",
            "homepage": "http://github.com/matthiasmullie/path-converter",
            "keywords": [
                "converter",
                "path",
                "paths",
                "relative"
            ],
            "support": {
                "issues": "https://github.com/matthiasmullie/path-converter/issues",
                "source": "https://github.com/matthiasmullie/path-converter/tree/1.1.3"
            },
            "time": "2019-02-05T23:41:09+00:00"
        },
        {
            "name": "myclabs/deep-copy",
            "version": "1.10.2",
            "source": {
                "type": "git",
                "url": "https://github.com/myclabs/DeepCopy.git",
                "reference": "776f831124e9c62e1a2c601ecc52e776d8bb7220"
            },
            "dist": {
                "type": "zip",
                "url": "https://api.github.com/repos/myclabs/DeepCopy/zipball/776f831124e9c62e1a2c601ecc52e776d8bb7220",
                "reference": "776f831124e9c62e1a2c601ecc52e776d8bb7220",
                "shasum": ""
            },
            "require": {
                "php": "^7.1 || ^8.0"
            },
            "replace": {
                "myclabs/deep-copy": "self.version"
            },
            "require-dev": {
                "doctrine/collections": "^1.0",
                "doctrine/common": "^2.6",
                "phpunit/phpunit": "^7.1"
            },
            "type": "library",
            "autoload": {
                "psr-4": {
                    "DeepCopy\\": "src/DeepCopy/"
                },
                "files": [
                    "src/DeepCopy/deep_copy.php"
                ]
            },
            "notification-url": "https://packagist.org/downloads/",
            "license": [
                "MIT"
            ],
            "description": "Create deep copies (clones) of your objects",
            "keywords": [
                "clone",
                "copy",
                "duplicate",
                "object",
                "object graph"
            ],
            "support": {
                "issues": "https://github.com/myclabs/DeepCopy/issues",
                "source": "https://github.com/myclabs/DeepCopy/tree/1.10.2"
            },
            "funding": [
                {
                    "url": "https://tidelift.com/funding/github/packagist/myclabs/deep-copy",
                    "type": "tidelift"
                }
            ],
            "time": "2020-11-13T09:40:50+00:00"
        },
        {
            "name": "netresearch/jsonmapper",
            "version": "v4.0.0",
            "source": {
                "type": "git",
                "url": "https://github.com/cweiske/jsonmapper.git",
                "reference": "8bbc021a8edb2e4a7ea2f8ad4fa9ec9dce2fcb8d"
            },
            "dist": {
                "type": "zip",
                "url": "https://api.github.com/repos/cweiske/jsonmapper/zipball/8bbc021a8edb2e4a7ea2f8ad4fa9ec9dce2fcb8d",
                "reference": "8bbc021a8edb2e4a7ea2f8ad4fa9ec9dce2fcb8d",
                "shasum": ""
            },
            "require": {
                "ext-json": "*",
                "ext-pcre": "*",
                "ext-reflection": "*",
                "ext-spl": "*",
                "php": ">=7.1"
            },
            "require-dev": {
                "phpunit/phpunit": "~7.5 || ~8.0 || ~9.0",
                "squizlabs/php_codesniffer": "~3.5"
            },
            "type": "library",
            "autoload": {
                "psr-0": {
                    "JsonMapper": "src/"
                }
            },
            "notification-url": "https://packagist.org/downloads/",
            "license": [
                "OSL-3.0"
            ],
            "authors": [
                {
                    "name": "Christian Weiske",
                    "email": "cweiske@cweiske.de",
                    "homepage": "http://github.com/cweiske/jsonmapper/",
                    "role": "Developer"
                }
            ],
            "description": "Map nested JSON structures onto PHP classes",
            "support": {
                "email": "cweiske@cweiske.de",
                "issues": "https://github.com/cweiske/jsonmapper/issues",
                "source": "https://github.com/cweiske/jsonmapper/tree/v4.0.0"
            },
            "time": "2020-12-01T19:48:11+00:00"
        },
        {
            "name": "nikic/php-parser",
            "version": "v4.12.0",
            "source": {
                "type": "git",
                "url": "https://github.com/nikic/PHP-Parser.git",
                "reference": "6608f01670c3cc5079e18c1dab1104e002579143"
            },
            "dist": {
                "type": "zip",
                "url": "https://api.github.com/repos/nikic/PHP-Parser/zipball/6608f01670c3cc5079e18c1dab1104e002579143",
                "reference": "6608f01670c3cc5079e18c1dab1104e002579143",
                "shasum": ""
            },
            "require": {
                "ext-tokenizer": "*",
                "php": ">=7.0"
            },
            "require-dev": {
                "ircmaxell/php-yacc": "^0.0.7",
                "phpunit/phpunit": "^6.5 || ^7.0 || ^8.0 || ^9.0"
            },
            "bin": [
                "bin/php-parse"
            ],
            "type": "library",
            "extra": {
                "branch-alias": {
                    "dev-master": "4.9-dev"
                }
            },
            "autoload": {
                "psr-4": {
                    "PhpParser\\": "lib/PhpParser"
                }
            },
            "notification-url": "https://packagist.org/downloads/",
            "license": [
                "BSD-3-Clause"
            ],
            "authors": [
                {
                    "name": "Nikita Popov"
                }
            ],
            "description": "A PHP parser written in PHP",
            "keywords": [
                "parser",
                "php"
            ],
            "support": {
                "issues": "https://github.com/nikic/PHP-Parser/issues",
                "source": "https://github.com/nikic/PHP-Parser/tree/v4.12.0"
            },
            "time": "2021-07-21T10:44:31+00:00"
        },
        {
            "name": "openlss/lib-array2xml",
            "version": "1.0.0",
            "source": {
                "type": "git",
                "url": "https://github.com/nullivex/lib-array2xml.git",
                "reference": "a91f18a8dfc69ffabe5f9b068bc39bb202c81d90"
            },
            "dist": {
                "type": "zip",
                "url": "https://api.github.com/repos/nullivex/lib-array2xml/zipball/a91f18a8dfc69ffabe5f9b068bc39bb202c81d90",
                "reference": "a91f18a8dfc69ffabe5f9b068bc39bb202c81d90",
                "shasum": ""
            },
            "require": {
                "php": ">=5.3.2"
            },
            "type": "library",
            "autoload": {
                "psr-0": {
                    "LSS": ""
                }
            },
            "notification-url": "https://packagist.org/downloads/",
            "license": [
                "Apache-2.0"
            ],
            "authors": [
                {
                    "name": "Bryan Tong",
                    "email": "bryan@nullivex.com",
                    "homepage": "https://www.nullivex.com"
                },
                {
                    "name": "Tony Butler",
                    "email": "spudz76@gmail.com",
                    "homepage": "https://www.nullivex.com"
                }
            ],
            "description": "Array2XML conversion library credit to lalit.org",
            "homepage": "https://www.nullivex.com",
            "keywords": [
                "array",
                "array conversion",
                "xml",
                "xml conversion"
            ],
            "support": {
                "issues": "https://github.com/nullivex/lib-array2xml/issues",
                "source": "https://github.com/nullivex/lib-array2xml/tree/master"
            },
            "time": "2019-03-29T20:06:56+00:00"
        },
        {
            "name": "phar-io/manifest",
            "version": "2.0.3",
            "source": {
                "type": "git",
                "url": "https://github.com/phar-io/manifest.git",
                "reference": "97803eca37d319dfa7826cc2437fc020857acb53"
            },
            "dist": {
                "type": "zip",
                "url": "https://api.github.com/repos/phar-io/manifest/zipball/97803eca37d319dfa7826cc2437fc020857acb53",
                "reference": "97803eca37d319dfa7826cc2437fc020857acb53",
                "shasum": ""
            },
            "require": {
                "ext-dom": "*",
                "ext-phar": "*",
                "ext-xmlwriter": "*",
                "phar-io/version": "^3.0.1",
                "php": "^7.2 || ^8.0"
            },
            "type": "library",
            "extra": {
                "branch-alias": {
                    "dev-master": "2.0.x-dev"
                }
            },
            "autoload": {
                "classmap": [
                    "src/"
                ]
            },
            "notification-url": "https://packagist.org/downloads/",
            "license": [
                "BSD-3-Clause"
            ],
            "authors": [
                {
                    "name": "Arne Blankerts",
                    "email": "arne@blankerts.de",
                    "role": "Developer"
                },
                {
                    "name": "Sebastian Heuer",
                    "email": "sebastian@phpeople.de",
                    "role": "Developer"
                },
                {
                    "name": "Sebastian Bergmann",
                    "email": "sebastian@phpunit.de",
                    "role": "Developer"
                }
            ],
            "description": "Component for reading phar.io manifest information from a PHP Archive (PHAR)",
            "support": {
                "issues": "https://github.com/phar-io/manifest/issues",
                "source": "https://github.com/phar-io/manifest/tree/2.0.3"
            },
            "time": "2021-07-20T11:28:43+00:00"
        },
        {
            "name": "phar-io/version",
            "version": "3.1.0",
            "source": {
                "type": "git",
                "url": "https://github.com/phar-io/version.git",
                "reference": "bae7c545bef187884426f042434e561ab1ddb182"
            },
            "dist": {
                "type": "zip",
                "url": "https://api.github.com/repos/phar-io/version/zipball/bae7c545bef187884426f042434e561ab1ddb182",
                "reference": "bae7c545bef187884426f042434e561ab1ddb182",
                "shasum": ""
            },
            "require": {
                "php": "^7.2 || ^8.0"
            },
            "type": "library",
            "autoload": {
                "classmap": [
                    "src/"
                ]
            },
            "notification-url": "https://packagist.org/downloads/",
            "license": [
                "BSD-3-Clause"
            ],
            "authors": [
                {
                    "name": "Arne Blankerts",
                    "email": "arne@blankerts.de",
                    "role": "Developer"
                },
                {
                    "name": "Sebastian Heuer",
                    "email": "sebastian@phpeople.de",
                    "role": "Developer"
                },
                {
                    "name": "Sebastian Bergmann",
                    "email": "sebastian@phpunit.de",
                    "role": "Developer"
                }
            ],
            "description": "Library for handling version information and constraints",
            "support": {
                "issues": "https://github.com/phar-io/version/issues",
                "source": "https://github.com/phar-io/version/tree/3.1.0"
            },
            "time": "2021-02-23T14:00:09+00:00"
        },
        {
            "name": "phpdocumentor/reflection-common",
            "version": "2.2.0",
            "source": {
                "type": "git",
                "url": "https://github.com/phpDocumentor/ReflectionCommon.git",
                "reference": "1d01c49d4ed62f25aa84a747ad35d5a16924662b"
            },
            "dist": {
                "type": "zip",
                "url": "https://api.github.com/repos/phpDocumentor/ReflectionCommon/zipball/1d01c49d4ed62f25aa84a747ad35d5a16924662b",
                "reference": "1d01c49d4ed62f25aa84a747ad35d5a16924662b",
                "shasum": ""
            },
            "require": {
                "php": "^7.2 || ^8.0"
            },
            "type": "library",
            "extra": {
                "branch-alias": {
                    "dev-2.x": "2.x-dev"
                }
            },
            "autoload": {
                "psr-4": {
                    "phpDocumentor\\Reflection\\": "src/"
                }
            },
            "notification-url": "https://packagist.org/downloads/",
            "license": [
                "MIT"
            ],
            "authors": [
                {
                    "name": "Jaap van Otterdijk",
                    "email": "opensource@ijaap.nl"
                }
            ],
            "description": "Common reflection classes used by phpdocumentor to reflect the code structure",
            "homepage": "http://www.phpdoc.org",
            "keywords": [
                "FQSEN",
                "phpDocumentor",
                "phpdoc",
                "reflection",
                "static analysis"
            ],
            "support": {
                "issues": "https://github.com/phpDocumentor/ReflectionCommon/issues",
                "source": "https://github.com/phpDocumentor/ReflectionCommon/tree/2.x"
            },
            "time": "2020-06-27T09:03:43+00:00"
        },
        {
            "name": "phpdocumentor/reflection-docblock",
            "version": "5.2.2",
            "source": {
                "type": "git",
                "url": "https://github.com/phpDocumentor/ReflectionDocBlock.git",
                "reference": "069a785b2141f5bcf49f3e353548dc1cce6df556"
            },
            "dist": {
                "type": "zip",
                "url": "https://api.github.com/repos/phpDocumentor/ReflectionDocBlock/zipball/069a785b2141f5bcf49f3e353548dc1cce6df556",
                "reference": "069a785b2141f5bcf49f3e353548dc1cce6df556",
                "shasum": ""
            },
            "require": {
                "ext-filter": "*",
                "php": "^7.2 || ^8.0",
                "phpdocumentor/reflection-common": "^2.2",
                "phpdocumentor/type-resolver": "^1.3",
                "webmozart/assert": "^1.9.1"
            },
            "require-dev": {
                "mockery/mockery": "~1.3.2"
            },
            "type": "library",
            "extra": {
                "branch-alias": {
                    "dev-master": "5.x-dev"
                }
            },
            "autoload": {
                "psr-4": {
                    "phpDocumentor\\Reflection\\": "src"
                }
            },
            "notification-url": "https://packagist.org/downloads/",
            "license": [
                "MIT"
            ],
            "authors": [
                {
                    "name": "Mike van Riel",
                    "email": "me@mikevanriel.com"
                },
                {
                    "name": "Jaap van Otterdijk",
                    "email": "account@ijaap.nl"
                }
            ],
            "description": "With this component, a library can provide support for annotations via DocBlocks or otherwise retrieve information that is embedded in a DocBlock.",
            "support": {
                "issues": "https://github.com/phpDocumentor/ReflectionDocBlock/issues",
                "source": "https://github.com/phpDocumentor/ReflectionDocBlock/tree/master"
            },
            "time": "2020-09-03T19:13:55+00:00"
        },
        {
            "name": "phpdocumentor/type-resolver",
            "version": "1.4.0",
            "source": {
                "type": "git",
                "url": "https://github.com/phpDocumentor/TypeResolver.git",
                "reference": "6a467b8989322d92aa1c8bf2bebcc6e5c2ba55c0"
            },
            "dist": {
                "type": "zip",
                "url": "https://api.github.com/repos/phpDocumentor/TypeResolver/zipball/6a467b8989322d92aa1c8bf2bebcc6e5c2ba55c0",
                "reference": "6a467b8989322d92aa1c8bf2bebcc6e5c2ba55c0",
                "shasum": ""
            },
            "require": {
                "php": "^7.2 || ^8.0",
                "phpdocumentor/reflection-common": "^2.0"
            },
            "require-dev": {
                "ext-tokenizer": "*"
            },
            "type": "library",
            "extra": {
                "branch-alias": {
                    "dev-1.x": "1.x-dev"
                }
            },
            "autoload": {
                "psr-4": {
                    "phpDocumentor\\Reflection\\": "src"
                }
            },
            "notification-url": "https://packagist.org/downloads/",
            "license": [
                "MIT"
            ],
            "authors": [
                {
                    "name": "Mike van Riel",
                    "email": "me@mikevanriel.com"
                }
            ],
            "description": "A PSR-5 based resolver of Class names, Types and Structural Element Names",
            "support": {
                "issues": "https://github.com/phpDocumentor/TypeResolver/issues",
                "source": "https://github.com/phpDocumentor/TypeResolver/tree/1.4.0"
            },
            "time": "2020-09-17T18:55:26+00:00"
        },
        {
            "name": "phpspec/prophecy",
            "version": "1.13.0",
            "source": {
                "type": "git",
                "url": "https://github.com/phpspec/prophecy.git",
                "reference": "be1996ed8adc35c3fd795488a653f4b518be70ea"
            },
            "dist": {
                "type": "zip",
                "url": "https://api.github.com/repos/phpspec/prophecy/zipball/be1996ed8adc35c3fd795488a653f4b518be70ea",
                "reference": "be1996ed8adc35c3fd795488a653f4b518be70ea",
                "shasum": ""
            },
            "require": {
                "doctrine/instantiator": "^1.2",
                "php": "^7.2 || ~8.0, <8.1",
                "phpdocumentor/reflection-docblock": "^5.2",
                "sebastian/comparator": "^3.0 || ^4.0",
                "sebastian/recursion-context": "^3.0 || ^4.0"
            },
            "require-dev": {
                "phpspec/phpspec": "^6.0",
                "phpunit/phpunit": "^8.0 || ^9.0"
            },
            "type": "library",
            "extra": {
                "branch-alias": {
                    "dev-master": "1.11.x-dev"
                }
            },
            "autoload": {
                "psr-4": {
                    "Prophecy\\": "src/Prophecy"
                }
            },
            "notification-url": "https://packagist.org/downloads/",
            "license": [
                "MIT"
            ],
            "authors": [
                {
                    "name": "Konstantin Kudryashov",
                    "email": "ever.zet@gmail.com",
                    "homepage": "http://everzet.com"
                },
                {
                    "name": "Marcello Duarte",
                    "email": "marcello.duarte@gmail.com"
                }
            ],
            "description": "Highly opinionated mocking framework for PHP 5.3+",
            "homepage": "https://github.com/phpspec/prophecy",
            "keywords": [
                "Double",
                "Dummy",
                "fake",
                "mock",
                "spy",
                "stub"
            ],
            "support": {
                "issues": "https://github.com/phpspec/prophecy/issues",
                "source": "https://github.com/phpspec/prophecy/tree/1.13.0"
            },
            "time": "2021-03-17T13:42:18+00:00"
        },
        {
            "name": "phpunit/php-code-coverage",
            "version": "9.2.6",
            "source": {
                "type": "git",
                "url": "https://github.com/sebastianbergmann/php-code-coverage.git",
                "reference": "f6293e1b30a2354e8428e004689671b83871edde"
            },
            "dist": {
                "type": "zip",
                "url": "https://api.github.com/repos/sebastianbergmann/php-code-coverage/zipball/f6293e1b30a2354e8428e004689671b83871edde",
                "reference": "f6293e1b30a2354e8428e004689671b83871edde",
                "shasum": ""
            },
            "require": {
                "ext-dom": "*",
                "ext-libxml": "*",
                "ext-xmlwriter": "*",
                "nikic/php-parser": "^4.10.2",
                "php": ">=7.3",
                "phpunit/php-file-iterator": "^3.0.3",
                "phpunit/php-text-template": "^2.0.2",
                "sebastian/code-unit-reverse-lookup": "^2.0.2",
                "sebastian/complexity": "^2.0",
                "sebastian/environment": "^5.1.2",
                "sebastian/lines-of-code": "^1.0.3",
                "sebastian/version": "^3.0.1",
                "theseer/tokenizer": "^1.2.0"
            },
            "require-dev": {
                "phpunit/phpunit": "^9.3"
            },
            "suggest": {
                "ext-pcov": "*",
                "ext-xdebug": "*"
            },
            "type": "library",
            "extra": {
                "branch-alias": {
                    "dev-master": "9.2-dev"
                }
            },
            "autoload": {
                "classmap": [
                    "src/"
                ]
            },
            "notification-url": "https://packagist.org/downloads/",
            "license": [
                "BSD-3-Clause"
            ],
            "authors": [
                {
                    "name": "Sebastian Bergmann",
                    "email": "sebastian@phpunit.de",
                    "role": "lead"
                }
            ],
            "description": "Library that provides collection, processing, and rendering functionality for PHP code coverage information.",
            "homepage": "https://github.com/sebastianbergmann/php-code-coverage",
            "keywords": [
                "coverage",
                "testing",
                "xunit"
            ],
            "support": {
                "issues": "https://github.com/sebastianbergmann/php-code-coverage/issues",
                "source": "https://github.com/sebastianbergmann/php-code-coverage/tree/9.2.6"
            },
            "funding": [
                {
                    "url": "https://github.com/sebastianbergmann",
                    "type": "github"
                }
            ],
            "time": "2021-03-28T07:26:59+00:00"
        },
        {
            "name": "phpunit/php-file-iterator",
            "version": "3.0.5",
            "source": {
                "type": "git",
                "url": "https://github.com/sebastianbergmann/php-file-iterator.git",
                "reference": "aa4be8575f26070b100fccb67faabb28f21f66f8"
            },
            "dist": {
                "type": "zip",
                "url": "https://api.github.com/repos/sebastianbergmann/php-file-iterator/zipball/aa4be8575f26070b100fccb67faabb28f21f66f8",
                "reference": "aa4be8575f26070b100fccb67faabb28f21f66f8",
                "shasum": ""
            },
            "require": {
                "php": ">=7.3"
            },
            "require-dev": {
                "phpunit/phpunit": "^9.3"
            },
            "type": "library",
            "extra": {
                "branch-alias": {
                    "dev-master": "3.0-dev"
                }
            },
            "autoload": {
                "classmap": [
                    "src/"
                ]
            },
            "notification-url": "https://packagist.org/downloads/",
            "license": [
                "BSD-3-Clause"
            ],
            "authors": [
                {
                    "name": "Sebastian Bergmann",
                    "email": "sebastian@phpunit.de",
                    "role": "lead"
                }
            ],
            "description": "FilterIterator implementation that filters files based on a list of suffixes.",
            "homepage": "https://github.com/sebastianbergmann/php-file-iterator/",
            "keywords": [
                "filesystem",
                "iterator"
            ],
            "support": {
                "issues": "https://github.com/sebastianbergmann/php-file-iterator/issues",
                "source": "https://github.com/sebastianbergmann/php-file-iterator/tree/3.0.5"
            },
            "funding": [
                {
                    "url": "https://github.com/sebastianbergmann",
                    "type": "github"
                }
            ],
            "time": "2020-09-28T05:57:25+00:00"
        },
        {
            "name": "phpunit/php-invoker",
            "version": "3.1.1",
            "source": {
                "type": "git",
                "url": "https://github.com/sebastianbergmann/php-invoker.git",
                "reference": "5a10147d0aaf65b58940a0b72f71c9ac0423cc67"
            },
            "dist": {
                "type": "zip",
                "url": "https://api.github.com/repos/sebastianbergmann/php-invoker/zipball/5a10147d0aaf65b58940a0b72f71c9ac0423cc67",
                "reference": "5a10147d0aaf65b58940a0b72f71c9ac0423cc67",
                "shasum": ""
            },
            "require": {
                "php": ">=7.3"
            },
            "require-dev": {
                "ext-pcntl": "*",
                "phpunit/phpunit": "^9.3"
            },
            "suggest": {
                "ext-pcntl": "*"
            },
            "type": "library",
            "extra": {
                "branch-alias": {
                    "dev-master": "3.1-dev"
                }
            },
            "autoload": {
                "classmap": [
                    "src/"
                ]
            },
            "notification-url": "https://packagist.org/downloads/",
            "license": [
                "BSD-3-Clause"
            ],
            "authors": [
                {
                    "name": "Sebastian Bergmann",
                    "email": "sebastian@phpunit.de",
                    "role": "lead"
                }
            ],
            "description": "Invoke callables with a timeout",
            "homepage": "https://github.com/sebastianbergmann/php-invoker/",
            "keywords": [
                "process"
            ],
            "support": {
                "issues": "https://github.com/sebastianbergmann/php-invoker/issues",
                "source": "https://github.com/sebastianbergmann/php-invoker/tree/3.1.1"
            },
            "funding": [
                {
                    "url": "https://github.com/sebastianbergmann",
                    "type": "github"
                }
            ],
            "time": "2020-09-28T05:58:55+00:00"
        },
        {
            "name": "phpunit/php-text-template",
            "version": "2.0.4",
            "source": {
                "type": "git",
                "url": "https://github.com/sebastianbergmann/php-text-template.git",
                "reference": "5da5f67fc95621df9ff4c4e5a84d6a8a2acf7c28"
            },
            "dist": {
                "type": "zip",
                "url": "https://api.github.com/repos/sebastianbergmann/php-text-template/zipball/5da5f67fc95621df9ff4c4e5a84d6a8a2acf7c28",
                "reference": "5da5f67fc95621df9ff4c4e5a84d6a8a2acf7c28",
                "shasum": ""
            },
            "require": {
                "php": ">=7.3"
            },
            "require-dev": {
                "phpunit/phpunit": "^9.3"
            },
            "type": "library",
            "extra": {
                "branch-alias": {
                    "dev-master": "2.0-dev"
                }
            },
            "autoload": {
                "classmap": [
                    "src/"
                ]
            },
            "notification-url": "https://packagist.org/downloads/",
            "license": [
                "BSD-3-Clause"
            ],
            "authors": [
                {
                    "name": "Sebastian Bergmann",
                    "email": "sebastian@phpunit.de",
                    "role": "lead"
                }
            ],
            "description": "Simple template engine.",
            "homepage": "https://github.com/sebastianbergmann/php-text-template/",
            "keywords": [
                "template"
            ],
            "support": {
                "issues": "https://github.com/sebastianbergmann/php-text-template/issues",
                "source": "https://github.com/sebastianbergmann/php-text-template/tree/2.0.4"
            },
            "funding": [
                {
                    "url": "https://github.com/sebastianbergmann",
                    "type": "github"
                }
            ],
            "time": "2020-10-26T05:33:50+00:00"
        },
        {
            "name": "phpunit/php-timer",
            "version": "5.0.3",
            "source": {
                "type": "git",
                "url": "https://github.com/sebastianbergmann/php-timer.git",
                "reference": "5a63ce20ed1b5bf577850e2c4e87f4aa902afbd2"
            },
            "dist": {
                "type": "zip",
                "url": "https://api.github.com/repos/sebastianbergmann/php-timer/zipball/5a63ce20ed1b5bf577850e2c4e87f4aa902afbd2",
                "reference": "5a63ce20ed1b5bf577850e2c4e87f4aa902afbd2",
                "shasum": ""
            },
            "require": {
                "php": ">=7.3"
            },
            "require-dev": {
                "phpunit/phpunit": "^9.3"
            },
            "type": "library",
            "extra": {
                "branch-alias": {
                    "dev-master": "5.0-dev"
                }
            },
            "autoload": {
                "classmap": [
                    "src/"
                ]
            },
            "notification-url": "https://packagist.org/downloads/",
            "license": [
                "BSD-3-Clause"
            ],
            "authors": [
                {
                    "name": "Sebastian Bergmann",
                    "email": "sebastian@phpunit.de",
                    "role": "lead"
                }
            ],
            "description": "Utility class for timing",
            "homepage": "https://github.com/sebastianbergmann/php-timer/",
            "keywords": [
                "timer"
            ],
            "support": {
                "issues": "https://github.com/sebastianbergmann/php-timer/issues",
                "source": "https://github.com/sebastianbergmann/php-timer/tree/5.0.3"
            },
            "funding": [
                {
                    "url": "https://github.com/sebastianbergmann",
                    "type": "github"
                }
            ],
            "time": "2020-10-26T13:16:10+00:00"
        },
        {
            "name": "phpunit/phpunit",
            "version": "9.5.6",
            "source": {
                "type": "git",
                "url": "https://github.com/sebastianbergmann/phpunit.git",
                "reference": "fb9b8333f14e3dce976a60ef6a7e05c7c7ed8bfb"
            },
            "dist": {
                "type": "zip",
                "url": "https://api.github.com/repos/sebastianbergmann/phpunit/zipball/fb9b8333f14e3dce976a60ef6a7e05c7c7ed8bfb",
                "reference": "fb9b8333f14e3dce976a60ef6a7e05c7c7ed8bfb",
                "shasum": ""
            },
            "require": {
                "doctrine/instantiator": "^1.3.1",
                "ext-dom": "*",
                "ext-json": "*",
                "ext-libxml": "*",
                "ext-mbstring": "*",
                "ext-xml": "*",
                "ext-xmlwriter": "*",
                "myclabs/deep-copy": "^1.10.1",
                "phar-io/manifest": "^2.0.1",
                "phar-io/version": "^3.0.2",
                "php": ">=7.3",
                "phpspec/prophecy": "^1.12.1",
                "phpunit/php-code-coverage": "^9.2.3",
                "phpunit/php-file-iterator": "^3.0.5",
                "phpunit/php-invoker": "^3.1.1",
                "phpunit/php-text-template": "^2.0.3",
                "phpunit/php-timer": "^5.0.2",
                "sebastian/cli-parser": "^1.0.1",
                "sebastian/code-unit": "^1.0.6",
                "sebastian/comparator": "^4.0.5",
                "sebastian/diff": "^4.0.3",
                "sebastian/environment": "^5.1.3",
                "sebastian/exporter": "^4.0.3",
                "sebastian/global-state": "^5.0.1",
                "sebastian/object-enumerator": "^4.0.3",
                "sebastian/resource-operations": "^3.0.3",
                "sebastian/type": "^2.3.4",
                "sebastian/version": "^3.0.2"
            },
            "require-dev": {
                "ext-pdo": "*",
                "phpspec/prophecy-phpunit": "^2.0.1"
            },
            "suggest": {
                "ext-soap": "*",
                "ext-xdebug": "*"
            },
            "bin": [
                "phpunit"
            ],
            "type": "library",
            "extra": {
                "branch-alias": {
                    "dev-master": "9.5-dev"
                }
            },
            "autoload": {
                "classmap": [
                    "src/"
                ],
                "files": [
                    "src/Framework/Assert/Functions.php"
                ]
            },
            "notification-url": "https://packagist.org/downloads/",
            "license": [
                "BSD-3-Clause"
            ],
            "authors": [
                {
                    "name": "Sebastian Bergmann",
                    "email": "sebastian@phpunit.de",
                    "role": "lead"
                }
            ],
            "description": "The PHP Unit Testing framework.",
            "homepage": "https://phpunit.de/",
            "keywords": [
                "phpunit",
                "testing",
                "xunit"
            ],
            "support": {
                "issues": "https://github.com/sebastianbergmann/phpunit/issues",
                "source": "https://github.com/sebastianbergmann/phpunit/tree/9.5.6"
            },
            "funding": [
                {
                    "url": "https://phpunit.de/donate.html",
                    "type": "custom"
                },
                {
                    "url": "https://github.com/sebastianbergmann",
                    "type": "github"
                }
            ],
            "time": "2021-06-23T05:14:38+00:00"
        },
        {
            "name": "psr/container",
            "version": "1.1.1",
            "source": {
                "type": "git",
                "url": "https://github.com/php-fig/container.git",
                "reference": "8622567409010282b7aeebe4bb841fe98b58dcaf"
            },
            "dist": {
                "type": "zip",
                "url": "https://api.github.com/repos/php-fig/container/zipball/8622567409010282b7aeebe4bb841fe98b58dcaf",
                "reference": "8622567409010282b7aeebe4bb841fe98b58dcaf",
                "shasum": ""
            },
            "require": {
                "php": ">=7.2.0"
            },
            "type": "library",
            "autoload": {
                "psr-4": {
                    "Psr\\Container\\": "src/"
                }
            },
            "notification-url": "https://packagist.org/downloads/",
            "license": [
                "MIT"
            ],
            "authors": [
                {
                    "name": "PHP-FIG",
                    "homepage": "https://www.php-fig.org/"
                }
            ],
            "description": "Common Container Interface (PHP FIG PSR-11)",
            "homepage": "https://github.com/php-fig/container",
            "keywords": [
                "PSR-11",
                "container",
                "container-interface",
                "container-interop",
                "psr"
            ],
            "support": {
                "issues": "https://github.com/php-fig/container/issues",
                "source": "https://github.com/php-fig/container/tree/1.1.1"
            },
            "time": "2021-03-05T17:36:06+00:00"
        },
        {
            "name": "sebastian/cli-parser",
            "version": "1.0.1",
            "source": {
                "type": "git",
                "url": "https://github.com/sebastianbergmann/cli-parser.git",
                "reference": "442e7c7e687e42adc03470c7b668bc4b2402c0b2"
            },
            "dist": {
                "type": "zip",
                "url": "https://api.github.com/repos/sebastianbergmann/cli-parser/zipball/442e7c7e687e42adc03470c7b668bc4b2402c0b2",
                "reference": "442e7c7e687e42adc03470c7b668bc4b2402c0b2",
                "shasum": ""
            },
            "require": {
                "php": ">=7.3"
            },
            "require-dev": {
                "phpunit/phpunit": "^9.3"
            },
            "type": "library",
            "extra": {
                "branch-alias": {
                    "dev-master": "1.0-dev"
                }
            },
            "autoload": {
                "classmap": [
                    "src/"
                ]
            },
            "notification-url": "https://packagist.org/downloads/",
            "license": [
                "BSD-3-Clause"
            ],
            "authors": [
                {
                    "name": "Sebastian Bergmann",
                    "email": "sebastian@phpunit.de",
                    "role": "lead"
                }
            ],
            "description": "Library for parsing CLI options",
            "homepage": "https://github.com/sebastianbergmann/cli-parser",
            "support": {
                "issues": "https://github.com/sebastianbergmann/cli-parser/issues",
                "source": "https://github.com/sebastianbergmann/cli-parser/tree/1.0.1"
            },
            "funding": [
                {
                    "url": "https://github.com/sebastianbergmann",
                    "type": "github"
                }
            ],
            "time": "2020-09-28T06:08:49+00:00"
        },
        {
            "name": "sebastian/code-unit",
            "version": "1.0.8",
            "source": {
                "type": "git",
                "url": "https://github.com/sebastianbergmann/code-unit.git",
                "reference": "1fc9f64c0927627ef78ba436c9b17d967e68e120"
            },
            "dist": {
                "type": "zip",
                "url": "https://api.github.com/repos/sebastianbergmann/code-unit/zipball/1fc9f64c0927627ef78ba436c9b17d967e68e120",
                "reference": "1fc9f64c0927627ef78ba436c9b17d967e68e120",
                "shasum": ""
            },
            "require": {
                "php": ">=7.3"
            },
            "require-dev": {
                "phpunit/phpunit": "^9.3"
            },
            "type": "library",
            "extra": {
                "branch-alias": {
                    "dev-master": "1.0-dev"
                }
            },
            "autoload": {
                "classmap": [
                    "src/"
                ]
            },
            "notification-url": "https://packagist.org/downloads/",
            "license": [
                "BSD-3-Clause"
            ],
            "authors": [
                {
                    "name": "Sebastian Bergmann",
                    "email": "sebastian@phpunit.de",
                    "role": "lead"
                }
            ],
            "description": "Collection of value objects that represent the PHP code units",
            "homepage": "https://github.com/sebastianbergmann/code-unit",
            "support": {
                "issues": "https://github.com/sebastianbergmann/code-unit/issues",
                "source": "https://github.com/sebastianbergmann/code-unit/tree/1.0.8"
            },
            "funding": [
                {
                    "url": "https://github.com/sebastianbergmann",
                    "type": "github"
                }
            ],
            "time": "2020-10-26T13:08:54+00:00"
        },
        {
            "name": "sebastian/code-unit-reverse-lookup",
            "version": "2.0.3",
            "source": {
                "type": "git",
                "url": "https://github.com/sebastianbergmann/code-unit-reverse-lookup.git",
                "reference": "ac91f01ccec49fb77bdc6fd1e548bc70f7faa3e5"
            },
            "dist": {
                "type": "zip",
                "url": "https://api.github.com/repos/sebastianbergmann/code-unit-reverse-lookup/zipball/ac91f01ccec49fb77bdc6fd1e548bc70f7faa3e5",
                "reference": "ac91f01ccec49fb77bdc6fd1e548bc70f7faa3e5",
                "shasum": ""
            },
            "require": {
                "php": ">=7.3"
            },
            "require-dev": {
                "phpunit/phpunit": "^9.3"
            },
            "type": "library",
            "extra": {
                "branch-alias": {
                    "dev-master": "2.0-dev"
                }
            },
            "autoload": {
                "classmap": [
                    "src/"
                ]
            },
            "notification-url": "https://packagist.org/downloads/",
            "license": [
                "BSD-3-Clause"
            ],
            "authors": [
                {
                    "name": "Sebastian Bergmann",
                    "email": "sebastian@phpunit.de"
                }
            ],
            "description": "Looks up which function or method a line of code belongs to",
            "homepage": "https://github.com/sebastianbergmann/code-unit-reverse-lookup/",
            "support": {
                "issues": "https://github.com/sebastianbergmann/code-unit-reverse-lookup/issues",
                "source": "https://github.com/sebastianbergmann/code-unit-reverse-lookup/tree/2.0.3"
            },
            "funding": [
                {
                    "url": "https://github.com/sebastianbergmann",
                    "type": "github"
                }
            ],
            "time": "2020-09-28T05:30:19+00:00"
        },
        {
            "name": "sebastian/comparator",
            "version": "4.0.6",
            "source": {
                "type": "git",
                "url": "https://github.com/sebastianbergmann/comparator.git",
                "reference": "55f4261989e546dc112258c7a75935a81a7ce382"
            },
            "dist": {
                "type": "zip",
                "url": "https://api.github.com/repos/sebastianbergmann/comparator/zipball/55f4261989e546dc112258c7a75935a81a7ce382",
                "reference": "55f4261989e546dc112258c7a75935a81a7ce382",
                "shasum": ""
            },
            "require": {
                "php": ">=7.3",
                "sebastian/diff": "^4.0",
                "sebastian/exporter": "^4.0"
            },
            "require-dev": {
                "phpunit/phpunit": "^9.3"
            },
            "type": "library",
            "extra": {
                "branch-alias": {
                    "dev-master": "4.0-dev"
                }
            },
            "autoload": {
                "classmap": [
                    "src/"
                ]
            },
            "notification-url": "https://packagist.org/downloads/",
            "license": [
                "BSD-3-Clause"
            ],
            "authors": [
                {
                    "name": "Sebastian Bergmann",
                    "email": "sebastian@phpunit.de"
                },
                {
                    "name": "Jeff Welch",
                    "email": "whatthejeff@gmail.com"
                },
                {
                    "name": "Volker Dusch",
                    "email": "github@wallbash.com"
                },
                {
                    "name": "Bernhard Schussek",
                    "email": "bschussek@2bepublished.at"
                }
            ],
            "description": "Provides the functionality to compare PHP values for equality",
            "homepage": "https://github.com/sebastianbergmann/comparator",
            "keywords": [
                "comparator",
                "compare",
                "equality"
            ],
            "support": {
                "issues": "https://github.com/sebastianbergmann/comparator/issues",
                "source": "https://github.com/sebastianbergmann/comparator/tree/4.0.6"
            },
            "funding": [
                {
                    "url": "https://github.com/sebastianbergmann",
                    "type": "github"
                }
            ],
            "time": "2020-10-26T15:49:45+00:00"
        },
        {
            "name": "sebastian/complexity",
            "version": "2.0.2",
            "source": {
                "type": "git",
                "url": "https://github.com/sebastianbergmann/complexity.git",
                "reference": "739b35e53379900cc9ac327b2147867b8b6efd88"
            },
            "dist": {
                "type": "zip",
                "url": "https://api.github.com/repos/sebastianbergmann/complexity/zipball/739b35e53379900cc9ac327b2147867b8b6efd88",
                "reference": "739b35e53379900cc9ac327b2147867b8b6efd88",
                "shasum": ""
            },
            "require": {
                "nikic/php-parser": "^4.7",
                "php": ">=7.3"
            },
            "require-dev": {
                "phpunit/phpunit": "^9.3"
            },
            "type": "library",
            "extra": {
                "branch-alias": {
                    "dev-master": "2.0-dev"
                }
            },
            "autoload": {
                "classmap": [
                    "src/"
                ]
            },
            "notification-url": "https://packagist.org/downloads/",
            "license": [
                "BSD-3-Clause"
            ],
            "authors": [
                {
                    "name": "Sebastian Bergmann",
                    "email": "sebastian@phpunit.de",
                    "role": "lead"
                }
            ],
            "description": "Library for calculating the complexity of PHP code units",
            "homepage": "https://github.com/sebastianbergmann/complexity",
            "support": {
                "issues": "https://github.com/sebastianbergmann/complexity/issues",
                "source": "https://github.com/sebastianbergmann/complexity/tree/2.0.2"
            },
            "funding": [
                {
                    "url": "https://github.com/sebastianbergmann",
                    "type": "github"
                }
            ],
            "time": "2020-10-26T15:52:27+00:00"
        },
        {
            "name": "sebastian/diff",
            "version": "4.0.4",
            "source": {
                "type": "git",
                "url": "https://github.com/sebastianbergmann/diff.git",
                "reference": "3461e3fccc7cfdfc2720be910d3bd73c69be590d"
            },
            "dist": {
                "type": "zip",
                "url": "https://api.github.com/repos/sebastianbergmann/diff/zipball/3461e3fccc7cfdfc2720be910d3bd73c69be590d",
                "reference": "3461e3fccc7cfdfc2720be910d3bd73c69be590d",
                "shasum": ""
            },
            "require": {
                "php": ">=7.3"
            },
            "require-dev": {
                "phpunit/phpunit": "^9.3",
                "symfony/process": "^4.2 || ^5"
            },
            "type": "library",
            "extra": {
                "branch-alias": {
                    "dev-master": "4.0-dev"
                }
            },
            "autoload": {
                "classmap": [
                    "src/"
                ]
            },
            "notification-url": "https://packagist.org/downloads/",
            "license": [
                "BSD-3-Clause"
            ],
            "authors": [
                {
                    "name": "Sebastian Bergmann",
                    "email": "sebastian@phpunit.de"
                },
                {
                    "name": "Kore Nordmann",
                    "email": "mail@kore-nordmann.de"
                }
            ],
            "description": "Diff implementation",
            "homepage": "https://github.com/sebastianbergmann/diff",
            "keywords": [
                "diff",
                "udiff",
                "unidiff",
                "unified diff"
            ],
            "support": {
                "issues": "https://github.com/sebastianbergmann/diff/issues",
                "source": "https://github.com/sebastianbergmann/diff/tree/4.0.4"
            },
            "funding": [
                {
                    "url": "https://github.com/sebastianbergmann",
                    "type": "github"
                }
            ],
            "time": "2020-10-26T13:10:38+00:00"
        },
        {
            "name": "sebastian/environment",
            "version": "5.1.3",
            "source": {
                "type": "git",
                "url": "https://github.com/sebastianbergmann/environment.git",
                "reference": "388b6ced16caa751030f6a69e588299fa09200ac"
            },
            "dist": {
                "type": "zip",
                "url": "https://api.github.com/repos/sebastianbergmann/environment/zipball/388b6ced16caa751030f6a69e588299fa09200ac",
                "reference": "388b6ced16caa751030f6a69e588299fa09200ac",
                "shasum": ""
            },
            "require": {
                "php": ">=7.3"
            },
            "require-dev": {
                "phpunit/phpunit": "^9.3"
            },
            "suggest": {
                "ext-posix": "*"
            },
            "type": "library",
            "extra": {
                "branch-alias": {
                    "dev-master": "5.1-dev"
                }
            },
            "autoload": {
                "classmap": [
                    "src/"
                ]
            },
            "notification-url": "https://packagist.org/downloads/",
            "license": [
                "BSD-3-Clause"
            ],
            "authors": [
                {
                    "name": "Sebastian Bergmann",
                    "email": "sebastian@phpunit.de"
                }
            ],
            "description": "Provides functionality to handle HHVM/PHP environments",
            "homepage": "http://www.github.com/sebastianbergmann/environment",
            "keywords": [
                "Xdebug",
                "environment",
                "hhvm"
            ],
            "support": {
                "issues": "https://github.com/sebastianbergmann/environment/issues",
                "source": "https://github.com/sebastianbergmann/environment/tree/5.1.3"
            },
            "funding": [
                {
                    "url": "https://github.com/sebastianbergmann",
                    "type": "github"
                }
            ],
            "time": "2020-09-28T05:52:38+00:00"
        },
        {
            "name": "sebastian/exporter",
            "version": "4.0.3",
            "source": {
                "type": "git",
                "url": "https://github.com/sebastianbergmann/exporter.git",
                "reference": "d89cc98761b8cb5a1a235a6b703ae50d34080e65"
            },
            "dist": {
                "type": "zip",
                "url": "https://api.github.com/repos/sebastianbergmann/exporter/zipball/d89cc98761b8cb5a1a235a6b703ae50d34080e65",
                "reference": "d89cc98761b8cb5a1a235a6b703ae50d34080e65",
                "shasum": ""
            },
            "require": {
                "php": ">=7.3",
                "sebastian/recursion-context": "^4.0"
            },
            "require-dev": {
                "ext-mbstring": "*",
                "phpunit/phpunit": "^9.3"
            },
            "type": "library",
            "extra": {
                "branch-alias": {
                    "dev-master": "4.0-dev"
                }
            },
            "autoload": {
                "classmap": [
                    "src/"
                ]
            },
            "notification-url": "https://packagist.org/downloads/",
            "license": [
                "BSD-3-Clause"
            ],
            "authors": [
                {
                    "name": "Sebastian Bergmann",
                    "email": "sebastian@phpunit.de"
                },
                {
                    "name": "Jeff Welch",
                    "email": "whatthejeff@gmail.com"
                },
                {
                    "name": "Volker Dusch",
                    "email": "github@wallbash.com"
                },
                {
                    "name": "Adam Harvey",
                    "email": "aharvey@php.net"
                },
                {
                    "name": "Bernhard Schussek",
                    "email": "bschussek@gmail.com"
                }
            ],
            "description": "Provides the functionality to export PHP variables for visualization",
            "homepage": "http://www.github.com/sebastianbergmann/exporter",
            "keywords": [
                "export",
                "exporter"
            ],
            "support": {
                "issues": "https://github.com/sebastianbergmann/exporter/issues",
                "source": "https://github.com/sebastianbergmann/exporter/tree/4.0.3"
            },
            "funding": [
                {
                    "url": "https://github.com/sebastianbergmann",
                    "type": "github"
                }
            ],
            "time": "2020-09-28T05:24:23+00:00"
        },
        {
            "name": "sebastian/global-state",
            "version": "5.0.3",
            "source": {
                "type": "git",
                "url": "https://github.com/sebastianbergmann/global-state.git",
                "reference": "23bd5951f7ff26f12d4e3242864df3e08dec4e49"
            },
            "dist": {
                "type": "zip",
                "url": "https://api.github.com/repos/sebastianbergmann/global-state/zipball/23bd5951f7ff26f12d4e3242864df3e08dec4e49",
                "reference": "23bd5951f7ff26f12d4e3242864df3e08dec4e49",
                "shasum": ""
            },
            "require": {
                "php": ">=7.3",
                "sebastian/object-reflector": "^2.0",
                "sebastian/recursion-context": "^4.0"
            },
            "require-dev": {
                "ext-dom": "*",
                "phpunit/phpunit": "^9.3"
            },
            "suggest": {
                "ext-uopz": "*"
            },
            "type": "library",
            "extra": {
                "branch-alias": {
                    "dev-master": "5.0-dev"
                }
            },
            "autoload": {
                "classmap": [
                    "src/"
                ]
            },
            "notification-url": "https://packagist.org/downloads/",
            "license": [
                "BSD-3-Clause"
            ],
            "authors": [
                {
                    "name": "Sebastian Bergmann",
                    "email": "sebastian@phpunit.de"
                }
            ],
            "description": "Snapshotting of global state",
            "homepage": "http://www.github.com/sebastianbergmann/global-state",
            "keywords": [
                "global state"
            ],
            "support": {
                "issues": "https://github.com/sebastianbergmann/global-state/issues",
                "source": "https://github.com/sebastianbergmann/global-state/tree/5.0.3"
            },
            "funding": [
                {
                    "url": "https://github.com/sebastianbergmann",
                    "type": "github"
                }
            ],
            "time": "2021-06-11T13:31:12+00:00"
        },
        {
            "name": "sebastian/lines-of-code",
            "version": "1.0.3",
            "source": {
                "type": "git",
                "url": "https://github.com/sebastianbergmann/lines-of-code.git",
                "reference": "c1c2e997aa3146983ed888ad08b15470a2e22ecc"
            },
            "dist": {
                "type": "zip",
                "url": "https://api.github.com/repos/sebastianbergmann/lines-of-code/zipball/c1c2e997aa3146983ed888ad08b15470a2e22ecc",
                "reference": "c1c2e997aa3146983ed888ad08b15470a2e22ecc",
                "shasum": ""
            },
            "require": {
                "nikic/php-parser": "^4.6",
                "php": ">=7.3"
            },
            "require-dev": {
                "phpunit/phpunit": "^9.3"
            },
            "type": "library",
            "extra": {
                "branch-alias": {
                    "dev-master": "1.0-dev"
                }
            },
            "autoload": {
                "classmap": [
                    "src/"
                ]
            },
            "notification-url": "https://packagist.org/downloads/",
            "license": [
                "BSD-3-Clause"
            ],
            "authors": [
                {
                    "name": "Sebastian Bergmann",
                    "email": "sebastian@phpunit.de",
                    "role": "lead"
                }
            ],
            "description": "Library for counting the lines of code in PHP source code",
            "homepage": "https://github.com/sebastianbergmann/lines-of-code",
            "support": {
                "issues": "https://github.com/sebastianbergmann/lines-of-code/issues",
                "source": "https://github.com/sebastianbergmann/lines-of-code/tree/1.0.3"
            },
            "funding": [
                {
                    "url": "https://github.com/sebastianbergmann",
                    "type": "github"
                }
            ],
            "time": "2020-11-28T06:42:11+00:00"
        },
        {
            "name": "sebastian/object-enumerator",
            "version": "4.0.4",
            "source": {
                "type": "git",
                "url": "https://github.com/sebastianbergmann/object-enumerator.git",
                "reference": "5c9eeac41b290a3712d88851518825ad78f45c71"
            },
            "dist": {
                "type": "zip",
                "url": "https://api.github.com/repos/sebastianbergmann/object-enumerator/zipball/5c9eeac41b290a3712d88851518825ad78f45c71",
                "reference": "5c9eeac41b290a3712d88851518825ad78f45c71",
                "shasum": ""
            },
            "require": {
                "php": ">=7.3",
                "sebastian/object-reflector": "^2.0",
                "sebastian/recursion-context": "^4.0"
            },
            "require-dev": {
                "phpunit/phpunit": "^9.3"
            },
            "type": "library",
            "extra": {
                "branch-alias": {
                    "dev-master": "4.0-dev"
                }
            },
            "autoload": {
                "classmap": [
                    "src/"
                ]
            },
            "notification-url": "https://packagist.org/downloads/",
            "license": [
                "BSD-3-Clause"
            ],
            "authors": [
                {
                    "name": "Sebastian Bergmann",
                    "email": "sebastian@phpunit.de"
                }
            ],
            "description": "Traverses array structures and object graphs to enumerate all referenced objects",
            "homepage": "https://github.com/sebastianbergmann/object-enumerator/",
            "support": {
                "issues": "https://github.com/sebastianbergmann/object-enumerator/issues",
                "source": "https://github.com/sebastianbergmann/object-enumerator/tree/4.0.4"
            },
            "funding": [
                {
                    "url": "https://github.com/sebastianbergmann",
                    "type": "github"
                }
            ],
            "time": "2020-10-26T13:12:34+00:00"
        },
        {
            "name": "sebastian/object-reflector",
            "version": "2.0.4",
            "source": {
                "type": "git",
                "url": "https://github.com/sebastianbergmann/object-reflector.git",
                "reference": "b4f479ebdbf63ac605d183ece17d8d7fe49c15c7"
            },
            "dist": {
                "type": "zip",
                "url": "https://api.github.com/repos/sebastianbergmann/object-reflector/zipball/b4f479ebdbf63ac605d183ece17d8d7fe49c15c7",
                "reference": "b4f479ebdbf63ac605d183ece17d8d7fe49c15c7",
                "shasum": ""
            },
            "require": {
                "php": ">=7.3"
            },
            "require-dev": {
                "phpunit/phpunit": "^9.3"
            },
            "type": "library",
            "extra": {
                "branch-alias": {
                    "dev-master": "2.0-dev"
                }
            },
            "autoload": {
                "classmap": [
                    "src/"
                ]
            },
            "notification-url": "https://packagist.org/downloads/",
            "license": [
                "BSD-3-Clause"
            ],
            "authors": [
                {
                    "name": "Sebastian Bergmann",
                    "email": "sebastian@phpunit.de"
                }
            ],
            "description": "Allows reflection of object attributes, including inherited and non-public ones",
            "homepage": "https://github.com/sebastianbergmann/object-reflector/",
            "support": {
                "issues": "https://github.com/sebastianbergmann/object-reflector/issues",
                "source": "https://github.com/sebastianbergmann/object-reflector/tree/2.0.4"
            },
            "funding": [
                {
                    "url": "https://github.com/sebastianbergmann",
                    "type": "github"
                }
            ],
            "time": "2020-10-26T13:14:26+00:00"
        },
        {
            "name": "sebastian/recursion-context",
            "version": "4.0.4",
            "source": {
                "type": "git",
                "url": "https://github.com/sebastianbergmann/recursion-context.git",
                "reference": "cd9d8cf3c5804de4341c283ed787f099f5506172"
            },
            "dist": {
                "type": "zip",
                "url": "https://api.github.com/repos/sebastianbergmann/recursion-context/zipball/cd9d8cf3c5804de4341c283ed787f099f5506172",
                "reference": "cd9d8cf3c5804de4341c283ed787f099f5506172",
                "shasum": ""
            },
            "require": {
                "php": ">=7.3"
            },
            "require-dev": {
                "phpunit/phpunit": "^9.3"
            },
            "type": "library",
            "extra": {
                "branch-alias": {
                    "dev-master": "4.0-dev"
                }
            },
            "autoload": {
                "classmap": [
                    "src/"
                ]
            },
            "notification-url": "https://packagist.org/downloads/",
            "license": [
                "BSD-3-Clause"
            ],
            "authors": [
                {
                    "name": "Sebastian Bergmann",
                    "email": "sebastian@phpunit.de"
                },
                {
                    "name": "Jeff Welch",
                    "email": "whatthejeff@gmail.com"
                },
                {
                    "name": "Adam Harvey",
                    "email": "aharvey@php.net"
                }
            ],
            "description": "Provides functionality to recursively process PHP variables",
            "homepage": "http://www.github.com/sebastianbergmann/recursion-context",
            "support": {
                "issues": "https://github.com/sebastianbergmann/recursion-context/issues",
                "source": "https://github.com/sebastianbergmann/recursion-context/tree/4.0.4"
            },
            "funding": [
                {
                    "url": "https://github.com/sebastianbergmann",
                    "type": "github"
                }
            ],
            "time": "2020-10-26T13:17:30+00:00"
        },
        {
            "name": "sebastian/resource-operations",
            "version": "3.0.3",
            "source": {
                "type": "git",
                "url": "https://github.com/sebastianbergmann/resource-operations.git",
                "reference": "0f4443cb3a1d92ce809899753bc0d5d5a8dd19a8"
            },
            "dist": {
                "type": "zip",
                "url": "https://api.github.com/repos/sebastianbergmann/resource-operations/zipball/0f4443cb3a1d92ce809899753bc0d5d5a8dd19a8",
                "reference": "0f4443cb3a1d92ce809899753bc0d5d5a8dd19a8",
                "shasum": ""
            },
            "require": {
                "php": ">=7.3"
            },
            "require-dev": {
                "phpunit/phpunit": "^9.0"
            },
            "type": "library",
            "extra": {
                "branch-alias": {
                    "dev-master": "3.0-dev"
                }
            },
            "autoload": {
                "classmap": [
                    "src/"
                ]
            },
            "notification-url": "https://packagist.org/downloads/",
            "license": [
                "BSD-3-Clause"
            ],
            "authors": [
                {
                    "name": "Sebastian Bergmann",
                    "email": "sebastian@phpunit.de"
                }
            ],
            "description": "Provides a list of PHP built-in functions that operate on resources",
            "homepage": "https://www.github.com/sebastianbergmann/resource-operations",
            "support": {
                "issues": "https://github.com/sebastianbergmann/resource-operations/issues",
                "source": "https://github.com/sebastianbergmann/resource-operations/tree/3.0.3"
            },
            "funding": [
                {
                    "url": "https://github.com/sebastianbergmann",
                    "type": "github"
                }
            ],
            "time": "2020-09-28T06:45:17+00:00"
        },
        {
            "name": "sebastian/type",
            "version": "2.3.4",
            "source": {
                "type": "git",
                "url": "https://github.com/sebastianbergmann/type.git",
                "reference": "b8cd8a1c753c90bc1a0f5372170e3e489136f914"
            },
            "dist": {
                "type": "zip",
                "url": "https://api.github.com/repos/sebastianbergmann/type/zipball/b8cd8a1c753c90bc1a0f5372170e3e489136f914",
                "reference": "b8cd8a1c753c90bc1a0f5372170e3e489136f914",
                "shasum": ""
            },
            "require": {
                "php": ">=7.3"
            },
            "require-dev": {
                "phpunit/phpunit": "^9.3"
            },
            "type": "library",
            "extra": {
                "branch-alias": {
                    "dev-master": "2.3-dev"
                }
            },
            "autoload": {
                "classmap": [
                    "src/"
                ]
            },
            "notification-url": "https://packagist.org/downloads/",
            "license": [
                "BSD-3-Clause"
            ],
            "authors": [
                {
                    "name": "Sebastian Bergmann",
                    "email": "sebastian@phpunit.de",
                    "role": "lead"
                }
            ],
            "description": "Collection of value objects that represent the types of the PHP type system",
            "homepage": "https://github.com/sebastianbergmann/type",
            "support": {
                "issues": "https://github.com/sebastianbergmann/type/issues",
                "source": "https://github.com/sebastianbergmann/type/tree/2.3.4"
            },
            "funding": [
                {
                    "url": "https://github.com/sebastianbergmann",
                    "type": "github"
                }
            ],
            "time": "2021-06-15T12:49:02+00:00"
        },
        {
            "name": "sebastian/version",
            "version": "3.0.2",
            "source": {
                "type": "git",
                "url": "https://github.com/sebastianbergmann/version.git",
                "reference": "c6c1022351a901512170118436c764e473f6de8c"
            },
            "dist": {
                "type": "zip",
                "url": "https://api.github.com/repos/sebastianbergmann/version/zipball/c6c1022351a901512170118436c764e473f6de8c",
                "reference": "c6c1022351a901512170118436c764e473f6de8c",
                "shasum": ""
            },
            "require": {
                "php": ">=7.3"
            },
            "type": "library",
            "extra": {
                "branch-alias": {
                    "dev-master": "3.0-dev"
                }
            },
            "autoload": {
                "classmap": [
                    "src/"
                ]
            },
            "notification-url": "https://packagist.org/downloads/",
            "license": [
                "BSD-3-Clause"
            ],
            "authors": [
                {
                    "name": "Sebastian Bergmann",
                    "email": "sebastian@phpunit.de",
                    "role": "lead"
                }
            ],
            "description": "Library that helps with managing the version number of Git-hosted PHP projects",
            "homepage": "https://github.com/sebastianbergmann/version",
            "support": {
                "issues": "https://github.com/sebastianbergmann/version/issues",
                "source": "https://github.com/sebastianbergmann/version/tree/3.0.2"
            },
            "funding": [
                {
                    "url": "https://github.com/sebastianbergmann",
                    "type": "github"
                }
            ],
            "time": "2020-09-28T06:39:44+00:00"
        },
        {
            "name": "swoole/ide-helper",
            "version": "4.6.7",
            "source": {
                "type": "git",
                "url": "https://github.com/swoole/ide-helper.git",
                "reference": "0d1409b8274117addfe64d3ea412812a69807411"
            },
            "dist": {
                "type": "zip",
                "url": "https://api.github.com/repos/swoole/ide-helper/zipball/0d1409b8274117addfe64d3ea412812a69807411",
                "reference": "0d1409b8274117addfe64d3ea412812a69807411",
                "shasum": ""
            },
            "require-dev": {
                "guzzlehttp/guzzle": "~6.5.0",
                "laminas/laminas-code": "~3.4.0",
                "squizlabs/php_codesniffer": "~3.5.0",
                "symfony/filesystem": "~4.0"
            },
            "type": "library",
            "notification-url": "https://packagist.org/downloads/",
            "license": [
                "Apache-2.0"
            ],
            "authors": [
                {
                    "name": "Team Swoole",
                    "email": "team@swoole.com"
                }
            ],
            "description": "IDE help files for Swoole.",
            "support": {
                "issues": "https://github.com/swoole/ide-helper/issues",
                "source": "https://github.com/swoole/ide-helper/tree/4.6.7"
            },
            "funding": [
                {
                    "url": "https://gitee.com/swoole/swoole?donate=true",
                    "type": "custom"
                },
                {
                    "url": "https://github.com/swoole",
                    "type": "github"
                },
                {
                    "url": "https://opencollective.com/swoole-src",
                    "type": "open_collective"
                }
            ],
            "time": "2021-05-14T16:05:16+00:00"
        },
        {
            "name": "symfony/console",
            "version": "v5.3.6",
            "source": {
                "type": "git",
                "url": "https://github.com/symfony/console.git",
                "reference": "51b71afd6d2dc8f5063199357b9880cea8d8bfe2"
            },
            "dist": {
                "type": "zip",
                "url": "https://api.github.com/repos/symfony/console/zipball/51b71afd6d2dc8f5063199357b9880cea8d8bfe2",
                "reference": "51b71afd6d2dc8f5063199357b9880cea8d8bfe2",
                "shasum": ""
            },
            "require": {
                "php": ">=7.2.5",
                "symfony/deprecation-contracts": "^2.1",
                "symfony/polyfill-mbstring": "~1.0",
                "symfony/polyfill-php73": "^1.8",
                "symfony/polyfill-php80": "^1.16",
                "symfony/service-contracts": "^1.1|^2",
                "symfony/string": "^5.1"
            },
            "conflict": {
                "psr/log": ">=3",
                "symfony/dependency-injection": "<4.4",
                "symfony/dotenv": "<5.1",
                "symfony/event-dispatcher": "<4.4",
                "symfony/lock": "<4.4",
                "symfony/process": "<4.4"
            },
            "provide": {
                "psr/log-implementation": "1.0|2.0"
            },
            "require-dev": {
                "psr/log": "^1|^2",
                "symfony/config": "^4.4|^5.0",
                "symfony/dependency-injection": "^4.4|^5.0",
                "symfony/event-dispatcher": "^4.4|^5.0",
                "symfony/lock": "^4.4|^5.0",
                "symfony/process": "^4.4|^5.0",
                "symfony/var-dumper": "^4.4|^5.0"
            },
            "suggest": {
                "psr/log": "For using the console logger",
                "symfony/event-dispatcher": "",
                "symfony/lock": "",
                "symfony/process": ""
            },
            "type": "library",
            "autoload": {
                "psr-4": {
                    "Symfony\\Component\\Console\\": ""
                },
                "exclude-from-classmap": [
                    "/Tests/"
                ]
            },
            "notification-url": "https://packagist.org/downloads/",
            "license": [
                "MIT"
            ],
            "authors": [
                {
                    "name": "Fabien Potencier",
                    "email": "fabien@symfony.com"
                },
                {
                    "name": "Symfony Community",
                    "homepage": "https://symfony.com/contributors"
                }
            ],
            "description": "Eases the creation of beautiful and testable command line interfaces",
            "homepage": "https://symfony.com",
            "keywords": [
                "cli",
                "command line",
                "console",
                "terminal"
            ],
            "support": {
                "source": "https://github.com/symfony/console/tree/v5.3.6"
            },
            "funding": [
                {
                    "url": "https://symfony.com/sponsor",
                    "type": "custom"
                },
                {
                    "url": "https://github.com/fabpot",
                    "type": "github"
                },
                {
                    "url": "https://tidelift.com/funding/github/packagist/symfony/symfony",
                    "type": "tidelift"
                }
            ],
            "time": "2021-07-27T19:10:22+00:00"
        },
        {
            "name": "symfony/deprecation-contracts",
            "version": "v2.4.0",
            "source": {
                "type": "git",
                "url": "https://github.com/symfony/deprecation-contracts.git",
                "reference": "5f38c8804a9e97d23e0c8d63341088cd8a22d627"
            },
            "dist": {
                "type": "zip",
                "url": "https://api.github.com/repos/symfony/deprecation-contracts/zipball/5f38c8804a9e97d23e0c8d63341088cd8a22d627",
                "reference": "5f38c8804a9e97d23e0c8d63341088cd8a22d627",
                "shasum": ""
            },
            "require": {
                "php": ">=7.1"
            },
            "type": "library",
            "extra": {
                "branch-alias": {
                    "dev-main": "2.4-dev"
                },
                "thanks": {
                    "name": "symfony/contracts",
                    "url": "https://github.com/symfony/contracts"
                }
            },
            "autoload": {
                "files": [
                    "function.php"
                ]
            },
            "notification-url": "https://packagist.org/downloads/",
            "license": [
                "MIT"
            ],
            "authors": [
                {
                    "name": "Nicolas Grekas",
                    "email": "p@tchwork.com"
                },
                {
                    "name": "Symfony Community",
                    "homepage": "https://symfony.com/contributors"
                }
            ],
            "description": "A generic function and convention to trigger deprecation notices",
            "homepage": "https://symfony.com",
            "support": {
                "source": "https://github.com/symfony/deprecation-contracts/tree/v2.4.0"
            },
            "funding": [
                {
                    "url": "https://symfony.com/sponsor",
                    "type": "custom"
                },
                {
                    "url": "https://github.com/fabpot",
                    "type": "github"
                },
                {
                    "url": "https://tidelift.com/funding/github/packagist/symfony/symfony",
                    "type": "tidelift"
                }
            ],
            "time": "2021-03-23T23:28:01+00:00"
        },
        {
            "name": "symfony/polyfill-intl-grapheme",
            "version": "v1.23.1",
            "source": {
                "type": "git",
                "url": "https://github.com/symfony/polyfill-intl-grapheme.git",
                "reference": "16880ba9c5ebe3642d1995ab866db29270b36535"
            },
            "dist": {
                "type": "zip",
                "url": "https://api.github.com/repos/symfony/polyfill-intl-grapheme/zipball/16880ba9c5ebe3642d1995ab866db29270b36535",
                "reference": "16880ba9c5ebe3642d1995ab866db29270b36535",
                "shasum": ""
            },
            "require": {
                "php": ">=7.1"
            },
            "suggest": {
                "ext-intl": "For best performance"
            },
            "type": "library",
            "extra": {
                "branch-alias": {
                    "dev-main": "1.23-dev"
                },
                "thanks": {
                    "name": "symfony/polyfill",
                    "url": "https://github.com/symfony/polyfill"
                }
            },
            "autoload": {
                "psr-4": {
                    "Symfony\\Polyfill\\Intl\\Grapheme\\": ""
                },
                "files": [
                    "bootstrap.php"
                ]
            },
            "notification-url": "https://packagist.org/downloads/",
            "license": [
                "MIT"
            ],
            "authors": [
                {
                    "name": "Nicolas Grekas",
                    "email": "p@tchwork.com"
                },
                {
                    "name": "Symfony Community",
                    "homepage": "https://symfony.com/contributors"
                }
            ],
            "description": "Symfony polyfill for intl's grapheme_* functions",
            "homepage": "https://symfony.com",
            "keywords": [
                "compatibility",
                "grapheme",
                "intl",
                "polyfill",
                "portable",
                "shim"
            ],
            "support": {
                "source": "https://github.com/symfony/polyfill-intl-grapheme/tree/v1.23.1"
            },
            "funding": [
                {
                    "url": "https://symfony.com/sponsor",
                    "type": "custom"
                },
                {
                    "url": "https://github.com/fabpot",
                    "type": "github"
                },
                {
                    "url": "https://tidelift.com/funding/github/packagist/symfony/symfony",
                    "type": "tidelift"
                }
            ],
            "time": "2021-05-27T12:26:48+00:00"
        },
        {
            "name": "symfony/polyfill-intl-normalizer",
            "version": "v1.23.0",
            "source": {
                "type": "git",
                "url": "https://github.com/symfony/polyfill-intl-normalizer.git",
                "reference": "8590a5f561694770bdcd3f9b5c69dde6945028e8"
            },
            "dist": {
                "type": "zip",
                "url": "https://api.github.com/repos/symfony/polyfill-intl-normalizer/zipball/8590a5f561694770bdcd3f9b5c69dde6945028e8",
                "reference": "8590a5f561694770bdcd3f9b5c69dde6945028e8",
                "shasum": ""
            },
            "require": {
                "php": ">=7.1"
            },
            "suggest": {
                "ext-intl": "For best performance"
            },
            "type": "library",
            "extra": {
                "branch-alias": {
                    "dev-main": "1.23-dev"
                },
                "thanks": {
                    "name": "symfony/polyfill",
                    "url": "https://github.com/symfony/polyfill"
                }
            },
            "autoload": {
                "psr-4": {
                    "Symfony\\Polyfill\\Intl\\Normalizer\\": ""
                },
                "files": [
                    "bootstrap.php"
                ],
                "classmap": [
                    "Resources/stubs"
                ]
            },
            "notification-url": "https://packagist.org/downloads/",
            "license": [
                "MIT"
            ],
            "authors": [
                {
                    "name": "Nicolas Grekas",
                    "email": "p@tchwork.com"
                },
                {
                    "name": "Symfony Community",
                    "homepage": "https://symfony.com/contributors"
                }
            ],
            "description": "Symfony polyfill for intl's Normalizer class and related functions",
            "homepage": "https://symfony.com",
            "keywords": [
                "compatibility",
                "intl",
                "normalizer",
                "polyfill",
                "portable",
                "shim"
            ],
            "support": {
                "source": "https://github.com/symfony/polyfill-intl-normalizer/tree/v1.23.0"
            },
            "funding": [
                {
                    "url": "https://symfony.com/sponsor",
                    "type": "custom"
                },
                {
                    "url": "https://github.com/fabpot",
                    "type": "github"
                },
                {
                    "url": "https://tidelift.com/funding/github/packagist/symfony/symfony",
                    "type": "tidelift"
                }
            ],
            "time": "2021-02-19T12:13:01+00:00"
        },
        {
            "name": "symfony/polyfill-mbstring",
            "version": "v1.23.1",
            "source": {
                "type": "git",
                "url": "https://github.com/symfony/polyfill-mbstring.git",
                "reference": "9174a3d80210dca8daa7f31fec659150bbeabfc6"
            },
            "dist": {
                "type": "zip",
                "url": "https://api.github.com/repos/symfony/polyfill-mbstring/zipball/9174a3d80210dca8daa7f31fec659150bbeabfc6",
                "reference": "9174a3d80210dca8daa7f31fec659150bbeabfc6",
                "shasum": ""
            },
            "require": {
                "php": ">=7.1"
            },
            "suggest": {
                "ext-mbstring": "For best performance"
            },
            "type": "library",
            "extra": {
                "branch-alias": {
                    "dev-main": "1.23-dev"
                },
                "thanks": {
                    "name": "symfony/polyfill",
                    "url": "https://github.com/symfony/polyfill"
                }
            },
            "autoload": {
                "psr-4": {
                    "Symfony\\Polyfill\\Mbstring\\": ""
                },
                "files": [
                    "bootstrap.php"
                ]
            },
            "notification-url": "https://packagist.org/downloads/",
            "license": [
                "MIT"
            ],
            "authors": [
                {
                    "name": "Nicolas Grekas",
                    "email": "p@tchwork.com"
                },
                {
                    "name": "Symfony Community",
                    "homepage": "https://symfony.com/contributors"
                }
            ],
            "description": "Symfony polyfill for the Mbstring extension",
            "homepage": "https://symfony.com",
            "keywords": [
                "compatibility",
                "mbstring",
                "polyfill",
                "portable",
                "shim"
            ],
            "support": {
                "source": "https://github.com/symfony/polyfill-mbstring/tree/v1.23.1"
            },
            "funding": [
                {
                    "url": "https://symfony.com/sponsor",
                    "type": "custom"
                },
                {
                    "url": "https://github.com/fabpot",
                    "type": "github"
                },
                {
                    "url": "https://tidelift.com/funding/github/packagist/symfony/symfony",
                    "type": "tidelift"
                }
            ],
            "time": "2021-05-27T12:26:48+00:00"
        },
        {
            "name": "symfony/polyfill-php73",
            "version": "v1.23.0",
            "source": {
                "type": "git",
                "url": "https://github.com/symfony/polyfill-php73.git",
                "reference": "fba8933c384d6476ab14fb7b8526e5287ca7e010"
            },
            "dist": {
                "type": "zip",
                "url": "https://api.github.com/repos/symfony/polyfill-php73/zipball/fba8933c384d6476ab14fb7b8526e5287ca7e010",
                "reference": "fba8933c384d6476ab14fb7b8526e5287ca7e010",
                "shasum": ""
            },
            "require": {
                "php": ">=7.1"
            },
            "type": "library",
            "extra": {
                "branch-alias": {
                    "dev-main": "1.23-dev"
                },
                "thanks": {
                    "name": "symfony/polyfill",
                    "url": "https://github.com/symfony/polyfill"
                }
            },
            "autoload": {
                "psr-4": {
                    "Symfony\\Polyfill\\Php73\\": ""
                },
                "files": [
                    "bootstrap.php"
                ],
                "classmap": [
                    "Resources/stubs"
                ]
            },
            "notification-url": "https://packagist.org/downloads/",
            "license": [
                "MIT"
            ],
            "authors": [
                {
                    "name": "Nicolas Grekas",
                    "email": "p@tchwork.com"
                },
                {
                    "name": "Symfony Community",
                    "homepage": "https://symfony.com/contributors"
                }
            ],
            "description": "Symfony polyfill backporting some PHP 7.3+ features to lower PHP versions",
            "homepage": "https://symfony.com",
            "keywords": [
                "compatibility",
                "polyfill",
                "portable",
                "shim"
            ],
            "support": {
                "source": "https://github.com/symfony/polyfill-php73/tree/v1.23.0"
            },
            "funding": [
                {
                    "url": "https://symfony.com/sponsor",
                    "type": "custom"
                },
                {
                    "url": "https://github.com/fabpot",
                    "type": "github"
                },
                {
                    "url": "https://tidelift.com/funding/github/packagist/symfony/symfony",
                    "type": "tidelift"
                }
            ],
            "time": "2021-02-19T12:13:01+00:00"
        },
        {
            "name": "symfony/service-contracts",
            "version": "v2.4.0",
            "source": {
                "type": "git",
                "url": "https://github.com/symfony/service-contracts.git",
                "reference": "f040a30e04b57fbcc9c6cbcf4dbaa96bd318b9bb"
            },
            "dist": {
                "type": "zip",
                "url": "https://api.github.com/repos/symfony/service-contracts/zipball/f040a30e04b57fbcc9c6cbcf4dbaa96bd318b9bb",
                "reference": "f040a30e04b57fbcc9c6cbcf4dbaa96bd318b9bb",
                "shasum": ""
            },
            "require": {
                "php": ">=7.2.5",
                "psr/container": "^1.1"
            },
            "suggest": {
                "symfony/service-implementation": ""
            },
            "type": "library",
            "extra": {
                "branch-alias": {
                    "dev-main": "2.4-dev"
                },
                "thanks": {
                    "name": "symfony/contracts",
                    "url": "https://github.com/symfony/contracts"
                }
            },
            "autoload": {
                "psr-4": {
                    "Symfony\\Contracts\\Service\\": ""
                }
            },
            "notification-url": "https://packagist.org/downloads/",
            "license": [
                "MIT"
            ],
            "authors": [
                {
                    "name": "Nicolas Grekas",
                    "email": "p@tchwork.com"
                },
                {
                    "name": "Symfony Community",
                    "homepage": "https://symfony.com/contributors"
                }
            ],
            "description": "Generic abstractions related to writing services",
            "homepage": "https://symfony.com",
            "keywords": [
                "abstractions",
                "contracts",
                "decoupling",
                "interfaces",
                "interoperability",
                "standards"
            ],
            "support": {
                "source": "https://github.com/symfony/service-contracts/tree/v2.4.0"
            },
            "funding": [
                {
                    "url": "https://symfony.com/sponsor",
                    "type": "custom"
                },
                {
                    "url": "https://github.com/fabpot",
                    "type": "github"
                },
                {
                    "url": "https://tidelift.com/funding/github/packagist/symfony/symfony",
                    "type": "tidelift"
                }
            ],
            "time": "2021-04-01T10:43:52+00:00"
        },
        {
            "name": "symfony/string",
            "version": "v5.3.3",
            "source": {
                "type": "git",
                "url": "https://github.com/symfony/string.git",
                "reference": "bd53358e3eccec6a670b5f33ab680d8dbe1d4ae1"
            },
            "dist": {
                "type": "zip",
                "url": "https://api.github.com/repos/symfony/string/zipball/bd53358e3eccec6a670b5f33ab680d8dbe1d4ae1",
                "reference": "bd53358e3eccec6a670b5f33ab680d8dbe1d4ae1",
                "shasum": ""
            },
            "require": {
                "php": ">=7.2.5",
                "symfony/polyfill-ctype": "~1.8",
                "symfony/polyfill-intl-grapheme": "~1.0",
                "symfony/polyfill-intl-normalizer": "~1.0",
                "symfony/polyfill-mbstring": "~1.0",
                "symfony/polyfill-php80": "~1.15"
            },
            "require-dev": {
                "symfony/error-handler": "^4.4|^5.0",
                "symfony/http-client": "^4.4|^5.0",
                "symfony/translation-contracts": "^1.1|^2",
                "symfony/var-exporter": "^4.4|^5.0"
            },
            "type": "library",
            "autoload": {
                "psr-4": {
                    "Symfony\\Component\\String\\": ""
                },
                "files": [
                    "Resources/functions.php"
                ],
                "exclude-from-classmap": [
                    "/Tests/"
                ]
            },
            "notification-url": "https://packagist.org/downloads/",
            "license": [
                "MIT"
            ],
            "authors": [
                {
                    "name": "Nicolas Grekas",
                    "email": "p@tchwork.com"
                },
                {
                    "name": "Symfony Community",
                    "homepage": "https://symfony.com/contributors"
                }
            ],
            "description": "Provides an object-oriented API to strings and deals with bytes, UTF-8 code points and grapheme clusters in a unified way",
            "homepage": "https://symfony.com",
            "keywords": [
                "grapheme",
                "i18n",
                "string",
                "unicode",
                "utf-8",
                "utf8"
            ],
            "support": {
                "source": "https://github.com/symfony/string/tree/v5.3.3"
            },
            "funding": [
                {
                    "url": "https://symfony.com/sponsor",
                    "type": "custom"
                },
                {
                    "url": "https://github.com/fabpot",
                    "type": "github"
                },
                {
                    "url": "https://tidelift.com/funding/github/packagist/symfony/symfony",
                    "type": "tidelift"
                }
            ],
            "time": "2021-06-27T11:44:38+00:00"
        },
        {
            "name": "theseer/tokenizer",
            "version": "1.2.1",
            "source": {
                "type": "git",
                "url": "https://github.com/theseer/tokenizer.git",
                "reference": "34a41e998c2183e22995f158c581e7b5e755ab9e"
            },
            "dist": {
                "type": "zip",
                "url": "https://api.github.com/repos/theseer/tokenizer/zipball/34a41e998c2183e22995f158c581e7b5e755ab9e",
                "reference": "34a41e998c2183e22995f158c581e7b5e755ab9e",
                "shasum": ""
            },
            "require": {
                "ext-dom": "*",
                "ext-tokenizer": "*",
                "ext-xmlwriter": "*",
                "php": "^7.2 || ^8.0"
            },
            "type": "library",
            "autoload": {
                "classmap": [
                    "src/"
                ]
            },
            "notification-url": "https://packagist.org/downloads/",
            "license": [
                "BSD-3-Clause"
            ],
            "authors": [
                {
                    "name": "Arne Blankerts",
                    "email": "arne@blankerts.de",
                    "role": "Developer"
                }
            ],
            "description": "A small library for converting tokenized PHP source code into XML and potentially other formats",
            "support": {
                "issues": "https://github.com/theseer/tokenizer/issues",
                "source": "https://github.com/theseer/tokenizer/tree/1.2.1"
            },
            "funding": [
                {
                    "url": "https://github.com/theseer",
                    "type": "github"
                }
            ],
            "time": "2021-07-28T10:34:58+00:00"
        },
        {
            "name": "twig/twig",
            "version": "v2.14.6",
            "source": {
                "type": "git",
                "url": "https://github.com/twigphp/Twig.git",
                "reference": "27e5cf2b05e3744accf39d4c68a3235d9966d260"
            },
            "dist": {
                "type": "zip",
                "url": "https://api.github.com/repos/twigphp/Twig/zipball/27e5cf2b05e3744accf39d4c68a3235d9966d260",
                "reference": "27e5cf2b05e3744accf39d4c68a3235d9966d260",
                "shasum": ""
            },
            "require": {
                "php": ">=7.2.5",
                "symfony/polyfill-ctype": "^1.8",
                "symfony/polyfill-mbstring": "^1.3"
            },
            "require-dev": {
                "psr/container": "^1.0",
                "symfony/phpunit-bridge": "^4.4.9|^5.0.9"
            },
            "type": "library",
            "extra": {
                "branch-alias": {
                    "dev-master": "2.14-dev"
                }
            },
            "autoload": {
                "psr-0": {
                    "Twig_": "lib/"
                },
                "psr-4": {
                    "Twig\\": "src/"
                }
            },
            "notification-url": "https://packagist.org/downloads/",
            "license": [
                "BSD-3-Clause"
            ],
            "authors": [
                {
                    "name": "Fabien Potencier",
                    "email": "fabien@symfony.com",
                    "homepage": "http://fabien.potencier.org",
                    "role": "Lead Developer"
                },
                {
                    "name": "Twig Team",
                    "role": "Contributors"
                },
                {
                    "name": "Armin Ronacher",
                    "email": "armin.ronacher@active-4.com",
                    "role": "Project Founder"
                }
            ],
            "description": "Twig, the flexible, fast, and secure template language for PHP",
            "homepage": "https://twig.symfony.com",
            "keywords": [
                "templating"
            ],
            "support": {
                "issues": "https://github.com/twigphp/Twig/issues",
                "source": "https://github.com/twigphp/Twig/tree/v2.14.6"
            },
            "funding": [
                {
                    "url": "https://github.com/fabpot",
                    "type": "github"
                },
                {
                    "url": "https://tidelift.com/funding/github/packagist/twig/twig",
                    "type": "tidelift"
                }
            ],
            "time": "2021-05-16T12:12:47+00:00"
        },
        {
            "name": "vimeo/psalm",
            "version": "4.7.2",
            "source": {
                "type": "git",
                "url": "https://github.com/vimeo/psalm.git",
                "reference": "83a0325c0a95c0ab531d6b90c877068b464377b5"
            },
            "dist": {
                "type": "zip",
                "url": "https://api.github.com/repos/vimeo/psalm/zipball/83a0325c0a95c0ab531d6b90c877068b464377b5",
                "reference": "83a0325c0a95c0ab531d6b90c877068b464377b5",
                "shasum": ""
            },
            "require": {
                "amphp/amp": "^2.4.2",
                "amphp/byte-stream": "^1.5",
                "composer/package-versions-deprecated": "^1.8.0",
                "composer/semver": "^1.4 || ^2.0 || ^3.0",
                "composer/xdebug-handler": "^1.1 || ^2.0",
                "dnoegel/php-xdg-base-dir": "^0.1.1",
                "ext-dom": "*",
                "ext-json": "*",
                "ext-libxml": "*",
                "ext-mbstring": "*",
                "ext-simplexml": "*",
                "ext-tokenizer": "*",
                "felixfbecker/advanced-json-rpc": "^3.0.3",
                "felixfbecker/language-server-protocol": "^1.5",
                "netresearch/jsonmapper": "^1.0 || ^2.0 || ^3.0 || ^4.0",
                "nikic/php-parser": "^4.10.1",
                "openlss/lib-array2xml": "^1.0",
                "php": "^7.1|^8",
                "sebastian/diff": "^3.0 || ^4.0",
                "symfony/console": "^3.4.17 || ^4.1.6 || ^5.0",
                "webmozart/path-util": "^2.3"
            },
            "provide": {
                "psalm/psalm": "self.version"
            },
            "require-dev": {
                "bamarni/composer-bin-plugin": "^1.2",
                "brianium/paratest": "^4.0||^6.0",
                "ext-curl": "*",
                "php-parallel-lint/php-parallel-lint": "^1.2",
                "phpdocumentor/reflection-docblock": "^5",
                "phpmyadmin/sql-parser": "5.1.0||dev-master",
                "phpspec/prophecy": ">=1.9.0",
                "phpunit/phpunit": "^9.0",
                "psalm/plugin-phpunit": "^0.13",
                "slevomat/coding-standard": "^6.3.11",
                "squizlabs/php_codesniffer": "^3.5",
                "symfony/process": "^4.3",
                "weirdan/phpunit-appveyor-reporter": "^1.0.0",
                "weirdan/prophecy-shim": "^1.0 || ^2.0"
            },
            "suggest": {
                "ext-igbinary": "^2.0.5"
            },
            "bin": [
                "psalm",
                "psalm-language-server",
                "psalm-plugin",
                "psalm-refactor",
                "psalter"
            ],
            "type": "library",
            "extra": {
                "branch-alias": {
                    "dev-master": "4.x-dev",
                    "dev-3.x": "3.x-dev",
                    "dev-2.x": "2.x-dev",
                    "dev-1.x": "1.x-dev"
                }
            },
            "autoload": {
                "psr-4": {
                    "Psalm\\": "src/Psalm/"
                },
                "files": [
                    "src/functions.php",
                    "src/spl_object_id.php"
                ]
            },
            "notification-url": "https://packagist.org/downloads/",
            "license": [
                "MIT"
            ],
            "authors": [
                {
                    "name": "Matthew Brown"
                }
            ],
            "description": "A static analysis tool for finding errors in PHP applications",
            "keywords": [
                "code",
                "inspection",
                "php"
            ],
            "support": {
                "issues": "https://github.com/vimeo/psalm/issues",
                "source": "https://github.com/vimeo/psalm/tree/4.7.2"
            },
            "time": "2021-05-01T20:56:25+00:00"
        },
        {
            "name": "webmozart/path-util",
            "version": "2.3.0",
            "source": {
                "type": "git",
                "url": "https://github.com/webmozart/path-util.git",
                "reference": "d939f7edc24c9a1bb9c0dee5cb05d8e859490725"
            },
            "dist": {
                "type": "zip",
                "url": "https://api.github.com/repos/webmozart/path-util/zipball/d939f7edc24c9a1bb9c0dee5cb05d8e859490725",
                "reference": "d939f7edc24c9a1bb9c0dee5cb05d8e859490725",
                "shasum": ""
            },
            "require": {
                "php": ">=5.3.3",
                "webmozart/assert": "~1.0"
            },
            "require-dev": {
                "phpunit/phpunit": "^4.6",
                "sebastian/version": "^1.0.1"
            },
            "type": "library",
            "extra": {
                "branch-alias": {
                    "dev-master": "2.3-dev"
                }
            },
            "autoload": {
                "psr-4": {
                    "Webmozart\\PathUtil\\": "src/"
                }
            },
            "notification-url": "https://packagist.org/downloads/",
            "license": [
                "MIT"
            ],
            "authors": [
                {
                    "name": "Bernhard Schussek",
                    "email": "bschussek@gmail.com"
                }
            ],
            "description": "A robust cross-platform utility for normalizing, comparing and modifying file paths.",
            "support": {
                "issues": "https://github.com/webmozart/path-util/issues",
                "source": "https://github.com/webmozart/path-util/tree/2.3.0"
            },
            "time": "2015-12-17T08:42:14+00:00"
        }
    ],
    "aliases": [
        {
            "package": "utopia-php/database",
            "version": "dev-feat-adjusted-query-validator",
            "alias": "0.10.0",
            "alias_normalized": "0.10.0.0"
        }
    ],
    "minimum-stability": "stable",
    "stability-flags": {
        "utopia-php/database": 20
    },
    "prefer-stable": false,
    "prefer-lowest": false,
    "platform": {
        "php": ">=8.0.0",
        "ext-curl": "*",
        "ext-imagick": "*",
        "ext-mbstring": "*",
        "ext-json": "*",
        "ext-yaml": "*",
        "ext-dom": "*",
        "ext-redis": "*",
        "ext-swoole": "*",
        "ext-pdo": "*",
        "ext-openssl": "*",
        "ext-zlib": "*",
        "ext-sockets": "*"
    },
    "platform-dev": [],
    "platform-overrides": {
        "php": "8.0"
    },
    "plugin-api-version": "2.1.0"
}<|MERGE_RESOLUTION|>--- conflicted
+++ resolved
@@ -4,11 +4,7 @@
         "Read more about it at https://getcomposer.org/doc/01-basic-usage.md#installing-dependencies",
         "This file is @generated automatically"
     ],
-<<<<<<< HEAD
-    "content-hash": "c405c88f5bebc9bb47bf857d68f9cfb0",
-=======
-    "content-hash": "47aa9e5f236362f9b724bfd9bb592dc4",
->>>>>>> 57b12a41
+    "content-hash": "aac413429914bd9299a7ae722f00cef8",
     "packages": [
         {
             "name": "adhocore/jwt",
@@ -1988,29 +1984,16 @@
         },
         {
             "name": "utopia-php/database",
-<<<<<<< HEAD
-            "version": "0.9.0",
+            "version": "dev-feat-adjusted-query-validator",
             "source": {
                 "type": "git",
                 "url": "https://github.com/utopia-php/database.git",
-                "reference": "f9b1836621df7e14300f1622cb8b8d6fcfedfdaf"
-            },
-            "dist": {
-                "type": "zip",
-                "url": "https://api.github.com/repos/utopia-php/database/zipball/f9b1836621df7e14300f1622cb8b8d6fcfedfdaf",
-                "reference": "f9b1836621df7e14300f1622cb8b8d6fcfedfdaf",
-=======
-            "version": "dev-feat-adjusted-query-validator",
-            "source": {
-                "type": "git",
-                "url": "https://github.com/utopia-php/database.git",
-                "reference": "d32d2cfe96115e99b6dcf69318daf570934e1e55"
-            },
-            "dist": {
-                "type": "zip",
-                "url": "https://api.github.com/repos/utopia-php/database/zipball/d32d2cfe96115e99b6dcf69318daf570934e1e55",
-                "reference": "d32d2cfe96115e99b6dcf69318daf570934e1e55",
->>>>>>> 57b12a41
+                "reference": "cb73391371f70ddb54bc0000064b15c5f173cb7a"
+            },
+            "dist": {
+                "type": "zip",
+                "url": "https://api.github.com/repos/utopia-php/database/zipball/cb73391371f70ddb54bc0000064b15c5f173cb7a",
+                "reference": "cb73391371f70ddb54bc0000064b15c5f173cb7a",
                 "shasum": ""
             },
             "require": {
@@ -2058,15 +2041,9 @@
             ],
             "support": {
                 "issues": "https://github.com/utopia-php/database/issues",
-<<<<<<< HEAD
-                "source": "https://github.com/utopia-php/database/tree/0.9.0"
-            },
-            "time": "2021-08-18T19:08:47+00:00"
-=======
                 "source": "https://github.com/utopia-php/database/tree/feat-adjusted-query-validator"
             },
-            "time": "2021-08-23T06:11:57+00:00"
->>>>>>> 57b12a41
+            "time": "2021-08-23T14:18:47+00:00"
         },
         {
             "name": "utopia-php/domains",
