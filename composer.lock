--- conflicted
+++ resolved
@@ -4,11 +4,7 @@
         "Read more about it at https://getcomposer.org/doc/01-basic-usage.md#installing-dependencies",
         "This file is @generated automatically"
     ],
-<<<<<<< HEAD
-    "content-hash": "b395a62241bc19cb1b7d845e3287808b",
-=======
-    "content-hash": "380d806f7540199698d12a7abeb13534",
->>>>>>> 39e6607a
+    "content-hash": "36bc44ae9252dbac0dea90c7a9f5c391",
     "packages": [
         {
             "name": "adhocore/jwt",
@@ -2392,16 +2388,16 @@
         },
         {
             "name": "utopia-php/orchestration",
-            "version": "dev-cli-lib-upgrade",
+            "version": "0.6.0",
             "source": {
                 "type": "git",
                 "url": "https://github.com/utopia-php/orchestration.git",
-                "reference": "06f2afef516aca900ddb483689ebe6f8e7037d28"
-            },
-            "dist": {
-                "type": "zip",
-                "url": "https://api.github.com/repos/utopia-php/orchestration/zipball/06f2afef516aca900ddb483689ebe6f8e7037d28",
-                "reference": "06f2afef516aca900ddb483689ebe6f8e7037d28",
+                "reference": "94263976413871efb6b16157a7101a81df3b6d78"
+            },
+            "dist": {
+                "type": "zip",
+                "url": "https://api.github.com/repos/utopia-php/orchestration/zipball/94263976413871efb6b16157a7101a81df3b6d78",
+                "reference": "94263976413871efb6b16157a7101a81df3b6d78",
                 "shasum": ""
             },
             "require": {
@@ -2441,9 +2437,9 @@
             ],
             "support": {
                 "issues": "https://github.com/utopia-php/orchestration/issues",
-                "source": "https://github.com/utopia-php/orchestration/tree/cli-lib-upgrade"
-            },
-            "time": "2022-07-13T14:55:12+00:00"
+                "source": "https://github.com/utopia-php/orchestration/tree/0.6.0"
+            },
+            "time": "2022-07-13T16:47:18+00:00"
         },
         {
             "name": "utopia-php/preloader",
@@ -5419,27 +5415,16 @@
     ],
     "aliases": [
         {
-<<<<<<< HEAD
             "package": "utopia-php/framework",
             "version": "dev-feat-graphql-helpers",
             "alias": "0.19.2",
             "alias_normalized": "0.19.2.0"
-=======
-            "package": "utopia-php/orchestration",
-            "version": "dev-cli-lib-upgrade",
-            "alias": "0.4.1",
-            "alias_normalized": "0.4.1.0"
->>>>>>> 39e6607a
         }
     ],
     "minimum-stability": "stable",
     "stability-flags": {
-<<<<<<< HEAD
         "utopia-php/framework": 20,
         "utopia-php/registry": 20
-=======
-        "utopia-php/orchestration": 20
->>>>>>> 39e6607a
     },
     "prefer-stable": false,
     "prefer-lowest": false,
