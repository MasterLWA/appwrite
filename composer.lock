{
    "_readme": [
        "This file locks the dependencies of your project to a known state",
        "Read more about it at https://getcomposer.org/doc/01-basic-usage.md#installing-dependencies",
        "This file is @generated automatically"
    ],
<<<<<<< HEAD
    "content-hash": "e928f83c29a3236f70d13767aa5a45b0",
=======
    "content-hash": "175f077512c575216c4c88f1d33c6d00",
>>>>>>> d9cce4b9
    "packages": [
        {
            "name": "adhocore/jwt",
            "version": "1.1.2",
            "source": {
                "type": "git",
                "url": "https://github.com/adhocore/php-jwt.git",
                "reference": "6c434af7170090bb7a8880d2bc220a2254ba7899"
            },
            "dist": {
                "type": "zip",
                "url": "https://api.github.com/repos/adhocore/php-jwt/zipball/6c434af7170090bb7a8880d2bc220a2254ba7899",
                "reference": "6c434af7170090bb7a8880d2bc220a2254ba7899",
                "shasum": ""
            },
            "require": {
                "php": "^7.0 || ^8.0"
            },
            "require-dev": {
                "phpunit/phpunit": "^6.5 || ^7.5"
            },
            "type": "library",
            "autoload": {
                "psr-4": {
                    "Ahc\\Jwt\\": "src/"
                }
            },
            "notification-url": "https://packagist.org/downloads/",
            "license": [
                "MIT"
            ],
            "authors": [
                {
                    "name": "Jitendra Adhikari",
                    "email": "jiten.adhikary@gmail.com"
                }
            ],
            "description": "Ultra lightweight JSON web token (JWT) library for PHP5.5+.",
            "keywords": [
                "auth",
                "json-web-token",
                "jwt",
                "jwt-auth",
                "jwt-php",
                "token"
            ],
            "support": {
                "issues": "https://github.com/adhocore/php-jwt/issues",
                "source": "https://github.com/adhocore/php-jwt/tree/1.1.2"
            },
            "funding": [
                {
                    "url": "https://paypal.me/ji10",
                    "type": "custom"
                }
            ],
            "time": "2021-02-20T09:56:44+00:00"
        },
        {
            "name": "appwrite/php-clamav",
            "version": "1.1.0",
            "source": {
                "type": "git",
                "url": "https://github.com/appwrite/php-clamav.git",
                "reference": "61d00f24f9e7766fbba233e7b8d09c5475388073"
            },
            "dist": {
                "type": "zip",
                "url": "https://api.github.com/repos/appwrite/php-clamav/zipball/61d00f24f9e7766fbba233e7b8d09c5475388073",
                "reference": "61d00f24f9e7766fbba233e7b8d09c5475388073",
                "shasum": ""
            },
            "require": {
                "ext-sockets": "*",
                "php": ">=7.1"
            },
            "require-dev": {
                "phpunit/phpunit": "^7.0"
            },
            "type": "library",
            "autoload": {
                "psr-4": {
                    "Appwrite\\ClamAV\\": "src/ClamAV"
                }
            },
            "notification-url": "https://packagist.org/downloads/",
            "license": [
                "MIT"
            ],
            "authors": [
                {
                    "name": "Eldad Fux",
                    "email": "eldad@appwrite.io"
                }
            ],
            "description": "ClamAV network and pipe client for PHP",
            "keywords": [
                "anti virus",
                "appwrite",
                "clamav",
                "php"
            ],
            "support": {
                "issues": "https://github.com/appwrite/php-clamav/issues",
                "source": "https://github.com/appwrite/php-clamav/tree/1.1.0"
            },
            "time": "2020-10-02T05:23:46+00:00"
        },
        {
            "name": "appwrite/php-runtimes",
            "version": "0.4.0",
            "source": {
                "type": "git",
                "url": "https://github.com/appwrite/php-runtimes.git",
                "reference": "cc7090a67d8824c779190b38873f0f8154f906b2"
            },
            "dist": {
                "type": "zip",
                "url": "https://api.github.com/repos/appwrite/php-runtimes/zipball/cc7090a67d8824c779190b38873f0f8154f906b2",
                "reference": "cc7090a67d8824c779190b38873f0f8154f906b2",
                "shasum": ""
            },
            "require": {
                "php": ">=8.0",
                "utopia-php/system": "0.4.*"
            },
            "require-dev": {
                "phpunit/phpunit": "^9.3",
                "utopia-php/cli": "0.11.*",
                "vimeo/psalm": "4.0.1"
            },
            "type": "library",
            "autoload": {
                "psr-4": {
                    "Appwrite\\Runtimes\\": "src/Runtimes"
                }
            },
            "notification-url": "https://packagist.org/downloads/",
            "license": [
                "BSD-3-Clause"
            ],
            "authors": [
                {
                    "name": "Eldad Fux",
                    "email": "eldad@appwrite.io"
                },
                {
                    "name": "Torsten Dittmann",
                    "email": "torsten@appwrite.io"
                }
            ],
            "description": "Appwrite repository for Cloud Function runtimes that contains the configurations and tests for all of the Appwrite runtime environments.",
            "keywords": [
                "appwrite",
                "php",
                "runtimes"
            ],
            "support": {
                "issues": "https://github.com/appwrite/php-runtimes/issues",
                "source": "https://github.com/appwrite/php-runtimes/tree/0.4.0"
            },
            "time": "2021-06-23T07:17:12+00:00"
        },
        {
            "name": "chillerlan/php-qrcode",
            "version": "4.3.0",
            "source": {
                "type": "git",
                "url": "https://github.com/chillerlan/php-qrcode.git",
                "reference": "4968063fb3baeedb658293f89f9673fbf2499a3e"
            },
            "dist": {
                "type": "zip",
                "url": "https://api.github.com/repos/chillerlan/php-qrcode/zipball/4968063fb3baeedb658293f89f9673fbf2499a3e",
                "reference": "4968063fb3baeedb658293f89f9673fbf2499a3e",
                "shasum": ""
            },
            "require": {
                "chillerlan/php-settings-container": "^2.1",
                "ext-mbstring": "*",
                "php": "^7.4 || ^8.0"
            },
            "require-dev": {
                "phan/phan": "^3.2.2",
                "phpunit/phpunit": "^9.4",
                "setasign/fpdf": "^1.8.2"
            },
            "suggest": {
                "chillerlan/php-authenticator": "Yet another Google authenticator! Also creates URIs for mobile apps.",
                "setasign/fpdf": "Required to use the QR FPDF output."
            },
            "type": "library",
            "autoload": {
                "psr-4": {
                    "chillerlan\\QRCode\\": "src/"
                }
            },
            "notification-url": "https://packagist.org/downloads/",
            "license": [
                "MIT"
            ],
            "authors": [
                {
                    "name": "Kazuhiko Arase",
                    "homepage": "https://github.com/kazuhikoarase"
                },
                {
                    "name": "Smiley",
                    "email": "smiley@chillerlan.net",
                    "homepage": "https://github.com/codemasher"
                },
                {
                    "name": "Contributors",
                    "homepage": "https://github.com/chillerlan/php-qrcode/graphs/contributors"
                }
            ],
            "description": "A QR code generator. PHP 7.4+",
            "homepage": "https://github.com/chillerlan/php-qrcode",
            "keywords": [
                "phpqrcode",
                "qr",
                "qr code",
                "qrcode",
                "qrcode-generator"
            ],
            "support": {
                "issues": "https://github.com/chillerlan/php-qrcode/issues",
                "source": "https://github.com/chillerlan/php-qrcode/tree/4.3.0"
            },
            "funding": [
                {
                    "url": "https://www.paypal.com/donate?hosted_button_id=WLYUNAT9ZTJZ4",
                    "type": "custom"
                },
                {
                    "url": "https://ko-fi.com/codemasher",
                    "type": "ko_fi"
                }
            ],
            "time": "2020-11-18T20:49:20+00:00"
        },
        {
            "name": "chillerlan/php-settings-container",
            "version": "2.1.1",
            "source": {
                "type": "git",
                "url": "https://github.com/chillerlan/php-settings-container.git",
                "reference": "98ccc1b31b31a53bcb563465c4961879b2b93096"
            },
            "dist": {
                "type": "zip",
                "url": "https://api.github.com/repos/chillerlan/php-settings-container/zipball/98ccc1b31b31a53bcb563465c4961879b2b93096",
                "reference": "98ccc1b31b31a53bcb563465c4961879b2b93096",
                "shasum": ""
            },
            "require": {
                "ext-json": "*",
                "php": "^7.4 || ^8.0"
            },
            "require-dev": {
                "phan/phan": "^4.0",
                "phpunit/phpunit": "^9.5"
            },
            "type": "library",
            "autoload": {
                "psr-4": {
                    "chillerlan\\Settings\\": "src/"
                }
            },
            "notification-url": "https://packagist.org/downloads/",
            "license": [
                "MIT"
            ],
            "authors": [
                {
                    "name": "Smiley",
                    "email": "smiley@chillerlan.net",
                    "homepage": "https://github.com/codemasher"
                }
            ],
            "description": "A container class for immutable settings objects. Not a DI container. PHP 7.4+",
            "homepage": "https://github.com/chillerlan/php-settings-container",
            "keywords": [
                "PHP7",
                "Settings",
                "container",
                "helper"
            ],
            "support": {
                "issues": "https://github.com/chillerlan/php-settings-container/issues",
                "source": "https://github.com/chillerlan/php-settings-container"
            },
            "funding": [
                {
                    "url": "https://www.paypal.com/donate?hosted_button_id=WLYUNAT9ZTJZ4",
                    "type": "custom"
                },
                {
                    "url": "https://ko-fi.com/codemasher",
                    "type": "ko_fi"
                }
            ],
            "time": "2021-01-06T15:57:03+00:00"
        },
        {
            "name": "colinmollenhour/credis",
            "version": "v1.12.1",
            "source": {
                "type": "git",
                "url": "https://github.com/colinmollenhour/credis.git",
                "reference": "c27faa11724229986335c23f4b6d0f1d8d6547fb"
            },
            "dist": {
                "type": "zip",
                "url": "https://api.github.com/repos/colinmollenhour/credis/zipball/c27faa11724229986335c23f4b6d0f1d8d6547fb",
                "reference": "c27faa11724229986335c23f4b6d0f1d8d6547fb",
                "shasum": ""
            },
            "require": {
                "php": ">=5.4.0"
            },
            "type": "library",
            "autoload": {
                "classmap": [
                    "Client.php",
                    "Cluster.php",
                    "Sentinel.php",
                    "Module.php"
                ]
            },
            "notification-url": "https://packagist.org/downloads/",
            "license": [
                "MIT"
            ],
            "authors": [
                {
                    "name": "Colin Mollenhour",
                    "email": "colin@mollenhour.com"
                }
            ],
            "description": "Credis is a lightweight interface to the Redis key-value store which wraps the phpredis library when available for better performance.",
            "homepage": "https://github.com/colinmollenhour/credis",
            "support": {
                "issues": "https://github.com/colinmollenhour/credis/issues",
                "source": "https://github.com/colinmollenhour/credis/tree/v1.12.1"
            },
            "time": "2020-11-06T16:09:14+00:00"
        },
        {
            "name": "composer/package-versions-deprecated",
            "version": "1.11.99.3",
            "source": {
                "type": "git",
                "url": "https://github.com/composer/package-versions-deprecated.git",
                "reference": "fff576ac850c045158a250e7e27666e146e78d18"
            },
            "dist": {
                "type": "zip",
                "url": "https://api.github.com/repos/composer/package-versions-deprecated/zipball/fff576ac850c045158a250e7e27666e146e78d18",
                "reference": "fff576ac850c045158a250e7e27666e146e78d18",
                "shasum": ""
            },
            "require": {
                "composer-plugin-api": "^1.1.0 || ^2.0",
                "php": "^7 || ^8"
            },
            "replace": {
                "ocramius/package-versions": "1.11.99"
            },
            "require-dev": {
                "composer/composer": "^1.9.3 || ^2.0@dev",
                "ext-zip": "^1.13",
                "phpunit/phpunit": "^6.5 || ^7"
            },
            "type": "composer-plugin",
            "extra": {
                "class": "PackageVersions\\Installer",
                "branch-alias": {
                    "dev-master": "1.x-dev"
                }
            },
            "autoload": {
                "psr-4": {
                    "PackageVersions\\": "src/PackageVersions"
                }
            },
            "notification-url": "https://packagist.org/downloads/",
            "license": [
                "MIT"
            ],
            "authors": [
                {
                    "name": "Marco Pivetta",
                    "email": "ocramius@gmail.com"
                },
                {
                    "name": "Jordi Boggiano",
                    "email": "j.boggiano@seld.be"
                }
            ],
            "description": "Composer plugin that provides efficient querying for installed package versions (no runtime IO)",
            "support": {
                "issues": "https://github.com/composer/package-versions-deprecated/issues",
                "source": "https://github.com/composer/package-versions-deprecated/tree/1.11.99.3"
            },
            "funding": [
                {
                    "url": "https://packagist.com",
                    "type": "custom"
                },
                {
                    "url": "https://github.com/composer",
                    "type": "github"
                },
                {
                    "url": "https://tidelift.com/funding/github/packagist/composer/composer",
                    "type": "tidelift"
                }
            ],
            "time": "2021-08-17T13:49:14+00:00"
        },
        {
            "name": "dragonmantank/cron-expression",
            "version": "v3.1.0",
            "source": {
                "type": "git",
                "url": "https://github.com/dragonmantank/cron-expression.git",
                "reference": "7a8c6e56ab3ffcc538d05e8155bb42269abf1a0c"
            },
            "dist": {
                "type": "zip",
                "url": "https://api.github.com/repos/dragonmantank/cron-expression/zipball/7a8c6e56ab3ffcc538d05e8155bb42269abf1a0c",
                "reference": "7a8c6e56ab3ffcc538d05e8155bb42269abf1a0c",
                "shasum": ""
            },
            "require": {
                "php": "^7.2|^8.0",
                "webmozart/assert": "^1.7.0"
            },
            "replace": {
                "mtdowling/cron-expression": "^1.0"
            },
            "require-dev": {
                "phpstan/extension-installer": "^1.0",
                "phpstan/phpstan": "^0.12",
                "phpstan/phpstan-webmozart-assert": "^0.12.7",
                "phpunit/phpunit": "^7.0|^8.0|^9.0"
            },
            "type": "library",
            "autoload": {
                "psr-4": {
                    "Cron\\": "src/Cron/"
                }
            },
            "notification-url": "https://packagist.org/downloads/",
            "license": [
                "MIT"
            ],
            "authors": [
                {
                    "name": "Chris Tankersley",
                    "email": "chris@ctankersley.com",
                    "homepage": "https://github.com/dragonmantank"
                }
            ],
            "description": "CRON for PHP: Calculate the next or previous run date and determine if a CRON expression is due",
            "keywords": [
                "cron",
                "schedule"
            ],
            "support": {
                "issues": "https://github.com/dragonmantank/cron-expression/issues",
                "source": "https://github.com/dragonmantank/cron-expression/tree/v3.1.0"
            },
            "funding": [
                {
                    "url": "https://github.com/dragonmantank",
                    "type": "github"
                }
            ],
            "time": "2020-11-24T19:55:57+00:00"
        },
        {
            "name": "guzzlehttp/guzzle",
            "version": "7.3.0",
            "source": {
                "type": "git",
                "url": "https://github.com/guzzle/guzzle.git",
                "reference": "7008573787b430c1c1f650e3722d9bba59967628"
            },
            "dist": {
                "type": "zip",
                "url": "https://api.github.com/repos/guzzle/guzzle/zipball/7008573787b430c1c1f650e3722d9bba59967628",
                "reference": "7008573787b430c1c1f650e3722d9bba59967628",
                "shasum": ""
            },
            "require": {
                "ext-json": "*",
                "guzzlehttp/promises": "^1.4",
                "guzzlehttp/psr7": "^1.7 || ^2.0",
                "php": "^7.2.5 || ^8.0",
                "psr/http-client": "^1.0"
            },
            "provide": {
                "psr/http-client-implementation": "1.0"
            },
            "require-dev": {
                "bamarni/composer-bin-plugin": "^1.4.1",
                "ext-curl": "*",
                "php-http/client-integration-tests": "^3.0",
                "phpunit/phpunit": "^8.5.5 || ^9.3.5",
                "psr/log": "^1.1"
            },
            "suggest": {
                "ext-curl": "Required for CURL handler support",
                "ext-intl": "Required for Internationalized Domain Name (IDN) support",
                "psr/log": "Required for using the Log middleware"
            },
            "type": "library",
            "extra": {
                "branch-alias": {
                    "dev-master": "7.3-dev"
                }
            },
            "autoload": {
                "psr-4": {
                    "GuzzleHttp\\": "src/"
                },
                "files": [
                    "src/functions_include.php"
                ]
            },
            "notification-url": "https://packagist.org/downloads/",
            "license": [
                "MIT"
            ],
            "authors": [
                {
                    "name": "Michael Dowling",
                    "email": "mtdowling@gmail.com",
                    "homepage": "https://github.com/mtdowling"
                },
                {
                    "name": "Márk Sági-Kazár",
                    "email": "mark.sagikazar@gmail.com",
                    "homepage": "https://sagikazarmark.hu"
                }
            ],
            "description": "Guzzle is a PHP HTTP client library",
            "homepage": "http://guzzlephp.org/",
            "keywords": [
                "client",
                "curl",
                "framework",
                "http",
                "http client",
                "psr-18",
                "psr-7",
                "rest",
                "web service"
            ],
            "support": {
                "issues": "https://github.com/guzzle/guzzle/issues",
                "source": "https://github.com/guzzle/guzzle/tree/7.3.0"
            },
            "funding": [
                {
                    "url": "https://github.com/GrahamCampbell",
                    "type": "github"
                },
                {
                    "url": "https://github.com/Nyholm",
                    "type": "github"
                },
                {
                    "url": "https://github.com/alexeyshockov",
                    "type": "github"
                },
                {
                    "url": "https://github.com/gmponos",
                    "type": "github"
                }
            ],
            "time": "2021-03-23T11:33:13+00:00"
        },
        {
            "name": "guzzlehttp/promises",
            "version": "1.4.1",
            "source": {
                "type": "git",
                "url": "https://github.com/guzzle/promises.git",
                "reference": "8e7d04f1f6450fef59366c399cfad4b9383aa30d"
            },
            "dist": {
                "type": "zip",
                "url": "https://api.github.com/repos/guzzle/promises/zipball/8e7d04f1f6450fef59366c399cfad4b9383aa30d",
                "reference": "8e7d04f1f6450fef59366c399cfad4b9383aa30d",
                "shasum": ""
            },
            "require": {
                "php": ">=5.5"
            },
            "require-dev": {
                "symfony/phpunit-bridge": "^4.4 || ^5.1"
            },
            "type": "library",
            "extra": {
                "branch-alias": {
                    "dev-master": "1.4-dev"
                }
            },
            "autoload": {
                "psr-4": {
                    "GuzzleHttp\\Promise\\": "src/"
                },
                "files": [
                    "src/functions_include.php"
                ]
            },
            "notification-url": "https://packagist.org/downloads/",
            "license": [
                "MIT"
            ],
            "authors": [
                {
                    "name": "Michael Dowling",
                    "email": "mtdowling@gmail.com",
                    "homepage": "https://github.com/mtdowling"
                }
            ],
            "description": "Guzzle promises library",
            "keywords": [
                "promise"
            ],
            "support": {
                "issues": "https://github.com/guzzle/promises/issues",
                "source": "https://github.com/guzzle/promises/tree/1.4.1"
            },
            "time": "2021-03-07T09:25:29+00:00"
        },
        {
            "name": "guzzlehttp/psr7",
            "version": "2.0.0",
            "source": {
                "type": "git",
                "url": "https://github.com/guzzle/psr7.git",
                "reference": "1dc8d9cba3897165e16d12bb13d813afb1eb3fe7"
            },
            "dist": {
                "type": "zip",
                "url": "https://api.github.com/repos/guzzle/psr7/zipball/1dc8d9cba3897165e16d12bb13d813afb1eb3fe7",
                "reference": "1dc8d9cba3897165e16d12bb13d813afb1eb3fe7",
                "shasum": ""
            },
            "require": {
                "php": "^7.2.5 || ^8.0",
                "psr/http-factory": "^1.0",
                "psr/http-message": "^1.0",
                "ralouphie/getallheaders": "^3.0"
            },
            "provide": {
                "psr/http-factory-implementation": "1.0",
                "psr/http-message-implementation": "1.0"
            },
            "require-dev": {
                "bamarni/composer-bin-plugin": "^1.4.1",
                "http-interop/http-factory-tests": "^0.9",
                "phpunit/phpunit": "^8.5.8 || ^9.3.10"
            },
            "suggest": {
                "laminas/laminas-httphandlerrunner": "Emit PSR-7 responses"
            },
            "type": "library",
            "extra": {
                "branch-alias": {
                    "dev-master": "2.0-dev"
                }
            },
            "autoload": {
                "psr-4": {
                    "GuzzleHttp\\Psr7\\": "src/"
                }
            },
            "notification-url": "https://packagist.org/downloads/",
            "license": [
                "MIT"
            ],
            "authors": [
                {
                    "name": "Michael Dowling",
                    "email": "mtdowling@gmail.com",
                    "homepage": "https://github.com/mtdowling"
                },
                {
                    "name": "Tobias Schultze",
                    "homepage": "https://github.com/Tobion"
                },
                {
                    "name": "Márk Sági-Kazár",
                    "email": "mark.sagikazar@gmail.com",
                    "homepage": "https://sagikazarmark.hu"
                }
            ],
            "description": "PSR-7 message implementation that also provides common utility methods",
            "keywords": [
                "http",
                "message",
                "psr-7",
                "request",
                "response",
                "stream",
                "uri",
                "url"
            ],
            "support": {
                "issues": "https://github.com/guzzle/psr7/issues",
                "source": "https://github.com/guzzle/psr7/tree/2.0.0"
            },
            "time": "2021-06-30T20:03:07+00:00"
        },
        {
            "name": "influxdb/influxdb-php",
            "version": "1.15.2",
            "source": {
                "type": "git",
                "url": "https://github.com/influxdata/influxdb-php.git",
                "reference": "d6e59f4f04ab9107574fda69c2cbe36671253d03"
            },
            "dist": {
                "type": "zip",
                "url": "https://api.github.com/repos/influxdata/influxdb-php/zipball/d6e59f4f04ab9107574fda69c2cbe36671253d03",
                "reference": "d6e59f4f04ab9107574fda69c2cbe36671253d03",
                "shasum": ""
            },
            "require": {
                "guzzlehttp/guzzle": "^6.0|^7.0",
                "php": "^5.5 || ^7.0 || ^8.0"
            },
            "require-dev": {
                "dms/phpunit-arraysubset-asserts": "^0.2.1",
                "phpunit/phpunit": "^9.5"
            },
            "suggest": {
                "ext-curl": "Curl extension, needed for Curl driver",
                "stefanotorresi/influxdb-php-async": "An asyncronous client for InfluxDB, implemented via ReactPHP."
            },
            "type": "library",
            "autoload": {
                "psr-4": {
                    "InfluxDB\\": "src/InfluxDB"
                }
            },
            "notification-url": "https://packagist.org/downloads/",
            "license": [
                "MIT"
            ],
            "authors": [
                {
                    "name": "Stephen Hoogendijk",
                    "email": "stephen@tca0.nl"
                },
                {
                    "name": "Daniel Martinez",
                    "email": "danimartcas@hotmail.com"
                },
                {
                    "name": "Gianluca Arbezzano",
                    "email": "gianarb92@gmail.com"
                }
            ],
            "description": "InfluxDB client library for PHP",
            "keywords": [
                "client",
                "influxdata",
                "influxdb",
                "influxdb class",
                "influxdb client",
                "influxdb library",
                "time series"
            ],
            "support": {
                "issues": "https://github.com/influxdata/influxdb-php/issues",
                "source": "https://github.com/influxdata/influxdb-php/tree/1.15.2"
            },
            "time": "2020-12-26T17:45:17+00:00"
        },
        {
            "name": "jean85/pretty-package-versions",
            "version": "1.6.0",
            "source": {
                "type": "git",
                "url": "https://github.com/Jean85/pretty-package-versions.git",
                "reference": "1e0104b46f045868f11942aea058cd7186d6c303"
            },
            "dist": {
                "type": "zip",
                "url": "https://api.github.com/repos/Jean85/pretty-package-versions/zipball/1e0104b46f045868f11942aea058cd7186d6c303",
                "reference": "1e0104b46f045868f11942aea058cd7186d6c303",
                "shasum": ""
            },
            "require": {
                "composer/package-versions-deprecated": "^1.8.0",
                "php": "^7.0|^8.0"
            },
            "require-dev": {
                "phpunit/phpunit": "^6.0|^8.5|^9.2"
            },
            "type": "library",
            "extra": {
                "branch-alias": {
                    "dev-master": "1.x-dev"
                }
            },
            "autoload": {
                "psr-4": {
                    "Jean85\\": "src/"
                }
            },
            "notification-url": "https://packagist.org/downloads/",
            "license": [
                "MIT"
            ],
            "authors": [
                {
                    "name": "Alessandro Lai",
                    "email": "alessandro.lai85@gmail.com"
                }
            ],
            "description": "A wrapper for ocramius/package-versions to get pretty versions strings",
            "keywords": [
                "composer",
                "package",
                "release",
                "versions"
            ],
            "support": {
                "issues": "https://github.com/Jean85/pretty-package-versions/issues",
                "source": "https://github.com/Jean85/pretty-package-versions/tree/1.6.0"
            },
            "time": "2021-02-04T16:20:16+00:00"
        },
        {
            "name": "matomo/device-detector",
            "version": "4.2.3",
            "source": {
                "type": "git",
                "url": "https://github.com/matomo-org/device-detector.git",
                "reference": "d879f07496d6e6ee89cef5bcd925383d9b0c2cc0"
            },
            "dist": {
                "type": "zip",
                "url": "https://api.github.com/repos/matomo-org/device-detector/zipball/d879f07496d6e6ee89cef5bcd925383d9b0c2cc0",
                "reference": "d879f07496d6e6ee89cef5bcd925383d9b0c2cc0",
                "shasum": ""
            },
            "require": {
                "mustangostang/spyc": "*",
                "php": ">=7.2"
            },
            "replace": {
                "piwik/device-detector": "self.version"
            },
            "require-dev": {
                "matthiasmullie/scrapbook": "^1.4.7",
                "mayflower/mo4-coding-standard": "dev-master#275cb9d",
                "phpstan/phpstan": "^0.12.52",
                "phpunit/phpunit": "^8.5.8",
                "psr/cache": "^1.0.1",
                "psr/simple-cache": "^1.0.1",
                "symfony/yaml": "^5.1.7"
            },
            "suggest": {
                "doctrine/cache": "Can directly be used for caching purpose",
                "ext-yaml": "Necessary for using the Pecl YAML parser"
            },
            "type": "library",
            "autoload": {
                "psr-4": {
                    "DeviceDetector\\": ""
                },
                "exclude-from-classmap": [
                    "Tests/"
                ]
            },
            "notification-url": "https://packagist.org/downloads/",
            "license": [
                "LGPL-3.0-or-later"
            ],
            "authors": [
                {
                    "name": "The Matomo Team",
                    "email": "hello@matomo.org",
                    "homepage": "https://matomo.org/team/"
                }
            ],
            "description": "The Universal Device Detection library, that parses User Agents and detects devices (desktop, tablet, mobile, tv, cars, console, etc.), clients (browsers, media players, mobile apps, feed readers, libraries, etc), operating systems, devices, brands and models.",
            "homepage": "https://matomo.org",
            "keywords": [
                "devicedetection",
                "parser",
                "useragent"
            ],
            "support": {
                "forum": "https://forum.matomo.org/",
                "issues": "https://github.com/matomo-org/device-detector/issues",
                "source": "https://github.com/matomo-org/matomo",
                "wiki": "https://dev.matomo.org/"
            },
            "time": "2021-05-12T14:14:25+00:00"
        },
        {
            "name": "mongodb/mongodb",
            "version": "1.8.0",
            "source": {
                "type": "git",
                "url": "https://github.com/mongodb/mongo-php-library.git",
                "reference": "953dbc19443aa9314c44b7217a16873347e6840d"
            },
            "dist": {
                "type": "zip",
                "url": "https://api.github.com/repos/mongodb/mongo-php-library/zipball/953dbc19443aa9314c44b7217a16873347e6840d",
                "reference": "953dbc19443aa9314c44b7217a16873347e6840d",
                "shasum": ""
            },
            "require": {
                "ext-hash": "*",
                "ext-json": "*",
                "ext-mongodb": "^1.8.1",
                "jean85/pretty-package-versions": "^1.2",
                "php": "^7.0 || ^8.0",
                "symfony/polyfill-php80": "^1.19"
            },
            "require-dev": {
                "squizlabs/php_codesniffer": "^3.5, <3.5.5",
                "symfony/phpunit-bridge": "5.x-dev"
            },
            "type": "library",
            "extra": {
                "branch-alias": {
                    "dev-master": "1.8.x-dev"
                }
            },
            "autoload": {
                "psr-4": {
                    "MongoDB\\": "src/"
                },
                "files": [
                    "src/functions.php"
                ]
            },
            "notification-url": "https://packagist.org/downloads/",
            "license": [
                "Apache-2.0"
            ],
            "authors": [
                {
                    "name": "Andreas Braun",
                    "email": "andreas.braun@mongodb.com"
                },
                {
                    "name": "Jeremy Mikola",
                    "email": "jmikola@gmail.com"
                }
            ],
            "description": "MongoDB driver library",
            "homepage": "https://jira.mongodb.org/browse/PHPLIB",
            "keywords": [
                "database",
                "driver",
                "mongodb",
                "persistence"
            ],
            "support": {
                "issues": "https://github.com/mongodb/mongo-php-library/issues",
                "source": "https://github.com/mongodb/mongo-php-library/tree/1.8.0"
            },
            "time": "2020-11-25T12:26:02+00:00"
        },
        {
            "name": "mustangostang/spyc",
            "version": "0.6.3",
            "source": {
                "type": "git",
                "url": "git@github.com:mustangostang/spyc.git",
                "reference": "4627c838b16550b666d15aeae1e5289dd5b77da0"
            },
            "dist": {
                "type": "zip",
                "url": "https://api.github.com/repos/mustangostang/spyc/zipball/4627c838b16550b666d15aeae1e5289dd5b77da0",
                "reference": "4627c838b16550b666d15aeae1e5289dd5b77da0",
                "shasum": ""
            },
            "require": {
                "php": ">=5.3.1"
            },
            "require-dev": {
                "phpunit/phpunit": "4.3.*@dev"
            },
            "type": "library",
            "extra": {
                "branch-alias": {
                    "dev-master": "0.5.x-dev"
                }
            },
            "autoload": {
                "files": [
                    "Spyc.php"
                ]
            },
            "notification-url": "https://packagist.org/downloads/",
            "license": [
                "MIT"
            ],
            "authors": [
                {
                    "name": "mustangostang",
                    "email": "vlad.andersen@gmail.com"
                }
            ],
            "description": "A simple YAML loader/dumper class for PHP",
            "homepage": "https://github.com/mustangostang/spyc/",
            "keywords": [
                "spyc",
                "yaml",
                "yml"
            ],
            "time": "2019-09-10T13:16:29+00:00"
        },
        {
            "name": "phpmailer/phpmailer",
            "version": "v6.5.0",
            "source": {
                "type": "git",
                "url": "https://github.com/PHPMailer/PHPMailer.git",
                "reference": "a5b5c43e50b7fba655f793ad27303cd74c57363c"
            },
            "dist": {
                "type": "zip",
                "url": "https://api.github.com/repos/PHPMailer/PHPMailer/zipball/a5b5c43e50b7fba655f793ad27303cd74c57363c",
                "reference": "a5b5c43e50b7fba655f793ad27303cd74c57363c",
                "shasum": ""
            },
            "require": {
                "ext-ctype": "*",
                "ext-filter": "*",
                "ext-hash": "*",
                "php": ">=5.5.0"
            },
            "require-dev": {
                "dealerdirect/phpcodesniffer-composer-installer": "^0.7.0",
                "doctrine/annotations": "^1.2",
                "phpcompatibility/php-compatibility": "^9.3.5",
                "roave/security-advisories": "dev-latest",
                "squizlabs/php_codesniffer": "^3.5.6",
                "yoast/phpunit-polyfills": "^0.2.0"
            },
            "suggest": {
                "ext-mbstring": "Needed to send email in multibyte encoding charset or decode encoded addresses",
                "hayageek/oauth2-yahoo": "Needed for Yahoo XOAUTH2 authentication",
                "league/oauth2-google": "Needed for Google XOAUTH2 authentication",
                "psr/log": "For optional PSR-3 debug logging",
                "stevenmaguire/oauth2-microsoft": "Needed for Microsoft XOAUTH2 authentication",
                "symfony/polyfill-mbstring": "To support UTF-8 if the Mbstring PHP extension is not enabled (^1.2)"
            },
            "type": "library",
            "autoload": {
                "psr-4": {
                    "PHPMailer\\PHPMailer\\": "src/"
                }
            },
            "notification-url": "https://packagist.org/downloads/",
            "license": [
                "LGPL-2.1-only"
            ],
            "authors": [
                {
                    "name": "Marcus Bointon",
                    "email": "phpmailer@synchromedia.co.uk"
                },
                {
                    "name": "Jim Jagielski",
                    "email": "jimjag@gmail.com"
                },
                {
                    "name": "Andy Prevost",
                    "email": "codeworxtech@users.sourceforge.net"
                },
                {
                    "name": "Brent R. Matzelle"
                }
            ],
            "description": "PHPMailer is a full-featured email creation and transfer class for PHP",
            "support": {
                "issues": "https://github.com/PHPMailer/PHPMailer/issues",
                "source": "https://github.com/PHPMailer/PHPMailer/tree/v6.5.0"
            },
            "funding": [
                {
                    "url": "https://github.com/Synchro",
                    "type": "github"
                }
            ],
            "time": "2021-06-16T14:33:43+00:00"
        },
        {
            "name": "psr/http-client",
            "version": "1.0.1",
            "source": {
                "type": "git",
                "url": "https://github.com/php-fig/http-client.git",
                "reference": "2dfb5f6c5eff0e91e20e913f8c5452ed95b86621"
            },
            "dist": {
                "type": "zip",
                "url": "https://api.github.com/repos/php-fig/http-client/zipball/2dfb5f6c5eff0e91e20e913f8c5452ed95b86621",
                "reference": "2dfb5f6c5eff0e91e20e913f8c5452ed95b86621",
                "shasum": ""
            },
            "require": {
                "php": "^7.0 || ^8.0",
                "psr/http-message": "^1.0"
            },
            "type": "library",
            "extra": {
                "branch-alias": {
                    "dev-master": "1.0.x-dev"
                }
            },
            "autoload": {
                "psr-4": {
                    "Psr\\Http\\Client\\": "src/"
                }
            },
            "notification-url": "https://packagist.org/downloads/",
            "license": [
                "MIT"
            ],
            "authors": [
                {
                    "name": "PHP-FIG",
                    "homepage": "http://www.php-fig.org/"
                }
            ],
            "description": "Common interface for HTTP clients",
            "homepage": "https://github.com/php-fig/http-client",
            "keywords": [
                "http",
                "http-client",
                "psr",
                "psr-18"
            ],
            "support": {
                "source": "https://github.com/php-fig/http-client/tree/master"
            },
            "time": "2020-06-29T06:28:15+00:00"
        },
        {
            "name": "psr/http-factory",
            "version": "1.0.1",
            "source": {
                "type": "git",
                "url": "https://github.com/php-fig/http-factory.git",
                "reference": "12ac7fcd07e5b077433f5f2bee95b3a771bf61be"
            },
            "dist": {
                "type": "zip",
                "url": "https://api.github.com/repos/php-fig/http-factory/zipball/12ac7fcd07e5b077433f5f2bee95b3a771bf61be",
                "reference": "12ac7fcd07e5b077433f5f2bee95b3a771bf61be",
                "shasum": ""
            },
            "require": {
                "php": ">=7.0.0",
                "psr/http-message": "^1.0"
            },
            "type": "library",
            "extra": {
                "branch-alias": {
                    "dev-master": "1.0.x-dev"
                }
            },
            "autoload": {
                "psr-4": {
                    "Psr\\Http\\Message\\": "src/"
                }
            },
            "notification-url": "https://packagist.org/downloads/",
            "license": [
                "MIT"
            ],
            "authors": [
                {
                    "name": "PHP-FIG",
                    "homepage": "http://www.php-fig.org/"
                }
            ],
            "description": "Common interfaces for PSR-7 HTTP message factories",
            "keywords": [
                "factory",
                "http",
                "message",
                "psr",
                "psr-17",
                "psr-7",
                "request",
                "response"
            ],
            "support": {
                "source": "https://github.com/php-fig/http-factory/tree/master"
            },
            "time": "2019-04-30T12:38:16+00:00"
        },
        {
            "name": "psr/http-message",
            "version": "1.0.1",
            "source": {
                "type": "git",
                "url": "https://github.com/php-fig/http-message.git",
                "reference": "f6561bf28d520154e4b0ec72be95418abe6d9363"
            },
            "dist": {
                "type": "zip",
                "url": "https://api.github.com/repos/php-fig/http-message/zipball/f6561bf28d520154e4b0ec72be95418abe6d9363",
                "reference": "f6561bf28d520154e4b0ec72be95418abe6d9363",
                "shasum": ""
            },
            "require": {
                "php": ">=5.3.0"
            },
            "type": "library",
            "extra": {
                "branch-alias": {
                    "dev-master": "1.0.x-dev"
                }
            },
            "autoload": {
                "psr-4": {
                    "Psr\\Http\\Message\\": "src/"
                }
            },
            "notification-url": "https://packagist.org/downloads/",
            "license": [
                "MIT"
            ],
            "authors": [
                {
                    "name": "PHP-FIG",
                    "homepage": "http://www.php-fig.org/"
                }
            ],
            "description": "Common interface for HTTP messages",
            "homepage": "https://github.com/php-fig/http-message",
            "keywords": [
                "http",
                "http-message",
                "psr",
                "psr-7",
                "request",
                "response"
            ],
            "support": {
                "source": "https://github.com/php-fig/http-message/tree/master"
            },
            "time": "2016-08-06T14:39:51+00:00"
        },
        {
            "name": "psr/log",
            "version": "1.1.4",
            "source": {
                "type": "git",
                "url": "https://github.com/php-fig/log.git",
                "reference": "d49695b909c3b7628b6289db5479a1c204601f11"
            },
            "dist": {
                "type": "zip",
                "url": "https://api.github.com/repos/php-fig/log/zipball/d49695b909c3b7628b6289db5479a1c204601f11",
                "reference": "d49695b909c3b7628b6289db5479a1c204601f11",
                "shasum": ""
            },
            "require": {
                "php": ">=5.3.0"
            },
            "type": "library",
            "extra": {
                "branch-alias": {
                    "dev-master": "1.1.x-dev"
                }
            },
            "autoload": {
                "psr-4": {
                    "Psr\\Log\\": "Psr/Log/"
                }
            },
            "notification-url": "https://packagist.org/downloads/",
            "license": [
                "MIT"
            ],
            "authors": [
                {
                    "name": "PHP-FIG",
                    "homepage": "https://www.php-fig.org/"
                }
            ],
            "description": "Common interface for logging libraries",
            "homepage": "https://github.com/php-fig/log",
            "keywords": [
                "log",
                "psr",
                "psr-3"
            ],
            "support": {
                "source": "https://github.com/php-fig/log/tree/1.1.4"
            },
            "time": "2021-05-03T11:20:27+00:00"
        },
        {
            "name": "ralouphie/getallheaders",
            "version": "3.0.3",
            "source": {
                "type": "git",
                "url": "https://github.com/ralouphie/getallheaders.git",
                "reference": "120b605dfeb996808c31b6477290a714d356e822"
            },
            "dist": {
                "type": "zip",
                "url": "https://api.github.com/repos/ralouphie/getallheaders/zipball/120b605dfeb996808c31b6477290a714d356e822",
                "reference": "120b605dfeb996808c31b6477290a714d356e822",
                "shasum": ""
            },
            "require": {
                "php": ">=5.6"
            },
            "require-dev": {
                "php-coveralls/php-coveralls": "^2.1",
                "phpunit/phpunit": "^5 || ^6.5"
            },
            "type": "library",
            "autoload": {
                "files": [
                    "src/getallheaders.php"
                ]
            },
            "notification-url": "https://packagist.org/downloads/",
            "license": [
                "MIT"
            ],
            "authors": [
                {
                    "name": "Ralph Khattar",
                    "email": "ralph.khattar@gmail.com"
                }
            ],
            "description": "A polyfill for getallheaders.",
            "support": {
                "issues": "https://github.com/ralouphie/getallheaders/issues",
                "source": "https://github.com/ralouphie/getallheaders/tree/develop"
            },
            "time": "2019-03-08T08:55:37+00:00"
        },
        {
            "name": "resque/php-resque",
            "version": "v1.3.6",
            "source": {
                "type": "git",
                "url": "https://github.com/resque/php-resque.git",
                "reference": "fe41c04763699b1318d97ed14cc78583e9380161"
            },
            "dist": {
                "type": "zip",
                "url": "https://api.github.com/repos/resque/php-resque/zipball/fe41c04763699b1318d97ed14cc78583e9380161",
                "reference": "fe41c04763699b1318d97ed14cc78583e9380161",
                "shasum": ""
            },
            "require": {
                "colinmollenhour/credis": "~1.7",
                "php": ">=5.6.0",
                "psr/log": "~1.0"
            },
            "require-dev": {
                "phpunit/phpunit": "^5.7"
            },
            "suggest": {
                "ext-pcntl": "REQUIRED for forking processes on platforms that support it (so anything but Windows).",
                "ext-proctitle": "Allows php-resque to rename the title of UNIX processes to show the status of a worker.",
                "ext-redis": "Native PHP extension for Redis connectivity. Credis will automatically utilize when available."
            },
            "bin": [
                "bin/resque",
                "bin/resque-scheduler"
            ],
            "type": "library",
            "extra": {
                "branch-alias": {
                    "dev-master": "1.0-dev"
                }
            },
            "autoload": {
                "psr-0": {
                    "Resque": "lib",
                    "ResqueScheduler": "lib"
                }
            },
            "notification-url": "https://packagist.org/downloads/",
            "license": [
                "MIT"
            ],
            "authors": [
                {
                    "name": "Dan Hunsaker",
                    "email": "danhunsaker+resque@gmail.com",
                    "role": "Maintainer"
                },
                {
                    "name": "Rajib Ahmed",
                    "homepage": "https://github.com/rajibahmed",
                    "role": "Maintainer"
                },
                {
                    "name": "Steve Klabnik",
                    "email": "steve@steveklabnik.com",
                    "role": "Maintainer"
                },
                {
                    "name": "Chris Boulton",
                    "email": "chris@bigcommerce.com",
                    "role": "Creator"
                }
            ],
            "description": "Redis backed library for creating background jobs and processing them later. Based on resque for Ruby.",
            "homepage": "http://www.github.com/resque/php-resque/",
            "keywords": [
                "background",
                "job",
                "redis",
                "resque"
            ],
            "support": {
                "issues": "https://github.com/resque/php-resque/issues",
                "source": "https://github.com/resque/php-resque/tree/v1.3.6"
            },
            "time": "2020-04-16T16:39:50+00:00"
        },
        {
            "name": "slickdeals/statsd",
            "version": "3.1.0",
            "source": {
                "type": "git",
                "url": "https://github.com/Slickdeals/statsd-php.git",
                "reference": "225588a0a079e145359049f6e5e23eedb1b4c17f"
            },
            "dist": {
                "type": "zip",
                "url": "https://api.github.com/repos/Slickdeals/statsd-php/zipball/225588a0a079e145359049f6e5e23eedb1b4c17f",
                "reference": "225588a0a079e145359049f6e5e23eedb1b4c17f",
                "shasum": ""
            },
            "require": {
                "php": ">= 7.3 || ^8"
            },
            "replace": {
                "domnikl/statsd": "self.version"
            },
            "require-dev": {
                "friendsofphp/php-cs-fixer": "^3.0",
                "phpunit/phpunit": "^9",
                "vimeo/psalm": "^4.6"
            },
            "type": "library",
            "autoload": {
                "psr-4": {
                    "Domnikl\\Statsd\\": "src/"
                }
            },
            "notification-url": "https://packagist.org/downloads/",
            "license": [
                "MIT"
            ],
            "authors": [
                {
                    "name": "Dominik Liebler",
                    "email": "liebler.dominik@gmail.com"
                }
            ],
            "description": "a PHP client for statsd",
            "homepage": "https://github.com/Slickdeals/statsd-php",
            "keywords": [
                "Metrics",
                "monitoring",
                "statistics",
                "statsd",
                "udp"
            ],
            "support": {
                "issues": "https://github.com/Slickdeals/statsd-php/issues",
                "source": "https://github.com/Slickdeals/statsd-php/tree/3.1.0"
            },
            "time": "2021-06-04T20:33:46+00:00"
        },
        {
            "name": "symfony/polyfill-ctype",
            "version": "v1.23.0",
            "source": {
                "type": "git",
                "url": "https://github.com/symfony/polyfill-ctype.git",
                "reference": "46cd95797e9df938fdd2b03693b5fca5e64b01ce"
            },
            "dist": {
                "type": "zip",
                "url": "https://api.github.com/repos/symfony/polyfill-ctype/zipball/46cd95797e9df938fdd2b03693b5fca5e64b01ce",
                "reference": "46cd95797e9df938fdd2b03693b5fca5e64b01ce",
                "shasum": ""
            },
            "require": {
                "php": ">=7.1"
            },
            "suggest": {
                "ext-ctype": "For best performance"
            },
            "type": "library",
            "extra": {
                "branch-alias": {
                    "dev-main": "1.23-dev"
                },
                "thanks": {
                    "name": "symfony/polyfill",
                    "url": "https://github.com/symfony/polyfill"
                }
            },
            "autoload": {
                "psr-4": {
                    "Symfony\\Polyfill\\Ctype\\": ""
                },
                "files": [
                    "bootstrap.php"
                ]
            },
            "notification-url": "https://packagist.org/downloads/",
            "license": [
                "MIT"
            ],
            "authors": [
                {
                    "name": "Gert de Pagter",
                    "email": "BackEndTea@gmail.com"
                },
                {
                    "name": "Symfony Community",
                    "homepage": "https://symfony.com/contributors"
                }
            ],
            "description": "Symfony polyfill for ctype functions",
            "homepage": "https://symfony.com",
            "keywords": [
                "compatibility",
                "ctype",
                "polyfill",
                "portable"
            ],
            "support": {
                "source": "https://github.com/symfony/polyfill-ctype/tree/v1.23.0"
            },
            "funding": [
                {
                    "url": "https://symfony.com/sponsor",
                    "type": "custom"
                },
                {
                    "url": "https://github.com/fabpot",
                    "type": "github"
                },
                {
                    "url": "https://tidelift.com/funding/github/packagist/symfony/symfony",
                    "type": "tidelift"
                }
            ],
            "time": "2021-02-19T12:13:01+00:00"
        },
        {
            "name": "symfony/polyfill-php80",
            "version": "v1.23.1",
            "source": {
                "type": "git",
                "url": "https://github.com/symfony/polyfill-php80.git",
                "reference": "1100343ed1a92e3a38f9ae122fc0eb21602547be"
            },
            "dist": {
                "type": "zip",
                "url": "https://api.github.com/repos/symfony/polyfill-php80/zipball/1100343ed1a92e3a38f9ae122fc0eb21602547be",
                "reference": "1100343ed1a92e3a38f9ae122fc0eb21602547be",
                "shasum": ""
            },
            "require": {
                "php": ">=7.1"
            },
            "type": "library",
            "extra": {
                "branch-alias": {
                    "dev-main": "1.23-dev"
                },
                "thanks": {
                    "name": "symfony/polyfill",
                    "url": "https://github.com/symfony/polyfill"
                }
            },
            "autoload": {
                "psr-4": {
                    "Symfony\\Polyfill\\Php80\\": ""
                },
                "files": [
                    "bootstrap.php"
                ],
                "classmap": [
                    "Resources/stubs"
                ]
            },
            "notification-url": "https://packagist.org/downloads/",
            "license": [
                "MIT"
            ],
            "authors": [
                {
                    "name": "Ion Bazan",
                    "email": "ion.bazan@gmail.com"
                },
                {
                    "name": "Nicolas Grekas",
                    "email": "p@tchwork.com"
                },
                {
                    "name": "Symfony Community",
                    "homepage": "https://symfony.com/contributors"
                }
            ],
            "description": "Symfony polyfill backporting some PHP 8.0+ features to lower PHP versions",
            "homepage": "https://symfony.com",
            "keywords": [
                "compatibility",
                "polyfill",
                "portable",
                "shim"
            ],
            "support": {
                "source": "https://github.com/symfony/polyfill-php80/tree/v1.23.1"
            },
            "funding": [
                {
                    "url": "https://symfony.com/sponsor",
                    "type": "custom"
                },
                {
                    "url": "https://github.com/fabpot",
                    "type": "github"
                },
                {
                    "url": "https://tidelift.com/funding/github/packagist/symfony/symfony",
                    "type": "tidelift"
                }
            ],
            "time": "2021-07-28T13:41:28+00:00"
        },
        {
            "name": "utopia-php/abuse",
            "version": "0.6.3",
            "source": {
                "type": "git",
                "url": "https://github.com/utopia-php/abuse.git",
                "reference": "d63e928c2c50b367495a499a85ba9806ee274c5e"
            },
            "dist": {
                "type": "zip",
                "url": "https://api.github.com/repos/utopia-php/abuse/zipball/d63e928c2c50b367495a499a85ba9806ee274c5e",
                "reference": "d63e928c2c50b367495a499a85ba9806ee274c5e",
                "shasum": ""
            },
            "require": {
                "ext-pdo": "*",
                "php": ">=7.4",
                "utopia-php/database": ">=0.6 <1.0"
            },
            "require-dev": {
                "phpunit/phpunit": "^9.4",
                "vimeo/psalm": "4.0.1"
            },
            "type": "library",
            "autoload": {
                "psr-4": {
                    "Utopia\\Abuse\\": "src/Abuse"
                }
            },
            "notification-url": "https://packagist.org/downloads/",
            "license": [
                "MIT"
            ],
            "authors": [
                {
                    "name": "Eldad Fux",
                    "email": "eldad@appwrite.io"
                }
            ],
            "description": "A simple abuse library to manage application usage limits",
            "keywords": [
                "Abuse",
                "framework",
                "php",
                "upf",
                "utopia"
            ],
            "support": {
                "issues": "https://github.com/utopia-php/abuse/issues",
                "source": "https://github.com/utopia-php/abuse/tree/0.6.3"
            },
            "time": "2021-08-16T18:38:31+00:00"
        },
        {
            "name": "utopia-php/analytics",
            "version": "0.2.0",
            "source": {
                "type": "git",
                "url": "https://github.com/utopia-php/analytics.git",
                "reference": "adfc2d057a7f6ab618a77c8a20ed3e35485ff416"
            },
            "dist": {
                "type": "zip",
                "url": "https://api.github.com/repos/utopia-php/analytics/zipball/adfc2d057a7f6ab618a77c8a20ed3e35485ff416",
                "reference": "adfc2d057a7f6ab618a77c8a20ed3e35485ff416",
                "shasum": ""
            },
            "require": {
                "php": ">=7.4"
            },
            "require-dev": {
                "phpunit/phpunit": "^9.3",
                "vimeo/psalm": "4.0.1"
            },
            "type": "library",
            "autoload": {
                "psr-4": {
                    "Utopia\\Analytics\\": "src/Analytics"
                }
            },
            "notification-url": "https://packagist.org/downloads/",
            "license": [
                "MIT"
            ],
            "authors": [
                {
                    "name": "Eldad Fux",
                    "email": "eldad@appwrite.io"
                },
                {
                    "name": "Torsten Dittmann",
                    "email": "torsten@appwrite.io"
                }
            ],
            "description": "A simple library to track events & users.",
            "keywords": [
                "analytics",
                "framework",
                "php",
                "upf",
                "utopia"
            ],
            "support": {
                "issues": "https://github.com/utopia-php/analytics/issues",
                "source": "https://github.com/utopia-php/analytics/tree/0.2.0"
            },
            "time": "2021-03-23T21:33:07+00:00"
        },
        {
            "name": "utopia-php/audit",
            "version": "0.6.3",
            "source": {
                "type": "git",
                "url": "https://github.com/utopia-php/audit.git",
                "reference": "d79b467fbc7d03e5e02f12cdeb08761507a60ca0"
            },
            "dist": {
                "type": "zip",
                "url": "https://api.github.com/repos/utopia-php/audit/zipball/d79b467fbc7d03e5e02f12cdeb08761507a60ca0",
                "reference": "d79b467fbc7d03e5e02f12cdeb08761507a60ca0",
                "shasum": ""
            },
            "require": {
                "ext-pdo": "*",
                "php": ">=7.4",
                "utopia-php/database": ">=0.6 <1.0"
            },
            "require-dev": {
                "phpunit/phpunit": "^9.3",
                "vimeo/psalm": "4.0.1"
            },
            "type": "library",
            "autoload": {
                "psr-4": {
                    "Utopia\\Audit\\": "src/Audit"
                }
            },
            "notification-url": "https://packagist.org/downloads/",
            "license": [
                "MIT"
            ],
            "authors": [
                {
                    "name": "Eldad Fux",
                    "email": "eldad@appwrite.io"
                }
            ],
            "description": "A simple audit library to manage application users logs",
            "keywords": [
                "Audit",
                "framework",
                "php",
                "upf",
                "utopia"
            ],
            "support": {
                "issues": "https://github.com/utopia-php/audit/issues",
                "source": "https://github.com/utopia-php/audit/tree/0.6.3"
            },
            "time": "2021-08-16T18:49:55+00:00"
        },
        {
            "name": "utopia-php/cache",
            "version": "0.4.1",
            "source": {
                "type": "git",
                "url": "https://github.com/utopia-php/cache.git",
                "reference": "8c48eff73219c8c1ac2807909f0a38f3480c8938"
            },
            "dist": {
                "type": "zip",
                "url": "https://api.github.com/repos/utopia-php/cache/zipball/8c48eff73219c8c1ac2807909f0a38f3480c8938",
                "reference": "8c48eff73219c8c1ac2807909f0a38f3480c8938",
                "shasum": ""
            },
            "require": {
                "ext-json": "*",
                "ext-redis": "*",
                "php": ">=7.4"
            },
            "require-dev": {
                "phpunit/phpunit": "^9.3",
                "vimeo/psalm": "4.0.1"
            },
            "type": "library",
            "autoload": {
                "psr-4": {
                    "Utopia\\Cache\\": "src/Cache"
                }
            },
            "notification-url": "https://packagist.org/downloads/",
            "license": [
                "MIT"
            ],
            "authors": [
                {
                    "name": "Eldad Fux",
                    "email": "eldad@appwrite.io"
                }
            ],
            "description": "A simple cache library to manage application cache storing, loading and purging",
            "keywords": [
                "cache",
                "framework",
                "php",
                "upf",
                "utopia"
            ],
            "support": {
                "issues": "https://github.com/utopia-php/cache/issues",
                "source": "https://github.com/utopia-php/cache/tree/0.4.1"
            },
            "time": "2021-04-29T18:41:43+00:00"
        },
        {
            "name": "utopia-php/cli",
            "version": "0.11.0",
            "source": {
                "type": "git",
                "url": "https://github.com/utopia-php/cli.git",
                "reference": "c7a6908a8dbe9234b8b2c954e5487d34cb079af6"
            },
            "dist": {
                "type": "zip",
                "url": "https://api.github.com/repos/utopia-php/cli/zipball/c7a6908a8dbe9234b8b2c954e5487d34cb079af6",
                "reference": "c7a6908a8dbe9234b8b2c954e5487d34cb079af6",
                "shasum": ""
            },
            "require": {
                "php": ">=7.4",
                "utopia-php/framework": "0.*.*"
            },
            "require-dev": {
                "phpunit/phpunit": "^9.3",
                "vimeo/psalm": "4.0.1"
            },
            "type": "library",
            "autoload": {
                "psr-4": {
                    "Utopia\\CLI\\": "src/CLI"
                }
            },
            "notification-url": "https://packagist.org/downloads/",
            "license": [
                "MIT"
            ],
            "authors": [
                {
                    "name": "Eldad Fux",
                    "email": "eldad@appwrite.io"
                }
            ],
            "description": "A simple CLI library to manage command line applications",
            "keywords": [
                "cli",
                "command line",
                "framework",
                "php",
                "upf",
                "utopia"
            ],
            "support": {
                "issues": "https://github.com/utopia-php/cli/issues",
                "source": "https://github.com/utopia-php/cli/tree/0.11.0"
            },
            "time": "2021-04-16T15:16:08+00:00"
        },
        {
            "name": "utopia-php/config",
            "version": "0.2.2",
            "source": {
                "type": "git",
                "url": "https://github.com/utopia-php/config.git",
                "reference": "a3d7bc0312d7150d5e04b1362dc34b2b136908cc"
            },
            "dist": {
                "type": "zip",
                "url": "https://api.github.com/repos/utopia-php/config/zipball/a3d7bc0312d7150d5e04b1362dc34b2b136908cc",
                "reference": "a3d7bc0312d7150d5e04b1362dc34b2b136908cc",
                "shasum": ""
            },
            "require": {
                "php": ">=7.3"
            },
            "require-dev": {
                "phpunit/phpunit": "^9.3",
                "vimeo/psalm": "4.0.1"
            },
            "type": "library",
            "autoload": {
                "psr-4": {
                    "Utopia\\Config\\": "src/Config"
                }
            },
            "notification-url": "https://packagist.org/downloads/",
            "license": [
                "MIT"
            ],
            "authors": [
                {
                    "name": "Eldad Fux",
                    "email": "eldad@appwrite.io"
                }
            ],
            "description": "A simple Config library to managing application config variables",
            "keywords": [
                "config",
                "framework",
                "php",
                "upf",
                "utopia"
            ],
            "support": {
                "issues": "https://github.com/utopia-php/config/issues",
                "source": "https://github.com/utopia-php/config/tree/0.2.2"
            },
            "time": "2020-10-24T09:49:09+00:00"
        },
        {
            "name": "utopia-php/database",
            "version": "dev-feat-adjusted-query-validator",
            "source": {
                "type": "git",
                "url": "https://github.com/utopia-php/database",
                "reference": "cb73391371f70ddb54bc0000064b15c5f173cb7a"
            },
            "require": {
                "ext-mongodb": "*",
                "ext-pdo": "*",
                "ext-redis": "*",
                "mongodb/mongodb": "1.8.0",
                "php": ">=7.1",
                "utopia-php/cache": "0.4.*",
                "utopia-php/framework": "0.*.*"
            },
            "require-dev": {
                "fakerphp/faker": "^1.14",
                "phpunit/phpunit": "^9.4",
                "utopia-php/cli": "^0.11.0",
                "vimeo/psalm": "4.0.1"
            },
            "type": "library",
            "autoload": {
                "psr-4": {
                    "Utopia\\Database\\": "src/Database"
                }
            },
            "autoload-dev": {
                "psr-4": {
                    "Utopia\\Tests\\": "tests/Database"
                }
            },
            "license": [
                "MIT"
            ],
            "authors": [
                {
                    "name": "Eldad Fux",
                    "email": "eldad@appwrite.io"
                },
                {
                    "name": "Brandon Leckemby",
                    "email": "brandon@appwrite.io"
                }
            ],
            "description": "A simple library to manage application persistency using multiple database adapters",
            "keywords": [
                "database",
                "framework",
                "php",
                "upf",
                "utopia"
            ],
            "time": "2021-08-23T14:18:47+00:00"
        },
        {
            "name": "utopia-php/domains",
            "version": "v1.1.0",
            "source": {
                "type": "git",
                "url": "https://github.com/utopia-php/domains.git",
                "reference": "1665e1d9932afa3be63b5c1e0dcfe01fe77d8e73"
            },
            "dist": {
                "type": "zip",
                "url": "https://api.github.com/repos/utopia-php/domains/zipball/1665e1d9932afa3be63b5c1e0dcfe01fe77d8e73",
                "reference": "1665e1d9932afa3be63b5c1e0dcfe01fe77d8e73",
                "shasum": ""
            },
            "require": {
                "php": ">=7.1"
            },
            "require-dev": {
                "phpunit/phpunit": "^7.0"
            },
            "type": "library",
            "autoload": {
                "psr-4": {
                    "Utopia\\Domains\\": "src/Domains"
                }
            },
            "notification-url": "https://packagist.org/downloads/",
            "license": [
                "MIT"
            ],
            "authors": [
                {
                    "name": "Eldad Fux",
                    "email": "eldad@appwrite.io"
                }
            ],
            "description": "Utopia Domains library is simple and lite library for parsing web domains. This library is aiming to be as simple and easy to learn and use.",
            "keywords": [
                "domains",
                "framework",
                "icann",
                "php",
                "public suffix",
                "tld",
                "tld extract",
                "upf",
                "utopia"
            ],
            "support": {
                "issues": "https://github.com/utopia-php/domains/issues",
                "source": "https://github.com/utopia-php/domains/tree/master"
            },
            "time": "2020-02-23T07:40:02+00:00"
        },
        {
            "name": "utopia-php/framework",
<<<<<<< HEAD
            "version": "0.17.1",
            "source": {
                "type": "git",
                "url": "https://github.com/utopia-php/framework.git",
                "reference": "3b942511eae94823642e2403bf27fa8798d1d855"
            },
            "dist": {
                "type": "zip",
                "url": "https://api.github.com/repos/utopia-php/framework/zipball/3b942511eae94823642e2403bf27fa8798d1d855",
                "reference": "3b942511eae94823642e2403bf27fa8798d1d855",
=======
            "version": "0.18.0",
            "source": {
                "type": "git",
                "url": "https://github.com/utopia-php/framework.git",
                "reference": "f577522a5eb8009967b893fb7ad4ee70d3f7c0db"
            },
            "dist": {
                "type": "zip",
                "url": "https://api.github.com/repos/utopia-php/framework/zipball/f577522a5eb8009967b893fb7ad4ee70d3f7c0db",
                "reference": "f577522a5eb8009967b893fb7ad4ee70d3f7c0db",
>>>>>>> d9cce4b9
                "shasum": ""
            },
            "require": {
                "php": ">=7.3.0"
            },
            "require-dev": {
                "phpunit/phpunit": "^9.4",
                "vimeo/psalm": "4.0.1"
            },
            "type": "library",
            "autoload": {
                "psr-4": {
                    "Utopia\\": "src/"
                }
            },
            "notification-url": "https://packagist.org/downloads/",
            "license": [
                "MIT"
            ],
            "authors": [
                {
                    "name": "Eldad Fux",
                    "email": "eldad@appwrite.io"
                }
            ],
            "description": "A simple, light and advanced PHP framework",
            "keywords": [
                "framework",
                "php",
                "upf"
            ],
            "support": {
                "issues": "https://github.com/utopia-php/framework/issues",
<<<<<<< HEAD
                "source": "https://github.com/utopia-php/framework/tree/0.17.1"
            },
            "time": "2021-07-27T09:12:27+00:00"
=======
                "source": "https://github.com/utopia-php/framework/tree/0.18.0"
            },
            "time": "2021-08-19T04:58:47+00:00"
>>>>>>> d9cce4b9
        },
        {
            "name": "utopia-php/image",
            "version": "0.5.0",
            "source": {
                "type": "git",
                "url": "https://github.com/utopia-php/image.git",
                "reference": "5b4ac25e70a95fa10b39c129b742ac66748d40b8"
            },
            "dist": {
                "type": "zip",
                "url": "https://api.github.com/repos/utopia-php/image/zipball/5b4ac25e70a95fa10b39c129b742ac66748d40b8",
                "reference": "5b4ac25e70a95fa10b39c129b742ac66748d40b8",
                "shasum": ""
            },
            "require": {
                "chillerlan/php-qrcode": "4.3.0",
                "ext-imagick": "*",
                "php": ">=7.4"
            },
            "require-dev": {
                "phpunit/phpunit": "^9.3",
                "vimeo/psalm": "4.0.1"
            },
            "type": "library",
            "autoload": {
                "psr-4": {
                    "Utopia\\Image\\": "src/Image"
                }
            },
            "notification-url": "https://packagist.org/downloads/",
            "license": [
                "MIT"
            ],
            "authors": [
                {
                    "name": "Eldad Fux",
                    "email": "eldad@appwrite.io"
                }
            ],
            "description": "A simple Image manipulation library",
            "keywords": [
                "framework",
                "image",
                "php",
                "upf",
                "utopia"
            ],
            "support": {
                "issues": "https://github.com/utopia-php/image/issues",
                "source": "https://github.com/utopia-php/image/tree/0.5.0"
            },
            "time": "2021-06-25T03:40:03+00:00"
        },
        {
            "name": "utopia-php/locale",
            "version": "0.4.0",
            "source": {
                "type": "git",
                "url": "https://github.com/utopia-php/locale.git",
                "reference": "c2d9358d0fe2f6b6ed5448369f9d1e430c615447"
            },
            "dist": {
                "type": "zip",
                "url": "https://api.github.com/repos/utopia-php/locale/zipball/c2d9358d0fe2f6b6ed5448369f9d1e430c615447",
                "reference": "c2d9358d0fe2f6b6ed5448369f9d1e430c615447",
                "shasum": ""
            },
            "require": {
                "php": ">=7.4"
            },
            "require-dev": {
                "phpunit/phpunit": "^9.3",
                "vimeo/psalm": "4.0.1"
            },
            "type": "library",
            "autoload": {
                "psr-4": {
                    "Utopia\\Locale\\": "src/Locale"
                }
            },
            "notification-url": "https://packagist.org/downloads/",
            "license": [
                "MIT"
            ],
            "authors": [
                {
                    "name": "Eldad Fux",
                    "email": "eldad@appwrite.io"
                }
            ],
            "description": "A simple locale library to manage application translations",
            "keywords": [
                "framework",
                "locale",
                "php",
                "upf",
                "utopia"
            ],
            "support": {
                "issues": "https://github.com/utopia-php/locale/issues",
                "source": "https://github.com/utopia-php/locale/tree/0.4.0"
            },
            "time": "2021-07-24T11:35:55+00:00"
        },
        {
            "name": "utopia-php/preloader",
            "version": "0.2.4",
            "source": {
                "type": "git",
                "url": "https://github.com/utopia-php/preloader.git",
                "reference": "65ef48392e72172f584b0baa2e224f9a1cebcce0"
            },
            "dist": {
                "type": "zip",
                "url": "https://api.github.com/repos/utopia-php/preloader/zipball/65ef48392e72172f584b0baa2e224f9a1cebcce0",
                "reference": "65ef48392e72172f584b0baa2e224f9a1cebcce0",
                "shasum": ""
            },
            "require": {
                "php": ">=7.1"
            },
            "require-dev": {
                "phpunit/phpunit": "^9.3",
                "vimeo/psalm": "4.0.1"
            },
            "type": "library",
            "autoload": {
                "psr-4": {
                    "Utopia\\Preloader\\": "src/Preloader"
                }
            },
            "notification-url": "https://packagist.org/downloads/",
            "license": [
                "MIT"
            ],
            "authors": [
                {
                    "name": "Eldad Fux",
                    "email": "team@appwrite.io"
                }
            ],
            "description": "Utopia Preloader library is simple and lite library for managing PHP preloading configuration",
            "keywords": [
                "framework",
                "php",
                "preload",
                "preloader",
                "preloading",
                "upf",
                "utopia"
            ],
            "support": {
                "issues": "https://github.com/utopia-php/preloader/issues",
                "source": "https://github.com/utopia-php/preloader/tree/0.2.4"
            },
            "time": "2020-10-24T07:04:59+00:00"
        },
        {
            "name": "utopia-php/registry",
            "version": "0.5.0",
            "source": {
                "type": "git",
                "url": "https://github.com/utopia-php/registry.git",
                "reference": "bedc4ed54527b2803e6dfdccc39449f98522b70d"
            },
            "dist": {
                "type": "zip",
                "url": "https://api.github.com/repos/utopia-php/registry/zipball/bedc4ed54527b2803e6dfdccc39449f98522b70d",
                "reference": "bedc4ed54527b2803e6dfdccc39449f98522b70d",
                "shasum": ""
            },
            "require": {
                "php": ">=7.4"
            },
            "require-dev": {
                "phpunit/phpunit": "^9.3",
                "vimeo/psalm": "4.0.1"
            },
            "type": "library",
            "autoload": {
                "psr-4": {
                    "Utopia\\Registry\\": "src/Registry"
                }
            },
            "notification-url": "https://packagist.org/downloads/",
            "license": [
                "MIT"
            ],
            "authors": [
                {
                    "name": "Eldad Fux",
                    "email": "eldad@appwrite.io"
                }
            ],
            "description": "A simple dependency management library for PHP",
            "keywords": [
                "dependency management",
                "di",
                "framework",
                "php",
                "upf",
                "utopia"
            ],
            "support": {
                "issues": "https://github.com/utopia-php/registry/issues",
                "source": "https://github.com/utopia-php/registry/tree/0.5.0"
            },
            "time": "2021-03-10T10:45:22+00:00"
        },
        {
            "name": "utopia-php/storage",
            "version": "dev-feat-large-file-support",
            "source": {
                "type": "git",
                "url": "https://github.com/utopia-php/storage",
                "reference": "0d031ffb159efa78b52db547b3471f228472a1a1"
            },
            "require": {
                "php": ">=7.4",
                "utopia-php/framework": "0.*.*"
            },
            "require-dev": {
                "phpunit/phpunit": "^9.3",
                "vimeo/psalm": "4.0.1"
            },
            "type": "library",
            "autoload": {
                "psr-4": {
                    "Utopia\\Storage\\": "src/Storage"
                }
            },
            "license": [
                "MIT"
            ],
            "authors": [
                {
                    "name": "Eldad Fux",
                    "email": "eldad@appwrite.io"
                }
            ],
            "description": "A simple Storage library to manage application storage",
            "keywords": [
                "framework",
                "php",
                "storage",
                "upf",
                "utopia"
            ],
            "time": "2021-07-19T05:38:11+00:00"
        },
        {
            "name": "utopia-php/swoole",
            "version": "0.3.1",
            "source": {
                "type": "git",
                "url": "https://github.com/utopia-php/swoole.git",
                "reference": "b564dacb13472845f06df158ae5382e8098dfd7a"
            },
            "dist": {
                "type": "zip",
                "url": "https://api.github.com/repos/utopia-php/swoole/zipball/b564dacb13472845f06df158ae5382e8098dfd7a",
                "reference": "b564dacb13472845f06df158ae5382e8098dfd7a",
                "shasum": ""
            },
            "require": {
                "ext-swoole": "*",
                "php": ">=7.4",
                "utopia-php/framework": "0.*.*"
            },
            "require-dev": {
                "phpunit/phpunit": "^9.3",
                "swoole/ide-helper": "4.5.5",
                "vimeo/psalm": "4.0.1"
            },
            "type": "library",
            "autoload": {
                "psr-4": {
                    "Utopia\\Swoole\\": "src/Swoole"
                }
            },
            "notification-url": "https://packagist.org/downloads/",
            "license": [
                "MIT"
            ],
            "authors": [
                {
                    "name": "Eldad Fux",
                    "email": "team@appwrite.io"
                }
            ],
            "description": "An extension for Utopia Framework to work with PHP Swoole as a PHP FPM alternative",
            "keywords": [
                "framework",
                "http",
                "php",
                "server",
                "swoole",
                "upf",
                "utopia"
            ],
            "support": {
                "issues": "https://github.com/utopia-php/swoole/issues",
                "source": "https://github.com/utopia-php/swoole/tree/0.3.1"
            },
            "time": "2021-07-27T09:28:10+00:00"
        },
        {
            "name": "utopia-php/system",
            "version": "0.4.0",
            "source": {
                "type": "git",
                "url": "https://github.com/utopia-php/system.git",
                "reference": "67c92c66ce8f0cc925a00bca89f7a188bf9183c0"
            },
            "dist": {
                "type": "zip",
                "url": "https://api.github.com/repos/utopia-php/system/zipball/67c92c66ce8f0cc925a00bca89f7a188bf9183c0",
                "reference": "67c92c66ce8f0cc925a00bca89f7a188bf9183c0",
                "shasum": ""
            },
            "require": {
                "php": ">=7.4"
            },
            "require-dev": {
                "phpunit/phpunit": "^9.3",
                "vimeo/psalm": "4.0.1"
            },
            "type": "library",
            "autoload": {
                "psr-4": {
                    "Utopia\\System\\": "src/System"
                }
            },
            "notification-url": "https://packagist.org/downloads/",
            "license": [
                "MIT"
            ],
            "authors": [
                {
                    "name": "Eldad Fux",
                    "email": "eldad@appwrite.io"
                },
                {
                    "name": "Torsten Dittmann",
                    "email": "torsten@appwrite.io"
                }
            ],
            "description": "A simple library for obtaining information about the host's system.",
            "keywords": [
                "framework",
                "php",
                "system",
                "upf",
                "utopia"
            ],
            "support": {
                "issues": "https://github.com/utopia-php/system/issues",
                "source": "https://github.com/utopia-php/system/tree/0.4.0"
            },
            "time": "2021-02-04T14:14:49+00:00"
        },
        {
            "name": "webmozart/assert",
            "version": "1.10.0",
            "source": {
                "type": "git",
                "url": "https://github.com/webmozarts/assert.git",
                "reference": "6964c76c7804814a842473e0c8fd15bab0f18e25"
            },
            "dist": {
                "type": "zip",
                "url": "https://api.github.com/repos/webmozarts/assert/zipball/6964c76c7804814a842473e0c8fd15bab0f18e25",
                "reference": "6964c76c7804814a842473e0c8fd15bab0f18e25",
                "shasum": ""
            },
            "require": {
                "php": "^7.2 || ^8.0",
                "symfony/polyfill-ctype": "^1.8"
            },
            "conflict": {
                "phpstan/phpstan": "<0.12.20",
                "vimeo/psalm": "<4.6.1 || 4.6.2"
            },
            "require-dev": {
                "phpunit/phpunit": "^8.5.13"
            },
            "type": "library",
            "extra": {
                "branch-alias": {
                    "dev-master": "1.10-dev"
                }
            },
            "autoload": {
                "psr-4": {
                    "Webmozart\\Assert\\": "src/"
                }
            },
            "notification-url": "https://packagist.org/downloads/",
            "license": [
                "MIT"
            ],
            "authors": [
                {
                    "name": "Bernhard Schussek",
                    "email": "bschussek@gmail.com"
                }
            ],
            "description": "Assertions to validate method input/output with nice error messages.",
            "keywords": [
                "assert",
                "check",
                "validate"
            ],
            "support": {
                "issues": "https://github.com/webmozarts/assert/issues",
                "source": "https://github.com/webmozarts/assert/tree/1.10.0"
            },
            "time": "2021-03-09T10:59:23+00:00"
        }
    ],
    "packages-dev": [
        {
            "name": "amphp/amp",
            "version": "v2.6.0",
            "source": {
                "type": "git",
                "url": "https://github.com/amphp/amp.git",
                "reference": "caa95edeb1ca1bf7532e9118ede4a3c3126408cc"
            },
            "dist": {
                "type": "zip",
                "url": "https://api.github.com/repos/amphp/amp/zipball/caa95edeb1ca1bf7532e9118ede4a3c3126408cc",
                "reference": "caa95edeb1ca1bf7532e9118ede4a3c3126408cc",
                "shasum": ""
            },
            "require": {
                "php": ">=7.1"
            },
            "require-dev": {
                "amphp/php-cs-fixer-config": "dev-master",
                "amphp/phpunit-util": "^1",
                "ext-json": "*",
                "jetbrains/phpstorm-stubs": "^2019.3",
                "phpunit/phpunit": "^7 | ^8 | ^9",
                "psalm/phar": "^3.11@dev",
                "react/promise": "^2"
            },
            "type": "library",
            "extra": {
                "branch-alias": {
                    "dev-master": "2.x-dev"
                }
            },
            "autoload": {
                "psr-4": {
                    "Amp\\": "lib"
                },
                "files": [
                    "lib/functions.php",
                    "lib/Internal/functions.php"
                ]
            },
            "notification-url": "https://packagist.org/downloads/",
            "license": [
                "MIT"
            ],
            "authors": [
                {
                    "name": "Daniel Lowrey",
                    "email": "rdlowrey@php.net"
                },
                {
                    "name": "Aaron Piotrowski",
                    "email": "aaron@trowski.com"
                },
                {
                    "name": "Bob Weinand",
                    "email": "bobwei9@hotmail.com"
                },
                {
                    "name": "Niklas Keller",
                    "email": "me@kelunik.com"
                }
            ],
            "description": "A non-blocking concurrency framework for PHP applications.",
            "homepage": "http://amphp.org/amp",
            "keywords": [
                "async",
                "asynchronous",
                "awaitable",
                "concurrency",
                "event",
                "event-loop",
                "future",
                "non-blocking",
                "promise"
            ],
            "support": {
                "irc": "irc://irc.freenode.org/amphp",
                "issues": "https://github.com/amphp/amp/issues",
                "source": "https://github.com/amphp/amp/tree/v2.6.0"
            },
            "funding": [
                {
                    "url": "https://github.com/amphp",
                    "type": "github"
                }
            ],
            "time": "2021-07-16T20:06:06+00:00"
        },
        {
            "name": "amphp/byte-stream",
            "version": "v1.8.1",
            "source": {
                "type": "git",
                "url": "https://github.com/amphp/byte-stream.git",
                "reference": "acbd8002b3536485c997c4e019206b3f10ca15bd"
            },
            "dist": {
                "type": "zip",
                "url": "https://api.github.com/repos/amphp/byte-stream/zipball/acbd8002b3536485c997c4e019206b3f10ca15bd",
                "reference": "acbd8002b3536485c997c4e019206b3f10ca15bd",
                "shasum": ""
            },
            "require": {
                "amphp/amp": "^2",
                "php": ">=7.1"
            },
            "require-dev": {
                "amphp/php-cs-fixer-config": "dev-master",
                "amphp/phpunit-util": "^1.4",
                "friendsofphp/php-cs-fixer": "^2.3",
                "jetbrains/phpstorm-stubs": "^2019.3",
                "phpunit/phpunit": "^6 || ^7 || ^8",
                "psalm/phar": "^3.11.4"
            },
            "type": "library",
            "extra": {
                "branch-alias": {
                    "dev-master": "1.x-dev"
                }
            },
            "autoload": {
                "psr-4": {
                    "Amp\\ByteStream\\": "lib"
                },
                "files": [
                    "lib/functions.php"
                ]
            },
            "notification-url": "https://packagist.org/downloads/",
            "license": [
                "MIT"
            ],
            "authors": [
                {
                    "name": "Aaron Piotrowski",
                    "email": "aaron@trowski.com"
                },
                {
                    "name": "Niklas Keller",
                    "email": "me@kelunik.com"
                }
            ],
            "description": "A stream abstraction to make working with non-blocking I/O simple.",
            "homepage": "http://amphp.org/byte-stream",
            "keywords": [
                "amp",
                "amphp",
                "async",
                "io",
                "non-blocking",
                "stream"
            ],
            "support": {
                "irc": "irc://irc.freenode.org/amphp",
                "issues": "https://github.com/amphp/byte-stream/issues",
                "source": "https://github.com/amphp/byte-stream/tree/v1.8.1"
            },
            "funding": [
                {
                    "url": "https://github.com/amphp",
                    "type": "github"
                }
            ],
            "time": "2021-03-30T17:13:30+00:00"
        },
        {
            "name": "appwrite/sdk-generator",
            "version": "0.13.0",
            "source": {
                "type": "git",
                "url": "https://github.com/appwrite/sdk-generator.git",
                "reference": "ea867bf585b03d2e22315820bf7ebca59c4cbd61"
            },
            "dist": {
                "type": "zip",
                "url": "https://api.github.com/repos/appwrite/sdk-generator/zipball/ea867bf585b03d2e22315820bf7ebca59c4cbd61",
                "reference": "ea867bf585b03d2e22315820bf7ebca59c4cbd61",
                "shasum": ""
            },
            "require": {
                "ext-curl": "*",
                "ext-json": "*",
                "ext-mbstring": "*",
                "matthiasmullie/minify": "^1.3",
                "php": ">=7.0.0",
                "twig/twig": "^2.14"
            },
            "require-dev": {
                "phpunit/phpunit": "^7.0"
            },
            "type": "library",
            "autoload": {
                "psr-4": {
                    "Appwrite\\SDK\\": "src/SDK",
                    "Appwrite\\Spec\\": "src/Spec"
                }
            },
            "notification-url": "https://packagist.org/downloads/",
            "license": [
                "MIT"
            ],
            "authors": [
                {
                    "name": "Eldad Fux",
                    "email": "eldad@appwrite.io"
                }
            ],
            "description": "Appwrite PHP library for generating API SDKs for multiple programming languages and platforms",
            "support": {
                "issues": "https://github.com/appwrite/sdk-generator/issues",
                "source": "https://github.com/appwrite/sdk-generator/tree/0.13.0"
            },
            "time": "2021-07-31T20:27:03+00:00"
        },
        {
            "name": "composer/semver",
            "version": "3.2.5",
            "source": {
                "type": "git",
                "url": "https://github.com/composer/semver.git",
                "reference": "31f3ea725711245195f62e54ffa402d8ef2fdba9"
            },
            "dist": {
                "type": "zip",
                "url": "https://api.github.com/repos/composer/semver/zipball/31f3ea725711245195f62e54ffa402d8ef2fdba9",
                "reference": "31f3ea725711245195f62e54ffa402d8ef2fdba9",
                "shasum": ""
            },
            "require": {
                "php": "^5.3.2 || ^7.0 || ^8.0"
            },
            "require-dev": {
                "phpstan/phpstan": "^0.12.54",
                "symfony/phpunit-bridge": "^4.2 || ^5"
            },
            "type": "library",
            "extra": {
                "branch-alias": {
                    "dev-main": "3.x-dev"
                }
            },
            "autoload": {
                "psr-4": {
                    "Composer\\Semver\\": "src"
                }
            },
            "notification-url": "https://packagist.org/downloads/",
            "license": [
                "MIT"
            ],
            "authors": [
                {
                    "name": "Nils Adermann",
                    "email": "naderman@naderman.de",
                    "homepage": "http://www.naderman.de"
                },
                {
                    "name": "Jordi Boggiano",
                    "email": "j.boggiano@seld.be",
                    "homepage": "http://seld.be"
                },
                {
                    "name": "Rob Bast",
                    "email": "rob.bast@gmail.com",
                    "homepage": "http://robbast.nl"
                }
            ],
            "description": "Semver library that offers utilities, version constraint parsing and validation.",
            "keywords": [
                "semantic",
                "semver",
                "validation",
                "versioning"
            ],
            "support": {
                "irc": "irc://irc.freenode.org/composer",
                "issues": "https://github.com/composer/semver/issues",
                "source": "https://github.com/composer/semver/tree/3.2.5"
            },
            "funding": [
                {
                    "url": "https://packagist.com",
                    "type": "custom"
                },
                {
                    "url": "https://github.com/composer",
                    "type": "github"
                },
                {
                    "url": "https://tidelift.com/funding/github/packagist/composer/composer",
                    "type": "tidelift"
                }
            ],
            "time": "2021-05-24T12:41:47+00:00"
        },
        {
            "name": "composer/xdebug-handler",
            "version": "2.0.2",
            "source": {
                "type": "git",
                "url": "https://github.com/composer/xdebug-handler.git",
                "reference": "84674dd3a7575ba617f5a76d7e9e29a7d3891339"
            },
            "dist": {
                "type": "zip",
                "url": "https://api.github.com/repos/composer/xdebug-handler/zipball/84674dd3a7575ba617f5a76d7e9e29a7d3891339",
                "reference": "84674dd3a7575ba617f5a76d7e9e29a7d3891339",
                "shasum": ""
            },
            "require": {
                "php": "^5.3.2 || ^7.0 || ^8.0",
                "psr/log": "^1 || ^2 || ^3"
            },
            "require-dev": {
                "phpstan/phpstan": "^0.12.55",
                "symfony/phpunit-bridge": "^4.2 || ^5"
            },
            "type": "library",
            "autoload": {
                "psr-4": {
                    "Composer\\XdebugHandler\\": "src"
                }
            },
            "notification-url": "https://packagist.org/downloads/",
            "license": [
                "MIT"
            ],
            "authors": [
                {
                    "name": "John Stevenson",
                    "email": "john-stevenson@blueyonder.co.uk"
                }
            ],
            "description": "Restarts a process without Xdebug.",
            "keywords": [
                "Xdebug",
                "performance"
            ],
            "support": {
                "irc": "irc://irc.freenode.org/composer",
                "issues": "https://github.com/composer/xdebug-handler/issues",
                "source": "https://github.com/composer/xdebug-handler/tree/2.0.2"
            },
            "funding": [
                {
                    "url": "https://packagist.com",
                    "type": "custom"
                },
                {
                    "url": "https://github.com/composer",
                    "type": "github"
                },
                {
                    "url": "https://tidelift.com/funding/github/packagist/composer/composer",
                    "type": "tidelift"
                }
            ],
            "time": "2021-07-31T17:03:58+00:00"
        },
        {
            "name": "dnoegel/php-xdg-base-dir",
            "version": "v0.1.1",
            "source": {
                "type": "git",
                "url": "https://github.com/dnoegel/php-xdg-base-dir.git",
                "reference": "8f8a6e48c5ecb0f991c2fdcf5f154a47d85f9ffd"
            },
            "dist": {
                "type": "zip",
                "url": "https://api.github.com/repos/dnoegel/php-xdg-base-dir/zipball/8f8a6e48c5ecb0f991c2fdcf5f154a47d85f9ffd",
                "reference": "8f8a6e48c5ecb0f991c2fdcf5f154a47d85f9ffd",
                "shasum": ""
            },
            "require": {
                "php": ">=5.3.2"
            },
            "require-dev": {
                "phpunit/phpunit": "~7.0|~6.0|~5.0|~4.8.35"
            },
            "type": "library",
            "autoload": {
                "psr-4": {
                    "XdgBaseDir\\": "src/"
                }
            },
            "notification-url": "https://packagist.org/downloads/",
            "license": [
                "MIT"
            ],
            "description": "implementation of xdg base directory specification for php",
            "support": {
                "issues": "https://github.com/dnoegel/php-xdg-base-dir/issues",
                "source": "https://github.com/dnoegel/php-xdg-base-dir/tree/v0.1.1"
            },
            "time": "2019-12-04T15:06:13+00:00"
        },
        {
            "name": "doctrine/instantiator",
            "version": "1.4.0",
            "source": {
                "type": "git",
                "url": "https://github.com/doctrine/instantiator.git",
                "reference": "d56bf6102915de5702778fe20f2de3b2fe570b5b"
            },
            "dist": {
                "type": "zip",
                "url": "https://api.github.com/repos/doctrine/instantiator/zipball/d56bf6102915de5702778fe20f2de3b2fe570b5b",
                "reference": "d56bf6102915de5702778fe20f2de3b2fe570b5b",
                "shasum": ""
            },
            "require": {
                "php": "^7.1 || ^8.0"
            },
            "require-dev": {
                "doctrine/coding-standard": "^8.0",
                "ext-pdo": "*",
                "ext-phar": "*",
                "phpbench/phpbench": "^0.13 || 1.0.0-alpha2",
                "phpstan/phpstan": "^0.12",
                "phpstan/phpstan-phpunit": "^0.12",
                "phpunit/phpunit": "^7.0 || ^8.0 || ^9.0"
            },
            "type": "library",
            "autoload": {
                "psr-4": {
                    "Doctrine\\Instantiator\\": "src/Doctrine/Instantiator/"
                }
            },
            "notification-url": "https://packagist.org/downloads/",
            "license": [
                "MIT"
            ],
            "authors": [
                {
                    "name": "Marco Pivetta",
                    "email": "ocramius@gmail.com",
                    "homepage": "https://ocramius.github.io/"
                }
            ],
            "description": "A small, lightweight utility to instantiate objects in PHP without invoking their constructors",
            "homepage": "https://www.doctrine-project.org/projects/instantiator.html",
            "keywords": [
                "constructor",
                "instantiate"
            ],
            "support": {
                "issues": "https://github.com/doctrine/instantiator/issues",
                "source": "https://github.com/doctrine/instantiator/tree/1.4.0"
            },
            "funding": [
                {
                    "url": "https://www.doctrine-project.org/sponsorship.html",
                    "type": "custom"
                },
                {
                    "url": "https://www.patreon.com/phpdoctrine",
                    "type": "patreon"
                },
                {
                    "url": "https://tidelift.com/funding/github/packagist/doctrine%2Finstantiator",
                    "type": "tidelift"
                }
            ],
            "time": "2020-11-10T18:47:58+00:00"
        },
        {
            "name": "felixfbecker/advanced-json-rpc",
            "version": "v3.2.1",
            "source": {
                "type": "git",
                "url": "https://github.com/felixfbecker/php-advanced-json-rpc.git",
                "reference": "b5f37dbff9a8ad360ca341f3240dc1c168b45447"
            },
            "dist": {
                "type": "zip",
                "url": "https://api.github.com/repos/felixfbecker/php-advanced-json-rpc/zipball/b5f37dbff9a8ad360ca341f3240dc1c168b45447",
                "reference": "b5f37dbff9a8ad360ca341f3240dc1c168b45447",
                "shasum": ""
            },
            "require": {
                "netresearch/jsonmapper": "^1.0 || ^2.0 || ^3.0 || ^4.0",
                "php": "^7.1 || ^8.0",
                "phpdocumentor/reflection-docblock": "^4.3.4 || ^5.0.0"
            },
            "require-dev": {
                "phpunit/phpunit": "^7.0 || ^8.0"
            },
            "type": "library",
            "autoload": {
                "psr-4": {
                    "AdvancedJsonRpc\\": "lib/"
                }
            },
            "notification-url": "https://packagist.org/downloads/",
            "license": [
                "ISC"
            ],
            "authors": [
                {
                    "name": "Felix Becker",
                    "email": "felix.b@outlook.com"
                }
            ],
            "description": "A more advanced JSONRPC implementation",
            "support": {
                "issues": "https://github.com/felixfbecker/php-advanced-json-rpc/issues",
                "source": "https://github.com/felixfbecker/php-advanced-json-rpc/tree/v3.2.1"
            },
            "time": "2021-06-11T22:34:44+00:00"
        },
        {
            "name": "felixfbecker/language-server-protocol",
            "version": "1.5.1",
            "source": {
                "type": "git",
                "url": "https://github.com/felixfbecker/php-language-server-protocol.git",
                "reference": "9d846d1f5cf101deee7a61c8ba7caa0a975cd730"
            },
            "dist": {
                "type": "zip",
                "url": "https://api.github.com/repos/felixfbecker/php-language-server-protocol/zipball/9d846d1f5cf101deee7a61c8ba7caa0a975cd730",
                "reference": "9d846d1f5cf101deee7a61c8ba7caa0a975cd730",
                "shasum": ""
            },
            "require": {
                "php": ">=7.1"
            },
            "require-dev": {
                "phpstan/phpstan": "*",
                "squizlabs/php_codesniffer": "^3.1",
                "vimeo/psalm": "^4.0"
            },
            "type": "library",
            "extra": {
                "branch-alias": {
                    "dev-master": "1.x-dev"
                }
            },
            "autoload": {
                "psr-4": {
                    "LanguageServerProtocol\\": "src/"
                }
            },
            "notification-url": "https://packagist.org/downloads/",
            "license": [
                "ISC"
            ],
            "authors": [
                {
                    "name": "Felix Becker",
                    "email": "felix.b@outlook.com"
                }
            ],
            "description": "PHP classes for the Language Server Protocol",
            "keywords": [
                "language",
                "microsoft",
                "php",
                "server"
            ],
            "support": {
                "issues": "https://github.com/felixfbecker/php-language-server-protocol/issues",
                "source": "https://github.com/felixfbecker/php-language-server-protocol/tree/1.5.1"
            },
            "time": "2021-02-22T14:02:09+00:00"
        },
        {
            "name": "matthiasmullie/minify",
            "version": "1.3.66",
            "source": {
                "type": "git",
                "url": "https://github.com/matthiasmullie/minify.git",
                "reference": "45fd3b0f1dfa2c965857c6d4a470bea52adc31a6"
            },
            "dist": {
                "type": "zip",
                "url": "https://api.github.com/repos/matthiasmullie/minify/zipball/45fd3b0f1dfa2c965857c6d4a470bea52adc31a6",
                "reference": "45fd3b0f1dfa2c965857c6d4a470bea52adc31a6",
                "shasum": ""
            },
            "require": {
                "ext-pcre": "*",
                "matthiasmullie/path-converter": "~1.1",
                "php": ">=5.3.0"
            },
            "require-dev": {
                "friendsofphp/php-cs-fixer": "~2.0",
                "matthiasmullie/scrapbook": "dev-master",
                "phpunit/phpunit": ">=4.8"
            },
            "suggest": {
                "psr/cache-implementation": "Cache implementation to use with Minify::cache"
            },
            "bin": [
                "bin/minifycss",
                "bin/minifyjs"
            ],
            "type": "library",
            "autoload": {
                "psr-4": {
                    "MatthiasMullie\\Minify\\": "src/"
                }
            },
            "notification-url": "https://packagist.org/downloads/",
            "license": [
                "MIT"
            ],
            "authors": [
                {
                    "name": "Matthias Mullie",
                    "email": "minify@mullie.eu",
                    "homepage": "http://www.mullie.eu",
                    "role": "Developer"
                }
            ],
            "description": "CSS & JavaScript minifier, in PHP. Removes whitespace, strips comments, combines files (incl. @import statements and small assets in CSS files), and optimizes/shortens a few common programming patterns.",
            "homepage": "http://www.minifier.org",
            "keywords": [
                "JS",
                "css",
                "javascript",
                "minifier",
                "minify"
            ],
            "support": {
                "issues": "https://github.com/matthiasmullie/minify/issues",
                "source": "https://github.com/matthiasmullie/minify/tree/1.3.66"
            },
            "funding": [
                {
                    "url": "https://github.com/[user1",
                    "type": "github"
                },
                {
                    "url": "https://github.com/matthiasmullie] # Replace with up to 4 GitHub Sponsors-enabled usernames e.g.",
                    "type": "github"
                },
                {
                    "url": "https://github.com/user2",
                    "type": "github"
                }
            ],
            "time": "2021-01-06T15:18:10+00:00"
        },
        {
            "name": "matthiasmullie/path-converter",
            "version": "1.1.3",
            "source": {
                "type": "git",
                "url": "https://github.com/matthiasmullie/path-converter.git",
                "reference": "e7d13b2c7e2f2268e1424aaed02085518afa02d9"
            },
            "dist": {
                "type": "zip",
                "url": "https://api.github.com/repos/matthiasmullie/path-converter/zipball/e7d13b2c7e2f2268e1424aaed02085518afa02d9",
                "reference": "e7d13b2c7e2f2268e1424aaed02085518afa02d9",
                "shasum": ""
            },
            "require": {
                "ext-pcre": "*",
                "php": ">=5.3.0"
            },
            "require-dev": {
                "phpunit/phpunit": "~4.8"
            },
            "type": "library",
            "autoload": {
                "psr-4": {
                    "MatthiasMullie\\PathConverter\\": "src/"
                }
            },
            "notification-url": "https://packagist.org/downloads/",
            "license": [
                "MIT"
            ],
            "authors": [
                {
                    "name": "Matthias Mullie",
                    "email": "pathconverter@mullie.eu",
                    "homepage": "http://www.mullie.eu",
                    "role": "Developer"
                }
            ],
            "description": "Relative path converter",
            "homepage": "http://github.com/matthiasmullie/path-converter",
            "keywords": [
                "converter",
                "path",
                "paths",
                "relative"
            ],
            "support": {
                "issues": "https://github.com/matthiasmullie/path-converter/issues",
                "source": "https://github.com/matthiasmullie/path-converter/tree/1.1.3"
            },
            "time": "2019-02-05T23:41:09+00:00"
        },
        {
            "name": "myclabs/deep-copy",
            "version": "1.10.2",
            "source": {
                "type": "git",
                "url": "https://github.com/myclabs/DeepCopy.git",
                "reference": "776f831124e9c62e1a2c601ecc52e776d8bb7220"
            },
            "dist": {
                "type": "zip",
                "url": "https://api.github.com/repos/myclabs/DeepCopy/zipball/776f831124e9c62e1a2c601ecc52e776d8bb7220",
                "reference": "776f831124e9c62e1a2c601ecc52e776d8bb7220",
                "shasum": ""
            },
            "require": {
                "php": "^7.1 || ^8.0"
            },
            "replace": {
                "myclabs/deep-copy": "self.version"
            },
            "require-dev": {
                "doctrine/collections": "^1.0",
                "doctrine/common": "^2.6",
                "phpunit/phpunit": "^7.1"
            },
            "type": "library",
            "autoload": {
                "psr-4": {
                    "DeepCopy\\": "src/DeepCopy/"
                },
                "files": [
                    "src/DeepCopy/deep_copy.php"
                ]
            },
            "notification-url": "https://packagist.org/downloads/",
            "license": [
                "MIT"
            ],
            "description": "Create deep copies (clones) of your objects",
            "keywords": [
                "clone",
                "copy",
                "duplicate",
                "object",
                "object graph"
            ],
            "support": {
                "issues": "https://github.com/myclabs/DeepCopy/issues",
                "source": "https://github.com/myclabs/DeepCopy/tree/1.10.2"
            },
            "funding": [
                {
                    "url": "https://tidelift.com/funding/github/packagist/myclabs/deep-copy",
                    "type": "tidelift"
                }
            ],
            "time": "2020-11-13T09:40:50+00:00"
        },
        {
            "name": "netresearch/jsonmapper",
            "version": "v4.0.0",
            "source": {
                "type": "git",
                "url": "https://github.com/cweiske/jsonmapper.git",
                "reference": "8bbc021a8edb2e4a7ea2f8ad4fa9ec9dce2fcb8d"
            },
            "dist": {
                "type": "zip",
                "url": "https://api.github.com/repos/cweiske/jsonmapper/zipball/8bbc021a8edb2e4a7ea2f8ad4fa9ec9dce2fcb8d",
                "reference": "8bbc021a8edb2e4a7ea2f8ad4fa9ec9dce2fcb8d",
                "shasum": ""
            },
            "require": {
                "ext-json": "*",
                "ext-pcre": "*",
                "ext-reflection": "*",
                "ext-spl": "*",
                "php": ">=7.1"
            },
            "require-dev": {
                "phpunit/phpunit": "~7.5 || ~8.0 || ~9.0",
                "squizlabs/php_codesniffer": "~3.5"
            },
            "type": "library",
            "autoload": {
                "psr-0": {
                    "JsonMapper": "src/"
                }
            },
            "notification-url": "https://packagist.org/downloads/",
            "license": [
                "OSL-3.0"
            ],
            "authors": [
                {
                    "name": "Christian Weiske",
                    "email": "cweiske@cweiske.de",
                    "homepage": "http://github.com/cweiske/jsonmapper/",
                    "role": "Developer"
                }
            ],
            "description": "Map nested JSON structures onto PHP classes",
            "support": {
                "email": "cweiske@cweiske.de",
                "issues": "https://github.com/cweiske/jsonmapper/issues",
                "source": "https://github.com/cweiske/jsonmapper/tree/v4.0.0"
            },
            "time": "2020-12-01T19:48:11+00:00"
        },
        {
            "name": "nikic/php-parser",
            "version": "v4.12.0",
            "source": {
                "type": "git",
                "url": "https://github.com/nikic/PHP-Parser.git",
                "reference": "6608f01670c3cc5079e18c1dab1104e002579143"
            },
            "dist": {
                "type": "zip",
                "url": "https://api.github.com/repos/nikic/PHP-Parser/zipball/6608f01670c3cc5079e18c1dab1104e002579143",
                "reference": "6608f01670c3cc5079e18c1dab1104e002579143",
                "shasum": ""
            },
            "require": {
                "ext-tokenizer": "*",
                "php": ">=7.0"
            },
            "require-dev": {
                "ircmaxell/php-yacc": "^0.0.7",
                "phpunit/phpunit": "^6.5 || ^7.0 || ^8.0 || ^9.0"
            },
            "bin": [
                "bin/php-parse"
            ],
            "type": "library",
            "extra": {
                "branch-alias": {
                    "dev-master": "4.9-dev"
                }
            },
            "autoload": {
                "psr-4": {
                    "PhpParser\\": "lib/PhpParser"
                }
            },
            "notification-url": "https://packagist.org/downloads/",
            "license": [
                "BSD-3-Clause"
            ],
            "authors": [
                {
                    "name": "Nikita Popov"
                }
            ],
            "description": "A PHP parser written in PHP",
            "keywords": [
                "parser",
                "php"
            ],
            "support": {
                "issues": "https://github.com/nikic/PHP-Parser/issues",
                "source": "https://github.com/nikic/PHP-Parser/tree/v4.12.0"
            },
            "time": "2021-07-21T10:44:31+00:00"
        },
        {
            "name": "openlss/lib-array2xml",
            "version": "1.0.0",
            "source": {
                "type": "git",
                "url": "https://github.com/nullivex/lib-array2xml.git",
                "reference": "a91f18a8dfc69ffabe5f9b068bc39bb202c81d90"
            },
            "dist": {
                "type": "zip",
                "url": "https://api.github.com/repos/nullivex/lib-array2xml/zipball/a91f18a8dfc69ffabe5f9b068bc39bb202c81d90",
                "reference": "a91f18a8dfc69ffabe5f9b068bc39bb202c81d90",
                "shasum": ""
            },
            "require": {
                "php": ">=5.3.2"
            },
            "type": "library",
            "autoload": {
                "psr-0": {
                    "LSS": ""
                }
            },
            "notification-url": "https://packagist.org/downloads/",
            "license": [
                "Apache-2.0"
            ],
            "authors": [
                {
                    "name": "Bryan Tong",
                    "email": "bryan@nullivex.com",
                    "homepage": "https://www.nullivex.com"
                },
                {
                    "name": "Tony Butler",
                    "email": "spudz76@gmail.com",
                    "homepage": "https://www.nullivex.com"
                }
            ],
            "description": "Array2XML conversion library credit to lalit.org",
            "homepage": "https://www.nullivex.com",
            "keywords": [
                "array",
                "array conversion",
                "xml",
                "xml conversion"
            ],
            "support": {
                "issues": "https://github.com/nullivex/lib-array2xml/issues",
                "source": "https://github.com/nullivex/lib-array2xml/tree/master"
            },
            "time": "2019-03-29T20:06:56+00:00"
        },
        {
            "name": "phar-io/manifest",
            "version": "2.0.3",
            "source": {
                "type": "git",
                "url": "https://github.com/phar-io/manifest.git",
                "reference": "97803eca37d319dfa7826cc2437fc020857acb53"
            },
            "dist": {
                "type": "zip",
                "url": "https://api.github.com/repos/phar-io/manifest/zipball/97803eca37d319dfa7826cc2437fc020857acb53",
                "reference": "97803eca37d319dfa7826cc2437fc020857acb53",
                "shasum": ""
            },
            "require": {
                "ext-dom": "*",
                "ext-phar": "*",
                "ext-xmlwriter": "*",
                "phar-io/version": "^3.0.1",
                "php": "^7.2 || ^8.0"
            },
            "type": "library",
            "extra": {
                "branch-alias": {
                    "dev-master": "2.0.x-dev"
                }
            },
            "autoload": {
                "classmap": [
                    "src/"
                ]
            },
            "notification-url": "https://packagist.org/downloads/",
            "license": [
                "BSD-3-Clause"
            ],
            "authors": [
                {
                    "name": "Arne Blankerts",
                    "email": "arne@blankerts.de",
                    "role": "Developer"
                },
                {
                    "name": "Sebastian Heuer",
                    "email": "sebastian@phpeople.de",
                    "role": "Developer"
                },
                {
                    "name": "Sebastian Bergmann",
                    "email": "sebastian@phpunit.de",
                    "role": "Developer"
                }
            ],
            "description": "Component for reading phar.io manifest information from a PHP Archive (PHAR)",
            "support": {
                "issues": "https://github.com/phar-io/manifest/issues",
                "source": "https://github.com/phar-io/manifest/tree/2.0.3"
            },
            "time": "2021-07-20T11:28:43+00:00"
        },
        {
            "name": "phar-io/version",
            "version": "3.1.0",
            "source": {
                "type": "git",
                "url": "https://github.com/phar-io/version.git",
                "reference": "bae7c545bef187884426f042434e561ab1ddb182"
            },
            "dist": {
                "type": "zip",
                "url": "https://api.github.com/repos/phar-io/version/zipball/bae7c545bef187884426f042434e561ab1ddb182",
                "reference": "bae7c545bef187884426f042434e561ab1ddb182",
                "shasum": ""
            },
            "require": {
                "php": "^7.2 || ^8.0"
            },
            "type": "library",
            "autoload": {
                "classmap": [
                    "src/"
                ]
            },
            "notification-url": "https://packagist.org/downloads/",
            "license": [
                "BSD-3-Clause"
            ],
            "authors": [
                {
                    "name": "Arne Blankerts",
                    "email": "arne@blankerts.de",
                    "role": "Developer"
                },
                {
                    "name": "Sebastian Heuer",
                    "email": "sebastian@phpeople.de",
                    "role": "Developer"
                },
                {
                    "name": "Sebastian Bergmann",
                    "email": "sebastian@phpunit.de",
                    "role": "Developer"
                }
            ],
            "description": "Library for handling version information and constraints",
            "support": {
                "issues": "https://github.com/phar-io/version/issues",
                "source": "https://github.com/phar-io/version/tree/3.1.0"
            },
            "time": "2021-02-23T14:00:09+00:00"
        },
        {
            "name": "phpdocumentor/reflection-common",
            "version": "2.2.0",
            "source": {
                "type": "git",
                "url": "https://github.com/phpDocumentor/ReflectionCommon.git",
                "reference": "1d01c49d4ed62f25aa84a747ad35d5a16924662b"
            },
            "dist": {
                "type": "zip",
                "url": "https://api.github.com/repos/phpDocumentor/ReflectionCommon/zipball/1d01c49d4ed62f25aa84a747ad35d5a16924662b",
                "reference": "1d01c49d4ed62f25aa84a747ad35d5a16924662b",
                "shasum": ""
            },
            "require": {
                "php": "^7.2 || ^8.0"
            },
            "type": "library",
            "extra": {
                "branch-alias": {
                    "dev-2.x": "2.x-dev"
                }
            },
            "autoload": {
                "psr-4": {
                    "phpDocumentor\\Reflection\\": "src/"
                }
            },
            "notification-url": "https://packagist.org/downloads/",
            "license": [
                "MIT"
            ],
            "authors": [
                {
                    "name": "Jaap van Otterdijk",
                    "email": "opensource@ijaap.nl"
                }
            ],
            "description": "Common reflection classes used by phpdocumentor to reflect the code structure",
            "homepage": "http://www.phpdoc.org",
            "keywords": [
                "FQSEN",
                "phpDocumentor",
                "phpdoc",
                "reflection",
                "static analysis"
            ],
            "support": {
                "issues": "https://github.com/phpDocumentor/ReflectionCommon/issues",
                "source": "https://github.com/phpDocumentor/ReflectionCommon/tree/2.x"
            },
            "time": "2020-06-27T09:03:43+00:00"
        },
        {
            "name": "phpdocumentor/reflection-docblock",
            "version": "5.2.2",
            "source": {
                "type": "git",
                "url": "https://github.com/phpDocumentor/ReflectionDocBlock.git",
                "reference": "069a785b2141f5bcf49f3e353548dc1cce6df556"
            },
            "dist": {
                "type": "zip",
                "url": "https://api.github.com/repos/phpDocumentor/ReflectionDocBlock/zipball/069a785b2141f5bcf49f3e353548dc1cce6df556",
                "reference": "069a785b2141f5bcf49f3e353548dc1cce6df556",
                "shasum": ""
            },
            "require": {
                "ext-filter": "*",
                "php": "^7.2 || ^8.0",
                "phpdocumentor/reflection-common": "^2.2",
                "phpdocumentor/type-resolver": "^1.3",
                "webmozart/assert": "^1.9.1"
            },
            "require-dev": {
                "mockery/mockery": "~1.3.2"
            },
            "type": "library",
            "extra": {
                "branch-alias": {
                    "dev-master": "5.x-dev"
                }
            },
            "autoload": {
                "psr-4": {
                    "phpDocumentor\\Reflection\\": "src"
                }
            },
            "notification-url": "https://packagist.org/downloads/",
            "license": [
                "MIT"
            ],
            "authors": [
                {
                    "name": "Mike van Riel",
                    "email": "me@mikevanriel.com"
                },
                {
                    "name": "Jaap van Otterdijk",
                    "email": "account@ijaap.nl"
                }
            ],
            "description": "With this component, a library can provide support for annotations via DocBlocks or otherwise retrieve information that is embedded in a DocBlock.",
            "support": {
                "issues": "https://github.com/phpDocumentor/ReflectionDocBlock/issues",
                "source": "https://github.com/phpDocumentor/ReflectionDocBlock/tree/master"
            },
            "time": "2020-09-03T19:13:55+00:00"
        },
        {
            "name": "phpdocumentor/type-resolver",
            "version": "1.4.0",
            "source": {
                "type": "git",
                "url": "https://github.com/phpDocumentor/TypeResolver.git",
                "reference": "6a467b8989322d92aa1c8bf2bebcc6e5c2ba55c0"
            },
            "dist": {
                "type": "zip",
                "url": "https://api.github.com/repos/phpDocumentor/TypeResolver/zipball/6a467b8989322d92aa1c8bf2bebcc6e5c2ba55c0",
                "reference": "6a467b8989322d92aa1c8bf2bebcc6e5c2ba55c0",
                "shasum": ""
            },
            "require": {
                "php": "^7.2 || ^8.0",
                "phpdocumentor/reflection-common": "^2.0"
            },
            "require-dev": {
                "ext-tokenizer": "*"
            },
            "type": "library",
            "extra": {
                "branch-alias": {
                    "dev-1.x": "1.x-dev"
                }
            },
            "autoload": {
                "psr-4": {
                    "phpDocumentor\\Reflection\\": "src"
                }
            },
            "notification-url": "https://packagist.org/downloads/",
            "license": [
                "MIT"
            ],
            "authors": [
                {
                    "name": "Mike van Riel",
                    "email": "me@mikevanriel.com"
                }
            ],
            "description": "A PSR-5 based resolver of Class names, Types and Structural Element Names",
            "support": {
                "issues": "https://github.com/phpDocumentor/TypeResolver/issues",
                "source": "https://github.com/phpDocumentor/TypeResolver/tree/1.4.0"
            },
            "time": "2020-09-17T18:55:26+00:00"
        },
        {
            "name": "phpspec/prophecy",
            "version": "1.13.0",
            "source": {
                "type": "git",
                "url": "https://github.com/phpspec/prophecy.git",
                "reference": "be1996ed8adc35c3fd795488a653f4b518be70ea"
            },
            "dist": {
                "type": "zip",
                "url": "https://api.github.com/repos/phpspec/prophecy/zipball/be1996ed8adc35c3fd795488a653f4b518be70ea",
                "reference": "be1996ed8adc35c3fd795488a653f4b518be70ea",
                "shasum": ""
            },
            "require": {
                "doctrine/instantiator": "^1.2",
                "php": "^7.2 || ~8.0, <8.1",
                "phpdocumentor/reflection-docblock": "^5.2",
                "sebastian/comparator": "^3.0 || ^4.0",
                "sebastian/recursion-context": "^3.0 || ^4.0"
            },
            "require-dev": {
                "phpspec/phpspec": "^6.0",
                "phpunit/phpunit": "^8.0 || ^9.0"
            },
            "type": "library",
            "extra": {
                "branch-alias": {
                    "dev-master": "1.11.x-dev"
                }
            },
            "autoload": {
                "psr-4": {
                    "Prophecy\\": "src/Prophecy"
                }
            },
            "notification-url": "https://packagist.org/downloads/",
            "license": [
                "MIT"
            ],
            "authors": [
                {
                    "name": "Konstantin Kudryashov",
                    "email": "ever.zet@gmail.com",
                    "homepage": "http://everzet.com"
                },
                {
                    "name": "Marcello Duarte",
                    "email": "marcello.duarte@gmail.com"
                }
            ],
            "description": "Highly opinionated mocking framework for PHP 5.3+",
            "homepage": "https://github.com/phpspec/prophecy",
            "keywords": [
                "Double",
                "Dummy",
                "fake",
                "mock",
                "spy",
                "stub"
            ],
            "support": {
                "issues": "https://github.com/phpspec/prophecy/issues",
                "source": "https://github.com/phpspec/prophecy/tree/1.13.0"
            },
            "time": "2021-03-17T13:42:18+00:00"
        },
        {
            "name": "phpunit/php-code-coverage",
            "version": "9.2.6",
            "source": {
                "type": "git",
                "url": "https://github.com/sebastianbergmann/php-code-coverage.git",
                "reference": "f6293e1b30a2354e8428e004689671b83871edde"
            },
            "dist": {
                "type": "zip",
                "url": "https://api.github.com/repos/sebastianbergmann/php-code-coverage/zipball/f6293e1b30a2354e8428e004689671b83871edde",
                "reference": "f6293e1b30a2354e8428e004689671b83871edde",
                "shasum": ""
            },
            "require": {
                "ext-dom": "*",
                "ext-libxml": "*",
                "ext-xmlwriter": "*",
                "nikic/php-parser": "^4.10.2",
                "php": ">=7.3",
                "phpunit/php-file-iterator": "^3.0.3",
                "phpunit/php-text-template": "^2.0.2",
                "sebastian/code-unit-reverse-lookup": "^2.0.2",
                "sebastian/complexity": "^2.0",
                "sebastian/environment": "^5.1.2",
                "sebastian/lines-of-code": "^1.0.3",
                "sebastian/version": "^3.0.1",
                "theseer/tokenizer": "^1.2.0"
            },
            "require-dev": {
                "phpunit/phpunit": "^9.3"
            },
            "suggest": {
                "ext-pcov": "*",
                "ext-xdebug": "*"
            },
            "type": "library",
            "extra": {
                "branch-alias": {
                    "dev-master": "9.2-dev"
                }
            },
            "autoload": {
                "classmap": [
                    "src/"
                ]
            },
            "notification-url": "https://packagist.org/downloads/",
            "license": [
                "BSD-3-Clause"
            ],
            "authors": [
                {
                    "name": "Sebastian Bergmann",
                    "email": "sebastian@phpunit.de",
                    "role": "lead"
                }
            ],
            "description": "Library that provides collection, processing, and rendering functionality for PHP code coverage information.",
            "homepage": "https://github.com/sebastianbergmann/php-code-coverage",
            "keywords": [
                "coverage",
                "testing",
                "xunit"
            ],
            "support": {
                "issues": "https://github.com/sebastianbergmann/php-code-coverage/issues",
                "source": "https://github.com/sebastianbergmann/php-code-coverage/tree/9.2.6"
            },
            "funding": [
                {
                    "url": "https://github.com/sebastianbergmann",
                    "type": "github"
                }
            ],
            "time": "2021-03-28T07:26:59+00:00"
        },
        {
            "name": "phpunit/php-file-iterator",
            "version": "3.0.5",
            "source": {
                "type": "git",
                "url": "https://github.com/sebastianbergmann/php-file-iterator.git",
                "reference": "aa4be8575f26070b100fccb67faabb28f21f66f8"
            },
            "dist": {
                "type": "zip",
                "url": "https://api.github.com/repos/sebastianbergmann/php-file-iterator/zipball/aa4be8575f26070b100fccb67faabb28f21f66f8",
                "reference": "aa4be8575f26070b100fccb67faabb28f21f66f8",
                "shasum": ""
            },
            "require": {
                "php": ">=7.3"
            },
            "require-dev": {
                "phpunit/phpunit": "^9.3"
            },
            "type": "library",
            "extra": {
                "branch-alias": {
                    "dev-master": "3.0-dev"
                }
            },
            "autoload": {
                "classmap": [
                    "src/"
                ]
            },
            "notification-url": "https://packagist.org/downloads/",
            "license": [
                "BSD-3-Clause"
            ],
            "authors": [
                {
                    "name": "Sebastian Bergmann",
                    "email": "sebastian@phpunit.de",
                    "role": "lead"
                }
            ],
            "description": "FilterIterator implementation that filters files based on a list of suffixes.",
            "homepage": "https://github.com/sebastianbergmann/php-file-iterator/",
            "keywords": [
                "filesystem",
                "iterator"
            ],
            "support": {
                "issues": "https://github.com/sebastianbergmann/php-file-iterator/issues",
                "source": "https://github.com/sebastianbergmann/php-file-iterator/tree/3.0.5"
            },
            "funding": [
                {
                    "url": "https://github.com/sebastianbergmann",
                    "type": "github"
                }
            ],
            "time": "2020-09-28T05:57:25+00:00"
        },
        {
            "name": "phpunit/php-invoker",
            "version": "3.1.1",
            "source": {
                "type": "git",
                "url": "https://github.com/sebastianbergmann/php-invoker.git",
                "reference": "5a10147d0aaf65b58940a0b72f71c9ac0423cc67"
            },
            "dist": {
                "type": "zip",
                "url": "https://api.github.com/repos/sebastianbergmann/php-invoker/zipball/5a10147d0aaf65b58940a0b72f71c9ac0423cc67",
                "reference": "5a10147d0aaf65b58940a0b72f71c9ac0423cc67",
                "shasum": ""
            },
            "require": {
                "php": ">=7.3"
            },
            "require-dev": {
                "ext-pcntl": "*",
                "phpunit/phpunit": "^9.3"
            },
            "suggest": {
                "ext-pcntl": "*"
            },
            "type": "library",
            "extra": {
                "branch-alias": {
                    "dev-master": "3.1-dev"
                }
            },
            "autoload": {
                "classmap": [
                    "src/"
                ]
            },
            "notification-url": "https://packagist.org/downloads/",
            "license": [
                "BSD-3-Clause"
            ],
            "authors": [
                {
                    "name": "Sebastian Bergmann",
                    "email": "sebastian@phpunit.de",
                    "role": "lead"
                }
            ],
            "description": "Invoke callables with a timeout",
            "homepage": "https://github.com/sebastianbergmann/php-invoker/",
            "keywords": [
                "process"
            ],
            "support": {
                "issues": "https://github.com/sebastianbergmann/php-invoker/issues",
                "source": "https://github.com/sebastianbergmann/php-invoker/tree/3.1.1"
            },
            "funding": [
                {
                    "url": "https://github.com/sebastianbergmann",
                    "type": "github"
                }
            ],
            "time": "2020-09-28T05:58:55+00:00"
        },
        {
            "name": "phpunit/php-text-template",
            "version": "2.0.4",
            "source": {
                "type": "git",
                "url": "https://github.com/sebastianbergmann/php-text-template.git",
                "reference": "5da5f67fc95621df9ff4c4e5a84d6a8a2acf7c28"
            },
            "dist": {
                "type": "zip",
                "url": "https://api.github.com/repos/sebastianbergmann/php-text-template/zipball/5da5f67fc95621df9ff4c4e5a84d6a8a2acf7c28",
                "reference": "5da5f67fc95621df9ff4c4e5a84d6a8a2acf7c28",
                "shasum": ""
            },
            "require": {
                "php": ">=7.3"
            },
            "require-dev": {
                "phpunit/phpunit": "^9.3"
            },
            "type": "library",
            "extra": {
                "branch-alias": {
                    "dev-master": "2.0-dev"
                }
            },
            "autoload": {
                "classmap": [
                    "src/"
                ]
            },
            "notification-url": "https://packagist.org/downloads/",
            "license": [
                "BSD-3-Clause"
            ],
            "authors": [
                {
                    "name": "Sebastian Bergmann",
                    "email": "sebastian@phpunit.de",
                    "role": "lead"
                }
            ],
            "description": "Simple template engine.",
            "homepage": "https://github.com/sebastianbergmann/php-text-template/",
            "keywords": [
                "template"
            ],
            "support": {
                "issues": "https://github.com/sebastianbergmann/php-text-template/issues",
                "source": "https://github.com/sebastianbergmann/php-text-template/tree/2.0.4"
            },
            "funding": [
                {
                    "url": "https://github.com/sebastianbergmann",
                    "type": "github"
                }
            ],
            "time": "2020-10-26T05:33:50+00:00"
        },
        {
            "name": "phpunit/php-timer",
            "version": "5.0.3",
            "source": {
                "type": "git",
                "url": "https://github.com/sebastianbergmann/php-timer.git",
                "reference": "5a63ce20ed1b5bf577850e2c4e87f4aa902afbd2"
            },
            "dist": {
                "type": "zip",
                "url": "https://api.github.com/repos/sebastianbergmann/php-timer/zipball/5a63ce20ed1b5bf577850e2c4e87f4aa902afbd2",
                "reference": "5a63ce20ed1b5bf577850e2c4e87f4aa902afbd2",
                "shasum": ""
            },
            "require": {
                "php": ">=7.3"
            },
            "require-dev": {
                "phpunit/phpunit": "^9.3"
            },
            "type": "library",
            "extra": {
                "branch-alias": {
                    "dev-master": "5.0-dev"
                }
            },
            "autoload": {
                "classmap": [
                    "src/"
                ]
            },
            "notification-url": "https://packagist.org/downloads/",
            "license": [
                "BSD-3-Clause"
            ],
            "authors": [
                {
                    "name": "Sebastian Bergmann",
                    "email": "sebastian@phpunit.de",
                    "role": "lead"
                }
            ],
            "description": "Utility class for timing",
            "homepage": "https://github.com/sebastianbergmann/php-timer/",
            "keywords": [
                "timer"
            ],
            "support": {
                "issues": "https://github.com/sebastianbergmann/php-timer/issues",
                "source": "https://github.com/sebastianbergmann/php-timer/tree/5.0.3"
            },
            "funding": [
                {
                    "url": "https://github.com/sebastianbergmann",
                    "type": "github"
                }
            ],
            "time": "2020-10-26T13:16:10+00:00"
        },
        {
            "name": "phpunit/phpunit",
            "version": "9.5.6",
            "source": {
                "type": "git",
                "url": "https://github.com/sebastianbergmann/phpunit.git",
                "reference": "fb9b8333f14e3dce976a60ef6a7e05c7c7ed8bfb"
            },
            "dist": {
                "type": "zip",
                "url": "https://api.github.com/repos/sebastianbergmann/phpunit/zipball/fb9b8333f14e3dce976a60ef6a7e05c7c7ed8bfb",
                "reference": "fb9b8333f14e3dce976a60ef6a7e05c7c7ed8bfb",
                "shasum": ""
            },
            "require": {
                "doctrine/instantiator": "^1.3.1",
                "ext-dom": "*",
                "ext-json": "*",
                "ext-libxml": "*",
                "ext-mbstring": "*",
                "ext-xml": "*",
                "ext-xmlwriter": "*",
                "myclabs/deep-copy": "^1.10.1",
                "phar-io/manifest": "^2.0.1",
                "phar-io/version": "^3.0.2",
                "php": ">=7.3",
                "phpspec/prophecy": "^1.12.1",
                "phpunit/php-code-coverage": "^9.2.3",
                "phpunit/php-file-iterator": "^3.0.5",
                "phpunit/php-invoker": "^3.1.1",
                "phpunit/php-text-template": "^2.0.3",
                "phpunit/php-timer": "^5.0.2",
                "sebastian/cli-parser": "^1.0.1",
                "sebastian/code-unit": "^1.0.6",
                "sebastian/comparator": "^4.0.5",
                "sebastian/diff": "^4.0.3",
                "sebastian/environment": "^5.1.3",
                "sebastian/exporter": "^4.0.3",
                "sebastian/global-state": "^5.0.1",
                "sebastian/object-enumerator": "^4.0.3",
                "sebastian/resource-operations": "^3.0.3",
                "sebastian/type": "^2.3.4",
                "sebastian/version": "^3.0.2"
            },
            "require-dev": {
                "ext-pdo": "*",
                "phpspec/prophecy-phpunit": "^2.0.1"
            },
            "suggest": {
                "ext-soap": "*",
                "ext-xdebug": "*"
            },
            "bin": [
                "phpunit"
            ],
            "type": "library",
            "extra": {
                "branch-alias": {
                    "dev-master": "9.5-dev"
                }
            },
            "autoload": {
                "classmap": [
                    "src/"
                ],
                "files": [
                    "src/Framework/Assert/Functions.php"
                ]
            },
            "notification-url": "https://packagist.org/downloads/",
            "license": [
                "BSD-3-Clause"
            ],
            "authors": [
                {
                    "name": "Sebastian Bergmann",
                    "email": "sebastian@phpunit.de",
                    "role": "lead"
                }
            ],
            "description": "The PHP Unit Testing framework.",
            "homepage": "https://phpunit.de/",
            "keywords": [
                "phpunit",
                "testing",
                "xunit"
            ],
            "support": {
                "issues": "https://github.com/sebastianbergmann/phpunit/issues",
                "source": "https://github.com/sebastianbergmann/phpunit/tree/9.5.6"
            },
            "funding": [
                {
                    "url": "https://phpunit.de/donate.html",
                    "type": "custom"
                },
                {
                    "url": "https://github.com/sebastianbergmann",
                    "type": "github"
                }
            ],
            "time": "2021-06-23T05:14:38+00:00"
        },
        {
            "name": "psr/container",
            "version": "1.1.1",
            "source": {
                "type": "git",
                "url": "https://github.com/php-fig/container.git",
                "reference": "8622567409010282b7aeebe4bb841fe98b58dcaf"
            },
            "dist": {
                "type": "zip",
                "url": "https://api.github.com/repos/php-fig/container/zipball/8622567409010282b7aeebe4bb841fe98b58dcaf",
                "reference": "8622567409010282b7aeebe4bb841fe98b58dcaf",
                "shasum": ""
            },
            "require": {
                "php": ">=7.2.0"
            },
            "type": "library",
            "autoload": {
                "psr-4": {
                    "Psr\\Container\\": "src/"
                }
            },
            "notification-url": "https://packagist.org/downloads/",
            "license": [
                "MIT"
            ],
            "authors": [
                {
                    "name": "PHP-FIG",
                    "homepage": "https://www.php-fig.org/"
                }
            ],
            "description": "Common Container Interface (PHP FIG PSR-11)",
            "homepage": "https://github.com/php-fig/container",
            "keywords": [
                "PSR-11",
                "container",
                "container-interface",
                "container-interop",
                "psr"
            ],
            "support": {
                "issues": "https://github.com/php-fig/container/issues",
                "source": "https://github.com/php-fig/container/tree/1.1.1"
            },
            "time": "2021-03-05T17:36:06+00:00"
        },
        {
            "name": "sebastian/cli-parser",
            "version": "1.0.1",
            "source": {
                "type": "git",
                "url": "https://github.com/sebastianbergmann/cli-parser.git",
                "reference": "442e7c7e687e42adc03470c7b668bc4b2402c0b2"
            },
            "dist": {
                "type": "zip",
                "url": "https://api.github.com/repos/sebastianbergmann/cli-parser/zipball/442e7c7e687e42adc03470c7b668bc4b2402c0b2",
                "reference": "442e7c7e687e42adc03470c7b668bc4b2402c0b2",
                "shasum": ""
            },
            "require": {
                "php": ">=7.3"
            },
            "require-dev": {
                "phpunit/phpunit": "^9.3"
            },
            "type": "library",
            "extra": {
                "branch-alias": {
                    "dev-master": "1.0-dev"
                }
            },
            "autoload": {
                "classmap": [
                    "src/"
                ]
            },
            "notification-url": "https://packagist.org/downloads/",
            "license": [
                "BSD-3-Clause"
            ],
            "authors": [
                {
                    "name": "Sebastian Bergmann",
                    "email": "sebastian@phpunit.de",
                    "role": "lead"
                }
            ],
            "description": "Library for parsing CLI options",
            "homepage": "https://github.com/sebastianbergmann/cli-parser",
            "support": {
                "issues": "https://github.com/sebastianbergmann/cli-parser/issues",
                "source": "https://github.com/sebastianbergmann/cli-parser/tree/1.0.1"
            },
            "funding": [
                {
                    "url": "https://github.com/sebastianbergmann",
                    "type": "github"
                }
            ],
            "time": "2020-09-28T06:08:49+00:00"
        },
        {
            "name": "sebastian/code-unit",
            "version": "1.0.8",
            "source": {
                "type": "git",
                "url": "https://github.com/sebastianbergmann/code-unit.git",
                "reference": "1fc9f64c0927627ef78ba436c9b17d967e68e120"
            },
            "dist": {
                "type": "zip",
                "url": "https://api.github.com/repos/sebastianbergmann/code-unit/zipball/1fc9f64c0927627ef78ba436c9b17d967e68e120",
                "reference": "1fc9f64c0927627ef78ba436c9b17d967e68e120",
                "shasum": ""
            },
            "require": {
                "php": ">=7.3"
            },
            "require-dev": {
                "phpunit/phpunit": "^9.3"
            },
            "type": "library",
            "extra": {
                "branch-alias": {
                    "dev-master": "1.0-dev"
                }
            },
            "autoload": {
                "classmap": [
                    "src/"
                ]
            },
            "notification-url": "https://packagist.org/downloads/",
            "license": [
                "BSD-3-Clause"
            ],
            "authors": [
                {
                    "name": "Sebastian Bergmann",
                    "email": "sebastian@phpunit.de",
                    "role": "lead"
                }
            ],
            "description": "Collection of value objects that represent the PHP code units",
            "homepage": "https://github.com/sebastianbergmann/code-unit",
            "support": {
                "issues": "https://github.com/sebastianbergmann/code-unit/issues",
                "source": "https://github.com/sebastianbergmann/code-unit/tree/1.0.8"
            },
            "funding": [
                {
                    "url": "https://github.com/sebastianbergmann",
                    "type": "github"
                }
            ],
            "time": "2020-10-26T13:08:54+00:00"
        },
        {
            "name": "sebastian/code-unit-reverse-lookup",
            "version": "2.0.3",
            "source": {
                "type": "git",
                "url": "https://github.com/sebastianbergmann/code-unit-reverse-lookup.git",
                "reference": "ac91f01ccec49fb77bdc6fd1e548bc70f7faa3e5"
            },
            "dist": {
                "type": "zip",
                "url": "https://api.github.com/repos/sebastianbergmann/code-unit-reverse-lookup/zipball/ac91f01ccec49fb77bdc6fd1e548bc70f7faa3e5",
                "reference": "ac91f01ccec49fb77bdc6fd1e548bc70f7faa3e5",
                "shasum": ""
            },
            "require": {
                "php": ">=7.3"
            },
            "require-dev": {
                "phpunit/phpunit": "^9.3"
            },
            "type": "library",
            "extra": {
                "branch-alias": {
                    "dev-master": "2.0-dev"
                }
            },
            "autoload": {
                "classmap": [
                    "src/"
                ]
            },
            "notification-url": "https://packagist.org/downloads/",
            "license": [
                "BSD-3-Clause"
            ],
            "authors": [
                {
                    "name": "Sebastian Bergmann",
                    "email": "sebastian@phpunit.de"
                }
            ],
            "description": "Looks up which function or method a line of code belongs to",
            "homepage": "https://github.com/sebastianbergmann/code-unit-reverse-lookup/",
            "support": {
                "issues": "https://github.com/sebastianbergmann/code-unit-reverse-lookup/issues",
                "source": "https://github.com/sebastianbergmann/code-unit-reverse-lookup/tree/2.0.3"
            },
            "funding": [
                {
                    "url": "https://github.com/sebastianbergmann",
                    "type": "github"
                }
            ],
            "time": "2020-09-28T05:30:19+00:00"
        },
        {
            "name": "sebastian/comparator",
            "version": "4.0.6",
            "source": {
                "type": "git",
                "url": "https://github.com/sebastianbergmann/comparator.git",
                "reference": "55f4261989e546dc112258c7a75935a81a7ce382"
            },
            "dist": {
                "type": "zip",
                "url": "https://api.github.com/repos/sebastianbergmann/comparator/zipball/55f4261989e546dc112258c7a75935a81a7ce382",
                "reference": "55f4261989e546dc112258c7a75935a81a7ce382",
                "shasum": ""
            },
            "require": {
                "php": ">=7.3",
                "sebastian/diff": "^4.0",
                "sebastian/exporter": "^4.0"
            },
            "require-dev": {
                "phpunit/phpunit": "^9.3"
            },
            "type": "library",
            "extra": {
                "branch-alias": {
                    "dev-master": "4.0-dev"
                }
            },
            "autoload": {
                "classmap": [
                    "src/"
                ]
            },
            "notification-url": "https://packagist.org/downloads/",
            "license": [
                "BSD-3-Clause"
            ],
            "authors": [
                {
                    "name": "Sebastian Bergmann",
                    "email": "sebastian@phpunit.de"
                },
                {
                    "name": "Jeff Welch",
                    "email": "whatthejeff@gmail.com"
                },
                {
                    "name": "Volker Dusch",
                    "email": "github@wallbash.com"
                },
                {
                    "name": "Bernhard Schussek",
                    "email": "bschussek@2bepublished.at"
                }
            ],
            "description": "Provides the functionality to compare PHP values for equality",
            "homepage": "https://github.com/sebastianbergmann/comparator",
            "keywords": [
                "comparator",
                "compare",
                "equality"
            ],
            "support": {
                "issues": "https://github.com/sebastianbergmann/comparator/issues",
                "source": "https://github.com/sebastianbergmann/comparator/tree/4.0.6"
            },
            "funding": [
                {
                    "url": "https://github.com/sebastianbergmann",
                    "type": "github"
                }
            ],
            "time": "2020-10-26T15:49:45+00:00"
        },
        {
            "name": "sebastian/complexity",
            "version": "2.0.2",
            "source": {
                "type": "git",
                "url": "https://github.com/sebastianbergmann/complexity.git",
                "reference": "739b35e53379900cc9ac327b2147867b8b6efd88"
            },
            "dist": {
                "type": "zip",
                "url": "https://api.github.com/repos/sebastianbergmann/complexity/zipball/739b35e53379900cc9ac327b2147867b8b6efd88",
                "reference": "739b35e53379900cc9ac327b2147867b8b6efd88",
                "shasum": ""
            },
            "require": {
                "nikic/php-parser": "^4.7",
                "php": ">=7.3"
            },
            "require-dev": {
                "phpunit/phpunit": "^9.3"
            },
            "type": "library",
            "extra": {
                "branch-alias": {
                    "dev-master": "2.0-dev"
                }
            },
            "autoload": {
                "classmap": [
                    "src/"
                ]
            },
            "notification-url": "https://packagist.org/downloads/",
            "license": [
                "BSD-3-Clause"
            ],
            "authors": [
                {
                    "name": "Sebastian Bergmann",
                    "email": "sebastian@phpunit.de",
                    "role": "lead"
                }
            ],
            "description": "Library for calculating the complexity of PHP code units",
            "homepage": "https://github.com/sebastianbergmann/complexity",
            "support": {
                "issues": "https://github.com/sebastianbergmann/complexity/issues",
                "source": "https://github.com/sebastianbergmann/complexity/tree/2.0.2"
            },
            "funding": [
                {
                    "url": "https://github.com/sebastianbergmann",
                    "type": "github"
                }
            ],
            "time": "2020-10-26T15:52:27+00:00"
        },
        {
            "name": "sebastian/diff",
            "version": "4.0.4",
            "source": {
                "type": "git",
                "url": "https://github.com/sebastianbergmann/diff.git",
                "reference": "3461e3fccc7cfdfc2720be910d3bd73c69be590d"
            },
            "dist": {
                "type": "zip",
                "url": "https://api.github.com/repos/sebastianbergmann/diff/zipball/3461e3fccc7cfdfc2720be910d3bd73c69be590d",
                "reference": "3461e3fccc7cfdfc2720be910d3bd73c69be590d",
                "shasum": ""
            },
            "require": {
                "php": ">=7.3"
            },
            "require-dev": {
                "phpunit/phpunit": "^9.3",
                "symfony/process": "^4.2 || ^5"
            },
            "type": "library",
            "extra": {
                "branch-alias": {
                    "dev-master": "4.0-dev"
                }
            },
            "autoload": {
                "classmap": [
                    "src/"
                ]
            },
            "notification-url": "https://packagist.org/downloads/",
            "license": [
                "BSD-3-Clause"
            ],
            "authors": [
                {
                    "name": "Sebastian Bergmann",
                    "email": "sebastian@phpunit.de"
                },
                {
                    "name": "Kore Nordmann",
                    "email": "mail@kore-nordmann.de"
                }
            ],
            "description": "Diff implementation",
            "homepage": "https://github.com/sebastianbergmann/diff",
            "keywords": [
                "diff",
                "udiff",
                "unidiff",
                "unified diff"
            ],
            "support": {
                "issues": "https://github.com/sebastianbergmann/diff/issues",
                "source": "https://github.com/sebastianbergmann/diff/tree/4.0.4"
            },
            "funding": [
                {
                    "url": "https://github.com/sebastianbergmann",
                    "type": "github"
                }
            ],
            "time": "2020-10-26T13:10:38+00:00"
        },
        {
            "name": "sebastian/environment",
            "version": "5.1.3",
            "source": {
                "type": "git",
                "url": "https://github.com/sebastianbergmann/environment.git",
                "reference": "388b6ced16caa751030f6a69e588299fa09200ac"
            },
            "dist": {
                "type": "zip",
                "url": "https://api.github.com/repos/sebastianbergmann/environment/zipball/388b6ced16caa751030f6a69e588299fa09200ac",
                "reference": "388b6ced16caa751030f6a69e588299fa09200ac",
                "shasum": ""
            },
            "require": {
                "php": ">=7.3"
            },
            "require-dev": {
                "phpunit/phpunit": "^9.3"
            },
            "suggest": {
                "ext-posix": "*"
            },
            "type": "library",
            "extra": {
                "branch-alias": {
                    "dev-master": "5.1-dev"
                }
            },
            "autoload": {
                "classmap": [
                    "src/"
                ]
            },
            "notification-url": "https://packagist.org/downloads/",
            "license": [
                "BSD-3-Clause"
            ],
            "authors": [
                {
                    "name": "Sebastian Bergmann",
                    "email": "sebastian@phpunit.de"
                }
            ],
            "description": "Provides functionality to handle HHVM/PHP environments",
            "homepage": "http://www.github.com/sebastianbergmann/environment",
            "keywords": [
                "Xdebug",
                "environment",
                "hhvm"
            ],
            "support": {
                "issues": "https://github.com/sebastianbergmann/environment/issues",
                "source": "https://github.com/sebastianbergmann/environment/tree/5.1.3"
            },
            "funding": [
                {
                    "url": "https://github.com/sebastianbergmann",
                    "type": "github"
                }
            ],
            "time": "2020-09-28T05:52:38+00:00"
        },
        {
            "name": "sebastian/exporter",
            "version": "4.0.3",
            "source": {
                "type": "git",
                "url": "https://github.com/sebastianbergmann/exporter.git",
                "reference": "d89cc98761b8cb5a1a235a6b703ae50d34080e65"
            },
            "dist": {
                "type": "zip",
                "url": "https://api.github.com/repos/sebastianbergmann/exporter/zipball/d89cc98761b8cb5a1a235a6b703ae50d34080e65",
                "reference": "d89cc98761b8cb5a1a235a6b703ae50d34080e65",
                "shasum": ""
            },
            "require": {
                "php": ">=7.3",
                "sebastian/recursion-context": "^4.0"
            },
            "require-dev": {
                "ext-mbstring": "*",
                "phpunit/phpunit": "^9.3"
            },
            "type": "library",
            "extra": {
                "branch-alias": {
                    "dev-master": "4.0-dev"
                }
            },
            "autoload": {
                "classmap": [
                    "src/"
                ]
            },
            "notification-url": "https://packagist.org/downloads/",
            "license": [
                "BSD-3-Clause"
            ],
            "authors": [
                {
                    "name": "Sebastian Bergmann",
                    "email": "sebastian@phpunit.de"
                },
                {
                    "name": "Jeff Welch",
                    "email": "whatthejeff@gmail.com"
                },
                {
                    "name": "Volker Dusch",
                    "email": "github@wallbash.com"
                },
                {
                    "name": "Adam Harvey",
                    "email": "aharvey@php.net"
                },
                {
                    "name": "Bernhard Schussek",
                    "email": "bschussek@gmail.com"
                }
            ],
            "description": "Provides the functionality to export PHP variables for visualization",
            "homepage": "http://www.github.com/sebastianbergmann/exporter",
            "keywords": [
                "export",
                "exporter"
            ],
            "support": {
                "issues": "https://github.com/sebastianbergmann/exporter/issues",
                "source": "https://github.com/sebastianbergmann/exporter/tree/4.0.3"
            },
            "funding": [
                {
                    "url": "https://github.com/sebastianbergmann",
                    "type": "github"
                }
            ],
            "time": "2020-09-28T05:24:23+00:00"
        },
        {
            "name": "sebastian/global-state",
            "version": "5.0.3",
            "source": {
                "type": "git",
                "url": "https://github.com/sebastianbergmann/global-state.git",
                "reference": "23bd5951f7ff26f12d4e3242864df3e08dec4e49"
            },
            "dist": {
                "type": "zip",
                "url": "https://api.github.com/repos/sebastianbergmann/global-state/zipball/23bd5951f7ff26f12d4e3242864df3e08dec4e49",
                "reference": "23bd5951f7ff26f12d4e3242864df3e08dec4e49",
                "shasum": ""
            },
            "require": {
                "php": ">=7.3",
                "sebastian/object-reflector": "^2.0",
                "sebastian/recursion-context": "^4.0"
            },
            "require-dev": {
                "ext-dom": "*",
                "phpunit/phpunit": "^9.3"
            },
            "suggest": {
                "ext-uopz": "*"
            },
            "type": "library",
            "extra": {
                "branch-alias": {
                    "dev-master": "5.0-dev"
                }
            },
            "autoload": {
                "classmap": [
                    "src/"
                ]
            },
            "notification-url": "https://packagist.org/downloads/",
            "license": [
                "BSD-3-Clause"
            ],
            "authors": [
                {
                    "name": "Sebastian Bergmann",
                    "email": "sebastian@phpunit.de"
                }
            ],
            "description": "Snapshotting of global state",
            "homepage": "http://www.github.com/sebastianbergmann/global-state",
            "keywords": [
                "global state"
            ],
            "support": {
                "issues": "https://github.com/sebastianbergmann/global-state/issues",
                "source": "https://github.com/sebastianbergmann/global-state/tree/5.0.3"
            },
            "funding": [
                {
                    "url": "https://github.com/sebastianbergmann",
                    "type": "github"
                }
            ],
            "time": "2021-06-11T13:31:12+00:00"
        },
        {
            "name": "sebastian/lines-of-code",
            "version": "1.0.3",
            "source": {
                "type": "git",
                "url": "https://github.com/sebastianbergmann/lines-of-code.git",
                "reference": "c1c2e997aa3146983ed888ad08b15470a2e22ecc"
            },
            "dist": {
                "type": "zip",
                "url": "https://api.github.com/repos/sebastianbergmann/lines-of-code/zipball/c1c2e997aa3146983ed888ad08b15470a2e22ecc",
                "reference": "c1c2e997aa3146983ed888ad08b15470a2e22ecc",
                "shasum": ""
            },
            "require": {
                "nikic/php-parser": "^4.6",
                "php": ">=7.3"
            },
            "require-dev": {
                "phpunit/phpunit": "^9.3"
            },
            "type": "library",
            "extra": {
                "branch-alias": {
                    "dev-master": "1.0-dev"
                }
            },
            "autoload": {
                "classmap": [
                    "src/"
                ]
            },
            "notification-url": "https://packagist.org/downloads/",
            "license": [
                "BSD-3-Clause"
            ],
            "authors": [
                {
                    "name": "Sebastian Bergmann",
                    "email": "sebastian@phpunit.de",
                    "role": "lead"
                }
            ],
            "description": "Library for counting the lines of code in PHP source code",
            "homepage": "https://github.com/sebastianbergmann/lines-of-code",
            "support": {
                "issues": "https://github.com/sebastianbergmann/lines-of-code/issues",
                "source": "https://github.com/sebastianbergmann/lines-of-code/tree/1.0.3"
            },
            "funding": [
                {
                    "url": "https://github.com/sebastianbergmann",
                    "type": "github"
                }
            ],
            "time": "2020-11-28T06:42:11+00:00"
        },
        {
            "name": "sebastian/object-enumerator",
            "version": "4.0.4",
            "source": {
                "type": "git",
                "url": "https://github.com/sebastianbergmann/object-enumerator.git",
                "reference": "5c9eeac41b290a3712d88851518825ad78f45c71"
            },
            "dist": {
                "type": "zip",
                "url": "https://api.github.com/repos/sebastianbergmann/object-enumerator/zipball/5c9eeac41b290a3712d88851518825ad78f45c71",
                "reference": "5c9eeac41b290a3712d88851518825ad78f45c71",
                "shasum": ""
            },
            "require": {
                "php": ">=7.3",
                "sebastian/object-reflector": "^2.0",
                "sebastian/recursion-context": "^4.0"
            },
            "require-dev": {
                "phpunit/phpunit": "^9.3"
            },
            "type": "library",
            "extra": {
                "branch-alias": {
                    "dev-master": "4.0-dev"
                }
            },
            "autoload": {
                "classmap": [
                    "src/"
                ]
            },
            "notification-url": "https://packagist.org/downloads/",
            "license": [
                "BSD-3-Clause"
            ],
            "authors": [
                {
                    "name": "Sebastian Bergmann",
                    "email": "sebastian@phpunit.de"
                }
            ],
            "description": "Traverses array structures and object graphs to enumerate all referenced objects",
            "homepage": "https://github.com/sebastianbergmann/object-enumerator/",
            "support": {
                "issues": "https://github.com/sebastianbergmann/object-enumerator/issues",
                "source": "https://github.com/sebastianbergmann/object-enumerator/tree/4.0.4"
            },
            "funding": [
                {
                    "url": "https://github.com/sebastianbergmann",
                    "type": "github"
                }
            ],
            "time": "2020-10-26T13:12:34+00:00"
        },
        {
            "name": "sebastian/object-reflector",
            "version": "2.0.4",
            "source": {
                "type": "git",
                "url": "https://github.com/sebastianbergmann/object-reflector.git",
                "reference": "b4f479ebdbf63ac605d183ece17d8d7fe49c15c7"
            },
            "dist": {
                "type": "zip",
                "url": "https://api.github.com/repos/sebastianbergmann/object-reflector/zipball/b4f479ebdbf63ac605d183ece17d8d7fe49c15c7",
                "reference": "b4f479ebdbf63ac605d183ece17d8d7fe49c15c7",
                "shasum": ""
            },
            "require": {
                "php": ">=7.3"
            },
            "require-dev": {
                "phpunit/phpunit": "^9.3"
            },
            "type": "library",
            "extra": {
                "branch-alias": {
                    "dev-master": "2.0-dev"
                }
            },
            "autoload": {
                "classmap": [
                    "src/"
                ]
            },
            "notification-url": "https://packagist.org/downloads/",
            "license": [
                "BSD-3-Clause"
            ],
            "authors": [
                {
                    "name": "Sebastian Bergmann",
                    "email": "sebastian@phpunit.de"
                }
            ],
            "description": "Allows reflection of object attributes, including inherited and non-public ones",
            "homepage": "https://github.com/sebastianbergmann/object-reflector/",
            "support": {
                "issues": "https://github.com/sebastianbergmann/object-reflector/issues",
                "source": "https://github.com/sebastianbergmann/object-reflector/tree/2.0.4"
            },
            "funding": [
                {
                    "url": "https://github.com/sebastianbergmann",
                    "type": "github"
                }
            ],
            "time": "2020-10-26T13:14:26+00:00"
        },
        {
            "name": "sebastian/recursion-context",
            "version": "4.0.4",
            "source": {
                "type": "git",
                "url": "https://github.com/sebastianbergmann/recursion-context.git",
                "reference": "cd9d8cf3c5804de4341c283ed787f099f5506172"
            },
            "dist": {
                "type": "zip",
                "url": "https://api.github.com/repos/sebastianbergmann/recursion-context/zipball/cd9d8cf3c5804de4341c283ed787f099f5506172",
                "reference": "cd9d8cf3c5804de4341c283ed787f099f5506172",
                "shasum": ""
            },
            "require": {
                "php": ">=7.3"
            },
            "require-dev": {
                "phpunit/phpunit": "^9.3"
            },
            "type": "library",
            "extra": {
                "branch-alias": {
                    "dev-master": "4.0-dev"
                }
            },
            "autoload": {
                "classmap": [
                    "src/"
                ]
            },
            "notification-url": "https://packagist.org/downloads/",
            "license": [
                "BSD-3-Clause"
            ],
            "authors": [
                {
                    "name": "Sebastian Bergmann",
                    "email": "sebastian@phpunit.de"
                },
                {
                    "name": "Jeff Welch",
                    "email": "whatthejeff@gmail.com"
                },
                {
                    "name": "Adam Harvey",
                    "email": "aharvey@php.net"
                }
            ],
            "description": "Provides functionality to recursively process PHP variables",
            "homepage": "http://www.github.com/sebastianbergmann/recursion-context",
            "support": {
                "issues": "https://github.com/sebastianbergmann/recursion-context/issues",
                "source": "https://github.com/sebastianbergmann/recursion-context/tree/4.0.4"
            },
            "funding": [
                {
                    "url": "https://github.com/sebastianbergmann",
                    "type": "github"
                }
            ],
            "time": "2020-10-26T13:17:30+00:00"
        },
        {
            "name": "sebastian/resource-operations",
            "version": "3.0.3",
            "source": {
                "type": "git",
                "url": "https://github.com/sebastianbergmann/resource-operations.git",
                "reference": "0f4443cb3a1d92ce809899753bc0d5d5a8dd19a8"
            },
            "dist": {
                "type": "zip",
                "url": "https://api.github.com/repos/sebastianbergmann/resource-operations/zipball/0f4443cb3a1d92ce809899753bc0d5d5a8dd19a8",
                "reference": "0f4443cb3a1d92ce809899753bc0d5d5a8dd19a8",
                "shasum": ""
            },
            "require": {
                "php": ">=7.3"
            },
            "require-dev": {
                "phpunit/phpunit": "^9.0"
            },
            "type": "library",
            "extra": {
                "branch-alias": {
                    "dev-master": "3.0-dev"
                }
            },
            "autoload": {
                "classmap": [
                    "src/"
                ]
            },
            "notification-url": "https://packagist.org/downloads/",
            "license": [
                "BSD-3-Clause"
            ],
            "authors": [
                {
                    "name": "Sebastian Bergmann",
                    "email": "sebastian@phpunit.de"
                }
            ],
            "description": "Provides a list of PHP built-in functions that operate on resources",
            "homepage": "https://www.github.com/sebastianbergmann/resource-operations",
            "support": {
                "issues": "https://github.com/sebastianbergmann/resource-operations/issues",
                "source": "https://github.com/sebastianbergmann/resource-operations/tree/3.0.3"
            },
            "funding": [
                {
                    "url": "https://github.com/sebastianbergmann",
                    "type": "github"
                }
            ],
            "time": "2020-09-28T06:45:17+00:00"
        },
        {
            "name": "sebastian/type",
            "version": "2.3.4",
            "source": {
                "type": "git",
                "url": "https://github.com/sebastianbergmann/type.git",
                "reference": "b8cd8a1c753c90bc1a0f5372170e3e489136f914"
            },
            "dist": {
                "type": "zip",
                "url": "https://api.github.com/repos/sebastianbergmann/type/zipball/b8cd8a1c753c90bc1a0f5372170e3e489136f914",
                "reference": "b8cd8a1c753c90bc1a0f5372170e3e489136f914",
                "shasum": ""
            },
            "require": {
                "php": ">=7.3"
            },
            "require-dev": {
                "phpunit/phpunit": "^9.3"
            },
            "type": "library",
            "extra": {
                "branch-alias": {
                    "dev-master": "2.3-dev"
                }
            },
            "autoload": {
                "classmap": [
                    "src/"
                ]
            },
            "notification-url": "https://packagist.org/downloads/",
            "license": [
                "BSD-3-Clause"
            ],
            "authors": [
                {
                    "name": "Sebastian Bergmann",
                    "email": "sebastian@phpunit.de",
                    "role": "lead"
                }
            ],
            "description": "Collection of value objects that represent the types of the PHP type system",
            "homepage": "https://github.com/sebastianbergmann/type",
            "support": {
                "issues": "https://github.com/sebastianbergmann/type/issues",
                "source": "https://github.com/sebastianbergmann/type/tree/2.3.4"
            },
            "funding": [
                {
                    "url": "https://github.com/sebastianbergmann",
                    "type": "github"
                }
            ],
            "time": "2021-06-15T12:49:02+00:00"
        },
        {
            "name": "sebastian/version",
            "version": "3.0.2",
            "source": {
                "type": "git",
                "url": "https://github.com/sebastianbergmann/version.git",
                "reference": "c6c1022351a901512170118436c764e473f6de8c"
            },
            "dist": {
                "type": "zip",
                "url": "https://api.github.com/repos/sebastianbergmann/version/zipball/c6c1022351a901512170118436c764e473f6de8c",
                "reference": "c6c1022351a901512170118436c764e473f6de8c",
                "shasum": ""
            },
            "require": {
                "php": ">=7.3"
            },
            "type": "library",
            "extra": {
                "branch-alias": {
                    "dev-master": "3.0-dev"
                }
            },
            "autoload": {
                "classmap": [
                    "src/"
                ]
            },
            "notification-url": "https://packagist.org/downloads/",
            "license": [
                "BSD-3-Clause"
            ],
            "authors": [
                {
                    "name": "Sebastian Bergmann",
                    "email": "sebastian@phpunit.de",
                    "role": "lead"
                }
            ],
            "description": "Library that helps with managing the version number of Git-hosted PHP projects",
            "homepage": "https://github.com/sebastianbergmann/version",
            "support": {
                "issues": "https://github.com/sebastianbergmann/version/issues",
                "source": "https://github.com/sebastianbergmann/version/tree/3.0.2"
            },
            "funding": [
                {
                    "url": "https://github.com/sebastianbergmann",
                    "type": "github"
                }
            ],
            "time": "2020-09-28T06:39:44+00:00"
        },
        {
            "name": "swoole/ide-helper",
            "version": "4.6.7",
            "source": {
                "type": "git",
                "url": "https://github.com/swoole/ide-helper.git",
                "reference": "0d1409b8274117addfe64d3ea412812a69807411"
            },
            "dist": {
                "type": "zip",
                "url": "https://api.github.com/repos/swoole/ide-helper/zipball/0d1409b8274117addfe64d3ea412812a69807411",
                "reference": "0d1409b8274117addfe64d3ea412812a69807411",
                "shasum": ""
            },
            "require-dev": {
                "guzzlehttp/guzzle": "~6.5.0",
                "laminas/laminas-code": "~3.4.0",
                "squizlabs/php_codesniffer": "~3.5.0",
                "symfony/filesystem": "~4.0"
            },
            "type": "library",
            "notification-url": "https://packagist.org/downloads/",
            "license": [
                "Apache-2.0"
            ],
            "authors": [
                {
                    "name": "Team Swoole",
                    "email": "team@swoole.com"
                }
            ],
            "description": "IDE help files for Swoole.",
            "support": {
                "issues": "https://github.com/swoole/ide-helper/issues",
                "source": "https://github.com/swoole/ide-helper/tree/4.6.7"
            },
            "funding": [
                {
                    "url": "https://gitee.com/swoole/swoole?donate=true",
                    "type": "custom"
                },
                {
                    "url": "https://github.com/swoole",
                    "type": "github"
                },
                {
                    "url": "https://opencollective.com/swoole-src",
                    "type": "open_collective"
                }
            ],
            "time": "2021-05-14T16:05:16+00:00"
        },
        {
            "name": "symfony/console",
            "version": "v5.3.7",
            "source": {
                "type": "git",
                "url": "https://github.com/symfony/console.git",
                "reference": "8b1008344647462ae6ec57559da166c2bfa5e16a"
            },
            "dist": {
                "type": "zip",
                "url": "https://api.github.com/repos/symfony/console/zipball/8b1008344647462ae6ec57559da166c2bfa5e16a",
                "reference": "8b1008344647462ae6ec57559da166c2bfa5e16a",
                "shasum": ""
            },
            "require": {
                "php": ">=7.2.5",
                "symfony/deprecation-contracts": "^2.1",
                "symfony/polyfill-mbstring": "~1.0",
                "symfony/polyfill-php73": "^1.8",
                "symfony/polyfill-php80": "^1.16",
                "symfony/service-contracts": "^1.1|^2",
                "symfony/string": "^5.1"
            },
            "conflict": {
                "psr/log": ">=3",
                "symfony/dependency-injection": "<4.4",
                "symfony/dotenv": "<5.1",
                "symfony/event-dispatcher": "<4.4",
                "symfony/lock": "<4.4",
                "symfony/process": "<4.4"
            },
            "provide": {
                "psr/log-implementation": "1.0|2.0"
            },
            "require-dev": {
                "psr/log": "^1|^2",
                "symfony/config": "^4.4|^5.0",
                "symfony/dependency-injection": "^4.4|^5.0",
                "symfony/event-dispatcher": "^4.4|^5.0",
                "symfony/lock": "^4.4|^5.0",
                "symfony/process": "^4.4|^5.0",
                "symfony/var-dumper": "^4.4|^5.0"
            },
            "suggest": {
                "psr/log": "For using the console logger",
                "symfony/event-dispatcher": "",
                "symfony/lock": "",
                "symfony/process": ""
            },
            "type": "library",
            "autoload": {
                "psr-4": {
                    "Symfony\\Component\\Console\\": ""
                },
                "exclude-from-classmap": [
                    "/Tests/"
                ]
            },
            "notification-url": "https://packagist.org/downloads/",
            "license": [
                "MIT"
            ],
            "authors": [
                {
                    "name": "Fabien Potencier",
                    "email": "fabien@symfony.com"
                },
                {
                    "name": "Symfony Community",
                    "homepage": "https://symfony.com/contributors"
                }
            ],
            "description": "Eases the creation of beautiful and testable command line interfaces",
            "homepage": "https://symfony.com",
            "keywords": [
                "cli",
                "command line",
                "console",
                "terminal"
            ],
            "support": {
                "source": "https://github.com/symfony/console/tree/v5.3.7"
            },
            "funding": [
                {
                    "url": "https://symfony.com/sponsor",
                    "type": "custom"
                },
                {
                    "url": "https://github.com/fabpot",
                    "type": "github"
                },
                {
                    "url": "https://tidelift.com/funding/github/packagist/symfony/symfony",
                    "type": "tidelift"
                }
            ],
            "time": "2021-08-25T20:02:16+00:00"
        },
        {
            "name": "symfony/deprecation-contracts",
            "version": "v2.4.0",
            "source": {
                "type": "git",
                "url": "https://github.com/symfony/deprecation-contracts.git",
                "reference": "5f38c8804a9e97d23e0c8d63341088cd8a22d627"
            },
            "dist": {
                "type": "zip",
                "url": "https://api.github.com/repos/symfony/deprecation-contracts/zipball/5f38c8804a9e97d23e0c8d63341088cd8a22d627",
                "reference": "5f38c8804a9e97d23e0c8d63341088cd8a22d627",
                "shasum": ""
            },
            "require": {
                "php": ">=7.1"
            },
            "type": "library",
            "extra": {
                "branch-alias": {
                    "dev-main": "2.4-dev"
                },
                "thanks": {
                    "name": "symfony/contracts",
                    "url": "https://github.com/symfony/contracts"
                }
            },
            "autoload": {
                "files": [
                    "function.php"
                ]
            },
            "notification-url": "https://packagist.org/downloads/",
            "license": [
                "MIT"
            ],
            "authors": [
                {
                    "name": "Nicolas Grekas",
                    "email": "p@tchwork.com"
                },
                {
                    "name": "Symfony Community",
                    "homepage": "https://symfony.com/contributors"
                }
            ],
            "description": "A generic function and convention to trigger deprecation notices",
            "homepage": "https://symfony.com",
            "support": {
                "source": "https://github.com/symfony/deprecation-contracts/tree/v2.4.0"
            },
            "funding": [
                {
                    "url": "https://symfony.com/sponsor",
                    "type": "custom"
                },
                {
                    "url": "https://github.com/fabpot",
                    "type": "github"
                },
                {
                    "url": "https://tidelift.com/funding/github/packagist/symfony/symfony",
                    "type": "tidelift"
                }
            ],
            "time": "2021-03-23T23:28:01+00:00"
        },
        {
            "name": "symfony/polyfill-intl-grapheme",
            "version": "v1.23.1",
            "source": {
                "type": "git",
                "url": "https://github.com/symfony/polyfill-intl-grapheme.git",
                "reference": "16880ba9c5ebe3642d1995ab866db29270b36535"
            },
            "dist": {
                "type": "zip",
                "url": "https://api.github.com/repos/symfony/polyfill-intl-grapheme/zipball/16880ba9c5ebe3642d1995ab866db29270b36535",
                "reference": "16880ba9c5ebe3642d1995ab866db29270b36535",
                "shasum": ""
            },
            "require": {
                "php": ">=7.1"
            },
            "suggest": {
                "ext-intl": "For best performance"
            },
            "type": "library",
            "extra": {
                "branch-alias": {
                    "dev-main": "1.23-dev"
                },
                "thanks": {
                    "name": "symfony/polyfill",
                    "url": "https://github.com/symfony/polyfill"
                }
            },
            "autoload": {
                "psr-4": {
                    "Symfony\\Polyfill\\Intl\\Grapheme\\": ""
                },
                "files": [
                    "bootstrap.php"
                ]
            },
            "notification-url": "https://packagist.org/downloads/",
            "license": [
                "MIT"
            ],
            "authors": [
                {
                    "name": "Nicolas Grekas",
                    "email": "p@tchwork.com"
                },
                {
                    "name": "Symfony Community",
                    "homepage": "https://symfony.com/contributors"
                }
            ],
            "description": "Symfony polyfill for intl's grapheme_* functions",
            "homepage": "https://symfony.com",
            "keywords": [
                "compatibility",
                "grapheme",
                "intl",
                "polyfill",
                "portable",
                "shim"
            ],
            "support": {
                "source": "https://github.com/symfony/polyfill-intl-grapheme/tree/v1.23.1"
            },
            "funding": [
                {
                    "url": "https://symfony.com/sponsor",
                    "type": "custom"
                },
                {
                    "url": "https://github.com/fabpot",
                    "type": "github"
                },
                {
                    "url": "https://tidelift.com/funding/github/packagist/symfony/symfony",
                    "type": "tidelift"
                }
            ],
            "time": "2021-05-27T12:26:48+00:00"
        },
        {
            "name": "symfony/polyfill-intl-normalizer",
            "version": "v1.23.0",
            "source": {
                "type": "git",
                "url": "https://github.com/symfony/polyfill-intl-normalizer.git",
                "reference": "8590a5f561694770bdcd3f9b5c69dde6945028e8"
            },
            "dist": {
                "type": "zip",
                "url": "https://api.github.com/repos/symfony/polyfill-intl-normalizer/zipball/8590a5f561694770bdcd3f9b5c69dde6945028e8",
                "reference": "8590a5f561694770bdcd3f9b5c69dde6945028e8",
                "shasum": ""
            },
            "require": {
                "php": ">=7.1"
            },
            "suggest": {
                "ext-intl": "For best performance"
            },
            "type": "library",
            "extra": {
                "branch-alias": {
                    "dev-main": "1.23-dev"
                },
                "thanks": {
                    "name": "symfony/polyfill",
                    "url": "https://github.com/symfony/polyfill"
                }
            },
            "autoload": {
                "psr-4": {
                    "Symfony\\Polyfill\\Intl\\Normalizer\\": ""
                },
                "files": [
                    "bootstrap.php"
                ],
                "classmap": [
                    "Resources/stubs"
                ]
            },
            "notification-url": "https://packagist.org/downloads/",
            "license": [
                "MIT"
            ],
            "authors": [
                {
                    "name": "Nicolas Grekas",
                    "email": "p@tchwork.com"
                },
                {
                    "name": "Symfony Community",
                    "homepage": "https://symfony.com/contributors"
                }
            ],
            "description": "Symfony polyfill for intl's Normalizer class and related functions",
            "homepage": "https://symfony.com",
            "keywords": [
                "compatibility",
                "intl",
                "normalizer",
                "polyfill",
                "portable",
                "shim"
            ],
            "support": {
                "source": "https://github.com/symfony/polyfill-intl-normalizer/tree/v1.23.0"
            },
            "funding": [
                {
                    "url": "https://symfony.com/sponsor",
                    "type": "custom"
                },
                {
                    "url": "https://github.com/fabpot",
                    "type": "github"
                },
                {
                    "url": "https://tidelift.com/funding/github/packagist/symfony/symfony",
                    "type": "tidelift"
                }
            ],
            "time": "2021-02-19T12:13:01+00:00"
        },
        {
            "name": "symfony/polyfill-mbstring",
            "version": "v1.23.1",
            "source": {
                "type": "git",
                "url": "https://github.com/symfony/polyfill-mbstring.git",
                "reference": "9174a3d80210dca8daa7f31fec659150bbeabfc6"
            },
            "dist": {
                "type": "zip",
                "url": "https://api.github.com/repos/symfony/polyfill-mbstring/zipball/9174a3d80210dca8daa7f31fec659150bbeabfc6",
                "reference": "9174a3d80210dca8daa7f31fec659150bbeabfc6",
                "shasum": ""
            },
            "require": {
                "php": ">=7.1"
            },
            "suggest": {
                "ext-mbstring": "For best performance"
            },
            "type": "library",
            "extra": {
                "branch-alias": {
                    "dev-main": "1.23-dev"
                },
                "thanks": {
                    "name": "symfony/polyfill",
                    "url": "https://github.com/symfony/polyfill"
                }
            },
            "autoload": {
                "psr-4": {
                    "Symfony\\Polyfill\\Mbstring\\": ""
                },
                "files": [
                    "bootstrap.php"
                ]
            },
            "notification-url": "https://packagist.org/downloads/",
            "license": [
                "MIT"
            ],
            "authors": [
                {
                    "name": "Nicolas Grekas",
                    "email": "p@tchwork.com"
                },
                {
                    "name": "Symfony Community",
                    "homepage": "https://symfony.com/contributors"
                }
            ],
            "description": "Symfony polyfill for the Mbstring extension",
            "homepage": "https://symfony.com",
            "keywords": [
                "compatibility",
                "mbstring",
                "polyfill",
                "portable",
                "shim"
            ],
            "support": {
                "source": "https://github.com/symfony/polyfill-mbstring/tree/v1.23.1"
            },
            "funding": [
                {
                    "url": "https://symfony.com/sponsor",
                    "type": "custom"
                },
                {
                    "url": "https://github.com/fabpot",
                    "type": "github"
                },
                {
                    "url": "https://tidelift.com/funding/github/packagist/symfony/symfony",
                    "type": "tidelift"
                }
            ],
            "time": "2021-05-27T12:26:48+00:00"
        },
        {
            "name": "symfony/polyfill-php73",
            "version": "v1.23.0",
            "source": {
                "type": "git",
                "url": "https://github.com/symfony/polyfill-php73.git",
                "reference": "fba8933c384d6476ab14fb7b8526e5287ca7e010"
            },
            "dist": {
                "type": "zip",
                "url": "https://api.github.com/repos/symfony/polyfill-php73/zipball/fba8933c384d6476ab14fb7b8526e5287ca7e010",
                "reference": "fba8933c384d6476ab14fb7b8526e5287ca7e010",
                "shasum": ""
            },
            "require": {
                "php": ">=7.1"
            },
            "type": "library",
            "extra": {
                "branch-alias": {
                    "dev-main": "1.23-dev"
                },
                "thanks": {
                    "name": "symfony/polyfill",
                    "url": "https://github.com/symfony/polyfill"
                }
            },
            "autoload": {
                "psr-4": {
                    "Symfony\\Polyfill\\Php73\\": ""
                },
                "files": [
                    "bootstrap.php"
                ],
                "classmap": [
                    "Resources/stubs"
                ]
            },
            "notification-url": "https://packagist.org/downloads/",
            "license": [
                "MIT"
            ],
            "authors": [
                {
                    "name": "Nicolas Grekas",
                    "email": "p@tchwork.com"
                },
                {
                    "name": "Symfony Community",
                    "homepage": "https://symfony.com/contributors"
                }
            ],
            "description": "Symfony polyfill backporting some PHP 7.3+ features to lower PHP versions",
            "homepage": "https://symfony.com",
            "keywords": [
                "compatibility",
                "polyfill",
                "portable",
                "shim"
            ],
            "support": {
                "source": "https://github.com/symfony/polyfill-php73/tree/v1.23.0"
            },
            "funding": [
                {
                    "url": "https://symfony.com/sponsor",
                    "type": "custom"
                },
                {
                    "url": "https://github.com/fabpot",
                    "type": "github"
                },
                {
                    "url": "https://tidelift.com/funding/github/packagist/symfony/symfony",
                    "type": "tidelift"
                }
            ],
            "time": "2021-02-19T12:13:01+00:00"
        },
        {
            "name": "symfony/service-contracts",
            "version": "v2.4.0",
            "source": {
                "type": "git",
                "url": "https://github.com/symfony/service-contracts.git",
                "reference": "f040a30e04b57fbcc9c6cbcf4dbaa96bd318b9bb"
            },
            "dist": {
                "type": "zip",
                "url": "https://api.github.com/repos/symfony/service-contracts/zipball/f040a30e04b57fbcc9c6cbcf4dbaa96bd318b9bb",
                "reference": "f040a30e04b57fbcc9c6cbcf4dbaa96bd318b9bb",
                "shasum": ""
            },
            "require": {
                "php": ">=7.2.5",
                "psr/container": "^1.1"
            },
            "suggest": {
                "symfony/service-implementation": ""
            },
            "type": "library",
            "extra": {
                "branch-alias": {
                    "dev-main": "2.4-dev"
                },
                "thanks": {
                    "name": "symfony/contracts",
                    "url": "https://github.com/symfony/contracts"
                }
            },
            "autoload": {
                "psr-4": {
                    "Symfony\\Contracts\\Service\\": ""
                }
            },
            "notification-url": "https://packagist.org/downloads/",
            "license": [
                "MIT"
            ],
            "authors": [
                {
                    "name": "Nicolas Grekas",
                    "email": "p@tchwork.com"
                },
                {
                    "name": "Symfony Community",
                    "homepage": "https://symfony.com/contributors"
                }
            ],
            "description": "Generic abstractions related to writing services",
            "homepage": "https://symfony.com",
            "keywords": [
                "abstractions",
                "contracts",
                "decoupling",
                "interfaces",
                "interoperability",
                "standards"
            ],
            "support": {
                "source": "https://github.com/symfony/service-contracts/tree/v2.4.0"
            },
            "funding": [
                {
                    "url": "https://symfony.com/sponsor",
                    "type": "custom"
                },
                {
                    "url": "https://github.com/fabpot",
                    "type": "github"
                },
                {
                    "url": "https://tidelift.com/funding/github/packagist/symfony/symfony",
                    "type": "tidelift"
                }
            ],
            "time": "2021-04-01T10:43:52+00:00"
        },
        {
            "name": "symfony/string",
            "version": "v5.3.7",
            "source": {
                "type": "git",
                "url": "https://github.com/symfony/string.git",
                "reference": "8d224396e28d30f81969f083a58763b8b9ceb0a5"
            },
            "dist": {
                "type": "zip",
                "url": "https://api.github.com/repos/symfony/string/zipball/8d224396e28d30f81969f083a58763b8b9ceb0a5",
                "reference": "8d224396e28d30f81969f083a58763b8b9ceb0a5",
                "shasum": ""
            },
            "require": {
                "php": ">=7.2.5",
                "symfony/polyfill-ctype": "~1.8",
                "symfony/polyfill-intl-grapheme": "~1.0",
                "symfony/polyfill-intl-normalizer": "~1.0",
                "symfony/polyfill-mbstring": "~1.0",
                "symfony/polyfill-php80": "~1.15"
            },
            "require-dev": {
                "symfony/error-handler": "^4.4|^5.0",
                "symfony/http-client": "^4.4|^5.0",
                "symfony/translation-contracts": "^1.1|^2",
                "symfony/var-exporter": "^4.4|^5.0"
            },
            "type": "library",
            "autoload": {
                "psr-4": {
                    "Symfony\\Component\\String\\": ""
                },
                "files": [
                    "Resources/functions.php"
                ],
                "exclude-from-classmap": [
                    "/Tests/"
                ]
            },
            "notification-url": "https://packagist.org/downloads/",
            "license": [
                "MIT"
            ],
            "authors": [
                {
                    "name": "Nicolas Grekas",
                    "email": "p@tchwork.com"
                },
                {
                    "name": "Symfony Community",
                    "homepage": "https://symfony.com/contributors"
                }
            ],
            "description": "Provides an object-oriented API to strings and deals with bytes, UTF-8 code points and grapheme clusters in a unified way",
            "homepage": "https://symfony.com",
            "keywords": [
                "grapheme",
                "i18n",
                "string",
                "unicode",
                "utf-8",
                "utf8"
            ],
            "support": {
                "source": "https://github.com/symfony/string/tree/v5.3.7"
            },
            "funding": [
                {
                    "url": "https://symfony.com/sponsor",
                    "type": "custom"
                },
                {
                    "url": "https://github.com/fabpot",
                    "type": "github"
                },
                {
                    "url": "https://tidelift.com/funding/github/packagist/symfony/symfony",
                    "type": "tidelift"
                }
            ],
            "time": "2021-08-26T08:00:08+00:00"
        },
        {
            "name": "theseer/tokenizer",
            "version": "1.2.1",
            "source": {
                "type": "git",
                "url": "https://github.com/theseer/tokenizer.git",
                "reference": "34a41e998c2183e22995f158c581e7b5e755ab9e"
            },
            "dist": {
                "type": "zip",
                "url": "https://api.github.com/repos/theseer/tokenizer/zipball/34a41e998c2183e22995f158c581e7b5e755ab9e",
                "reference": "34a41e998c2183e22995f158c581e7b5e755ab9e",
                "shasum": ""
            },
            "require": {
                "ext-dom": "*",
                "ext-tokenizer": "*",
                "ext-xmlwriter": "*",
                "php": "^7.2 || ^8.0"
            },
            "type": "library",
            "autoload": {
                "classmap": [
                    "src/"
                ]
            },
            "notification-url": "https://packagist.org/downloads/",
            "license": [
                "BSD-3-Clause"
            ],
            "authors": [
                {
                    "name": "Arne Blankerts",
                    "email": "arne@blankerts.de",
                    "role": "Developer"
                }
            ],
            "description": "A small library for converting tokenized PHP source code into XML and potentially other formats",
            "support": {
                "issues": "https://github.com/theseer/tokenizer/issues",
                "source": "https://github.com/theseer/tokenizer/tree/1.2.1"
            },
            "funding": [
                {
                    "url": "https://github.com/theseer",
                    "type": "github"
                }
            ],
            "time": "2021-07-28T10:34:58+00:00"
        },
        {
            "name": "twig/twig",
            "version": "v2.14.6",
            "source": {
                "type": "git",
                "url": "https://github.com/twigphp/Twig.git",
                "reference": "27e5cf2b05e3744accf39d4c68a3235d9966d260"
            },
            "dist": {
                "type": "zip",
                "url": "https://api.github.com/repos/twigphp/Twig/zipball/27e5cf2b05e3744accf39d4c68a3235d9966d260",
                "reference": "27e5cf2b05e3744accf39d4c68a3235d9966d260",
                "shasum": ""
            },
            "require": {
                "php": ">=7.2.5",
                "symfony/polyfill-ctype": "^1.8",
                "symfony/polyfill-mbstring": "^1.3"
            },
            "require-dev": {
                "psr/container": "^1.0",
                "symfony/phpunit-bridge": "^4.4.9|^5.0.9"
            },
            "type": "library",
            "extra": {
                "branch-alias": {
                    "dev-master": "2.14-dev"
                }
            },
            "autoload": {
                "psr-0": {
                    "Twig_": "lib/"
                },
                "psr-4": {
                    "Twig\\": "src/"
                }
            },
            "notification-url": "https://packagist.org/downloads/",
            "license": [
                "BSD-3-Clause"
            ],
            "authors": [
                {
                    "name": "Fabien Potencier",
                    "email": "fabien@symfony.com",
                    "homepage": "http://fabien.potencier.org",
                    "role": "Lead Developer"
                },
                {
                    "name": "Twig Team",
                    "role": "Contributors"
                },
                {
                    "name": "Armin Ronacher",
                    "email": "armin.ronacher@active-4.com",
                    "role": "Project Founder"
                }
            ],
            "description": "Twig, the flexible, fast, and secure template language for PHP",
            "homepage": "https://twig.symfony.com",
            "keywords": [
                "templating"
            ],
            "support": {
                "issues": "https://github.com/twigphp/Twig/issues",
                "source": "https://github.com/twigphp/Twig/tree/v2.14.6"
            },
            "funding": [
                {
                    "url": "https://github.com/fabpot",
                    "type": "github"
                },
                {
                    "url": "https://tidelift.com/funding/github/packagist/twig/twig",
                    "type": "tidelift"
                }
            ],
            "time": "2021-05-16T12:12:47+00:00"
        },
        {
            "name": "vimeo/psalm",
            "version": "4.7.2",
            "source": {
                "type": "git",
                "url": "https://github.com/vimeo/psalm.git",
                "reference": "83a0325c0a95c0ab531d6b90c877068b464377b5"
            },
            "dist": {
                "type": "zip",
                "url": "https://api.github.com/repos/vimeo/psalm/zipball/83a0325c0a95c0ab531d6b90c877068b464377b5",
                "reference": "83a0325c0a95c0ab531d6b90c877068b464377b5",
                "shasum": ""
            },
            "require": {
                "amphp/amp": "^2.4.2",
                "amphp/byte-stream": "^1.5",
                "composer/package-versions-deprecated": "^1.8.0",
                "composer/semver": "^1.4 || ^2.0 || ^3.0",
                "composer/xdebug-handler": "^1.1 || ^2.0",
                "dnoegel/php-xdg-base-dir": "^0.1.1",
                "ext-dom": "*",
                "ext-json": "*",
                "ext-libxml": "*",
                "ext-mbstring": "*",
                "ext-simplexml": "*",
                "ext-tokenizer": "*",
                "felixfbecker/advanced-json-rpc": "^3.0.3",
                "felixfbecker/language-server-protocol": "^1.5",
                "netresearch/jsonmapper": "^1.0 || ^2.0 || ^3.0 || ^4.0",
                "nikic/php-parser": "^4.10.1",
                "openlss/lib-array2xml": "^1.0",
                "php": "^7.1|^8",
                "sebastian/diff": "^3.0 || ^4.0",
                "symfony/console": "^3.4.17 || ^4.1.6 || ^5.0",
                "webmozart/path-util": "^2.3"
            },
            "provide": {
                "psalm/psalm": "self.version"
            },
            "require-dev": {
                "bamarni/composer-bin-plugin": "^1.2",
                "brianium/paratest": "^4.0||^6.0",
                "ext-curl": "*",
                "php-parallel-lint/php-parallel-lint": "^1.2",
                "phpdocumentor/reflection-docblock": "^5",
                "phpmyadmin/sql-parser": "5.1.0||dev-master",
                "phpspec/prophecy": ">=1.9.0",
                "phpunit/phpunit": "^9.0",
                "psalm/plugin-phpunit": "^0.13",
                "slevomat/coding-standard": "^6.3.11",
                "squizlabs/php_codesniffer": "^3.5",
                "symfony/process": "^4.3",
                "weirdan/phpunit-appveyor-reporter": "^1.0.0",
                "weirdan/prophecy-shim": "^1.0 || ^2.0"
            },
            "suggest": {
                "ext-igbinary": "^2.0.5"
            },
            "bin": [
                "psalm",
                "psalm-language-server",
                "psalm-plugin",
                "psalm-refactor",
                "psalter"
            ],
            "type": "library",
            "extra": {
                "branch-alias": {
                    "dev-master": "4.x-dev",
                    "dev-3.x": "3.x-dev",
                    "dev-2.x": "2.x-dev",
                    "dev-1.x": "1.x-dev"
                }
            },
            "autoload": {
                "psr-4": {
                    "Psalm\\": "src/Psalm/"
                },
                "files": [
                    "src/functions.php",
                    "src/spl_object_id.php"
                ]
            },
            "notification-url": "https://packagist.org/downloads/",
            "license": [
                "MIT"
            ],
            "authors": [
                {
                    "name": "Matthew Brown"
                }
            ],
            "description": "A static analysis tool for finding errors in PHP applications",
            "keywords": [
                "code",
                "inspection",
                "php"
            ],
            "support": {
                "issues": "https://github.com/vimeo/psalm/issues",
                "source": "https://github.com/vimeo/psalm/tree/4.7.2"
            },
            "time": "2021-05-01T20:56:25+00:00"
        },
        {
            "name": "webmozart/path-util",
            "version": "2.3.0",
            "source": {
                "type": "git",
                "url": "https://github.com/webmozart/path-util.git",
                "reference": "d939f7edc24c9a1bb9c0dee5cb05d8e859490725"
            },
            "dist": {
                "type": "zip",
                "url": "https://api.github.com/repos/webmozart/path-util/zipball/d939f7edc24c9a1bb9c0dee5cb05d8e859490725",
                "reference": "d939f7edc24c9a1bb9c0dee5cb05d8e859490725",
                "shasum": ""
            },
            "require": {
                "php": ">=5.3.3",
                "webmozart/assert": "~1.0"
            },
            "require-dev": {
                "phpunit/phpunit": "^4.6",
                "sebastian/version": "^1.0.1"
            },
            "type": "library",
            "extra": {
                "branch-alias": {
                    "dev-master": "2.3-dev"
                }
            },
            "autoload": {
                "psr-4": {
                    "Webmozart\\PathUtil\\": "src/"
                }
            },
            "notification-url": "https://packagist.org/downloads/",
            "license": [
                "MIT"
            ],
            "authors": [
                {
                    "name": "Bernhard Schussek",
                    "email": "bschussek@gmail.com"
                }
            ],
            "description": "A robust cross-platform utility for normalizing, comparing and modifying file paths.",
            "support": {
                "issues": "https://github.com/webmozart/path-util/issues",
                "source": "https://github.com/webmozart/path-util/tree/2.3.0"
            },
            "time": "2015-12-17T08:42:14+00:00"
        }
    ],
    "aliases": [
        {
            "package": "utopia-php/database",
            "version": "dev-feat-adjusted-query-validator",
            "alias": "0.10.0",
            "alias_normalized": "0.10.0.0"
        }
    ],
    "minimum-stability": "stable",
    "stability-flags": {
<<<<<<< HEAD
        "utopia-php/abuse": 20,
        "utopia-php/audit": 20,
        "utopia-php/storage": 20
=======
        "utopia-php/database": 20
>>>>>>> d9cce4b9
    },
    "prefer-stable": false,
    "prefer-lowest": false,
    "platform": {
        "php": ">=8.0.0",
        "ext-curl": "*",
        "ext-imagick": "*",
        "ext-mbstring": "*",
        "ext-json": "*",
        "ext-yaml": "*",
        "ext-dom": "*",
        "ext-redis": "*",
        "ext-swoole": "*",
        "ext-pdo": "*",
        "ext-openssl": "*",
        "ext-zlib": "*",
        "ext-sockets": "*"
    },
    "platform-dev": [],
    "platform-overrides": {
        "php": "8.0"
    },
    "plugin-api-version": "2.1.0"
}<|MERGE_RESOLUTION|>--- conflicted
+++ resolved
@@ -4,11 +4,7 @@
         "Read more about it at https://getcomposer.org/doc/01-basic-usage.md#installing-dependencies",
         "This file is @generated automatically"
     ],
-<<<<<<< HEAD
-    "content-hash": "e928f83c29a3236f70d13767aa5a45b0",
-=======
-    "content-hash": "175f077512c575216c4c88f1d33c6d00",
->>>>>>> d9cce4b9
+    "content-hash": "565ed224a84925d6d9775e29a3fc2b37",
     "packages": [
         {
             "name": "adhocore/jwt",
@@ -252,16 +248,16 @@
         },
         {
             "name": "chillerlan/php-settings-container",
-            "version": "2.1.1",
+            "version": "2.1.2",
             "source": {
                 "type": "git",
                 "url": "https://github.com/chillerlan/php-settings-container.git",
-                "reference": "98ccc1b31b31a53bcb563465c4961879b2b93096"
-            },
-            "dist": {
-                "type": "zip",
-                "url": "https://api.github.com/repos/chillerlan/php-settings-container/zipball/98ccc1b31b31a53bcb563465c4961879b2b93096",
-                "reference": "98ccc1b31b31a53bcb563465c4961879b2b93096",
+                "reference": "ec834493a88682dd69652a1eeaf462789ed0c5f5"
+            },
+            "dist": {
+                "type": "zip",
+                "url": "https://api.github.com/repos/chillerlan/php-settings-container/zipball/ec834493a88682dd69652a1eeaf462789ed0c5f5",
+                "reference": "ec834493a88682dd69652a1eeaf462789ed0c5f5",
                 "shasum": ""
             },
             "require": {
@@ -311,7 +307,7 @@
                     "type": "ko_fi"
                 }
             ],
-            "time": "2021-01-06T15:57:03+00:00"
+            "time": "2021-09-06T15:17:01+00:00"
         },
         {
             "name": "colinmollenhour/credis",
@@ -2099,18 +2095,6 @@
         },
         {
             "name": "utopia-php/framework",
-<<<<<<< HEAD
-            "version": "0.17.1",
-            "source": {
-                "type": "git",
-                "url": "https://github.com/utopia-php/framework.git",
-                "reference": "3b942511eae94823642e2403bf27fa8798d1d855"
-            },
-            "dist": {
-                "type": "zip",
-                "url": "https://api.github.com/repos/utopia-php/framework/zipball/3b942511eae94823642e2403bf27fa8798d1d855",
-                "reference": "3b942511eae94823642e2403bf27fa8798d1d855",
-=======
             "version": "0.18.0",
             "source": {
                 "type": "git",
@@ -2121,7 +2105,6 @@
                 "type": "zip",
                 "url": "https://api.github.com/repos/utopia-php/framework/zipball/f577522a5eb8009967b893fb7ad4ee70d3f7c0db",
                 "reference": "f577522a5eb8009967b893fb7ad4ee70d3f7c0db",
->>>>>>> d9cce4b9
                 "shasum": ""
             },
             "require": {
@@ -2155,15 +2138,9 @@
             ],
             "support": {
                 "issues": "https://github.com/utopia-php/framework/issues",
-<<<<<<< HEAD
-                "source": "https://github.com/utopia-php/framework/tree/0.17.1"
-            },
-            "time": "2021-07-27T09:12:27+00:00"
-=======
                 "source": "https://github.com/utopia-php/framework/tree/0.18.0"
             },
             "time": "2021-08-19T04:58:47+00:00"
->>>>>>> d9cce4b9
         },
         {
             "name": "utopia-php/image",
@@ -2380,7 +2357,7 @@
             "source": {
                 "type": "git",
                 "url": "https://github.com/utopia-php/storage",
-                "reference": "0d031ffb159efa78b52db547b3471f228472a1a1"
+                "reference": "6b982d9207cae6425d4276cf17c51a36f129357b"
             },
             "require": {
                 "php": ">=7.4",
@@ -2413,7 +2390,7 @@
                 "upf",
                 "utopia"
             ],
-            "time": "2021-07-19T05:38:11+00:00"
+            "time": "2021-08-04T08:00:56+00:00"
         },
         {
             "name": "utopia-php/swoole",
@@ -5160,6 +5137,7 @@
                     "type": "github"
                 }
             ],
+            "abandoned": true,
             "time": "2020-09-28T06:45:17+00:00"
         },
         {
@@ -6270,13 +6248,8 @@
     ],
     "minimum-stability": "stable",
     "stability-flags": {
-<<<<<<< HEAD
-        "utopia-php/abuse": 20,
-        "utopia-php/audit": 20,
+        "utopia-php/database": 20,
         "utopia-php/storage": 20
-=======
-        "utopia-php/database": 20
->>>>>>> d9cce4b9
     },
     "prefer-stable": false,
     "prefer-lowest": false,
