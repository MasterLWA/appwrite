--- conflicted
+++ resolved
@@ -4,11 +4,7 @@
         "Read more about it at https://getcomposer.org/doc/01-basic-usage.md#installing-dependencies",
         "This file is @generated automatically"
     ],
-<<<<<<< HEAD
-    "content-hash": "ec3bbe8ea721f0694be17f54fecf1656",
-=======
     "content-hash": "f83cd9bbcc8c8361622aba6313f81e28",
->>>>>>> 1c361cc0
     "packages": [
         {
             "name": "adhocore/jwt",
