{
    "_readme": [
        "This file locks the dependencies of your project to a known state",
        "Read more about it at https://getcomposer.org/doc/01-basic-usage.md#installing-dependencies",
        "This file is @generated automatically"
    ],
    "content-hash": "6b4324f0371e508d691337551c00c74e",
    "packages": [
        {
            "name": "appwrite/php-clamav",
            "version": "v1.0.1",
            "source": {
                "type": "git",
                "url": "https://github.com/appwrite/php-clamav.git",
                "reference": "4c13abddfc89d59395da0bd75c18a8eeadc2a542"
            },
            "dist": {
                "type": "zip",
                "url": "https://api.github.com/repos/appwrite/php-clamav/zipball/4c13abddfc89d59395da0bd75c18a8eeadc2a542",
                "reference": "4c13abddfc89d59395da0bd75c18a8eeadc2a542",
                "shasum": ""
            },
            "require": {
                "php": ">=7.1"
            },
            "require-dev": {
                "phpunit/phpunit": "^7.0"
            },
            "type": "library",
            "autoload": {
                "psr-4": {
                    "Appwrite\\ClamAV\\": "src/ClamAV"
                }
            },
            "notification-url": "https://packagist.org/downloads/",
            "license": [
                "MIT"
            ],
            "authors": [
                {
                    "name": "Eldad Fux",
                    "email": "eldad@appwrite.io"
                }
            ],
            "description": "ClamAV network and pipe client for PHP",
            "keywords": [
                "anti virus",
                "appwrite",
                "clamav",
                "php"
            ],
            "time": "2020-02-29T11:35:01+00:00"
        },
        {
            "name": "bacon/bacon-qr-code",
            "version": "2.0.2",
            "source": {
                "type": "git",
                "url": "https://github.com/Bacon/BaconQrCode.git",
                "reference": "add6d9ff97336b62f95a3b94f75cea4e085465b2"
            },
            "dist": {
                "type": "zip",
                "url": "https://api.github.com/repos/Bacon/BaconQrCode/zipball/add6d9ff97336b62f95a3b94f75cea4e085465b2",
                "reference": "add6d9ff97336b62f95a3b94f75cea4e085465b2",
                "shasum": ""
            },
            "require": {
                "dasprid/enum": "^1.0",
                "ext-iconv": "*",
                "php": "^7.1"
            },
            "require-dev": {
                "phly/keep-a-changelog": "^1.4",
                "phpunit/phpunit": "^7 | ^8 | ^9",
                "squizlabs/php_codesniffer": "^3.4"
            },
            "suggest": {
                "ext-imagick": "to generate QR code images"
            },
            "type": "library",
            "autoload": {
                "psr-4": {
                    "BaconQrCode\\": "src/"
                }
            },
            "notification-url": "https://packagist.org/downloads/",
            "license": [
                "BSD-2-Clause"
            ],
            "authors": [
                {
                    "name": "Ben Scholzen 'DASPRiD'",
                    "email": "mail@dasprids.de",
                    "homepage": "https://dasprids.de/",
                    "role": "Developer"
                }
            ],
            "description": "BaconQrCode is a QR code generator for PHP.",
            "homepage": "https://github.com/Bacon/BaconQrCode",
            "time": "2020-07-30T16:40:58+00:00"
        },
        {
            "name": "chillerlan/php-qrcode",
            "version": "4.1.0",
            "source": {
                "type": "git",
                "url": "https://github.com/chillerlan/php-qrcode.git",
                "reference": "2cecb32cf618319dd01d9bc1fa64dc6bb683df85"
            },
            "dist": {
                "type": "zip",
                "url": "https://api.github.com/repos/chillerlan/php-qrcode/zipball/2cecb32cf618319dd01d9bc1fa64dc6bb683df85",
                "reference": "2cecb32cf618319dd01d9bc1fa64dc6bb683df85",
                "shasum": ""
            },
            "require": {
                "chillerlan/php-settings-container": "^2.0",
                "ext-mbstring": "*",
                "php": "^7.4"
            },
            "require-dev": {
                "phan/phan": "^2.7",
                "phpunit/phpunit": "^9.1",
                "setasign/fpdf": "^1.8.2"
            },
            "suggest": {
                "chillerlan/php-authenticator": "Yet another Google authenticator! Also creates URIs for mobile apps.",
                "setasign/fpdf": "Required to use the QR FPDF output."
            },
            "type": "library",
            "autoload": {
                "psr-4": {
                    "chillerlan\\QRCode\\": "src/"
                }
            },
            "notification-url": "https://packagist.org/downloads/",
            "license": [
                "MIT"
            ],
            "authors": [
                {
                    "name": "Kazuhiko Arase",
                    "homepage": "https://github.com/kazuhikoarase"
                },
                {
                    "name": "Smiley",
                    "email": "smiley@chillerlan.net",
                    "homepage": "https://github.com/codemasher"
                },
                {
                    "name": "Contributors",
                    "homepage": "https://github.com/chillerlan/php-qrcode/graphs/contributors"
                }
            ],
            "description": "A QR code generator. PHP 7.4+",
            "homepage": "https://github.com/chillerlan/php-qrcode",
            "keywords": [
                "phpqrcode",
                "qr",
                "qr code",
                "qrcode",
                "qrcode-generator"
            ],
            "funding": [
                {
                    "url": "https://ko-fi.com/codemasher",
                    "type": "ko_fi"
                }
            ],
            "time": "2020-06-04T17:07:12+00:00"
        },
        {
            "name": "chillerlan/php-settings-container",
            "version": "2.0.0",
            "source": {
                "type": "git",
                "url": "https://github.com/chillerlan/php-settings-container.git",
                "reference": "75888345532373074fba482a6642c0f8cda996f0"
            },
            "dist": {
                "type": "zip",
                "url": "https://api.github.com/repos/chillerlan/php-settings-container/zipball/75888345532373074fba482a6642c0f8cda996f0",
                "reference": "75888345532373074fba482a6642c0f8cda996f0",
                "shasum": ""
            },
            "require": {
                "ext-json": "*",
                "php": "^7.4"
            },
            "require-dev": {
                "phan/phan": "^2.6",
                "phpunit/phpunit": "^9.1"
            },
            "type": "library",
            "autoload": {
                "psr-4": {
                    "chillerlan\\Settings\\": "src/"
                }
            },
            "notification-url": "https://packagist.org/downloads/",
            "license": [
                "MIT"
            ],
            "authors": [
                {
                    "name": "Smiley",
                    "email": "smiley@chillerlan.net",
                    "homepage": "https://github.com/codemasher"
                }
            ],
            "description": "A container class for immutable settings objects. Not a DI container. PHP 7.4+",
            "homepage": "https://github.com/chillerlan/php-settings-container",
            "keywords": [
                "PHP7",
                "Settings",
                "container",
                "helper"
            ],
            "time": "2020-04-16T16:56:44+00:00"
        },
        {
            "name": "colinmollenhour/credis",
            "version": "v1.11.4",
            "source": {
                "type": "git",
                "url": "https://github.com/colinmollenhour/credis.git",
                "reference": "b458b7c65d156744f5f0c4667c0f8ce45d955435"
            },
            "dist": {
                "type": "zip",
                "url": "https://api.github.com/repos/colinmollenhour/credis/zipball/b458b7c65d156744f5f0c4667c0f8ce45d955435",
                "reference": "b458b7c65d156744f5f0c4667c0f8ce45d955435",
                "shasum": ""
            },
            "require": {
                "php": ">=5.4.0"
            },
            "type": "library",
            "autoload": {
                "classmap": [
                    "Client.php",
                    "Cluster.php",
                    "Sentinel.php",
                    "Module.php"
                ]
            },
            "notification-url": "https://packagist.org/downloads/",
            "license": [
                "MIT"
            ],
            "authors": [
                {
                    "name": "Colin Mollenhour",
                    "email": "colin@mollenhour.com"
                }
            ],
            "description": "Credis is a lightweight interface to the Redis key-value store which wraps the phpredis library when available for better performance.",
            "homepage": "https://github.com/colinmollenhour/credis",
            "time": "2020-10-13T23:55:13+00:00"
        },
        {
            "name": "dasprid/enum",
            "version": "1.0.3",
            "source": {
                "type": "git",
                "url": "https://github.com/DASPRiD/Enum.git",
                "reference": "5abf82f213618696dda8e3bf6f64dd042d8542b2"
            },
            "dist": {
                "type": "zip",
                "url": "https://api.github.com/repos/DASPRiD/Enum/zipball/5abf82f213618696dda8e3bf6f64dd042d8542b2",
                "reference": "5abf82f213618696dda8e3bf6f64dd042d8542b2",
                "shasum": ""
            },
            "require-dev": {
                "phpunit/phpunit": "^7 | ^8 | ^9",
                "squizlabs/php_codesniffer": "^3.4"
            },
            "type": "library",
            "autoload": {
                "psr-4": {
                    "DASPRiD\\Enum\\": "src/"
                }
            },
            "notification-url": "https://packagist.org/downloads/",
            "license": [
                "BSD-2-Clause"
            ],
            "authors": [
                {
                    "name": "Ben Scholzen 'DASPRiD'",
                    "email": "mail@dasprids.de",
                    "homepage": "https://dasprids.de/",
                    "role": "Developer"
                }
            ],
            "description": "PHP 7.1 enum implementation",
            "keywords": [
                "enum",
                "map"
            ],
            "time": "2020-10-02T16:03:48+00:00"
        },
        {
            "name": "domnikl/statsd",
            "version": "2.0.1",
            "source": {
                "type": "git",
                "url": "https://github.com/domnikl/statsd-php.git",
                "reference": "cb4b2f50287c08bff820fb25ae45f0620b39f507"
            },
            "dist": {
                "type": "zip",
                "url": "https://api.github.com/repos/domnikl/statsd-php/zipball/cb4b2f50287c08bff820fb25ae45f0620b39f507",
                "reference": "cb4b2f50287c08bff820fb25ae45f0620b39f507",
                "shasum": ""
            },
            "require": {
                "php": ">= 5.4.0"
            },
            "require-dev": {
                "phpunit/phpunit": ">= 4.4.0"
            },
            "type": "library",
            "autoload": {
                "psr-4": {
                    "Domnikl\\Statsd\\": "lib/"
                }
            },
            "notification-url": "https://packagist.org/downloads/",
            "license": [
                "MIT"
            ],
            "authors": [
                {
                    "name": "Dominik Liebler",
                    "email": "liebler.dominik@gmail.com"
                }
            ],
            "description": "a PHP client for statsd",
            "homepage": "https://domnikl.github.com/statsd-php",
            "keywords": [
                "Metrics",
                "monitoring",
                "statistics",
                "statsd",
                "udp"
            ],
            "time": "2014-12-09T09:37:49+00:00"
        },
        {
            "name": "dragonmantank/cron-expression",
            "version": "v2.2.0",
            "source": {
                "type": "git",
                "url": "https://github.com/dragonmantank/cron-expression.git",
                "reference": "92a2c3768d50e21a1f26a53cb795ce72806266c5"
            },
            "dist": {
                "type": "zip",
                "url": "https://api.github.com/repos/dragonmantank/cron-expression/zipball/92a2c3768d50e21a1f26a53cb795ce72806266c5",
                "reference": "92a2c3768d50e21a1f26a53cb795ce72806266c5",
                "shasum": ""
            },
            "require": {
                "php": ">=7.0.0"
            },
            "require-dev": {
                "phpunit/phpunit": "~6.4"
            },
            "type": "library",
            "autoload": {
                "psr-4": {
                    "Cron\\": "src/Cron/"
                }
            },
            "notification-url": "https://packagist.org/downloads/",
            "license": [
                "MIT"
            ],
            "authors": [
                {
                    "name": "Michael Dowling",
                    "email": "mtdowling@gmail.com",
                    "homepage": "https://github.com/mtdowling"
                },
                {
                    "name": "Chris Tankersley",
                    "email": "chris@ctankersley.com",
                    "homepage": "https://github.com/dragonmantank"
                }
            ],
            "description": "CRON for PHP: Calculate the next or previous run date and determine if a CRON expression is due",
            "keywords": [
                "cron",
                "schedule"
            ],
            "time": "2018-06-06T03:12:17+00:00"
        },
        {
<<<<<<< HEAD
            "name": "geoip2/geoip2",
            "version": "v2.9.0",
            "source": {
                "type": "git",
                "url": "https://github.com/maxmind/GeoIP2-php.git",
                "reference": "a807fbf65212eef5d8d2db1a1b31082b53633d77"
            },
            "dist": {
                "type": "zip",
                "url": "https://api.github.com/repos/maxmind/GeoIP2-php/zipball/a807fbf65212eef5d8d2db1a1b31082b53633d77",
                "reference": "a807fbf65212eef5d8d2db1a1b31082b53633d77",
                "shasum": ""
            },
            "require": {
                "maxmind-db/reader": "~1.0",
                "maxmind/web-service-common": "~0.5",
                "php": ">=5.4"
            },
            "require-dev": {
                "friendsofphp/php-cs-fixer": "2.*",
                "phpunit/phpunit": "4.*",
                "squizlabs/php_codesniffer": "3.*"
            },
            "type": "library",
            "autoload": {
                "psr-4": {
                    "GeoIp2\\": "src"
                }
            },
            "notification-url": "https://packagist.org/downloads/",
            "license": [
                "Apache-2.0"
            ],
            "authors": [
                {
                    "name": "Gregory J. Oschwald",
                    "email": "goschwald@maxmind.com",
                    "homepage": "http://www.maxmind.com/"
                }
            ],
            "description": "MaxMind GeoIP2 PHP API",
            "homepage": "https://github.com/maxmind/GeoIP2-php",
            "keywords": [
                "IP",
                "geoip",
                "geoip2",
                "geolocation",
                "maxmind"
            ],
            "time": "2018-04-10T15:32:59+00:00"
        },
        {
=======
>>>>>>> 791c6d76
            "name": "guzzlehttp/guzzle",
            "version": "7.2.0",
            "source": {
                "type": "git",
                "url": "https://github.com/guzzle/guzzle.git",
                "reference": "0aa74dfb41ae110835923ef10a9d803a22d50e79"
            },
            "dist": {
                "type": "zip",
                "url": "https://api.github.com/repos/guzzle/guzzle/zipball/0aa74dfb41ae110835923ef10a9d803a22d50e79",
                "reference": "0aa74dfb41ae110835923ef10a9d803a22d50e79",
                "shasum": ""
            },
            "require": {
                "ext-json": "*",
                "guzzlehttp/promises": "^1.4",
                "guzzlehttp/psr7": "^1.7",
                "php": "^7.2.5 || ^8.0",
                "psr/http-client": "^1.0"
            },
            "provide": {
                "psr/http-client-implementation": "1.0"
            },
            "require-dev": {
                "ext-curl": "*",
                "php-http/client-integration-tests": "^3.0",
                "phpunit/phpunit": "^8.5.5 || ^9.3.5",
                "psr/log": "^1.1"
            },
            "suggest": {
                "ext-curl": "Required for CURL handler support",
                "ext-intl": "Required for Internationalized Domain Name (IDN) support",
                "psr/log": "Required for using the Log middleware"
            },
            "type": "library",
            "extra": {
                "branch-alias": {
                    "dev-master": "7.1-dev"
                }
            },
            "autoload": {
                "psr-4": {
                    "GuzzleHttp\\": "src/"
                },
                "files": [
                    "src/functions_include.php"
                ]
            },
            "notification-url": "https://packagist.org/downloads/",
            "license": [
                "MIT"
            ],
            "authors": [
                {
                    "name": "Michael Dowling",
                    "email": "mtdowling@gmail.com",
                    "homepage": "https://github.com/mtdowling"
                },
                {
                    "name": "Márk Sági-Kazár",
                    "email": "mark.sagikazar@gmail.com",
                    "homepage": "https://sagikazarmark.hu"
                }
            ],
            "description": "Guzzle is a PHP HTTP client library",
            "homepage": "http://guzzlephp.org/",
            "keywords": [
                "client",
                "curl",
                "framework",
                "http",
                "http client",
                "psr-18",
                "psr-7",
                "rest",
                "web service"
            ],
            "funding": [
                {
                    "url": "https://github.com/GrahamCampbell",
                    "type": "github"
                },
                {
                    "url": "https://github.com/Nyholm",
                    "type": "github"
                },
                {
                    "url": "https://github.com/alexeyshockov",
                    "type": "github"
                },
                {
                    "url": "https://github.com/gmponos",
                    "type": "github"
                }
            ],
            "time": "2020-10-10T11:47:56+00:00"
        },
        {
            "name": "guzzlehttp/promises",
            "version": "dev-master",
            "source": {
                "type": "git",
                "url": "https://github.com/guzzle/promises.git",
                "reference": "ddfeedfff2a52661429437da0702979f708e6ac6"
            },
            "dist": {
                "type": "zip",
                "url": "https://api.github.com/repos/guzzle/promises/zipball/ddfeedfff2a52661429437da0702979f708e6ac6",
                "reference": "ddfeedfff2a52661429437da0702979f708e6ac6",
                "shasum": ""
            },
            "require": {
                "php": ">=5.5"
            },
            "require-dev": {
                "symfony/phpunit-bridge": "^4.4 || ^5.1"
            },
            "type": "library",
            "extra": {
                "branch-alias": {
                    "dev-master": "1.4-dev"
                }
            },
            "autoload": {
                "psr-4": {
                    "GuzzleHttp\\Promise\\": "src/"
                },
                "files": [
                    "src/functions_include.php"
                ]
            },
            "notification-url": "https://packagist.org/downloads/",
            "license": [
                "MIT"
            ],
            "authors": [
                {
                    "name": "Michael Dowling",
                    "email": "mtdowling@gmail.com",
                    "homepage": "https://github.com/mtdowling"
                }
            ],
            "description": "Guzzle promises library",
            "keywords": [
                "promise"
            ],
            "time": "2020-10-19T16:50:15+00:00"
        },
        {
            "name": "guzzlehttp/psr7",
            "version": "1.x-dev",
            "source": {
                "type": "git",
                "url": "https://github.com/guzzle/psr7.git",
                "reference": "25f7f893f0b52b7b14e244a16679d72b1f0088de"
            },
            "dist": {
                "type": "zip",
                "url": "https://api.github.com/repos/guzzle/psr7/zipball/25f7f893f0b52b7b14e244a16679d72b1f0088de",
                "reference": "25f7f893f0b52b7b14e244a16679d72b1f0088de",
                "shasum": ""
            },
            "require": {
                "php": ">=5.4.0",
                "psr/http-message": "~1.0",
                "ralouphie/getallheaders": "^2.0.5 || ^3.0.0"
            },
            "provide": {
                "psr/http-message-implementation": "1.0"
            },
            "require-dev": {
                "ext-zlib": "*",
                "phpunit/phpunit": "~4.8.36 || ^5.7.27 || ^6.5.14 || ^7.5.20 || ^8.5.8 || ^9.3.10"
            },
            "suggest": {
                "laminas/laminas-httphandlerrunner": "Emit PSR-7 responses"
            },
            "type": "library",
            "extra": {
                "branch-alias": {
                    "dev-master": "1.7-dev"
                }
            },
            "autoload": {
                "psr-4": {
                    "GuzzleHttp\\Psr7\\": "src/"
                },
                "files": [
                    "src/functions_include.php"
                ]
            },
            "notification-url": "https://packagist.org/downloads/",
            "license": [
                "MIT"
            ],
            "authors": [
                {
                    "name": "Michael Dowling",
                    "email": "mtdowling@gmail.com",
                    "homepage": "https://github.com/mtdowling"
                },
                {
                    "name": "Tobias Schultze",
                    "homepage": "https://github.com/Tobion"
                }
            ],
            "description": "PSR-7 message implementation that also provides common utility methods",
            "keywords": [
                "http",
                "message",
                "psr-7",
                "request",
                "response",
                "stream",
                "uri",
                "url"
            ],
            "time": "2020-10-22T07:42:05+00:00"
        },
        {
            "name": "influxdb/influxdb-php",
            "version": "1.15.1",
            "source": {
                "type": "git",
                "url": "https://github.com/influxdata/influxdb-php.git",
                "reference": "447acb600969f9510c9f1900a76d442fc3537b0e"
            },
            "dist": {
                "type": "zip",
                "url": "https://api.github.com/repos/influxdata/influxdb-php/zipball/447acb600969f9510c9f1900a76d442fc3537b0e",
                "reference": "447acb600969f9510c9f1900a76d442fc3537b0e",
                "shasum": ""
            },
            "require": {
                "guzzlehttp/guzzle": "^6.0|^7.0",
                "php": "^5.5 || ^7.0"
            },
            "require-dev": {
                "phpunit/phpunit": "^5.7"
            },
            "suggest": {
                "ext-curl": "Curl extension, needed for Curl driver",
                "stefanotorresi/influxdb-php-async": "An asyncronous client for InfluxDB, implemented via ReactPHP."
            },
            "type": "library",
            "autoload": {
                "psr-4": {
                    "InfluxDB\\": "src/InfluxDB"
                }
            },
            "notification-url": "https://packagist.org/downloads/",
            "license": [
                "MIT"
            ],
            "authors": [
                {
                    "name": "Stephen Hoogendijk",
                    "email": "stephen@tca0.nl"
                },
                {
                    "name": "Daniel Martinez",
                    "email": "danimartcas@hotmail.com"
                },
                {
                    "name": "Gianluca Arbezzano",
                    "email": "gianarb92@gmail.com"
                }
            ],
            "description": "InfluxDB client library for PHP",
            "keywords": [
                "client",
                "influxdata",
                "influxdb",
                "influxdb class",
                "influxdb client",
                "influxdb library",
                "time series"
            ],
            "time": "2020-09-18T13:24:03+00:00"
        },
        {
            "name": "mustangostang/spyc",
            "version": "dev-master",
            "source": {
                "type": "git",
                "url": "https://github.com/mustangostang/spyc.git",
                "reference": "daf9fa4ef675519386b4f556c9d5ab5f9c14055a"
            },
            "dist": {
                "type": "zip",
                "url": "https://api.github.com/repos/mustangostang/spyc/zipball/daf9fa4ef675519386b4f556c9d5ab5f9c14055a",
                "reference": "daf9fa4ef675519386b4f556c9d5ab5f9c14055a",
                "shasum": ""
            },
            "require": {
                "php": ">=5.3.1"
            },
            "require-dev": {
                "phpunit/phpunit": "4.3.*@dev"
            },
            "type": "library",
            "extra": {
                "branch-alias": {
                    "dev-master": "0.5.x-dev"
                }
            },
            "autoload": {
                "files": [
                    "Spyc.php"
                ]
            },
            "notification-url": "https://packagist.org/downloads/",
            "license": [
                "MIT"
            ],
            "authors": [
                {
                    "name": "mustangostang",
                    "email": "vlad.andersen@gmail.com"
                }
            ],
            "description": "A simple YAML loader/dumper class for PHP",
            "homepage": "https://github.com/mustangostang/spyc/",
            "keywords": [
                "spyc",
                "yaml",
                "yml"
            ],
            "time": "2019-12-03T17:11:33+00:00"
        },
        {
            "name": "phpmailer/phpmailer",
            "version": "v6.1.7",
            "source": {
                "type": "git",
                "url": "https://github.com/PHPMailer/PHPMailer.git",
                "reference": "2c2370ba3df7034f9eb7b8f387c97b52b2ba5ad0"
            },
            "dist": {
                "type": "zip",
                "url": "https://api.github.com/repos/PHPMailer/PHPMailer/zipball/2c2370ba3df7034f9eb7b8f387c97b52b2ba5ad0",
                "reference": "2c2370ba3df7034f9eb7b8f387c97b52b2ba5ad0",
                "shasum": ""
            },
            "require": {
                "ext-ctype": "*",
                "ext-filter": "*",
                "php": ">=5.5.0"
            },
            "require-dev": {
                "doctrine/annotations": "^1.2",
                "friendsofphp/php-cs-fixer": "^2.2",
                "phpunit/phpunit": "^4.8 || ^5.7"
            },
            "suggest": {
                "ext-mbstring": "Needed to send email in multibyte encoding charset",
                "hayageek/oauth2-yahoo": "Needed for Yahoo XOAUTH2 authentication",
                "league/oauth2-google": "Needed for Google XOAUTH2 authentication",
                "psr/log": "For optional PSR-3 debug logging",
                "stevenmaguire/oauth2-microsoft": "Needed for Microsoft XOAUTH2 authentication",
                "symfony/polyfill-mbstring": "To support UTF-8 if the Mbstring PHP extension is not enabled (^1.2)"
            },
            "type": "library",
            "autoload": {
                "psr-4": {
                    "PHPMailer\\PHPMailer\\": "src/"
                }
            },
            "notification-url": "https://packagist.org/downloads/",
            "license": [
                "LGPL-2.1-only"
            ],
            "authors": [
                {
                    "name": "Marcus Bointon",
                    "email": "phpmailer@synchromedia.co.uk"
                },
                {
                    "name": "Jim Jagielski",
                    "email": "jimjag@gmail.com"
                },
                {
                    "name": "Andy Prevost",
                    "email": "codeworxtech@users.sourceforge.net"
                },
                {
                    "name": "Brent R. Matzelle"
                }
            ],
            "description": "PHPMailer is a full-featured email creation and transfer class for PHP",
            "funding": [
                {
                    "url": "https://github.com/synchro",
                    "type": "github"
                }
            ],
            "time": "2020-07-14T18:50:27+00:00"
        },
        {
            "name": "piwik/device-detector",
            "version": "3.12.6",
            "source": {
                "type": "git",
                "url": "https://github.com/matomo-org/device-detector.git",
                "reference": "4eb7b6d4d1a2ac1e8fee64fc73698fcb869d60f3"
            },
            "dist": {
                "type": "zip",
                "url": "https://api.github.com/repos/matomo-org/device-detector/zipball/4eb7b6d4d1a2ac1e8fee64fc73698fcb869d60f3",
                "reference": "4eb7b6d4d1a2ac1e8fee64fc73698fcb869d60f3",
                "shasum": ""
            },
            "require": {
                "mustangostang/spyc": "*",
                "php": ">=5.5"
            },
            "require-dev": {
                "fabpot/php-cs-fixer": "~1.7",
                "matthiasmullie/scrapbook": "@stable",
                "phpunit/phpunit": "^4.8.36",
                "psr/cache": "^1.0",
                "psr/simple-cache": "^1.0"
            },
            "suggest": {
                "doctrine/cache": "Can directly be used for caching purpose",
                "ext-yaml": "Necessary for using the Pecl YAML parser"
            },
            "type": "library",
            "autoload": {
                "psr-4": {
                    "DeviceDetector\\": ""
                }
            },
            "notification-url": "https://packagist.org/downloads/",
            "license": [
                "LGPL-3.0-or-later"
            ],
            "authors": [
                {
                    "name": "The Matomo Team",
                    "email": "hello@matomo.org",
                    "homepage": "https://matomo.org/team/"
                }
            ],
            "description": "The Universal Device Detection library, that parses User Agents and detects devices (desktop, tablet, mobile, tv, cars, console, etc.), clients (browsers, media players, mobile apps, feed readers, libraries, etc), operating systems, devices, brands and models.",
            "homepage": "https://matomo.org",
            "keywords": [
                "devicedetection",
                "parser",
                "useragent"
            ],
            "time": "2020-06-16T12:10:46+00:00"
        },
        {
            "name": "psr/http-client",
            "version": "dev-master",
            "source": {
                "type": "git",
                "url": "https://github.com/php-fig/http-client.git",
                "reference": "22b2ef5687f43679481615605d7a15c557ce85b1"
            },
            "dist": {
                "type": "zip",
                "url": "https://api.github.com/repos/php-fig/http-client/zipball/22b2ef5687f43679481615605d7a15c557ce85b1",
                "reference": "22b2ef5687f43679481615605d7a15c557ce85b1",
                "shasum": ""
            },
            "require": {
                "php": "^7.0 || ^8.0",
                "psr/http-message": "^1.0"
            },
            "type": "library",
            "extra": {
                "branch-alias": {
                    "dev-master": "1.0.x-dev"
                }
            },
            "autoload": {
                "psr-4": {
                    "Psr\\Http\\Client\\": "src/"
                }
            },
            "notification-url": "https://packagist.org/downloads/",
            "license": [
                "MIT"
            ],
            "authors": [
                {
                    "name": "PHP-FIG",
                    "homepage": "https://www.php-fig.org/"
                }
            ],
            "description": "Common interface for HTTP clients",
            "homepage": "https://github.com/php-fig/http-client",
            "keywords": [
                "http",
                "http-client",
                "psr",
                "psr-18"
            ],
            "time": "2020-09-19T09:12:31+00:00"
        },
        {
            "name": "psr/http-message",
            "version": "dev-master",
            "source": {
                "type": "git",
                "url": "https://github.com/php-fig/http-message.git",
                "reference": "efd67d1dc14a7ef4fc4e518e7dee91c271d524e4"
            },
            "dist": {
                "type": "zip",
                "url": "https://api.github.com/repos/php-fig/http-message/zipball/efd67d1dc14a7ef4fc4e518e7dee91c271d524e4",
                "reference": "efd67d1dc14a7ef4fc4e518e7dee91c271d524e4",
                "shasum": ""
            },
            "require": {
                "php": ">=5.3.0"
            },
            "type": "library",
            "extra": {
                "branch-alias": {
                    "dev-master": "1.0.x-dev"
                }
            },
            "autoload": {
                "psr-4": {
                    "Psr\\Http\\Message\\": "src/"
                }
            },
            "notification-url": "https://packagist.org/downloads/",
            "license": [
                "MIT"
            ],
            "authors": [
                {
                    "name": "PHP-FIG",
                    "homepage": "http://www.php-fig.org/"
                }
            ],
            "description": "Common interface for HTTP messages",
            "homepage": "https://github.com/php-fig/http-message",
            "keywords": [
                "http",
                "http-message",
                "psr",
                "psr-7",
                "request",
                "response"
            ],
            "time": "2019-08-29T13:16:46+00:00"
        },
        {
            "name": "psr/log",
            "version": "dev-master",
            "source": {
                "type": "git",
                "url": "https://github.com/php-fig/log.git",
                "reference": "dd738d0b4491f32725492cf345f6b501f5922fec"
            },
            "dist": {
                "type": "zip",
                "url": "https://api.github.com/repos/php-fig/log/zipball/dd738d0b4491f32725492cf345f6b501f5922fec",
                "reference": "dd738d0b4491f32725492cf345f6b501f5922fec",
                "shasum": ""
            },
            "require": {
                "php": ">=5.3.0"
            },
            "type": "library",
            "extra": {
                "branch-alias": {
                    "dev-master": "1.1.x-dev"
                }
            },
            "autoload": {
                "psr-4": {
                    "Psr\\Log\\": "Psr/Log/"
                }
            },
            "notification-url": "https://packagist.org/downloads/",
            "license": [
                "MIT"
            ],
            "authors": [
                {
                    "name": "PHP-FIG",
                    "homepage": "https://www.php-fig.org/"
                }
            ],
            "description": "Common interface for logging libraries",
            "homepage": "https://github.com/php-fig/log",
            "keywords": [
                "log",
                "psr",
                "psr-3"
            ],
            "time": "2020-09-18T06:44:51+00:00"
        },
        {
            "name": "ralouphie/getallheaders",
            "version": "3.0.3",
            "source": {
                "type": "git",
                "url": "https://github.com/ralouphie/getallheaders.git",
                "reference": "120b605dfeb996808c31b6477290a714d356e822"
            },
            "dist": {
                "type": "zip",
                "url": "https://api.github.com/repos/ralouphie/getallheaders/zipball/120b605dfeb996808c31b6477290a714d356e822",
                "reference": "120b605dfeb996808c31b6477290a714d356e822",
                "shasum": ""
            },
            "require": {
                "php": ">=5.6"
            },
            "require-dev": {
                "php-coveralls/php-coveralls": "^2.1",
                "phpunit/phpunit": "^5 || ^6.5"
            },
            "type": "library",
            "autoload": {
                "files": [
                    "src/getallheaders.php"
                ]
            },
            "notification-url": "https://packagist.org/downloads/",
            "license": [
                "MIT"
            ],
            "authors": [
                {
                    "name": "Ralph Khattar",
                    "email": "ralph.khattar@gmail.com"
                }
            ],
            "description": "A polyfill for getallheaders.",
            "time": "2019-03-08T08:55:37+00:00"
        },
        {
            "name": "resque/php-resque",
            "version": "v1.3.6",
            "source": {
                "type": "git",
                "url": "https://github.com/resque/php-resque.git",
                "reference": "fe41c04763699b1318d97ed14cc78583e9380161"
            },
            "dist": {
                "type": "zip",
                "url": "https://api.github.com/repos/resque/php-resque/zipball/fe41c04763699b1318d97ed14cc78583e9380161",
                "reference": "fe41c04763699b1318d97ed14cc78583e9380161",
                "shasum": ""
            },
            "require": {
                "colinmollenhour/credis": "~1.7",
                "php": ">=5.6.0",
                "psr/log": "~1.0"
            },
            "require-dev": {
                "phpunit/phpunit": "^5.7"
            },
            "suggest": {
                "ext-pcntl": "REQUIRED for forking processes on platforms that support it (so anything but Windows).",
                "ext-proctitle": "Allows php-resque to rename the title of UNIX processes to show the status of a worker.",
                "ext-redis": "Native PHP extension for Redis connectivity. Credis will automatically utilize when available."
            },
            "bin": [
                "bin/resque",
                "bin/resque-scheduler"
            ],
            "type": "library",
            "extra": {
                "branch-alias": {
                    "dev-master": "1.0-dev"
                }
            },
            "autoload": {
                "psr-0": {
                    "Resque": "lib",
                    "ResqueScheduler": "lib"
                }
            },
            "notification-url": "https://packagist.org/downloads/",
            "license": [
                "MIT"
            ],
            "authors": [
                {
                    "name": "Dan Hunsaker",
                    "email": "danhunsaker+resque@gmail.com",
                    "role": "Maintainer"
                },
                {
                    "name": "Rajib Ahmed",
                    "homepage": "https://github.com/rajibahmed",
                    "role": "Maintainer"
                },
                {
                    "name": "Steve Klabnik",
                    "email": "steve@steveklabnik.com",
                    "role": "Maintainer"
                },
                {
                    "name": "Chris Boulton",
                    "email": "chris@bigcommerce.com",
                    "role": "Creator"
                }
            ],
            "description": "Redis backed library for creating background jobs and processing them later. Based on resque for Ruby.",
            "homepage": "http://www.github.com/resque/php-resque/",
            "keywords": [
                "background",
                "job",
                "redis",
                "resque"
            ],
            "time": "2020-04-16T16:39:50+00:00"
        },
        {
            "name": "utopia-php/abuse",
            "version": "0.2.2",
            "source": {
                "type": "git",
                "url": "https://github.com/utopia-php/abuse.git",
                "reference": "8e65890a6d7afa9f57992f1eca9fe64508f9822e"
            },
            "dist": {
                "type": "zip",
                "url": "https://api.github.com/repos/utopia-php/abuse/zipball/8e65890a6d7afa9f57992f1eca9fe64508f9822e",
                "reference": "8e65890a6d7afa9f57992f1eca9fe64508f9822e",
                "shasum": ""
            },
            "require": {
                "ext-pdo": "*",
                "php": ">=7.1"
            },
            "require-dev": {
                "phpunit/phpunit": "^9.4",
                "vimeo/psalm": "4.0.1"
            },
            "type": "library",
            "autoload": {
                "psr-4": {
                    "Utopia\\Abuse\\": "src/Abuse"
                }
            },
            "notification-url": "https://packagist.org/downloads/",
            "license": [
                "MIT"
            ],
            "authors": [
                {
                    "name": "Eldad Fux",
                    "email": "eldad@appwrite.io"
                }
            ],
            "description": "A simple abuse library to manage application usage limits",
            "keywords": [
                "Abuse",
                "framework",
                "php",
                "upf",
                "utopia"
            ],
            "time": "2020-10-23T06:51:42+00:00"
        },
        {
            "name": "utopia-php/audit",
            "version": "0.3.2",
            "source": {
                "type": "git",
                "url": "https://github.com/utopia-php/audit.git",
                "reference": "544ecff78788d11f60992a721f102cafc22ab084"
            },
            "dist": {
                "type": "zip",
                "url": "https://api.github.com/repos/utopia-php/audit/zipball/544ecff78788d11f60992a721f102cafc22ab084",
                "reference": "544ecff78788d11f60992a721f102cafc22ab084",
                "shasum": ""
            },
            "require": {
                "ext-pdo": "*",
                "php": ">=7.1"
            },
            "require-dev": {
                "phpunit/phpunit": "^9.3",
                "vimeo/psalm": "4.0.1"
            },
            "type": "library",
            "autoload": {
                "psr-4": {
                    "Utopia\\Audit\\": "src/Audit"
                }
            },
            "notification-url": "https://packagist.org/downloads/",
            "license": [
                "MIT"
            ],
            "authors": [
                {
                    "name": "Eldad Fux",
                    "email": "eldad@appwrite.io"
                }
            ],
            "description": "A simple audit library to manage application users logs",
            "keywords": [
                "Audit",
                "framework",
                "php",
                "upf",
                "utopia"
            ],
            "time": "2020-10-23T08:09:44+00:00"
        },
        {
            "name": "utopia-php/cache",
            "version": "0.2.3",
            "source": {
                "type": "git",
                "url": "https://github.com/utopia-php/cache.git",
                "reference": "a44b904127f88fa64673e402e5c0732ff6687d47"
            },
            "dist": {
                "type": "zip",
                "url": "https://api.github.com/repos/utopia-php/cache/zipball/a44b904127f88fa64673e402e5c0732ff6687d47",
                "reference": "a44b904127f88fa64673e402e5c0732ff6687d47",
                "shasum": ""
            },
            "require": {
                "ext-json": "*",
                "php": ">=7.3"
            },
            "require-dev": {
                "phpunit/phpunit": "^9.3",
                "vimeo/psalm": "4.0.1"
            },
            "type": "library",
            "autoload": {
                "psr-4": {
                    "Utopia\\Cache\\": "src/Cache"
                }
            },
            "notification-url": "https://packagist.org/downloads/",
            "license": [
                "MIT"
            ],
            "authors": [
                {
                    "name": "Eldad Fux",
                    "email": "eldad@appwrite.io"
                }
            ],
            "description": "A simple cache library to manage application cache storing, loading and purging",
            "keywords": [
                "cache",
                "framework",
                "php",
                "upf",
                "utopia"
            ],
            "time": "2020-10-24T10:11:01+00:00"
        },
        {
            "name": "utopia-php/cli",
            "version": "0.7.1",
            "source": {
                "type": "git",
                "url": "https://github.com/utopia-php/cli.git",
                "reference": "97e6e027a8d6fa752815acae984ed48daa76a5e8"
            },
            "dist": {
                "type": "zip",
                "url": "https://api.github.com/repos/utopia-php/cli/zipball/97e6e027a8d6fa752815acae984ed48daa76a5e8",
                "reference": "97e6e027a8d6fa752815acae984ed48daa76a5e8",
                "shasum": ""
            },
            "require": {
                "php": ">=7.1",
                "utopia-php/framework": "0.*.*"
            },
            "require-dev": {
                "phpunit/phpunit": "^7.0"
            },
            "type": "library",
            "autoload": {
                "psr-4": {
                    "Utopia\\CLI\\": "src/CLI"
                }
            },
            "notification-url": "https://packagist.org/downloads/",
            "license": [
                "MIT"
            ],
            "authors": [
                {
                    "name": "Eldad Fux",
                    "email": "eldad@appwrite.io"
                }
            ],
            "description": "A simple CLI library to manage command line applications",
            "keywords": [
                "cli",
                "command line",
                "framework",
                "php",
                "upf",
                "utopia"
            ],
            "time": "2020-09-15T19:57:49+00:00"
        },
        {
            "name": "utopia-php/config",
            "version": "0.2.2",
            "source": {
                "type": "git",
                "url": "https://github.com/utopia-php/config.git",
                "reference": "a3d7bc0312d7150d5e04b1362dc34b2b136908cc"
            },
            "dist": {
                "type": "zip",
                "url": "https://api.github.com/repos/utopia-php/config/zipball/a3d7bc0312d7150d5e04b1362dc34b2b136908cc",
                "reference": "a3d7bc0312d7150d5e04b1362dc34b2b136908cc",
                "shasum": ""
            },
            "require": {
                "php": ">=7.3"
            },
            "require-dev": {
                "phpunit/phpunit": "^9.3",
                "vimeo/psalm": "4.0.1"
            },
            "type": "library",
            "autoload": {
                "psr-4": {
                    "Utopia\\Config\\": "src/Config"
                }
            },
            "notification-url": "https://packagist.org/downloads/",
            "license": [
                "MIT"
            ],
            "authors": [
                {
                    "name": "Eldad Fux",
                    "email": "eldad@appwrite.io"
                }
            ],
            "description": "A simple Config library to managing application config variables",
            "keywords": [
                "config",
                "framework",
                "php",
                "upf",
                "utopia"
            ],
            "time": "2020-10-24T09:49:09+00:00"
        },
        {
            "name": "utopia-php/domains",
            "version": "0.2.2",
            "source": {
                "type": "git",
                "url": "https://github.com/utopia-php/domains.git",
                "reference": "dbedef7da2537e7f706e3efede1f322e03ea2a8c"
            },
            "dist": {
                "type": "zip",
                "url": "https://api.github.com/repos/utopia-php/domains/zipball/dbedef7da2537e7f706e3efede1f322e03ea2a8c",
                "reference": "dbedef7da2537e7f706e3efede1f322e03ea2a8c",
                "shasum": ""
            },
            "require": {
                "php": ">=7.1"
            },
            "require-dev": {
                "phpunit/phpunit": "^7.0"
            },
            "type": "library",
            "autoload": {
                "psr-4": {
                    "Utopia\\Domains\\": "src/Domains"
                }
            },
            "notification-url": "https://packagist.org/downloads/",
            "license": [
                "MIT"
            ],
            "authors": [
                {
                    "name": "Eldad Fux",
                    "email": "eldad@appwrite.io"
                }
            ],
            "description": "Utopia Domains library is simple and lite library for parsing web domains. This library is aiming to be as simple and easy to learn and use.",
            "keywords": [
                "domains",
                "framework",
                "icann",
                "php",
                "public suffix",
                "tld",
                "tld extract",
                "upf",
                "utopia"
            ],
            "time": "2020-09-18T19:48:57+00:00"
        },
        {
            "name": "utopia-php/framework",
            "version": "0.9.1",
            "source": {
                "type": "git",
                "url": "https://github.com/utopia-php/framework.git",
                "reference": "1c33b92b9188fb11b2ae70a4b7cf51844e07aa2e"
            },
            "dist": {
                "type": "zip",
                "url": "https://api.github.com/repos/utopia-php/framework/zipball/1c33b92b9188fb11b2ae70a4b7cf51844e07aa2e",
                "reference": "1c33b92b9188fb11b2ae70a4b7cf51844e07aa2e",
                "shasum": ""
            },
            "require": {
                "php": ">=7.0.0"
            },
            "require-dev": {
                "phpunit/phpunit": "^7.0"
            },
            "type": "library",
            "autoload": {
                "psr-4": {
                    "Utopia\\": "src/"
                }
            },
            "notification-url": "https://packagist.org/downloads/",
            "license": [
                "MIT"
            ],
            "authors": [
                {
                    "name": "Eldad Fux",
                    "email": "eldad@appwrite.io"
                }
            ],
            "description": "A simple, light and advanced PHP framework",
            "keywords": [
                "framework",
                "php",
                "upf"
            ],
            "time": "2020-09-09T19:50:26+00:00"
        },
        {
            "name": "utopia-php/locale",
            "version": "0.3.3",
            "source": {
                "type": "git",
                "url": "https://github.com/utopia-php/locale.git",
                "reference": "5b5b22aab786d6e66eb3b9d546b7e606deae68e4"
            },
            "dist": {
                "type": "zip",
                "url": "https://api.github.com/repos/utopia-php/locale/zipball/5b5b22aab786d6e66eb3b9d546b7e606deae68e4",
                "reference": "5b5b22aab786d6e66eb3b9d546b7e606deae68e4",
                "shasum": ""
            },
            "require": {
                "php": ">=7.1"
            },
            "require-dev": {
                "phpunit/phpunit": "^9.3",
                "vimeo/psalm": "4.0.1"
            },
            "type": "library",
            "autoload": {
                "psr-4": {
                    "Utopia\\Locale\\": "src/Locale"
                }
            },
            "notification-url": "https://packagist.org/downloads/",
            "license": [
                "MIT"
            ],
            "authors": [
                {
                    "name": "Eldad Fux",
                    "email": "eldad@appwrite.io"
                }
            ],
            "description": "A simple locale library to manage application translations",
            "keywords": [
                "framework",
                "locale",
                "php",
                "upf",
                "utopia"
            ],
            "time": "2020-10-24T08:12:55+00:00"
        },
        {
            "name": "utopia-php/preloader",
            "version": "0.2.4",
            "source": {
                "type": "git",
                "url": "https://github.com/utopia-php/preloader.git",
                "reference": "65ef48392e72172f584b0baa2e224f9a1cebcce0"
            },
            "dist": {
                "type": "zip",
                "url": "https://api.github.com/repos/utopia-php/preloader/zipball/65ef48392e72172f584b0baa2e224f9a1cebcce0",
                "reference": "65ef48392e72172f584b0baa2e224f9a1cebcce0",
                "shasum": ""
            },
            "require": {
                "php": ">=7.1"
            },
            "require-dev": {
                "phpunit/phpunit": "^9.3",
                "vimeo/psalm": "4.0.1"
            },
            "type": "library",
            "autoload": {
                "psr-4": {
                    "Utopia\\Preloader\\": "src/Preloader"
                }
            },
            "notification-url": "https://packagist.org/downloads/",
            "license": [
                "MIT"
            ],
            "authors": [
                {
                    "name": "Eldad Fux",
                    "email": "team@appwrite.io"
                }
            ],
            "description": "Utopia Preloader library is simple and lite library for managing PHP preloading configuration",
            "keywords": [
                "framework",
                "php",
                "preload",
                "preloader",
                "preloading",
                "upf",
                "utopia"
            ],
            "time": "2020-10-24T07:04:59+00:00"
        },
        {
            "name": "utopia-php/registry",
            "version": "0.2.4",
            "source": {
                "type": "git",
                "url": "https://github.com/utopia-php/registry.git",
                "reference": "428a94f1a36147e7b7221e778c01e1be08db2893"
            },
            "dist": {
                "type": "zip",
                "url": "https://api.github.com/repos/utopia-php/registry/zipball/428a94f1a36147e7b7221e778c01e1be08db2893",
                "reference": "428a94f1a36147e7b7221e778c01e1be08db2893",
                "shasum": ""
            },
            "require": {
                "php": ">=7.3"
            },
            "require-dev": {
                "phpunit/phpunit": "^9.3",
                "vimeo/psalm": "4.0.1"
            },
            "type": "library",
            "autoload": {
                "psr-4": {
                    "Utopia\\Registry\\": "src/Registry"
                }
            },
            "notification-url": "https://packagist.org/downloads/",
            "license": [
                "MIT"
            ],
            "authors": [
                {
                    "name": "Eldad Fux",
                    "email": "eldad@appwrite.io"
                }
            ],
            "description": "A simple dependency management library for PHP",
            "keywords": [
                "dependency management",
                "di",
                "framework",
                "php",
                "upf",
                "utopia"
            ],
<<<<<<< HEAD
            "time": "2020-07-04T22:14:07+00:00"
        },
        {
            "name": "utopia-php/swoole",
            "version": "0.1.0",
            "source": {
                "type": "git",
                "url": "https://github.com/utopia-php/swoole.git",
                "reference": "26965d8122cb42769a5543c3be1677321cdaebdb"
            },
            "dist": {
                "type": "zip",
                "url": "https://api.github.com/repos/utopia-php/swoole/zipball/26965d8122cb42769a5543c3be1677321cdaebdb",
                "reference": "26965d8122cb42769a5543c3be1677321cdaebdb",
                "shasum": ""
            },
            "require": {
                "php": ">=7.1",
                "utopia-php/framework": "0.*.*"
            },
            "require-dev": {
                "phpunit/phpunit": "^7.0",
                "swoole/ide-helper": "4.5.2"
            },
            "type": "library",
            "autoload": {
                "psr-4": {
                    "Utopia\\Swoole\\": "src/Swoole"
                }
            },
            "notification-url": "https://packagist.org/downloads/",
            "license": [
                "MIT"
            ],
            "authors": [
                {
                    "name": "Eldad Fux",
                    "email": "team@appwrite.io"
                }
            ],
            "description": "An extension for Utopia Framework to work with PHP Swoole as a PHP FPM alternative",
            "keywords": [
                "framework",
                "http",
                "php",
                "server",
                "swoole",
                "upf",
                "utopia"
            ],
            "time": "2020-08-14T22:44:34+00:00"
=======
            "time": "2020-10-24T08:51:37+00:00"
>>>>>>> 791c6d76
        }
    ],
    "packages-dev": [
        {
            "name": "appwrite/sdk-generator",
            "version": "dev-master",
            "source": {
                "type": "git",
                "url": "https://github.com/appwrite/sdk-generator",
                "reference": "ad1ee55f61967546c0889d377b628e244182311e"
            },
            "require": {
                "ext-curl": "*",
                "ext-json": "*",
                "ext-mbstring": "*",
                "matthiasmullie/minify": "^1.3",
                "php": ">=7.0.0",
                "twig/twig": "^2.12"
            },
            "require-dev": {
                "phpunit/phpunit": "^7.0"
            },
            "type": "library",
            "autoload": {
                "psr-4": {
                    "Appwrite\\SDK\\": "src/SDK",
                    "Appwrite\\Spec\\": "src/Spec"
                }
            },
            "license": [
                "MIT"
            ],
            "authors": [
                {
                    "name": "Eldad Fux",
                    "email": "eldad@appwrite.io"
                }
            ],
            "description": "Appwrite PHP library for generating API SDKs for multiple programming languages and platforms",
            "time": "2020-10-20T10:23:43+00:00"
        },
        {
            "name": "doctrine/instantiator",
            "version": "dev-master",
            "source": {
                "type": "git",
                "url": "https://github.com/doctrine/instantiator.git",
                "reference": "3e7a22aed197e9333cc929e7f6b4300bdae91fcc"
            },
            "dist": {
                "type": "zip",
                "url": "https://api.github.com/repos/doctrine/instantiator/zipball/3e7a22aed197e9333cc929e7f6b4300bdae91fcc",
                "reference": "3e7a22aed197e9333cc929e7f6b4300bdae91fcc",
                "shasum": ""
            },
            "require": {
                "php": "^7.1 || ^8.0"
            },
            "require-dev": {
                "doctrine/coding-standard": "^6.0",
                "ext-pdo": "*",
                "ext-phar": "*",
                "phpbench/phpbench": "^0.13",
                "phpstan/phpstan-phpunit": "^0.11",
                "phpstan/phpstan-shim": "^0.11",
                "phpunit/phpunit": "^7.0"
            },
            "type": "library",
            "extra": {
                "branch-alias": {
                    "dev-master": "1.4.x-dev"
                }
            },
            "autoload": {
                "psr-4": {
                    "Doctrine\\Instantiator\\": "src/Doctrine/Instantiator/"
                }
            },
            "notification-url": "https://packagist.org/downloads/",
            "license": [
                "MIT"
            ],
            "authors": [
                {
                    "name": "Marco Pivetta",
                    "email": "ocramius@gmail.com",
                    "homepage": "http://ocramius.github.com/"
                }
            ],
            "description": "A small, lightweight utility to instantiate objects in PHP without invoking their constructors",
            "homepage": "https://www.doctrine-project.org/projects/instantiator.html",
            "keywords": [
                "constructor",
                "instantiate"
            ],
            "funding": [
                {
                    "url": "https://www.doctrine-project.org/sponsorship.html",
                    "type": "custom"
                },
                {
                    "url": "https://www.patreon.com/phpdoctrine",
                    "type": "patreon"
                },
                {
                    "url": "https://tidelift.com/funding/github/packagist/doctrine%2Finstantiator",
                    "type": "tidelift"
                }
            ],
            "time": "2020-06-15T18:51:04+00:00"
        },
        {
            "name": "matthiasmullie/minify",
            "version": "1.3.63",
            "source": {
                "type": "git",
                "url": "https://github.com/matthiasmullie/minify.git",
                "reference": "9ba1b459828adc13430f4dd6c49dae4950dc4117"
            },
            "dist": {
                "type": "zip",
                "url": "https://api.github.com/repos/matthiasmullie/minify/zipball/9ba1b459828adc13430f4dd6c49dae4950dc4117",
                "reference": "9ba1b459828adc13430f4dd6c49dae4950dc4117",
                "shasum": ""
            },
            "require": {
                "ext-pcre": "*",
                "matthiasmullie/path-converter": "~1.1",
                "php": ">=5.3.0"
            },
            "require-dev": {
                "friendsofphp/php-cs-fixer": "~2.0",
                "matthiasmullie/scrapbook": "~1.0",
                "phpunit/phpunit": "~4.8"
            },
            "suggest": {
                "psr/cache-implementation": "Cache implementation to use with Minify::cache"
            },
            "bin": [
                "bin/minifycss",
                "bin/minifyjs"
            ],
            "type": "library",
            "autoload": {
                "psr-4": {
                    "MatthiasMullie\\Minify\\": "src/"
                }
            },
            "notification-url": "https://packagist.org/downloads/",
            "license": [
                "MIT"
            ],
            "authors": [
                {
                    "name": "Matthias Mullie",
                    "email": "minify@mullie.eu",
                    "homepage": "http://www.mullie.eu",
                    "role": "Developer"
                }
            ],
            "description": "CSS & JavaScript minifier, in PHP. Removes whitespace, strips comments, combines files (incl. @import statements and small assets in CSS files), and optimizes/shortens a few common programming patterns.",
            "homepage": "http://www.minifier.org",
            "keywords": [
                "JS",
                "css",
                "javascript",
                "minifier",
                "minify"
            ],
            "time": "2020-01-21T20:21:08+00:00"
        },
        {
            "name": "matthiasmullie/path-converter",
            "version": "1.1.3",
            "source": {
                "type": "git",
                "url": "https://github.com/matthiasmullie/path-converter.git",
                "reference": "e7d13b2c7e2f2268e1424aaed02085518afa02d9"
            },
            "dist": {
                "type": "zip",
                "url": "https://api.github.com/repos/matthiasmullie/path-converter/zipball/e7d13b2c7e2f2268e1424aaed02085518afa02d9",
                "reference": "e7d13b2c7e2f2268e1424aaed02085518afa02d9",
                "shasum": ""
            },
            "require": {
                "ext-pcre": "*",
                "php": ">=5.3.0"
            },
            "require-dev": {
                "phpunit/phpunit": "~4.8"
            },
            "type": "library",
            "autoload": {
                "psr-4": {
                    "MatthiasMullie\\PathConverter\\": "src/"
                }
            },
            "notification-url": "https://packagist.org/downloads/",
            "license": [
                "MIT"
            ],
            "authors": [
                {
                    "name": "Matthias Mullie",
                    "email": "pathconverter@mullie.eu",
                    "homepage": "http://www.mullie.eu",
                    "role": "Developer"
                }
            ],
            "description": "Relative path converter",
            "homepage": "http://github.com/matthiasmullie/path-converter",
            "keywords": [
                "converter",
                "path",
                "paths",
                "relative"
            ],
            "time": "2019-02-05T23:41:09+00:00"
        },
        {
            "name": "myclabs/deep-copy",
            "version": "1.x-dev",
            "source": {
                "type": "git",
                "url": "https://github.com/myclabs/DeepCopy.git",
                "reference": "00aba97fc36feabc8d94667eebd5d43959e60008"
            },
            "dist": {
                "type": "zip",
                "url": "https://api.github.com/repos/myclabs/DeepCopy/zipball/00aba97fc36feabc8d94667eebd5d43959e60008",
                "reference": "00aba97fc36feabc8d94667eebd5d43959e60008",
                "shasum": ""
            },
            "require": {
                "php": "^7.1 || ^8.0"
            },
            "replace": {
                "myclabs/deep-copy": "self.version"
            },
            "require-dev": {
                "doctrine/collections": "^1.0",
                "doctrine/common": "^2.6",
                "phpunit/phpunit": "^7.1"
            },
            "type": "library",
            "autoload": {
                "psr-4": {
                    "DeepCopy\\": "src/DeepCopy/"
                },
                "files": [
                    "src/DeepCopy/deep_copy.php"
                ]
            },
            "notification-url": "https://packagist.org/downloads/",
            "license": [
                "MIT"
            ],
            "description": "Create deep copies (clones) of your objects",
            "keywords": [
                "clone",
                "copy",
                "duplicate",
                "object",
                "object graph"
            ],
            "funding": [
                {
                    "url": "https://tidelift.com/funding/github/packagist/myclabs/deep-copy",
                    "type": "tidelift"
                }
            ],
            "time": "2020-10-01T09:35:15+00:00"
        },
        {
            "name": "nikic/php-parser",
            "version": "v4.10.2",
            "source": {
                "type": "git",
                "url": "https://github.com/nikic/PHP-Parser.git",
                "reference": "658f1be311a230e0907f5dfe0213742aff0596de"
            },
            "dist": {
                "type": "zip",
                "url": "https://api.github.com/repos/nikic/PHP-Parser/zipball/658f1be311a230e0907f5dfe0213742aff0596de",
                "reference": "658f1be311a230e0907f5dfe0213742aff0596de",
                "shasum": ""
            },
            "require": {
                "ext-tokenizer": "*",
                "php": ">=7.0"
            },
            "require-dev": {
                "ircmaxell/php-yacc": "^0.0.7",
                "phpunit/phpunit": "^6.5 || ^7.0 || ^8.0 || ^9.0"
            },
            "bin": [
                "bin/php-parse"
            ],
            "type": "library",
            "extra": {
                "branch-alias": {
                    "dev-master": "4.9-dev"
                }
            },
            "autoload": {
                "psr-4": {
                    "PhpParser\\": "lib/PhpParser"
                }
            },
            "notification-url": "https://packagist.org/downloads/",
            "license": [
                "BSD-3-Clause"
            ],
            "authors": [
                {
                    "name": "Nikita Popov"
                }
            ],
            "description": "A PHP parser written in PHP",
            "keywords": [
                "parser",
                "php"
            ],
            "time": "2020-09-26T10:30:38+00:00"
        },
        {
            "name": "phar-io/manifest",
            "version": "dev-master",
            "source": {
                "type": "git",
                "url": "https://github.com/phar-io/manifest.git",
                "reference": "85265efd3af7ba3ca4b2a2c34dbfc5788dd29133"
            },
            "dist": {
                "type": "zip",
                "url": "https://api.github.com/repos/phar-io/manifest/zipball/85265efd3af7ba3ca4b2a2c34dbfc5788dd29133",
                "reference": "85265efd3af7ba3ca4b2a2c34dbfc5788dd29133",
                "shasum": ""
            },
            "require": {
                "ext-dom": "*",
                "ext-phar": "*",
                "ext-xmlwriter": "*",
                "phar-io/version": "^3.0.1",
                "php": "^7.2 || ^8.0"
            },
            "type": "library",
            "extra": {
                "branch-alias": {
                    "dev-master": "2.0.x-dev"
                }
            },
            "autoload": {
                "classmap": [
                    "src/"
                ]
            },
            "notification-url": "https://packagist.org/downloads/",
            "license": [
                "BSD-3-Clause"
            ],
            "authors": [
                {
                    "name": "Arne Blankerts",
                    "email": "arne@blankerts.de",
                    "role": "Developer"
                },
                {
                    "name": "Sebastian Heuer",
                    "email": "sebastian@phpeople.de",
                    "role": "Developer"
                },
                {
                    "name": "Sebastian Bergmann",
                    "email": "sebastian@phpunit.de",
                    "role": "Developer"
                }
            ],
            "description": "Component for reading phar.io manifest information from a PHP Archive (PHAR)",
            "time": "2020-06-27T14:33:11+00:00"
        },
        {
            "name": "phar-io/version",
            "version": "3.0.2",
            "source": {
                "type": "git",
                "url": "https://github.com/phar-io/version.git",
                "reference": "c6bb6825def89e0a32220f88337f8ceaf1975fa0"
            },
            "dist": {
                "type": "zip",
                "url": "https://api.github.com/repos/phar-io/version/zipball/c6bb6825def89e0a32220f88337f8ceaf1975fa0",
                "reference": "c6bb6825def89e0a32220f88337f8ceaf1975fa0",
                "shasum": ""
            },
            "require": {
                "php": "^7.2 || ^8.0"
            },
            "type": "library",
            "autoload": {
                "classmap": [
                    "src/"
                ]
            },
            "notification-url": "https://packagist.org/downloads/",
            "license": [
                "BSD-3-Clause"
            ],
            "authors": [
                {
                    "name": "Arne Blankerts",
                    "email": "arne@blankerts.de",
                    "role": "Developer"
                },
                {
                    "name": "Sebastian Heuer",
                    "email": "sebastian@phpeople.de",
                    "role": "Developer"
                },
                {
                    "name": "Sebastian Bergmann",
                    "email": "sebastian@phpunit.de",
                    "role": "Developer"
                }
            ],
            "description": "Library for handling version information and constraints",
            "time": "2020-06-27T14:39:04+00:00"
        },
        {
            "name": "phpdocumentor/reflection-common",
            "version": "dev-master",
            "source": {
                "type": "git",
                "url": "https://github.com/phpDocumentor/ReflectionCommon.git",
                "reference": "cf8df60735d98fd18070b7cab0019ba0831e219c"
            },
            "dist": {
                "type": "zip",
                "url": "https://api.github.com/repos/phpDocumentor/ReflectionCommon/zipball/cf8df60735d98fd18070b7cab0019ba0831e219c",
                "reference": "cf8df60735d98fd18070b7cab0019ba0831e219c",
                "shasum": ""
            },
            "require": {
                "php": ">=7.1"
            },
            "type": "library",
            "extra": {
                "branch-alias": {
                    "dev-master": "2.x-dev"
                }
            },
            "autoload": {
                "psr-4": {
                    "phpDocumentor\\Reflection\\": "src/"
                }
            },
            "notification-url": "https://packagist.org/downloads/",
            "license": [
                "MIT"
            ],
            "authors": [
                {
                    "name": "Jaap van Otterdijk",
                    "email": "opensource@ijaap.nl"
                }
            ],
            "description": "Common reflection classes used by phpdocumentor to reflect the code structure",
            "homepage": "http://www.phpdoc.org",
            "keywords": [
                "FQSEN",
                "phpDocumentor",
                "phpdoc",
                "reflection",
                "static analysis"
            ],
            "time": "2020-06-19T17:42:03+00:00"
        },
        {
            "name": "phpdocumentor/reflection-docblock",
            "version": "dev-master",
            "source": {
                "type": "git",
                "url": "https://github.com/phpDocumentor/ReflectionDocBlock.git",
                "reference": "069a785b2141f5bcf49f3e353548dc1cce6df556"
            },
            "dist": {
                "type": "zip",
                "url": "https://api.github.com/repos/phpDocumentor/ReflectionDocBlock/zipball/069a785b2141f5bcf49f3e353548dc1cce6df556",
                "reference": "069a785b2141f5bcf49f3e353548dc1cce6df556",
                "shasum": ""
            },
            "require": {
                "ext-filter": "*",
                "php": "^7.2 || ^8.0",
                "phpdocumentor/reflection-common": "^2.2",
                "phpdocumentor/type-resolver": "^1.3",
                "webmozart/assert": "^1.9.1"
            },
            "require-dev": {
                "mockery/mockery": "~1.3.2"
            },
            "type": "library",
            "extra": {
                "branch-alias": {
                    "dev-master": "5.x-dev"
                }
            },
            "autoload": {
                "psr-4": {
                    "phpDocumentor\\Reflection\\": "src"
                }
            },
            "notification-url": "https://packagist.org/downloads/",
            "license": [
                "MIT"
            ],
            "authors": [
                {
                    "name": "Mike van Riel",
                    "email": "me@mikevanriel.com"
                },
                {
                    "name": "Jaap van Otterdijk",
                    "email": "account@ijaap.nl"
                }
            ],
            "description": "With this component, a library can provide support for annotations via DocBlocks or otherwise retrieve information that is embedded in a DocBlock.",
            "time": "2020-09-03T19:13:55+00:00"
        },
        {
            "name": "phpdocumentor/type-resolver",
            "version": "1.x-dev",
            "source": {
                "type": "git",
                "url": "https://github.com/phpDocumentor/TypeResolver.git",
                "reference": "6a467b8989322d92aa1c8bf2bebcc6e5c2ba55c0"
            },
            "dist": {
                "type": "zip",
                "url": "https://api.github.com/repos/phpDocumentor/TypeResolver/zipball/6a467b8989322d92aa1c8bf2bebcc6e5c2ba55c0",
                "reference": "6a467b8989322d92aa1c8bf2bebcc6e5c2ba55c0",
                "shasum": ""
            },
            "require": {
                "php": "^7.2 || ^8.0",
                "phpdocumentor/reflection-common": "^2.0"
            },
            "require-dev": {
                "ext-tokenizer": "*"
            },
            "type": "library",
            "extra": {
                "branch-alias": {
                    "dev-1.x": "1.x-dev"
                }
            },
            "autoload": {
                "psr-4": {
                    "phpDocumentor\\Reflection\\": "src"
                }
            },
            "notification-url": "https://packagist.org/downloads/",
            "license": [
                "MIT"
            ],
            "authors": [
                {
                    "name": "Mike van Riel",
                    "email": "me@mikevanriel.com"
                }
            ],
            "description": "A PSR-5 based resolver of Class names, Types and Structural Element Names",
            "time": "2020-09-17T18:55:26+00:00"
        },
        {
            "name": "phpspec/prophecy",
            "version": "1.12.1",
            "source": {
                "type": "git",
                "url": "https://github.com/phpspec/prophecy.git",
                "reference": "8ce87516be71aae9b956f81906aaf0338e0d8a2d"
            },
            "dist": {
                "type": "zip",
                "url": "https://api.github.com/repos/phpspec/prophecy/zipball/8ce87516be71aae9b956f81906aaf0338e0d8a2d",
                "reference": "8ce87516be71aae9b956f81906aaf0338e0d8a2d",
                "shasum": ""
            },
            "require": {
                "doctrine/instantiator": "^1.2",
                "php": "^7.2 || ~8.0, <8.1",
                "phpdocumentor/reflection-docblock": "^5.2",
                "sebastian/comparator": "^3.0 || ^4.0",
                "sebastian/recursion-context": "^3.0 || ^4.0"
            },
            "require-dev": {
                "phpspec/phpspec": "^6.0",
                "phpunit/phpunit": "^8.0 || ^9.0 <9.3"
            },
            "type": "library",
            "extra": {
                "branch-alias": {
                    "dev-master": "1.11.x-dev"
                }
            },
            "autoload": {
                "psr-4": {
                    "Prophecy\\": "src/Prophecy"
                }
            },
            "notification-url": "https://packagist.org/downloads/",
            "license": [
                "MIT"
            ],
            "authors": [
                {
                    "name": "Konstantin Kudryashov",
                    "email": "ever.zet@gmail.com",
                    "homepage": "http://everzet.com"
                },
                {
                    "name": "Marcello Duarte",
                    "email": "marcello.duarte@gmail.com"
                }
            ],
            "description": "Highly opinionated mocking framework for PHP 5.3+",
            "homepage": "https://github.com/phpspec/prophecy",
            "keywords": [
                "Double",
                "Dummy",
                "fake",
                "mock",
                "spy",
                "stub"
            ],
            "time": "2020-09-29T09:10:42+00:00"
        },
        {
            "name": "phpunit/php-code-coverage",
            "version": "dev-master",
            "source": {
                "type": "git",
                "url": "https://github.com/sebastianbergmann/php-code-coverage.git",
                "reference": "709a404472c4aabdf54c64d5ce98c6f3113f6bb4"
            },
            "dist": {
                "type": "zip",
                "url": "https://api.github.com/repos/sebastianbergmann/php-code-coverage/zipball/709a404472c4aabdf54c64d5ce98c6f3113f6bb4",
                "reference": "709a404472c4aabdf54c64d5ce98c6f3113f6bb4",
                "shasum": ""
            },
            "require": {
                "ext-dom": "*",
                "ext-libxml": "*",
                "ext-xmlwriter": "*",
                "nikic/php-parser": "^4.8",
                "php": ">=7.3",
                "phpunit/php-file-iterator": "^3.0.3",
                "phpunit/php-text-template": "^2.0.2",
                "sebastian/code-unit-reverse-lookup": "^2.0.2",
                "sebastian/complexity": "^2.0",
                "sebastian/environment": "^5.1.2",
                "sebastian/lines-of-code": "^1.0",
                "sebastian/version": "^3.0.1",
                "theseer/tokenizer": "^1.2.0"
            },
            "require-dev": {
                "phpunit/phpunit": "^9.3"
            },
            "suggest": {
                "ext-pcov": "*",
                "ext-xdebug": "*"
            },
            "type": "library",
            "extra": {
                "branch-alias": {
                    "dev-master": "9.2-dev"
                }
            },
            "autoload": {
                "classmap": [
                    "src/"
                ]
            },
            "notification-url": "https://packagist.org/downloads/",
            "license": [
                "BSD-3-Clause"
            ],
            "authors": [
                {
                    "name": "Sebastian Bergmann",
                    "email": "sebastian@phpunit.de",
                    "role": "lead"
                }
            ],
            "description": "Library that provides collection, processing, and rendering functionality for PHP code coverage information.",
            "homepage": "https://github.com/sebastianbergmann/php-code-coverage",
            "keywords": [
                "coverage",
                "testing",
                "xunit"
            ],
            "funding": [
                {
                    "url": "https://github.com/sebastianbergmann",
                    "type": "github"
                }
            ],
            "time": "2020-10-25T04:48:50+00:00"
        },
        {
            "name": "phpunit/php-file-iterator",
            "version": "dev-master",
            "source": {
                "type": "git",
                "url": "https://github.com/sebastianbergmann/php-file-iterator.git",
                "reference": "9261b419918657b8414f50bad5dd7259ab883144"
            },
            "dist": {
                "type": "zip",
                "url": "https://api.github.com/repos/sebastianbergmann/php-file-iterator/zipball/9261b419918657b8414f50bad5dd7259ab883144",
                "reference": "9261b419918657b8414f50bad5dd7259ab883144",
                "shasum": ""
            },
            "require": {
                "php": ">=7.3"
            },
            "require-dev": {
                "phpunit/phpunit": "^9.3"
            },
            "type": "library",
            "extra": {
                "branch-alias": {
                    "dev-master": "3.0-dev"
                }
            },
            "autoload": {
                "classmap": [
                    "src/"
                ]
            },
            "notification-url": "https://packagist.org/downloads/",
            "license": [
                "BSD-3-Clause"
            ],
            "authors": [
                {
                    "name": "Sebastian Bergmann",
                    "email": "sebastian@phpunit.de",
                    "role": "lead"
                }
            ],
            "description": "FilterIterator implementation that filters files based on a list of suffixes.",
            "homepage": "https://github.com/sebastianbergmann/php-file-iterator/",
            "keywords": [
                "filesystem",
                "iterator"
            ],
            "funding": [
                {
                    "url": "https://github.com/sebastianbergmann",
                    "type": "github"
                }
            ],
            "time": "2020-10-25T04:50:35+00:00"
        },
        {
            "name": "phpunit/php-invoker",
            "version": "dev-master",
            "source": {
                "type": "git",
                "url": "https://github.com/sebastianbergmann/php-invoker.git",
                "reference": "4438206001579af6dd8cb5fde02ff6d1a7b56b83"
            },
            "dist": {
                "type": "zip",
                "url": "https://api.github.com/repos/sebastianbergmann/php-invoker/zipball/4438206001579af6dd8cb5fde02ff6d1a7b56b83",
                "reference": "4438206001579af6dd8cb5fde02ff6d1a7b56b83",
                "shasum": ""
            },
            "require": {
                "php": ">=7.3"
            },
            "require-dev": {
                "ext-pcntl": "*",
                "phpunit/phpunit": "^9.3"
            },
            "suggest": {
                "ext-pcntl": "*"
            },
            "type": "library",
            "extra": {
                "branch-alias": {
                    "dev-master": "3.1-dev"
                }
            },
            "autoload": {
                "classmap": [
                    "src/"
                ]
            },
            "notification-url": "https://packagist.org/downloads/",
            "license": [
                "BSD-3-Clause"
            ],
            "authors": [
                {
                    "name": "Sebastian Bergmann",
                    "email": "sebastian@phpunit.de",
                    "role": "lead"
                }
            ],
            "description": "Invoke callables with a timeout",
            "homepage": "https://github.com/sebastianbergmann/php-invoker/",
            "keywords": [
                "process"
            ],
            "funding": [
                {
                    "url": "https://github.com/sebastianbergmann",
                    "type": "github"
                }
            ],
            "time": "2020-10-25T04:50:46+00:00"
        },
        {
            "name": "phpunit/php-text-template",
            "version": "dev-master",
            "source": {
                "type": "git",
                "url": "https://github.com/sebastianbergmann/php-text-template.git",
                "reference": "da49b59805800de599d36c873d06d968212d4833"
            },
            "dist": {
                "type": "zip",
                "url": "https://api.github.com/repos/sebastianbergmann/php-text-template/zipball/da49b59805800de599d36c873d06d968212d4833",
                "reference": "da49b59805800de599d36c873d06d968212d4833",
                "shasum": ""
            },
            "require": {
                "php": ">=7.3"
            },
            "require-dev": {
                "phpunit/phpunit": "^9.3"
            },
            "type": "library",
            "extra": {
                "branch-alias": {
                    "dev-master": "2.0-dev"
                }
            },
            "autoload": {
                "classmap": [
                    "src/"
                ]
            },
            "notification-url": "https://packagist.org/downloads/",
            "license": [
                "BSD-3-Clause"
            ],
            "authors": [
                {
                    "name": "Sebastian Bergmann",
                    "email": "sebastian@phpunit.de",
                    "role": "lead"
                }
            ],
            "description": "Simple template engine.",
            "homepage": "https://github.com/sebastianbergmann/php-text-template/",
            "keywords": [
                "template"
            ],
            "funding": [
                {
                    "url": "https://github.com/sebastianbergmann",
                    "type": "github"
                }
            ],
            "time": "2020-10-25T04:51:25+00:00"
        },
        {
            "name": "phpunit/php-timer",
            "version": "dev-master",
            "source": {
                "type": "git",
                "url": "https://github.com/sebastianbergmann/php-timer.git",
                "reference": "ef5018a5d81904ae1a8b5d998f1d16138b86aa42"
            },
            "dist": {
                "type": "zip",
                "url": "https://api.github.com/repos/sebastianbergmann/php-timer/zipball/ef5018a5d81904ae1a8b5d998f1d16138b86aa42",
                "reference": "ef5018a5d81904ae1a8b5d998f1d16138b86aa42",
                "shasum": ""
            },
            "require": {
                "php": ">=7.3"
            },
            "require-dev": {
                "phpunit/phpunit": "^9.3"
            },
            "type": "library",
            "extra": {
                "branch-alias": {
                    "dev-master": "5.0-dev"
                }
            },
            "autoload": {
                "classmap": [
                    "src/"
                ]
            },
            "notification-url": "https://packagist.org/downloads/",
            "license": [
                "BSD-3-Clause"
            ],
            "authors": [
                {
                    "name": "Sebastian Bergmann",
                    "email": "sebastian@phpunit.de",
                    "role": "lead"
                }
            ],
            "description": "Utility class for timing",
            "homepage": "https://github.com/sebastianbergmann/php-timer/",
            "keywords": [
                "timer"
            ],
            "funding": [
                {
                    "url": "https://github.com/sebastianbergmann",
                    "type": "github"
                }
            ],
            "time": "2020-10-25T04:50:56+00:00"
        },
        {
            "name": "phpunit/phpunit",
            "version": "dev-master",
            "source": {
                "type": "git",
                "url": "https://github.com/sebastianbergmann/phpunit.git",
                "reference": "bf6442de9f2867600e30acc538803a5911237f72"
            },
            "dist": {
                "type": "zip",
                "url": "https://api.github.com/repos/sebastianbergmann/phpunit/zipball/bf6442de9f2867600e30acc538803a5911237f72",
                "reference": "bf6442de9f2867600e30acc538803a5911237f72",
                "shasum": ""
            },
            "require": {
                "doctrine/instantiator": "^1.3.1",
                "ext-dom": "*",
                "ext-json": "*",
                "ext-libxml": "*",
                "ext-mbstring": "*",
                "ext-xml": "*",
                "ext-xmlwriter": "*",
                "myclabs/deep-copy": "^1.10.1",
                "phar-io/manifest": "^2.0.1",
                "phar-io/version": "^3.0.2",
                "php": ">=7.3",
                "phpspec/prophecy": "^1.12.1",
                "phpunit/php-code-coverage": "^9.2",
                "phpunit/php-file-iterator": "^3.0.5",
                "phpunit/php-invoker": "^3.1.1",
                "phpunit/php-text-template": "^2.0.3",
                "phpunit/php-timer": "^5.0.2",
                "sebastian/cli-parser": "^1.0.1",
                "sebastian/code-unit": "^1.0.6",
                "sebastian/comparator": "^4.0.5",
                "sebastian/diff": "^4.0.3",
                "sebastian/environment": "^5.1.3",
                "sebastian/exporter": "^4.0.3",
                "sebastian/global-state": "^5.0.1",
                "sebastian/object-enumerator": "^4.0.3",
                "sebastian/resource-operations": "^3.0.3",
                "sebastian/type": "^2.3",
                "sebastian/version": "^3.0.2"
            },
            "require-dev": {
                "ext-pdo": "*",
                "phpspec/prophecy-phpunit": "^2.0.1"
            },
            "suggest": {
                "ext-soap": "*",
                "ext-xdebug": "*"
            },
            "bin": [
                "phpunit"
            ],
            "type": "library",
            "extra": {
                "branch-alias": {
                    "dev-master": "9.5-dev"
                }
            },
            "autoload": {
                "classmap": [
                    "src/"
                ],
                "files": [
                    "src/Framework/Assert/Functions.php"
                ]
            },
            "notification-url": "https://packagist.org/downloads/",
            "license": [
                "BSD-3-Clause"
            ],
            "authors": [
                {
                    "name": "Sebastian Bergmann",
                    "email": "sebastian@phpunit.de",
                    "role": "lead"
                }
            ],
            "description": "The PHP Unit Testing framework.",
            "homepage": "https://phpunit.de/",
            "keywords": [
                "phpunit",
                "testing",
                "xunit"
            ],
            "funding": [
                {
                    "url": "https://phpunit.de/donate.html",
                    "type": "custom"
                },
                {
                    "url": "https://github.com/sebastianbergmann",
                    "type": "github"
                }
            ],
            "time": "2020-10-25T04:47:12+00:00"
        },
        {
            "name": "sebastian/cli-parser",
            "version": "dev-master",
            "source": {
                "type": "git",
                "url": "https://github.com/sebastianbergmann/cli-parser.git",
                "reference": "20af41a47fef3a828e400b9fa65a9e70014821fa"
            },
            "dist": {
                "type": "zip",
                "url": "https://api.github.com/repos/sebastianbergmann/cli-parser/zipball/20af41a47fef3a828e400b9fa65a9e70014821fa",
                "reference": "20af41a47fef3a828e400b9fa65a9e70014821fa",
                "shasum": ""
            },
            "require": {
                "php": ">=7.3"
            },
            "require-dev": {
                "phpunit/phpunit": "^9.3"
            },
            "type": "library",
            "extra": {
                "branch-alias": {
                    "dev-master": "1.0-dev"
                }
            },
            "autoload": {
                "classmap": [
                    "src/"
                ]
            },
            "notification-url": "https://packagist.org/downloads/",
            "license": [
                "BSD-3-Clause"
            ],
            "authors": [
                {
                    "name": "Sebastian Bergmann",
                    "email": "sebastian@phpunit.de",
                    "role": "lead"
                }
            ],
            "description": "Library for parsing CLI options",
            "homepage": "https://github.com/sebastianbergmann/cli-parser",
            "funding": [
                {
                    "url": "https://github.com/sebastianbergmann",
                    "type": "github"
                }
            ],
            "time": "2020-10-25T04:59:31+00:00"
        },
        {
            "name": "sebastian/code-unit",
            "version": "dev-master",
            "source": {
                "type": "git",
                "url": "https://github.com/sebastianbergmann/code-unit.git",
                "reference": "f18e2644f5c453eb800569ad19d829c50a5c231a"
            },
            "dist": {
                "type": "zip",
                "url": "https://api.github.com/repos/sebastianbergmann/code-unit/zipball/f18e2644f5c453eb800569ad19d829c50a5c231a",
                "reference": "f18e2644f5c453eb800569ad19d829c50a5c231a",
                "shasum": ""
            },
            "require": {
                "php": ">=7.3"
            },
            "require-dev": {
                "phpunit/phpunit": "^9.3"
            },
            "type": "library",
            "extra": {
                "branch-alias": {
                    "dev-master": "1.0-dev"
                }
            },
            "autoload": {
                "classmap": [
                    "src/"
                ]
            },
            "notification-url": "https://packagist.org/downloads/",
            "license": [
                "BSD-3-Clause"
            ],
            "authors": [
                {
                    "name": "Sebastian Bergmann",
                    "email": "sebastian@phpunit.de",
                    "role": "lead"
                }
            ],
            "description": "Collection of value objects that represent the PHP code units",
            "homepage": "https://github.com/sebastianbergmann/code-unit",
            "funding": [
                {
                    "url": "https://github.com/sebastianbergmann",
                    "type": "github"
                }
            ],
            "time": "2020-10-25T04:49:06+00:00"
        },
        {
            "name": "sebastian/code-unit-reverse-lookup",
            "version": "dev-master",
            "source": {
                "type": "git",
                "url": "https://github.com/sebastianbergmann/code-unit-reverse-lookup.git",
                "reference": "c46c6a70d436c927b8a7c4a22b93219e0a57f116"
            },
            "dist": {
                "type": "zip",
                "url": "https://api.github.com/repos/sebastianbergmann/code-unit-reverse-lookup/zipball/c46c6a70d436c927b8a7c4a22b93219e0a57f116",
                "reference": "c46c6a70d436c927b8a7c4a22b93219e0a57f116",
                "shasum": ""
            },
            "require": {
                "php": ">=7.3"
            },
            "require-dev": {
                "phpunit/phpunit": "^9.3"
            },
            "type": "library",
            "extra": {
                "branch-alias": {
                    "dev-master": "2.0-dev"
                }
            },
            "autoload": {
                "classmap": [
                    "src/"
                ]
            },
            "notification-url": "https://packagist.org/downloads/",
            "license": [
                "BSD-3-Clause"
            ],
            "authors": [
                {
                    "name": "Sebastian Bergmann",
                    "email": "sebastian@phpunit.de"
                }
            ],
            "description": "Looks up which function or method a line of code belongs to",
            "homepage": "https://github.com/sebastianbergmann/code-unit-reverse-lookup/",
            "funding": [
                {
                    "url": "https://github.com/sebastianbergmann",
                    "type": "github"
                }
            ],
            "time": "2020-10-25T04:49:16+00:00"
        },
        {
            "name": "sebastian/comparator",
            "version": "dev-master",
            "source": {
                "type": "git",
                "url": "https://github.com/sebastianbergmann/comparator.git",
                "reference": "1374f447d5707d2d1e690c6400c3034973007b1d"
            },
            "dist": {
                "type": "zip",
                "url": "https://api.github.com/repos/sebastianbergmann/comparator/zipball/1374f447d5707d2d1e690c6400c3034973007b1d",
                "reference": "1374f447d5707d2d1e690c6400c3034973007b1d",
                "shasum": ""
            },
            "require": {
                "php": ">=7.3",
                "sebastian/diff": "^4.0",
                "sebastian/exporter": "^4.0"
            },
            "require-dev": {
                "phpunit/phpunit": "^9.3"
            },
            "type": "library",
            "extra": {
                "branch-alias": {
                    "dev-master": "4.0-dev"
                }
            },
            "autoload": {
                "classmap": [
                    "src/"
                ]
            },
            "notification-url": "https://packagist.org/downloads/",
            "license": [
                "BSD-3-Clause"
            ],
            "authors": [
                {
                    "name": "Sebastian Bergmann",
                    "email": "sebastian@phpunit.de"
                },
                {
                    "name": "Jeff Welch",
                    "email": "whatthejeff@gmail.com"
                },
                {
                    "name": "Volker Dusch",
                    "email": "github@wallbash.com"
                },
                {
                    "name": "Bernhard Schussek",
                    "email": "bschussek@2bepublished.at"
                }
            ],
            "description": "Provides the functionality to compare PHP values for equality",
            "homepage": "https://github.com/sebastianbergmann/comparator",
            "keywords": [
                "comparator",
                "compare",
                "equality"
            ],
            "funding": [
                {
                    "url": "https://github.com/sebastianbergmann",
                    "type": "github"
                }
            ],
            "time": "2020-10-25T04:49:26+00:00"
        },
        {
            "name": "sebastian/complexity",
            "version": "dev-master",
            "source": {
                "type": "git",
                "url": "https://github.com/sebastianbergmann/complexity.git",
                "reference": "6536228719815a632cf51b28d0871fc2aa3b79c5"
            },
            "dist": {
                "type": "zip",
                "url": "https://api.github.com/repos/sebastianbergmann/complexity/zipball/6536228719815a632cf51b28d0871fc2aa3b79c5",
                "reference": "6536228719815a632cf51b28d0871fc2aa3b79c5",
                "shasum": ""
            },
            "require": {
                "nikic/php-parser": "^4.7",
                "php": ">=7.3"
            },
            "require-dev": {
                "phpunit/phpunit": "^9.3"
            },
            "type": "library",
            "extra": {
                "branch-alias": {
                    "dev-master": "2.0-dev"
                }
            },
            "autoload": {
                "classmap": [
                    "src/"
                ]
            },
            "notification-url": "https://packagist.org/downloads/",
            "license": [
                "BSD-3-Clause"
            ],
            "authors": [
                {
                    "name": "Sebastian Bergmann",
                    "email": "sebastian@phpunit.de",
                    "role": "lead"
                }
            ],
            "description": "Library for calculating the complexity of PHP code units",
            "homepage": "https://github.com/sebastianbergmann/complexity",
            "funding": [
                {
                    "url": "https://github.com/sebastianbergmann",
                    "type": "github"
                }
            ],
            "time": "2020-10-25T04:51:35+00:00"
        },
        {
            "name": "sebastian/diff",
            "version": "dev-master",
            "source": {
                "type": "git",
                "url": "https://github.com/sebastianbergmann/diff.git",
                "reference": "531bfd6f8d3deb09cf51f7a3f628ea6e1e8c8c03"
            },
            "dist": {
                "type": "zip",
                "url": "https://api.github.com/repos/sebastianbergmann/diff/zipball/531bfd6f8d3deb09cf51f7a3f628ea6e1e8c8c03",
                "reference": "531bfd6f8d3deb09cf51f7a3f628ea6e1e8c8c03",
                "shasum": ""
            },
            "require": {
                "php": ">=7.3"
            },
            "require-dev": {
                "phpunit/phpunit": "^9.3",
                "symfony/process": "^4.2 || ^5"
            },
            "type": "library",
            "extra": {
                "branch-alias": {
                    "dev-master": "4.0-dev"
                }
            },
            "autoload": {
                "classmap": [
                    "src/"
                ]
            },
            "notification-url": "https://packagist.org/downloads/",
            "license": [
                "BSD-3-Clause"
            ],
            "authors": [
                {
                    "name": "Sebastian Bergmann",
                    "email": "sebastian@phpunit.de"
                },
                {
                    "name": "Kore Nordmann",
                    "email": "mail@kore-nordmann.de"
                }
            ],
            "description": "Diff implementation",
            "homepage": "https://github.com/sebastianbergmann/diff",
            "keywords": [
                "diff",
                "udiff",
                "unidiff",
                "unified diff"
            ],
            "funding": [
                {
                    "url": "https://github.com/sebastianbergmann",
                    "type": "github"
                }
            ],
            "time": "2020-10-25T04:49:36+00:00"
        },
        {
            "name": "sebastian/environment",
            "version": "dev-master",
            "source": {
                "type": "git",
                "url": "https://github.com/sebastianbergmann/environment.git",
                "reference": "6e46ab7acfa9793f848ea444355ad8407508b604"
            },
            "dist": {
                "type": "zip",
                "url": "https://api.github.com/repos/sebastianbergmann/environment/zipball/6e46ab7acfa9793f848ea444355ad8407508b604",
                "reference": "6e46ab7acfa9793f848ea444355ad8407508b604",
                "shasum": ""
            },
            "require": {
                "php": ">=7.3"
            },
            "require-dev": {
                "phpunit/phpunit": "^9.3"
            },
            "suggest": {
                "ext-posix": "*"
            },
            "type": "library",
            "extra": {
                "branch-alias": {
                    "dev-master": "5.1-dev"
                }
            },
            "autoload": {
                "classmap": [
                    "src/"
                ]
            },
            "notification-url": "https://packagist.org/downloads/",
            "license": [
                "BSD-3-Clause"
            ],
            "authors": [
                {
                    "name": "Sebastian Bergmann",
                    "email": "sebastian@phpunit.de"
                }
            ],
            "description": "Provides functionality to handle HHVM/PHP environments",
            "homepage": "http://www.github.com/sebastianbergmann/environment",
            "keywords": [
                "Xdebug",
                "environment",
                "hhvm"
            ],
            "funding": [
                {
                    "url": "https://github.com/sebastianbergmann",
                    "type": "github"
                }
            ],
            "time": "2020-10-25T04:49:45+00:00"
        },
        {
            "name": "sebastian/exporter",
            "version": "dev-master",
            "source": {
                "type": "git",
                "url": "https://github.com/sebastianbergmann/exporter.git",
                "reference": "fcfea176bfa64c9b76e9e326754fddcff97c0b91"
            },
            "dist": {
                "type": "zip",
                "url": "https://api.github.com/repos/sebastianbergmann/exporter/zipball/fcfea176bfa64c9b76e9e326754fddcff97c0b91",
                "reference": "fcfea176bfa64c9b76e9e326754fddcff97c0b91",
                "shasum": ""
            },
            "require": {
                "php": ">=7.3",
                "sebastian/recursion-context": "^4.0"
            },
            "require-dev": {
                "ext-mbstring": "*",
                "phpunit/phpunit": "^9.3"
            },
            "type": "library",
            "extra": {
                "branch-alias": {
                    "dev-master": "4.0-dev"
                }
            },
            "autoload": {
                "classmap": [
                    "src/"
                ]
            },
            "notification-url": "https://packagist.org/downloads/",
            "license": [
                "BSD-3-Clause"
            ],
            "authors": [
                {
                    "name": "Sebastian Bergmann",
                    "email": "sebastian@phpunit.de"
                },
                {
                    "name": "Jeff Welch",
                    "email": "whatthejeff@gmail.com"
                },
                {
                    "name": "Volker Dusch",
                    "email": "github@wallbash.com"
                },
                {
                    "name": "Adam Harvey",
                    "email": "aharvey@php.net"
                },
                {
                    "name": "Bernhard Schussek",
                    "email": "bschussek@gmail.com"
                }
            ],
            "description": "Provides the functionality to export PHP variables for visualization",
            "homepage": "http://www.github.com/sebastianbergmann/exporter",
            "keywords": [
                "export",
                "exporter"
            ],
            "funding": [
                {
                    "url": "https://github.com/sebastianbergmann",
                    "type": "github"
                }
            ],
            "time": "2020-10-25T04:49:55+00:00"
        },
        {
            "name": "sebastian/global-state",
            "version": "dev-master",
            "source": {
                "type": "git",
                "url": "https://github.com/sebastianbergmann/global-state.git",
                "reference": "baec50db0ae2a69ecc95381249d04410da1f408d"
            },
            "dist": {
                "type": "zip",
                "url": "https://api.github.com/repos/sebastianbergmann/global-state/zipball/baec50db0ae2a69ecc95381249d04410da1f408d",
                "reference": "baec50db0ae2a69ecc95381249d04410da1f408d",
                "shasum": ""
            },
            "require": {
                "php": ">=7.3",
                "sebastian/object-reflector": "^2.0",
                "sebastian/recursion-context": "^4.0"
            },
            "require-dev": {
                "ext-dom": "*",
                "phpunit/phpunit": "^9.3"
            },
            "suggest": {
                "ext-uopz": "*"
            },
            "type": "library",
            "extra": {
                "branch-alias": {
                    "dev-master": "5.0-dev"
                }
            },
            "autoload": {
                "classmap": [
                    "src/"
                ]
            },
            "notification-url": "https://packagist.org/downloads/",
            "license": [
                "BSD-3-Clause"
            ],
            "authors": [
                {
                    "name": "Sebastian Bergmann",
                    "email": "sebastian@phpunit.de"
                }
            ],
            "description": "Snapshotting of global state",
            "homepage": "http://www.github.com/sebastianbergmann/global-state",
            "keywords": [
                "global state"
            ],
            "funding": [
                {
                    "url": "https://github.com/sebastianbergmann",
                    "type": "github"
                }
            ],
            "time": "2020-10-25T04:50:06+00:00"
        },
        {
            "name": "sebastian/lines-of-code",
            "version": "dev-master",
            "source": {
                "type": "git",
                "url": "https://github.com/sebastianbergmann/lines-of-code.git",
                "reference": "a1c2dd0ac77460dde453c7d50a51feca4d7eec97"
            },
            "dist": {
                "type": "zip",
                "url": "https://api.github.com/repos/sebastianbergmann/lines-of-code/zipball/a1c2dd0ac77460dde453c7d50a51feca4d7eec97",
                "reference": "a1c2dd0ac77460dde453c7d50a51feca4d7eec97",
                "shasum": ""
            },
            "require": {
                "nikic/php-parser": "^4.6",
                "php": ">=7.3"
            },
            "require-dev": {
                "phpunit/phpunit": "^9.3"
            },
            "type": "library",
            "extra": {
                "branch-alias": {
                    "dev-master": "1.0-dev"
                }
            },
            "autoload": {
                "classmap": [
                    "src/"
                ]
            },
            "notification-url": "https://packagist.org/downloads/",
            "license": [
                "BSD-3-Clause"
            ],
            "authors": [
                {
                    "name": "Sebastian Bergmann",
                    "email": "sebastian@phpunit.de",
                    "role": "lead"
                }
            ],
            "description": "Library for counting the lines of code in PHP source code",
            "homepage": "https://github.com/sebastianbergmann/lines-of-code",
            "funding": [
                {
                    "url": "https://github.com/sebastianbergmann",
                    "type": "github"
                }
            ],
            "time": "2020-10-25T04:51:46+00:00"
        },
        {
            "name": "sebastian/object-enumerator",
            "version": "dev-master",
            "source": {
                "type": "git",
                "url": "https://github.com/sebastianbergmann/object-enumerator.git",
                "reference": "fb188a20279fcdb1e31646765f477f6909d2425d"
            },
            "dist": {
                "type": "zip",
                "url": "https://api.github.com/repos/sebastianbergmann/object-enumerator/zipball/fb188a20279fcdb1e31646765f477f6909d2425d",
                "reference": "fb188a20279fcdb1e31646765f477f6909d2425d",
                "shasum": ""
            },
            "require": {
                "php": ">=7.3",
                "sebastian/object-reflector": "^2.0",
                "sebastian/recursion-context": "^4.0"
            },
            "require-dev": {
                "phpunit/phpunit": "^9.3"
            },
            "type": "library",
            "extra": {
                "branch-alias": {
                    "dev-master": "4.0-dev"
                }
            },
            "autoload": {
                "classmap": [
                    "src/"
                ]
            },
            "notification-url": "https://packagist.org/downloads/",
            "license": [
                "BSD-3-Clause"
            ],
            "authors": [
                {
                    "name": "Sebastian Bergmann",
                    "email": "sebastian@phpunit.de"
                }
            ],
            "description": "Traverses array structures and object graphs to enumerate all referenced objects",
            "homepage": "https://github.com/sebastianbergmann/object-enumerator/",
            "funding": [
                {
                    "url": "https://github.com/sebastianbergmann",
                    "type": "github"
                }
            ],
            "time": "2020-10-25T04:50:16+00:00"
        },
        {
            "name": "sebastian/object-reflector",
            "version": "dev-master",
            "source": {
                "type": "git",
                "url": "https://github.com/sebastianbergmann/object-reflector.git",
                "reference": "243921e7a4a5d7123446151debe9d2c5dbe51001"
            },
            "dist": {
                "type": "zip",
                "url": "https://api.github.com/repos/sebastianbergmann/object-reflector/zipball/243921e7a4a5d7123446151debe9d2c5dbe51001",
                "reference": "243921e7a4a5d7123446151debe9d2c5dbe51001",
                "shasum": ""
            },
            "require": {
                "php": ">=7.3"
            },
            "require-dev": {
                "phpunit/phpunit": "^9.3"
            },
            "type": "library",
            "extra": {
                "branch-alias": {
                    "dev-master": "2.0-dev"
                }
            },
            "autoload": {
                "classmap": [
                    "src/"
                ]
            },
            "notification-url": "https://packagist.org/downloads/",
            "license": [
                "BSD-3-Clause"
            ],
            "authors": [
                {
                    "name": "Sebastian Bergmann",
                    "email": "sebastian@phpunit.de"
                }
            ],
            "description": "Allows reflection of object attributes, including inherited and non-public ones",
            "homepage": "https://github.com/sebastianbergmann/object-reflector/",
            "funding": [
                {
                    "url": "https://github.com/sebastianbergmann",
                    "type": "github"
                }
            ],
            "time": "2020-10-25T04:50:26+00:00"
        },
        {
            "name": "sebastian/recursion-context",
            "version": "dev-master",
            "source": {
                "type": "git",
                "url": "https://github.com/sebastianbergmann/recursion-context.git",
                "reference": "8853f5bc9d57f00f3eeec81d21844766d1ab3d64"
            },
            "dist": {
                "type": "zip",
                "url": "https://api.github.com/repos/sebastianbergmann/recursion-context/zipball/8853f5bc9d57f00f3eeec81d21844766d1ab3d64",
                "reference": "8853f5bc9d57f00f3eeec81d21844766d1ab3d64",
                "shasum": ""
            },
            "require": {
                "php": ">=7.3"
            },
            "require-dev": {
                "phpunit/phpunit": "^9.3"
            },
            "type": "library",
            "extra": {
                "branch-alias": {
                    "dev-master": "4.0-dev"
                }
            },
            "autoload": {
                "classmap": [
                    "src/"
                ]
            },
            "notification-url": "https://packagist.org/downloads/",
            "license": [
                "BSD-3-Clause"
            ],
            "authors": [
                {
                    "name": "Sebastian Bergmann",
                    "email": "sebastian@phpunit.de"
                },
                {
                    "name": "Jeff Welch",
                    "email": "whatthejeff@gmail.com"
                },
                {
                    "name": "Adam Harvey",
                    "email": "aharvey@php.net"
                }
            ],
            "description": "Provides functionality to recursively process PHP variables",
            "homepage": "http://www.github.com/sebastianbergmann/recursion-context",
            "funding": [
                {
                    "url": "https://github.com/sebastianbergmann",
                    "type": "github"
                }
            ],
            "time": "2020-10-25T04:51:06+00:00"
        },
        {
            "name": "sebastian/resource-operations",
            "version": "dev-master",
            "source": {
                "type": "git",
                "url": "https://github.com/sebastianbergmann/resource-operations.git",
                "reference": "0f4443cb3a1d92ce809899753bc0d5d5a8dd19a8"
            },
            "dist": {
                "type": "zip",
                "url": "https://api.github.com/repos/sebastianbergmann/resource-operations/zipball/0f4443cb3a1d92ce809899753bc0d5d5a8dd19a8",
                "reference": "0f4443cb3a1d92ce809899753bc0d5d5a8dd19a8",
                "shasum": ""
            },
            "require": {
                "php": ">=7.3"
            },
            "require-dev": {
                "phpunit/phpunit": "^9.0"
            },
            "type": "library",
            "extra": {
                "branch-alias": {
                    "dev-master": "3.0-dev"
                }
            },
            "autoload": {
                "classmap": [
                    "src/"
                ]
            },
            "notification-url": "https://packagist.org/downloads/",
            "license": [
                "BSD-3-Clause"
            ],
            "authors": [
                {
                    "name": "Sebastian Bergmann",
                    "email": "sebastian@phpunit.de"
                }
            ],
            "description": "Provides a list of PHP built-in functions that operate on resources",
            "homepage": "https://www.github.com/sebastianbergmann/resource-operations",
            "funding": [
                {
                    "url": "https://github.com/sebastianbergmann",
                    "type": "github"
                }
            ],
            "time": "2020-09-28T06:45:17+00:00"
        },
        {
            "name": "sebastian/type",
            "version": "dev-master",
            "source": {
                "type": "git",
                "url": "https://github.com/sebastianbergmann/type.git",
                "reference": "1680f27f4bb5977f9be4fb25c21bd89e2cf91792"
            },
            "dist": {
                "type": "zip",
                "url": "https://api.github.com/repos/sebastianbergmann/type/zipball/1680f27f4bb5977f9be4fb25c21bd89e2cf91792",
                "reference": "1680f27f4bb5977f9be4fb25c21bd89e2cf91792",
                "shasum": ""
            },
            "require": {
                "php": ">=7.3"
            },
            "require-dev": {
                "phpunit/phpunit": "^9.3"
            },
            "type": "library",
            "extra": {
                "branch-alias": {
                    "dev-master": "2.3-dev"
                }
            },
            "autoload": {
                "classmap": [
                    "src/"
                ]
            },
            "notification-url": "https://packagist.org/downloads/",
            "license": [
                "BSD-3-Clause"
            ],
            "authors": [
                {
                    "name": "Sebastian Bergmann",
                    "email": "sebastian@phpunit.de",
                    "role": "lead"
                }
            ],
            "description": "Collection of value objects that represent the types of the PHP type system",
            "homepage": "https://github.com/sebastianbergmann/type",
            "funding": [
                {
                    "url": "https://github.com/sebastianbergmann",
                    "type": "github"
                }
            ],
            "time": "2020-10-25T04:51:16+00:00"
        },
        {
            "name": "sebastian/version",
            "version": "dev-master",
            "source": {
                "type": "git",
                "url": "https://github.com/sebastianbergmann/version.git",
                "reference": "c6c1022351a901512170118436c764e473f6de8c"
            },
            "dist": {
                "type": "zip",
                "url": "https://api.github.com/repos/sebastianbergmann/version/zipball/c6c1022351a901512170118436c764e473f6de8c",
                "reference": "c6c1022351a901512170118436c764e473f6de8c",
                "shasum": ""
            },
            "require": {
                "php": ">=7.3"
            },
            "type": "library",
            "extra": {
                "branch-alias": {
                    "dev-master": "3.0-dev"
                }
            },
            "autoload": {
                "classmap": [
                    "src/"
                ]
            },
            "notification-url": "https://packagist.org/downloads/",
            "license": [
                "BSD-3-Clause"
            ],
            "authors": [
                {
                    "name": "Sebastian Bergmann",
                    "email": "sebastian@phpunit.de",
                    "role": "lead"
                }
            ],
            "description": "Library that helps with managing the version number of Git-hosted PHP projects",
            "homepage": "https://github.com/sebastianbergmann/version",
            "funding": [
                {
                    "url": "https://github.com/sebastianbergmann",
                    "type": "github"
                }
            ],
            "time": "2020-09-28T06:39:44+00:00"
        },
        {
            "name": "swoole/ide-helper",
            "version": "4.5.4",
            "source": {
                "type": "git",
                "url": "https://github.com/swoole/ide-helper.git",
                "reference": "3382a1844afb206cac064252f6b8b50115bf72bb"
            },
            "dist": {
                "type": "zip",
                "url": "https://api.github.com/repos/swoole/ide-helper/zipball/3382a1844afb206cac064252f6b8b50115bf72bb",
                "reference": "3382a1844afb206cac064252f6b8b50115bf72bb",
                "shasum": ""
            },
            "require-dev": {
                "guzzlehttp/guzzle": "~6.5.0",
                "laminas/laminas-code": "~3.4.0",
                "squizlabs/php_codesniffer": "~3.5.0",
                "symfony/filesystem": "~4.0"
            },
            "type": "library",
            "notification-url": "https://packagist.org/downloads/",
            "license": [
                "Apache-2.0"
            ],
            "authors": [
                {
                    "name": "Team Swoole",
                    "email": "team@swoole.com"
                }
            ],
            "description": "IDE help files for Swoole.",
            "time": "2020-09-16T00:12:52+00:00"
        },
        {
            "name": "symfony/polyfill-ctype",
            "version": "dev-main",
            "source": {
                "type": "git",
                "url": "https://github.com/symfony/polyfill-ctype.git",
                "reference": "f4ba089a5b6366e453971d3aad5fe8e897b37f41"
            },
            "dist": {
                "type": "zip",
                "url": "https://api.github.com/repos/symfony/polyfill-ctype/zipball/f4ba089a5b6366e453971d3aad5fe8e897b37f41",
                "reference": "f4ba089a5b6366e453971d3aad5fe8e897b37f41",
                "shasum": ""
            },
            "require": {
                "php": ">=7.1"
            },
            "suggest": {
                "ext-ctype": "For best performance"
            },
            "type": "library",
            "extra": {
                "branch-alias": {
                    "dev-main": "1.20-dev"
                },
                "thanks": {
                    "name": "symfony/polyfill",
                    "url": "https://github.com/symfony/polyfill"
                }
            },
            "autoload": {
                "psr-4": {
                    "Symfony\\Polyfill\\Ctype\\": ""
                },
                "files": [
                    "bootstrap.php"
                ]
            },
            "notification-url": "https://packagist.org/downloads/",
            "license": [
                "MIT"
            ],
            "authors": [
                {
                    "name": "Gert de Pagter",
                    "email": "BackEndTea@gmail.com"
                },
                {
                    "name": "Symfony Community",
                    "homepage": "https://symfony.com/contributors"
                }
            ],
            "description": "Symfony polyfill for ctype functions",
            "homepage": "https://symfony.com",
            "keywords": [
                "compatibility",
                "ctype",
                "polyfill",
                "portable"
            ],
            "funding": [
                {
                    "url": "https://symfony.com/sponsor",
                    "type": "custom"
                },
                {
                    "url": "https://github.com/fabpot",
                    "type": "github"
                },
                {
                    "url": "https://tidelift.com/funding/github/packagist/symfony/symfony",
                    "type": "tidelift"
                }
            ],
            "time": "2020-10-23T14:02:19+00:00"
        },
        {
            "name": "symfony/polyfill-mbstring",
            "version": "dev-main",
            "source": {
                "type": "git",
                "url": "https://github.com/symfony/polyfill-mbstring.git",
                "reference": "39d483bdf39be819deabf04ec872eb0b2410b531"
            },
            "dist": {
                "type": "zip",
                "url": "https://api.github.com/repos/symfony/polyfill-mbstring/zipball/39d483bdf39be819deabf04ec872eb0b2410b531",
                "reference": "39d483bdf39be819deabf04ec872eb0b2410b531",
                "shasum": ""
            },
            "require": {
                "php": ">=7.1"
            },
            "suggest": {
                "ext-mbstring": "For best performance"
            },
            "type": "library",
            "extra": {
                "branch-alias": {
                    "dev-main": "1.20-dev"
                },
                "thanks": {
                    "name": "symfony/polyfill",
                    "url": "https://github.com/symfony/polyfill"
                }
            },
            "autoload": {
                "psr-4": {
                    "Symfony\\Polyfill\\Mbstring\\": ""
                },
                "files": [
                    "bootstrap.php"
                ]
            },
            "notification-url": "https://packagist.org/downloads/",
            "license": [
                "MIT"
            ],
            "authors": [
                {
                    "name": "Nicolas Grekas",
                    "email": "p@tchwork.com"
                },
                {
                    "name": "Symfony Community",
                    "homepage": "https://symfony.com/contributors"
                }
            ],
            "description": "Symfony polyfill for the Mbstring extension",
            "homepage": "https://symfony.com",
            "keywords": [
                "compatibility",
                "mbstring",
                "polyfill",
                "portable",
                "shim"
            ],
            "funding": [
                {
                    "url": "https://symfony.com/sponsor",
                    "type": "custom"
                },
                {
                    "url": "https://github.com/fabpot",
                    "type": "github"
                },
                {
                    "url": "https://tidelift.com/funding/github/packagist/symfony/symfony",
                    "type": "tidelift"
                }
            ],
            "time": "2020-10-23T14:02:19+00:00"
        },
        {
            "name": "theseer/tokenizer",
            "version": "1.2.0",
            "source": {
                "type": "git",
                "url": "https://github.com/theseer/tokenizer.git",
                "reference": "75a63c33a8577608444246075ea0af0d052e452a"
            },
            "dist": {
                "type": "zip",
                "url": "https://api.github.com/repos/theseer/tokenizer/zipball/75a63c33a8577608444246075ea0af0d052e452a",
                "reference": "75a63c33a8577608444246075ea0af0d052e452a",
                "shasum": ""
            },
            "require": {
                "ext-dom": "*",
                "ext-tokenizer": "*",
                "ext-xmlwriter": "*",
                "php": "^7.2 || ^8.0"
            },
            "type": "library",
            "autoload": {
                "classmap": [
                    "src/"
                ]
            },
            "notification-url": "https://packagist.org/downloads/",
            "license": [
                "BSD-3-Clause"
            ],
            "authors": [
                {
                    "name": "Arne Blankerts",
                    "email": "arne@blankerts.de",
                    "role": "Developer"
                }
            ],
            "description": "A small library for converting tokenized PHP source code into XML and potentially other formats",
            "funding": [
                {
                    "url": "https://github.com/theseer",
                    "type": "github"
                }
            ],
            "time": "2020-07-12T23:59:07+00:00"
        },
        {
            "name": "twig/twig",
            "version": "2.x-dev",
            "source": {
                "type": "git",
                "url": "https://github.com/twigphp/Twig.git",
                "reference": "78173b3c850e344cb8515fc2a05138d39a6c39e0"
            },
            "dist": {
                "type": "zip",
                "url": "https://api.github.com/repos/twigphp/Twig/zipball/78173b3c850e344cb8515fc2a05138d39a6c39e0",
                "reference": "78173b3c850e344cb8515fc2a05138d39a6c39e0",
                "shasum": ""
            },
            "require": {
                "php": ">=7.2.5",
                "symfony/polyfill-ctype": "^1.8",
                "symfony/polyfill-mbstring": "^1.3"
            },
            "require-dev": {
                "psr/container": "^1.0",
                "symfony/phpunit-bridge": "^4.4.9|^5.0.9"
            },
            "type": "library",
            "extra": {
                "branch-alias": {
                    "dev-master": "2.14-dev"
                }
            },
            "autoload": {
                "psr-0": {
                    "Twig_": "lib/"
                },
                "psr-4": {
                    "Twig\\": "src/"
                }
            },
            "notification-url": "https://packagist.org/downloads/",
            "license": [
                "BSD-3-Clause"
            ],
            "authors": [
                {
                    "name": "Fabien Potencier",
                    "email": "fabien@symfony.com",
                    "homepage": "http://fabien.potencier.org",
                    "role": "Lead Developer"
                },
                {
                    "name": "Twig Team",
                    "role": "Contributors"
                },
                {
                    "name": "Armin Ronacher",
                    "email": "armin.ronacher@active-4.com",
                    "role": "Project Founder"
                }
            ],
            "description": "Twig, the flexible, fast, and secure template language for PHP",
            "homepage": "https://twig.symfony.com",
            "keywords": [
                "templating"
            ],
            "funding": [
                {
                    "url": "https://github.com/fabpot",
                    "type": "github"
                },
                {
                    "url": "https://tidelift.com/funding/github/packagist/twig/twig",
                    "type": "tidelift"
                }
            ],
            "time": "2020-10-21T12:45:52+00:00"
        },
        {
            "name": "webmozart/assert",
            "version": "1.9.1",
            "source": {
                "type": "git",
                "url": "https://github.com/webmozart/assert.git",
                "reference": "bafc69caeb4d49c39fd0779086c03a3738cbb389"
            },
            "dist": {
                "type": "zip",
                "url": "https://api.github.com/repos/webmozart/assert/zipball/bafc69caeb4d49c39fd0779086c03a3738cbb389",
                "reference": "bafc69caeb4d49c39fd0779086c03a3738cbb389",
                "shasum": ""
            },
            "require": {
                "php": "^5.3.3 || ^7.0 || ^8.0",
                "symfony/polyfill-ctype": "^1.8"
            },
            "conflict": {
                "phpstan/phpstan": "<0.12.20",
                "vimeo/psalm": "<3.9.1"
            },
            "require-dev": {
                "phpunit/phpunit": "^4.8.36 || ^7.5.13"
            },
            "type": "library",
            "autoload": {
                "psr-4": {
                    "Webmozart\\Assert\\": "src/"
                }
            },
            "notification-url": "https://packagist.org/downloads/",
            "license": [
                "MIT"
            ],
            "authors": [
                {
                    "name": "Bernhard Schussek",
                    "email": "bschussek@gmail.com"
                }
            ],
            "description": "Assertions to validate method input/output with nice error messages.",
            "keywords": [
                "assert",
                "check",
                "validate"
            ],
            "time": "2020-07-08T17:02:28+00:00"
        }
    ],
    "aliases": [],
    "minimum-stability": "dev",
    "stability-flags": [],
    "prefer-stable": false,
    "prefer-lowest": false,
    "platform": {
        "php": ">=7.4.0",
        "ext-curl": "*",
        "ext-imagick": "*",
        "ext-mbstring": "*",
        "ext-json": "*",
        "ext-yaml": "*",
        "ext-dom": "*",
        "ext-redis": "*",
        "ext-swoole": "*",
        "ext-pdo": "*",
        "ext-openssl": "*",
        "ext-zlib": "*",
        "ext-sockets": "*"
    },
    "platform-dev": [],
    "platform-overrides": {
        "php": "7.4"
    },
    "plugin-api-version": "1.1.0"
}<|MERGE_RESOLUTION|>--- conflicted
+++ resolved
@@ -399,61 +399,6 @@
             "time": "2018-06-06T03:12:17+00:00"
         },
         {
-<<<<<<< HEAD
-            "name": "geoip2/geoip2",
-            "version": "v2.9.0",
-            "source": {
-                "type": "git",
-                "url": "https://github.com/maxmind/GeoIP2-php.git",
-                "reference": "a807fbf65212eef5d8d2db1a1b31082b53633d77"
-            },
-            "dist": {
-                "type": "zip",
-                "url": "https://api.github.com/repos/maxmind/GeoIP2-php/zipball/a807fbf65212eef5d8d2db1a1b31082b53633d77",
-                "reference": "a807fbf65212eef5d8d2db1a1b31082b53633d77",
-                "shasum": ""
-            },
-            "require": {
-                "maxmind-db/reader": "~1.0",
-                "maxmind/web-service-common": "~0.5",
-                "php": ">=5.4"
-            },
-            "require-dev": {
-                "friendsofphp/php-cs-fixer": "2.*",
-                "phpunit/phpunit": "4.*",
-                "squizlabs/php_codesniffer": "3.*"
-            },
-            "type": "library",
-            "autoload": {
-                "psr-4": {
-                    "GeoIp2\\": "src"
-                }
-            },
-            "notification-url": "https://packagist.org/downloads/",
-            "license": [
-                "Apache-2.0"
-            ],
-            "authors": [
-                {
-                    "name": "Gregory J. Oschwald",
-                    "email": "goschwald@maxmind.com",
-                    "homepage": "http://www.maxmind.com/"
-                }
-            ],
-            "description": "MaxMind GeoIP2 PHP API",
-            "homepage": "https://github.com/maxmind/GeoIP2-php",
-            "keywords": [
-                "IP",
-                "geoip",
-                "geoip2",
-                "geolocation",
-                "maxmind"
-            ],
-            "time": "2018-04-10T15:32:59+00:00"
-        },
-        {
-=======
->>>>>>> 791c6d76
             "name": "guzzlehttp/guzzle",
             "version": "7.2.0",
             "source": {
@@ -1647,61 +1592,7 @@
                 "upf",
                 "utopia"
             ],
-<<<<<<< HEAD
-            "time": "2020-07-04T22:14:07+00:00"
-        },
-        {
-            "name": "utopia-php/swoole",
-            "version": "0.1.0",
-            "source": {
-                "type": "git",
-                "url": "https://github.com/utopia-php/swoole.git",
-                "reference": "26965d8122cb42769a5543c3be1677321cdaebdb"
-            },
-            "dist": {
-                "type": "zip",
-                "url": "https://api.github.com/repos/utopia-php/swoole/zipball/26965d8122cb42769a5543c3be1677321cdaebdb",
-                "reference": "26965d8122cb42769a5543c3be1677321cdaebdb",
-                "shasum": ""
-            },
-            "require": {
-                "php": ">=7.1",
-                "utopia-php/framework": "0.*.*"
-            },
-            "require-dev": {
-                "phpunit/phpunit": "^7.0",
-                "swoole/ide-helper": "4.5.2"
-            },
-            "type": "library",
-            "autoload": {
-                "psr-4": {
-                    "Utopia\\Swoole\\": "src/Swoole"
-                }
-            },
-            "notification-url": "https://packagist.org/downloads/",
-            "license": [
-                "MIT"
-            ],
-            "authors": [
-                {
-                    "name": "Eldad Fux",
-                    "email": "team@appwrite.io"
-                }
-            ],
-            "description": "An extension for Utopia Framework to work with PHP Swoole as a PHP FPM alternative",
-            "keywords": [
-                "framework",
-                "http",
-                "php",
-                "server",
-                "swoole",
-                "upf",
-                "utopia"
-            ],
-            "time": "2020-08-14T22:44:34+00:00"
-=======
             "time": "2020-10-24T08:51:37+00:00"
->>>>>>> 791c6d76
         }
     ],
     "packages-dev": [
