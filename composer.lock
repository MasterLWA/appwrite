--- conflicted
+++ resolved
@@ -4,11 +4,7 @@
         "Read more about it at https://getcomposer.org/doc/01-basic-usage.md#installing-dependencies",
         "This file is @generated automatically"
     ],
-<<<<<<< HEAD
-    "content-hash": "c2e77add2d14e18f3ec31ba1f54625e5",
-=======
-    "content-hash": "d4017e5555cb2462f367b6881d5b6a5c",
->>>>>>> fa69a59e
+    "content-hash": "355acc3f36af9b5a6aa619d7226ee740",
     "packages": [
         {
             "name": "adhocore/jwt",
