--- conflicted
+++ resolved
@@ -2252,21 +2252,9 @@
             "version": "0.19.1",
             "source": {
                 "type": "git",
-<<<<<<< HEAD
                 "url": "https://github.com/utopia-php/framework",
-                "reference": "c86fc078ef258f3c88d3a25233202267314df3a9"
-            },
-=======
-                "url": "https://github.com/utopia-php/framework.git",
                 "reference": "cc7629b5f7a8f45912ec2e069b7f14e361e41c34"
             },
-            "dist": {
-                "type": "zip",
-                "url": "https://api.github.com/repos/utopia-php/framework/zipball/cc7629b5f7a8f45912ec2e069b7f14e361e41c34",
-                "reference": "cc7629b5f7a8f45912ec2e069b7f14e361e41c34",
-                "shasum": ""
-            },
->>>>>>> 8ece11d2
             "require": {
                 "php": ">=7.3.0"
             },
@@ -2295,15 +2283,7 @@
                 "php",
                 "upf"
             ],
-<<<<<<< HEAD
-            "time": "2021-10-08T11:46:20+00:00"
-=======
-            "support": {
-                "issues": "https://github.com/utopia-php/framework/issues",
-                "source": "https://github.com/utopia-php/framework/tree/0.19.1"
-            },
             "time": "2021-11-25T16:11:40+00:00"
->>>>>>> 8ece11d2
         },
         {
             "name": "utopia-php/image",
@@ -2574,7 +2554,7 @@
             "source": {
                 "type": "git",
                 "url": "https://github.com/utopia-php/storage",
-                "reference": "1f8781dd92b9b4153379bfc8b0914a76b09bfb22"
+                "reference": "c879746725b7e18a2eb26dfaaa2b985502389c74"
             },
             "require": {
                 "php": ">=8.0",
@@ -2607,7 +2587,7 @@
                 "upf",
                 "utopia"
             ],
-            "time": "2021-11-25T07:37:57+00:00"
+            "time": "2021-11-25T11:03:36+00:00"
         },
         {
             "name": "utopia-php/swoole",
