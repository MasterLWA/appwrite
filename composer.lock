{
    "_readme": [
        "This file locks the dependencies of your project to a known state",
        "Read more about it at https://getcomposer.org/doc/01-basic-usage.md#installing-dependencies",
        "This file is @generated automatically"
    ],
<<<<<<< HEAD
    "content-hash": "65ec111f49af9c148eb69dc16aec7a10",
=======
    "content-hash": "db9e7adb4caf775eaa200d3888b65579",
>>>>>>> ea1c0d0a
    "packages": [
        {
            "name": "adhocore/jwt",
            "version": "1.1.2",
            "source": {
                "type": "git",
                "url": "https://github.com/adhocore/php-jwt.git",
                "reference": "6c434af7170090bb7a8880d2bc220a2254ba7899"
            },
            "dist": {
                "type": "zip",
                "url": "https://api.github.com/repos/adhocore/php-jwt/zipball/6c434af7170090bb7a8880d2bc220a2254ba7899",
                "reference": "6c434af7170090bb7a8880d2bc220a2254ba7899",
                "shasum": ""
            },
            "require": {
                "php": "^7.0 || ^8.0"
            },
            "require-dev": {
                "phpunit/phpunit": "^6.5 || ^7.5"
            },
            "type": "library",
            "autoload": {
                "psr-4": {
                    "Ahc\\Jwt\\": "src/"
                }
            },
            "notification-url": "https://packagist.org/downloads/",
            "license": [
                "MIT"
            ],
            "authors": [
                {
                    "name": "Jitendra Adhikari",
                    "email": "jiten.adhikary@gmail.com"
                }
            ],
            "description": "Ultra lightweight JSON web token (JWT) library for PHP5.5+.",
            "keywords": [
                "auth",
                "json-web-token",
                "jwt",
                "jwt-auth",
                "jwt-php",
                "token"
            ],
            "support": {
                "issues": "https://github.com/adhocore/php-jwt/issues",
                "source": "https://github.com/adhocore/php-jwt/tree/1.1.2"
            },
            "funding": [
                {
                    "url": "https://paypal.me/ji10",
                    "type": "custom"
                }
            ],
            "time": "2021-02-20T09:56:44+00:00"
        },
        {
            "name": "appwrite/php-clamav",
            "version": "1.1.0",
            "source": {
                "type": "git",
                "url": "https://github.com/appwrite/php-clamav.git",
                "reference": "61d00f24f9e7766fbba233e7b8d09c5475388073"
            },
            "dist": {
                "type": "zip",
                "url": "https://api.github.com/repos/appwrite/php-clamav/zipball/61d00f24f9e7766fbba233e7b8d09c5475388073",
                "reference": "61d00f24f9e7766fbba233e7b8d09c5475388073",
                "shasum": ""
            },
            "require": {
                "ext-sockets": "*",
                "php": ">=7.1"
            },
            "require-dev": {
                "phpunit/phpunit": "^7.0"
            },
            "type": "library",
            "autoload": {
                "psr-4": {
                    "Appwrite\\ClamAV\\": "src/ClamAV"
                }
            },
            "notification-url": "https://packagist.org/downloads/",
            "license": [
                "MIT"
            ],
            "authors": [
                {
                    "name": "Eldad Fux",
                    "email": "eldad@appwrite.io"
                }
            ],
            "description": "ClamAV network and pipe client for PHP",
            "keywords": [
                "anti virus",
                "appwrite",
                "clamav",
                "php"
            ],
            "support": {
                "issues": "https://github.com/appwrite/php-clamav/issues",
                "source": "https://github.com/appwrite/php-clamav/tree/1.1.0"
            },
            "time": "2020-10-02T05:23:46+00:00"
        },
        {
            "name": "appwrite/php-runtimes",
            "version": "0.11.1",
            "source": {
                "type": "git",
                "url": "https://github.com/appwrite/runtimes.git",
                "reference": "9d74a477ba3333cbcfac565c46fcf19606b7b603"
            },
            "require": {
                "php": ">=8.0",
                "utopia-php/system": "0.6.*"
            },
            "require-dev": {
                "phpunit/phpunit": "^9.3",
                "vimeo/psalm": "4.0.1"
            },
            "type": "library",
            "autoload": {
                "psr-4": {
                    "Appwrite\\Runtimes\\": "src/Runtimes"
                }
            },
            "license": [
                "BSD-3-Clause"
            ],
            "authors": [
                {
                    "name": "Eldad Fux",
                    "email": "eldad@appwrite.io"
                },
                {
                    "name": "Torsten Dittmann",
                    "email": "torsten@appwrite.io"
                }
            ],
            "description": "Appwrite repository for Cloud Function runtimes that contains the configurations and tests for all of the Appwrite runtime environments.",
            "keywords": [
                "appwrite",
                "php",
                "runtimes"
            ],
            "time": "2022-11-07T16:45:52+00:00"
        },
        {
            "name": "chillerlan/php-qrcode",
            "version": "4.3.3",
            "source": {
                "type": "git",
                "url": "https://github.com/chillerlan/php-qrcode.git",
                "reference": "6356b246948ac1025882b3f55e7c68ebd4515ae3"
            },
            "dist": {
                "type": "zip",
                "url": "https://api.github.com/repos/chillerlan/php-qrcode/zipball/6356b246948ac1025882b3f55e7c68ebd4515ae3",
                "reference": "6356b246948ac1025882b3f55e7c68ebd4515ae3",
                "shasum": ""
            },
            "require": {
                "chillerlan/php-settings-container": "^2.1",
                "ext-mbstring": "*",
                "php": "^7.4 || ^8.0"
            },
            "require-dev": {
                "phan/phan": "^5.3",
                "phpunit/phpunit": "^9.5",
                "setasign/fpdf": "^1.8.2"
            },
            "suggest": {
                "chillerlan/php-authenticator": "Yet another Google authenticator! Also creates URIs for mobile apps.",
                "setasign/fpdf": "Required to use the QR FPDF output."
            },
            "type": "library",
            "autoload": {
                "psr-4": {
                    "chillerlan\\QRCode\\": "src/"
                }
            },
            "notification-url": "https://packagist.org/downloads/",
            "license": [
                "MIT"
            ],
            "authors": [
                {
                    "name": "Kazuhiko Arase",
                    "homepage": "https://github.com/kazuhikoarase"
                },
                {
                    "name": "Smiley",
                    "email": "smiley@chillerlan.net",
                    "homepage": "https://github.com/codemasher"
                },
                {
                    "name": "Contributors",
                    "homepage": "https://github.com/chillerlan/php-qrcode/graphs/contributors"
                }
            ],
            "description": "A QR code generator. PHP 7.4+",
            "homepage": "https://github.com/chillerlan/php-qrcode",
            "keywords": [
                "phpqrcode",
                "qr",
                "qr code",
                "qrcode",
                "qrcode-generator"
            ],
            "support": {
                "issues": "https://github.com/chillerlan/php-qrcode/issues",
                "source": "https://github.com/chillerlan/php-qrcode/tree/4.3.3"
            },
            "funding": [
                {
                    "url": "https://www.paypal.com/donate?hosted_button_id=WLYUNAT9ZTJZ4",
                    "type": "custom"
                },
                {
                    "url": "https://ko-fi.com/codemasher",
                    "type": "ko_fi"
                }
            ],
            "time": "2021-11-25T22:38:09+00:00"
        },
        {
            "name": "chillerlan/php-settings-container",
            "version": "2.1.4",
            "source": {
                "type": "git",
                "url": "https://github.com/chillerlan/php-settings-container.git",
                "reference": "1beb7df3c14346d4344b0b2e12f6f9a74feabd4a"
            },
            "dist": {
                "type": "zip",
                "url": "https://api.github.com/repos/chillerlan/php-settings-container/zipball/1beb7df3c14346d4344b0b2e12f6f9a74feabd4a",
                "reference": "1beb7df3c14346d4344b0b2e12f6f9a74feabd4a",
                "shasum": ""
            },
            "require": {
                "ext-json": "*",
                "php": "^7.4 || ^8.0"
            },
            "require-dev": {
                "phan/phan": "^5.3",
                "phpunit/phpunit": "^9.5"
            },
            "type": "library",
            "autoload": {
                "psr-4": {
                    "chillerlan\\Settings\\": "src/"
                }
            },
            "notification-url": "https://packagist.org/downloads/",
            "license": [
                "MIT"
            ],
            "authors": [
                {
                    "name": "Smiley",
                    "email": "smiley@chillerlan.net",
                    "homepage": "https://github.com/codemasher"
                }
            ],
            "description": "A container class for immutable settings objects. Not a DI container. PHP 7.4+",
            "homepage": "https://github.com/chillerlan/php-settings-container",
            "keywords": [
                "PHP7",
                "Settings",
                "configuration",
                "container",
                "helper"
            ],
            "support": {
                "issues": "https://github.com/chillerlan/php-settings-container/issues",
                "source": "https://github.com/chillerlan/php-settings-container"
            },
            "funding": [
                {
                    "url": "https://www.paypal.com/donate?hosted_button_id=WLYUNAT9ZTJZ4",
                    "type": "custom"
                },
                {
                    "url": "https://ko-fi.com/codemasher",
                    "type": "ko_fi"
                }
            ],
            "time": "2022-07-05T22:32:14+00:00"
        },
        {
            "name": "colinmollenhour/credis",
            "version": "v1.14.0",
            "source": {
                "type": "git",
                "url": "https://github.com/colinmollenhour/credis.git",
                "reference": "dccc8a46586475075fbb012d8bd523b8a938c2dc"
            },
            "dist": {
                "type": "zip",
                "url": "https://api.github.com/repos/colinmollenhour/credis/zipball/dccc8a46586475075fbb012d8bd523b8a938c2dc",
                "reference": "dccc8a46586475075fbb012d8bd523b8a938c2dc",
                "shasum": ""
            },
            "require": {
                "php": ">=5.6.0"
            },
            "suggest": {
                "ext-redis": "Improved performance for communicating with redis"
            },
            "type": "library",
            "autoload": {
                "classmap": [
                    "Client.php",
                    "Cluster.php",
                    "Sentinel.php",
                    "Module.php"
                ]
            },
            "notification-url": "https://packagist.org/downloads/",
            "license": [
                "MIT"
            ],
            "authors": [
                {
                    "name": "Colin Mollenhour",
                    "email": "colin@mollenhour.com"
                }
            ],
            "description": "Credis is a lightweight interface to the Redis key-value store which wraps the phpredis library when available for better performance.",
            "homepage": "https://github.com/colinmollenhour/credis",
            "support": {
                "issues": "https://github.com/colinmollenhour/credis/issues",
                "source": "https://github.com/colinmollenhour/credis/tree/v1.14.0"
            },
            "time": "2022-11-09T01:18:39+00:00"
        },
        {
            "name": "composer/package-versions-deprecated",
            "version": "1.11.99.5",
            "source": {
                "type": "git",
                "url": "https://github.com/composer/package-versions-deprecated.git",
                "reference": "b4f54f74ef3453349c24a845d22392cd31e65f1d"
            },
            "dist": {
                "type": "zip",
                "url": "https://api.github.com/repos/composer/package-versions-deprecated/zipball/b4f54f74ef3453349c24a845d22392cd31e65f1d",
                "reference": "b4f54f74ef3453349c24a845d22392cd31e65f1d",
                "shasum": ""
            },
            "require": {
                "composer-plugin-api": "^1.1.0 || ^2.0",
                "php": "^7 || ^8"
            },
            "replace": {
                "ocramius/package-versions": "1.11.99"
            },
            "require-dev": {
                "composer/composer": "^1.9.3 || ^2.0@dev",
                "ext-zip": "^1.13",
                "phpunit/phpunit": "^6.5 || ^7"
            },
            "type": "composer-plugin",
            "extra": {
                "class": "PackageVersions\\Installer",
                "branch-alias": {
                    "dev-master": "1.x-dev"
                }
            },
            "autoload": {
                "psr-4": {
                    "PackageVersions\\": "src/PackageVersions"
                }
            },
            "notification-url": "https://packagist.org/downloads/",
            "license": [
                "MIT"
            ],
            "authors": [
                {
                    "name": "Marco Pivetta",
                    "email": "ocramius@gmail.com"
                },
                {
                    "name": "Jordi Boggiano",
                    "email": "j.boggiano@seld.be"
                }
            ],
            "description": "Composer plugin that provides efficient querying for installed package versions (no runtime IO)",
            "support": {
                "issues": "https://github.com/composer/package-versions-deprecated/issues",
                "source": "https://github.com/composer/package-versions-deprecated/tree/1.11.99.5"
            },
            "funding": [
                {
                    "url": "https://packagist.com",
                    "type": "custom"
                },
                {
                    "url": "https://github.com/composer",
                    "type": "github"
                },
                {
                    "url": "https://tidelift.com/funding/github/packagist/composer/composer",
                    "type": "tidelift"
                }
            ],
            "time": "2022-01-17T14:14:24+00:00"
        },
        {
            "name": "dragonmantank/cron-expression",
            "version": "v3.3.1",
            "source": {
                "type": "git",
                "url": "https://github.com/dragonmantank/cron-expression.git",
                "reference": "be85b3f05b46c39bbc0d95f6c071ddff669510fa"
            },
            "dist": {
                "type": "zip",
                "url": "https://api.github.com/repos/dragonmantank/cron-expression/zipball/be85b3f05b46c39bbc0d95f6c071ddff669510fa",
                "reference": "be85b3f05b46c39bbc0d95f6c071ddff669510fa",
                "shasum": ""
            },
            "require": {
                "php": "^7.2|^8.0",
                "webmozart/assert": "^1.0"
            },
            "replace": {
                "mtdowling/cron-expression": "^1.0"
            },
            "require-dev": {
                "phpstan/extension-installer": "^1.0",
                "phpstan/phpstan": "^1.0",
                "phpstan/phpstan-webmozart-assert": "^1.0",
                "phpunit/phpunit": "^7.0|^8.0|^9.0"
            },
            "type": "library",
            "autoload": {
                "psr-4": {
                    "Cron\\": "src/Cron/"
                }
            },
            "notification-url": "https://packagist.org/downloads/",
            "license": [
                "MIT"
            ],
            "authors": [
                {
                    "name": "Chris Tankersley",
                    "email": "chris@ctankersley.com",
                    "homepage": "https://github.com/dragonmantank"
                }
            ],
            "description": "CRON for PHP: Calculate the next or previous run date and determine if a CRON expression is due",
            "keywords": [
                "cron",
                "schedule"
            ],
            "support": {
                "issues": "https://github.com/dragonmantank/cron-expression/issues",
                "source": "https://github.com/dragonmantank/cron-expression/tree/v3.3.1"
            },
            "funding": [
                {
                    "url": "https://github.com/dragonmantank",
                    "type": "github"
                }
            ],
            "time": "2022-01-18T15:43:28+00:00"
        },
        {
            "name": "guzzlehttp/guzzle",
            "version": "7.5.0",
            "source": {
                "type": "git",
                "url": "https://github.com/guzzle/guzzle.git",
                "reference": "b50a2a1251152e43f6a37f0fa053e730a67d25ba"
            },
            "dist": {
                "type": "zip",
                "url": "https://api.github.com/repos/guzzle/guzzle/zipball/b50a2a1251152e43f6a37f0fa053e730a67d25ba",
                "reference": "b50a2a1251152e43f6a37f0fa053e730a67d25ba",
                "shasum": ""
            },
            "require": {
                "ext-json": "*",
                "guzzlehttp/promises": "^1.5",
                "guzzlehttp/psr7": "^1.9 || ^2.4",
                "php": "^7.2.5 || ^8.0",
                "psr/http-client": "^1.0",
                "symfony/deprecation-contracts": "^2.2 || ^3.0"
            },
            "provide": {
                "psr/http-client-implementation": "1.0"
            },
            "require-dev": {
                "bamarni/composer-bin-plugin": "^1.8.1",
                "ext-curl": "*",
                "php-http/client-integration-tests": "^3.0",
                "phpunit/phpunit": "^8.5.29 || ^9.5.23",
                "psr/log": "^1.1 || ^2.0 || ^3.0"
            },
            "suggest": {
                "ext-curl": "Required for CURL handler support",
                "ext-intl": "Required for Internationalized Domain Name (IDN) support",
                "psr/log": "Required for using the Log middleware"
            },
            "type": "library",
            "extra": {
                "bamarni-bin": {
                    "bin-links": true,
                    "forward-command": false
                },
                "branch-alias": {
                    "dev-master": "7.5-dev"
                }
            },
            "autoload": {
                "files": [
                    "src/functions_include.php"
                ],
                "psr-4": {
                    "GuzzleHttp\\": "src/"
                }
            },
            "notification-url": "https://packagist.org/downloads/",
            "license": [
                "MIT"
            ],
            "authors": [
                {
                    "name": "Graham Campbell",
                    "email": "hello@gjcampbell.co.uk",
                    "homepage": "https://github.com/GrahamCampbell"
                },
                {
                    "name": "Michael Dowling",
                    "email": "mtdowling@gmail.com",
                    "homepage": "https://github.com/mtdowling"
                },
                {
                    "name": "Jeremy Lindblom",
                    "email": "jeremeamia@gmail.com",
                    "homepage": "https://github.com/jeremeamia"
                },
                {
                    "name": "George Mponos",
                    "email": "gmponos@gmail.com",
                    "homepage": "https://github.com/gmponos"
                },
                {
                    "name": "Tobias Nyholm",
                    "email": "tobias.nyholm@gmail.com",
                    "homepage": "https://github.com/Nyholm"
                },
                {
                    "name": "Márk Sági-Kazár",
                    "email": "mark.sagikazar@gmail.com",
                    "homepage": "https://github.com/sagikazarmark"
                },
                {
                    "name": "Tobias Schultze",
                    "email": "webmaster@tubo-world.de",
                    "homepage": "https://github.com/Tobion"
                }
            ],
            "description": "Guzzle is a PHP HTTP client library",
            "keywords": [
                "client",
                "curl",
                "framework",
                "http",
                "http client",
                "psr-18",
                "psr-7",
                "rest",
                "web service"
            ],
            "support": {
                "issues": "https://github.com/guzzle/guzzle/issues",
                "source": "https://github.com/guzzle/guzzle/tree/7.5.0"
            },
            "funding": [
                {
                    "url": "https://github.com/GrahamCampbell",
                    "type": "github"
                },
                {
                    "url": "https://github.com/Nyholm",
                    "type": "github"
                },
                {
                    "url": "https://tidelift.com/funding/github/packagist/guzzlehttp/guzzle",
                    "type": "tidelift"
                }
            ],
            "time": "2022-08-28T15:39:27+00:00"
        },
        {
            "name": "guzzlehttp/promises",
            "version": "1.5.2",
            "source": {
                "type": "git",
                "url": "https://github.com/guzzle/promises.git",
                "reference": "b94b2807d85443f9719887892882d0329d1e2598"
            },
            "dist": {
                "type": "zip",
                "url": "https://api.github.com/repos/guzzle/promises/zipball/b94b2807d85443f9719887892882d0329d1e2598",
                "reference": "b94b2807d85443f9719887892882d0329d1e2598",
                "shasum": ""
            },
            "require": {
                "php": ">=5.5"
            },
            "require-dev": {
                "symfony/phpunit-bridge": "^4.4 || ^5.1"
            },
            "type": "library",
            "extra": {
                "branch-alias": {
                    "dev-master": "1.5-dev"
                }
            },
            "autoload": {
                "files": [
                    "src/functions_include.php"
                ],
                "psr-4": {
                    "GuzzleHttp\\Promise\\": "src/"
                }
            },
            "notification-url": "https://packagist.org/downloads/",
            "license": [
                "MIT"
            ],
            "authors": [
                {
                    "name": "Graham Campbell",
                    "email": "hello@gjcampbell.co.uk",
                    "homepage": "https://github.com/GrahamCampbell"
                },
                {
                    "name": "Michael Dowling",
                    "email": "mtdowling@gmail.com",
                    "homepage": "https://github.com/mtdowling"
                },
                {
                    "name": "Tobias Nyholm",
                    "email": "tobias.nyholm@gmail.com",
                    "homepage": "https://github.com/Nyholm"
                },
                {
                    "name": "Tobias Schultze",
                    "email": "webmaster@tubo-world.de",
                    "homepage": "https://github.com/Tobion"
                }
            ],
            "description": "Guzzle promises library",
            "keywords": [
                "promise"
            ],
            "support": {
                "issues": "https://github.com/guzzle/promises/issues",
                "source": "https://github.com/guzzle/promises/tree/1.5.2"
            },
            "funding": [
                {
                    "url": "https://github.com/GrahamCampbell",
                    "type": "github"
                },
                {
                    "url": "https://github.com/Nyholm",
                    "type": "github"
                },
                {
                    "url": "https://tidelift.com/funding/github/packagist/guzzlehttp/promises",
                    "type": "tidelift"
                }
            ],
            "time": "2022-08-28T14:55:35+00:00"
        },
        {
            "name": "guzzlehttp/psr7",
            "version": "2.4.4",
            "source": {
                "type": "git",
                "url": "https://github.com/guzzle/psr7.git",
                "reference": "3cf1b6d4f0c820a2cf8bcaec39fc698f3443b5cf"
            },
            "dist": {
                "type": "zip",
                "url": "https://api.github.com/repos/guzzle/psr7/zipball/3cf1b6d4f0c820a2cf8bcaec39fc698f3443b5cf",
                "reference": "3cf1b6d4f0c820a2cf8bcaec39fc698f3443b5cf",
                "shasum": ""
            },
            "require": {
                "php": "^7.2.5 || ^8.0",
                "psr/http-factory": "^1.0",
                "psr/http-message": "^1.0",
                "ralouphie/getallheaders": "^3.0"
            },
            "provide": {
                "psr/http-factory-implementation": "1.0",
                "psr/http-message-implementation": "1.0"
            },
            "require-dev": {
                "bamarni/composer-bin-plugin": "^1.8.1",
                "http-interop/http-factory-tests": "^0.9",
                "phpunit/phpunit": "^8.5.29 || ^9.5.23"
            },
            "suggest": {
                "laminas/laminas-httphandlerrunner": "Emit PSR-7 responses"
            },
            "type": "library",
            "extra": {
                "bamarni-bin": {
                    "bin-links": true,
                    "forward-command": false
                },
                "branch-alias": {
                    "dev-master": "2.4-dev"
                }
            },
            "autoload": {
                "psr-4": {
                    "GuzzleHttp\\Psr7\\": "src/"
                }
            },
            "notification-url": "https://packagist.org/downloads/",
            "license": [
                "MIT"
            ],
            "authors": [
                {
                    "name": "Graham Campbell",
                    "email": "hello@gjcampbell.co.uk",
                    "homepage": "https://github.com/GrahamCampbell"
                },
                {
                    "name": "Michael Dowling",
                    "email": "mtdowling@gmail.com",
                    "homepage": "https://github.com/mtdowling"
                },
                {
                    "name": "George Mponos",
                    "email": "gmponos@gmail.com",
                    "homepage": "https://github.com/gmponos"
                },
                {
                    "name": "Tobias Nyholm",
                    "email": "tobias.nyholm@gmail.com",
                    "homepage": "https://github.com/Nyholm"
                },
                {
                    "name": "Márk Sági-Kazár",
                    "email": "mark.sagikazar@gmail.com",
                    "homepage": "https://github.com/sagikazarmark"
                },
                {
                    "name": "Tobias Schultze",
                    "email": "webmaster@tubo-world.de",
                    "homepage": "https://github.com/Tobion"
                },
                {
                    "name": "Márk Sági-Kazár",
                    "email": "mark.sagikazar@gmail.com",
                    "homepage": "https://sagikazarmark.hu"
                }
            ],
            "description": "PSR-7 message implementation that also provides common utility methods",
            "keywords": [
                "http",
                "message",
                "psr-7",
                "request",
                "response",
                "stream",
                "uri",
                "url"
            ],
            "support": {
                "issues": "https://github.com/guzzle/psr7/issues",
                "source": "https://github.com/guzzle/psr7/tree/2.4.4"
            },
            "funding": [
                {
                    "url": "https://github.com/GrahamCampbell",
                    "type": "github"
                },
                {
                    "url": "https://github.com/Nyholm",
                    "type": "github"
                },
                {
                    "url": "https://tidelift.com/funding/github/packagist/guzzlehttp/psr7",
                    "type": "tidelift"
                }
            ],
            "time": "2023-03-09T13:19:02+00:00"
        },
        {
            "name": "influxdb/influxdb-php",
            "version": "1.15.2",
            "source": {
                "type": "git",
                "url": "https://github.com/influxdata/influxdb-php.git",
                "reference": "d6e59f4f04ab9107574fda69c2cbe36671253d03"
            },
            "dist": {
                "type": "zip",
                "url": "https://api.github.com/repos/influxdata/influxdb-php/zipball/d6e59f4f04ab9107574fda69c2cbe36671253d03",
                "reference": "d6e59f4f04ab9107574fda69c2cbe36671253d03",
                "shasum": ""
            },
            "require": {
                "guzzlehttp/guzzle": "^6.0|^7.0",
                "php": "^5.5 || ^7.0 || ^8.0"
            },
            "require-dev": {
                "dms/phpunit-arraysubset-asserts": "^0.2.1",
                "phpunit/phpunit": "^9.5"
            },
            "suggest": {
                "ext-curl": "Curl extension, needed for Curl driver",
                "stefanotorresi/influxdb-php-async": "An asyncronous client for InfluxDB, implemented via ReactPHP."
            },
            "type": "library",
            "autoload": {
                "psr-4": {
                    "InfluxDB\\": "src/InfluxDB"
                }
            },
            "notification-url": "https://packagist.org/downloads/",
            "license": [
                "MIT"
            ],
            "authors": [
                {
                    "name": "Stephen Hoogendijk",
                    "email": "stephen@tca0.nl"
                },
                {
                    "name": "Daniel Martinez",
                    "email": "danimartcas@hotmail.com"
                },
                {
                    "name": "Gianluca Arbezzano",
                    "email": "gianarb92@gmail.com"
                }
            ],
            "description": "InfluxDB client library for PHP",
            "keywords": [
                "client",
                "influxdata",
                "influxdb",
                "influxdb class",
                "influxdb client",
                "influxdb library",
                "time series"
            ],
            "support": {
                "issues": "https://github.com/influxdata/influxdb-php/issues",
                "source": "https://github.com/influxdata/influxdb-php/tree/1.15.2"
            },
            "abandoned": true,
            "time": "2020-12-26T17:45:17+00:00"
        },
        {
            "name": "jean85/pretty-package-versions",
            "version": "1.6.0",
            "source": {
                "type": "git",
                "url": "https://github.com/Jean85/pretty-package-versions.git",
                "reference": "1e0104b46f045868f11942aea058cd7186d6c303"
            },
            "dist": {
                "type": "zip",
                "url": "https://api.github.com/repos/Jean85/pretty-package-versions/zipball/1e0104b46f045868f11942aea058cd7186d6c303",
                "reference": "1e0104b46f045868f11942aea058cd7186d6c303",
                "shasum": ""
            },
            "require": {
                "composer/package-versions-deprecated": "^1.8.0",
                "php": "^7.0|^8.0"
            },
            "require-dev": {
                "phpunit/phpunit": "^6.0|^8.5|^9.2"
            },
            "type": "library",
            "extra": {
                "branch-alias": {
                    "dev-master": "1.x-dev"
                }
            },
            "autoload": {
                "psr-4": {
                    "Jean85\\": "src/"
                }
            },
            "notification-url": "https://packagist.org/downloads/",
            "license": [
                "MIT"
            ],
            "authors": [
                {
                    "name": "Alessandro Lai",
                    "email": "alessandro.lai85@gmail.com"
                }
            ],
            "description": "A wrapper for ocramius/package-versions to get pretty versions strings",
            "keywords": [
                "composer",
                "package",
                "release",
                "versions"
            ],
            "support": {
                "issues": "https://github.com/Jean85/pretty-package-versions/issues",
                "source": "https://github.com/Jean85/pretty-package-versions/tree/1.6.0"
            },
            "time": "2021-02-04T16:20:16+00:00"
        },
        {
            "name": "laravel/pint",
            "version": "v1.2.1",
            "source": {
                "type": "git",
                "url": "https://github.com/laravel/pint.git",
                "reference": "e60e2112ee779ce60f253695b273d1646a17d6f1"
            },
            "dist": {
                "type": "zip",
                "url": "https://api.github.com/repos/laravel/pint/zipball/e60e2112ee779ce60f253695b273d1646a17d6f1",
                "reference": "e60e2112ee779ce60f253695b273d1646a17d6f1",
                "shasum": ""
            },
            "require": {
                "ext-json": "*",
                "ext-mbstring": "*",
                "ext-tokenizer": "*",
                "ext-xml": "*",
                "php": "^8.0"
            },
            "require-dev": {
                "friendsofphp/php-cs-fixer": "^3.11.0",
                "illuminate/view": "^9.32.0",
                "laravel-zero/framework": "^9.2.0",
                "mockery/mockery": "^1.5.1",
                "nunomaduro/larastan": "^2.2.0",
                "nunomaduro/termwind": "^1.14.0",
                "pestphp/pest": "^1.22.1"
            },
            "bin": [
                "builds/pint"
            ],
            "type": "project",
            "autoload": {
                "psr-4": {
                    "App\\": "app/",
                    "Database\\Seeders\\": "database/seeders/",
                    "Database\\Factories\\": "database/factories/"
                }
            },
            "notification-url": "https://packagist.org/downloads/",
            "license": [
                "MIT"
            ],
            "authors": [
                {
                    "name": "Nuno Maduro",
                    "email": "enunomaduro@gmail.com"
                }
            ],
            "description": "An opinionated code formatter for PHP.",
            "homepage": "https://laravel.com",
            "keywords": [
                "format",
                "formatter",
                "lint",
                "linter",
                "php"
            ],
            "support": {
                "issues": "https://github.com/laravel/pint/issues",
                "source": "https://github.com/laravel/pint"
            },
            "time": "2022-11-29T16:25:20+00:00"
        },
        {
            "name": "matomo/device-detector",
            "version": "6.0.0",
            "source": {
                "type": "git",
                "url": "https://github.com/matomo-org/device-detector.git",
                "reference": "7fc2af3af62bd69e6e3404d561e371a83c112be9"
            },
            "dist": {
                "type": "zip",
                "url": "https://api.github.com/repos/matomo-org/device-detector/zipball/7fc2af3af62bd69e6e3404d561e371a83c112be9",
                "reference": "7fc2af3af62bd69e6e3404d561e371a83c112be9",
                "shasum": ""
            },
            "require": {
                "mustangostang/spyc": "*",
                "php": "^7.2|^8.0"
            },
            "replace": {
                "piwik/device-detector": "self.version"
            },
            "require-dev": {
                "matthiasmullie/scrapbook": "^1.4.7",
                "mayflower/mo4-coding-standard": "^v8.0.0",
                "phpstan/phpstan": "^0.12.52",
                "phpunit/phpunit": "^8.5.8",
                "psr/cache": "^1.0.1",
                "psr/simple-cache": "^1.0.1",
                "symfony/yaml": "^5.1.7"
            },
            "suggest": {
                "doctrine/cache": "Can directly be used for caching purpose",
                "ext-yaml": "Necessary for using the Pecl YAML parser"
            },
            "type": "library",
            "autoload": {
                "psr-4": {
                    "DeviceDetector\\": ""
                },
                "exclude-from-classmap": [
                    "Tests/"
                ]
            },
            "notification-url": "https://packagist.org/downloads/",
            "license": [
                "LGPL-3.0-or-later"
            ],
            "authors": [
                {
                    "name": "The Matomo Team",
                    "email": "hello@matomo.org",
                    "homepage": "https://matomo.org/team/"
                }
            ],
            "description": "The Universal Device Detection library, that parses User Agents and detects devices (desktop, tablet, mobile, tv, cars, console, etc.), clients (browsers, media players, mobile apps, feed readers, libraries, etc), operating systems, devices, brands and models.",
            "homepage": "https://matomo.org",
            "keywords": [
                "devicedetection",
                "parser",
                "useragent"
            ],
            "support": {
                "forum": "https://forum.matomo.org/",
                "issues": "https://github.com/matomo-org/device-detector/issues",
                "source": "https://github.com/matomo-org/matomo",
                "wiki": "https://dev.matomo.org/"
            },
            "time": "2022-04-11T09:58:17+00:00"
        },
        {
            "name": "mongodb/mongodb",
            "version": "1.8.0",
            "source": {
                "type": "git",
                "url": "https://github.com/mongodb/mongo-php-library.git",
                "reference": "953dbc19443aa9314c44b7217a16873347e6840d"
            },
            "dist": {
                "type": "zip",
                "url": "https://api.github.com/repos/mongodb/mongo-php-library/zipball/953dbc19443aa9314c44b7217a16873347e6840d",
                "reference": "953dbc19443aa9314c44b7217a16873347e6840d",
                "shasum": ""
            },
            "require": {
                "ext-hash": "*",
                "ext-json": "*",
                "ext-mongodb": "^1.8.1",
                "jean85/pretty-package-versions": "^1.2",
                "php": "^7.0 || ^8.0",
                "symfony/polyfill-php80": "^1.19"
            },
            "require-dev": {
                "squizlabs/php_codesniffer": "^3.5, <3.5.5",
                "symfony/phpunit-bridge": "5.x-dev"
            },
            "type": "library",
            "extra": {
                "branch-alias": {
                    "dev-master": "1.8.x-dev"
                }
            },
            "autoload": {
                "files": [
                    "src/functions.php"
                ],
                "psr-4": {
                    "MongoDB\\": "src/"
                }
            },
            "notification-url": "https://packagist.org/downloads/",
            "license": [
                "Apache-2.0"
            ],
            "authors": [
                {
                    "name": "Andreas Braun",
                    "email": "andreas.braun@mongodb.com"
                },
                {
                    "name": "Jeremy Mikola",
                    "email": "jmikola@gmail.com"
                }
            ],
            "description": "MongoDB driver library",
            "homepage": "https://jira.mongodb.org/browse/PHPLIB",
            "keywords": [
                "database",
                "driver",
                "mongodb",
                "persistence"
            ],
            "support": {
                "issues": "https://github.com/mongodb/mongo-php-library/issues",
                "source": "https://github.com/mongodb/mongo-php-library/tree/1.8.0"
            },
            "time": "2020-11-25T12:26:02+00:00"
        },
        {
            "name": "mustangostang/spyc",
            "version": "0.6.3",
            "source": {
                "type": "git",
                "url": "git@github.com:mustangostang/spyc.git",
                "reference": "4627c838b16550b666d15aeae1e5289dd5b77da0"
            },
            "dist": {
                "type": "zip",
                "url": "https://api.github.com/repos/mustangostang/spyc/zipball/4627c838b16550b666d15aeae1e5289dd5b77da0",
                "reference": "4627c838b16550b666d15aeae1e5289dd5b77da0",
                "shasum": ""
            },
            "require": {
                "php": ">=5.3.1"
            },
            "require-dev": {
                "phpunit/phpunit": "4.3.*@dev"
            },
            "type": "library",
            "extra": {
                "branch-alias": {
                    "dev-master": "0.5.x-dev"
                }
            },
            "autoload": {
                "files": [
                    "Spyc.php"
                ]
            },
            "notification-url": "https://packagist.org/downloads/",
            "license": [
                "MIT"
            ],
            "authors": [
                {
                    "name": "mustangostang",
                    "email": "vlad.andersen@gmail.com"
                }
            ],
            "description": "A simple YAML loader/dumper class for PHP",
            "homepage": "https://github.com/mustangostang/spyc/",
            "keywords": [
                "spyc",
                "yaml",
                "yml"
            ],
            "time": "2019-09-10T13:16:29+00:00"
        },
        {
            "name": "phpmailer/phpmailer",
            "version": "v6.6.0",
            "source": {
                "type": "git",
                "url": "https://github.com/PHPMailer/PHPMailer.git",
                "reference": "e43bac82edc26ca04b36143a48bde1c051cfd5b1"
            },
            "dist": {
                "type": "zip",
                "url": "https://api.github.com/repos/PHPMailer/PHPMailer/zipball/e43bac82edc26ca04b36143a48bde1c051cfd5b1",
                "reference": "e43bac82edc26ca04b36143a48bde1c051cfd5b1",
                "shasum": ""
            },
            "require": {
                "ext-ctype": "*",
                "ext-filter": "*",
                "ext-hash": "*",
                "php": ">=5.5.0"
            },
            "require-dev": {
                "dealerdirect/phpcodesniffer-composer-installer": "^0.7.0",
                "doctrine/annotations": "^1.2",
                "php-parallel-lint/php-console-highlighter": "^0.5.0",
                "php-parallel-lint/php-parallel-lint": "^1.3.1",
                "phpcompatibility/php-compatibility": "^9.3.5",
                "roave/security-advisories": "dev-latest",
                "squizlabs/php_codesniffer": "^3.6.2",
                "yoast/phpunit-polyfills": "^1.0.0"
            },
            "suggest": {
                "ext-mbstring": "Needed to send email in multibyte encoding charset or decode encoded addresses",
                "hayageek/oauth2-yahoo": "Needed for Yahoo XOAUTH2 authentication",
                "league/oauth2-google": "Needed for Google XOAUTH2 authentication",
                "psr/log": "For optional PSR-3 debug logging",
                "stevenmaguire/oauth2-microsoft": "Needed for Microsoft XOAUTH2 authentication",
                "symfony/polyfill-mbstring": "To support UTF-8 if the Mbstring PHP extension is not enabled (^1.2)"
            },
            "type": "library",
            "autoload": {
                "psr-4": {
                    "PHPMailer\\PHPMailer\\": "src/"
                }
            },
            "notification-url": "https://packagist.org/downloads/",
            "license": [
                "LGPL-2.1-only"
            ],
            "authors": [
                {
                    "name": "Marcus Bointon",
                    "email": "phpmailer@synchromedia.co.uk"
                },
                {
                    "name": "Jim Jagielski",
                    "email": "jimjag@gmail.com"
                },
                {
                    "name": "Andy Prevost",
                    "email": "codeworxtech@users.sourceforge.net"
                },
                {
                    "name": "Brent R. Matzelle"
                }
            ],
            "description": "PHPMailer is a full-featured email creation and transfer class for PHP",
            "support": {
                "issues": "https://github.com/PHPMailer/PHPMailer/issues",
                "source": "https://github.com/PHPMailer/PHPMailer/tree/v6.6.0"
            },
            "funding": [
                {
                    "url": "https://github.com/Synchro",
                    "type": "github"
                }
            ],
            "time": "2022-02-28T15:31:21+00:00"
        },
        {
            "name": "psr/http-client",
            "version": "1.0.1",
            "source": {
                "type": "git",
                "url": "https://github.com/php-fig/http-client.git",
                "reference": "2dfb5f6c5eff0e91e20e913f8c5452ed95b86621"
            },
            "dist": {
                "type": "zip",
                "url": "https://api.github.com/repos/php-fig/http-client/zipball/2dfb5f6c5eff0e91e20e913f8c5452ed95b86621",
                "reference": "2dfb5f6c5eff0e91e20e913f8c5452ed95b86621",
                "shasum": ""
            },
            "require": {
                "php": "^7.0 || ^8.0",
                "psr/http-message": "^1.0"
            },
            "type": "library",
            "extra": {
                "branch-alias": {
                    "dev-master": "1.0.x-dev"
                }
            },
            "autoload": {
                "psr-4": {
                    "Psr\\Http\\Client\\": "src/"
                }
            },
            "notification-url": "https://packagist.org/downloads/",
            "license": [
                "MIT"
            ],
            "authors": [
                {
                    "name": "PHP-FIG",
                    "homepage": "http://www.php-fig.org/"
                }
            ],
            "description": "Common interface for HTTP clients",
            "homepage": "https://github.com/php-fig/http-client",
            "keywords": [
                "http",
                "http-client",
                "psr",
                "psr-18"
            ],
            "support": {
                "source": "https://github.com/php-fig/http-client/tree/master"
            },
            "time": "2020-06-29T06:28:15+00:00"
        },
        {
            "name": "psr/http-factory",
            "version": "1.0.1",
            "source": {
                "type": "git",
                "url": "https://github.com/php-fig/http-factory.git",
                "reference": "12ac7fcd07e5b077433f5f2bee95b3a771bf61be"
            },
            "dist": {
                "type": "zip",
                "url": "https://api.github.com/repos/php-fig/http-factory/zipball/12ac7fcd07e5b077433f5f2bee95b3a771bf61be",
                "reference": "12ac7fcd07e5b077433f5f2bee95b3a771bf61be",
                "shasum": ""
            },
            "require": {
                "php": ">=7.0.0",
                "psr/http-message": "^1.0"
            },
            "type": "library",
            "extra": {
                "branch-alias": {
                    "dev-master": "1.0.x-dev"
                }
            },
            "autoload": {
                "psr-4": {
                    "Psr\\Http\\Message\\": "src/"
                }
            },
            "notification-url": "https://packagist.org/downloads/",
            "license": [
                "MIT"
            ],
            "authors": [
                {
                    "name": "PHP-FIG",
                    "homepage": "http://www.php-fig.org/"
                }
            ],
            "description": "Common interfaces for PSR-7 HTTP message factories",
            "keywords": [
                "factory",
                "http",
                "message",
                "psr",
                "psr-17",
                "psr-7",
                "request",
                "response"
            ],
            "support": {
                "source": "https://github.com/php-fig/http-factory/tree/master"
            },
            "time": "2019-04-30T12:38:16+00:00"
        },
        {
            "name": "psr/http-message",
            "version": "1.0.1",
            "source": {
                "type": "git",
                "url": "https://github.com/php-fig/http-message.git",
                "reference": "f6561bf28d520154e4b0ec72be95418abe6d9363"
            },
            "dist": {
                "type": "zip",
                "url": "https://api.github.com/repos/php-fig/http-message/zipball/f6561bf28d520154e4b0ec72be95418abe6d9363",
                "reference": "f6561bf28d520154e4b0ec72be95418abe6d9363",
                "shasum": ""
            },
            "require": {
                "php": ">=5.3.0"
            },
            "type": "library",
            "extra": {
                "branch-alias": {
                    "dev-master": "1.0.x-dev"
                }
            },
            "autoload": {
                "psr-4": {
                    "Psr\\Http\\Message\\": "src/"
                }
            },
            "notification-url": "https://packagist.org/downloads/",
            "license": [
                "MIT"
            ],
            "authors": [
                {
                    "name": "PHP-FIG",
                    "homepage": "http://www.php-fig.org/"
                }
            ],
            "description": "Common interface for HTTP messages",
            "homepage": "https://github.com/php-fig/http-message",
            "keywords": [
                "http",
                "http-message",
                "psr",
                "psr-7",
                "request",
                "response"
            ],
            "support": {
                "source": "https://github.com/php-fig/http-message/tree/master"
            },
            "time": "2016-08-06T14:39:51+00:00"
        },
        {
            "name": "psr/log",
            "version": "1.1.4",
            "source": {
                "type": "git",
                "url": "https://github.com/php-fig/log.git",
                "reference": "d49695b909c3b7628b6289db5479a1c204601f11"
            },
            "dist": {
                "type": "zip",
                "url": "https://api.github.com/repos/php-fig/log/zipball/d49695b909c3b7628b6289db5479a1c204601f11",
                "reference": "d49695b909c3b7628b6289db5479a1c204601f11",
                "shasum": ""
            },
            "require": {
                "php": ">=5.3.0"
            },
            "type": "library",
            "extra": {
                "branch-alias": {
                    "dev-master": "1.1.x-dev"
                }
            },
            "autoload": {
                "psr-4": {
                    "Psr\\Log\\": "Psr/Log/"
                }
            },
            "notification-url": "https://packagist.org/downloads/",
            "license": [
                "MIT"
            ],
            "authors": [
                {
                    "name": "PHP-FIG",
                    "homepage": "https://www.php-fig.org/"
                }
            ],
            "description": "Common interface for logging libraries",
            "homepage": "https://github.com/php-fig/log",
            "keywords": [
                "log",
                "psr",
                "psr-3"
            ],
            "support": {
                "source": "https://github.com/php-fig/log/tree/1.1.4"
            },
            "time": "2021-05-03T11:20:27+00:00"
        },
        {
            "name": "ralouphie/getallheaders",
            "version": "3.0.3",
            "source": {
                "type": "git",
                "url": "https://github.com/ralouphie/getallheaders.git",
                "reference": "120b605dfeb996808c31b6477290a714d356e822"
            },
            "dist": {
                "type": "zip",
                "url": "https://api.github.com/repos/ralouphie/getallheaders/zipball/120b605dfeb996808c31b6477290a714d356e822",
                "reference": "120b605dfeb996808c31b6477290a714d356e822",
                "shasum": ""
            },
            "require": {
                "php": ">=5.6"
            },
            "require-dev": {
                "php-coveralls/php-coveralls": "^2.1",
                "phpunit/phpunit": "^5 || ^6.5"
            },
            "type": "library",
            "autoload": {
                "files": [
                    "src/getallheaders.php"
                ]
            },
            "notification-url": "https://packagist.org/downloads/",
            "license": [
                "MIT"
            ],
            "authors": [
                {
                    "name": "Ralph Khattar",
                    "email": "ralph.khattar@gmail.com"
                }
            ],
            "description": "A polyfill for getallheaders.",
            "support": {
                "issues": "https://github.com/ralouphie/getallheaders/issues",
                "source": "https://github.com/ralouphie/getallheaders/tree/develop"
            },
            "time": "2019-03-08T08:55:37+00:00"
        },
        {
            "name": "resque/php-resque",
            "version": "v1.3.6",
            "source": {
                "type": "git",
                "url": "https://github.com/resque/php-resque.git",
                "reference": "fe41c04763699b1318d97ed14cc78583e9380161"
            },
            "dist": {
                "type": "zip",
                "url": "https://api.github.com/repos/resque/php-resque/zipball/fe41c04763699b1318d97ed14cc78583e9380161",
                "reference": "fe41c04763699b1318d97ed14cc78583e9380161",
                "shasum": ""
            },
            "require": {
                "colinmollenhour/credis": "~1.7",
                "php": ">=5.6.0",
                "psr/log": "~1.0"
            },
            "require-dev": {
                "phpunit/phpunit": "^5.7"
            },
            "suggest": {
                "ext-pcntl": "REQUIRED for forking processes on platforms that support it (so anything but Windows).",
                "ext-proctitle": "Allows php-resque to rename the title of UNIX processes to show the status of a worker.",
                "ext-redis": "Native PHP extension for Redis connectivity. Credis will automatically utilize when available."
            },
            "bin": [
                "bin/resque",
                "bin/resque-scheduler"
            ],
            "type": "library",
            "extra": {
                "branch-alias": {
                    "dev-master": "1.0-dev"
                }
            },
            "autoload": {
                "psr-0": {
                    "Resque": "lib",
                    "ResqueScheduler": "lib"
                }
            },
            "notification-url": "https://packagist.org/downloads/",
            "license": [
                "MIT"
            ],
            "authors": [
                {
                    "name": "Dan Hunsaker",
                    "email": "danhunsaker+resque@gmail.com",
                    "role": "Maintainer"
                },
                {
                    "name": "Rajib Ahmed",
                    "homepage": "https://github.com/rajibahmed",
                    "role": "Maintainer"
                },
                {
                    "name": "Steve Klabnik",
                    "email": "steve@steveklabnik.com",
                    "role": "Maintainer"
                },
                {
                    "name": "Chris Boulton",
                    "email": "chris@bigcommerce.com",
                    "role": "Creator"
                }
            ],
            "description": "Redis backed library for creating background jobs and processing them later. Based on resque for Ruby.",
            "homepage": "http://www.github.com/resque/php-resque/",
            "keywords": [
                "background",
                "job",
                "redis",
                "resque"
            ],
            "support": {
                "issues": "https://github.com/resque/php-resque/issues",
                "source": "https://github.com/resque/php-resque/tree/v1.3.6"
            },
            "time": "2020-04-16T16:39:50+00:00"
        },
        {
            "name": "slickdeals/statsd",
            "version": "3.1.0",
            "source": {
                "type": "git",
                "url": "https://github.com/Slickdeals/statsd-php.git",
                "reference": "225588a0a079e145359049f6e5e23eedb1b4c17f"
            },
            "dist": {
                "type": "zip",
                "url": "https://api.github.com/repos/Slickdeals/statsd-php/zipball/225588a0a079e145359049f6e5e23eedb1b4c17f",
                "reference": "225588a0a079e145359049f6e5e23eedb1b4c17f",
                "shasum": ""
            },
            "require": {
                "php": ">= 7.3 || ^8"
            },
            "replace": {
                "domnikl/statsd": "self.version"
            },
            "require-dev": {
                "friendsofphp/php-cs-fixer": "^3.0",
                "phpunit/phpunit": "^9",
                "vimeo/psalm": "^4.6"
            },
            "type": "library",
            "autoload": {
                "psr-4": {
                    "Domnikl\\Statsd\\": "src/"
                }
            },
            "notification-url": "https://packagist.org/downloads/",
            "license": [
                "MIT"
            ],
            "authors": [
                {
                    "name": "Dominik Liebler",
                    "email": "liebler.dominik@gmail.com"
                }
            ],
            "description": "a PHP client for statsd",
            "homepage": "https://github.com/Slickdeals/statsd-php",
            "keywords": [
                "Metrics",
                "monitoring",
                "statistics",
                "statsd",
                "udp"
            ],
            "support": {
                "issues": "https://github.com/Slickdeals/statsd-php/issues",
                "source": "https://github.com/Slickdeals/statsd-php/tree/3.1.0"
            },
            "time": "2021-06-04T20:33:46+00:00"
        },
        {
            "name": "symfony/deprecation-contracts",
            "version": "v3.2.1",
            "source": {
                "type": "git",
                "url": "https://github.com/symfony/deprecation-contracts.git",
                "reference": "e2d1534420bd723d0ef5aec58a22c5fe60ce6f5e"
            },
            "dist": {
                "type": "zip",
                "url": "https://api.github.com/repos/symfony/deprecation-contracts/zipball/e2d1534420bd723d0ef5aec58a22c5fe60ce6f5e",
                "reference": "e2d1534420bd723d0ef5aec58a22c5fe60ce6f5e",
                "shasum": ""
            },
            "require": {
                "php": ">=8.1"
            },
            "type": "library",
            "extra": {
                "branch-alias": {
                    "dev-main": "3.3-dev"
                },
                "thanks": {
                    "name": "symfony/contracts",
                    "url": "https://github.com/symfony/contracts"
                }
            },
            "autoload": {
                "files": [
                    "function.php"
                ]
            },
            "notification-url": "https://packagist.org/downloads/",
            "license": [
                "MIT"
            ],
            "authors": [
                {
                    "name": "Nicolas Grekas",
                    "email": "p@tchwork.com"
                },
                {
                    "name": "Symfony Community",
                    "homepage": "https://symfony.com/contributors"
                }
            ],
            "description": "A generic function and convention to trigger deprecation notices",
            "homepage": "https://symfony.com",
            "support": {
                "source": "https://github.com/symfony/deprecation-contracts/tree/v3.2.1"
            },
            "funding": [
                {
                    "url": "https://symfony.com/sponsor",
                    "type": "custom"
                },
                {
                    "url": "https://github.com/fabpot",
                    "type": "github"
                },
                {
                    "url": "https://tidelift.com/funding/github/packagist/symfony/symfony",
                    "type": "tidelift"
                }
            ],
            "time": "2023-03-01T10:25:55+00:00"
        },
        {
            "name": "symfony/polyfill-php80",
            "version": "v1.27.0",
            "source": {
                "type": "git",
                "url": "https://github.com/symfony/polyfill-php80.git",
                "reference": "7a6ff3f1959bb01aefccb463a0f2cd3d3d2fd936"
            },
            "dist": {
                "type": "zip",
                "url": "https://api.github.com/repos/symfony/polyfill-php80/zipball/7a6ff3f1959bb01aefccb463a0f2cd3d3d2fd936",
                "reference": "7a6ff3f1959bb01aefccb463a0f2cd3d3d2fd936",
                "shasum": ""
            },
            "require": {
                "php": ">=7.1"
            },
            "type": "library",
            "extra": {
                "branch-alias": {
                    "dev-main": "1.27-dev"
                },
                "thanks": {
                    "name": "symfony/polyfill",
                    "url": "https://github.com/symfony/polyfill"
                }
            },
            "autoload": {
                "files": [
                    "bootstrap.php"
                ],
                "psr-4": {
                    "Symfony\\Polyfill\\Php80\\": ""
                },
                "classmap": [
                    "Resources/stubs"
                ]
            },
            "notification-url": "https://packagist.org/downloads/",
            "license": [
                "MIT"
            ],
            "authors": [
                {
                    "name": "Ion Bazan",
                    "email": "ion.bazan@gmail.com"
                },
                {
                    "name": "Nicolas Grekas",
                    "email": "p@tchwork.com"
                },
                {
                    "name": "Symfony Community",
                    "homepage": "https://symfony.com/contributors"
                }
            ],
            "description": "Symfony polyfill backporting some PHP 8.0+ features to lower PHP versions",
            "homepage": "https://symfony.com",
            "keywords": [
                "compatibility",
                "polyfill",
                "portable",
                "shim"
            ],
            "support": {
                "source": "https://github.com/symfony/polyfill-php80/tree/v1.27.0"
            },
            "funding": [
                {
                    "url": "https://symfony.com/sponsor",
                    "type": "custom"
                },
                {
                    "url": "https://github.com/fabpot",
                    "type": "github"
                },
                {
                    "url": "https://tidelift.com/funding/github/packagist/symfony/symfony",
                    "type": "tidelift"
                }
            ],
            "time": "2022-11-03T14:55:06+00:00"
        },
        {
            "name": "utopia-php/abuse",
            "version": "0.21.0",
            "source": {
                "type": "git",
                "url": "https://github.com/utopia-php/abuse.git",
                "reference": "7483068b192b27d698da9534c80091f69666d5eb"
            },
            "dist": {
                "type": "zip",
                "url": "https://api.github.com/repos/utopia-php/abuse/zipball/7483068b192b27d698da9534c80091f69666d5eb",
                "reference": "7483068b192b27d698da9534c80091f69666d5eb",
                "shasum": ""
            },
            "require": {
                "ext-curl": "*",
                "ext-pdo": "*",
                "php": ">=8.0",
                "utopia-php/database": "0.33.*"
            },
            "require-dev": {
                "laravel/pint": "1.2.*",
                "phpstan/phpstan": "^1.9",
                "phpunit/phpunit": "^9.4"
            },
            "type": "library",
            "autoload": {
                "psr-4": {
                    "Utopia\\Abuse\\": "src/Abuse"
                }
            },
            "notification-url": "https://packagist.org/downloads/",
            "license": [
                "MIT"
            ],
            "description": "A simple abuse library to manage application usage limits",
            "keywords": [
                "Abuse",
                "framework",
                "php",
                "upf",
                "utopia"
            ],
            "support": {
                "issues": "https://github.com/utopia-php/abuse/issues",
                "source": "https://github.com/utopia-php/abuse/tree/0.21.0"
            },
            "time": "2023-03-10T08:49:10+00:00"
        },
        {
            "name": "utopia-php/analytics",
            "version": "0.2.0",
            "source": {
                "type": "git",
                "url": "https://github.com/utopia-php/analytics.git",
                "reference": "adfc2d057a7f6ab618a77c8a20ed3e35485ff416"
            },
            "dist": {
                "type": "zip",
                "url": "https://api.github.com/repos/utopia-php/analytics/zipball/adfc2d057a7f6ab618a77c8a20ed3e35485ff416",
                "reference": "adfc2d057a7f6ab618a77c8a20ed3e35485ff416",
                "shasum": ""
            },
            "require": {
                "php": ">=7.4"
            },
            "require-dev": {
                "phpunit/phpunit": "^9.3",
                "vimeo/psalm": "4.0.1"
            },
            "type": "library",
            "autoload": {
                "psr-4": {
                    "Utopia\\Analytics\\": "src/Analytics"
                }
            },
            "notification-url": "https://packagist.org/downloads/",
            "license": [
                "MIT"
            ],
            "authors": [
                {
                    "name": "Eldad Fux",
                    "email": "eldad@appwrite.io"
                },
                {
                    "name": "Torsten Dittmann",
                    "email": "torsten@appwrite.io"
                }
            ],
            "description": "A simple library to track events & users.",
            "keywords": [
                "analytics",
                "framework",
                "php",
                "upf",
                "utopia"
            ],
            "support": {
                "issues": "https://github.com/utopia-php/analytics/issues",
                "source": "https://github.com/utopia-php/analytics/tree/0.2.0"
            },
            "time": "2021-03-23T21:33:07+00:00"
        },
        {
            "name": "utopia-php/audit",
            "version": "0.23.0",
            "source": {
                "type": "git",
                "url": "https://github.com/utopia-php/audit.git",
                "reference": "f16e893a22b93560d2af02afcb4761b3a940148a"
            },
            "dist": {
                "type": "zip",
                "url": "https://api.github.com/repos/utopia-php/audit/zipball/f16e893a22b93560d2af02afcb4761b3a940148a",
                "reference": "f16e893a22b93560d2af02afcb4761b3a940148a",
                "shasum": ""
            },
            "require": {
                "ext-pdo": "*",
                "php": ">=8.0",
                "utopia-php/database": "0.33.*"
            },
            "require-dev": {
                "laravel/pint": "1.2.*",
                "phpstan/phpstan": "^1.8",
                "phpunit/phpunit": "^9.3"
            },
            "type": "library",
            "autoload": {
                "psr-4": {
                    "Utopia\\Audit\\": "src/Audit"
                }
            },
            "notification-url": "https://packagist.org/downloads/",
            "license": [
                "MIT"
            ],
            "description": "A simple audit library to manage application users logs",
            "keywords": [
                "Audit",
                "framework",
                "php",
                "upf",
                "utopia"
            ],
            "support": {
                "issues": "https://github.com/utopia-php/audit/issues",
                "source": "https://github.com/utopia-php/audit/tree/0.23.0"
            },
            "time": "2023-03-10T08:51:26+00:00"
        },
        {
            "name": "utopia-php/cache",
            "version": "0.8.0",
            "source": {
                "type": "git",
                "url": "https://github.com/utopia-php/cache.git",
                "reference": "212e66100a1f32e674fca5d9bc317cc998303089"
            },
            "dist": {
                "type": "zip",
                "url": "https://api.github.com/repos/utopia-php/cache/zipball/212e66100a1f32e674fca5d9bc317cc998303089",
                "reference": "212e66100a1f32e674fca5d9bc317cc998303089",
                "shasum": ""
            },
            "require": {
                "ext-json": "*",
                "ext-memcached": "*",
                "ext-redis": "*",
                "php": ">=8.0"
            },
            "require-dev": {
                "laravel/pint": "1.2.*",
                "phpunit/phpunit": "^9.3",
                "vimeo/psalm": "4.13.1"
            },
            "type": "library",
            "autoload": {
                "psr-4": {
                    "Utopia\\Cache\\": "src/Cache"
                }
            },
            "notification-url": "https://packagist.org/downloads/",
            "license": [
                "MIT"
            ],
            "description": "A simple cache library to manage application cache storing, loading and purging",
            "keywords": [
                "cache",
                "framework",
                "php",
                "upf",
                "utopia"
            ],
            "support": {
                "issues": "https://github.com/utopia-php/cache/issues",
                "source": "https://github.com/utopia-php/cache/tree/0.8.0"
            },
            "time": "2022-10-16T16:48:09+00:00"
        },
        {
            "name": "utopia-php/cli",
            "version": "0.13.0",
            "source": {
                "type": "git",
                "url": "https://github.com/utopia-php/cli.git",
                "reference": "69e68f8ed525fe162fae950a0507ed28a0f179bc"
            },
            "dist": {
                "type": "zip",
                "url": "https://api.github.com/repos/utopia-php/cli/zipball/69e68f8ed525fe162fae950a0507ed28a0f179bc",
                "reference": "69e68f8ed525fe162fae950a0507ed28a0f179bc",
                "shasum": ""
            },
            "require": {
                "php": ">=7.4",
                "utopia-php/framework": "0.*.*"
            },
            "require-dev": {
                "phpunit/phpunit": "^9.3",
                "vimeo/psalm": "4.0.1"
            },
            "type": "library",
            "autoload": {
                "psr-4": {
                    "Utopia\\CLI\\": "src/CLI"
                }
            },
            "notification-url": "https://packagist.org/downloads/",
            "license": [
                "MIT"
            ],
            "authors": [
                {
                    "name": "Eldad Fux",
                    "email": "eldad@appwrite.io"
                }
            ],
            "description": "A simple CLI library to manage command line applications",
            "keywords": [
                "cli",
                "command line",
                "framework",
                "php",
                "upf",
                "utopia"
            ],
            "support": {
                "issues": "https://github.com/utopia-php/cli/issues",
                "source": "https://github.com/utopia-php/cli/tree/0.13.0"
            },
            "time": "2022-04-26T08:41:22+00:00"
        },
        {
            "name": "utopia-php/config",
            "version": "0.2.2",
            "source": {
                "type": "git",
                "url": "https://github.com/utopia-php/config.git",
                "reference": "a3d7bc0312d7150d5e04b1362dc34b2b136908cc"
            },
            "dist": {
                "type": "zip",
                "url": "https://api.github.com/repos/utopia-php/config/zipball/a3d7bc0312d7150d5e04b1362dc34b2b136908cc",
                "reference": "a3d7bc0312d7150d5e04b1362dc34b2b136908cc",
                "shasum": ""
            },
            "require": {
                "php": ">=7.3"
            },
            "require-dev": {
                "phpunit/phpunit": "^9.3",
                "vimeo/psalm": "4.0.1"
            },
            "type": "library",
            "autoload": {
                "psr-4": {
                    "Utopia\\Config\\": "src/Config"
                }
            },
            "notification-url": "https://packagist.org/downloads/",
            "license": [
                "MIT"
            ],
            "authors": [
                {
                    "name": "Eldad Fux",
                    "email": "eldad@appwrite.io"
                }
            ],
            "description": "A simple Config library to managing application config variables",
            "keywords": [
                "config",
                "framework",
                "php",
                "upf",
                "utopia"
            ],
            "support": {
                "issues": "https://github.com/utopia-php/config/issues",
                "source": "https://github.com/utopia-php/config/tree/0.2.2"
            },
            "time": "2020-10-24T09:49:09+00:00"
        },
        {
            "name": "utopia-php/database",
<<<<<<< HEAD
            "version": "dev-feat-relationships",
            "source": {
                "type": "git",
                "url": "https://github.com/utopia-php/database.git",
                "reference": "dc842d7c1c209ef55c7ce84c056efbc1dcd24283"
            },
            "dist": {
                "type": "zip",
                "url": "https://api.github.com/repos/utopia-php/database/zipball/dc842d7c1c209ef55c7ce84c056efbc1dcd24283",
                "reference": "dc842d7c1c209ef55c7ce84c056efbc1dcd24283",
=======
            "version": "0.33.0",
            "source": {
                "type": "git",
                "url": "https://github.com/utopia-php/database.git",
                "reference": "7453256728053cddfb0c872ac8ca60157c4d8a11"
            },
            "dist": {
                "type": "zip",
                "url": "https://api.github.com/repos/utopia-php/database/zipball/7453256728053cddfb0c872ac8ca60157c4d8a11",
                "reference": "7453256728053cddfb0c872ac8ca60157c4d8a11",
>>>>>>> ea1c0d0a
                "shasum": ""
            },
            "require": {
                "ext-pdo": "*",
                "php": ">=8.0",
                "utopia-php/cache": "0.8.*",
                "utopia-php/framework": "0.*.*",
                "utopia-php/mongo": "0.1.*"
            },
            "require-dev": {
                "ext-mongodb": "*",
                "ext-redis": "*",
                "fakerphp/faker": "^1.14",
                "laravel/pint": "1.4.*",
                "mongodb/mongodb": "1.8.0",
                "pcov/clobber": "^2.0",
                "phpstan/phpstan": "1.9.*",
                "phpunit/phpunit": "^9.4",
                "rregeer/phpunit-coverage-check": "^0.3.1",
                "swoole/ide-helper": "4.8.0",
                "utopia-php/cli": "^0.14.0"
            },
            "type": "library",
            "autoload": {
                "psr-4": {
                    "Utopia\\Database\\": "src/Database"
                }
            },
            "notification-url": "https://packagist.org/downloads/",
            "license": [
                "MIT"
            ],
            "description": "A simple library to manage application persistence using multiple database adapters",
            "keywords": [
                "database",
                "framework",
                "php",
                "upf",
                "utopia"
            ],
            "support": {
                "issues": "https://github.com/utopia-php/database/issues",
<<<<<<< HEAD
                "source": "https://github.com/utopia-php/database/tree/feat-relationships"
            },
            "time": "2023-03-15T07:38:26+00:00"
=======
                "source": "https://github.com/utopia-php/database/tree/0.33.0"
            },
            "time": "2023-03-08T08:46:35+00:00"
>>>>>>> ea1c0d0a
        },
        {
            "name": "utopia-php/domains",
            "version": "v1.1.0",
            "source": {
                "type": "git",
                "url": "https://github.com/utopia-php/domains.git",
                "reference": "1665e1d9932afa3be63b5c1e0dcfe01fe77d8e73"
            },
            "dist": {
                "type": "zip",
                "url": "https://api.github.com/repos/utopia-php/domains/zipball/1665e1d9932afa3be63b5c1e0dcfe01fe77d8e73",
                "reference": "1665e1d9932afa3be63b5c1e0dcfe01fe77d8e73",
                "shasum": ""
            },
            "require": {
                "php": ">=7.1"
            },
            "require-dev": {
                "phpunit/phpunit": "^7.0"
            },
            "type": "library",
            "autoload": {
                "psr-4": {
                    "Utopia\\Domains\\": "src/Domains"
                }
            },
            "notification-url": "https://packagist.org/downloads/",
            "license": [
                "MIT"
            ],
            "authors": [
                {
                    "name": "Eldad Fux",
                    "email": "eldad@appwrite.io"
                }
            ],
            "description": "Utopia Domains library is simple and lite library for parsing web domains. This library is aiming to be as simple and easy to learn and use.",
            "keywords": [
                "domains",
                "framework",
                "icann",
                "php",
                "public suffix",
                "tld",
                "tld extract",
                "upf",
                "utopia"
            ],
            "support": {
                "issues": "https://github.com/utopia-php/domains/issues",
                "source": "https://github.com/utopia-php/domains/tree/master"
            },
            "time": "2020-02-23T07:40:02+00:00"
        },
        {
            "name": "utopia-php/framework",
            "version": "0.28.1",
            "source": {
                "type": "git",
                "url": "https://github.com/utopia-php/framework.git",
                "reference": "7f22c556fc5991e54e5811a68fb39809b21bda55"
            },
            "dist": {
                "type": "zip",
                "url": "https://api.github.com/repos/utopia-php/framework/zipball/7f22c556fc5991e54e5811a68fb39809b21bda55",
                "reference": "7f22c556fc5991e54e5811a68fb39809b21bda55",
                "shasum": ""
            },
            "require": {
                "php": ">=8.0.0"
            },
            "require-dev": {
                "laravel/pint": "^1.2",
                "phpunit/phpunit": "^9.5.25",
                "vimeo/psalm": "4.27.0"
            },
            "type": "library",
            "autoload": {
                "psr-4": {
                    "Utopia\\": "src/"
                }
            },
            "notification-url": "https://packagist.org/downloads/",
            "license": [
                "MIT"
            ],
            "description": "A simple, light and advanced PHP framework",
            "keywords": [
                "framework",
                "php",
                "upf"
            ],
            "support": {
                "issues": "https://github.com/utopia-php/framework/issues",
                "source": "https://github.com/utopia-php/framework/tree/0.28.1"
            },
            "time": "2023-03-02T08:16:01+00:00"
        },
        {
            "name": "utopia-php/image",
            "version": "0.5.4",
            "source": {
                "type": "git",
                "url": "https://github.com/utopia-php/image.git",
                "reference": "ca5f436f9aa22dedaa6648f24f3687733808e336"
            },
            "dist": {
                "type": "zip",
                "url": "https://api.github.com/repos/utopia-php/image/zipball/ca5f436f9aa22dedaa6648f24f3687733808e336",
                "reference": "ca5f436f9aa22dedaa6648f24f3687733808e336",
                "shasum": ""
            },
            "require": {
                "ext-imagick": "*",
                "php": ">=8.0"
            },
            "require-dev": {
                "phpunit/phpunit": "^9.3",
                "vimeo/psalm": "4.13.1"
            },
            "type": "library",
            "autoload": {
                "psr-4": {
                    "Utopia\\Image\\": "src/Image"
                }
            },
            "notification-url": "https://packagist.org/downloads/",
            "license": [
                "MIT"
            ],
            "authors": [
                {
                    "name": "Eldad Fux",
                    "email": "eldad@appwrite.io"
                }
            ],
            "description": "A simple Image manipulation library",
            "keywords": [
                "framework",
                "image",
                "php",
                "upf",
                "utopia"
            ],
            "support": {
                "issues": "https://github.com/utopia-php/image/issues",
                "source": "https://github.com/utopia-php/image/tree/0.5.4"
            },
            "time": "2022-05-11T12:30:41+00:00"
        },
        {
            "name": "utopia-php/locale",
            "version": "0.4.0",
            "source": {
                "type": "git",
                "url": "https://github.com/utopia-php/locale.git",
                "reference": "c2d9358d0fe2f6b6ed5448369f9d1e430c615447"
            },
            "dist": {
                "type": "zip",
                "url": "https://api.github.com/repos/utopia-php/locale/zipball/c2d9358d0fe2f6b6ed5448369f9d1e430c615447",
                "reference": "c2d9358d0fe2f6b6ed5448369f9d1e430c615447",
                "shasum": ""
            },
            "require": {
                "php": ">=7.4"
            },
            "require-dev": {
                "phpunit/phpunit": "^9.3",
                "vimeo/psalm": "4.0.1"
            },
            "type": "library",
            "autoload": {
                "psr-4": {
                    "Utopia\\Locale\\": "src/Locale"
                }
            },
            "notification-url": "https://packagist.org/downloads/",
            "license": [
                "MIT"
            ],
            "authors": [
                {
                    "name": "Eldad Fux",
                    "email": "eldad@appwrite.io"
                }
            ],
            "description": "A simple locale library to manage application translations",
            "keywords": [
                "framework",
                "locale",
                "php",
                "upf",
                "utopia"
            ],
            "support": {
                "issues": "https://github.com/utopia-php/locale/issues",
                "source": "https://github.com/utopia-php/locale/tree/0.4.0"
            },
            "time": "2021-07-24T11:35:55+00:00"
        },
        {
            "name": "utopia-php/logger",
            "version": "0.3.1",
            "source": {
                "type": "git",
                "url": "https://github.com/utopia-php/logger.git",
                "reference": "de623f1ec1c672c795d113dd25c5bf212f7ef4fc"
            },
            "dist": {
                "type": "zip",
                "url": "https://api.github.com/repos/utopia-php/logger/zipball/de623f1ec1c672c795d113dd25c5bf212f7ef4fc",
                "reference": "de623f1ec1c672c795d113dd25c5bf212f7ef4fc",
                "shasum": ""
            },
            "require": {
                "php": ">=8.0"
            },
            "require-dev": {
                "phpstan/phpstan": "1.9.x-dev",
                "phpunit/phpunit": "^9.3",
                "vimeo/psalm": "4.0.1"
            },
            "type": "library",
            "autoload": {
                "psr-4": {
                    "Utopia\\Logger\\": "src/Logger"
                }
            },
            "notification-url": "https://packagist.org/downloads/",
            "license": [
                "MIT"
            ],
            "description": "Utopia Logger library is simple and lite library for logging information, such as errors or warnings. This library is aiming to be as simple and easy to learn and use.",
            "keywords": [
                "appsignal",
                "errors",
                "framework",
                "logger",
                "logging",
                "logs",
                "php",
                "raygun",
                "sentry",
                "upf",
                "utopia",
                "warnings"
            ],
            "support": {
                "issues": "https://github.com/utopia-php/logger/issues",
                "source": "https://github.com/utopia-php/logger/tree/0.3.1"
            },
            "time": "2023-02-10T15:52:50+00:00"
        },
        {
            "name": "utopia-php/messaging",
            "version": "0.1.1",
            "source": {
                "type": "git",
                "url": "https://github.com/utopia-php/messaging.git",
                "reference": "a75d66ddd59b834ab500a4878a2c084e6572604a"
            },
            "dist": {
                "type": "zip",
                "url": "https://api.github.com/repos/utopia-php/messaging/zipball/a75d66ddd59b834ab500a4878a2c084e6572604a",
                "reference": "a75d66ddd59b834ab500a4878a2c084e6572604a",
                "shasum": ""
            },
            "require": {
                "ext-curl": "*",
                "php": ">=8.0.0"
            },
            "require-dev": {
                "laravel/pint": "^1.2",
                "phpmailer/phpmailer": "6.6.*",
                "phpunit/phpunit": "9.5.*"
            },
            "type": "library",
            "autoload": {
                "psr-4": {
                    "Utopia\\Messaging\\": "src/Utopia/Messaging"
                }
            },
            "notification-url": "https://packagist.org/downloads/",
            "license": [
                "MIT"
            ],
            "description": "A simple, light and advanced PHP messaging library",
            "keywords": [
                "library",
                "messaging",
                "php",
                "upf",
                "utopia",
                "utopia-php"
            ],
            "support": {
                "issues": "https://github.com/utopia-php/messaging/issues",
                "source": "https://github.com/utopia-php/messaging/tree/0.1.1"
            },
            "time": "2023-02-07T05:42:46+00:00"
        },
        {
            "name": "utopia-php/mongo",
            "version": "0.1.0",
            "source": {
                "type": "git",
                "url": "https://github.com/utopia-php/mongo.git",
                "reference": "f4b6ec74c5323ca16c500dd19109518d2eeb1f8f"
            },
            "dist": {
                "type": "zip",
                "url": "https://api.github.com/repos/utopia-php/mongo/zipball/f4b6ec74c5323ca16c500dd19109518d2eeb1f8f",
                "reference": "f4b6ec74c5323ca16c500dd19109518d2eeb1f8f",
                "shasum": ""
            },
            "require": {
                "ext-mongodb": "*",
                "mongodb/mongodb": "1.8.0",
                "php": ">=8.0"
            },
            "require-dev": {
                "fakerphp/faker": "^1.14",
                "laravel/pint": "1.2.*",
                "phpstan/phpstan": "1.8.*",
                "phpunit/phpunit": "^9.4",
                "swoole/ide-helper": "4.8.0"
            },
            "type": "library",
            "autoload": {
                "psr-4": {
                    "Utopia\\Mongo\\": "src"
                }
            },
            "notification-url": "https://packagist.org/downloads/",
            "license": [
                "MIT"
            ],
            "authors": [
                {
                    "name": "Eldad Fux",
                    "email": "eldad@appwrite.io"
                },
                {
                    "name": "Wess",
                    "email": "wess@appwrite.io"
                }
            ],
            "description": "A simple library to manage Mongo database",
            "keywords": [
                "database",
                "mongo",
                "php",
                "upf",
                "utopia"
            ],
            "support": {
                "issues": "https://github.com/utopia-php/mongo/issues",
                "source": "https://github.com/utopia-php/mongo/tree/0.1.0"
            },
            "time": "2023-01-12T14:02:08+00:00"
        },
        {
            "name": "utopia-php/orchestration",
            "version": "0.6.0",
            "source": {
                "type": "git",
                "url": "https://github.com/utopia-php/orchestration.git",
                "reference": "94263976413871efb6b16157a7101a81df3b6d78"
            },
            "dist": {
                "type": "zip",
                "url": "https://api.github.com/repos/utopia-php/orchestration/zipball/94263976413871efb6b16157a7101a81df3b6d78",
                "reference": "94263976413871efb6b16157a7101a81df3b6d78",
                "shasum": ""
            },
            "require": {
                "php": ">=8.0",
                "utopia-php/cli": "0.13.*"
            },
            "require-dev": {
                "phpunit/phpunit": "^9.3",
                "vimeo/psalm": "4.0.1"
            },
            "type": "library",
            "autoload": {
                "psr-4": {
                    "Utopia\\Orchestration\\": "src/Orchestration"
                }
            },
            "notification-url": "https://packagist.org/downloads/",
            "license": [
                "MIT"
            ],
            "authors": [
                {
                    "name": "Eldad Fux",
                    "email": "eldad@appwrite.io"
                }
            ],
            "description": "Lite & fast micro PHP abstraction library for container orchestration",
            "keywords": [
                "docker",
                "framework",
                "kubernetes",
                "orchestration",
                "php",
                "swarm",
                "upf",
                "utopia"
            ],
            "support": {
                "issues": "https://github.com/utopia-php/orchestration/issues",
                "source": "https://github.com/utopia-php/orchestration/tree/0.6.0"
            },
            "time": "2022-07-13T16:47:18+00:00"
        },
        {
            "name": "utopia-php/preloader",
            "version": "0.2.4",
            "source": {
                "type": "git",
                "url": "https://github.com/utopia-php/preloader.git",
                "reference": "65ef48392e72172f584b0baa2e224f9a1cebcce0"
            },
            "dist": {
                "type": "zip",
                "url": "https://api.github.com/repos/utopia-php/preloader/zipball/65ef48392e72172f584b0baa2e224f9a1cebcce0",
                "reference": "65ef48392e72172f584b0baa2e224f9a1cebcce0",
                "shasum": ""
            },
            "require": {
                "php": ">=7.1"
            },
            "require-dev": {
                "phpunit/phpunit": "^9.3",
                "vimeo/psalm": "4.0.1"
            },
            "type": "library",
            "autoload": {
                "psr-4": {
                    "Utopia\\Preloader\\": "src/Preloader"
                }
            },
            "notification-url": "https://packagist.org/downloads/",
            "license": [
                "MIT"
            ],
            "authors": [
                {
                    "name": "Eldad Fux",
                    "email": "team@appwrite.io"
                }
            ],
            "description": "Utopia Preloader library is simple and lite library for managing PHP preloading configuration",
            "keywords": [
                "framework",
                "php",
                "preload",
                "preloader",
                "preloading",
                "upf",
                "utopia"
            ],
            "support": {
                "issues": "https://github.com/utopia-php/preloader/issues",
                "source": "https://github.com/utopia-php/preloader/tree/0.2.4"
            },
            "time": "2020-10-24T07:04:59+00:00"
        },
        {
            "name": "utopia-php/registry",
            "version": "0.5.0",
            "source": {
                "type": "git",
                "url": "https://github.com/utopia-php/registry.git",
                "reference": "bedc4ed54527b2803e6dfdccc39449f98522b70d"
            },
            "dist": {
                "type": "zip",
                "url": "https://api.github.com/repos/utopia-php/registry/zipball/bedc4ed54527b2803e6dfdccc39449f98522b70d",
                "reference": "bedc4ed54527b2803e6dfdccc39449f98522b70d",
                "shasum": ""
            },
            "require": {
                "php": ">=7.4"
            },
            "require-dev": {
                "phpunit/phpunit": "^9.3",
                "vimeo/psalm": "4.0.1"
            },
            "type": "library",
            "autoload": {
                "psr-4": {
                    "Utopia\\Registry\\": "src/Registry"
                }
            },
            "notification-url": "https://packagist.org/downloads/",
            "license": [
                "MIT"
            ],
            "authors": [
                {
                    "name": "Eldad Fux",
                    "email": "eldad@appwrite.io"
                }
            ],
            "description": "A simple dependency management library for PHP",
            "keywords": [
                "dependency management",
                "di",
                "framework",
                "php",
                "upf",
                "utopia"
            ],
            "support": {
                "issues": "https://github.com/utopia-php/registry/issues",
                "source": "https://github.com/utopia-php/registry/tree/0.5.0"
            },
            "time": "2021-03-10T10:45:22+00:00"
        },
        {
            "name": "utopia-php/storage",
            "version": "0.13.2",
            "source": {
                "type": "git",
                "url": "https://github.com/utopia-php/storage.git",
                "reference": "ad1c00f24ca56e73888acc2af3deee4919b1194b"
            },
            "dist": {
                "type": "zip",
                "url": "https://api.github.com/repos/utopia-php/storage/zipball/ad1c00f24ca56e73888acc2af3deee4919b1194b",
                "reference": "ad1c00f24ca56e73888acc2af3deee4919b1194b",
                "shasum": ""
            },
            "require": {
                "ext-fileinfo": "*",
                "ext-zlib": "*",
                "ext-zstd": "*",
                "php": ">=8.0",
                "utopia-php/framework": "0.*.*"
            },
            "require-dev": {
                "phpunit/phpunit": "^9.3",
                "vimeo/psalm": "4.0.1"
            },
            "type": "library",
            "autoload": {
                "psr-4": {
                    "Utopia\\Storage\\": "src/Storage"
                }
            },
            "notification-url": "https://packagist.org/downloads/",
            "license": [
                "MIT"
            ],
            "authors": [
                {
                    "name": "Eldad Fux",
                    "email": "eldad@appwrite.io"
                }
            ],
            "description": "A simple Storage library to manage application storage",
            "keywords": [
                "framework",
                "php",
                "storage",
                "upf",
                "utopia"
            ],
            "support": {
                "issues": "https://github.com/utopia-php/storage/issues",
                "source": "https://github.com/utopia-php/storage/tree/0.13.2"
            },
            "time": "2022-12-20T11:11:35+00:00"
        },
        {
            "name": "utopia-php/swoole",
            "version": "0.5.0",
            "source": {
                "type": "git",
                "url": "https://github.com/utopia-php/swoole.git",
                "reference": "c2a3a4f944a2f22945af3cbcb95b13f0769628b1"
            },
            "dist": {
                "type": "zip",
                "url": "https://api.github.com/repos/utopia-php/swoole/zipball/c2a3a4f944a2f22945af3cbcb95b13f0769628b1",
                "reference": "c2a3a4f944a2f22945af3cbcb95b13f0769628b1",
                "shasum": ""
            },
            "require": {
                "ext-swoole": "*",
                "php": ">=8.0",
                "utopia-php/framework": "0.*.*"
            },
            "require-dev": {
                "laravel/pint": "1.2.*",
                "phpunit/phpunit": "^9.3",
                "swoole/ide-helper": "4.8.3",
                "vimeo/psalm": "4.15.0"
            },
            "type": "library",
            "autoload": {
                "psr-4": {
                    "Utopia\\Swoole\\": "src/Swoole"
                }
            },
            "notification-url": "https://packagist.org/downloads/",
            "license": [
                "MIT"
            ],
            "description": "An extension for Utopia Framework to work with PHP Swoole as a PHP FPM alternative",
            "keywords": [
                "framework",
                "http",
                "php",
                "server",
                "swoole",
                "upf",
                "utopia"
            ],
            "support": {
                "issues": "https://github.com/utopia-php/swoole/issues",
                "source": "https://github.com/utopia-php/swoole/tree/0.5.0"
            },
            "time": "2022-10-19T22:19:07+00:00"
        },
        {
            "name": "utopia-php/system",
            "version": "0.6.0",
            "source": {
                "type": "git",
                "url": "https://github.com/utopia-php/system.git",
                "reference": "289c4327713deadc9c748b5317d248133a02f245"
            },
            "dist": {
                "type": "zip",
                "url": "https://api.github.com/repos/utopia-php/system/zipball/289c4327713deadc9c748b5317d248133a02f245",
                "reference": "289c4327713deadc9c748b5317d248133a02f245",
                "shasum": ""
            },
            "require": {
                "laravel/pint": "1.2.*",
                "php": ">=7.4"
            },
            "require-dev": {
                "phpunit/phpunit": "^9.3",
                "squizlabs/php_codesniffer": "^3.6",
                "vimeo/psalm": "4.0.1"
            },
            "type": "library",
            "autoload": {
                "psr-4": {
                    "Utopia\\System\\": "src/System"
                }
            },
            "notification-url": "https://packagist.org/downloads/",
            "license": [
                "MIT"
            ],
            "authors": [
                {
                    "name": "Eldad Fux",
                    "email": "eldad@appwrite.io"
                },
                {
                    "name": "Torsten Dittmann",
                    "email": "torsten@appwrite.io"
                }
            ],
            "description": "A simple library for obtaining information about the host's system.",
            "keywords": [
                "framework",
                "php",
                "system",
                "upf",
                "utopia"
            ],
            "support": {
                "issues": "https://github.com/utopia-php/system/issues",
                "source": "https://github.com/utopia-php/system/tree/0.6.0"
            },
            "time": "2022-11-07T13:51:59+00:00"
        },
        {
            "name": "utopia-php/websocket",
            "version": "0.1.0",
            "source": {
                "type": "git",
                "url": "https://github.com/utopia-php/websocket.git",
                "reference": "51fcb86171400d8aa40d76c54593481fd273dab5"
            },
            "dist": {
                "type": "zip",
                "url": "https://api.github.com/repos/utopia-php/websocket/zipball/51fcb86171400d8aa40d76c54593481fd273dab5",
                "reference": "51fcb86171400d8aa40d76c54593481fd273dab5",
                "shasum": ""
            },
            "require": {
                "php": ">=8.0"
            },
            "require-dev": {
                "phpunit/phpunit": "^9.5.5",
                "swoole/ide-helper": "4.6.6",
                "textalk/websocket": "1.5.2",
                "vimeo/psalm": "^4.8.1",
                "workerman/workerman": "^4.0"
            },
            "type": "library",
            "autoload": {
                "psr-4": {
                    "Utopia\\WebSocket\\": "src/WebSocket"
                }
            },
            "notification-url": "https://packagist.org/downloads/",
            "license": [
                "MIT"
            ],
            "authors": [
                {
                    "name": "Eldad Fux",
                    "email": "eldad@appwrite.io"
                },
                {
                    "name": "Torsten Dittmann",
                    "email": "torsten@appwrite.io"
                }
            ],
            "description": "A simple abstraction for WebSocket servers.",
            "keywords": [
                "framework",
                "php",
                "upf",
                "utopia",
                "websocket"
            ],
            "support": {
                "issues": "https://github.com/utopia-php/websocket/issues",
                "source": "https://github.com/utopia-php/websocket/tree/0.1.0"
            },
            "time": "2021-12-20T10:50:09+00:00"
        },
        {
            "name": "webmozart/assert",
            "version": "1.11.0",
            "source": {
                "type": "git",
                "url": "https://github.com/webmozarts/assert.git",
                "reference": "11cb2199493b2f8a3b53e7f19068fc6aac760991"
            },
            "dist": {
                "type": "zip",
                "url": "https://api.github.com/repos/webmozarts/assert/zipball/11cb2199493b2f8a3b53e7f19068fc6aac760991",
                "reference": "11cb2199493b2f8a3b53e7f19068fc6aac760991",
                "shasum": ""
            },
            "require": {
                "ext-ctype": "*",
                "php": "^7.2 || ^8.0"
            },
            "conflict": {
                "phpstan/phpstan": "<0.12.20",
                "vimeo/psalm": "<4.6.1 || 4.6.2"
            },
            "require-dev": {
                "phpunit/phpunit": "^8.5.13"
            },
            "type": "library",
            "extra": {
                "branch-alias": {
                    "dev-master": "1.10-dev"
                }
            },
            "autoload": {
                "psr-4": {
                    "Webmozart\\Assert\\": "src/"
                }
            },
            "notification-url": "https://packagist.org/downloads/",
            "license": [
                "MIT"
            ],
            "authors": [
                {
                    "name": "Bernhard Schussek",
                    "email": "bschussek@gmail.com"
                }
            ],
            "description": "Assertions to validate method input/output with nice error messages.",
            "keywords": [
                "assert",
                "check",
                "validate"
            ],
            "support": {
                "issues": "https://github.com/webmozarts/assert/issues",
                "source": "https://github.com/webmozarts/assert/tree/1.11.0"
            },
            "time": "2022-06-03T18:03:27+00:00"
        },
        {
            "name": "webonyx/graphql-php",
            "version": "v14.11.9",
            "source": {
                "type": "git",
                "url": "https://github.com/webonyx/graphql-php.git",
                "reference": "ff91c9f3cf241db702e30b2c42bcc0920e70ac70"
            },
            "dist": {
                "type": "zip",
                "url": "https://api.github.com/repos/webonyx/graphql-php/zipball/ff91c9f3cf241db702e30b2c42bcc0920e70ac70",
                "reference": "ff91c9f3cf241db702e30b2c42bcc0920e70ac70",
                "shasum": ""
            },
            "require": {
                "ext-json": "*",
                "ext-mbstring": "*",
                "php": "^7.1 || ^8"
            },
            "require-dev": {
                "amphp/amp": "^2.3",
                "doctrine/coding-standard": "^6.0",
                "nyholm/psr7": "^1.2",
                "phpbench/phpbench": "^1.2",
                "phpstan/extension-installer": "^1.0",
                "phpstan/phpstan": "0.12.82",
                "phpstan/phpstan-phpunit": "0.12.18",
                "phpstan/phpstan-strict-rules": "0.12.9",
                "phpunit/phpunit": "^7.2 || ^8.5",
                "psr/http-message": "^1.0",
                "react/promise": "2.*",
                "simpod/php-coveralls-mirror": "^3.0",
                "squizlabs/php_codesniffer": "3.5.4"
            },
            "suggest": {
                "psr/http-message": "To use standard GraphQL server",
                "react/promise": "To leverage async resolving on React PHP platform"
            },
            "type": "library",
            "autoload": {
                "psr-4": {
                    "GraphQL\\": "src/"
                }
            },
            "notification-url": "https://packagist.org/downloads/",
            "license": [
                "MIT"
            ],
            "description": "A PHP port of GraphQL reference implementation",
            "homepage": "https://github.com/webonyx/graphql-php",
            "keywords": [
                "api",
                "graphql"
            ],
            "support": {
                "issues": "https://github.com/webonyx/graphql-php/issues",
                "source": "https://github.com/webonyx/graphql-php/tree/v14.11.9"
            },
            "funding": [
                {
                    "url": "https://opencollective.com/webonyx-graphql-php",
                    "type": "open_collective"
                }
            ],
            "time": "2023-01-06T12:12:50+00:00"
        }
    ],
    "packages-dev": [
        {
            "name": "appwrite/sdk-generator",
            "version": "0.29.4",
            "source": {
                "type": "git",
                "url": "https://github.com/appwrite/sdk-generator.git",
                "reference": "35ec927d1de1854bebe8894e16b1646c3fdd5567"
            },
            "dist": {
                "type": "zip",
                "url": "https://api.github.com/repos/appwrite/sdk-generator/zipball/35ec927d1de1854bebe8894e16b1646c3fdd5567",
                "reference": "35ec927d1de1854bebe8894e16b1646c3fdd5567",
                "shasum": ""
            },
            "require": {
                "ext-curl": "*",
                "ext-json": "*",
                "ext-mbstring": "*",
                "matthiasmullie/minify": "^1.3.68",
                "php": ">=8.0",
                "twig/twig": "^3.4.1"
            },
            "require-dev": {
                "brianium/paratest": "^6.4",
                "phpunit/phpunit": "^9.5.21",
                "squizlabs/php_codesniffer": "^3.6"
            },
            "type": "library",
            "autoload": {
                "psr-4": {
                    "Appwrite\\SDK\\": "src/SDK",
                    "Appwrite\\Spec\\": "src/Spec"
                }
            },
            "notification-url": "https://packagist.org/downloads/",
            "license": [
                "MIT"
            ],
            "authors": [
                {
                    "name": "Eldad Fux",
                    "email": "eldad@appwrite.io"
                }
            ],
            "description": "Appwrite PHP library for generating API SDKs for multiple programming languages and platforms",
            "support": {
                "issues": "https://github.com/appwrite/sdk-generator/issues",
                "source": "https://github.com/appwrite/sdk-generator/tree/0.29.4"
            },
            "time": "2023-02-03T05:44:59+00:00"
        },
        {
            "name": "doctrine/instantiator",
            "version": "1.5.0",
            "source": {
                "type": "git",
                "url": "https://github.com/doctrine/instantiator.git",
                "reference": "0a0fa9780f5d4e507415a065172d26a98d02047b"
            },
            "dist": {
                "type": "zip",
                "url": "https://api.github.com/repos/doctrine/instantiator/zipball/0a0fa9780f5d4e507415a065172d26a98d02047b",
                "reference": "0a0fa9780f5d4e507415a065172d26a98d02047b",
                "shasum": ""
            },
            "require": {
                "php": "^7.1 || ^8.0"
            },
            "require-dev": {
                "doctrine/coding-standard": "^9 || ^11",
                "ext-pdo": "*",
                "ext-phar": "*",
                "phpbench/phpbench": "^0.16 || ^1",
                "phpstan/phpstan": "^1.4",
                "phpstan/phpstan-phpunit": "^1",
                "phpunit/phpunit": "^7.5 || ^8.5 || ^9.5",
                "vimeo/psalm": "^4.30 || ^5.4"
            },
            "type": "library",
            "autoload": {
                "psr-4": {
                    "Doctrine\\Instantiator\\": "src/Doctrine/Instantiator/"
                }
            },
            "notification-url": "https://packagist.org/downloads/",
            "license": [
                "MIT"
            ],
            "authors": [
                {
                    "name": "Marco Pivetta",
                    "email": "ocramius@gmail.com",
                    "homepage": "https://ocramius.github.io/"
                }
            ],
            "description": "A small, lightweight utility to instantiate objects in PHP without invoking their constructors",
            "homepage": "https://www.doctrine-project.org/projects/instantiator.html",
            "keywords": [
                "constructor",
                "instantiate"
            ],
            "support": {
                "issues": "https://github.com/doctrine/instantiator/issues",
                "source": "https://github.com/doctrine/instantiator/tree/1.5.0"
            },
            "funding": [
                {
                    "url": "https://www.doctrine-project.org/sponsorship.html",
                    "type": "custom"
                },
                {
                    "url": "https://www.patreon.com/phpdoctrine",
                    "type": "patreon"
                },
                {
                    "url": "https://tidelift.com/funding/github/packagist/doctrine%2Finstantiator",
                    "type": "tidelift"
                }
            ],
            "time": "2022-12-30T00:15:36+00:00"
        },
        {
            "name": "matthiasmullie/minify",
            "version": "1.3.70",
            "source": {
                "type": "git",
                "url": "https://github.com/matthiasmullie/minify.git",
                "reference": "2807d9f9bece6877577ad44acb5c801bb3ae536b"
            },
            "dist": {
                "type": "zip",
                "url": "https://api.github.com/repos/matthiasmullie/minify/zipball/2807d9f9bece6877577ad44acb5c801bb3ae536b",
                "reference": "2807d9f9bece6877577ad44acb5c801bb3ae536b",
                "shasum": ""
            },
            "require": {
                "ext-pcre": "*",
                "matthiasmullie/path-converter": "~1.1",
                "php": ">=5.3.0"
            },
            "require-dev": {
                "friendsofphp/php-cs-fixer": ">=2.0",
                "matthiasmullie/scrapbook": ">=1.3",
                "phpunit/phpunit": ">=4.8",
                "squizlabs/php_codesniffer": ">=3.0"
            },
            "suggest": {
                "psr/cache-implementation": "Cache implementation to use with Minify::cache"
            },
            "bin": [
                "bin/minifycss",
                "bin/minifyjs"
            ],
            "type": "library",
            "autoload": {
                "psr-4": {
                    "MatthiasMullie\\Minify\\": "src/"
                }
            },
            "notification-url": "https://packagist.org/downloads/",
            "license": [
                "MIT"
            ],
            "authors": [
                {
                    "name": "Matthias Mullie",
                    "email": "minify@mullie.eu",
                    "homepage": "https://www.mullie.eu",
                    "role": "Developer"
                }
            ],
            "description": "CSS & JavaScript minifier, in PHP. Removes whitespace, strips comments, combines files (incl. @import statements and small assets in CSS files), and optimizes/shortens a few common programming patterns.",
            "homepage": "https://github.com/matthiasmullie/minify",
            "keywords": [
                "JS",
                "css",
                "javascript",
                "minifier",
                "minify"
            ],
            "support": {
                "issues": "https://github.com/matthiasmullie/minify/issues",
                "source": "https://github.com/matthiasmullie/minify/tree/1.3.70"
            },
            "funding": [
                {
                    "url": "https://github.com/matthiasmullie",
                    "type": "github"
                }
            ],
            "time": "2022-12-09T12:56:44+00:00"
        },
        {
            "name": "matthiasmullie/path-converter",
            "version": "1.1.3",
            "source": {
                "type": "git",
                "url": "https://github.com/matthiasmullie/path-converter.git",
                "reference": "e7d13b2c7e2f2268e1424aaed02085518afa02d9"
            },
            "dist": {
                "type": "zip",
                "url": "https://api.github.com/repos/matthiasmullie/path-converter/zipball/e7d13b2c7e2f2268e1424aaed02085518afa02d9",
                "reference": "e7d13b2c7e2f2268e1424aaed02085518afa02d9",
                "shasum": ""
            },
            "require": {
                "ext-pcre": "*",
                "php": ">=5.3.0"
            },
            "require-dev": {
                "phpunit/phpunit": "~4.8"
            },
            "type": "library",
            "autoload": {
                "psr-4": {
                    "MatthiasMullie\\PathConverter\\": "src/"
                }
            },
            "notification-url": "https://packagist.org/downloads/",
            "license": [
                "MIT"
            ],
            "authors": [
                {
                    "name": "Matthias Mullie",
                    "email": "pathconverter@mullie.eu",
                    "homepage": "http://www.mullie.eu",
                    "role": "Developer"
                }
            ],
            "description": "Relative path converter",
            "homepage": "http://github.com/matthiasmullie/path-converter",
            "keywords": [
                "converter",
                "path",
                "paths",
                "relative"
            ],
            "support": {
                "issues": "https://github.com/matthiasmullie/path-converter/issues",
                "source": "https://github.com/matthiasmullie/path-converter/tree/1.1.3"
            },
            "time": "2019-02-05T23:41:09+00:00"
        },
        {
            "name": "myclabs/deep-copy",
            "version": "1.11.1",
            "source": {
                "type": "git",
                "url": "https://github.com/myclabs/DeepCopy.git",
                "reference": "7284c22080590fb39f2ffa3e9057f10a4ddd0e0c"
            },
            "dist": {
                "type": "zip",
                "url": "https://api.github.com/repos/myclabs/DeepCopy/zipball/7284c22080590fb39f2ffa3e9057f10a4ddd0e0c",
                "reference": "7284c22080590fb39f2ffa3e9057f10a4ddd0e0c",
                "shasum": ""
            },
            "require": {
                "php": "^7.1 || ^8.0"
            },
            "conflict": {
                "doctrine/collections": "<1.6.8",
                "doctrine/common": "<2.13.3 || >=3,<3.2.2"
            },
            "require-dev": {
                "doctrine/collections": "^1.6.8",
                "doctrine/common": "^2.13.3 || ^3.2.2",
                "phpunit/phpunit": "^7.5.20 || ^8.5.23 || ^9.5.13"
            },
            "type": "library",
            "autoload": {
                "files": [
                    "src/DeepCopy/deep_copy.php"
                ],
                "psr-4": {
                    "DeepCopy\\": "src/DeepCopy/"
                }
            },
            "notification-url": "https://packagist.org/downloads/",
            "license": [
                "MIT"
            ],
            "description": "Create deep copies (clones) of your objects",
            "keywords": [
                "clone",
                "copy",
                "duplicate",
                "object",
                "object graph"
            ],
            "support": {
                "issues": "https://github.com/myclabs/DeepCopy/issues",
                "source": "https://github.com/myclabs/DeepCopy/tree/1.11.1"
            },
            "funding": [
                {
                    "url": "https://tidelift.com/funding/github/packagist/myclabs/deep-copy",
                    "type": "tidelift"
                }
            ],
            "time": "2023-03-08T13:26:56+00:00"
        },
        {
            "name": "nikic/php-parser",
            "version": "v4.15.4",
            "source": {
                "type": "git",
                "url": "https://github.com/nikic/PHP-Parser.git",
                "reference": "6bb5176bc4af8bcb7d926f88718db9b96a2d4290"
            },
            "dist": {
                "type": "zip",
                "url": "https://api.github.com/repos/nikic/PHP-Parser/zipball/6bb5176bc4af8bcb7d926f88718db9b96a2d4290",
                "reference": "6bb5176bc4af8bcb7d926f88718db9b96a2d4290",
                "shasum": ""
            },
            "require": {
                "ext-tokenizer": "*",
                "php": ">=7.0"
            },
            "require-dev": {
                "ircmaxell/php-yacc": "^0.0.7",
                "phpunit/phpunit": "^6.5 || ^7.0 || ^8.0 || ^9.0"
            },
            "bin": [
                "bin/php-parse"
            ],
            "type": "library",
            "extra": {
                "branch-alias": {
                    "dev-master": "4.9-dev"
                }
            },
            "autoload": {
                "psr-4": {
                    "PhpParser\\": "lib/PhpParser"
                }
            },
            "notification-url": "https://packagist.org/downloads/",
            "license": [
                "BSD-3-Clause"
            ],
            "authors": [
                {
                    "name": "Nikita Popov"
                }
            ],
            "description": "A PHP parser written in PHP",
            "keywords": [
                "parser",
                "php"
            ],
            "support": {
                "issues": "https://github.com/nikic/PHP-Parser/issues",
                "source": "https://github.com/nikic/PHP-Parser/tree/v4.15.4"
            },
            "time": "2023-03-05T19:49:14+00:00"
        },
        {
            "name": "phar-io/manifest",
            "version": "2.0.3",
            "source": {
                "type": "git",
                "url": "https://github.com/phar-io/manifest.git",
                "reference": "97803eca37d319dfa7826cc2437fc020857acb53"
            },
            "dist": {
                "type": "zip",
                "url": "https://api.github.com/repos/phar-io/manifest/zipball/97803eca37d319dfa7826cc2437fc020857acb53",
                "reference": "97803eca37d319dfa7826cc2437fc020857acb53",
                "shasum": ""
            },
            "require": {
                "ext-dom": "*",
                "ext-phar": "*",
                "ext-xmlwriter": "*",
                "phar-io/version": "^3.0.1",
                "php": "^7.2 || ^8.0"
            },
            "type": "library",
            "extra": {
                "branch-alias": {
                    "dev-master": "2.0.x-dev"
                }
            },
            "autoload": {
                "classmap": [
                    "src/"
                ]
            },
            "notification-url": "https://packagist.org/downloads/",
            "license": [
                "BSD-3-Clause"
            ],
            "authors": [
                {
                    "name": "Arne Blankerts",
                    "email": "arne@blankerts.de",
                    "role": "Developer"
                },
                {
                    "name": "Sebastian Heuer",
                    "email": "sebastian@phpeople.de",
                    "role": "Developer"
                },
                {
                    "name": "Sebastian Bergmann",
                    "email": "sebastian@phpunit.de",
                    "role": "Developer"
                }
            ],
            "description": "Component for reading phar.io manifest information from a PHP Archive (PHAR)",
            "support": {
                "issues": "https://github.com/phar-io/manifest/issues",
                "source": "https://github.com/phar-io/manifest/tree/2.0.3"
            },
            "time": "2021-07-20T11:28:43+00:00"
        },
        {
            "name": "phar-io/version",
            "version": "3.2.1",
            "source": {
                "type": "git",
                "url": "https://github.com/phar-io/version.git",
                "reference": "4f7fd7836c6f332bb2933569e566a0d6c4cbed74"
            },
            "dist": {
                "type": "zip",
                "url": "https://api.github.com/repos/phar-io/version/zipball/4f7fd7836c6f332bb2933569e566a0d6c4cbed74",
                "reference": "4f7fd7836c6f332bb2933569e566a0d6c4cbed74",
                "shasum": ""
            },
            "require": {
                "php": "^7.2 || ^8.0"
            },
            "type": "library",
            "autoload": {
                "classmap": [
                    "src/"
                ]
            },
            "notification-url": "https://packagist.org/downloads/",
            "license": [
                "BSD-3-Clause"
            ],
            "authors": [
                {
                    "name": "Arne Blankerts",
                    "email": "arne@blankerts.de",
                    "role": "Developer"
                },
                {
                    "name": "Sebastian Heuer",
                    "email": "sebastian@phpeople.de",
                    "role": "Developer"
                },
                {
                    "name": "Sebastian Bergmann",
                    "email": "sebastian@phpunit.de",
                    "role": "Developer"
                }
            ],
            "description": "Library for handling version information and constraints",
            "support": {
                "issues": "https://github.com/phar-io/version/issues",
                "source": "https://github.com/phar-io/version/tree/3.2.1"
            },
            "time": "2022-02-21T01:04:05+00:00"
        },
        {
            "name": "phpdocumentor/reflection-common",
            "version": "2.2.0",
            "source": {
                "type": "git",
                "url": "https://github.com/phpDocumentor/ReflectionCommon.git",
                "reference": "1d01c49d4ed62f25aa84a747ad35d5a16924662b"
            },
            "dist": {
                "type": "zip",
                "url": "https://api.github.com/repos/phpDocumentor/ReflectionCommon/zipball/1d01c49d4ed62f25aa84a747ad35d5a16924662b",
                "reference": "1d01c49d4ed62f25aa84a747ad35d5a16924662b",
                "shasum": ""
            },
            "require": {
                "php": "^7.2 || ^8.0"
            },
            "type": "library",
            "extra": {
                "branch-alias": {
                    "dev-2.x": "2.x-dev"
                }
            },
            "autoload": {
                "psr-4": {
                    "phpDocumentor\\Reflection\\": "src/"
                }
            },
            "notification-url": "https://packagist.org/downloads/",
            "license": [
                "MIT"
            ],
            "authors": [
                {
                    "name": "Jaap van Otterdijk",
                    "email": "opensource@ijaap.nl"
                }
            ],
            "description": "Common reflection classes used by phpdocumentor to reflect the code structure",
            "homepage": "http://www.phpdoc.org",
            "keywords": [
                "FQSEN",
                "phpDocumentor",
                "phpdoc",
                "reflection",
                "static analysis"
            ],
            "support": {
                "issues": "https://github.com/phpDocumentor/ReflectionCommon/issues",
                "source": "https://github.com/phpDocumentor/ReflectionCommon/tree/2.x"
            },
            "time": "2020-06-27T09:03:43+00:00"
        },
        {
            "name": "phpdocumentor/reflection-docblock",
            "version": "5.3.0",
            "source": {
                "type": "git",
                "url": "https://github.com/phpDocumentor/ReflectionDocBlock.git",
                "reference": "622548b623e81ca6d78b721c5e029f4ce664f170"
            },
            "dist": {
                "type": "zip",
                "url": "https://api.github.com/repos/phpDocumentor/ReflectionDocBlock/zipball/622548b623e81ca6d78b721c5e029f4ce664f170",
                "reference": "622548b623e81ca6d78b721c5e029f4ce664f170",
                "shasum": ""
            },
            "require": {
                "ext-filter": "*",
                "php": "^7.2 || ^8.0",
                "phpdocumentor/reflection-common": "^2.2",
                "phpdocumentor/type-resolver": "^1.3",
                "webmozart/assert": "^1.9.1"
            },
            "require-dev": {
                "mockery/mockery": "~1.3.2",
                "psalm/phar": "^4.8"
            },
            "type": "library",
            "extra": {
                "branch-alias": {
                    "dev-master": "5.x-dev"
                }
            },
            "autoload": {
                "psr-4": {
                    "phpDocumentor\\Reflection\\": "src"
                }
            },
            "notification-url": "https://packagist.org/downloads/",
            "license": [
                "MIT"
            ],
            "authors": [
                {
                    "name": "Mike van Riel",
                    "email": "me@mikevanriel.com"
                },
                {
                    "name": "Jaap van Otterdijk",
                    "email": "account@ijaap.nl"
                }
            ],
            "description": "With this component, a library can provide support for annotations via DocBlocks or otherwise retrieve information that is embedded in a DocBlock.",
            "support": {
                "issues": "https://github.com/phpDocumentor/ReflectionDocBlock/issues",
                "source": "https://github.com/phpDocumentor/ReflectionDocBlock/tree/5.3.0"
            },
            "time": "2021-10-19T17:43:47+00:00"
        },
        {
            "name": "phpdocumentor/type-resolver",
            "version": "1.6.2",
            "source": {
                "type": "git",
                "url": "https://github.com/phpDocumentor/TypeResolver.git",
                "reference": "48f445a408c131e38cab1c235aa6d2bb7a0bb20d"
            },
            "dist": {
                "type": "zip",
                "url": "https://api.github.com/repos/phpDocumentor/TypeResolver/zipball/48f445a408c131e38cab1c235aa6d2bb7a0bb20d",
                "reference": "48f445a408c131e38cab1c235aa6d2bb7a0bb20d",
                "shasum": ""
            },
            "require": {
                "php": "^7.4 || ^8.0",
                "phpdocumentor/reflection-common": "^2.0"
            },
            "require-dev": {
                "ext-tokenizer": "*",
                "phpstan/extension-installer": "^1.1",
                "phpstan/phpstan": "^1.8",
                "phpstan/phpstan-phpunit": "^1.1",
                "phpunit/phpunit": "^9.5",
                "rector/rector": "^0.13.9",
                "vimeo/psalm": "^4.25"
            },
            "type": "library",
            "extra": {
                "branch-alias": {
                    "dev-1.x": "1.x-dev"
                }
            },
            "autoload": {
                "psr-4": {
                    "phpDocumentor\\Reflection\\": "src"
                }
            },
            "notification-url": "https://packagist.org/downloads/",
            "license": [
                "MIT"
            ],
            "authors": [
                {
                    "name": "Mike van Riel",
                    "email": "me@mikevanriel.com"
                }
            ],
            "description": "A PSR-5 based resolver of Class names, Types and Structural Element Names",
            "support": {
                "issues": "https://github.com/phpDocumentor/TypeResolver/issues",
                "source": "https://github.com/phpDocumentor/TypeResolver/tree/1.6.2"
            },
            "time": "2022-10-14T12:47:21+00:00"
        },
        {
            "name": "phpspec/prophecy",
            "version": "v1.17.0",
            "source": {
                "type": "git",
                "url": "https://github.com/phpspec/prophecy.git",
                "reference": "15873c65b207b07765dbc3c95d20fdf4a320cbe2"
            },
            "dist": {
                "type": "zip",
                "url": "https://api.github.com/repos/phpspec/prophecy/zipball/15873c65b207b07765dbc3c95d20fdf4a320cbe2",
                "reference": "15873c65b207b07765dbc3c95d20fdf4a320cbe2",
                "shasum": ""
            },
            "require": {
                "doctrine/instantiator": "^1.2 || ^2.0",
                "php": "^7.2 || 8.0.* || 8.1.* || 8.2.*",
                "phpdocumentor/reflection-docblock": "^5.2",
                "sebastian/comparator": "^3.0 || ^4.0",
                "sebastian/recursion-context": "^3.0 || ^4.0"
            },
            "require-dev": {
                "phpspec/phpspec": "^6.0 || ^7.0",
                "phpstan/phpstan": "^1.9",
                "phpunit/phpunit": "^8.0 || ^9.0"
            },
            "type": "library",
            "extra": {
                "branch-alias": {
                    "dev-master": "1.x-dev"
                }
            },
            "autoload": {
                "psr-4": {
                    "Prophecy\\": "src/Prophecy"
                }
            },
            "notification-url": "https://packagist.org/downloads/",
            "license": [
                "MIT"
            ],
            "authors": [
                {
                    "name": "Konstantin Kudryashov",
                    "email": "ever.zet@gmail.com",
                    "homepage": "http://everzet.com"
                },
                {
                    "name": "Marcello Duarte",
                    "email": "marcello.duarte@gmail.com"
                }
            ],
            "description": "Highly opinionated mocking framework for PHP 5.3+",
            "homepage": "https://github.com/phpspec/prophecy",
            "keywords": [
                "Double",
                "Dummy",
                "fake",
                "mock",
                "spy",
                "stub"
            ],
            "support": {
                "issues": "https://github.com/phpspec/prophecy/issues",
                "source": "https://github.com/phpspec/prophecy/tree/v1.17.0"
            },
            "time": "2023-02-02T15:41:36+00:00"
        },
        {
            "name": "phpunit/php-code-coverage",
            "version": "9.2.26",
            "source": {
                "type": "git",
                "url": "https://github.com/sebastianbergmann/php-code-coverage.git",
                "reference": "443bc6912c9bd5b409254a40f4b0f4ced7c80ea1"
            },
            "dist": {
                "type": "zip",
                "url": "https://api.github.com/repos/sebastianbergmann/php-code-coverage/zipball/443bc6912c9bd5b409254a40f4b0f4ced7c80ea1",
                "reference": "443bc6912c9bd5b409254a40f4b0f4ced7c80ea1",
                "shasum": ""
            },
            "require": {
                "ext-dom": "*",
                "ext-libxml": "*",
                "ext-xmlwriter": "*",
                "nikic/php-parser": "^4.15",
                "php": ">=7.3",
                "phpunit/php-file-iterator": "^3.0.3",
                "phpunit/php-text-template": "^2.0.2",
                "sebastian/code-unit-reverse-lookup": "^2.0.2",
                "sebastian/complexity": "^2.0",
                "sebastian/environment": "^5.1.2",
                "sebastian/lines-of-code": "^1.0.3",
                "sebastian/version": "^3.0.1",
                "theseer/tokenizer": "^1.2.0"
            },
            "require-dev": {
                "phpunit/phpunit": "^9.3"
            },
            "suggest": {
                "ext-pcov": "PHP extension that provides line coverage",
                "ext-xdebug": "PHP extension that provides line coverage as well as branch and path coverage"
            },
            "type": "library",
            "extra": {
                "branch-alias": {
                    "dev-master": "9.2-dev"
                }
            },
            "autoload": {
                "classmap": [
                    "src/"
                ]
            },
            "notification-url": "https://packagist.org/downloads/",
            "license": [
                "BSD-3-Clause"
            ],
            "authors": [
                {
                    "name": "Sebastian Bergmann",
                    "email": "sebastian@phpunit.de",
                    "role": "lead"
                }
            ],
            "description": "Library that provides collection, processing, and rendering functionality for PHP code coverage information.",
            "homepage": "https://github.com/sebastianbergmann/php-code-coverage",
            "keywords": [
                "coverage",
                "testing",
                "xunit"
            ],
            "support": {
                "issues": "https://github.com/sebastianbergmann/php-code-coverage/issues",
                "source": "https://github.com/sebastianbergmann/php-code-coverage/tree/9.2.26"
            },
            "funding": [
                {
                    "url": "https://github.com/sebastianbergmann",
                    "type": "github"
                }
            ],
            "time": "2023-03-06T12:58:08+00:00"
        },
        {
            "name": "phpunit/php-file-iterator",
            "version": "3.0.6",
            "source": {
                "type": "git",
                "url": "https://github.com/sebastianbergmann/php-file-iterator.git",
                "reference": "cf1c2e7c203ac650e352f4cc675a7021e7d1b3cf"
            },
            "dist": {
                "type": "zip",
                "url": "https://api.github.com/repos/sebastianbergmann/php-file-iterator/zipball/cf1c2e7c203ac650e352f4cc675a7021e7d1b3cf",
                "reference": "cf1c2e7c203ac650e352f4cc675a7021e7d1b3cf",
                "shasum": ""
            },
            "require": {
                "php": ">=7.3"
            },
            "require-dev": {
                "phpunit/phpunit": "^9.3"
            },
            "type": "library",
            "extra": {
                "branch-alias": {
                    "dev-master": "3.0-dev"
                }
            },
            "autoload": {
                "classmap": [
                    "src/"
                ]
            },
            "notification-url": "https://packagist.org/downloads/",
            "license": [
                "BSD-3-Clause"
            ],
            "authors": [
                {
                    "name": "Sebastian Bergmann",
                    "email": "sebastian@phpunit.de",
                    "role": "lead"
                }
            ],
            "description": "FilterIterator implementation that filters files based on a list of suffixes.",
            "homepage": "https://github.com/sebastianbergmann/php-file-iterator/",
            "keywords": [
                "filesystem",
                "iterator"
            ],
            "support": {
                "issues": "https://github.com/sebastianbergmann/php-file-iterator/issues",
                "source": "https://github.com/sebastianbergmann/php-file-iterator/tree/3.0.6"
            },
            "funding": [
                {
                    "url": "https://github.com/sebastianbergmann",
                    "type": "github"
                }
            ],
            "time": "2021-12-02T12:48:52+00:00"
        },
        {
            "name": "phpunit/php-invoker",
            "version": "3.1.1",
            "source": {
                "type": "git",
                "url": "https://github.com/sebastianbergmann/php-invoker.git",
                "reference": "5a10147d0aaf65b58940a0b72f71c9ac0423cc67"
            },
            "dist": {
                "type": "zip",
                "url": "https://api.github.com/repos/sebastianbergmann/php-invoker/zipball/5a10147d0aaf65b58940a0b72f71c9ac0423cc67",
                "reference": "5a10147d0aaf65b58940a0b72f71c9ac0423cc67",
                "shasum": ""
            },
            "require": {
                "php": ">=7.3"
            },
            "require-dev": {
                "ext-pcntl": "*",
                "phpunit/phpunit": "^9.3"
            },
            "suggest": {
                "ext-pcntl": "*"
            },
            "type": "library",
            "extra": {
                "branch-alias": {
                    "dev-master": "3.1-dev"
                }
            },
            "autoload": {
                "classmap": [
                    "src/"
                ]
            },
            "notification-url": "https://packagist.org/downloads/",
            "license": [
                "BSD-3-Clause"
            ],
            "authors": [
                {
                    "name": "Sebastian Bergmann",
                    "email": "sebastian@phpunit.de",
                    "role": "lead"
                }
            ],
            "description": "Invoke callables with a timeout",
            "homepage": "https://github.com/sebastianbergmann/php-invoker/",
            "keywords": [
                "process"
            ],
            "support": {
                "issues": "https://github.com/sebastianbergmann/php-invoker/issues",
                "source": "https://github.com/sebastianbergmann/php-invoker/tree/3.1.1"
            },
            "funding": [
                {
                    "url": "https://github.com/sebastianbergmann",
                    "type": "github"
                }
            ],
            "time": "2020-09-28T05:58:55+00:00"
        },
        {
            "name": "phpunit/php-text-template",
            "version": "2.0.4",
            "source": {
                "type": "git",
                "url": "https://github.com/sebastianbergmann/php-text-template.git",
                "reference": "5da5f67fc95621df9ff4c4e5a84d6a8a2acf7c28"
            },
            "dist": {
                "type": "zip",
                "url": "https://api.github.com/repos/sebastianbergmann/php-text-template/zipball/5da5f67fc95621df9ff4c4e5a84d6a8a2acf7c28",
                "reference": "5da5f67fc95621df9ff4c4e5a84d6a8a2acf7c28",
                "shasum": ""
            },
            "require": {
                "php": ">=7.3"
            },
            "require-dev": {
                "phpunit/phpunit": "^9.3"
            },
            "type": "library",
            "extra": {
                "branch-alias": {
                    "dev-master": "2.0-dev"
                }
            },
            "autoload": {
                "classmap": [
                    "src/"
                ]
            },
            "notification-url": "https://packagist.org/downloads/",
            "license": [
                "BSD-3-Clause"
            ],
            "authors": [
                {
                    "name": "Sebastian Bergmann",
                    "email": "sebastian@phpunit.de",
                    "role": "lead"
                }
            ],
            "description": "Simple template engine.",
            "homepage": "https://github.com/sebastianbergmann/php-text-template/",
            "keywords": [
                "template"
            ],
            "support": {
                "issues": "https://github.com/sebastianbergmann/php-text-template/issues",
                "source": "https://github.com/sebastianbergmann/php-text-template/tree/2.0.4"
            },
            "funding": [
                {
                    "url": "https://github.com/sebastianbergmann",
                    "type": "github"
                }
            ],
            "time": "2020-10-26T05:33:50+00:00"
        },
        {
            "name": "phpunit/php-timer",
            "version": "5.0.3",
            "source": {
                "type": "git",
                "url": "https://github.com/sebastianbergmann/php-timer.git",
                "reference": "5a63ce20ed1b5bf577850e2c4e87f4aa902afbd2"
            },
            "dist": {
                "type": "zip",
                "url": "https://api.github.com/repos/sebastianbergmann/php-timer/zipball/5a63ce20ed1b5bf577850e2c4e87f4aa902afbd2",
                "reference": "5a63ce20ed1b5bf577850e2c4e87f4aa902afbd2",
                "shasum": ""
            },
            "require": {
                "php": ">=7.3"
            },
            "require-dev": {
                "phpunit/phpunit": "^9.3"
            },
            "type": "library",
            "extra": {
                "branch-alias": {
                    "dev-master": "5.0-dev"
                }
            },
            "autoload": {
                "classmap": [
                    "src/"
                ]
            },
            "notification-url": "https://packagist.org/downloads/",
            "license": [
                "BSD-3-Clause"
            ],
            "authors": [
                {
                    "name": "Sebastian Bergmann",
                    "email": "sebastian@phpunit.de",
                    "role": "lead"
                }
            ],
            "description": "Utility class for timing",
            "homepage": "https://github.com/sebastianbergmann/php-timer/",
            "keywords": [
                "timer"
            ],
            "support": {
                "issues": "https://github.com/sebastianbergmann/php-timer/issues",
                "source": "https://github.com/sebastianbergmann/php-timer/tree/5.0.3"
            },
            "funding": [
                {
                    "url": "https://github.com/sebastianbergmann",
                    "type": "github"
                }
            ],
            "time": "2020-10-26T13:16:10+00:00"
        },
        {
            "name": "phpunit/phpunit",
            "version": "9.5.20",
            "source": {
                "type": "git",
                "url": "https://github.com/sebastianbergmann/phpunit.git",
                "reference": "12bc8879fb65aef2138b26fc633cb1e3620cffba"
            },
            "dist": {
                "type": "zip",
                "url": "https://api.github.com/repos/sebastianbergmann/phpunit/zipball/12bc8879fb65aef2138b26fc633cb1e3620cffba",
                "reference": "12bc8879fb65aef2138b26fc633cb1e3620cffba",
                "shasum": ""
            },
            "require": {
                "doctrine/instantiator": "^1.3.1",
                "ext-dom": "*",
                "ext-json": "*",
                "ext-libxml": "*",
                "ext-mbstring": "*",
                "ext-xml": "*",
                "ext-xmlwriter": "*",
                "myclabs/deep-copy": "^1.10.1",
                "phar-io/manifest": "^2.0.3",
                "phar-io/version": "^3.0.2",
                "php": ">=7.3",
                "phpspec/prophecy": "^1.12.1",
                "phpunit/php-code-coverage": "^9.2.13",
                "phpunit/php-file-iterator": "^3.0.5",
                "phpunit/php-invoker": "^3.1.1",
                "phpunit/php-text-template": "^2.0.3",
                "phpunit/php-timer": "^5.0.2",
                "sebastian/cli-parser": "^1.0.1",
                "sebastian/code-unit": "^1.0.6",
                "sebastian/comparator": "^4.0.5",
                "sebastian/diff": "^4.0.3",
                "sebastian/environment": "^5.1.3",
                "sebastian/exporter": "^4.0.3",
                "sebastian/global-state": "^5.0.1",
                "sebastian/object-enumerator": "^4.0.3",
                "sebastian/resource-operations": "^3.0.3",
                "sebastian/type": "^3.0",
                "sebastian/version": "^3.0.2"
            },
            "require-dev": {
                "ext-pdo": "*",
                "phpspec/prophecy-phpunit": "^2.0.1"
            },
            "suggest": {
                "ext-soap": "*",
                "ext-xdebug": "*"
            },
            "bin": [
                "phpunit"
            ],
            "type": "library",
            "extra": {
                "branch-alias": {
                    "dev-master": "9.5-dev"
                }
            },
            "autoload": {
                "files": [
                    "src/Framework/Assert/Functions.php"
                ],
                "classmap": [
                    "src/"
                ]
            },
            "notification-url": "https://packagist.org/downloads/",
            "license": [
                "BSD-3-Clause"
            ],
            "authors": [
                {
                    "name": "Sebastian Bergmann",
                    "email": "sebastian@phpunit.de",
                    "role": "lead"
                }
            ],
            "description": "The PHP Unit Testing framework.",
            "homepage": "https://phpunit.de/",
            "keywords": [
                "phpunit",
                "testing",
                "xunit"
            ],
            "support": {
                "issues": "https://github.com/sebastianbergmann/phpunit/issues",
                "source": "https://github.com/sebastianbergmann/phpunit/tree/9.5.20"
            },
            "funding": [
                {
                    "url": "https://phpunit.de/sponsors.html",
                    "type": "custom"
                },
                {
                    "url": "https://github.com/sebastianbergmann",
                    "type": "github"
                }
            ],
            "time": "2022-04-01T12:37:26+00:00"
        },
        {
            "name": "sebastian/cli-parser",
            "version": "1.0.1",
            "source": {
                "type": "git",
                "url": "https://github.com/sebastianbergmann/cli-parser.git",
                "reference": "442e7c7e687e42adc03470c7b668bc4b2402c0b2"
            },
            "dist": {
                "type": "zip",
                "url": "https://api.github.com/repos/sebastianbergmann/cli-parser/zipball/442e7c7e687e42adc03470c7b668bc4b2402c0b2",
                "reference": "442e7c7e687e42adc03470c7b668bc4b2402c0b2",
                "shasum": ""
            },
            "require": {
                "php": ">=7.3"
            },
            "require-dev": {
                "phpunit/phpunit": "^9.3"
            },
            "type": "library",
            "extra": {
                "branch-alias": {
                    "dev-master": "1.0-dev"
                }
            },
            "autoload": {
                "classmap": [
                    "src/"
                ]
            },
            "notification-url": "https://packagist.org/downloads/",
            "license": [
                "BSD-3-Clause"
            ],
            "authors": [
                {
                    "name": "Sebastian Bergmann",
                    "email": "sebastian@phpunit.de",
                    "role": "lead"
                }
            ],
            "description": "Library for parsing CLI options",
            "homepage": "https://github.com/sebastianbergmann/cli-parser",
            "support": {
                "issues": "https://github.com/sebastianbergmann/cli-parser/issues",
                "source": "https://github.com/sebastianbergmann/cli-parser/tree/1.0.1"
            },
            "funding": [
                {
                    "url": "https://github.com/sebastianbergmann",
                    "type": "github"
                }
            ],
            "time": "2020-09-28T06:08:49+00:00"
        },
        {
            "name": "sebastian/code-unit",
            "version": "1.0.8",
            "source": {
                "type": "git",
                "url": "https://github.com/sebastianbergmann/code-unit.git",
                "reference": "1fc9f64c0927627ef78ba436c9b17d967e68e120"
            },
            "dist": {
                "type": "zip",
                "url": "https://api.github.com/repos/sebastianbergmann/code-unit/zipball/1fc9f64c0927627ef78ba436c9b17d967e68e120",
                "reference": "1fc9f64c0927627ef78ba436c9b17d967e68e120",
                "shasum": ""
            },
            "require": {
                "php": ">=7.3"
            },
            "require-dev": {
                "phpunit/phpunit": "^9.3"
            },
            "type": "library",
            "extra": {
                "branch-alias": {
                    "dev-master": "1.0-dev"
                }
            },
            "autoload": {
                "classmap": [
                    "src/"
                ]
            },
            "notification-url": "https://packagist.org/downloads/",
            "license": [
                "BSD-3-Clause"
            ],
            "authors": [
                {
                    "name": "Sebastian Bergmann",
                    "email": "sebastian@phpunit.de",
                    "role": "lead"
                }
            ],
            "description": "Collection of value objects that represent the PHP code units",
            "homepage": "https://github.com/sebastianbergmann/code-unit",
            "support": {
                "issues": "https://github.com/sebastianbergmann/code-unit/issues",
                "source": "https://github.com/sebastianbergmann/code-unit/tree/1.0.8"
            },
            "funding": [
                {
                    "url": "https://github.com/sebastianbergmann",
                    "type": "github"
                }
            ],
            "time": "2020-10-26T13:08:54+00:00"
        },
        {
            "name": "sebastian/code-unit-reverse-lookup",
            "version": "2.0.3",
            "source": {
                "type": "git",
                "url": "https://github.com/sebastianbergmann/code-unit-reverse-lookup.git",
                "reference": "ac91f01ccec49fb77bdc6fd1e548bc70f7faa3e5"
            },
            "dist": {
                "type": "zip",
                "url": "https://api.github.com/repos/sebastianbergmann/code-unit-reverse-lookup/zipball/ac91f01ccec49fb77bdc6fd1e548bc70f7faa3e5",
                "reference": "ac91f01ccec49fb77bdc6fd1e548bc70f7faa3e5",
                "shasum": ""
            },
            "require": {
                "php": ">=7.3"
            },
            "require-dev": {
                "phpunit/phpunit": "^9.3"
            },
            "type": "library",
            "extra": {
                "branch-alias": {
                    "dev-master": "2.0-dev"
                }
            },
            "autoload": {
                "classmap": [
                    "src/"
                ]
            },
            "notification-url": "https://packagist.org/downloads/",
            "license": [
                "BSD-3-Clause"
            ],
            "authors": [
                {
                    "name": "Sebastian Bergmann",
                    "email": "sebastian@phpunit.de"
                }
            ],
            "description": "Looks up which function or method a line of code belongs to",
            "homepage": "https://github.com/sebastianbergmann/code-unit-reverse-lookup/",
            "support": {
                "issues": "https://github.com/sebastianbergmann/code-unit-reverse-lookup/issues",
                "source": "https://github.com/sebastianbergmann/code-unit-reverse-lookup/tree/2.0.3"
            },
            "funding": [
                {
                    "url": "https://github.com/sebastianbergmann",
                    "type": "github"
                }
            ],
            "time": "2020-09-28T05:30:19+00:00"
        },
        {
            "name": "sebastian/comparator",
            "version": "4.0.8",
            "source": {
                "type": "git",
                "url": "https://github.com/sebastianbergmann/comparator.git",
                "reference": "fa0f136dd2334583309d32b62544682ee972b51a"
            },
            "dist": {
                "type": "zip",
                "url": "https://api.github.com/repos/sebastianbergmann/comparator/zipball/fa0f136dd2334583309d32b62544682ee972b51a",
                "reference": "fa0f136dd2334583309d32b62544682ee972b51a",
                "shasum": ""
            },
            "require": {
                "php": ">=7.3",
                "sebastian/diff": "^4.0",
                "sebastian/exporter": "^4.0"
            },
            "require-dev": {
                "phpunit/phpunit": "^9.3"
            },
            "type": "library",
            "extra": {
                "branch-alias": {
                    "dev-master": "4.0-dev"
                }
            },
            "autoload": {
                "classmap": [
                    "src/"
                ]
            },
            "notification-url": "https://packagist.org/downloads/",
            "license": [
                "BSD-3-Clause"
            ],
            "authors": [
                {
                    "name": "Sebastian Bergmann",
                    "email": "sebastian@phpunit.de"
                },
                {
                    "name": "Jeff Welch",
                    "email": "whatthejeff@gmail.com"
                },
                {
                    "name": "Volker Dusch",
                    "email": "github@wallbash.com"
                },
                {
                    "name": "Bernhard Schussek",
                    "email": "bschussek@2bepublished.at"
                }
            ],
            "description": "Provides the functionality to compare PHP values for equality",
            "homepage": "https://github.com/sebastianbergmann/comparator",
            "keywords": [
                "comparator",
                "compare",
                "equality"
            ],
            "support": {
                "issues": "https://github.com/sebastianbergmann/comparator/issues",
                "source": "https://github.com/sebastianbergmann/comparator/tree/4.0.8"
            },
            "funding": [
                {
                    "url": "https://github.com/sebastianbergmann",
                    "type": "github"
                }
            ],
            "time": "2022-09-14T12:41:17+00:00"
        },
        {
            "name": "sebastian/complexity",
            "version": "2.0.2",
            "source": {
                "type": "git",
                "url": "https://github.com/sebastianbergmann/complexity.git",
                "reference": "739b35e53379900cc9ac327b2147867b8b6efd88"
            },
            "dist": {
                "type": "zip",
                "url": "https://api.github.com/repos/sebastianbergmann/complexity/zipball/739b35e53379900cc9ac327b2147867b8b6efd88",
                "reference": "739b35e53379900cc9ac327b2147867b8b6efd88",
                "shasum": ""
            },
            "require": {
                "nikic/php-parser": "^4.7",
                "php": ">=7.3"
            },
            "require-dev": {
                "phpunit/phpunit": "^9.3"
            },
            "type": "library",
            "extra": {
                "branch-alias": {
                    "dev-master": "2.0-dev"
                }
            },
            "autoload": {
                "classmap": [
                    "src/"
                ]
            },
            "notification-url": "https://packagist.org/downloads/",
            "license": [
                "BSD-3-Clause"
            ],
            "authors": [
                {
                    "name": "Sebastian Bergmann",
                    "email": "sebastian@phpunit.de",
                    "role": "lead"
                }
            ],
            "description": "Library for calculating the complexity of PHP code units",
            "homepage": "https://github.com/sebastianbergmann/complexity",
            "support": {
                "issues": "https://github.com/sebastianbergmann/complexity/issues",
                "source": "https://github.com/sebastianbergmann/complexity/tree/2.0.2"
            },
            "funding": [
                {
                    "url": "https://github.com/sebastianbergmann",
                    "type": "github"
                }
            ],
            "time": "2020-10-26T15:52:27+00:00"
        },
        {
            "name": "sebastian/diff",
            "version": "4.0.4",
            "source": {
                "type": "git",
                "url": "https://github.com/sebastianbergmann/diff.git",
                "reference": "3461e3fccc7cfdfc2720be910d3bd73c69be590d"
            },
            "dist": {
                "type": "zip",
                "url": "https://api.github.com/repos/sebastianbergmann/diff/zipball/3461e3fccc7cfdfc2720be910d3bd73c69be590d",
                "reference": "3461e3fccc7cfdfc2720be910d3bd73c69be590d",
                "shasum": ""
            },
            "require": {
                "php": ">=7.3"
            },
            "require-dev": {
                "phpunit/phpunit": "^9.3",
                "symfony/process": "^4.2 || ^5"
            },
            "type": "library",
            "extra": {
                "branch-alias": {
                    "dev-master": "4.0-dev"
                }
            },
            "autoload": {
                "classmap": [
                    "src/"
                ]
            },
            "notification-url": "https://packagist.org/downloads/",
            "license": [
                "BSD-3-Clause"
            ],
            "authors": [
                {
                    "name": "Sebastian Bergmann",
                    "email": "sebastian@phpunit.de"
                },
                {
                    "name": "Kore Nordmann",
                    "email": "mail@kore-nordmann.de"
                }
            ],
            "description": "Diff implementation",
            "homepage": "https://github.com/sebastianbergmann/diff",
            "keywords": [
                "diff",
                "udiff",
                "unidiff",
                "unified diff"
            ],
            "support": {
                "issues": "https://github.com/sebastianbergmann/diff/issues",
                "source": "https://github.com/sebastianbergmann/diff/tree/4.0.4"
            },
            "funding": [
                {
                    "url": "https://github.com/sebastianbergmann",
                    "type": "github"
                }
            ],
            "time": "2020-10-26T13:10:38+00:00"
        },
        {
            "name": "sebastian/environment",
            "version": "5.1.5",
            "source": {
                "type": "git",
                "url": "https://github.com/sebastianbergmann/environment.git",
                "reference": "830c43a844f1f8d5b7a1f6d6076b784454d8b7ed"
            },
            "dist": {
                "type": "zip",
                "url": "https://api.github.com/repos/sebastianbergmann/environment/zipball/830c43a844f1f8d5b7a1f6d6076b784454d8b7ed",
                "reference": "830c43a844f1f8d5b7a1f6d6076b784454d8b7ed",
                "shasum": ""
            },
            "require": {
                "php": ">=7.3"
            },
            "require-dev": {
                "phpunit/phpunit": "^9.3"
            },
            "suggest": {
                "ext-posix": "*"
            },
            "type": "library",
            "extra": {
                "branch-alias": {
                    "dev-master": "5.1-dev"
                }
            },
            "autoload": {
                "classmap": [
                    "src/"
                ]
            },
            "notification-url": "https://packagist.org/downloads/",
            "license": [
                "BSD-3-Clause"
            ],
            "authors": [
                {
                    "name": "Sebastian Bergmann",
                    "email": "sebastian@phpunit.de"
                }
            ],
            "description": "Provides functionality to handle HHVM/PHP environments",
            "homepage": "http://www.github.com/sebastianbergmann/environment",
            "keywords": [
                "Xdebug",
                "environment",
                "hhvm"
            ],
            "support": {
                "issues": "https://github.com/sebastianbergmann/environment/issues",
                "source": "https://github.com/sebastianbergmann/environment/tree/5.1.5"
            },
            "funding": [
                {
                    "url": "https://github.com/sebastianbergmann",
                    "type": "github"
                }
            ],
            "time": "2023-02-03T06:03:51+00:00"
        },
        {
            "name": "sebastian/exporter",
            "version": "4.0.5",
            "source": {
                "type": "git",
                "url": "https://github.com/sebastianbergmann/exporter.git",
                "reference": "ac230ed27f0f98f597c8a2b6eb7ac563af5e5b9d"
            },
            "dist": {
                "type": "zip",
                "url": "https://api.github.com/repos/sebastianbergmann/exporter/zipball/ac230ed27f0f98f597c8a2b6eb7ac563af5e5b9d",
                "reference": "ac230ed27f0f98f597c8a2b6eb7ac563af5e5b9d",
                "shasum": ""
            },
            "require": {
                "php": ">=7.3",
                "sebastian/recursion-context": "^4.0"
            },
            "require-dev": {
                "ext-mbstring": "*",
                "phpunit/phpunit": "^9.3"
            },
            "type": "library",
            "extra": {
                "branch-alias": {
                    "dev-master": "4.0-dev"
                }
            },
            "autoload": {
                "classmap": [
                    "src/"
                ]
            },
            "notification-url": "https://packagist.org/downloads/",
            "license": [
                "BSD-3-Clause"
            ],
            "authors": [
                {
                    "name": "Sebastian Bergmann",
                    "email": "sebastian@phpunit.de"
                },
                {
                    "name": "Jeff Welch",
                    "email": "whatthejeff@gmail.com"
                },
                {
                    "name": "Volker Dusch",
                    "email": "github@wallbash.com"
                },
                {
                    "name": "Adam Harvey",
                    "email": "aharvey@php.net"
                },
                {
                    "name": "Bernhard Schussek",
                    "email": "bschussek@gmail.com"
                }
            ],
            "description": "Provides the functionality to export PHP variables for visualization",
            "homepage": "https://www.github.com/sebastianbergmann/exporter",
            "keywords": [
                "export",
                "exporter"
            ],
            "support": {
                "issues": "https://github.com/sebastianbergmann/exporter/issues",
                "source": "https://github.com/sebastianbergmann/exporter/tree/4.0.5"
            },
            "funding": [
                {
                    "url": "https://github.com/sebastianbergmann",
                    "type": "github"
                }
            ],
            "time": "2022-09-14T06:03:37+00:00"
        },
        {
            "name": "sebastian/global-state",
            "version": "5.0.5",
            "source": {
                "type": "git",
                "url": "https://github.com/sebastianbergmann/global-state.git",
                "reference": "0ca8db5a5fc9c8646244e629625ac486fa286bf2"
            },
            "dist": {
                "type": "zip",
                "url": "https://api.github.com/repos/sebastianbergmann/global-state/zipball/0ca8db5a5fc9c8646244e629625ac486fa286bf2",
                "reference": "0ca8db5a5fc9c8646244e629625ac486fa286bf2",
                "shasum": ""
            },
            "require": {
                "php": ">=7.3",
                "sebastian/object-reflector": "^2.0",
                "sebastian/recursion-context": "^4.0"
            },
            "require-dev": {
                "ext-dom": "*",
                "phpunit/phpunit": "^9.3"
            },
            "suggest": {
                "ext-uopz": "*"
            },
            "type": "library",
            "extra": {
                "branch-alias": {
                    "dev-master": "5.0-dev"
                }
            },
            "autoload": {
                "classmap": [
                    "src/"
                ]
            },
            "notification-url": "https://packagist.org/downloads/",
            "license": [
                "BSD-3-Clause"
            ],
            "authors": [
                {
                    "name": "Sebastian Bergmann",
                    "email": "sebastian@phpunit.de"
                }
            ],
            "description": "Snapshotting of global state",
            "homepage": "http://www.github.com/sebastianbergmann/global-state",
            "keywords": [
                "global state"
            ],
            "support": {
                "issues": "https://github.com/sebastianbergmann/global-state/issues",
                "source": "https://github.com/sebastianbergmann/global-state/tree/5.0.5"
            },
            "funding": [
                {
                    "url": "https://github.com/sebastianbergmann",
                    "type": "github"
                }
            ],
            "time": "2022-02-14T08:28:10+00:00"
        },
        {
            "name": "sebastian/lines-of-code",
            "version": "1.0.3",
            "source": {
                "type": "git",
                "url": "https://github.com/sebastianbergmann/lines-of-code.git",
                "reference": "c1c2e997aa3146983ed888ad08b15470a2e22ecc"
            },
            "dist": {
                "type": "zip",
                "url": "https://api.github.com/repos/sebastianbergmann/lines-of-code/zipball/c1c2e997aa3146983ed888ad08b15470a2e22ecc",
                "reference": "c1c2e997aa3146983ed888ad08b15470a2e22ecc",
                "shasum": ""
            },
            "require": {
                "nikic/php-parser": "^4.6",
                "php": ">=7.3"
            },
            "require-dev": {
                "phpunit/phpunit": "^9.3"
            },
            "type": "library",
            "extra": {
                "branch-alias": {
                    "dev-master": "1.0-dev"
                }
            },
            "autoload": {
                "classmap": [
                    "src/"
                ]
            },
            "notification-url": "https://packagist.org/downloads/",
            "license": [
                "BSD-3-Clause"
            ],
            "authors": [
                {
                    "name": "Sebastian Bergmann",
                    "email": "sebastian@phpunit.de",
                    "role": "lead"
                }
            ],
            "description": "Library for counting the lines of code in PHP source code",
            "homepage": "https://github.com/sebastianbergmann/lines-of-code",
            "support": {
                "issues": "https://github.com/sebastianbergmann/lines-of-code/issues",
                "source": "https://github.com/sebastianbergmann/lines-of-code/tree/1.0.3"
            },
            "funding": [
                {
                    "url": "https://github.com/sebastianbergmann",
                    "type": "github"
                }
            ],
            "time": "2020-11-28T06:42:11+00:00"
        },
        {
            "name": "sebastian/object-enumerator",
            "version": "4.0.4",
            "source": {
                "type": "git",
                "url": "https://github.com/sebastianbergmann/object-enumerator.git",
                "reference": "5c9eeac41b290a3712d88851518825ad78f45c71"
            },
            "dist": {
                "type": "zip",
                "url": "https://api.github.com/repos/sebastianbergmann/object-enumerator/zipball/5c9eeac41b290a3712d88851518825ad78f45c71",
                "reference": "5c9eeac41b290a3712d88851518825ad78f45c71",
                "shasum": ""
            },
            "require": {
                "php": ">=7.3",
                "sebastian/object-reflector": "^2.0",
                "sebastian/recursion-context": "^4.0"
            },
            "require-dev": {
                "phpunit/phpunit": "^9.3"
            },
            "type": "library",
            "extra": {
                "branch-alias": {
                    "dev-master": "4.0-dev"
                }
            },
            "autoload": {
                "classmap": [
                    "src/"
                ]
            },
            "notification-url": "https://packagist.org/downloads/",
            "license": [
                "BSD-3-Clause"
            ],
            "authors": [
                {
                    "name": "Sebastian Bergmann",
                    "email": "sebastian@phpunit.de"
                }
            ],
            "description": "Traverses array structures and object graphs to enumerate all referenced objects",
            "homepage": "https://github.com/sebastianbergmann/object-enumerator/",
            "support": {
                "issues": "https://github.com/sebastianbergmann/object-enumerator/issues",
                "source": "https://github.com/sebastianbergmann/object-enumerator/tree/4.0.4"
            },
            "funding": [
                {
                    "url": "https://github.com/sebastianbergmann",
                    "type": "github"
                }
            ],
            "time": "2020-10-26T13:12:34+00:00"
        },
        {
            "name": "sebastian/object-reflector",
            "version": "2.0.4",
            "source": {
                "type": "git",
                "url": "https://github.com/sebastianbergmann/object-reflector.git",
                "reference": "b4f479ebdbf63ac605d183ece17d8d7fe49c15c7"
            },
            "dist": {
                "type": "zip",
                "url": "https://api.github.com/repos/sebastianbergmann/object-reflector/zipball/b4f479ebdbf63ac605d183ece17d8d7fe49c15c7",
                "reference": "b4f479ebdbf63ac605d183ece17d8d7fe49c15c7",
                "shasum": ""
            },
            "require": {
                "php": ">=7.3"
            },
            "require-dev": {
                "phpunit/phpunit": "^9.3"
            },
            "type": "library",
            "extra": {
                "branch-alias": {
                    "dev-master": "2.0-dev"
                }
            },
            "autoload": {
                "classmap": [
                    "src/"
                ]
            },
            "notification-url": "https://packagist.org/downloads/",
            "license": [
                "BSD-3-Clause"
            ],
            "authors": [
                {
                    "name": "Sebastian Bergmann",
                    "email": "sebastian@phpunit.de"
                }
            ],
            "description": "Allows reflection of object attributes, including inherited and non-public ones",
            "homepage": "https://github.com/sebastianbergmann/object-reflector/",
            "support": {
                "issues": "https://github.com/sebastianbergmann/object-reflector/issues",
                "source": "https://github.com/sebastianbergmann/object-reflector/tree/2.0.4"
            },
            "funding": [
                {
                    "url": "https://github.com/sebastianbergmann",
                    "type": "github"
                }
            ],
            "time": "2020-10-26T13:14:26+00:00"
        },
        {
            "name": "sebastian/recursion-context",
            "version": "4.0.5",
            "source": {
                "type": "git",
                "url": "https://github.com/sebastianbergmann/recursion-context.git",
                "reference": "e75bd0f07204fec2a0af9b0f3cfe97d05f92efc1"
            },
            "dist": {
                "type": "zip",
                "url": "https://api.github.com/repos/sebastianbergmann/recursion-context/zipball/e75bd0f07204fec2a0af9b0f3cfe97d05f92efc1",
                "reference": "e75bd0f07204fec2a0af9b0f3cfe97d05f92efc1",
                "shasum": ""
            },
            "require": {
                "php": ">=7.3"
            },
            "require-dev": {
                "phpunit/phpunit": "^9.3"
            },
            "type": "library",
            "extra": {
                "branch-alias": {
                    "dev-master": "4.0-dev"
                }
            },
            "autoload": {
                "classmap": [
                    "src/"
                ]
            },
            "notification-url": "https://packagist.org/downloads/",
            "license": [
                "BSD-3-Clause"
            ],
            "authors": [
                {
                    "name": "Sebastian Bergmann",
                    "email": "sebastian@phpunit.de"
                },
                {
                    "name": "Jeff Welch",
                    "email": "whatthejeff@gmail.com"
                },
                {
                    "name": "Adam Harvey",
                    "email": "aharvey@php.net"
                }
            ],
            "description": "Provides functionality to recursively process PHP variables",
            "homepage": "https://github.com/sebastianbergmann/recursion-context",
            "support": {
                "issues": "https://github.com/sebastianbergmann/recursion-context/issues",
                "source": "https://github.com/sebastianbergmann/recursion-context/tree/4.0.5"
            },
            "funding": [
                {
                    "url": "https://github.com/sebastianbergmann",
                    "type": "github"
                }
            ],
            "time": "2023-02-03T06:07:39+00:00"
        },
        {
            "name": "sebastian/resource-operations",
            "version": "3.0.3",
            "source": {
                "type": "git",
                "url": "https://github.com/sebastianbergmann/resource-operations.git",
                "reference": "0f4443cb3a1d92ce809899753bc0d5d5a8dd19a8"
            },
            "dist": {
                "type": "zip",
                "url": "https://api.github.com/repos/sebastianbergmann/resource-operations/zipball/0f4443cb3a1d92ce809899753bc0d5d5a8dd19a8",
                "reference": "0f4443cb3a1d92ce809899753bc0d5d5a8dd19a8",
                "shasum": ""
            },
            "require": {
                "php": ">=7.3"
            },
            "require-dev": {
                "phpunit/phpunit": "^9.0"
            },
            "type": "library",
            "extra": {
                "branch-alias": {
                    "dev-master": "3.0-dev"
                }
            },
            "autoload": {
                "classmap": [
                    "src/"
                ]
            },
            "notification-url": "https://packagist.org/downloads/",
            "license": [
                "BSD-3-Clause"
            ],
            "authors": [
                {
                    "name": "Sebastian Bergmann",
                    "email": "sebastian@phpunit.de"
                }
            ],
            "description": "Provides a list of PHP built-in functions that operate on resources",
            "homepage": "https://www.github.com/sebastianbergmann/resource-operations",
            "support": {
                "issues": "https://github.com/sebastianbergmann/resource-operations/issues",
                "source": "https://github.com/sebastianbergmann/resource-operations/tree/3.0.3"
            },
            "funding": [
                {
                    "url": "https://github.com/sebastianbergmann",
                    "type": "github"
                }
            ],
            "time": "2020-09-28T06:45:17+00:00"
        },
        {
            "name": "sebastian/type",
            "version": "3.2.1",
            "source": {
                "type": "git",
                "url": "https://github.com/sebastianbergmann/type.git",
                "reference": "75e2c2a32f5e0b3aef905b9ed0b179b953b3d7c7"
            },
            "dist": {
                "type": "zip",
                "url": "https://api.github.com/repos/sebastianbergmann/type/zipball/75e2c2a32f5e0b3aef905b9ed0b179b953b3d7c7",
                "reference": "75e2c2a32f5e0b3aef905b9ed0b179b953b3d7c7",
                "shasum": ""
            },
            "require": {
                "php": ">=7.3"
            },
            "require-dev": {
                "phpunit/phpunit": "^9.5"
            },
            "type": "library",
            "extra": {
                "branch-alias": {
                    "dev-master": "3.2-dev"
                }
            },
            "autoload": {
                "classmap": [
                    "src/"
                ]
            },
            "notification-url": "https://packagist.org/downloads/",
            "license": [
                "BSD-3-Clause"
            ],
            "authors": [
                {
                    "name": "Sebastian Bergmann",
                    "email": "sebastian@phpunit.de",
                    "role": "lead"
                }
            ],
            "description": "Collection of value objects that represent the types of the PHP type system",
            "homepage": "https://github.com/sebastianbergmann/type",
            "support": {
                "issues": "https://github.com/sebastianbergmann/type/issues",
                "source": "https://github.com/sebastianbergmann/type/tree/3.2.1"
            },
            "funding": [
                {
                    "url": "https://github.com/sebastianbergmann",
                    "type": "github"
                }
            ],
            "time": "2023-02-03T06:13:03+00:00"
        },
        {
            "name": "sebastian/version",
            "version": "3.0.2",
            "source": {
                "type": "git",
                "url": "https://github.com/sebastianbergmann/version.git",
                "reference": "c6c1022351a901512170118436c764e473f6de8c"
            },
            "dist": {
                "type": "zip",
                "url": "https://api.github.com/repos/sebastianbergmann/version/zipball/c6c1022351a901512170118436c764e473f6de8c",
                "reference": "c6c1022351a901512170118436c764e473f6de8c",
                "shasum": ""
            },
            "require": {
                "php": ">=7.3"
            },
            "type": "library",
            "extra": {
                "branch-alias": {
                    "dev-master": "3.0-dev"
                }
            },
            "autoload": {
                "classmap": [
                    "src/"
                ]
            },
            "notification-url": "https://packagist.org/downloads/",
            "license": [
                "BSD-3-Clause"
            ],
            "authors": [
                {
                    "name": "Sebastian Bergmann",
                    "email": "sebastian@phpunit.de",
                    "role": "lead"
                }
            ],
            "description": "Library that helps with managing the version number of Git-hosted PHP projects",
            "homepage": "https://github.com/sebastianbergmann/version",
            "support": {
                "issues": "https://github.com/sebastianbergmann/version/issues",
                "source": "https://github.com/sebastianbergmann/version/tree/3.0.2"
            },
            "funding": [
                {
                    "url": "https://github.com/sebastianbergmann",
                    "type": "github"
                }
            ],
            "time": "2020-09-28T06:39:44+00:00"
        },
        {
            "name": "squizlabs/php_codesniffer",
            "version": "3.7.2",
            "source": {
                "type": "git",
                "url": "https://github.com/squizlabs/PHP_CodeSniffer.git",
                "reference": "ed8e00df0a83aa96acf703f8c2979ff33341f879"
            },
            "dist": {
                "type": "zip",
                "url": "https://api.github.com/repos/squizlabs/PHP_CodeSniffer/zipball/ed8e00df0a83aa96acf703f8c2979ff33341f879",
                "reference": "ed8e00df0a83aa96acf703f8c2979ff33341f879",
                "shasum": ""
            },
            "require": {
                "ext-simplexml": "*",
                "ext-tokenizer": "*",
                "ext-xmlwriter": "*",
                "php": ">=5.4.0"
            },
            "require-dev": {
                "phpunit/phpunit": "^4.0 || ^5.0 || ^6.0 || ^7.0"
            },
            "bin": [
                "bin/phpcs",
                "bin/phpcbf"
            ],
            "type": "library",
            "extra": {
                "branch-alias": {
                    "dev-master": "3.x-dev"
                }
            },
            "notification-url": "https://packagist.org/downloads/",
            "license": [
                "BSD-3-Clause"
            ],
            "authors": [
                {
                    "name": "Greg Sherwood",
                    "role": "lead"
                }
            ],
            "description": "PHP_CodeSniffer tokenizes PHP, JavaScript and CSS files and detects violations of a defined set of coding standards.",
            "homepage": "https://github.com/squizlabs/PHP_CodeSniffer",
            "keywords": [
                "phpcs",
                "standards",
                "static analysis"
            ],
            "support": {
                "issues": "https://github.com/squizlabs/PHP_CodeSniffer/issues",
                "source": "https://github.com/squizlabs/PHP_CodeSniffer",
                "wiki": "https://github.com/squizlabs/PHP_CodeSniffer/wiki"
            },
            "time": "2023-02-22T23:07:41+00:00"
        },
        {
            "name": "swoole/ide-helper",
            "version": "4.8.9",
            "source": {
                "type": "git",
                "url": "https://github.com/swoole/ide-helper.git",
                "reference": "8f82ba3b6af04a5bccb97c1654af992d1ee8b0fe"
            },
            "dist": {
                "type": "zip",
                "url": "https://api.github.com/repos/swoole/ide-helper/zipball/8f82ba3b6af04a5bccb97c1654af992d1ee8b0fe",
                "reference": "8f82ba3b6af04a5bccb97c1654af992d1ee8b0fe",
                "shasum": ""
            },
            "type": "library",
            "notification-url": "https://packagist.org/downloads/",
            "license": [
                "Apache-2.0"
            ],
            "authors": [
                {
                    "name": "Team Swoole",
                    "email": "team@swoole.com"
                }
            ],
            "description": "IDE help files for Swoole.",
            "support": {
                "issues": "https://github.com/swoole/ide-helper/issues",
                "source": "https://github.com/swoole/ide-helper/tree/4.8.9"
            },
            "funding": [
                {
                    "url": "https://gitee.com/swoole/swoole?donate=true",
                    "type": "custom"
                },
                {
                    "url": "https://github.com/swoole",
                    "type": "github"
                }
            ],
            "time": "2022-04-18T20:38:04+00:00"
        },
        {
            "name": "symfony/polyfill-ctype",
            "version": "v1.27.0",
            "source": {
                "type": "git",
                "url": "https://github.com/symfony/polyfill-ctype.git",
                "reference": "5bbc823adecdae860bb64756d639ecfec17b050a"
            },
            "dist": {
                "type": "zip",
                "url": "https://api.github.com/repos/symfony/polyfill-ctype/zipball/5bbc823adecdae860bb64756d639ecfec17b050a",
                "reference": "5bbc823adecdae860bb64756d639ecfec17b050a",
                "shasum": ""
            },
            "require": {
                "php": ">=7.1"
            },
            "provide": {
                "ext-ctype": "*"
            },
            "suggest": {
                "ext-ctype": "For best performance"
            },
            "type": "library",
            "extra": {
                "branch-alias": {
                    "dev-main": "1.27-dev"
                },
                "thanks": {
                    "name": "symfony/polyfill",
                    "url": "https://github.com/symfony/polyfill"
                }
            },
            "autoload": {
                "files": [
                    "bootstrap.php"
                ],
                "psr-4": {
                    "Symfony\\Polyfill\\Ctype\\": ""
                }
            },
            "notification-url": "https://packagist.org/downloads/",
            "license": [
                "MIT"
            ],
            "authors": [
                {
                    "name": "Gert de Pagter",
                    "email": "BackEndTea@gmail.com"
                },
                {
                    "name": "Symfony Community",
                    "homepage": "https://symfony.com/contributors"
                }
            ],
            "description": "Symfony polyfill for ctype functions",
            "homepage": "https://symfony.com",
            "keywords": [
                "compatibility",
                "ctype",
                "polyfill",
                "portable"
            ],
            "support": {
                "source": "https://github.com/symfony/polyfill-ctype/tree/v1.27.0"
            },
            "funding": [
                {
                    "url": "https://symfony.com/sponsor",
                    "type": "custom"
                },
                {
                    "url": "https://github.com/fabpot",
                    "type": "github"
                },
                {
                    "url": "https://tidelift.com/funding/github/packagist/symfony/symfony",
                    "type": "tidelift"
                }
            ],
            "time": "2022-11-03T14:55:06+00:00"
        },
        {
            "name": "symfony/polyfill-mbstring",
            "version": "v1.27.0",
            "source": {
                "type": "git",
                "url": "https://github.com/symfony/polyfill-mbstring.git",
                "reference": "8ad114f6b39e2c98a8b0e3bd907732c207c2b534"
            },
            "dist": {
                "type": "zip",
                "url": "https://api.github.com/repos/symfony/polyfill-mbstring/zipball/8ad114f6b39e2c98a8b0e3bd907732c207c2b534",
                "reference": "8ad114f6b39e2c98a8b0e3bd907732c207c2b534",
                "shasum": ""
            },
            "require": {
                "php": ">=7.1"
            },
            "provide": {
                "ext-mbstring": "*"
            },
            "suggest": {
                "ext-mbstring": "For best performance"
            },
            "type": "library",
            "extra": {
                "branch-alias": {
                    "dev-main": "1.27-dev"
                },
                "thanks": {
                    "name": "symfony/polyfill",
                    "url": "https://github.com/symfony/polyfill"
                }
            },
            "autoload": {
                "files": [
                    "bootstrap.php"
                ],
                "psr-4": {
                    "Symfony\\Polyfill\\Mbstring\\": ""
                }
            },
            "notification-url": "https://packagist.org/downloads/",
            "license": [
                "MIT"
            ],
            "authors": [
                {
                    "name": "Nicolas Grekas",
                    "email": "p@tchwork.com"
                },
                {
                    "name": "Symfony Community",
                    "homepage": "https://symfony.com/contributors"
                }
            ],
            "description": "Symfony polyfill for the Mbstring extension",
            "homepage": "https://symfony.com",
            "keywords": [
                "compatibility",
                "mbstring",
                "polyfill",
                "portable",
                "shim"
            ],
            "support": {
                "source": "https://github.com/symfony/polyfill-mbstring/tree/v1.27.0"
            },
            "funding": [
                {
                    "url": "https://symfony.com/sponsor",
                    "type": "custom"
                },
                {
                    "url": "https://github.com/fabpot",
                    "type": "github"
                },
                {
                    "url": "https://tidelift.com/funding/github/packagist/symfony/symfony",
                    "type": "tidelift"
                }
            ],
            "time": "2022-11-03T14:55:06+00:00"
        },
        {
            "name": "textalk/websocket",
            "version": "1.5.7",
            "source": {
                "type": "git",
                "url": "https://github.com/Textalk/websocket-php.git",
                "reference": "1712325e99b6bf869ccbf9bf41ab749e7328ea46"
            },
            "dist": {
                "type": "zip",
                "url": "https://api.github.com/repos/Textalk/websocket-php/zipball/1712325e99b6bf869ccbf9bf41ab749e7328ea46",
                "reference": "1712325e99b6bf869ccbf9bf41ab749e7328ea46",
                "shasum": ""
            },
            "require": {
                "php": "^7.2 | ^8.0",
                "psr/log": "^1 | ^2 | ^3"
            },
            "require-dev": {
                "php-coveralls/php-coveralls": "^2.0",
                "phpunit/phpunit": "^8.0|^9.0",
                "squizlabs/php_codesniffer": "^3.5"
            },
            "type": "library",
            "autoload": {
                "psr-4": {
                    "WebSocket\\": "lib"
                }
            },
            "notification-url": "https://packagist.org/downloads/",
            "license": [
                "ISC"
            ],
            "authors": [
                {
                    "name": "Fredrik Liljegren"
                },
                {
                    "name": "Sören Jensen",
                    "email": "soren@abicart.se"
                }
            ],
            "description": "WebSocket client and server",
            "support": {
                "issues": "https://github.com/Textalk/websocket-php/issues",
                "source": "https://github.com/Textalk/websocket-php/tree/1.5.7"
            },
            "time": "2022-03-29T09:46:59+00:00"
        },
        {
            "name": "theseer/tokenizer",
            "version": "1.2.1",
            "source": {
                "type": "git",
                "url": "https://github.com/theseer/tokenizer.git",
                "reference": "34a41e998c2183e22995f158c581e7b5e755ab9e"
            },
            "dist": {
                "type": "zip",
                "url": "https://api.github.com/repos/theseer/tokenizer/zipball/34a41e998c2183e22995f158c581e7b5e755ab9e",
                "reference": "34a41e998c2183e22995f158c581e7b5e755ab9e",
                "shasum": ""
            },
            "require": {
                "ext-dom": "*",
                "ext-tokenizer": "*",
                "ext-xmlwriter": "*",
                "php": "^7.2 || ^8.0"
            },
            "type": "library",
            "autoload": {
                "classmap": [
                    "src/"
                ]
            },
            "notification-url": "https://packagist.org/downloads/",
            "license": [
                "BSD-3-Clause"
            ],
            "authors": [
                {
                    "name": "Arne Blankerts",
                    "email": "arne@blankerts.de",
                    "role": "Developer"
                }
            ],
            "description": "A small library for converting tokenized PHP source code into XML and potentially other formats",
            "support": {
                "issues": "https://github.com/theseer/tokenizer/issues",
                "source": "https://github.com/theseer/tokenizer/tree/1.2.1"
            },
            "funding": [
                {
                    "url": "https://github.com/theseer",
                    "type": "github"
                }
            ],
            "time": "2021-07-28T10:34:58+00:00"
        },
        {
            "name": "twig/twig",
            "version": "v3.5.1",
            "source": {
                "type": "git",
                "url": "https://github.com/twigphp/Twig.git",
                "reference": "a6e0510cc793912b451fd40ab983a1d28f611c15"
            },
            "dist": {
                "type": "zip",
                "url": "https://api.github.com/repos/twigphp/Twig/zipball/a6e0510cc793912b451fd40ab983a1d28f611c15",
                "reference": "a6e0510cc793912b451fd40ab983a1d28f611c15",
                "shasum": ""
            },
            "require": {
                "php": ">=7.2.5",
                "symfony/polyfill-ctype": "^1.8",
                "symfony/polyfill-mbstring": "^1.3"
            },
            "require-dev": {
                "psr/container": "^1.0",
                "symfony/phpunit-bridge": "^4.4.9|^5.0.9|^6.0"
            },
            "type": "library",
            "extra": {
                "branch-alias": {
                    "dev-master": "3.5-dev"
                }
            },
            "autoload": {
                "psr-4": {
                    "Twig\\": "src/"
                }
            },
            "notification-url": "https://packagist.org/downloads/",
            "license": [
                "BSD-3-Clause"
            ],
            "authors": [
                {
                    "name": "Fabien Potencier",
                    "email": "fabien@symfony.com",
                    "homepage": "http://fabien.potencier.org",
                    "role": "Lead Developer"
                },
                {
                    "name": "Twig Team",
                    "role": "Contributors"
                },
                {
                    "name": "Armin Ronacher",
                    "email": "armin.ronacher@active-4.com",
                    "role": "Project Founder"
                }
            ],
            "description": "Twig, the flexible, fast, and secure template language for PHP",
            "homepage": "https://twig.symfony.com",
            "keywords": [
                "templating"
            ],
            "support": {
                "issues": "https://github.com/twigphp/Twig/issues",
                "source": "https://github.com/twigphp/Twig/tree/v3.5.1"
            },
            "funding": [
                {
                    "url": "https://github.com/fabpot",
                    "type": "github"
                },
                {
                    "url": "https://tidelift.com/funding/github/packagist/twig/twig",
                    "type": "tidelift"
                }
            ],
            "time": "2023-02-08T07:49:20+00:00"
        }
    ],
    "aliases": [
        {
            "package": "utopia-php/database",
            "version": "dev-feat-relationships",
            "alias": "0.33.0",
            "alias_normalized": "0.33.0.0"
        }
    ],
    "minimum-stability": "stable",
    "stability-flags": {
        "utopia-php/database": 20
    },
    "prefer-stable": false,
    "prefer-lowest": false,
    "platform": {
        "php": ">=8.0.0",
        "ext-curl": "*",
        "ext-imagick": "*",
        "ext-mbstring": "*",
        "ext-json": "*",
        "ext-yaml": "*",
        "ext-dom": "*",
        "ext-redis": "*",
        "ext-swoole": "*",
        "ext-pdo": "*",
        "ext-openssl": "*",
        "ext-zlib": "*",
        "ext-sockets": "*"
    },
    "platform-dev": {
        "ext-fileinfo": "*"
    },
    "platform-overrides": {
        "php": "8.0"
    },
    "plugin-api-version": "2.2.0"
}<|MERGE_RESOLUTION|>--- conflicted
+++ resolved
@@ -4,11 +4,7 @@
         "Read more about it at https://getcomposer.org/doc/01-basic-usage.md#installing-dependencies",
         "This file is @generated automatically"
     ],
-<<<<<<< HEAD
-    "content-hash": "65ec111f49af9c148eb69dc16aec7a10",
-=======
     "content-hash": "db9e7adb4caf775eaa200d3888b65579",
->>>>>>> ea1c0d0a
     "packages": [
         {
             "name": "adhocore/jwt",
@@ -2117,18 +2113,6 @@
         },
         {
             "name": "utopia-php/database",
-<<<<<<< HEAD
-            "version": "dev-feat-relationships",
-            "source": {
-                "type": "git",
-                "url": "https://github.com/utopia-php/database.git",
-                "reference": "dc842d7c1c209ef55c7ce84c056efbc1dcd24283"
-            },
-            "dist": {
-                "type": "zip",
-                "url": "https://api.github.com/repos/utopia-php/database/zipball/dc842d7c1c209ef55c7ce84c056efbc1dcd24283",
-                "reference": "dc842d7c1c209ef55c7ce84c056efbc1dcd24283",
-=======
             "version": "0.33.0",
             "source": {
                 "type": "git",
@@ -2139,11 +2123,9 @@
                 "type": "zip",
                 "url": "https://api.github.com/repos/utopia-php/database/zipball/7453256728053cddfb0c872ac8ca60157c4d8a11",
                 "reference": "7453256728053cddfb0c872ac8ca60157c4d8a11",
->>>>>>> ea1c0d0a
-                "shasum": ""
-            },
-            "require": {
-                "ext-pdo": "*",
+                "shasum": ""
+            },
+            "require": {
                 "php": ">=8.0",
                 "utopia-php/cache": "0.8.*",
                 "utopia-php/framework": "0.*.*",
@@ -2153,14 +2135,11 @@
                 "ext-mongodb": "*",
                 "ext-redis": "*",
                 "fakerphp/faker": "^1.14",
-                "laravel/pint": "1.4.*",
                 "mongodb/mongodb": "1.8.0",
-                "pcov/clobber": "^2.0",
-                "phpstan/phpstan": "1.9.*",
                 "phpunit/phpunit": "^9.4",
-                "rregeer/phpunit-coverage-check": "^0.3.1",
                 "swoole/ide-helper": "4.8.0",
-                "utopia-php/cli": "^0.14.0"
+                "utopia-php/cli": "^0.14.0",
+                "vimeo/psalm": "4.0.1"
             },
             "type": "library",
             "autoload": {
@@ -2172,7 +2151,7 @@
             "license": [
                 "MIT"
             ],
-            "description": "A simple library to manage application persistence using multiple database adapters",
+            "description": "A simple library to manage application persistency using multiple database adapters",
             "keywords": [
                 "database",
                 "framework",
@@ -2182,15 +2161,9 @@
             ],
             "support": {
                 "issues": "https://github.com/utopia-php/database/issues",
-<<<<<<< HEAD
-                "source": "https://github.com/utopia-php/database/tree/feat-relationships"
-            },
-            "time": "2023-03-15T07:38:26+00:00"
-=======
                 "source": "https://github.com/utopia-php/database/tree/0.33.0"
             },
             "time": "2023-03-08T08:46:35+00:00"
->>>>>>> ea1c0d0a
         },
         {
             "name": "utopia-php/domains",
@@ -5590,18 +5563,9 @@
             "time": "2023-02-08T07:49:20+00:00"
         }
     ],
-    "aliases": [
-        {
-            "package": "utopia-php/database",
-            "version": "dev-feat-relationships",
-            "alias": "0.33.0",
-            "alias_normalized": "0.33.0.0"
-        }
-    ],
+    "aliases": [],
     "minimum-stability": "stable",
-    "stability-flags": {
-        "utopia-php/database": 20
-    },
+    "stability-flags": [],
     "prefer-stable": false,
     "prefer-lowest": false,
     "platform": {
@@ -5625,5 +5589,5 @@
     "platform-overrides": {
         "php": "8.0"
     },
-    "plugin-api-version": "2.2.0"
+    "plugin-api-version": "2.3.0"
 }