{
    "_readme": [
        "This file locks the dependencies of your project to a known state",
        "Read more about it at https://getcomposer.org/doc/01-basic-usage.md#installing-dependencies",
        "This file is @generated automatically"
    ],
<<<<<<< HEAD
    "content-hash": "55ff735e10c409ad5bc05c8793839f06",
=======
    "content-hash": "8427bbf013694d9771cd09341a81562e",
>>>>>>> a5d7af9b
    "packages": [
        {
            "name": "adhocore/jwt",
            "version": "1.1.2",
            "source": {
                "type": "git",
                "url": "https://github.com/adhocore/php-jwt.git",
                "reference": "6c434af7170090bb7a8880d2bc220a2254ba7899"
            },
            "dist": {
                "type": "zip",
                "url": "https://api.github.com/repos/adhocore/php-jwt/zipball/6c434af7170090bb7a8880d2bc220a2254ba7899",
                "reference": "6c434af7170090bb7a8880d2bc220a2254ba7899",
                "shasum": ""
            },
            "require": {
                "php": "^7.0 || ^8.0"
            },
            "require-dev": {
                "phpunit/phpunit": "^6.5 || ^7.5"
            },
            "type": "library",
            "autoload": {
                "psr-4": {
                    "Ahc\\Jwt\\": "src/"
                }
            },
            "notification-url": "https://packagist.org/downloads/",
            "license": [
                "MIT"
            ],
            "authors": [
                {
                    "name": "Jitendra Adhikari",
                    "email": "jiten.adhikary@gmail.com"
                }
            ],
            "description": "Ultra lightweight JSON web token (JWT) library for PHP5.5+.",
            "keywords": [
                "auth",
                "json-web-token",
                "jwt",
                "jwt-auth",
                "jwt-php",
                "token"
            ],
            "support": {
                "issues": "https://github.com/adhocore/php-jwt/issues",
                "source": "https://github.com/adhocore/php-jwt/tree/1.1.2"
            },
            "funding": [
                {
                    "url": "https://paypal.me/ji10",
                    "type": "custom"
                }
            ],
            "time": "2021-02-20T09:56:44+00:00"
        },
        {
            "name": "appwrite/php-clamav",
            "version": "1.1.0",
            "source": {
                "type": "git",
                "url": "https://github.com/appwrite/php-clamav.git",
                "reference": "61d00f24f9e7766fbba233e7b8d09c5475388073"
            },
            "dist": {
                "type": "zip",
                "url": "https://api.github.com/repos/appwrite/php-clamav/zipball/61d00f24f9e7766fbba233e7b8d09c5475388073",
                "reference": "61d00f24f9e7766fbba233e7b8d09c5475388073",
                "shasum": ""
            },
            "require": {
                "ext-sockets": "*",
                "php": ">=7.1"
            },
            "require-dev": {
                "phpunit/phpunit": "^7.0"
            },
            "type": "library",
            "autoload": {
                "psr-4": {
                    "Appwrite\\ClamAV\\": "src/ClamAV"
                }
            },
            "notification-url": "https://packagist.org/downloads/",
            "license": [
                "MIT"
            ],
            "authors": [
                {
                    "name": "Eldad Fux",
                    "email": "eldad@appwrite.io"
                }
            ],
            "description": "ClamAV network and pipe client for PHP",
            "keywords": [
                "anti virus",
                "appwrite",
                "clamav",
                "php"
            ],
            "support": {
                "issues": "https://github.com/appwrite/php-clamav/issues",
                "source": "https://github.com/appwrite/php-clamav/tree/1.1.0"
            },
            "time": "2020-10-02T05:23:46+00:00"
        },
        {
            "name": "appwrite/php-runtimes",
            "version": "0.6.1",
            "source": {
                "type": "git",
                "url": "https://github.com/appwrite/php-runtimes.git",
                "reference": "a42434de2fbd60818244c1a9b2ac0429ad0ef9ee"
            },
            "dist": {
                "type": "zip",
                "url": "https://api.github.com/repos/appwrite/php-runtimes/zipball/a42434de2fbd60818244c1a9b2ac0429ad0ef9ee",
                "reference": "a42434de2fbd60818244c1a9b2ac0429ad0ef9ee",
                "shasum": ""
            },
            "require": {
                "php": ">=8.0",
                "utopia-php/system": "0.4.*"
            },
            "require-dev": {
                "phpunit/phpunit": "^9.3",
                "utopia-php/cli": "0.11.*",
                "vimeo/psalm": "4.0.1"
            },
            "type": "library",
            "autoload": {
                "psr-4": {
                    "Appwrite\\Runtimes\\": "src/Runtimes"
                }
            },
            "notification-url": "https://packagist.org/downloads/",
            "license": [
                "BSD-3-Clause"
            ],
            "authors": [
                {
                    "name": "Eldad Fux",
                    "email": "eldad@appwrite.io"
                },
                {
                    "name": "Torsten Dittmann",
                    "email": "torsten@appwrite.io"
                }
            ],
            "description": "Appwrite repository for Cloud Function runtimes that contains the configurations and tests for all of the Appwrite runtime environments.",
            "keywords": [
                "appwrite",
                "php",
                "runtimes"
            ],
            "support": {
                "issues": "https://github.com/appwrite/php-runtimes/issues",
                "source": "https://github.com/appwrite/php-runtimes/tree/0.6.1"
            },
            "time": "2021-10-21T11:32:25+00:00"
        },
        {
            "name": "chillerlan/php-qrcode",
            "version": "4.3.1",
            "source": {
                "type": "git",
                "url": "https://github.com/chillerlan/php-qrcode.git",
                "reference": "be3beb936c21fe53a4e7e8f7f3582e9f02443666"
            },
            "dist": {
                "type": "zip",
                "url": "https://api.github.com/repos/chillerlan/php-qrcode/zipball/be3beb936c21fe53a4e7e8f7f3582e9f02443666",
                "reference": "be3beb936c21fe53a4e7e8f7f3582e9f02443666",
                "shasum": ""
            },
            "require": {
                "chillerlan/php-settings-container": "^2.1",
                "ext-mbstring": "*",
                "php": "^7.4 || ^8.0"
            },
            "require-dev": {
                "phan/phan": "^3.2.2",
                "phpunit/phpunit": "^9.5",
                "setasign/fpdf": "^1.8.2"
            },
            "suggest": {
                "chillerlan/php-authenticator": "Yet another Google authenticator! Also creates URIs for mobile apps.",
                "setasign/fpdf": "Required to use the QR FPDF output."
            },
            "type": "library",
            "autoload": {
                "psr-4": {
                    "chillerlan\\QRCode\\": "src/"
                }
            },
            "notification-url": "https://packagist.org/downloads/",
            "license": [
                "MIT"
            ],
            "authors": [
                {
                    "name": "Kazuhiko Arase",
                    "homepage": "https://github.com/kazuhikoarase"
                },
                {
                    "name": "Smiley",
                    "email": "smiley@chillerlan.net",
                    "homepage": "https://github.com/codemasher"
                },
                {
                    "name": "Contributors",
                    "homepage": "https://github.com/chillerlan/php-qrcode/graphs/contributors"
                }
            ],
            "description": "A QR code generator. PHP 7.4+",
            "homepage": "https://github.com/chillerlan/php-qrcode",
            "keywords": [
                "phpqrcode",
                "qr",
                "qr code",
                "qrcode",
                "qrcode-generator"
            ],
            "support": {
                "issues": "https://github.com/chillerlan/php-qrcode/issues",
                "source": "https://github.com/chillerlan/php-qrcode/tree/4.3.1"
            },
            "funding": [
                {
                    "url": "https://www.paypal.com/donate?hosted_button_id=WLYUNAT9ZTJZ4",
                    "type": "custom"
                },
                {
                    "url": "https://ko-fi.com/codemasher",
                    "type": "ko_fi"
                }
            ],
            "time": "2021-01-05T21:21:28+00:00"
        },
        {
            "name": "chillerlan/php-settings-container",
            "version": "2.1.2",
            "source": {
                "type": "git",
                "url": "https://github.com/chillerlan/php-settings-container.git",
                "reference": "ec834493a88682dd69652a1eeaf462789ed0c5f5"
            },
            "dist": {
                "type": "zip",
                "url": "https://api.github.com/repos/chillerlan/php-settings-container/zipball/ec834493a88682dd69652a1eeaf462789ed0c5f5",
                "reference": "ec834493a88682dd69652a1eeaf462789ed0c5f5",
                "shasum": ""
            },
            "require": {
                "ext-json": "*",
                "php": "^7.4 || ^8.0"
            },
            "require-dev": {
                "phan/phan": "^4.0",
                "phpunit/phpunit": "^9.5"
            },
            "type": "library",
            "autoload": {
                "psr-4": {
                    "chillerlan\\Settings\\": "src/"
                }
            },
            "notification-url": "https://packagist.org/downloads/",
            "license": [
                "MIT"
            ],
            "authors": [
                {
                    "name": "Smiley",
                    "email": "smiley@chillerlan.net",
                    "homepage": "https://github.com/codemasher"
                }
            ],
            "description": "A container class for immutable settings objects. Not a DI container. PHP 7.4+",
            "homepage": "https://github.com/chillerlan/php-settings-container",
            "keywords": [
                "PHP7",
                "Settings",
                "container",
                "helper"
            ],
            "support": {
                "issues": "https://github.com/chillerlan/php-settings-container/issues",
                "source": "https://github.com/chillerlan/php-settings-container"
            },
            "funding": [
                {
                    "url": "https://www.paypal.com/donate?hosted_button_id=WLYUNAT9ZTJZ4",
                    "type": "custom"
                },
                {
                    "url": "https://ko-fi.com/codemasher",
                    "type": "ko_fi"
                }
            ],
            "time": "2021-09-06T15:17:01+00:00"
        },
        {
            "name": "colinmollenhour/credis",
            "version": "v1.12.1",
            "source": {
                "type": "git",
                "url": "https://github.com/colinmollenhour/credis.git",
                "reference": "c27faa11724229986335c23f4b6d0f1d8d6547fb"
            },
            "dist": {
                "type": "zip",
                "url": "https://api.github.com/repos/colinmollenhour/credis/zipball/c27faa11724229986335c23f4b6d0f1d8d6547fb",
                "reference": "c27faa11724229986335c23f4b6d0f1d8d6547fb",
                "shasum": ""
            },
            "require": {
                "php": ">=5.4.0"
            },
            "type": "library",
            "autoload": {
                "classmap": [
                    "Client.php",
                    "Cluster.php",
                    "Sentinel.php",
                    "Module.php"
                ]
            },
            "notification-url": "https://packagist.org/downloads/",
            "license": [
                "MIT"
            ],
            "authors": [
                {
                    "name": "Colin Mollenhour",
                    "email": "colin@mollenhour.com"
                }
            ],
            "description": "Credis is a lightweight interface to the Redis key-value store which wraps the phpredis library when available for better performance.",
            "homepage": "https://github.com/colinmollenhour/credis",
            "support": {
                "issues": "https://github.com/colinmollenhour/credis/issues",
                "source": "https://github.com/colinmollenhour/credis/tree/v1.12.1"
            },
            "time": "2020-11-06T16:09:14+00:00"
        },
        {
            "name": "composer/package-versions-deprecated",
            "version": "1.11.99.4",
            "source": {
                "type": "git",
                "url": "https://github.com/composer/package-versions-deprecated.git",
                "reference": "b174585d1fe49ceed21928a945138948cb394600"
            },
            "dist": {
                "type": "zip",
                "url": "https://api.github.com/repos/composer/package-versions-deprecated/zipball/b174585d1fe49ceed21928a945138948cb394600",
                "reference": "b174585d1fe49ceed21928a945138948cb394600",
                "shasum": ""
            },
            "require": {
                "composer-plugin-api": "^1.1.0 || ^2.0",
                "php": "^7 || ^8"
            },
            "replace": {
                "ocramius/package-versions": "1.11.99"
            },
            "require-dev": {
                "composer/composer": "^1.9.3 || ^2.0@dev",
                "ext-zip": "^1.13",
                "phpunit/phpunit": "^6.5 || ^7"
            },
            "type": "composer-plugin",
            "extra": {
                "class": "PackageVersions\\Installer",
                "branch-alias": {
                    "dev-master": "1.x-dev"
                }
            },
            "autoload": {
                "psr-4": {
                    "PackageVersions\\": "src/PackageVersions"
                }
            },
            "notification-url": "https://packagist.org/downloads/",
            "license": [
                "MIT"
            ],
            "authors": [
                {
                    "name": "Marco Pivetta",
                    "email": "ocramius@gmail.com"
                },
                {
                    "name": "Jordi Boggiano",
                    "email": "j.boggiano@seld.be"
                }
            ],
            "description": "Composer plugin that provides efficient querying for installed package versions (no runtime IO)",
            "support": {
                "issues": "https://github.com/composer/package-versions-deprecated/issues",
                "source": "https://github.com/composer/package-versions-deprecated/tree/1.11.99.4"
            },
            "funding": [
                {
                    "url": "https://packagist.com",
                    "type": "custom"
                },
                {
                    "url": "https://github.com/composer",
                    "type": "github"
                },
                {
                    "url": "https://tidelift.com/funding/github/packagist/composer/composer",
                    "type": "tidelift"
                }
            ],
            "time": "2021-09-13T08:41:34+00:00"
        },
        {
            "name": "dragonmantank/cron-expression",
            "version": "v3.1.0",
            "source": {
                "type": "git",
                "url": "https://github.com/dragonmantank/cron-expression.git",
                "reference": "7a8c6e56ab3ffcc538d05e8155bb42269abf1a0c"
            },
            "dist": {
                "type": "zip",
                "url": "https://api.github.com/repos/dragonmantank/cron-expression/zipball/7a8c6e56ab3ffcc538d05e8155bb42269abf1a0c",
                "reference": "7a8c6e56ab3ffcc538d05e8155bb42269abf1a0c",
                "shasum": ""
            },
            "require": {
                "php": "^7.2|^8.0",
                "webmozart/assert": "^1.7.0"
            },
            "replace": {
                "mtdowling/cron-expression": "^1.0"
            },
            "require-dev": {
                "phpstan/extension-installer": "^1.0",
                "phpstan/phpstan": "^0.12",
                "phpstan/phpstan-webmozart-assert": "^0.12.7",
                "phpunit/phpunit": "^7.0|^8.0|^9.0"
            },
            "type": "library",
            "autoload": {
                "psr-4": {
                    "Cron\\": "src/Cron/"
                }
            },
            "notification-url": "https://packagist.org/downloads/",
            "license": [
                "MIT"
            ],
            "authors": [
                {
                    "name": "Chris Tankersley",
                    "email": "chris@ctankersley.com",
                    "homepage": "https://github.com/dragonmantank"
                }
            ],
            "description": "CRON for PHP: Calculate the next or previous run date and determine if a CRON expression is due",
            "keywords": [
                "cron",
                "schedule"
            ],
            "support": {
                "issues": "https://github.com/dragonmantank/cron-expression/issues",
                "source": "https://github.com/dragonmantank/cron-expression/tree/v3.1.0"
            },
            "funding": [
                {
                    "url": "https://github.com/dragonmantank",
                    "type": "github"
                }
            ],
            "time": "2020-11-24T19:55:57+00:00"
        },
        {
            "name": "guzzlehttp/guzzle",
            "version": "7.4.0",
            "source": {
                "type": "git",
                "url": "https://github.com/guzzle/guzzle.git",
                "reference": "868b3571a039f0ebc11ac8f344f4080babe2cb94"
            },
            "dist": {
                "type": "zip",
                "url": "https://api.github.com/repos/guzzle/guzzle/zipball/868b3571a039f0ebc11ac8f344f4080babe2cb94",
                "reference": "868b3571a039f0ebc11ac8f344f4080babe2cb94",
                "shasum": ""
            },
            "require": {
                "ext-json": "*",
                "guzzlehttp/promises": "^1.5",
                "guzzlehttp/psr7": "^1.8.3 || ^2.1",
                "php": "^7.2.5 || ^8.0",
                "psr/http-client": "^1.0",
                "symfony/deprecation-contracts": "^2.2"
            },
            "provide": {
                "psr/http-client-implementation": "1.0"
            },
            "require-dev": {
                "bamarni/composer-bin-plugin": "^1.4.1",
                "ext-curl": "*",
                "php-http/client-integration-tests": "^3.0",
                "phpunit/phpunit": "^8.5.5 || ^9.3.5",
                "psr/log": "^1.1 || ^2.0 || ^3.0"
            },
            "suggest": {
                "ext-curl": "Required for CURL handler support",
                "ext-intl": "Required for Internationalized Domain Name (IDN) support",
                "psr/log": "Required for using the Log middleware"
            },
            "type": "library",
            "extra": {
                "branch-alias": {
                    "dev-master": "7.4-dev"
                }
            },
            "autoload": {
                "psr-4": {
                    "GuzzleHttp\\": "src/"
                },
                "files": [
                    "src/functions_include.php"
                ]
            },
            "notification-url": "https://packagist.org/downloads/",
            "license": [
                "MIT"
            ],
            "authors": [
                {
                    "name": "Graham Campbell",
                    "email": "hello@gjcampbell.co.uk",
                    "homepage": "https://github.com/GrahamCampbell"
                },
                {
                    "name": "Michael Dowling",
                    "email": "mtdowling@gmail.com",
                    "homepage": "https://github.com/mtdowling"
                },
                {
                    "name": "Jeremy Lindblom",
                    "email": "jeremeamia@gmail.com",
                    "homepage": "https://github.com/jeremeamia"
                },
                {
                    "name": "George Mponos",
                    "email": "gmponos@gmail.com",
                    "homepage": "https://github.com/gmponos"
                },
                {
                    "name": "Tobias Nyholm",
                    "email": "tobias.nyholm@gmail.com",
                    "homepage": "https://github.com/Nyholm"
                },
                {
                    "name": "Márk Sági-Kazár",
                    "email": "mark.sagikazar@gmail.com",
                    "homepage": "https://github.com/sagikazarmark"
                },
                {
                    "name": "Tobias Schultze",
                    "email": "webmaster@tubo-world.de",
                    "homepage": "https://github.com/Tobion"
                }
            ],
            "description": "Guzzle is a PHP HTTP client library",
            "keywords": [
                "client",
                "curl",
                "framework",
                "http",
                "http client",
                "psr-18",
                "psr-7",
                "rest",
                "web service"
            ],
            "support": {
                "issues": "https://github.com/guzzle/guzzle/issues",
                "source": "https://github.com/guzzle/guzzle/tree/7.4.0"
            },
            "funding": [
                {
                    "url": "https://github.com/GrahamCampbell",
                    "type": "github"
                },
                {
                    "url": "https://github.com/Nyholm",
                    "type": "github"
                },
                {
                    "url": "https://tidelift.com/funding/github/packagist/guzzlehttp/guzzle",
                    "type": "tidelift"
                }
            ],
            "time": "2021-10-18T09:52:00+00:00"
        },
        {
            "name": "guzzlehttp/promises",
            "version": "1.5.1",
            "source": {
                "type": "git",
                "url": "https://github.com/guzzle/promises.git",
                "reference": "fe752aedc9fd8fcca3fe7ad05d419d32998a06da"
            },
            "dist": {
                "type": "zip",
                "url": "https://api.github.com/repos/guzzle/promises/zipball/fe752aedc9fd8fcca3fe7ad05d419d32998a06da",
                "reference": "fe752aedc9fd8fcca3fe7ad05d419d32998a06da",
                "shasum": ""
            },
            "require": {
                "php": ">=5.5"
            },
            "require-dev": {
                "symfony/phpunit-bridge": "^4.4 || ^5.1"
            },
            "type": "library",
            "extra": {
                "branch-alias": {
                    "dev-master": "1.5-dev"
                }
            },
            "autoload": {
                "psr-4": {
                    "GuzzleHttp\\Promise\\": "src/"
                },
                "files": [
                    "src/functions_include.php"
                ]
            },
            "notification-url": "https://packagist.org/downloads/",
            "license": [
                "MIT"
            ],
            "authors": [
                {
                    "name": "Graham Campbell",
                    "email": "hello@gjcampbell.co.uk",
                    "homepage": "https://github.com/GrahamCampbell"
                },
                {
                    "name": "Michael Dowling",
                    "email": "mtdowling@gmail.com",
                    "homepage": "https://github.com/mtdowling"
                },
                {
                    "name": "Tobias Nyholm",
                    "email": "tobias.nyholm@gmail.com",
                    "homepage": "https://github.com/Nyholm"
                },
                {
                    "name": "Tobias Schultze",
                    "email": "webmaster@tubo-world.de",
                    "homepage": "https://github.com/Tobion"
                }
            ],
            "description": "Guzzle promises library",
            "keywords": [
                "promise"
            ],
            "support": {
                "issues": "https://github.com/guzzle/promises/issues",
                "source": "https://github.com/guzzle/promises/tree/1.5.1"
            },
            "funding": [
                {
                    "url": "https://github.com/GrahamCampbell",
                    "type": "github"
                },
                {
                    "url": "https://github.com/Nyholm",
                    "type": "github"
                },
                {
                    "url": "https://tidelift.com/funding/github/packagist/guzzlehttp/promises",
                    "type": "tidelift"
                }
            ],
            "time": "2021-10-22T20:56:57+00:00"
        },
        {
            "name": "guzzlehttp/psr7",
            "version": "2.1.0",
            "source": {
                "type": "git",
                "url": "https://github.com/guzzle/psr7.git",
                "reference": "089edd38f5b8abba6cb01567c2a8aaa47cec4c72"
            },
            "dist": {
                "type": "zip",
                "url": "https://api.github.com/repos/guzzle/psr7/zipball/089edd38f5b8abba6cb01567c2a8aaa47cec4c72",
                "reference": "089edd38f5b8abba6cb01567c2a8aaa47cec4c72",
                "shasum": ""
            },
            "require": {
                "php": "^7.2.5 || ^8.0",
                "psr/http-factory": "^1.0",
                "psr/http-message": "^1.0",
                "ralouphie/getallheaders": "^3.0"
            },
            "provide": {
                "psr/http-factory-implementation": "1.0",
                "psr/http-message-implementation": "1.0"
            },
            "require-dev": {
                "bamarni/composer-bin-plugin": "^1.4.1",
                "http-interop/http-factory-tests": "^0.9",
                "phpunit/phpunit": "^8.5.8 || ^9.3.10"
            },
            "suggest": {
                "laminas/laminas-httphandlerrunner": "Emit PSR-7 responses"
            },
            "type": "library",
            "extra": {
                "branch-alias": {
                    "dev-master": "2.1-dev"
                }
            },
            "autoload": {
                "psr-4": {
                    "GuzzleHttp\\Psr7\\": "src/"
                }
            },
            "notification-url": "https://packagist.org/downloads/",
            "license": [
                "MIT"
            ],
            "authors": [
                {
                    "name": "Graham Campbell",
                    "email": "hello@gjcampbell.co.uk",
                    "homepage": "https://github.com/GrahamCampbell"
                },
                {
                    "name": "Michael Dowling",
                    "email": "mtdowling@gmail.com",
                    "homepage": "https://github.com/mtdowling"
                },
                {
                    "name": "George Mponos",
                    "email": "gmponos@gmail.com",
                    "homepage": "https://github.com/gmponos"
                },
                {
                    "name": "Tobias Nyholm",
                    "email": "tobias.nyholm@gmail.com",
                    "homepage": "https://github.com/Nyholm"
                },
                {
                    "name": "Márk Sági-Kazár",
                    "email": "mark.sagikazar@gmail.com",
                    "homepage": "https://github.com/sagikazarmark"
                },
                {
                    "name": "Tobias Schultze",
                    "email": "webmaster@tubo-world.de",
                    "homepage": "https://github.com/Tobion"
                },
                {
                    "name": "Márk Sági-Kazár",
                    "email": "mark.sagikazar@gmail.com",
                    "homepage": "https://sagikazarmark.hu"
                }
            ],
            "description": "PSR-7 message implementation that also provides common utility methods",
            "keywords": [
                "http",
                "message",
                "psr-7",
                "request",
                "response",
                "stream",
                "uri",
                "url"
            ],
            "support": {
                "issues": "https://github.com/guzzle/psr7/issues",
                "source": "https://github.com/guzzle/psr7/tree/2.1.0"
            },
            "funding": [
                {
                    "url": "https://github.com/GrahamCampbell",
                    "type": "github"
                },
                {
                    "url": "https://github.com/Nyholm",
                    "type": "github"
                },
                {
                    "url": "https://tidelift.com/funding/github/packagist/guzzlehttp/psr7",
                    "type": "tidelift"
                }
            ],
            "time": "2021-10-06T17:43:30+00:00"
        },
        {
            "name": "influxdb/influxdb-php",
            "version": "1.15.2",
            "source": {
                "type": "git",
                "url": "https://github.com/influxdata/influxdb-php.git",
                "reference": "d6e59f4f04ab9107574fda69c2cbe36671253d03"
            },
            "dist": {
                "type": "zip",
                "url": "https://api.github.com/repos/influxdata/influxdb-php/zipball/d6e59f4f04ab9107574fda69c2cbe36671253d03",
                "reference": "d6e59f4f04ab9107574fda69c2cbe36671253d03",
                "shasum": ""
            },
            "require": {
                "guzzlehttp/guzzle": "^6.0|^7.0",
                "php": "^5.5 || ^7.0 || ^8.0"
            },
            "require-dev": {
                "dms/phpunit-arraysubset-asserts": "^0.2.1",
                "phpunit/phpunit": "^9.5"
            },
            "suggest": {
                "ext-curl": "Curl extension, needed for Curl driver",
                "stefanotorresi/influxdb-php-async": "An asyncronous client for InfluxDB, implemented via ReactPHP."
            },
            "type": "library",
            "autoload": {
                "psr-4": {
                    "InfluxDB\\": "src/InfluxDB"
                }
            },
            "notification-url": "https://packagist.org/downloads/",
            "license": [
                "MIT"
            ],
            "authors": [
                {
                    "name": "Stephen Hoogendijk",
                    "email": "stephen@tca0.nl"
                },
                {
                    "name": "Daniel Martinez",
                    "email": "danimartcas@hotmail.com"
                },
                {
                    "name": "Gianluca Arbezzano",
                    "email": "gianarb92@gmail.com"
                }
            ],
            "description": "InfluxDB client library for PHP",
            "keywords": [
                "client",
                "influxdata",
                "influxdb",
                "influxdb class",
                "influxdb client",
                "influxdb library",
                "time series"
            ],
            "support": {
                "issues": "https://github.com/influxdata/influxdb-php/issues",
                "source": "https://github.com/influxdata/influxdb-php/tree/1.15.2"
            },
            "time": "2020-12-26T17:45:17+00:00"
        },
        {
            "name": "jean85/pretty-package-versions",
            "version": "1.6.0",
            "source": {
                "type": "git",
                "url": "https://github.com/Jean85/pretty-package-versions.git",
                "reference": "1e0104b46f045868f11942aea058cd7186d6c303"
            },
            "dist": {
                "type": "zip",
                "url": "https://api.github.com/repos/Jean85/pretty-package-versions/zipball/1e0104b46f045868f11942aea058cd7186d6c303",
                "reference": "1e0104b46f045868f11942aea058cd7186d6c303",
                "shasum": ""
            },
            "require": {
                "composer/package-versions-deprecated": "^1.8.0",
                "php": "^7.0|^8.0"
            },
            "require-dev": {
                "phpunit/phpunit": "^6.0|^8.5|^9.2"
            },
            "type": "library",
            "extra": {
                "branch-alias": {
                    "dev-master": "1.x-dev"
                }
            },
            "autoload": {
                "psr-4": {
                    "Jean85\\": "src/"
                }
            },
            "notification-url": "https://packagist.org/downloads/",
            "license": [
                "MIT"
            ],
            "authors": [
                {
                    "name": "Alessandro Lai",
                    "email": "alessandro.lai85@gmail.com"
                }
            ],
            "description": "A wrapper for ocramius/package-versions to get pretty versions strings",
            "keywords": [
                "composer",
                "package",
                "release",
                "versions"
            ],
            "support": {
                "issues": "https://github.com/Jean85/pretty-package-versions/issues",
                "source": "https://github.com/Jean85/pretty-package-versions/tree/1.6.0"
            },
            "time": "2021-02-04T16:20:16+00:00"
        },
        {
            "name": "matomo/device-detector",
            "version": "4.3.1",
            "source": {
                "type": "git",
                "url": "https://github.com/matomo-org/device-detector.git",
                "reference": "88e5419ee1448ccb9537e287dd09836ff9d2de3b"
            },
            "dist": {
                "type": "zip",
                "url": "https://api.github.com/repos/matomo-org/device-detector/zipball/88e5419ee1448ccb9537e287dd09836ff9d2de3b",
                "reference": "88e5419ee1448ccb9537e287dd09836ff9d2de3b",
                "shasum": ""
            },
            "require": {
                "mustangostang/spyc": "*",
                "php": ">=7.2"
            },
            "replace": {
                "piwik/device-detector": "self.version"
            },
            "require-dev": {
                "matthiasmullie/scrapbook": "^1.4.7",
                "mayflower/mo4-coding-standard": "dev-master#275cb9d",
                "phpstan/phpstan": "^0.12.52",
                "phpunit/phpunit": "^8.5.8",
                "psr/cache": "^1.0.1",
                "psr/simple-cache": "^1.0.1",
                "symfony/yaml": "^5.1.7"
            },
            "suggest": {
                "doctrine/cache": "Can directly be used for caching purpose",
                "ext-yaml": "Necessary for using the Pecl YAML parser"
            },
            "type": "library",
            "autoload": {
                "psr-4": {
                    "DeviceDetector\\": ""
                },
                "exclude-from-classmap": [
                    "Tests/"
                ]
            },
            "notification-url": "https://packagist.org/downloads/",
            "license": [
                "LGPL-3.0-or-later"
            ],
            "authors": [
                {
                    "name": "The Matomo Team",
                    "email": "hello@matomo.org",
                    "homepage": "https://matomo.org/team/"
                }
            ],
            "description": "The Universal Device Detection library, that parses User Agents and detects devices (desktop, tablet, mobile, tv, cars, console, etc.), clients (browsers, media players, mobile apps, feed readers, libraries, etc), operating systems, devices, brands and models.",
            "homepage": "https://matomo.org",
            "keywords": [
                "devicedetection",
                "parser",
                "useragent"
            ],
            "support": {
                "forum": "https://forum.matomo.org/",
                "issues": "https://github.com/matomo-org/device-detector/issues",
                "source": "https://github.com/matomo-org/matomo",
                "wiki": "https://dev.matomo.org/"
            },
            "time": "2021-09-20T12:34:12+00:00"
        },
        {
            "name": "mongodb/mongodb",
            "version": "1.8.0",
            "source": {
                "type": "git",
                "url": "https://github.com/mongodb/mongo-php-library.git",
                "reference": "953dbc19443aa9314c44b7217a16873347e6840d"
            },
            "dist": {
                "type": "zip",
                "url": "https://api.github.com/repos/mongodb/mongo-php-library/zipball/953dbc19443aa9314c44b7217a16873347e6840d",
                "reference": "953dbc19443aa9314c44b7217a16873347e6840d",
                "shasum": ""
            },
            "require": {
                "ext-hash": "*",
                "ext-json": "*",
                "ext-mongodb": "^1.8.1",
                "jean85/pretty-package-versions": "^1.2",
                "php": "^7.0 || ^8.0",
                "symfony/polyfill-php80": "^1.19"
            },
            "require-dev": {
                "squizlabs/php_codesniffer": "^3.5, <3.5.5",
                "symfony/phpunit-bridge": "5.x-dev"
            },
            "type": "library",
            "extra": {
                "branch-alias": {
                    "dev-master": "1.8.x-dev"
                }
            },
            "autoload": {
                "psr-4": {
                    "MongoDB\\": "src/"
                },
                "files": [
                    "src/functions.php"
                ]
            },
            "notification-url": "https://packagist.org/downloads/",
            "license": [
                "Apache-2.0"
            ],
            "authors": [
                {
                    "name": "Andreas Braun",
                    "email": "andreas.braun@mongodb.com"
                },
                {
                    "name": "Jeremy Mikola",
                    "email": "jmikola@gmail.com"
                }
            ],
            "description": "MongoDB driver library",
            "homepage": "https://jira.mongodb.org/browse/PHPLIB",
            "keywords": [
                "database",
                "driver",
                "mongodb",
                "persistence"
            ],
            "support": {
                "issues": "https://github.com/mongodb/mongo-php-library/issues",
                "source": "https://github.com/mongodb/mongo-php-library/tree/1.8.0"
            },
            "time": "2020-11-25T12:26:02+00:00"
        },
        {
            "name": "mustangostang/spyc",
            "version": "0.6.3",
            "source": {
                "type": "git",
                "url": "git@github.com:mustangostang/spyc.git",
                "reference": "4627c838b16550b666d15aeae1e5289dd5b77da0"
            },
            "dist": {
                "type": "zip",
                "url": "https://api.github.com/repos/mustangostang/spyc/zipball/4627c838b16550b666d15aeae1e5289dd5b77da0",
                "reference": "4627c838b16550b666d15aeae1e5289dd5b77da0",
                "shasum": ""
            },
            "require": {
                "php": ">=5.3.1"
            },
            "require-dev": {
                "phpunit/phpunit": "4.3.*@dev"
            },
            "type": "library",
            "extra": {
                "branch-alias": {
                    "dev-master": "0.5.x-dev"
                }
            },
            "autoload": {
                "files": [
                    "Spyc.php"
                ]
            },
            "notification-url": "https://packagist.org/downloads/",
            "license": [
                "MIT"
            ],
            "authors": [
                {
                    "name": "mustangostang",
                    "email": "vlad.andersen@gmail.com"
                }
            ],
            "description": "A simple YAML loader/dumper class for PHP",
            "homepage": "https://github.com/mustangostang/spyc/",
            "keywords": [
                "spyc",
                "yaml",
                "yml"
            ],
            "time": "2019-09-10T13:16:29+00:00"
        },
        {
            "name": "phpmailer/phpmailer",
            "version": "v6.5.1",
            "source": {
                "type": "git",
                "url": "https://github.com/PHPMailer/PHPMailer.git",
                "reference": "dd803df5ad7492e1b40637f7ebd258fee5ca7355"
            },
            "dist": {
                "type": "zip",
                "url": "https://api.github.com/repos/PHPMailer/PHPMailer/zipball/dd803df5ad7492e1b40637f7ebd258fee5ca7355",
                "reference": "dd803df5ad7492e1b40637f7ebd258fee5ca7355",
                "shasum": ""
            },
            "require": {
                "ext-ctype": "*",
                "ext-filter": "*",
                "ext-hash": "*",
                "php": ">=5.5.0"
            },
            "require-dev": {
                "dealerdirect/phpcodesniffer-composer-installer": "^0.7.0",
                "doctrine/annotations": "^1.2",
                "php-parallel-lint/php-console-highlighter": "^0.5.0",
                "php-parallel-lint/php-parallel-lint": "^1.3",
                "phpcompatibility/php-compatibility": "^9.3.5",
                "roave/security-advisories": "dev-latest",
                "squizlabs/php_codesniffer": "^3.6.0",
                "yoast/phpunit-polyfills": "^1.0.0"
            },
            "suggest": {
                "ext-mbstring": "Needed to send email in multibyte encoding charset or decode encoded addresses",
                "hayageek/oauth2-yahoo": "Needed for Yahoo XOAUTH2 authentication",
                "league/oauth2-google": "Needed for Google XOAUTH2 authentication",
                "psr/log": "For optional PSR-3 debug logging",
                "stevenmaguire/oauth2-microsoft": "Needed for Microsoft XOAUTH2 authentication",
                "symfony/polyfill-mbstring": "To support UTF-8 if the Mbstring PHP extension is not enabled (^1.2)"
            },
            "type": "library",
            "autoload": {
                "psr-4": {
                    "PHPMailer\\PHPMailer\\": "src/"
                }
            },
            "notification-url": "https://packagist.org/downloads/",
            "license": [
                "LGPL-2.1-only"
            ],
            "authors": [
                {
                    "name": "Marcus Bointon",
                    "email": "phpmailer@synchromedia.co.uk"
                },
                {
                    "name": "Jim Jagielski",
                    "email": "jimjag@gmail.com"
                },
                {
                    "name": "Andy Prevost",
                    "email": "codeworxtech@users.sourceforge.net"
                },
                {
                    "name": "Brent R. Matzelle"
                }
            ],
            "description": "PHPMailer is a full-featured email creation and transfer class for PHP",
            "support": {
                "issues": "https://github.com/PHPMailer/PHPMailer/issues",
                "source": "https://github.com/PHPMailer/PHPMailer/tree/v6.5.1"
            },
            "funding": [
                {
                    "url": "https://github.com/Synchro",
                    "type": "github"
                }
            ],
            "time": "2021-08-18T09:14:16+00:00"
        },
        {
            "name": "psr/http-client",
            "version": "1.0.1",
            "source": {
                "type": "git",
                "url": "https://github.com/php-fig/http-client.git",
                "reference": "2dfb5f6c5eff0e91e20e913f8c5452ed95b86621"
            },
            "dist": {
                "type": "zip",
                "url": "https://api.github.com/repos/php-fig/http-client/zipball/2dfb5f6c5eff0e91e20e913f8c5452ed95b86621",
                "reference": "2dfb5f6c5eff0e91e20e913f8c5452ed95b86621",
                "shasum": ""
            },
            "require": {
                "php": "^7.0 || ^8.0",
                "psr/http-message": "^1.0"
            },
            "type": "library",
            "extra": {
                "branch-alias": {
                    "dev-master": "1.0.x-dev"
                }
            },
            "autoload": {
                "psr-4": {
                    "Psr\\Http\\Client\\": "src/"
                }
            },
            "notification-url": "https://packagist.org/downloads/",
            "license": [
                "MIT"
            ],
            "authors": [
                {
                    "name": "PHP-FIG",
                    "homepage": "http://www.php-fig.org/"
                }
            ],
            "description": "Common interface for HTTP clients",
            "homepage": "https://github.com/php-fig/http-client",
            "keywords": [
                "http",
                "http-client",
                "psr",
                "psr-18"
            ],
            "support": {
                "source": "https://github.com/php-fig/http-client/tree/master"
            },
            "time": "2020-06-29T06:28:15+00:00"
        },
        {
            "name": "psr/http-factory",
            "version": "1.0.1",
            "source": {
                "type": "git",
                "url": "https://github.com/php-fig/http-factory.git",
                "reference": "12ac7fcd07e5b077433f5f2bee95b3a771bf61be"
            },
            "dist": {
                "type": "zip",
                "url": "https://api.github.com/repos/php-fig/http-factory/zipball/12ac7fcd07e5b077433f5f2bee95b3a771bf61be",
                "reference": "12ac7fcd07e5b077433f5f2bee95b3a771bf61be",
                "shasum": ""
            },
            "require": {
                "php": ">=7.0.0",
                "psr/http-message": "^1.0"
            },
            "type": "library",
            "extra": {
                "branch-alias": {
                    "dev-master": "1.0.x-dev"
                }
            },
            "autoload": {
                "psr-4": {
                    "Psr\\Http\\Message\\": "src/"
                }
            },
            "notification-url": "https://packagist.org/downloads/",
            "license": [
                "MIT"
            ],
            "authors": [
                {
                    "name": "PHP-FIG",
                    "homepage": "http://www.php-fig.org/"
                }
            ],
            "description": "Common interfaces for PSR-7 HTTP message factories",
            "keywords": [
                "factory",
                "http",
                "message",
                "psr",
                "psr-17",
                "psr-7",
                "request",
                "response"
            ],
            "support": {
                "source": "https://github.com/php-fig/http-factory/tree/master"
            },
            "time": "2019-04-30T12:38:16+00:00"
        },
        {
            "name": "psr/http-message",
            "version": "1.0.1",
            "source": {
                "type": "git",
                "url": "https://github.com/php-fig/http-message.git",
                "reference": "f6561bf28d520154e4b0ec72be95418abe6d9363"
            },
            "dist": {
                "type": "zip",
                "url": "https://api.github.com/repos/php-fig/http-message/zipball/f6561bf28d520154e4b0ec72be95418abe6d9363",
                "reference": "f6561bf28d520154e4b0ec72be95418abe6d9363",
                "shasum": ""
            },
            "require": {
                "php": ">=5.3.0"
            },
            "type": "library",
            "extra": {
                "branch-alias": {
                    "dev-master": "1.0.x-dev"
                }
            },
            "autoload": {
                "psr-4": {
                    "Psr\\Http\\Message\\": "src/"
                }
            },
            "notification-url": "https://packagist.org/downloads/",
            "license": [
                "MIT"
            ],
            "authors": [
                {
                    "name": "PHP-FIG",
                    "homepage": "http://www.php-fig.org/"
                }
            ],
            "description": "Common interface for HTTP messages",
            "homepage": "https://github.com/php-fig/http-message",
            "keywords": [
                "http",
                "http-message",
                "psr",
                "psr-7",
                "request",
                "response"
            ],
            "support": {
                "source": "https://github.com/php-fig/http-message/tree/master"
            },
            "time": "2016-08-06T14:39:51+00:00"
        },
        {
            "name": "psr/log",
            "version": "1.1.4",
            "source": {
                "type": "git",
                "url": "https://github.com/php-fig/log.git",
                "reference": "d49695b909c3b7628b6289db5479a1c204601f11"
            },
            "dist": {
                "type": "zip",
                "url": "https://api.github.com/repos/php-fig/log/zipball/d49695b909c3b7628b6289db5479a1c204601f11",
                "reference": "d49695b909c3b7628b6289db5479a1c204601f11",
                "shasum": ""
            },
            "require": {
                "php": ">=5.3.0"
            },
            "type": "library",
            "extra": {
                "branch-alias": {
                    "dev-master": "1.1.x-dev"
                }
            },
            "autoload": {
                "psr-4": {
                    "Psr\\Log\\": "Psr/Log/"
                }
            },
            "notification-url": "https://packagist.org/downloads/",
            "license": [
                "MIT"
            ],
            "authors": [
                {
                    "name": "PHP-FIG",
                    "homepage": "https://www.php-fig.org/"
                }
            ],
            "description": "Common interface for logging libraries",
            "homepage": "https://github.com/php-fig/log",
            "keywords": [
                "log",
                "psr",
                "psr-3"
            ],
            "support": {
                "source": "https://github.com/php-fig/log/tree/1.1.4"
            },
            "time": "2021-05-03T11:20:27+00:00"
        },
        {
            "name": "ralouphie/getallheaders",
            "version": "3.0.3",
            "source": {
                "type": "git",
                "url": "https://github.com/ralouphie/getallheaders.git",
                "reference": "120b605dfeb996808c31b6477290a714d356e822"
            },
            "dist": {
                "type": "zip",
                "url": "https://api.github.com/repos/ralouphie/getallheaders/zipball/120b605dfeb996808c31b6477290a714d356e822",
                "reference": "120b605dfeb996808c31b6477290a714d356e822",
                "shasum": ""
            },
            "require": {
                "php": ">=5.6"
            },
            "require-dev": {
                "php-coveralls/php-coveralls": "^2.1",
                "phpunit/phpunit": "^5 || ^6.5"
            },
            "type": "library",
            "autoload": {
                "files": [
                    "src/getallheaders.php"
                ]
            },
            "notification-url": "https://packagist.org/downloads/",
            "license": [
                "MIT"
            ],
            "authors": [
                {
                    "name": "Ralph Khattar",
                    "email": "ralph.khattar@gmail.com"
                }
            ],
            "description": "A polyfill for getallheaders.",
            "support": {
                "issues": "https://github.com/ralouphie/getallheaders/issues",
                "source": "https://github.com/ralouphie/getallheaders/tree/develop"
            },
            "time": "2019-03-08T08:55:37+00:00"
        },
        {
            "name": "resque/php-resque",
            "version": "v1.3.6",
            "source": {
                "type": "git",
                "url": "https://github.com/resque/php-resque.git",
                "reference": "fe41c04763699b1318d97ed14cc78583e9380161"
            },
            "dist": {
                "type": "zip",
                "url": "https://api.github.com/repos/resque/php-resque/zipball/fe41c04763699b1318d97ed14cc78583e9380161",
                "reference": "fe41c04763699b1318d97ed14cc78583e9380161",
                "shasum": ""
            },
            "require": {
                "colinmollenhour/credis": "~1.7",
                "php": ">=5.6.0",
                "psr/log": "~1.0"
            },
            "require-dev": {
                "phpunit/phpunit": "^5.7"
            },
            "suggest": {
                "ext-pcntl": "REQUIRED for forking processes on platforms that support it (so anything but Windows).",
                "ext-proctitle": "Allows php-resque to rename the title of UNIX processes to show the status of a worker.",
                "ext-redis": "Native PHP extension for Redis connectivity. Credis will automatically utilize when available."
            },
            "bin": [
                "bin/resque",
                "bin/resque-scheduler"
            ],
            "type": "library",
            "extra": {
                "branch-alias": {
                    "dev-master": "1.0-dev"
                }
            },
            "autoload": {
                "psr-0": {
                    "Resque": "lib",
                    "ResqueScheduler": "lib"
                }
            },
            "notification-url": "https://packagist.org/downloads/",
            "license": [
                "MIT"
            ],
            "authors": [
                {
                    "name": "Dan Hunsaker",
                    "email": "danhunsaker+resque@gmail.com",
                    "role": "Maintainer"
                },
                {
                    "name": "Rajib Ahmed",
                    "homepage": "https://github.com/rajibahmed",
                    "role": "Maintainer"
                },
                {
                    "name": "Steve Klabnik",
                    "email": "steve@steveklabnik.com",
                    "role": "Maintainer"
                },
                {
                    "name": "Chris Boulton",
                    "email": "chris@bigcommerce.com",
                    "role": "Creator"
                }
            ],
            "description": "Redis backed library for creating background jobs and processing them later. Based on resque for Ruby.",
            "homepage": "http://www.github.com/resque/php-resque/",
            "keywords": [
                "background",
                "job",
                "redis",
                "resque"
            ],
            "support": {
                "issues": "https://github.com/resque/php-resque/issues",
                "source": "https://github.com/resque/php-resque/tree/v1.3.6"
            },
            "time": "2020-04-16T16:39:50+00:00"
        },
        {
            "name": "slickdeals/statsd",
            "version": "3.1.0",
            "source": {
                "type": "git",
                "url": "https://github.com/Slickdeals/statsd-php.git",
                "reference": "225588a0a079e145359049f6e5e23eedb1b4c17f"
            },
            "dist": {
                "type": "zip",
                "url": "https://api.github.com/repos/Slickdeals/statsd-php/zipball/225588a0a079e145359049f6e5e23eedb1b4c17f",
                "reference": "225588a0a079e145359049f6e5e23eedb1b4c17f",
                "shasum": ""
            },
            "require": {
                "php": ">= 7.3 || ^8"
            },
            "replace": {
                "domnikl/statsd": "self.version"
            },
            "require-dev": {
                "friendsofphp/php-cs-fixer": "^3.0",
                "phpunit/phpunit": "^9",
                "vimeo/psalm": "^4.6"
            },
            "type": "library",
            "autoload": {
                "psr-4": {
                    "Domnikl\\Statsd\\": "src/"
                }
            },
            "notification-url": "https://packagist.org/downloads/",
            "license": [
                "MIT"
            ],
            "authors": [
                {
                    "name": "Dominik Liebler",
                    "email": "liebler.dominik@gmail.com"
                }
            ],
            "description": "a PHP client for statsd",
            "homepage": "https://github.com/Slickdeals/statsd-php",
            "keywords": [
                "Metrics",
                "monitoring",
                "statistics",
                "statsd",
                "udp"
            ],
            "support": {
                "issues": "https://github.com/Slickdeals/statsd-php/issues",
                "source": "https://github.com/Slickdeals/statsd-php/tree/3.1.0"
            },
            "time": "2021-06-04T20:33:46+00:00"
        },
        {
            "name": "symfony/deprecation-contracts",
            "version": "v2.4.0",
            "source": {
                "type": "git",
                "url": "https://github.com/symfony/deprecation-contracts.git",
                "reference": "5f38c8804a9e97d23e0c8d63341088cd8a22d627"
            },
            "dist": {
                "type": "zip",
                "url": "https://api.github.com/repos/symfony/deprecation-contracts/zipball/5f38c8804a9e97d23e0c8d63341088cd8a22d627",
                "reference": "5f38c8804a9e97d23e0c8d63341088cd8a22d627",
                "shasum": ""
            },
            "require": {
                "php": ">=7.1"
            },
            "type": "library",
            "extra": {
                "branch-alias": {
                    "dev-main": "2.4-dev"
                },
                "thanks": {
                    "name": "symfony/contracts",
                    "url": "https://github.com/symfony/contracts"
                }
            },
            "autoload": {
                "files": [
                    "function.php"
                ]
            },
            "notification-url": "https://packagist.org/downloads/",
            "license": [
                "MIT"
            ],
            "authors": [
                {
                    "name": "Nicolas Grekas",
                    "email": "p@tchwork.com"
                },
                {
                    "name": "Symfony Community",
                    "homepage": "https://symfony.com/contributors"
                }
            ],
            "description": "A generic function and convention to trigger deprecation notices",
            "homepage": "https://symfony.com",
            "support": {
                "source": "https://github.com/symfony/deprecation-contracts/tree/v2.4.0"
            },
            "funding": [
                {
                    "url": "https://symfony.com/sponsor",
                    "type": "custom"
                },
                {
                    "url": "https://github.com/fabpot",
                    "type": "github"
                },
                {
                    "url": "https://tidelift.com/funding/github/packagist/symfony/symfony",
                    "type": "tidelift"
                }
            ],
            "time": "2021-03-23T23:28:01+00:00"
        },
        {
            "name": "symfony/polyfill-ctype",
            "version": "v1.23.0",
            "source": {
                "type": "git",
                "url": "https://github.com/symfony/polyfill-ctype.git",
                "reference": "46cd95797e9df938fdd2b03693b5fca5e64b01ce"
            },
            "dist": {
                "type": "zip",
                "url": "https://api.github.com/repos/symfony/polyfill-ctype/zipball/46cd95797e9df938fdd2b03693b5fca5e64b01ce",
                "reference": "46cd95797e9df938fdd2b03693b5fca5e64b01ce",
                "shasum": ""
            },
            "require": {
                "php": ">=7.1"
            },
            "suggest": {
                "ext-ctype": "For best performance"
            },
            "type": "library",
            "extra": {
                "branch-alias": {
                    "dev-main": "1.23-dev"
                },
                "thanks": {
                    "name": "symfony/polyfill",
                    "url": "https://github.com/symfony/polyfill"
                }
            },
            "autoload": {
                "psr-4": {
                    "Symfony\\Polyfill\\Ctype\\": ""
                },
                "files": [
                    "bootstrap.php"
                ]
            },
            "notification-url": "https://packagist.org/downloads/",
            "license": [
                "MIT"
            ],
            "authors": [
                {
                    "name": "Gert de Pagter",
                    "email": "BackEndTea@gmail.com"
                },
                {
                    "name": "Symfony Community",
                    "homepage": "https://symfony.com/contributors"
                }
            ],
            "description": "Symfony polyfill for ctype functions",
            "homepage": "https://symfony.com",
            "keywords": [
                "compatibility",
                "ctype",
                "polyfill",
                "portable"
            ],
            "support": {
                "source": "https://github.com/symfony/polyfill-ctype/tree/v1.23.0"
            },
            "funding": [
                {
                    "url": "https://symfony.com/sponsor",
                    "type": "custom"
                },
                {
                    "url": "https://github.com/fabpot",
                    "type": "github"
                },
                {
                    "url": "https://tidelift.com/funding/github/packagist/symfony/symfony",
                    "type": "tidelift"
                }
            ],
            "time": "2021-02-19T12:13:01+00:00"
        },
        {
            "name": "symfony/polyfill-php80",
            "version": "v1.23.1",
            "source": {
                "type": "git",
                "url": "https://github.com/symfony/polyfill-php80.git",
                "reference": "1100343ed1a92e3a38f9ae122fc0eb21602547be"
            },
            "dist": {
                "type": "zip",
                "url": "https://api.github.com/repos/symfony/polyfill-php80/zipball/1100343ed1a92e3a38f9ae122fc0eb21602547be",
                "reference": "1100343ed1a92e3a38f9ae122fc0eb21602547be",
                "shasum": ""
            },
            "require": {
                "php": ">=7.1"
            },
            "type": "library",
            "extra": {
                "branch-alias": {
                    "dev-main": "1.23-dev"
                },
                "thanks": {
                    "name": "symfony/polyfill",
                    "url": "https://github.com/symfony/polyfill"
                }
            },
            "autoload": {
                "psr-4": {
                    "Symfony\\Polyfill\\Php80\\": ""
                },
                "files": [
                    "bootstrap.php"
                ],
                "classmap": [
                    "Resources/stubs"
                ]
            },
            "notification-url": "https://packagist.org/downloads/",
            "license": [
                "MIT"
            ],
            "authors": [
                {
                    "name": "Ion Bazan",
                    "email": "ion.bazan@gmail.com"
                },
                {
                    "name": "Nicolas Grekas",
                    "email": "p@tchwork.com"
                },
                {
                    "name": "Symfony Community",
                    "homepage": "https://symfony.com/contributors"
                }
            ],
            "description": "Symfony polyfill backporting some PHP 8.0+ features to lower PHP versions",
            "homepage": "https://symfony.com",
            "keywords": [
                "compatibility",
                "polyfill",
                "portable",
                "shim"
            ],
            "support": {
                "source": "https://github.com/symfony/polyfill-php80/tree/v1.23.1"
            },
            "funding": [
                {
                    "url": "https://symfony.com/sponsor",
                    "type": "custom"
                },
                {
                    "url": "https://github.com/fabpot",
                    "type": "github"
                },
                {
                    "url": "https://tidelift.com/funding/github/packagist/symfony/symfony",
                    "type": "tidelift"
                }
            ],
            "time": "2021-07-28T13:41:28+00:00"
        },
        {
            "name": "utopia-php/abuse",
            "version": "0.6.3",
            "source": {
                "type": "git",
                "url": "https://github.com/utopia-php/abuse.git",
                "reference": "d63e928c2c50b367495a499a85ba9806ee274c5e"
            },
            "dist": {
                "type": "zip",
                "url": "https://api.github.com/repos/utopia-php/abuse/zipball/d63e928c2c50b367495a499a85ba9806ee274c5e",
                "reference": "d63e928c2c50b367495a499a85ba9806ee274c5e",
                "shasum": ""
            },
            "require": {
                "ext-pdo": "*",
                "php": ">=7.4",
                "utopia-php/database": ">=0.6 <1.0"
            },
            "require-dev": {
                "phpunit/phpunit": "^9.4",
                "vimeo/psalm": "4.0.1"
            },
            "type": "library",
            "autoload": {
                "psr-4": {
                    "Utopia\\Abuse\\": "src/Abuse"
                }
            },
            "notification-url": "https://packagist.org/downloads/",
            "license": [
                "MIT"
            ],
            "authors": [
                {
                    "name": "Eldad Fux",
                    "email": "eldad@appwrite.io"
                }
            ],
            "description": "A simple abuse library to manage application usage limits",
            "keywords": [
                "Abuse",
                "framework",
                "php",
                "upf",
                "utopia"
            ],
            "support": {
                "issues": "https://github.com/utopia-php/abuse/issues",
                "source": "https://github.com/utopia-php/abuse/tree/0.6.3"
            },
            "time": "2021-08-16T18:38:31+00:00"
        },
        {
            "name": "utopia-php/analytics",
            "version": "0.2.0",
            "source": {
                "type": "git",
                "url": "https://github.com/utopia-php/analytics.git",
                "reference": "adfc2d057a7f6ab618a77c8a20ed3e35485ff416"
            },
            "dist": {
                "type": "zip",
                "url": "https://api.github.com/repos/utopia-php/analytics/zipball/adfc2d057a7f6ab618a77c8a20ed3e35485ff416",
                "reference": "adfc2d057a7f6ab618a77c8a20ed3e35485ff416",
                "shasum": ""
            },
            "require": {
                "php": ">=7.4"
            },
            "require-dev": {
                "phpunit/phpunit": "^9.3",
                "vimeo/psalm": "4.0.1"
            },
            "type": "library",
            "autoload": {
                "psr-4": {
                    "Utopia\\Analytics\\": "src/Analytics"
                }
            },
            "notification-url": "https://packagist.org/downloads/",
            "license": [
                "MIT"
            ],
            "authors": [
                {
                    "name": "Eldad Fux",
                    "email": "eldad@appwrite.io"
                },
                {
                    "name": "Torsten Dittmann",
                    "email": "torsten@appwrite.io"
                }
            ],
            "description": "A simple library to track events & users.",
            "keywords": [
                "analytics",
                "framework",
                "php",
                "upf",
                "utopia"
            ],
            "support": {
                "issues": "https://github.com/utopia-php/analytics/issues",
                "source": "https://github.com/utopia-php/analytics/tree/0.2.0"
            },
            "time": "2021-03-23T21:33:07+00:00"
        },
        {
            "name": "utopia-php/audit",
            "version": "0.7.0",
            "source": {
                "type": "git",
                "url": "https://github.com/utopia-php/audit.git",
                "reference": "485cdd2354db7eb8f7aa74bbe39c39b583e99c04"
            },
            "dist": {
                "type": "zip",
                "url": "https://api.github.com/repos/utopia-php/audit/zipball/485cdd2354db7eb8f7aa74bbe39c39b583e99c04",
                "reference": "485cdd2354db7eb8f7aa74bbe39c39b583e99c04",
                "shasum": ""
            },
            "require": {
                "ext-pdo": "*",
                "php": ">=7.4",
                "utopia-php/database": ">=0.11 <1.0"
            },
            "require-dev": {
                "phpunit/phpunit": "^9.3",
                "vimeo/psalm": "4.0.1"
            },
            "type": "library",
            "autoload": {
                "psr-4": {
                    "Utopia\\Audit\\": "src/Audit"
                }
            },
            "notification-url": "https://packagist.org/downloads/",
            "license": [
                "MIT"
            ],
            "authors": [
                {
                    "name": "Eldad Fux",
                    "email": "eldad@appwrite.io"
                }
            ],
            "description": "A simple audit library to manage application users logs",
            "keywords": [
                "Audit",
                "framework",
                "php",
                "upf",
                "utopia"
            ],
            "support": {
                "issues": "https://github.com/utopia-php/audit/issues",
                "source": "https://github.com/utopia-php/audit/tree/0.7.0"
            },
            "time": "2021-11-17T17:23:42+00:00"
        },
        {
            "name": "utopia-php/cache",
            "version": "0.4.1",
            "source": {
                "type": "git",
                "url": "https://github.com/utopia-php/cache.git",
                "reference": "8c48eff73219c8c1ac2807909f0a38f3480c8938"
            },
            "dist": {
                "type": "zip",
                "url": "https://api.github.com/repos/utopia-php/cache/zipball/8c48eff73219c8c1ac2807909f0a38f3480c8938",
                "reference": "8c48eff73219c8c1ac2807909f0a38f3480c8938",
                "shasum": ""
            },
            "require": {
                "ext-json": "*",
                "ext-redis": "*",
                "php": ">=7.4"
            },
            "require-dev": {
                "phpunit/phpunit": "^9.3",
                "vimeo/psalm": "4.0.1"
            },
            "type": "library",
            "autoload": {
                "psr-4": {
                    "Utopia\\Cache\\": "src/Cache"
                }
            },
            "notification-url": "https://packagist.org/downloads/",
            "license": [
                "MIT"
            ],
            "authors": [
                {
                    "name": "Eldad Fux",
                    "email": "eldad@appwrite.io"
                }
            ],
            "description": "A simple cache library to manage application cache storing, loading and purging",
            "keywords": [
                "cache",
                "framework",
                "php",
                "upf",
                "utopia"
            ],
            "support": {
                "issues": "https://github.com/utopia-php/cache/issues",
                "source": "https://github.com/utopia-php/cache/tree/0.4.1"
            },
            "time": "2021-04-29T18:41:43+00:00"
        },
        {
            "name": "utopia-php/cli",
            "version": "0.11.0",
            "source": {
                "type": "git",
                "url": "https://github.com/utopia-php/cli.git",
                "reference": "c7a6908a8dbe9234b8b2c954e5487d34cb079af6"
            },
            "dist": {
                "type": "zip",
                "url": "https://api.github.com/repos/utopia-php/cli/zipball/c7a6908a8dbe9234b8b2c954e5487d34cb079af6",
                "reference": "c7a6908a8dbe9234b8b2c954e5487d34cb079af6",
                "shasum": ""
            },
            "require": {
                "php": ">=7.4",
                "utopia-php/framework": "0.*.*"
            },
            "require-dev": {
                "phpunit/phpunit": "^9.3",
                "vimeo/psalm": "4.0.1"
            },
            "type": "library",
            "autoload": {
                "psr-4": {
                    "Utopia\\CLI\\": "src/CLI"
                }
            },
            "notification-url": "https://packagist.org/downloads/",
            "license": [
                "MIT"
            ],
            "authors": [
                {
                    "name": "Eldad Fux",
                    "email": "eldad@appwrite.io"
                }
            ],
            "description": "A simple CLI library to manage command line applications",
            "keywords": [
                "cli",
                "command line",
                "framework",
                "php",
                "upf",
                "utopia"
            ],
            "support": {
                "issues": "https://github.com/utopia-php/cli/issues",
                "source": "https://github.com/utopia-php/cli/tree/0.11.0"
            },
            "time": "2021-04-16T15:16:08+00:00"
        },
        {
            "name": "utopia-php/config",
            "version": "0.2.2",
            "source": {
                "type": "git",
                "url": "https://github.com/utopia-php/config.git",
                "reference": "a3d7bc0312d7150d5e04b1362dc34b2b136908cc"
            },
            "dist": {
                "type": "zip",
                "url": "https://api.github.com/repos/utopia-php/config/zipball/a3d7bc0312d7150d5e04b1362dc34b2b136908cc",
                "reference": "a3d7bc0312d7150d5e04b1362dc34b2b136908cc",
                "shasum": ""
            },
            "require": {
                "php": ">=7.3"
            },
            "require-dev": {
                "phpunit/phpunit": "^9.3",
                "vimeo/psalm": "4.0.1"
            },
            "type": "library",
            "autoload": {
                "psr-4": {
                    "Utopia\\Config\\": "src/Config"
                }
            },
            "notification-url": "https://packagist.org/downloads/",
            "license": [
                "MIT"
            ],
            "authors": [
                {
                    "name": "Eldad Fux",
                    "email": "eldad@appwrite.io"
                }
            ],
            "description": "A simple Config library to managing application config variables",
            "keywords": [
                "config",
                "framework",
                "php",
                "upf",
                "utopia"
            ],
            "support": {
                "issues": "https://github.com/utopia-php/config/issues",
                "source": "https://github.com/utopia-php/config/tree/0.2.2"
            },
            "time": "2020-10-24T09:49:09+00:00"
        },
        {
            "name": "utopia-php/database",
<<<<<<< HEAD
            "version": "dev-fix-query-validator-constructor",
            "source": {
                "type": "git",
                "url": "https://github.com/utopia-php/database.git",
                "reference": "a475b232578389f5c74714bec77c880254802b1c"
            },
            "dist": {
                "type": "zip",
                "url": "https://api.github.com/repos/utopia-php/database/zipball/a475b232578389f5c74714bec77c880254802b1c",
                "reference": "a475b232578389f5c74714bec77c880254802b1c",
=======
            "version": "0.11.0",
            "source": {
                "type": "git",
                "url": "https://github.com/utopia-php/database.git",
                "reference": "5fc0476d05567d1a156b00e17033f32148c93a38"
            },
            "dist": {
                "type": "zip",
                "url": "https://api.github.com/repos/utopia-php/database/zipball/5fc0476d05567d1a156b00e17033f32148c93a38",
                "reference": "5fc0476d05567d1a156b00e17033f32148c93a38",
>>>>>>> a5d7af9b
                "shasum": ""
            },
            "require": {
                "ext-mongodb": "*",
                "ext-pdo": "*",
                "ext-redis": "*",
                "mongodb/mongodb": "1.8.0",
                "php": ">=7.1",
                "utopia-php/cache": "0.4.*",
                "utopia-php/framework": "0.*.*"
            },
            "require-dev": {
                "fakerphp/faker": "^1.14",
                "phpunit/phpunit": "^9.4",
                "utopia-php/cli": "^0.11.0",
                "vimeo/psalm": "4.0.1"
            },
            "type": "library",
            "autoload": {
                "psr-4": {
                    "Utopia\\Database\\": "src/Database"
                }
            },
            "notification-url": "https://packagist.org/downloads/",
            "license": [
                "MIT"
            ],
            "authors": [
                {
                    "name": "Eldad Fux",
                    "email": "eldad@appwrite.io"
                },
                {
                    "name": "Brandon Leckemby",
                    "email": "brandon@appwrite.io"
                }
            ],
            "description": "A simple library to manage application persistency using multiple database adapters",
            "keywords": [
                "database",
                "framework",
                "php",
                "upf",
                "utopia"
            ],
            "support": {
                "issues": "https://github.com/utopia-php/database/issues",
<<<<<<< HEAD
                "source": "https://github.com/utopia-php/database/tree/fix-query-validator-constructor"
            },
            "time": "2021-11-02T22:56:56+00:00"
=======
                "source": "https://github.com/utopia-php/database/tree/0.11.0"
            },
            "time": "2021-11-17T09:53:02+00:00"
>>>>>>> a5d7af9b
        },
        {
            "name": "utopia-php/domains",
            "version": "v1.1.0",
            "source": {
                "type": "git",
                "url": "https://github.com/utopia-php/domains.git",
                "reference": "1665e1d9932afa3be63b5c1e0dcfe01fe77d8e73"
            },
            "dist": {
                "type": "zip",
                "url": "https://api.github.com/repos/utopia-php/domains/zipball/1665e1d9932afa3be63b5c1e0dcfe01fe77d8e73",
                "reference": "1665e1d9932afa3be63b5c1e0dcfe01fe77d8e73",
                "shasum": ""
            },
            "require": {
                "php": ">=7.1"
            },
            "require-dev": {
                "phpunit/phpunit": "^7.0"
            },
            "type": "library",
            "autoload": {
                "psr-4": {
                    "Utopia\\Domains\\": "src/Domains"
                }
            },
            "notification-url": "https://packagist.org/downloads/",
            "license": [
                "MIT"
            ],
            "authors": [
                {
                    "name": "Eldad Fux",
                    "email": "eldad@appwrite.io"
                }
            ],
            "description": "Utopia Domains library is simple and lite library for parsing web domains. This library is aiming to be as simple and easy to learn and use.",
            "keywords": [
                "domains",
                "framework",
                "icann",
                "php",
                "public suffix",
                "tld",
                "tld extract",
                "upf",
                "utopia"
            ],
            "support": {
                "issues": "https://github.com/utopia-php/domains/issues",
                "source": "https://github.com/utopia-php/domains/tree/master"
            },
            "time": "2020-02-23T07:40:02+00:00"
        },
        {
            "name": "utopia-php/framework",
            "version": "0.19.0",
            "source": {
                "type": "git",
                "url": "https://github.com/utopia-php/framework.git",
                "reference": "c86fc078ef258f3c88d3a25233202267314df3a9"
            },
            "dist": {
                "type": "zip",
                "url": "https://api.github.com/repos/utopia-php/framework/zipball/c86fc078ef258f3c88d3a25233202267314df3a9",
                "reference": "c86fc078ef258f3c88d3a25233202267314df3a9",
                "shasum": ""
            },
            "require": {
                "php": ">=7.3.0"
            },
            "require-dev": {
                "phpunit/phpunit": "^9.4",
                "vimeo/psalm": "4.0.1"
            },
            "type": "library",
            "autoload": {
                "psr-4": {
                    "Utopia\\": "src/"
                }
            },
            "notification-url": "https://packagist.org/downloads/",
            "license": [
                "MIT"
            ],
            "authors": [
                {
                    "name": "Eldad Fux",
                    "email": "eldad@appwrite.io"
                }
            ],
            "description": "A simple, light and advanced PHP framework",
            "keywords": [
                "framework",
                "php",
                "upf"
            ],
            "support": {
                "issues": "https://github.com/utopia-php/framework/issues",
                "source": "https://github.com/utopia-php/framework/tree/0.19.0"
            },
            "time": "2021-10-08T11:46:20+00:00"
        },
        {
            "name": "utopia-php/image",
            "version": "0.5.3",
            "source": {
                "type": "git",
                "url": "https://github.com/utopia-php/image.git",
                "reference": "4a8429b62dcf56562b038d6712375f75166f0c02"
            },
            "dist": {
                "type": "zip",
                "url": "https://api.github.com/repos/utopia-php/image/zipball/4a8429b62dcf56562b038d6712375f75166f0c02",
                "reference": "4a8429b62dcf56562b038d6712375f75166f0c02",
                "shasum": ""
            },
            "require": {
                "ext-imagick": "*",
                "php": ">=7.4"
            },
            "require-dev": {
                "phpunit/phpunit": "^9.3",
                "vimeo/psalm": "4.0.1"
            },
            "type": "library",
            "autoload": {
                "psr-4": {
                    "Utopia\\Image\\": "src/Image"
                }
            },
            "notification-url": "https://packagist.org/downloads/",
            "license": [
                "MIT"
            ],
            "authors": [
                {
                    "name": "Eldad Fux",
                    "email": "eldad@appwrite.io"
                }
            ],
            "description": "A simple Image manipulation library",
            "keywords": [
                "framework",
                "image",
                "php",
                "upf",
                "utopia"
            ],
            "support": {
                "issues": "https://github.com/utopia-php/image/issues",
                "source": "https://github.com/utopia-php/image/tree/0.5.3"
            },
            "time": "2021-11-02T05:47:16+00:00"
        },
        {
            "name": "utopia-php/locale",
            "version": "0.4.0",
            "source": {
                "type": "git",
                "url": "https://github.com/utopia-php/locale.git",
                "reference": "c2d9358d0fe2f6b6ed5448369f9d1e430c615447"
            },
            "dist": {
                "type": "zip",
                "url": "https://api.github.com/repos/utopia-php/locale/zipball/c2d9358d0fe2f6b6ed5448369f9d1e430c615447",
                "reference": "c2d9358d0fe2f6b6ed5448369f9d1e430c615447",
                "shasum": ""
            },
            "require": {
                "php": ">=7.4"
            },
            "require-dev": {
                "phpunit/phpunit": "^9.3",
                "vimeo/psalm": "4.0.1"
            },
            "type": "library",
            "autoload": {
                "psr-4": {
                    "Utopia\\Locale\\": "src/Locale"
                }
            },
            "notification-url": "https://packagist.org/downloads/",
            "license": [
                "MIT"
            ],
            "authors": [
                {
                    "name": "Eldad Fux",
                    "email": "eldad@appwrite.io"
                }
            ],
            "description": "A simple locale library to manage application translations",
            "keywords": [
                "framework",
                "locale",
                "php",
                "upf",
                "utopia"
            ],
            "support": {
                "issues": "https://github.com/utopia-php/locale/issues",
                "source": "https://github.com/utopia-php/locale/tree/0.4.0"
            },
            "time": "2021-07-24T11:35:55+00:00"
        },
        {
            "name": "utopia-php/orchestration",
            "version": "0.2.1",
            "source": {
                "type": "git",
                "url": "https://github.com/utopia-php/orchestration.git",
                "reference": "55da7a331a45d5887de8122268dfccd15fee94d1"
            },
            "dist": {
                "type": "zip",
                "url": "https://api.github.com/repos/utopia-php/orchestration/zipball/55da7a331a45d5887de8122268dfccd15fee94d1",
                "reference": "55da7a331a45d5887de8122268dfccd15fee94d1",
                "shasum": ""
            },
            "require": {
                "php": ">=8.0",
                "utopia-php/cli": "0.11.*"
            },
            "require-dev": {
                "phpunit/phpunit": "^9.3",
                "vimeo/psalm": "4.0.1"
            },
            "type": "library",
            "autoload": {
                "psr-4": {
                    "Utopia\\Orchestration\\": "src/Orchestration"
                }
            },
            "notification-url": "https://packagist.org/downloads/",
            "license": [
                "MIT"
            ],
            "authors": [
                {
                    "name": "Eldad Fux",
                    "email": "eldad@appwrite.io"
                }
            ],
            "description": "Lite & fast micro PHP abstraction library for container orchestration",
            "keywords": [
                "docker",
                "framework",
                "kubernetes",
                "orchestration",
                "php",
                "swarm",
                "upf",
                "utopia"
            ],
            "support": {
                "issues": "https://github.com/utopia-php/orchestration/issues",
                "source": "https://github.com/utopia-php/orchestration/tree/0.2.1"
            },
            "time": "2021-09-03T11:29:20+00:00"
        },
        {
            "name": "utopia-php/preloader",
            "version": "0.2.4",
            "source": {
                "type": "git",
                "url": "https://github.com/utopia-php/preloader.git",
                "reference": "65ef48392e72172f584b0baa2e224f9a1cebcce0"
            },
            "dist": {
                "type": "zip",
                "url": "https://api.github.com/repos/utopia-php/preloader/zipball/65ef48392e72172f584b0baa2e224f9a1cebcce0",
                "reference": "65ef48392e72172f584b0baa2e224f9a1cebcce0",
                "shasum": ""
            },
            "require": {
                "php": ">=7.1"
            },
            "require-dev": {
                "phpunit/phpunit": "^9.3",
                "vimeo/psalm": "4.0.1"
            },
            "type": "library",
            "autoload": {
                "psr-4": {
                    "Utopia\\Preloader\\": "src/Preloader"
                }
            },
            "notification-url": "https://packagist.org/downloads/",
            "license": [
                "MIT"
            ],
            "authors": [
                {
                    "name": "Eldad Fux",
                    "email": "team@appwrite.io"
                }
            ],
            "description": "Utopia Preloader library is simple and lite library for managing PHP preloading configuration",
            "keywords": [
                "framework",
                "php",
                "preload",
                "preloader",
                "preloading",
                "upf",
                "utopia"
            ],
            "support": {
                "issues": "https://github.com/utopia-php/preloader/issues",
                "source": "https://github.com/utopia-php/preloader/tree/0.2.4"
            },
            "time": "2020-10-24T07:04:59+00:00"
        },
        {
            "name": "utopia-php/registry",
            "version": "0.5.0",
            "source": {
                "type": "git",
                "url": "https://github.com/utopia-php/registry.git",
                "reference": "bedc4ed54527b2803e6dfdccc39449f98522b70d"
            },
            "dist": {
                "type": "zip",
                "url": "https://api.github.com/repos/utopia-php/registry/zipball/bedc4ed54527b2803e6dfdccc39449f98522b70d",
                "reference": "bedc4ed54527b2803e6dfdccc39449f98522b70d",
                "shasum": ""
            },
            "require": {
                "php": ">=7.4"
            },
            "require-dev": {
                "phpunit/phpunit": "^9.3",
                "vimeo/psalm": "4.0.1"
            },
            "type": "library",
            "autoload": {
                "psr-4": {
                    "Utopia\\Registry\\": "src/Registry"
                }
            },
            "notification-url": "https://packagist.org/downloads/",
            "license": [
                "MIT"
            ],
            "authors": [
                {
                    "name": "Eldad Fux",
                    "email": "eldad@appwrite.io"
                }
            ],
            "description": "A simple dependency management library for PHP",
            "keywords": [
                "dependency management",
                "di",
                "framework",
                "php",
                "upf",
                "utopia"
            ],
            "support": {
                "issues": "https://github.com/utopia-php/registry/issues",
                "source": "https://github.com/utopia-php/registry/tree/0.5.0"
            },
            "time": "2021-03-10T10:45:22+00:00"
        },
        {
            "name": "utopia-php/storage",
            "version": "0.5.0",
            "source": {
                "type": "git",
                "url": "https://github.com/utopia-php/storage.git",
                "reference": "92ae20c7a2ac329f573a58a82dc245134cc63408"
            },
            "dist": {
                "type": "zip",
                "url": "https://api.github.com/repos/utopia-php/storage/zipball/92ae20c7a2ac329f573a58a82dc245134cc63408",
                "reference": "92ae20c7a2ac329f573a58a82dc245134cc63408",
                "shasum": ""
            },
            "require": {
                "php": ">=7.4",
                "utopia-php/framework": "0.*.*"
            },
            "require-dev": {
                "phpunit/phpunit": "^9.3",
                "vimeo/psalm": "4.0.1"
            },
            "type": "library",
            "autoload": {
                "psr-4": {
                    "Utopia\\Storage\\": "src/Storage"
                }
            },
            "notification-url": "https://packagist.org/downloads/",
            "license": [
                "MIT"
            ],
            "authors": [
                {
                    "name": "Eldad Fux",
                    "email": "eldad@appwrite.io"
                }
            ],
            "description": "A simple Storage library to manage application storage",
            "keywords": [
                "framework",
                "php",
                "storage",
                "upf",
                "utopia"
            ],
            "support": {
                "issues": "https://github.com/utopia-php/storage/issues",
                "source": "https://github.com/utopia-php/storage/tree/0.5.0"
            },
            "time": "2021-04-15T16:43:12+00:00"
        },
        {
            "name": "utopia-php/swoole",
            "version": "0.2.4",
            "source": {
                "type": "git",
                "url": "https://github.com/utopia-php/swoole.git",
                "reference": "37d8c64b536d6bc7da4f0f5a934a0ec44885abf4"
            },
            "dist": {
                "type": "zip",
                "url": "https://api.github.com/repos/utopia-php/swoole/zipball/37d8c64b536d6bc7da4f0f5a934a0ec44885abf4",
                "reference": "37d8c64b536d6bc7da4f0f5a934a0ec44885abf4",
                "shasum": ""
            },
            "require": {
                "ext-swoole": "*",
                "php": ">=7.4",
                "utopia-php/framework": "0.*.*"
            },
            "require-dev": {
                "phpunit/phpunit": "^9.3",
                "swoole/ide-helper": "4.5.5",
                "vimeo/psalm": "4.0.1"
            },
            "type": "library",
            "autoload": {
                "psr-4": {
                    "Utopia\\Swoole\\": "src/Swoole"
                }
            },
            "notification-url": "https://packagist.org/downloads/",
            "license": [
                "MIT"
            ],
            "authors": [
                {
                    "name": "Eldad Fux",
                    "email": "team@appwrite.io"
                }
            ],
            "description": "An extension for Utopia Framework to work with PHP Swoole as a PHP FPM alternative",
            "keywords": [
                "framework",
                "http",
                "php",
                "server",
                "swoole",
                "upf",
                "utopia"
            ],
            "support": {
                "issues": "https://github.com/utopia-php/swoole/issues",
                "source": "https://github.com/utopia-php/swoole/tree/0.2.4"
            },
            "time": "2021-06-22T10:49:24+00:00"
        },
        {
            "name": "utopia-php/system",
            "version": "0.4.0",
            "source": {
                "type": "git",
                "url": "https://github.com/utopia-php/system.git",
                "reference": "67c92c66ce8f0cc925a00bca89f7a188bf9183c0"
            },
            "dist": {
                "type": "zip",
                "url": "https://api.github.com/repos/utopia-php/system/zipball/67c92c66ce8f0cc925a00bca89f7a188bf9183c0",
                "reference": "67c92c66ce8f0cc925a00bca89f7a188bf9183c0",
                "shasum": ""
            },
            "require": {
                "php": ">=7.4"
            },
            "require-dev": {
                "phpunit/phpunit": "^9.3",
                "vimeo/psalm": "4.0.1"
            },
            "type": "library",
            "autoload": {
                "psr-4": {
                    "Utopia\\System\\": "src/System"
                }
            },
            "notification-url": "https://packagist.org/downloads/",
            "license": [
                "MIT"
            ],
            "authors": [
                {
                    "name": "Eldad Fux",
                    "email": "eldad@appwrite.io"
                },
                {
                    "name": "Torsten Dittmann",
                    "email": "torsten@appwrite.io"
                }
            ],
            "description": "A simple library for obtaining information about the host's system.",
            "keywords": [
                "framework",
                "php",
                "system",
                "upf",
                "utopia"
            ],
            "support": {
                "issues": "https://github.com/utopia-php/system/issues",
                "source": "https://github.com/utopia-php/system/tree/0.4.0"
            },
            "time": "2021-02-04T14:14:49+00:00"
        },
        {
            "name": "utopia-php/websocket",
            "version": "0.0.1",
            "source": {
                "type": "git",
                "url": "https://github.com/utopia-php/websocket.git",
                "reference": "808317ef4ea0683c2c82dee5d543b1c8378e2e1b"
            },
            "dist": {
                "type": "zip",
                "url": "https://api.github.com/repos/utopia-php/websocket/zipball/808317ef4ea0683c2c82dee5d543b1c8378e2e1b",
                "reference": "808317ef4ea0683c2c82dee5d543b1c8378e2e1b",
                "shasum": ""
            },
            "require": {
                "php": ">=8.0"
            },
            "require-dev": {
                "phpunit/phpunit": "^9.5.5",
                "swoole/ide-helper": "4.6.6",
                "textalk/websocket": "1.5.2",
                "vimeo/psalm": "^4.8.1",
                "workerman/workerman": "^4.0"
            },
            "type": "library",
            "autoload": {
                "psr-4": {
                    "Utopia\\WebSocket\\": "src/WebSocket"
                }
            },
            "notification-url": "https://packagist.org/downloads/",
            "license": [
                "MIT"
            ],
            "authors": [
                {
                    "name": "Eldad Fux",
                    "email": "eldad@appwrite.io"
                },
                {
                    "name": "Torsten Dittmann",
                    "email": "torsten@appwrite.io"
                }
            ],
            "description": "A simple abstraction for WebSocket servers.",
            "keywords": [
                "framework",
                "php",
                "upf",
                "utopia",
                "websocket"
            ],
            "support": {
                "issues": "https://github.com/utopia-php/websocket/issues",
                "source": "https://github.com/utopia-php/websocket/tree/0.0.1"
            },
            "time": "2021-07-11T13:09:44+00:00"
        },
        {
            "name": "webmozart/assert",
            "version": "1.10.0",
            "source": {
                "type": "git",
                "url": "https://github.com/webmozarts/assert.git",
                "reference": "6964c76c7804814a842473e0c8fd15bab0f18e25"
            },
            "dist": {
                "type": "zip",
                "url": "https://api.github.com/repos/webmozarts/assert/zipball/6964c76c7804814a842473e0c8fd15bab0f18e25",
                "reference": "6964c76c7804814a842473e0c8fd15bab0f18e25",
                "shasum": ""
            },
            "require": {
                "php": "^7.2 || ^8.0",
                "symfony/polyfill-ctype": "^1.8"
            },
            "conflict": {
                "phpstan/phpstan": "<0.12.20",
                "vimeo/psalm": "<4.6.1 || 4.6.2"
            },
            "require-dev": {
                "phpunit/phpunit": "^8.5.13"
            },
            "type": "library",
            "extra": {
                "branch-alias": {
                    "dev-master": "1.10-dev"
                }
            },
            "autoload": {
                "psr-4": {
                    "Webmozart\\Assert\\": "src/"
                }
            },
            "notification-url": "https://packagist.org/downloads/",
            "license": [
                "MIT"
            ],
            "authors": [
                {
                    "name": "Bernhard Schussek",
                    "email": "bschussek@gmail.com"
                }
            ],
            "description": "Assertions to validate method input/output with nice error messages.",
            "keywords": [
                "assert",
                "check",
                "validate"
            ],
            "support": {
                "issues": "https://github.com/webmozarts/assert/issues",
                "source": "https://github.com/webmozarts/assert/tree/1.10.0"
            },
            "time": "2021-03-09T10:59:23+00:00"
        }
    ],
    "packages-dev": [
        {
            "name": "amphp/amp",
            "version": "v2.6.1",
            "source": {
                "type": "git",
                "url": "https://github.com/amphp/amp.git",
                "reference": "c5fc66a78ee38d7ac9195a37bacaf940eb3f65ae"
            },
            "dist": {
                "type": "zip",
                "url": "https://api.github.com/repos/amphp/amp/zipball/c5fc66a78ee38d7ac9195a37bacaf940eb3f65ae",
                "reference": "c5fc66a78ee38d7ac9195a37bacaf940eb3f65ae",
                "shasum": ""
            },
            "require": {
                "php": ">=7.1"
            },
            "require-dev": {
                "amphp/php-cs-fixer-config": "dev-master",
                "amphp/phpunit-util": "^1",
                "ext-json": "*",
                "jetbrains/phpstorm-stubs": "^2019.3",
                "phpunit/phpunit": "^7 | ^8 | ^9",
                "psalm/phar": "^3.11@dev",
                "react/promise": "^2"
            },
            "type": "library",
            "extra": {
                "branch-alias": {
                    "dev-master": "2.x-dev"
                }
            },
            "autoload": {
                "psr-4": {
                    "Amp\\": "lib"
                },
                "files": [
                    "lib/functions.php",
                    "lib/Internal/functions.php"
                ]
            },
            "notification-url": "https://packagist.org/downloads/",
            "license": [
                "MIT"
            ],
            "authors": [
                {
                    "name": "Daniel Lowrey",
                    "email": "rdlowrey@php.net"
                },
                {
                    "name": "Aaron Piotrowski",
                    "email": "aaron@trowski.com"
                },
                {
                    "name": "Bob Weinand",
                    "email": "bobwei9@hotmail.com"
                },
                {
                    "name": "Niklas Keller",
                    "email": "me@kelunik.com"
                }
            ],
            "description": "A non-blocking concurrency framework for PHP applications.",
            "homepage": "http://amphp.org/amp",
            "keywords": [
                "async",
                "asynchronous",
                "awaitable",
                "concurrency",
                "event",
                "event-loop",
                "future",
                "non-blocking",
                "promise"
            ],
            "support": {
                "irc": "irc://irc.freenode.org/amphp",
                "issues": "https://github.com/amphp/amp/issues",
                "source": "https://github.com/amphp/amp/tree/v2.6.1"
            },
            "funding": [
                {
                    "url": "https://github.com/amphp",
                    "type": "github"
                }
            ],
            "time": "2021-09-23T18:43:08+00:00"
        },
        {
            "name": "amphp/byte-stream",
            "version": "v1.8.1",
            "source": {
                "type": "git",
                "url": "https://github.com/amphp/byte-stream.git",
                "reference": "acbd8002b3536485c997c4e019206b3f10ca15bd"
            },
            "dist": {
                "type": "zip",
                "url": "https://api.github.com/repos/amphp/byte-stream/zipball/acbd8002b3536485c997c4e019206b3f10ca15bd",
                "reference": "acbd8002b3536485c997c4e019206b3f10ca15bd",
                "shasum": ""
            },
            "require": {
                "amphp/amp": "^2",
                "php": ">=7.1"
            },
            "require-dev": {
                "amphp/php-cs-fixer-config": "dev-master",
                "amphp/phpunit-util": "^1.4",
                "friendsofphp/php-cs-fixer": "^2.3",
                "jetbrains/phpstorm-stubs": "^2019.3",
                "phpunit/phpunit": "^6 || ^7 || ^8",
                "psalm/phar": "^3.11.4"
            },
            "type": "library",
            "extra": {
                "branch-alias": {
                    "dev-master": "1.x-dev"
                }
            },
            "autoload": {
                "psr-4": {
                    "Amp\\ByteStream\\": "lib"
                },
                "files": [
                    "lib/functions.php"
                ]
            },
            "notification-url": "https://packagist.org/downloads/",
            "license": [
                "MIT"
            ],
            "authors": [
                {
                    "name": "Aaron Piotrowski",
                    "email": "aaron@trowski.com"
                },
                {
                    "name": "Niklas Keller",
                    "email": "me@kelunik.com"
                }
            ],
            "description": "A stream abstraction to make working with non-blocking I/O simple.",
            "homepage": "http://amphp.org/byte-stream",
            "keywords": [
                "amp",
                "amphp",
                "async",
                "io",
                "non-blocking",
                "stream"
            ],
            "support": {
                "irc": "irc://irc.freenode.org/amphp",
                "issues": "https://github.com/amphp/byte-stream/issues",
                "source": "https://github.com/amphp/byte-stream/tree/v1.8.1"
            },
            "funding": [
                {
                    "url": "https://github.com/amphp",
                    "type": "github"
                }
            ],
            "time": "2021-03-30T17:13:30+00:00"
        },
        {
            "name": "appwrite/sdk-generator",
            "version": "0.16.2",
            "source": {
                "type": "git",
                "url": "https://github.com/appwrite/sdk-generator.git",
                "reference": "e3a20c96a745a9c4aa048fd344650fcfbf41cf6f"
            },
            "dist": {
                "type": "zip",
                "url": "https://api.github.com/repos/appwrite/sdk-generator/zipball/e3a20c96a745a9c4aa048fd344650fcfbf41cf6f",
                "reference": "e3a20c96a745a9c4aa048fd344650fcfbf41cf6f",
                "shasum": ""
            },
            "require": {
                "ext-curl": "*",
                "ext-json": "*",
                "ext-mbstring": "*",
                "matthiasmullie/minify": "^1.3",
                "php": ">=7.0.0",
                "twig/twig": "^2.14"
            },
            "require-dev": {
                "phpunit/phpunit": "^7.0"
            },
            "type": "library",
            "autoload": {
                "psr-4": {
                    "Appwrite\\SDK\\": "src/SDK",
                    "Appwrite\\Spec\\": "src/Spec"
                }
            },
            "notification-url": "https://packagist.org/downloads/",
            "license": [
                "MIT"
            ],
            "authors": [
                {
                    "name": "Eldad Fux",
                    "email": "eldad@appwrite.io"
                }
            ],
            "description": "Appwrite PHP library for generating API SDKs for multiple programming languages and platforms",
            "support": {
                "issues": "https://github.com/appwrite/sdk-generator/issues",
                "source": "https://github.com/appwrite/sdk-generator/tree/0.16.2"
            },
            "time": "2021-11-12T11:09:38+00:00"
        },
        {
            "name": "composer/semver",
            "version": "3.2.6",
            "source": {
                "type": "git",
                "url": "https://github.com/composer/semver.git",
                "reference": "83e511e247de329283478496f7a1e114c9517506"
            },
            "dist": {
                "type": "zip",
                "url": "https://api.github.com/repos/composer/semver/zipball/83e511e247de329283478496f7a1e114c9517506",
                "reference": "83e511e247de329283478496f7a1e114c9517506",
                "shasum": ""
            },
            "require": {
                "php": "^5.3.2 || ^7.0 || ^8.0"
            },
            "require-dev": {
                "phpstan/phpstan": "^0.12.54",
                "symfony/phpunit-bridge": "^4.2 || ^5"
            },
            "type": "library",
            "extra": {
                "branch-alias": {
                    "dev-main": "3.x-dev"
                }
            },
            "autoload": {
                "psr-4": {
                    "Composer\\Semver\\": "src"
                }
            },
            "notification-url": "https://packagist.org/downloads/",
            "license": [
                "MIT"
            ],
            "authors": [
                {
                    "name": "Nils Adermann",
                    "email": "naderman@naderman.de",
                    "homepage": "http://www.naderman.de"
                },
                {
                    "name": "Jordi Boggiano",
                    "email": "j.boggiano@seld.be",
                    "homepage": "http://seld.be"
                },
                {
                    "name": "Rob Bast",
                    "email": "rob.bast@gmail.com",
                    "homepage": "http://robbast.nl"
                }
            ],
            "description": "Semver library that offers utilities, version constraint parsing and validation.",
            "keywords": [
                "semantic",
                "semver",
                "validation",
                "versioning"
            ],
            "support": {
                "irc": "irc://irc.freenode.org/composer",
                "issues": "https://github.com/composer/semver/issues",
                "source": "https://github.com/composer/semver/tree/3.2.6"
            },
            "funding": [
                {
                    "url": "https://packagist.com",
                    "type": "custom"
                },
                {
                    "url": "https://github.com/composer",
                    "type": "github"
                },
                {
                    "url": "https://tidelift.com/funding/github/packagist/composer/composer",
                    "type": "tidelift"
                }
            ],
            "time": "2021-10-25T11:34:17+00:00"
        },
        {
            "name": "composer/xdebug-handler",
            "version": "2.0.2",
            "source": {
                "type": "git",
                "url": "https://github.com/composer/xdebug-handler.git",
                "reference": "84674dd3a7575ba617f5a76d7e9e29a7d3891339"
            },
            "dist": {
                "type": "zip",
                "url": "https://api.github.com/repos/composer/xdebug-handler/zipball/84674dd3a7575ba617f5a76d7e9e29a7d3891339",
                "reference": "84674dd3a7575ba617f5a76d7e9e29a7d3891339",
                "shasum": ""
            },
            "require": {
                "php": "^5.3.2 || ^7.0 || ^8.0",
                "psr/log": "^1 || ^2 || ^3"
            },
            "require-dev": {
                "phpstan/phpstan": "^0.12.55",
                "symfony/phpunit-bridge": "^4.2 || ^5"
            },
            "type": "library",
            "autoload": {
                "psr-4": {
                    "Composer\\XdebugHandler\\": "src"
                }
            },
            "notification-url": "https://packagist.org/downloads/",
            "license": [
                "MIT"
            ],
            "authors": [
                {
                    "name": "John Stevenson",
                    "email": "john-stevenson@blueyonder.co.uk"
                }
            ],
            "description": "Restarts a process without Xdebug.",
            "keywords": [
                "Xdebug",
                "performance"
            ],
            "support": {
                "irc": "irc://irc.freenode.org/composer",
                "issues": "https://github.com/composer/xdebug-handler/issues",
                "source": "https://github.com/composer/xdebug-handler/tree/2.0.2"
            },
            "funding": [
                {
                    "url": "https://packagist.com",
                    "type": "custom"
                },
                {
                    "url": "https://github.com/composer",
                    "type": "github"
                },
                {
                    "url": "https://tidelift.com/funding/github/packagist/composer/composer",
                    "type": "tidelift"
                }
            ],
            "time": "2021-07-31T17:03:58+00:00"
        },
        {
            "name": "dnoegel/php-xdg-base-dir",
            "version": "v0.1.1",
            "source": {
                "type": "git",
                "url": "https://github.com/dnoegel/php-xdg-base-dir.git",
                "reference": "8f8a6e48c5ecb0f991c2fdcf5f154a47d85f9ffd"
            },
            "dist": {
                "type": "zip",
                "url": "https://api.github.com/repos/dnoegel/php-xdg-base-dir/zipball/8f8a6e48c5ecb0f991c2fdcf5f154a47d85f9ffd",
                "reference": "8f8a6e48c5ecb0f991c2fdcf5f154a47d85f9ffd",
                "shasum": ""
            },
            "require": {
                "php": ">=5.3.2"
            },
            "require-dev": {
                "phpunit/phpunit": "~7.0|~6.0|~5.0|~4.8.35"
            },
            "type": "library",
            "autoload": {
                "psr-4": {
                    "XdgBaseDir\\": "src/"
                }
            },
            "notification-url": "https://packagist.org/downloads/",
            "license": [
                "MIT"
            ],
            "description": "implementation of xdg base directory specification for php",
            "support": {
                "issues": "https://github.com/dnoegel/php-xdg-base-dir/issues",
                "source": "https://github.com/dnoegel/php-xdg-base-dir/tree/v0.1.1"
            },
            "time": "2019-12-04T15:06:13+00:00"
        },
        {
            "name": "doctrine/instantiator",
            "version": "1.4.0",
            "source": {
                "type": "git",
                "url": "https://github.com/doctrine/instantiator.git",
                "reference": "d56bf6102915de5702778fe20f2de3b2fe570b5b"
            },
            "dist": {
                "type": "zip",
                "url": "https://api.github.com/repos/doctrine/instantiator/zipball/d56bf6102915de5702778fe20f2de3b2fe570b5b",
                "reference": "d56bf6102915de5702778fe20f2de3b2fe570b5b",
                "shasum": ""
            },
            "require": {
                "php": "^7.1 || ^8.0"
            },
            "require-dev": {
                "doctrine/coding-standard": "^8.0",
                "ext-pdo": "*",
                "ext-phar": "*",
                "phpbench/phpbench": "^0.13 || 1.0.0-alpha2",
                "phpstan/phpstan": "^0.12",
                "phpstan/phpstan-phpunit": "^0.12",
                "phpunit/phpunit": "^7.0 || ^8.0 || ^9.0"
            },
            "type": "library",
            "autoload": {
                "psr-4": {
                    "Doctrine\\Instantiator\\": "src/Doctrine/Instantiator/"
                }
            },
            "notification-url": "https://packagist.org/downloads/",
            "license": [
                "MIT"
            ],
            "authors": [
                {
                    "name": "Marco Pivetta",
                    "email": "ocramius@gmail.com",
                    "homepage": "https://ocramius.github.io/"
                }
            ],
            "description": "A small, lightweight utility to instantiate objects in PHP without invoking their constructors",
            "homepage": "https://www.doctrine-project.org/projects/instantiator.html",
            "keywords": [
                "constructor",
                "instantiate"
            ],
            "support": {
                "issues": "https://github.com/doctrine/instantiator/issues",
                "source": "https://github.com/doctrine/instantiator/tree/1.4.0"
            },
            "funding": [
                {
                    "url": "https://www.doctrine-project.org/sponsorship.html",
                    "type": "custom"
                },
                {
                    "url": "https://www.patreon.com/phpdoctrine",
                    "type": "patreon"
                },
                {
                    "url": "https://tidelift.com/funding/github/packagist/doctrine%2Finstantiator",
                    "type": "tidelift"
                }
            ],
            "time": "2020-11-10T18:47:58+00:00"
        },
        {
            "name": "felixfbecker/advanced-json-rpc",
            "version": "v3.2.1",
            "source": {
                "type": "git",
                "url": "https://github.com/felixfbecker/php-advanced-json-rpc.git",
                "reference": "b5f37dbff9a8ad360ca341f3240dc1c168b45447"
            },
            "dist": {
                "type": "zip",
                "url": "https://api.github.com/repos/felixfbecker/php-advanced-json-rpc/zipball/b5f37dbff9a8ad360ca341f3240dc1c168b45447",
                "reference": "b5f37dbff9a8ad360ca341f3240dc1c168b45447",
                "shasum": ""
            },
            "require": {
                "netresearch/jsonmapper": "^1.0 || ^2.0 || ^3.0 || ^4.0",
                "php": "^7.1 || ^8.0",
                "phpdocumentor/reflection-docblock": "^4.3.4 || ^5.0.0"
            },
            "require-dev": {
                "phpunit/phpunit": "^7.0 || ^8.0"
            },
            "type": "library",
            "autoload": {
                "psr-4": {
                    "AdvancedJsonRpc\\": "lib/"
                }
            },
            "notification-url": "https://packagist.org/downloads/",
            "license": [
                "ISC"
            ],
            "authors": [
                {
                    "name": "Felix Becker",
                    "email": "felix.b@outlook.com"
                }
            ],
            "description": "A more advanced JSONRPC implementation",
            "support": {
                "issues": "https://github.com/felixfbecker/php-advanced-json-rpc/issues",
                "source": "https://github.com/felixfbecker/php-advanced-json-rpc/tree/v3.2.1"
            },
            "time": "2021-06-11T22:34:44+00:00"
        },
        {
            "name": "felixfbecker/language-server-protocol",
            "version": "1.5.1",
            "source": {
                "type": "git",
                "url": "https://github.com/felixfbecker/php-language-server-protocol.git",
                "reference": "9d846d1f5cf101deee7a61c8ba7caa0a975cd730"
            },
            "dist": {
                "type": "zip",
                "url": "https://api.github.com/repos/felixfbecker/php-language-server-protocol/zipball/9d846d1f5cf101deee7a61c8ba7caa0a975cd730",
                "reference": "9d846d1f5cf101deee7a61c8ba7caa0a975cd730",
                "shasum": ""
            },
            "require": {
                "php": ">=7.1"
            },
            "require-dev": {
                "phpstan/phpstan": "*",
                "squizlabs/php_codesniffer": "^3.1",
                "vimeo/psalm": "^4.0"
            },
            "type": "library",
            "extra": {
                "branch-alias": {
                    "dev-master": "1.x-dev"
                }
            },
            "autoload": {
                "psr-4": {
                    "LanguageServerProtocol\\": "src/"
                }
            },
            "notification-url": "https://packagist.org/downloads/",
            "license": [
                "ISC"
            ],
            "authors": [
                {
                    "name": "Felix Becker",
                    "email": "felix.b@outlook.com"
                }
            ],
            "description": "PHP classes for the Language Server Protocol",
            "keywords": [
                "language",
                "microsoft",
                "php",
                "server"
            ],
            "support": {
                "issues": "https://github.com/felixfbecker/php-language-server-protocol/issues",
                "source": "https://github.com/felixfbecker/php-language-server-protocol/tree/1.5.1"
            },
            "time": "2021-02-22T14:02:09+00:00"
        },
        {
            "name": "matthiasmullie/minify",
            "version": "1.3.66",
            "source": {
                "type": "git",
                "url": "https://github.com/matthiasmullie/minify.git",
                "reference": "45fd3b0f1dfa2c965857c6d4a470bea52adc31a6"
            },
            "dist": {
                "type": "zip",
                "url": "https://api.github.com/repos/matthiasmullie/minify/zipball/45fd3b0f1dfa2c965857c6d4a470bea52adc31a6",
                "reference": "45fd3b0f1dfa2c965857c6d4a470bea52adc31a6",
                "shasum": ""
            },
            "require": {
                "ext-pcre": "*",
                "matthiasmullie/path-converter": "~1.1",
                "php": ">=5.3.0"
            },
            "require-dev": {
                "friendsofphp/php-cs-fixer": "~2.0",
                "matthiasmullie/scrapbook": "dev-master",
                "phpunit/phpunit": ">=4.8"
            },
            "suggest": {
                "psr/cache-implementation": "Cache implementation to use with Minify::cache"
            },
            "bin": [
                "bin/minifycss",
                "bin/minifyjs"
            ],
            "type": "library",
            "autoload": {
                "psr-4": {
                    "MatthiasMullie\\Minify\\": "src/"
                }
            },
            "notification-url": "https://packagist.org/downloads/",
            "license": [
                "MIT"
            ],
            "authors": [
                {
                    "name": "Matthias Mullie",
                    "email": "minify@mullie.eu",
                    "homepage": "http://www.mullie.eu",
                    "role": "Developer"
                }
            ],
            "description": "CSS & JavaScript minifier, in PHP. Removes whitespace, strips comments, combines files (incl. @import statements and small assets in CSS files), and optimizes/shortens a few common programming patterns.",
            "homepage": "http://www.minifier.org",
            "keywords": [
                "JS",
                "css",
                "javascript",
                "minifier",
                "minify"
            ],
            "support": {
                "issues": "https://github.com/matthiasmullie/minify/issues",
                "source": "https://github.com/matthiasmullie/minify/tree/1.3.66"
            },
            "funding": [
                {
                    "url": "https://github.com/[user1",
                    "type": "github"
                },
                {
                    "url": "https://github.com/matthiasmullie] # Replace with up to 4 GitHub Sponsors-enabled usernames e.g.",
                    "type": "github"
                },
                {
                    "url": "https://github.com/user2",
                    "type": "github"
                }
            ],
            "time": "2021-01-06T15:18:10+00:00"
        },
        {
            "name": "matthiasmullie/path-converter",
            "version": "1.1.3",
            "source": {
                "type": "git",
                "url": "https://github.com/matthiasmullie/path-converter.git",
                "reference": "e7d13b2c7e2f2268e1424aaed02085518afa02d9"
            },
            "dist": {
                "type": "zip",
                "url": "https://api.github.com/repos/matthiasmullie/path-converter/zipball/e7d13b2c7e2f2268e1424aaed02085518afa02d9",
                "reference": "e7d13b2c7e2f2268e1424aaed02085518afa02d9",
                "shasum": ""
            },
            "require": {
                "ext-pcre": "*",
                "php": ">=5.3.0"
            },
            "require-dev": {
                "phpunit/phpunit": "~4.8"
            },
            "type": "library",
            "autoload": {
                "psr-4": {
                    "MatthiasMullie\\PathConverter\\": "src/"
                }
            },
            "notification-url": "https://packagist.org/downloads/",
            "license": [
                "MIT"
            ],
            "authors": [
                {
                    "name": "Matthias Mullie",
                    "email": "pathconverter@mullie.eu",
                    "homepage": "http://www.mullie.eu",
                    "role": "Developer"
                }
            ],
            "description": "Relative path converter",
            "homepage": "http://github.com/matthiasmullie/path-converter",
            "keywords": [
                "converter",
                "path",
                "paths",
                "relative"
            ],
            "support": {
                "issues": "https://github.com/matthiasmullie/path-converter/issues",
                "source": "https://github.com/matthiasmullie/path-converter/tree/1.1.3"
            },
            "time": "2019-02-05T23:41:09+00:00"
        },
        {
            "name": "myclabs/deep-copy",
            "version": "1.10.2",
            "source": {
                "type": "git",
                "url": "https://github.com/myclabs/DeepCopy.git",
                "reference": "776f831124e9c62e1a2c601ecc52e776d8bb7220"
            },
            "dist": {
                "type": "zip",
                "url": "https://api.github.com/repos/myclabs/DeepCopy/zipball/776f831124e9c62e1a2c601ecc52e776d8bb7220",
                "reference": "776f831124e9c62e1a2c601ecc52e776d8bb7220",
                "shasum": ""
            },
            "require": {
                "php": "^7.1 || ^8.0"
            },
            "replace": {
                "myclabs/deep-copy": "self.version"
            },
            "require-dev": {
                "doctrine/collections": "^1.0",
                "doctrine/common": "^2.6",
                "phpunit/phpunit": "^7.1"
            },
            "type": "library",
            "autoload": {
                "psr-4": {
                    "DeepCopy\\": "src/DeepCopy/"
                },
                "files": [
                    "src/DeepCopy/deep_copy.php"
                ]
            },
            "notification-url": "https://packagist.org/downloads/",
            "license": [
                "MIT"
            ],
            "description": "Create deep copies (clones) of your objects",
            "keywords": [
                "clone",
                "copy",
                "duplicate",
                "object",
                "object graph"
            ],
            "support": {
                "issues": "https://github.com/myclabs/DeepCopy/issues",
                "source": "https://github.com/myclabs/DeepCopy/tree/1.10.2"
            },
            "funding": [
                {
                    "url": "https://tidelift.com/funding/github/packagist/myclabs/deep-copy",
                    "type": "tidelift"
                }
            ],
            "time": "2020-11-13T09:40:50+00:00"
        },
        {
            "name": "netresearch/jsonmapper",
            "version": "v4.0.0",
            "source": {
                "type": "git",
                "url": "https://github.com/cweiske/jsonmapper.git",
                "reference": "8bbc021a8edb2e4a7ea2f8ad4fa9ec9dce2fcb8d"
            },
            "dist": {
                "type": "zip",
                "url": "https://api.github.com/repos/cweiske/jsonmapper/zipball/8bbc021a8edb2e4a7ea2f8ad4fa9ec9dce2fcb8d",
                "reference": "8bbc021a8edb2e4a7ea2f8ad4fa9ec9dce2fcb8d",
                "shasum": ""
            },
            "require": {
                "ext-json": "*",
                "ext-pcre": "*",
                "ext-reflection": "*",
                "ext-spl": "*",
                "php": ">=7.1"
            },
            "require-dev": {
                "phpunit/phpunit": "~7.5 || ~8.0 || ~9.0",
                "squizlabs/php_codesniffer": "~3.5"
            },
            "type": "library",
            "autoload": {
                "psr-0": {
                    "JsonMapper": "src/"
                }
            },
            "notification-url": "https://packagist.org/downloads/",
            "license": [
                "OSL-3.0"
            ],
            "authors": [
                {
                    "name": "Christian Weiske",
                    "email": "cweiske@cweiske.de",
                    "homepage": "http://github.com/cweiske/jsonmapper/",
                    "role": "Developer"
                }
            ],
            "description": "Map nested JSON structures onto PHP classes",
            "support": {
                "email": "cweiske@cweiske.de",
                "issues": "https://github.com/cweiske/jsonmapper/issues",
                "source": "https://github.com/cweiske/jsonmapper/tree/v4.0.0"
            },
            "time": "2020-12-01T19:48:11+00:00"
        },
        {
            "name": "nikic/php-parser",
            "version": "v4.13.1",
            "source": {
                "type": "git",
                "url": "https://github.com/nikic/PHP-Parser.git",
                "reference": "63a79e8daa781cac14e5195e63ed8ae231dd10fd"
            },
            "dist": {
                "type": "zip",
                "url": "https://api.github.com/repos/nikic/PHP-Parser/zipball/63a79e8daa781cac14e5195e63ed8ae231dd10fd",
                "reference": "63a79e8daa781cac14e5195e63ed8ae231dd10fd",
                "shasum": ""
            },
            "require": {
                "ext-tokenizer": "*",
                "php": ">=7.0"
            },
            "require-dev": {
                "ircmaxell/php-yacc": "^0.0.7",
                "phpunit/phpunit": "^6.5 || ^7.0 || ^8.0 || ^9.0"
            },
            "bin": [
                "bin/php-parse"
            ],
            "type": "library",
            "extra": {
                "branch-alias": {
                    "dev-master": "4.9-dev"
                }
            },
            "autoload": {
                "psr-4": {
                    "PhpParser\\": "lib/PhpParser"
                }
            },
            "notification-url": "https://packagist.org/downloads/",
            "license": [
                "BSD-3-Clause"
            ],
            "authors": [
                {
                    "name": "Nikita Popov"
                }
            ],
            "description": "A PHP parser written in PHP",
            "keywords": [
                "parser",
                "php"
            ],
            "support": {
                "issues": "https://github.com/nikic/PHP-Parser/issues",
                "source": "https://github.com/nikic/PHP-Parser/tree/v4.13.1"
            },
            "time": "2021-11-03T20:52:16+00:00"
        },
        {
            "name": "openlss/lib-array2xml",
            "version": "1.0.0",
            "source": {
                "type": "git",
                "url": "https://github.com/nullivex/lib-array2xml.git",
                "reference": "a91f18a8dfc69ffabe5f9b068bc39bb202c81d90"
            },
            "dist": {
                "type": "zip",
                "url": "https://api.github.com/repos/nullivex/lib-array2xml/zipball/a91f18a8dfc69ffabe5f9b068bc39bb202c81d90",
                "reference": "a91f18a8dfc69ffabe5f9b068bc39bb202c81d90",
                "shasum": ""
            },
            "require": {
                "php": ">=5.3.2"
            },
            "type": "library",
            "autoload": {
                "psr-0": {
                    "LSS": ""
                }
            },
            "notification-url": "https://packagist.org/downloads/",
            "license": [
                "Apache-2.0"
            ],
            "authors": [
                {
                    "name": "Bryan Tong",
                    "email": "bryan@nullivex.com",
                    "homepage": "https://www.nullivex.com"
                },
                {
                    "name": "Tony Butler",
                    "email": "spudz76@gmail.com",
                    "homepage": "https://www.nullivex.com"
                }
            ],
            "description": "Array2XML conversion library credit to lalit.org",
            "homepage": "https://www.nullivex.com",
            "keywords": [
                "array",
                "array conversion",
                "xml",
                "xml conversion"
            ],
            "support": {
                "issues": "https://github.com/nullivex/lib-array2xml/issues",
                "source": "https://github.com/nullivex/lib-array2xml/tree/master"
            },
            "time": "2019-03-29T20:06:56+00:00"
        },
        {
            "name": "phar-io/manifest",
            "version": "2.0.3",
            "source": {
                "type": "git",
                "url": "https://github.com/phar-io/manifest.git",
                "reference": "97803eca37d319dfa7826cc2437fc020857acb53"
            },
            "dist": {
                "type": "zip",
                "url": "https://api.github.com/repos/phar-io/manifest/zipball/97803eca37d319dfa7826cc2437fc020857acb53",
                "reference": "97803eca37d319dfa7826cc2437fc020857acb53",
                "shasum": ""
            },
            "require": {
                "ext-dom": "*",
                "ext-phar": "*",
                "ext-xmlwriter": "*",
                "phar-io/version": "^3.0.1",
                "php": "^7.2 || ^8.0"
            },
            "type": "library",
            "extra": {
                "branch-alias": {
                    "dev-master": "2.0.x-dev"
                }
            },
            "autoload": {
                "classmap": [
                    "src/"
                ]
            },
            "notification-url": "https://packagist.org/downloads/",
            "license": [
                "BSD-3-Clause"
            ],
            "authors": [
                {
                    "name": "Arne Blankerts",
                    "email": "arne@blankerts.de",
                    "role": "Developer"
                },
                {
                    "name": "Sebastian Heuer",
                    "email": "sebastian@phpeople.de",
                    "role": "Developer"
                },
                {
                    "name": "Sebastian Bergmann",
                    "email": "sebastian@phpunit.de",
                    "role": "Developer"
                }
            ],
            "description": "Component for reading phar.io manifest information from a PHP Archive (PHAR)",
            "support": {
                "issues": "https://github.com/phar-io/manifest/issues",
                "source": "https://github.com/phar-io/manifest/tree/2.0.3"
            },
            "time": "2021-07-20T11:28:43+00:00"
        },
        {
            "name": "phar-io/version",
            "version": "3.1.0",
            "source": {
                "type": "git",
                "url": "https://github.com/phar-io/version.git",
                "reference": "bae7c545bef187884426f042434e561ab1ddb182"
            },
            "dist": {
                "type": "zip",
                "url": "https://api.github.com/repos/phar-io/version/zipball/bae7c545bef187884426f042434e561ab1ddb182",
                "reference": "bae7c545bef187884426f042434e561ab1ddb182",
                "shasum": ""
            },
            "require": {
                "php": "^7.2 || ^8.0"
            },
            "type": "library",
            "autoload": {
                "classmap": [
                    "src/"
                ]
            },
            "notification-url": "https://packagist.org/downloads/",
            "license": [
                "BSD-3-Clause"
            ],
            "authors": [
                {
                    "name": "Arne Blankerts",
                    "email": "arne@blankerts.de",
                    "role": "Developer"
                },
                {
                    "name": "Sebastian Heuer",
                    "email": "sebastian@phpeople.de",
                    "role": "Developer"
                },
                {
                    "name": "Sebastian Bergmann",
                    "email": "sebastian@phpunit.de",
                    "role": "Developer"
                }
            ],
            "description": "Library for handling version information and constraints",
            "support": {
                "issues": "https://github.com/phar-io/version/issues",
                "source": "https://github.com/phar-io/version/tree/3.1.0"
            },
            "time": "2021-02-23T14:00:09+00:00"
        },
        {
            "name": "phpdocumentor/reflection-common",
            "version": "2.2.0",
            "source": {
                "type": "git",
                "url": "https://github.com/phpDocumentor/ReflectionCommon.git",
                "reference": "1d01c49d4ed62f25aa84a747ad35d5a16924662b"
            },
            "dist": {
                "type": "zip",
                "url": "https://api.github.com/repos/phpDocumentor/ReflectionCommon/zipball/1d01c49d4ed62f25aa84a747ad35d5a16924662b",
                "reference": "1d01c49d4ed62f25aa84a747ad35d5a16924662b",
                "shasum": ""
            },
            "require": {
                "php": "^7.2 || ^8.0"
            },
            "type": "library",
            "extra": {
                "branch-alias": {
                    "dev-2.x": "2.x-dev"
                }
            },
            "autoload": {
                "psr-4": {
                    "phpDocumentor\\Reflection\\": "src/"
                }
            },
            "notification-url": "https://packagist.org/downloads/",
            "license": [
                "MIT"
            ],
            "authors": [
                {
                    "name": "Jaap van Otterdijk",
                    "email": "opensource@ijaap.nl"
                }
            ],
            "description": "Common reflection classes used by phpdocumentor to reflect the code structure",
            "homepage": "http://www.phpdoc.org",
            "keywords": [
                "FQSEN",
                "phpDocumentor",
                "phpdoc",
                "reflection",
                "static analysis"
            ],
            "support": {
                "issues": "https://github.com/phpDocumentor/ReflectionCommon/issues",
                "source": "https://github.com/phpDocumentor/ReflectionCommon/tree/2.x"
            },
            "time": "2020-06-27T09:03:43+00:00"
        },
        {
            "name": "phpdocumentor/reflection-docblock",
            "version": "5.3.0",
            "source": {
                "type": "git",
                "url": "https://github.com/phpDocumentor/ReflectionDocBlock.git",
                "reference": "622548b623e81ca6d78b721c5e029f4ce664f170"
            },
            "dist": {
                "type": "zip",
                "url": "https://api.github.com/repos/phpDocumentor/ReflectionDocBlock/zipball/622548b623e81ca6d78b721c5e029f4ce664f170",
                "reference": "622548b623e81ca6d78b721c5e029f4ce664f170",
                "shasum": ""
            },
            "require": {
                "ext-filter": "*",
                "php": "^7.2 || ^8.0",
                "phpdocumentor/reflection-common": "^2.2",
                "phpdocumentor/type-resolver": "^1.3",
                "webmozart/assert": "^1.9.1"
            },
            "require-dev": {
                "mockery/mockery": "~1.3.2",
                "psalm/phar": "^4.8"
            },
            "type": "library",
            "extra": {
                "branch-alias": {
                    "dev-master": "5.x-dev"
                }
            },
            "autoload": {
                "psr-4": {
                    "phpDocumentor\\Reflection\\": "src"
                }
            },
            "notification-url": "https://packagist.org/downloads/",
            "license": [
                "MIT"
            ],
            "authors": [
                {
                    "name": "Mike van Riel",
                    "email": "me@mikevanriel.com"
                },
                {
                    "name": "Jaap van Otterdijk",
                    "email": "account@ijaap.nl"
                }
            ],
            "description": "With this component, a library can provide support for annotations via DocBlocks or otherwise retrieve information that is embedded in a DocBlock.",
            "support": {
                "issues": "https://github.com/phpDocumentor/ReflectionDocBlock/issues",
                "source": "https://github.com/phpDocumentor/ReflectionDocBlock/tree/5.3.0"
            },
            "time": "2021-10-19T17:43:47+00:00"
        },
        {
            "name": "phpdocumentor/type-resolver",
            "version": "1.5.1",
            "source": {
                "type": "git",
                "url": "https://github.com/phpDocumentor/TypeResolver.git",
                "reference": "a12f7e301eb7258bb68acd89d4aefa05c2906cae"
            },
            "dist": {
                "type": "zip",
                "url": "https://api.github.com/repos/phpDocumentor/TypeResolver/zipball/a12f7e301eb7258bb68acd89d4aefa05c2906cae",
                "reference": "a12f7e301eb7258bb68acd89d4aefa05c2906cae",
                "shasum": ""
            },
            "require": {
                "php": "^7.2 || ^8.0",
                "phpdocumentor/reflection-common": "^2.0"
            },
            "require-dev": {
                "ext-tokenizer": "*",
                "psalm/phar": "^4.8"
            },
            "type": "library",
            "extra": {
                "branch-alias": {
                    "dev-1.x": "1.x-dev"
                }
            },
            "autoload": {
                "psr-4": {
                    "phpDocumentor\\Reflection\\": "src"
                }
            },
            "notification-url": "https://packagist.org/downloads/",
            "license": [
                "MIT"
            ],
            "authors": [
                {
                    "name": "Mike van Riel",
                    "email": "me@mikevanriel.com"
                }
            ],
            "description": "A PSR-5 based resolver of Class names, Types and Structural Element Names",
            "support": {
                "issues": "https://github.com/phpDocumentor/TypeResolver/issues",
                "source": "https://github.com/phpDocumentor/TypeResolver/tree/1.5.1"
            },
            "time": "2021-10-02T14:08:47+00:00"
        },
        {
            "name": "phpspec/prophecy",
            "version": "1.14.0",
            "source": {
                "type": "git",
                "url": "https://github.com/phpspec/prophecy.git",
                "reference": "d86dfc2e2a3cd366cee475e52c6bb3bbc371aa0e"
            },
            "dist": {
                "type": "zip",
                "url": "https://api.github.com/repos/phpspec/prophecy/zipball/d86dfc2e2a3cd366cee475e52c6bb3bbc371aa0e",
                "reference": "d86dfc2e2a3cd366cee475e52c6bb3bbc371aa0e",
                "shasum": ""
            },
            "require": {
                "doctrine/instantiator": "^1.2",
                "php": "^7.2 || ~8.0, <8.2",
                "phpdocumentor/reflection-docblock": "^5.2",
                "sebastian/comparator": "^3.0 || ^4.0",
                "sebastian/recursion-context": "^3.0 || ^4.0"
            },
            "require-dev": {
                "phpspec/phpspec": "^6.0 || ^7.0",
                "phpunit/phpunit": "^8.0 || ^9.0"
            },
            "type": "library",
            "extra": {
                "branch-alias": {
                    "dev-master": "1.x-dev"
                }
            },
            "autoload": {
                "psr-4": {
                    "Prophecy\\": "src/Prophecy"
                }
            },
            "notification-url": "https://packagist.org/downloads/",
            "license": [
                "MIT"
            ],
            "authors": [
                {
                    "name": "Konstantin Kudryashov",
                    "email": "ever.zet@gmail.com",
                    "homepage": "http://everzet.com"
                },
                {
                    "name": "Marcello Duarte",
                    "email": "marcello.duarte@gmail.com"
                }
            ],
            "description": "Highly opinionated mocking framework for PHP 5.3+",
            "homepage": "https://github.com/phpspec/prophecy",
            "keywords": [
                "Double",
                "Dummy",
                "fake",
                "mock",
                "spy",
                "stub"
            ],
            "support": {
                "issues": "https://github.com/phpspec/prophecy/issues",
                "source": "https://github.com/phpspec/prophecy/tree/1.14.0"
            },
            "time": "2021-09-10T09:02:12+00:00"
        },
        {
            "name": "phpunit/php-code-coverage",
            "version": "9.2.8",
            "source": {
                "type": "git",
                "url": "https://github.com/sebastianbergmann/php-code-coverage.git",
                "reference": "cf04e88a2e3c56fc1a65488afd493325b4c1bc3e"
            },
            "dist": {
                "type": "zip",
                "url": "https://api.github.com/repos/sebastianbergmann/php-code-coverage/zipball/cf04e88a2e3c56fc1a65488afd493325b4c1bc3e",
                "reference": "cf04e88a2e3c56fc1a65488afd493325b4c1bc3e",
                "shasum": ""
            },
            "require": {
                "ext-dom": "*",
                "ext-libxml": "*",
                "ext-xmlwriter": "*",
                "nikic/php-parser": "^4.13.0",
                "php": ">=7.3",
                "phpunit/php-file-iterator": "^3.0.3",
                "phpunit/php-text-template": "^2.0.2",
                "sebastian/code-unit-reverse-lookup": "^2.0.2",
                "sebastian/complexity": "^2.0",
                "sebastian/environment": "^5.1.2",
                "sebastian/lines-of-code": "^1.0.3",
                "sebastian/version": "^3.0.1",
                "theseer/tokenizer": "^1.2.0"
            },
            "require-dev": {
                "phpunit/phpunit": "^9.3"
            },
            "suggest": {
                "ext-pcov": "*",
                "ext-xdebug": "*"
            },
            "type": "library",
            "extra": {
                "branch-alias": {
                    "dev-master": "9.2-dev"
                }
            },
            "autoload": {
                "classmap": [
                    "src/"
                ]
            },
            "notification-url": "https://packagist.org/downloads/",
            "license": [
                "BSD-3-Clause"
            ],
            "authors": [
                {
                    "name": "Sebastian Bergmann",
                    "email": "sebastian@phpunit.de",
                    "role": "lead"
                }
            ],
            "description": "Library that provides collection, processing, and rendering functionality for PHP code coverage information.",
            "homepage": "https://github.com/sebastianbergmann/php-code-coverage",
            "keywords": [
                "coverage",
                "testing",
                "xunit"
            ],
            "support": {
                "issues": "https://github.com/sebastianbergmann/php-code-coverage/issues",
                "source": "https://github.com/sebastianbergmann/php-code-coverage/tree/9.2.8"
            },
            "funding": [
                {
                    "url": "https://github.com/sebastianbergmann",
                    "type": "github"
                }
            ],
            "time": "2021-10-30T08:01:38+00:00"
        },
        {
            "name": "phpunit/php-file-iterator",
            "version": "3.0.5",
            "source": {
                "type": "git",
                "url": "https://github.com/sebastianbergmann/php-file-iterator.git",
                "reference": "aa4be8575f26070b100fccb67faabb28f21f66f8"
            },
            "dist": {
                "type": "zip",
                "url": "https://api.github.com/repos/sebastianbergmann/php-file-iterator/zipball/aa4be8575f26070b100fccb67faabb28f21f66f8",
                "reference": "aa4be8575f26070b100fccb67faabb28f21f66f8",
                "shasum": ""
            },
            "require": {
                "php": ">=7.3"
            },
            "require-dev": {
                "phpunit/phpunit": "^9.3"
            },
            "type": "library",
            "extra": {
                "branch-alias": {
                    "dev-master": "3.0-dev"
                }
            },
            "autoload": {
                "classmap": [
                    "src/"
                ]
            },
            "notification-url": "https://packagist.org/downloads/",
            "license": [
                "BSD-3-Clause"
            ],
            "authors": [
                {
                    "name": "Sebastian Bergmann",
                    "email": "sebastian@phpunit.de",
                    "role": "lead"
                }
            ],
            "description": "FilterIterator implementation that filters files based on a list of suffixes.",
            "homepage": "https://github.com/sebastianbergmann/php-file-iterator/",
            "keywords": [
                "filesystem",
                "iterator"
            ],
            "support": {
                "issues": "https://github.com/sebastianbergmann/php-file-iterator/issues",
                "source": "https://github.com/sebastianbergmann/php-file-iterator/tree/3.0.5"
            },
            "funding": [
                {
                    "url": "https://github.com/sebastianbergmann",
                    "type": "github"
                }
            ],
            "time": "2020-09-28T05:57:25+00:00"
        },
        {
            "name": "phpunit/php-invoker",
            "version": "3.1.1",
            "source": {
                "type": "git",
                "url": "https://github.com/sebastianbergmann/php-invoker.git",
                "reference": "5a10147d0aaf65b58940a0b72f71c9ac0423cc67"
            },
            "dist": {
                "type": "zip",
                "url": "https://api.github.com/repos/sebastianbergmann/php-invoker/zipball/5a10147d0aaf65b58940a0b72f71c9ac0423cc67",
                "reference": "5a10147d0aaf65b58940a0b72f71c9ac0423cc67",
                "shasum": ""
            },
            "require": {
                "php": ">=7.3"
            },
            "require-dev": {
                "ext-pcntl": "*",
                "phpunit/phpunit": "^9.3"
            },
            "suggest": {
                "ext-pcntl": "*"
            },
            "type": "library",
            "extra": {
                "branch-alias": {
                    "dev-master": "3.1-dev"
                }
            },
            "autoload": {
                "classmap": [
                    "src/"
                ]
            },
            "notification-url": "https://packagist.org/downloads/",
            "license": [
                "BSD-3-Clause"
            ],
            "authors": [
                {
                    "name": "Sebastian Bergmann",
                    "email": "sebastian@phpunit.de",
                    "role": "lead"
                }
            ],
            "description": "Invoke callables with a timeout",
            "homepage": "https://github.com/sebastianbergmann/php-invoker/",
            "keywords": [
                "process"
            ],
            "support": {
                "issues": "https://github.com/sebastianbergmann/php-invoker/issues",
                "source": "https://github.com/sebastianbergmann/php-invoker/tree/3.1.1"
            },
            "funding": [
                {
                    "url": "https://github.com/sebastianbergmann",
                    "type": "github"
                }
            ],
            "time": "2020-09-28T05:58:55+00:00"
        },
        {
            "name": "phpunit/php-text-template",
            "version": "2.0.4",
            "source": {
                "type": "git",
                "url": "https://github.com/sebastianbergmann/php-text-template.git",
                "reference": "5da5f67fc95621df9ff4c4e5a84d6a8a2acf7c28"
            },
            "dist": {
                "type": "zip",
                "url": "https://api.github.com/repos/sebastianbergmann/php-text-template/zipball/5da5f67fc95621df9ff4c4e5a84d6a8a2acf7c28",
                "reference": "5da5f67fc95621df9ff4c4e5a84d6a8a2acf7c28",
                "shasum": ""
            },
            "require": {
                "php": ">=7.3"
            },
            "require-dev": {
                "phpunit/phpunit": "^9.3"
            },
            "type": "library",
            "extra": {
                "branch-alias": {
                    "dev-master": "2.0-dev"
                }
            },
            "autoload": {
                "classmap": [
                    "src/"
                ]
            },
            "notification-url": "https://packagist.org/downloads/",
            "license": [
                "BSD-3-Clause"
            ],
            "authors": [
                {
                    "name": "Sebastian Bergmann",
                    "email": "sebastian@phpunit.de",
                    "role": "lead"
                }
            ],
            "description": "Simple template engine.",
            "homepage": "https://github.com/sebastianbergmann/php-text-template/",
            "keywords": [
                "template"
            ],
            "support": {
                "issues": "https://github.com/sebastianbergmann/php-text-template/issues",
                "source": "https://github.com/sebastianbergmann/php-text-template/tree/2.0.4"
            },
            "funding": [
                {
                    "url": "https://github.com/sebastianbergmann",
                    "type": "github"
                }
            ],
            "time": "2020-10-26T05:33:50+00:00"
        },
        {
            "name": "phpunit/php-timer",
            "version": "5.0.3",
            "source": {
                "type": "git",
                "url": "https://github.com/sebastianbergmann/php-timer.git",
                "reference": "5a63ce20ed1b5bf577850e2c4e87f4aa902afbd2"
            },
            "dist": {
                "type": "zip",
                "url": "https://api.github.com/repos/sebastianbergmann/php-timer/zipball/5a63ce20ed1b5bf577850e2c4e87f4aa902afbd2",
                "reference": "5a63ce20ed1b5bf577850e2c4e87f4aa902afbd2",
                "shasum": ""
            },
            "require": {
                "php": ">=7.3"
            },
            "require-dev": {
                "phpunit/phpunit": "^9.3"
            },
            "type": "library",
            "extra": {
                "branch-alias": {
                    "dev-master": "5.0-dev"
                }
            },
            "autoload": {
                "classmap": [
                    "src/"
                ]
            },
            "notification-url": "https://packagist.org/downloads/",
            "license": [
                "BSD-3-Clause"
            ],
            "authors": [
                {
                    "name": "Sebastian Bergmann",
                    "email": "sebastian@phpunit.de",
                    "role": "lead"
                }
            ],
            "description": "Utility class for timing",
            "homepage": "https://github.com/sebastianbergmann/php-timer/",
            "keywords": [
                "timer"
            ],
            "support": {
                "issues": "https://github.com/sebastianbergmann/php-timer/issues",
                "source": "https://github.com/sebastianbergmann/php-timer/tree/5.0.3"
            },
            "funding": [
                {
                    "url": "https://github.com/sebastianbergmann",
                    "type": "github"
                }
            ],
            "time": "2020-10-26T13:16:10+00:00"
        },
        {
            "name": "phpunit/phpunit",
            "version": "9.5.6",
            "source": {
                "type": "git",
                "url": "https://github.com/sebastianbergmann/phpunit.git",
                "reference": "fb9b8333f14e3dce976a60ef6a7e05c7c7ed8bfb"
            },
            "dist": {
                "type": "zip",
                "url": "https://api.github.com/repos/sebastianbergmann/phpunit/zipball/fb9b8333f14e3dce976a60ef6a7e05c7c7ed8bfb",
                "reference": "fb9b8333f14e3dce976a60ef6a7e05c7c7ed8bfb",
                "shasum": ""
            },
            "require": {
                "doctrine/instantiator": "^1.3.1",
                "ext-dom": "*",
                "ext-json": "*",
                "ext-libxml": "*",
                "ext-mbstring": "*",
                "ext-xml": "*",
                "ext-xmlwriter": "*",
                "myclabs/deep-copy": "^1.10.1",
                "phar-io/manifest": "^2.0.1",
                "phar-io/version": "^3.0.2",
                "php": ">=7.3",
                "phpspec/prophecy": "^1.12.1",
                "phpunit/php-code-coverage": "^9.2.3",
                "phpunit/php-file-iterator": "^3.0.5",
                "phpunit/php-invoker": "^3.1.1",
                "phpunit/php-text-template": "^2.0.3",
                "phpunit/php-timer": "^5.0.2",
                "sebastian/cli-parser": "^1.0.1",
                "sebastian/code-unit": "^1.0.6",
                "sebastian/comparator": "^4.0.5",
                "sebastian/diff": "^4.0.3",
                "sebastian/environment": "^5.1.3",
                "sebastian/exporter": "^4.0.3",
                "sebastian/global-state": "^5.0.1",
                "sebastian/object-enumerator": "^4.0.3",
                "sebastian/resource-operations": "^3.0.3",
                "sebastian/type": "^2.3.4",
                "sebastian/version": "^3.0.2"
            },
            "require-dev": {
                "ext-pdo": "*",
                "phpspec/prophecy-phpunit": "^2.0.1"
            },
            "suggest": {
                "ext-soap": "*",
                "ext-xdebug": "*"
            },
            "bin": [
                "phpunit"
            ],
            "type": "library",
            "extra": {
                "branch-alias": {
                    "dev-master": "9.5-dev"
                }
            },
            "autoload": {
                "classmap": [
                    "src/"
                ],
                "files": [
                    "src/Framework/Assert/Functions.php"
                ]
            },
            "notification-url": "https://packagist.org/downloads/",
            "license": [
                "BSD-3-Clause"
            ],
            "authors": [
                {
                    "name": "Sebastian Bergmann",
                    "email": "sebastian@phpunit.de",
                    "role": "lead"
                }
            ],
            "description": "The PHP Unit Testing framework.",
            "homepage": "https://phpunit.de/",
            "keywords": [
                "phpunit",
                "testing",
                "xunit"
            ],
            "support": {
                "issues": "https://github.com/sebastianbergmann/phpunit/issues",
                "source": "https://github.com/sebastianbergmann/phpunit/tree/9.5.6"
            },
            "funding": [
                {
                    "url": "https://phpunit.de/donate.html",
                    "type": "custom"
                },
                {
                    "url": "https://github.com/sebastianbergmann",
                    "type": "github"
                }
            ],
            "time": "2021-06-23T05:14:38+00:00"
        },
        {
            "name": "psr/container",
            "version": "1.1.2",
            "source": {
                "type": "git",
                "url": "https://github.com/php-fig/container.git",
                "reference": "513e0666f7216c7459170d56df27dfcefe1689ea"
            },
            "dist": {
                "type": "zip",
                "url": "https://api.github.com/repos/php-fig/container/zipball/513e0666f7216c7459170d56df27dfcefe1689ea",
                "reference": "513e0666f7216c7459170d56df27dfcefe1689ea",
                "shasum": ""
            },
            "require": {
                "php": ">=7.4.0"
            },
            "type": "library",
            "autoload": {
                "psr-4": {
                    "Psr\\Container\\": "src/"
                }
            },
            "notification-url": "https://packagist.org/downloads/",
            "license": [
                "MIT"
            ],
            "authors": [
                {
                    "name": "PHP-FIG",
                    "homepage": "https://www.php-fig.org/"
                }
            ],
            "description": "Common Container Interface (PHP FIG PSR-11)",
            "homepage": "https://github.com/php-fig/container",
            "keywords": [
                "PSR-11",
                "container",
                "container-interface",
                "container-interop",
                "psr"
            ],
            "support": {
                "issues": "https://github.com/php-fig/container/issues",
                "source": "https://github.com/php-fig/container/tree/1.1.2"
            },
            "time": "2021-11-05T16:50:12+00:00"
        },
        {
            "name": "sebastian/cli-parser",
            "version": "1.0.1",
            "source": {
                "type": "git",
                "url": "https://github.com/sebastianbergmann/cli-parser.git",
                "reference": "442e7c7e687e42adc03470c7b668bc4b2402c0b2"
            },
            "dist": {
                "type": "zip",
                "url": "https://api.github.com/repos/sebastianbergmann/cli-parser/zipball/442e7c7e687e42adc03470c7b668bc4b2402c0b2",
                "reference": "442e7c7e687e42adc03470c7b668bc4b2402c0b2",
                "shasum": ""
            },
            "require": {
                "php": ">=7.3"
            },
            "require-dev": {
                "phpunit/phpunit": "^9.3"
            },
            "type": "library",
            "extra": {
                "branch-alias": {
                    "dev-master": "1.0-dev"
                }
            },
            "autoload": {
                "classmap": [
                    "src/"
                ]
            },
            "notification-url": "https://packagist.org/downloads/",
            "license": [
                "BSD-3-Clause"
            ],
            "authors": [
                {
                    "name": "Sebastian Bergmann",
                    "email": "sebastian@phpunit.de",
                    "role": "lead"
                }
            ],
            "description": "Library for parsing CLI options",
            "homepage": "https://github.com/sebastianbergmann/cli-parser",
            "support": {
                "issues": "https://github.com/sebastianbergmann/cli-parser/issues",
                "source": "https://github.com/sebastianbergmann/cli-parser/tree/1.0.1"
            },
            "funding": [
                {
                    "url": "https://github.com/sebastianbergmann",
                    "type": "github"
                }
            ],
            "time": "2020-09-28T06:08:49+00:00"
        },
        {
            "name": "sebastian/code-unit",
            "version": "1.0.8",
            "source": {
                "type": "git",
                "url": "https://github.com/sebastianbergmann/code-unit.git",
                "reference": "1fc9f64c0927627ef78ba436c9b17d967e68e120"
            },
            "dist": {
                "type": "zip",
                "url": "https://api.github.com/repos/sebastianbergmann/code-unit/zipball/1fc9f64c0927627ef78ba436c9b17d967e68e120",
                "reference": "1fc9f64c0927627ef78ba436c9b17d967e68e120",
                "shasum": ""
            },
            "require": {
                "php": ">=7.3"
            },
            "require-dev": {
                "phpunit/phpunit": "^9.3"
            },
            "type": "library",
            "extra": {
                "branch-alias": {
                    "dev-master": "1.0-dev"
                }
            },
            "autoload": {
                "classmap": [
                    "src/"
                ]
            },
            "notification-url": "https://packagist.org/downloads/",
            "license": [
                "BSD-3-Clause"
            ],
            "authors": [
                {
                    "name": "Sebastian Bergmann",
                    "email": "sebastian@phpunit.de",
                    "role": "lead"
                }
            ],
            "description": "Collection of value objects that represent the PHP code units",
            "homepage": "https://github.com/sebastianbergmann/code-unit",
            "support": {
                "issues": "https://github.com/sebastianbergmann/code-unit/issues",
                "source": "https://github.com/sebastianbergmann/code-unit/tree/1.0.8"
            },
            "funding": [
                {
                    "url": "https://github.com/sebastianbergmann",
                    "type": "github"
                }
            ],
            "time": "2020-10-26T13:08:54+00:00"
        },
        {
            "name": "sebastian/code-unit-reverse-lookup",
            "version": "2.0.3",
            "source": {
                "type": "git",
                "url": "https://github.com/sebastianbergmann/code-unit-reverse-lookup.git",
                "reference": "ac91f01ccec49fb77bdc6fd1e548bc70f7faa3e5"
            },
            "dist": {
                "type": "zip",
                "url": "https://api.github.com/repos/sebastianbergmann/code-unit-reverse-lookup/zipball/ac91f01ccec49fb77bdc6fd1e548bc70f7faa3e5",
                "reference": "ac91f01ccec49fb77bdc6fd1e548bc70f7faa3e5",
                "shasum": ""
            },
            "require": {
                "php": ">=7.3"
            },
            "require-dev": {
                "phpunit/phpunit": "^9.3"
            },
            "type": "library",
            "extra": {
                "branch-alias": {
                    "dev-master": "2.0-dev"
                }
            },
            "autoload": {
                "classmap": [
                    "src/"
                ]
            },
            "notification-url": "https://packagist.org/downloads/",
            "license": [
                "BSD-3-Clause"
            ],
            "authors": [
                {
                    "name": "Sebastian Bergmann",
                    "email": "sebastian@phpunit.de"
                }
            ],
            "description": "Looks up which function or method a line of code belongs to",
            "homepage": "https://github.com/sebastianbergmann/code-unit-reverse-lookup/",
            "support": {
                "issues": "https://github.com/sebastianbergmann/code-unit-reverse-lookup/issues",
                "source": "https://github.com/sebastianbergmann/code-unit-reverse-lookup/tree/2.0.3"
            },
            "funding": [
                {
                    "url": "https://github.com/sebastianbergmann",
                    "type": "github"
                }
            ],
            "time": "2020-09-28T05:30:19+00:00"
        },
        {
            "name": "sebastian/comparator",
            "version": "4.0.6",
            "source": {
                "type": "git",
                "url": "https://github.com/sebastianbergmann/comparator.git",
                "reference": "55f4261989e546dc112258c7a75935a81a7ce382"
            },
            "dist": {
                "type": "zip",
                "url": "https://api.github.com/repos/sebastianbergmann/comparator/zipball/55f4261989e546dc112258c7a75935a81a7ce382",
                "reference": "55f4261989e546dc112258c7a75935a81a7ce382",
                "shasum": ""
            },
            "require": {
                "php": ">=7.3",
                "sebastian/diff": "^4.0",
                "sebastian/exporter": "^4.0"
            },
            "require-dev": {
                "phpunit/phpunit": "^9.3"
            },
            "type": "library",
            "extra": {
                "branch-alias": {
                    "dev-master": "4.0-dev"
                }
            },
            "autoload": {
                "classmap": [
                    "src/"
                ]
            },
            "notification-url": "https://packagist.org/downloads/",
            "license": [
                "BSD-3-Clause"
            ],
            "authors": [
                {
                    "name": "Sebastian Bergmann",
                    "email": "sebastian@phpunit.de"
                },
                {
                    "name": "Jeff Welch",
                    "email": "whatthejeff@gmail.com"
                },
                {
                    "name": "Volker Dusch",
                    "email": "github@wallbash.com"
                },
                {
                    "name": "Bernhard Schussek",
                    "email": "bschussek@2bepublished.at"
                }
            ],
            "description": "Provides the functionality to compare PHP values for equality",
            "homepage": "https://github.com/sebastianbergmann/comparator",
            "keywords": [
                "comparator",
                "compare",
                "equality"
            ],
            "support": {
                "issues": "https://github.com/sebastianbergmann/comparator/issues",
                "source": "https://github.com/sebastianbergmann/comparator/tree/4.0.6"
            },
            "funding": [
                {
                    "url": "https://github.com/sebastianbergmann",
                    "type": "github"
                }
            ],
            "time": "2020-10-26T15:49:45+00:00"
        },
        {
            "name": "sebastian/complexity",
            "version": "2.0.2",
            "source": {
                "type": "git",
                "url": "https://github.com/sebastianbergmann/complexity.git",
                "reference": "739b35e53379900cc9ac327b2147867b8b6efd88"
            },
            "dist": {
                "type": "zip",
                "url": "https://api.github.com/repos/sebastianbergmann/complexity/zipball/739b35e53379900cc9ac327b2147867b8b6efd88",
                "reference": "739b35e53379900cc9ac327b2147867b8b6efd88",
                "shasum": ""
            },
            "require": {
                "nikic/php-parser": "^4.7",
                "php": ">=7.3"
            },
            "require-dev": {
                "phpunit/phpunit": "^9.3"
            },
            "type": "library",
            "extra": {
                "branch-alias": {
                    "dev-master": "2.0-dev"
                }
            },
            "autoload": {
                "classmap": [
                    "src/"
                ]
            },
            "notification-url": "https://packagist.org/downloads/",
            "license": [
                "BSD-3-Clause"
            ],
            "authors": [
                {
                    "name": "Sebastian Bergmann",
                    "email": "sebastian@phpunit.de",
                    "role": "lead"
                }
            ],
            "description": "Library for calculating the complexity of PHP code units",
            "homepage": "https://github.com/sebastianbergmann/complexity",
            "support": {
                "issues": "https://github.com/sebastianbergmann/complexity/issues",
                "source": "https://github.com/sebastianbergmann/complexity/tree/2.0.2"
            },
            "funding": [
                {
                    "url": "https://github.com/sebastianbergmann",
                    "type": "github"
                }
            ],
            "time": "2020-10-26T15:52:27+00:00"
        },
        {
            "name": "sebastian/diff",
            "version": "4.0.4",
            "source": {
                "type": "git",
                "url": "https://github.com/sebastianbergmann/diff.git",
                "reference": "3461e3fccc7cfdfc2720be910d3bd73c69be590d"
            },
            "dist": {
                "type": "zip",
                "url": "https://api.github.com/repos/sebastianbergmann/diff/zipball/3461e3fccc7cfdfc2720be910d3bd73c69be590d",
                "reference": "3461e3fccc7cfdfc2720be910d3bd73c69be590d",
                "shasum": ""
            },
            "require": {
                "php": ">=7.3"
            },
            "require-dev": {
                "phpunit/phpunit": "^9.3",
                "symfony/process": "^4.2 || ^5"
            },
            "type": "library",
            "extra": {
                "branch-alias": {
                    "dev-master": "4.0-dev"
                }
            },
            "autoload": {
                "classmap": [
                    "src/"
                ]
            },
            "notification-url": "https://packagist.org/downloads/",
            "license": [
                "BSD-3-Clause"
            ],
            "authors": [
                {
                    "name": "Sebastian Bergmann",
                    "email": "sebastian@phpunit.de"
                },
                {
                    "name": "Kore Nordmann",
                    "email": "mail@kore-nordmann.de"
                }
            ],
            "description": "Diff implementation",
            "homepage": "https://github.com/sebastianbergmann/diff",
            "keywords": [
                "diff",
                "udiff",
                "unidiff",
                "unified diff"
            ],
            "support": {
                "issues": "https://github.com/sebastianbergmann/diff/issues",
                "source": "https://github.com/sebastianbergmann/diff/tree/4.0.4"
            },
            "funding": [
                {
                    "url": "https://github.com/sebastianbergmann",
                    "type": "github"
                }
            ],
            "time": "2020-10-26T13:10:38+00:00"
        },
        {
            "name": "sebastian/environment",
            "version": "5.1.3",
            "source": {
                "type": "git",
                "url": "https://github.com/sebastianbergmann/environment.git",
                "reference": "388b6ced16caa751030f6a69e588299fa09200ac"
            },
            "dist": {
                "type": "zip",
                "url": "https://api.github.com/repos/sebastianbergmann/environment/zipball/388b6ced16caa751030f6a69e588299fa09200ac",
                "reference": "388b6ced16caa751030f6a69e588299fa09200ac",
                "shasum": ""
            },
            "require": {
                "php": ">=7.3"
            },
            "require-dev": {
                "phpunit/phpunit": "^9.3"
            },
            "suggest": {
                "ext-posix": "*"
            },
            "type": "library",
            "extra": {
                "branch-alias": {
                    "dev-master": "5.1-dev"
                }
            },
            "autoload": {
                "classmap": [
                    "src/"
                ]
            },
            "notification-url": "https://packagist.org/downloads/",
            "license": [
                "BSD-3-Clause"
            ],
            "authors": [
                {
                    "name": "Sebastian Bergmann",
                    "email": "sebastian@phpunit.de"
                }
            ],
            "description": "Provides functionality to handle HHVM/PHP environments",
            "homepage": "http://www.github.com/sebastianbergmann/environment",
            "keywords": [
                "Xdebug",
                "environment",
                "hhvm"
            ],
            "support": {
                "issues": "https://github.com/sebastianbergmann/environment/issues",
                "source": "https://github.com/sebastianbergmann/environment/tree/5.1.3"
            },
            "funding": [
                {
                    "url": "https://github.com/sebastianbergmann",
                    "type": "github"
                }
            ],
            "time": "2020-09-28T05:52:38+00:00"
        },
        {
            "name": "sebastian/exporter",
            "version": "4.0.4",
            "source": {
                "type": "git",
                "url": "https://github.com/sebastianbergmann/exporter.git",
                "reference": "65e8b7db476c5dd267e65eea9cab77584d3cfff9"
            },
            "dist": {
                "type": "zip",
                "url": "https://api.github.com/repos/sebastianbergmann/exporter/zipball/65e8b7db476c5dd267e65eea9cab77584d3cfff9",
                "reference": "65e8b7db476c5dd267e65eea9cab77584d3cfff9",
                "shasum": ""
            },
            "require": {
                "php": ">=7.3",
                "sebastian/recursion-context": "^4.0"
            },
            "require-dev": {
                "ext-mbstring": "*",
                "phpunit/phpunit": "^9.3"
            },
            "type": "library",
            "extra": {
                "branch-alias": {
                    "dev-master": "4.0-dev"
                }
            },
            "autoload": {
                "classmap": [
                    "src/"
                ]
            },
            "notification-url": "https://packagist.org/downloads/",
            "license": [
                "BSD-3-Clause"
            ],
            "authors": [
                {
                    "name": "Sebastian Bergmann",
                    "email": "sebastian@phpunit.de"
                },
                {
                    "name": "Jeff Welch",
                    "email": "whatthejeff@gmail.com"
                },
                {
                    "name": "Volker Dusch",
                    "email": "github@wallbash.com"
                },
                {
                    "name": "Adam Harvey",
                    "email": "aharvey@php.net"
                },
                {
                    "name": "Bernhard Schussek",
                    "email": "bschussek@gmail.com"
                }
            ],
            "description": "Provides the functionality to export PHP variables for visualization",
            "homepage": "https://www.github.com/sebastianbergmann/exporter",
            "keywords": [
                "export",
                "exporter"
            ],
            "support": {
                "issues": "https://github.com/sebastianbergmann/exporter/issues",
                "source": "https://github.com/sebastianbergmann/exporter/tree/4.0.4"
            },
            "funding": [
                {
                    "url": "https://github.com/sebastianbergmann",
                    "type": "github"
                }
            ],
            "time": "2021-11-11T14:18:36+00:00"
        },
        {
            "name": "sebastian/global-state",
            "version": "5.0.3",
            "source": {
                "type": "git",
                "url": "https://github.com/sebastianbergmann/global-state.git",
                "reference": "23bd5951f7ff26f12d4e3242864df3e08dec4e49"
            },
            "dist": {
                "type": "zip",
                "url": "https://api.github.com/repos/sebastianbergmann/global-state/zipball/23bd5951f7ff26f12d4e3242864df3e08dec4e49",
                "reference": "23bd5951f7ff26f12d4e3242864df3e08dec4e49",
                "shasum": ""
            },
            "require": {
                "php": ">=7.3",
                "sebastian/object-reflector": "^2.0",
                "sebastian/recursion-context": "^4.0"
            },
            "require-dev": {
                "ext-dom": "*",
                "phpunit/phpunit": "^9.3"
            },
            "suggest": {
                "ext-uopz": "*"
            },
            "type": "library",
            "extra": {
                "branch-alias": {
                    "dev-master": "5.0-dev"
                }
            },
            "autoload": {
                "classmap": [
                    "src/"
                ]
            },
            "notification-url": "https://packagist.org/downloads/",
            "license": [
                "BSD-3-Clause"
            ],
            "authors": [
                {
                    "name": "Sebastian Bergmann",
                    "email": "sebastian@phpunit.de"
                }
            ],
            "description": "Snapshotting of global state",
            "homepage": "http://www.github.com/sebastianbergmann/global-state",
            "keywords": [
                "global state"
            ],
            "support": {
                "issues": "https://github.com/sebastianbergmann/global-state/issues",
                "source": "https://github.com/sebastianbergmann/global-state/tree/5.0.3"
            },
            "funding": [
                {
                    "url": "https://github.com/sebastianbergmann",
                    "type": "github"
                }
            ],
            "time": "2021-06-11T13:31:12+00:00"
        },
        {
            "name": "sebastian/lines-of-code",
            "version": "1.0.3",
            "source": {
                "type": "git",
                "url": "https://github.com/sebastianbergmann/lines-of-code.git",
                "reference": "c1c2e997aa3146983ed888ad08b15470a2e22ecc"
            },
            "dist": {
                "type": "zip",
                "url": "https://api.github.com/repos/sebastianbergmann/lines-of-code/zipball/c1c2e997aa3146983ed888ad08b15470a2e22ecc",
                "reference": "c1c2e997aa3146983ed888ad08b15470a2e22ecc",
                "shasum": ""
            },
            "require": {
                "nikic/php-parser": "^4.6",
                "php": ">=7.3"
            },
            "require-dev": {
                "phpunit/phpunit": "^9.3"
            },
            "type": "library",
            "extra": {
                "branch-alias": {
                    "dev-master": "1.0-dev"
                }
            },
            "autoload": {
                "classmap": [
                    "src/"
                ]
            },
            "notification-url": "https://packagist.org/downloads/",
            "license": [
                "BSD-3-Clause"
            ],
            "authors": [
                {
                    "name": "Sebastian Bergmann",
                    "email": "sebastian@phpunit.de",
                    "role": "lead"
                }
            ],
            "description": "Library for counting the lines of code in PHP source code",
            "homepage": "https://github.com/sebastianbergmann/lines-of-code",
            "support": {
                "issues": "https://github.com/sebastianbergmann/lines-of-code/issues",
                "source": "https://github.com/sebastianbergmann/lines-of-code/tree/1.0.3"
            },
            "funding": [
                {
                    "url": "https://github.com/sebastianbergmann",
                    "type": "github"
                }
            ],
            "time": "2020-11-28T06:42:11+00:00"
        },
        {
            "name": "sebastian/object-enumerator",
            "version": "4.0.4",
            "source": {
                "type": "git",
                "url": "https://github.com/sebastianbergmann/object-enumerator.git",
                "reference": "5c9eeac41b290a3712d88851518825ad78f45c71"
            },
            "dist": {
                "type": "zip",
                "url": "https://api.github.com/repos/sebastianbergmann/object-enumerator/zipball/5c9eeac41b290a3712d88851518825ad78f45c71",
                "reference": "5c9eeac41b290a3712d88851518825ad78f45c71",
                "shasum": ""
            },
            "require": {
                "php": ">=7.3",
                "sebastian/object-reflector": "^2.0",
                "sebastian/recursion-context": "^4.0"
            },
            "require-dev": {
                "phpunit/phpunit": "^9.3"
            },
            "type": "library",
            "extra": {
                "branch-alias": {
                    "dev-master": "4.0-dev"
                }
            },
            "autoload": {
                "classmap": [
                    "src/"
                ]
            },
            "notification-url": "https://packagist.org/downloads/",
            "license": [
                "BSD-3-Clause"
            ],
            "authors": [
                {
                    "name": "Sebastian Bergmann",
                    "email": "sebastian@phpunit.de"
                }
            ],
            "description": "Traverses array structures and object graphs to enumerate all referenced objects",
            "homepage": "https://github.com/sebastianbergmann/object-enumerator/",
            "support": {
                "issues": "https://github.com/sebastianbergmann/object-enumerator/issues",
                "source": "https://github.com/sebastianbergmann/object-enumerator/tree/4.0.4"
            },
            "funding": [
                {
                    "url": "https://github.com/sebastianbergmann",
                    "type": "github"
                }
            ],
            "time": "2020-10-26T13:12:34+00:00"
        },
        {
            "name": "sebastian/object-reflector",
            "version": "2.0.4",
            "source": {
                "type": "git",
                "url": "https://github.com/sebastianbergmann/object-reflector.git",
                "reference": "b4f479ebdbf63ac605d183ece17d8d7fe49c15c7"
            },
            "dist": {
                "type": "zip",
                "url": "https://api.github.com/repos/sebastianbergmann/object-reflector/zipball/b4f479ebdbf63ac605d183ece17d8d7fe49c15c7",
                "reference": "b4f479ebdbf63ac605d183ece17d8d7fe49c15c7",
                "shasum": ""
            },
            "require": {
                "php": ">=7.3"
            },
            "require-dev": {
                "phpunit/phpunit": "^9.3"
            },
            "type": "library",
            "extra": {
                "branch-alias": {
                    "dev-master": "2.0-dev"
                }
            },
            "autoload": {
                "classmap": [
                    "src/"
                ]
            },
            "notification-url": "https://packagist.org/downloads/",
            "license": [
                "BSD-3-Clause"
            ],
            "authors": [
                {
                    "name": "Sebastian Bergmann",
                    "email": "sebastian@phpunit.de"
                }
            ],
            "description": "Allows reflection of object attributes, including inherited and non-public ones",
            "homepage": "https://github.com/sebastianbergmann/object-reflector/",
            "support": {
                "issues": "https://github.com/sebastianbergmann/object-reflector/issues",
                "source": "https://github.com/sebastianbergmann/object-reflector/tree/2.0.4"
            },
            "funding": [
                {
                    "url": "https://github.com/sebastianbergmann",
                    "type": "github"
                }
            ],
            "time": "2020-10-26T13:14:26+00:00"
        },
        {
            "name": "sebastian/recursion-context",
            "version": "4.0.4",
            "source": {
                "type": "git",
                "url": "https://github.com/sebastianbergmann/recursion-context.git",
                "reference": "cd9d8cf3c5804de4341c283ed787f099f5506172"
            },
            "dist": {
                "type": "zip",
                "url": "https://api.github.com/repos/sebastianbergmann/recursion-context/zipball/cd9d8cf3c5804de4341c283ed787f099f5506172",
                "reference": "cd9d8cf3c5804de4341c283ed787f099f5506172",
                "shasum": ""
            },
            "require": {
                "php": ">=7.3"
            },
            "require-dev": {
                "phpunit/phpunit": "^9.3"
            },
            "type": "library",
            "extra": {
                "branch-alias": {
                    "dev-master": "4.0-dev"
                }
            },
            "autoload": {
                "classmap": [
                    "src/"
                ]
            },
            "notification-url": "https://packagist.org/downloads/",
            "license": [
                "BSD-3-Clause"
            ],
            "authors": [
                {
                    "name": "Sebastian Bergmann",
                    "email": "sebastian@phpunit.de"
                },
                {
                    "name": "Jeff Welch",
                    "email": "whatthejeff@gmail.com"
                },
                {
                    "name": "Adam Harvey",
                    "email": "aharvey@php.net"
                }
            ],
            "description": "Provides functionality to recursively process PHP variables",
            "homepage": "http://www.github.com/sebastianbergmann/recursion-context",
            "support": {
                "issues": "https://github.com/sebastianbergmann/recursion-context/issues",
                "source": "https://github.com/sebastianbergmann/recursion-context/tree/4.0.4"
            },
            "funding": [
                {
                    "url": "https://github.com/sebastianbergmann",
                    "type": "github"
                }
            ],
            "time": "2020-10-26T13:17:30+00:00"
        },
        {
            "name": "sebastian/resource-operations",
            "version": "3.0.3",
            "source": {
                "type": "git",
                "url": "https://github.com/sebastianbergmann/resource-operations.git",
                "reference": "0f4443cb3a1d92ce809899753bc0d5d5a8dd19a8"
            },
            "dist": {
                "type": "zip",
                "url": "https://api.github.com/repos/sebastianbergmann/resource-operations/zipball/0f4443cb3a1d92ce809899753bc0d5d5a8dd19a8",
                "reference": "0f4443cb3a1d92ce809899753bc0d5d5a8dd19a8",
                "shasum": ""
            },
            "require": {
                "php": ">=7.3"
            },
            "require-dev": {
                "phpunit/phpunit": "^9.0"
            },
            "type": "library",
            "extra": {
                "branch-alias": {
                    "dev-master": "3.0-dev"
                }
            },
            "autoload": {
                "classmap": [
                    "src/"
                ]
            },
            "notification-url": "https://packagist.org/downloads/",
            "license": [
                "BSD-3-Clause"
            ],
            "authors": [
                {
                    "name": "Sebastian Bergmann",
                    "email": "sebastian@phpunit.de"
                }
            ],
            "description": "Provides a list of PHP built-in functions that operate on resources",
            "homepage": "https://www.github.com/sebastianbergmann/resource-operations",
            "support": {
                "issues": "https://github.com/sebastianbergmann/resource-operations/issues",
                "source": "https://github.com/sebastianbergmann/resource-operations/tree/3.0.3"
            },
            "funding": [
                {
                    "url": "https://github.com/sebastianbergmann",
                    "type": "github"
                }
            ],
            "time": "2020-09-28T06:45:17+00:00"
        },
        {
            "name": "sebastian/type",
            "version": "2.3.4",
            "source": {
                "type": "git",
                "url": "https://github.com/sebastianbergmann/type.git",
                "reference": "b8cd8a1c753c90bc1a0f5372170e3e489136f914"
            },
            "dist": {
                "type": "zip",
                "url": "https://api.github.com/repos/sebastianbergmann/type/zipball/b8cd8a1c753c90bc1a0f5372170e3e489136f914",
                "reference": "b8cd8a1c753c90bc1a0f5372170e3e489136f914",
                "shasum": ""
            },
            "require": {
                "php": ">=7.3"
            },
            "require-dev": {
                "phpunit/phpunit": "^9.3"
            },
            "type": "library",
            "extra": {
                "branch-alias": {
                    "dev-master": "2.3-dev"
                }
            },
            "autoload": {
                "classmap": [
                    "src/"
                ]
            },
            "notification-url": "https://packagist.org/downloads/",
            "license": [
                "BSD-3-Clause"
            ],
            "authors": [
                {
                    "name": "Sebastian Bergmann",
                    "email": "sebastian@phpunit.de",
                    "role": "lead"
                }
            ],
            "description": "Collection of value objects that represent the types of the PHP type system",
            "homepage": "https://github.com/sebastianbergmann/type",
            "support": {
                "issues": "https://github.com/sebastianbergmann/type/issues",
                "source": "https://github.com/sebastianbergmann/type/tree/2.3.4"
            },
            "funding": [
                {
                    "url": "https://github.com/sebastianbergmann",
                    "type": "github"
                }
            ],
            "time": "2021-06-15T12:49:02+00:00"
        },
        {
            "name": "sebastian/version",
            "version": "3.0.2",
            "source": {
                "type": "git",
                "url": "https://github.com/sebastianbergmann/version.git",
                "reference": "c6c1022351a901512170118436c764e473f6de8c"
            },
            "dist": {
                "type": "zip",
                "url": "https://api.github.com/repos/sebastianbergmann/version/zipball/c6c1022351a901512170118436c764e473f6de8c",
                "reference": "c6c1022351a901512170118436c764e473f6de8c",
                "shasum": ""
            },
            "require": {
                "php": ">=7.3"
            },
            "type": "library",
            "extra": {
                "branch-alias": {
                    "dev-master": "3.0-dev"
                }
            },
            "autoload": {
                "classmap": [
                    "src/"
                ]
            },
            "notification-url": "https://packagist.org/downloads/",
            "license": [
                "BSD-3-Clause"
            ],
            "authors": [
                {
                    "name": "Sebastian Bergmann",
                    "email": "sebastian@phpunit.de",
                    "role": "lead"
                }
            ],
            "description": "Library that helps with managing the version number of Git-hosted PHP projects",
            "homepage": "https://github.com/sebastianbergmann/version",
            "support": {
                "issues": "https://github.com/sebastianbergmann/version/issues",
                "source": "https://github.com/sebastianbergmann/version/tree/3.0.2"
            },
            "funding": [
                {
                    "url": "https://github.com/sebastianbergmann",
                    "type": "github"
                }
            ],
            "time": "2020-09-28T06:39:44+00:00"
        },
        {
            "name": "swoole/ide-helper",
            "version": "4.6.7",
            "source": {
                "type": "git",
                "url": "https://github.com/swoole/ide-helper.git",
                "reference": "0d1409b8274117addfe64d3ea412812a69807411"
            },
            "dist": {
                "type": "zip",
                "url": "https://api.github.com/repos/swoole/ide-helper/zipball/0d1409b8274117addfe64d3ea412812a69807411",
                "reference": "0d1409b8274117addfe64d3ea412812a69807411",
                "shasum": ""
            },
            "require-dev": {
                "guzzlehttp/guzzle": "~6.5.0",
                "laminas/laminas-code": "~3.4.0",
                "squizlabs/php_codesniffer": "~3.5.0",
                "symfony/filesystem": "~4.0"
            },
            "type": "library",
            "notification-url": "https://packagist.org/downloads/",
            "license": [
                "Apache-2.0"
            ],
            "authors": [
                {
                    "name": "Team Swoole",
                    "email": "team@swoole.com"
                }
            ],
            "description": "IDE help files for Swoole.",
            "support": {
                "issues": "https://github.com/swoole/ide-helper/issues",
                "source": "https://github.com/swoole/ide-helper/tree/4.6.7"
            },
            "funding": [
                {
                    "url": "https://gitee.com/swoole/swoole?donate=true",
                    "type": "custom"
                },
                {
                    "url": "https://github.com/swoole",
                    "type": "github"
                },
                {
                    "url": "https://opencollective.com/swoole-src",
                    "type": "open_collective"
                }
            ],
            "time": "2021-05-14T16:05:16+00:00"
        },
        {
            "name": "symfony/console",
            "version": "v5.3.10",
            "source": {
                "type": "git",
                "url": "https://github.com/symfony/console.git",
                "reference": "d4e409d9fbcfbf71af0e5a940abb7b0b4bad0bd3"
            },
            "dist": {
                "type": "zip",
                "url": "https://api.github.com/repos/symfony/console/zipball/d4e409d9fbcfbf71af0e5a940abb7b0b4bad0bd3",
                "reference": "d4e409d9fbcfbf71af0e5a940abb7b0b4bad0bd3",
                "shasum": ""
            },
            "require": {
                "php": ">=7.2.5",
                "symfony/deprecation-contracts": "^2.1",
                "symfony/polyfill-mbstring": "~1.0",
                "symfony/polyfill-php73": "^1.8",
                "symfony/polyfill-php80": "^1.16",
                "symfony/service-contracts": "^1.1|^2",
                "symfony/string": "^5.1"
            },
            "conflict": {
                "psr/log": ">=3",
                "symfony/dependency-injection": "<4.4",
                "symfony/dotenv": "<5.1",
                "symfony/event-dispatcher": "<4.4",
                "symfony/lock": "<4.4",
                "symfony/process": "<4.4"
            },
            "provide": {
                "psr/log-implementation": "1.0|2.0"
            },
            "require-dev": {
                "psr/log": "^1|^2",
                "symfony/config": "^4.4|^5.0",
                "symfony/dependency-injection": "^4.4|^5.0",
                "symfony/event-dispatcher": "^4.4|^5.0",
                "symfony/lock": "^4.4|^5.0",
                "symfony/process": "^4.4|^5.0",
                "symfony/var-dumper": "^4.4|^5.0"
            },
            "suggest": {
                "psr/log": "For using the console logger",
                "symfony/event-dispatcher": "",
                "symfony/lock": "",
                "symfony/process": ""
            },
            "type": "library",
            "autoload": {
                "psr-4": {
                    "Symfony\\Component\\Console\\": ""
                },
                "exclude-from-classmap": [
                    "/Tests/"
                ]
            },
            "notification-url": "https://packagist.org/downloads/",
            "license": [
                "MIT"
            ],
            "authors": [
                {
                    "name": "Fabien Potencier",
                    "email": "fabien@symfony.com"
                },
                {
                    "name": "Symfony Community",
                    "homepage": "https://symfony.com/contributors"
                }
            ],
            "description": "Eases the creation of beautiful and testable command line interfaces",
            "homepage": "https://symfony.com",
            "keywords": [
                "cli",
                "command line",
                "console",
                "terminal"
            ],
            "support": {
                "source": "https://github.com/symfony/console/tree/v5.3.10"
            },
            "funding": [
                {
                    "url": "https://symfony.com/sponsor",
                    "type": "custom"
                },
                {
                    "url": "https://github.com/fabpot",
                    "type": "github"
                },
                {
                    "url": "https://tidelift.com/funding/github/packagist/symfony/symfony",
                    "type": "tidelift"
                }
            ],
            "time": "2021-10-26T09:30:15+00:00"
        },
        {
            "name": "symfony/polyfill-intl-grapheme",
            "version": "v1.23.1",
            "source": {
                "type": "git",
                "url": "https://github.com/symfony/polyfill-intl-grapheme.git",
                "reference": "16880ba9c5ebe3642d1995ab866db29270b36535"
            },
            "dist": {
                "type": "zip",
                "url": "https://api.github.com/repos/symfony/polyfill-intl-grapheme/zipball/16880ba9c5ebe3642d1995ab866db29270b36535",
                "reference": "16880ba9c5ebe3642d1995ab866db29270b36535",
                "shasum": ""
            },
            "require": {
                "php": ">=7.1"
            },
            "suggest": {
                "ext-intl": "For best performance"
            },
            "type": "library",
            "extra": {
                "branch-alias": {
                    "dev-main": "1.23-dev"
                },
                "thanks": {
                    "name": "symfony/polyfill",
                    "url": "https://github.com/symfony/polyfill"
                }
            },
            "autoload": {
                "psr-4": {
                    "Symfony\\Polyfill\\Intl\\Grapheme\\": ""
                },
                "files": [
                    "bootstrap.php"
                ]
            },
            "notification-url": "https://packagist.org/downloads/",
            "license": [
                "MIT"
            ],
            "authors": [
                {
                    "name": "Nicolas Grekas",
                    "email": "p@tchwork.com"
                },
                {
                    "name": "Symfony Community",
                    "homepage": "https://symfony.com/contributors"
                }
            ],
            "description": "Symfony polyfill for intl's grapheme_* functions",
            "homepage": "https://symfony.com",
            "keywords": [
                "compatibility",
                "grapheme",
                "intl",
                "polyfill",
                "portable",
                "shim"
            ],
            "support": {
                "source": "https://github.com/symfony/polyfill-intl-grapheme/tree/v1.23.1"
            },
            "funding": [
                {
                    "url": "https://symfony.com/sponsor",
                    "type": "custom"
                },
                {
                    "url": "https://github.com/fabpot",
                    "type": "github"
                },
                {
                    "url": "https://tidelift.com/funding/github/packagist/symfony/symfony",
                    "type": "tidelift"
                }
            ],
            "time": "2021-05-27T12:26:48+00:00"
        },
        {
            "name": "symfony/polyfill-intl-normalizer",
            "version": "v1.23.0",
            "source": {
                "type": "git",
                "url": "https://github.com/symfony/polyfill-intl-normalizer.git",
                "reference": "8590a5f561694770bdcd3f9b5c69dde6945028e8"
            },
            "dist": {
                "type": "zip",
                "url": "https://api.github.com/repos/symfony/polyfill-intl-normalizer/zipball/8590a5f561694770bdcd3f9b5c69dde6945028e8",
                "reference": "8590a5f561694770bdcd3f9b5c69dde6945028e8",
                "shasum": ""
            },
            "require": {
                "php": ">=7.1"
            },
            "suggest": {
                "ext-intl": "For best performance"
            },
            "type": "library",
            "extra": {
                "branch-alias": {
                    "dev-main": "1.23-dev"
                },
                "thanks": {
                    "name": "symfony/polyfill",
                    "url": "https://github.com/symfony/polyfill"
                }
            },
            "autoload": {
                "psr-4": {
                    "Symfony\\Polyfill\\Intl\\Normalizer\\": ""
                },
                "files": [
                    "bootstrap.php"
                ],
                "classmap": [
                    "Resources/stubs"
                ]
            },
            "notification-url": "https://packagist.org/downloads/",
            "license": [
                "MIT"
            ],
            "authors": [
                {
                    "name": "Nicolas Grekas",
                    "email": "p@tchwork.com"
                },
                {
                    "name": "Symfony Community",
                    "homepage": "https://symfony.com/contributors"
                }
            ],
            "description": "Symfony polyfill for intl's Normalizer class and related functions",
            "homepage": "https://symfony.com",
            "keywords": [
                "compatibility",
                "intl",
                "normalizer",
                "polyfill",
                "portable",
                "shim"
            ],
            "support": {
                "source": "https://github.com/symfony/polyfill-intl-normalizer/tree/v1.23.0"
            },
            "funding": [
                {
                    "url": "https://symfony.com/sponsor",
                    "type": "custom"
                },
                {
                    "url": "https://github.com/fabpot",
                    "type": "github"
                },
                {
                    "url": "https://tidelift.com/funding/github/packagist/symfony/symfony",
                    "type": "tidelift"
                }
            ],
            "time": "2021-02-19T12:13:01+00:00"
        },
        {
            "name": "symfony/polyfill-mbstring",
            "version": "v1.23.1",
            "source": {
                "type": "git",
                "url": "https://github.com/symfony/polyfill-mbstring.git",
                "reference": "9174a3d80210dca8daa7f31fec659150bbeabfc6"
            },
            "dist": {
                "type": "zip",
                "url": "https://api.github.com/repos/symfony/polyfill-mbstring/zipball/9174a3d80210dca8daa7f31fec659150bbeabfc6",
                "reference": "9174a3d80210dca8daa7f31fec659150bbeabfc6",
                "shasum": ""
            },
            "require": {
                "php": ">=7.1"
            },
            "suggest": {
                "ext-mbstring": "For best performance"
            },
            "type": "library",
            "extra": {
                "branch-alias": {
                    "dev-main": "1.23-dev"
                },
                "thanks": {
                    "name": "symfony/polyfill",
                    "url": "https://github.com/symfony/polyfill"
                }
            },
            "autoload": {
                "psr-4": {
                    "Symfony\\Polyfill\\Mbstring\\": ""
                },
                "files": [
                    "bootstrap.php"
                ]
            },
            "notification-url": "https://packagist.org/downloads/",
            "license": [
                "MIT"
            ],
            "authors": [
                {
                    "name": "Nicolas Grekas",
                    "email": "p@tchwork.com"
                },
                {
                    "name": "Symfony Community",
                    "homepage": "https://symfony.com/contributors"
                }
            ],
            "description": "Symfony polyfill for the Mbstring extension",
            "homepage": "https://symfony.com",
            "keywords": [
                "compatibility",
                "mbstring",
                "polyfill",
                "portable",
                "shim"
            ],
            "support": {
                "source": "https://github.com/symfony/polyfill-mbstring/tree/v1.23.1"
            },
            "funding": [
                {
                    "url": "https://symfony.com/sponsor",
                    "type": "custom"
                },
                {
                    "url": "https://github.com/fabpot",
                    "type": "github"
                },
                {
                    "url": "https://tidelift.com/funding/github/packagist/symfony/symfony",
                    "type": "tidelift"
                }
            ],
            "time": "2021-05-27T12:26:48+00:00"
        },
        {
            "name": "symfony/polyfill-php73",
            "version": "v1.23.0",
            "source": {
                "type": "git",
                "url": "https://github.com/symfony/polyfill-php73.git",
                "reference": "fba8933c384d6476ab14fb7b8526e5287ca7e010"
            },
            "dist": {
                "type": "zip",
                "url": "https://api.github.com/repos/symfony/polyfill-php73/zipball/fba8933c384d6476ab14fb7b8526e5287ca7e010",
                "reference": "fba8933c384d6476ab14fb7b8526e5287ca7e010",
                "shasum": ""
            },
            "require": {
                "php": ">=7.1"
            },
            "type": "library",
            "extra": {
                "branch-alias": {
                    "dev-main": "1.23-dev"
                },
                "thanks": {
                    "name": "symfony/polyfill",
                    "url": "https://github.com/symfony/polyfill"
                }
            },
            "autoload": {
                "psr-4": {
                    "Symfony\\Polyfill\\Php73\\": ""
                },
                "files": [
                    "bootstrap.php"
                ],
                "classmap": [
                    "Resources/stubs"
                ]
            },
            "notification-url": "https://packagist.org/downloads/",
            "license": [
                "MIT"
            ],
            "authors": [
                {
                    "name": "Nicolas Grekas",
                    "email": "p@tchwork.com"
                },
                {
                    "name": "Symfony Community",
                    "homepage": "https://symfony.com/contributors"
                }
            ],
            "description": "Symfony polyfill backporting some PHP 7.3+ features to lower PHP versions",
            "homepage": "https://symfony.com",
            "keywords": [
                "compatibility",
                "polyfill",
                "portable",
                "shim"
            ],
            "support": {
                "source": "https://github.com/symfony/polyfill-php73/tree/v1.23.0"
            },
            "funding": [
                {
                    "url": "https://symfony.com/sponsor",
                    "type": "custom"
                },
                {
                    "url": "https://github.com/fabpot",
                    "type": "github"
                },
                {
                    "url": "https://tidelift.com/funding/github/packagist/symfony/symfony",
                    "type": "tidelift"
                }
            ],
            "time": "2021-02-19T12:13:01+00:00"
        },
        {
            "name": "symfony/service-contracts",
            "version": "v2.4.0",
            "source": {
                "type": "git",
                "url": "https://github.com/symfony/service-contracts.git",
                "reference": "f040a30e04b57fbcc9c6cbcf4dbaa96bd318b9bb"
            },
            "dist": {
                "type": "zip",
                "url": "https://api.github.com/repos/symfony/service-contracts/zipball/f040a30e04b57fbcc9c6cbcf4dbaa96bd318b9bb",
                "reference": "f040a30e04b57fbcc9c6cbcf4dbaa96bd318b9bb",
                "shasum": ""
            },
            "require": {
                "php": ">=7.2.5",
                "psr/container": "^1.1"
            },
            "suggest": {
                "symfony/service-implementation": ""
            },
            "type": "library",
            "extra": {
                "branch-alias": {
                    "dev-main": "2.4-dev"
                },
                "thanks": {
                    "name": "symfony/contracts",
                    "url": "https://github.com/symfony/contracts"
                }
            },
            "autoload": {
                "psr-4": {
                    "Symfony\\Contracts\\Service\\": ""
                }
            },
            "notification-url": "https://packagist.org/downloads/",
            "license": [
                "MIT"
            ],
            "authors": [
                {
                    "name": "Nicolas Grekas",
                    "email": "p@tchwork.com"
                },
                {
                    "name": "Symfony Community",
                    "homepage": "https://symfony.com/contributors"
                }
            ],
            "description": "Generic abstractions related to writing services",
            "homepage": "https://symfony.com",
            "keywords": [
                "abstractions",
                "contracts",
                "decoupling",
                "interfaces",
                "interoperability",
                "standards"
            ],
            "support": {
                "source": "https://github.com/symfony/service-contracts/tree/v2.4.0"
            },
            "funding": [
                {
                    "url": "https://symfony.com/sponsor",
                    "type": "custom"
                },
                {
                    "url": "https://github.com/fabpot",
                    "type": "github"
                },
                {
                    "url": "https://tidelift.com/funding/github/packagist/symfony/symfony",
                    "type": "tidelift"
                }
            ],
            "time": "2021-04-01T10:43:52+00:00"
        },
        {
            "name": "symfony/string",
            "version": "v5.3.10",
            "source": {
                "type": "git",
                "url": "https://github.com/symfony/string.git",
                "reference": "d70c35bb20bbca71fc4ab7921e3c6bda1a82a60c"
            },
            "dist": {
                "type": "zip",
                "url": "https://api.github.com/repos/symfony/string/zipball/d70c35bb20bbca71fc4ab7921e3c6bda1a82a60c",
                "reference": "d70c35bb20bbca71fc4ab7921e3c6bda1a82a60c",
                "shasum": ""
            },
            "require": {
                "php": ">=7.2.5",
                "symfony/polyfill-ctype": "~1.8",
                "symfony/polyfill-intl-grapheme": "~1.0",
                "symfony/polyfill-intl-normalizer": "~1.0",
                "symfony/polyfill-mbstring": "~1.0",
                "symfony/polyfill-php80": "~1.15"
            },
            "require-dev": {
                "symfony/error-handler": "^4.4|^5.0",
                "symfony/http-client": "^4.4|^5.0",
                "symfony/translation-contracts": "^1.1|^2",
                "symfony/var-exporter": "^4.4|^5.0"
            },
            "type": "library",
            "autoload": {
                "psr-4": {
                    "Symfony\\Component\\String\\": ""
                },
                "files": [
                    "Resources/functions.php"
                ],
                "exclude-from-classmap": [
                    "/Tests/"
                ]
            },
            "notification-url": "https://packagist.org/downloads/",
            "license": [
                "MIT"
            ],
            "authors": [
                {
                    "name": "Nicolas Grekas",
                    "email": "p@tchwork.com"
                },
                {
                    "name": "Symfony Community",
                    "homepage": "https://symfony.com/contributors"
                }
            ],
            "description": "Provides an object-oriented API to strings and deals with bytes, UTF-8 code points and grapheme clusters in a unified way",
            "homepage": "https://symfony.com",
            "keywords": [
                "grapheme",
                "i18n",
                "string",
                "unicode",
                "utf-8",
                "utf8"
            ],
            "support": {
                "source": "https://github.com/symfony/string/tree/v5.3.10"
            },
            "funding": [
                {
                    "url": "https://symfony.com/sponsor",
                    "type": "custom"
                },
                {
                    "url": "https://github.com/fabpot",
                    "type": "github"
                },
                {
                    "url": "https://tidelift.com/funding/github/packagist/symfony/symfony",
                    "type": "tidelift"
                }
            ],
            "time": "2021-10-27T18:21:46+00:00"
        },
        {
            "name": "textalk/websocket",
            "version": "1.5.2",
            "source": {
                "type": "git",
                "url": "https://github.com/Textalk/websocket-php.git",
                "reference": "b93249453806a2dd46495de46d76fcbcb0d8dee8"
            },
            "dist": {
                "type": "zip",
                "url": "https://api.github.com/repos/Textalk/websocket-php/zipball/b93249453806a2dd46495de46d76fcbcb0d8dee8",
                "reference": "b93249453806a2dd46495de46d76fcbcb0d8dee8",
                "shasum": ""
            },
            "require": {
                "php": "^7.2 | ^8.0",
                "psr/log": "^1.0"
            },
            "require-dev": {
                "php-coveralls/php-coveralls": "^2.0",
                "phpunit/phpunit": "^8.0|^9.0",
                "squizlabs/php_codesniffer": "^3.5"
            },
            "type": "library",
            "autoload": {
                "psr-4": {
                    "WebSocket\\": "lib"
                }
            },
            "notification-url": "https://packagist.org/downloads/",
            "license": [
                "ISC"
            ],
            "authors": [
                {
                    "name": "Fredrik Liljegren"
                },
                {
                    "name": "Sören Jensen",
                    "email": "soren@abicart.se"
                }
            ],
            "description": "WebSocket client and server",
            "support": {
                "issues": "https://github.com/Textalk/websocket-php/issues",
                "source": "https://github.com/Textalk/websocket-php/tree/1.5.2"
            },
            "time": "2021-02-12T15:39:23+00:00"
        },
        {
            "name": "theseer/tokenizer",
            "version": "1.2.1",
            "source": {
                "type": "git",
                "url": "https://github.com/theseer/tokenizer.git",
                "reference": "34a41e998c2183e22995f158c581e7b5e755ab9e"
            },
            "dist": {
                "type": "zip",
                "url": "https://api.github.com/repos/theseer/tokenizer/zipball/34a41e998c2183e22995f158c581e7b5e755ab9e",
                "reference": "34a41e998c2183e22995f158c581e7b5e755ab9e",
                "shasum": ""
            },
            "require": {
                "ext-dom": "*",
                "ext-tokenizer": "*",
                "ext-xmlwriter": "*",
                "php": "^7.2 || ^8.0"
            },
            "type": "library",
            "autoload": {
                "classmap": [
                    "src/"
                ]
            },
            "notification-url": "https://packagist.org/downloads/",
            "license": [
                "BSD-3-Clause"
            ],
            "authors": [
                {
                    "name": "Arne Blankerts",
                    "email": "arne@blankerts.de",
                    "role": "Developer"
                }
            ],
            "description": "A small library for converting tokenized PHP source code into XML and potentially other formats",
            "support": {
                "issues": "https://github.com/theseer/tokenizer/issues",
                "source": "https://github.com/theseer/tokenizer/tree/1.2.1"
            },
            "funding": [
                {
                    "url": "https://github.com/theseer",
                    "type": "github"
                }
            ],
            "time": "2021-07-28T10:34:58+00:00"
        },
        {
            "name": "twig/twig",
            "version": "v2.14.7",
            "source": {
                "type": "git",
                "url": "https://github.com/twigphp/Twig.git",
                "reference": "8e202327ee1ed863629de9b18a5ec70ac614d88f"
            },
            "dist": {
                "type": "zip",
                "url": "https://api.github.com/repos/twigphp/Twig/zipball/8e202327ee1ed863629de9b18a5ec70ac614d88f",
                "reference": "8e202327ee1ed863629de9b18a5ec70ac614d88f",
                "shasum": ""
            },
            "require": {
                "php": ">=7.2.5",
                "symfony/polyfill-ctype": "^1.8",
                "symfony/polyfill-mbstring": "^1.3"
            },
            "require-dev": {
                "psr/container": "^1.0",
                "symfony/phpunit-bridge": "^4.4.9|^5.0.9|^6.0"
            },
            "type": "library",
            "extra": {
                "branch-alias": {
                    "dev-master": "2.14-dev"
                }
            },
            "autoload": {
                "psr-0": {
                    "Twig_": "lib/"
                },
                "psr-4": {
                    "Twig\\": "src/"
                }
            },
            "notification-url": "https://packagist.org/downloads/",
            "license": [
                "BSD-3-Clause"
            ],
            "authors": [
                {
                    "name": "Fabien Potencier",
                    "email": "fabien@symfony.com",
                    "homepage": "http://fabien.potencier.org",
                    "role": "Lead Developer"
                },
                {
                    "name": "Twig Team",
                    "role": "Contributors"
                },
                {
                    "name": "Armin Ronacher",
                    "email": "armin.ronacher@active-4.com",
                    "role": "Project Founder"
                }
            ],
            "description": "Twig, the flexible, fast, and secure template language for PHP",
            "homepage": "https://twig.symfony.com",
            "keywords": [
                "templating"
            ],
            "support": {
                "issues": "https://github.com/twigphp/Twig/issues",
                "source": "https://github.com/twigphp/Twig/tree/v2.14.7"
            },
            "funding": [
                {
                    "url": "https://github.com/fabpot",
                    "type": "github"
                },
                {
                    "url": "https://tidelift.com/funding/github/packagist/twig/twig",
                    "type": "tidelift"
                }
            ],
            "time": "2021-09-17T08:39:54+00:00"
        },
        {
            "name": "vimeo/psalm",
            "version": "4.7.2",
            "source": {
                "type": "git",
                "url": "https://github.com/vimeo/psalm.git",
                "reference": "83a0325c0a95c0ab531d6b90c877068b464377b5"
            },
            "dist": {
                "type": "zip",
                "url": "https://api.github.com/repos/vimeo/psalm/zipball/83a0325c0a95c0ab531d6b90c877068b464377b5",
                "reference": "83a0325c0a95c0ab531d6b90c877068b464377b5",
                "shasum": ""
            },
            "require": {
                "amphp/amp": "^2.4.2",
                "amphp/byte-stream": "^1.5",
                "composer/package-versions-deprecated": "^1.8.0",
                "composer/semver": "^1.4 || ^2.0 || ^3.0",
                "composer/xdebug-handler": "^1.1 || ^2.0",
                "dnoegel/php-xdg-base-dir": "^0.1.1",
                "ext-dom": "*",
                "ext-json": "*",
                "ext-libxml": "*",
                "ext-mbstring": "*",
                "ext-simplexml": "*",
                "ext-tokenizer": "*",
                "felixfbecker/advanced-json-rpc": "^3.0.3",
                "felixfbecker/language-server-protocol": "^1.5",
                "netresearch/jsonmapper": "^1.0 || ^2.0 || ^3.0 || ^4.0",
                "nikic/php-parser": "^4.10.1",
                "openlss/lib-array2xml": "^1.0",
                "php": "^7.1|^8",
                "sebastian/diff": "^3.0 || ^4.0",
                "symfony/console": "^3.4.17 || ^4.1.6 || ^5.0",
                "webmozart/path-util": "^2.3"
            },
            "provide": {
                "psalm/psalm": "self.version"
            },
            "require-dev": {
                "bamarni/composer-bin-plugin": "^1.2",
                "brianium/paratest": "^4.0||^6.0",
                "ext-curl": "*",
                "php-parallel-lint/php-parallel-lint": "^1.2",
                "phpdocumentor/reflection-docblock": "^5",
                "phpmyadmin/sql-parser": "5.1.0||dev-master",
                "phpspec/prophecy": ">=1.9.0",
                "phpunit/phpunit": "^9.0",
                "psalm/plugin-phpunit": "^0.13",
                "slevomat/coding-standard": "^6.3.11",
                "squizlabs/php_codesniffer": "^3.5",
                "symfony/process": "^4.3",
                "weirdan/phpunit-appveyor-reporter": "^1.0.0",
                "weirdan/prophecy-shim": "^1.0 || ^2.0"
            },
            "suggest": {
                "ext-igbinary": "^2.0.5"
            },
            "bin": [
                "psalm",
                "psalm-language-server",
                "psalm-plugin",
                "psalm-refactor",
                "psalter"
            ],
            "type": "library",
            "extra": {
                "branch-alias": {
                    "dev-master": "4.x-dev",
                    "dev-3.x": "3.x-dev",
                    "dev-2.x": "2.x-dev",
                    "dev-1.x": "1.x-dev"
                }
            },
            "autoload": {
                "psr-4": {
                    "Psalm\\": "src/Psalm/"
                },
                "files": [
                    "src/functions.php",
                    "src/spl_object_id.php"
                ]
            },
            "notification-url": "https://packagist.org/downloads/",
            "license": [
                "MIT"
            ],
            "authors": [
                {
                    "name": "Matthew Brown"
                }
            ],
            "description": "A static analysis tool for finding errors in PHP applications",
            "keywords": [
                "code",
                "inspection",
                "php"
            ],
            "support": {
                "issues": "https://github.com/vimeo/psalm/issues",
                "source": "https://github.com/vimeo/psalm/tree/4.7.2"
            },
            "time": "2021-05-01T20:56:25+00:00"
        },
        {
            "name": "webmozart/path-util",
            "version": "2.3.0",
            "source": {
                "type": "git",
                "url": "https://github.com/webmozart/path-util.git",
                "reference": "d939f7edc24c9a1bb9c0dee5cb05d8e859490725"
            },
            "dist": {
                "type": "zip",
                "url": "https://api.github.com/repos/webmozart/path-util/zipball/d939f7edc24c9a1bb9c0dee5cb05d8e859490725",
                "reference": "d939f7edc24c9a1bb9c0dee5cb05d8e859490725",
                "shasum": ""
            },
            "require": {
                "php": ">=5.3.3",
                "webmozart/assert": "~1.0"
            },
            "require-dev": {
                "phpunit/phpunit": "^4.6",
                "sebastian/version": "^1.0.1"
            },
            "type": "library",
            "extra": {
                "branch-alias": {
                    "dev-master": "2.3-dev"
                }
            },
            "autoload": {
                "psr-4": {
                    "Webmozart\\PathUtil\\": "src/"
                }
            },
            "notification-url": "https://packagist.org/downloads/",
            "license": [
                "MIT"
            ],
            "authors": [
                {
                    "name": "Bernhard Schussek",
                    "email": "bschussek@gmail.com"
                }
            ],
            "description": "A robust cross-platform utility for normalizing, comparing and modifying file paths.",
            "support": {
                "issues": "https://github.com/webmozart/path-util/issues",
                "source": "https://github.com/webmozart/path-util/tree/2.3.0"
            },
            "abandoned": "symfony/filesystem",
            "time": "2015-12-17T08:42:14+00:00"
        }
    ],
    "aliases": [
        {
            "package": "utopia-php/database",
            "version": "dev-fix-query-validator-constructor",
            "alias": "0.10.9",
            "alias_normalized": "0.10.9.0"
        }
    ],
    "minimum-stability": "stable",
    "stability-flags": {
        "utopia-php/database": 20
    },
    "prefer-stable": false,
    "prefer-lowest": false,
    "platform": {
        "php": ">=8.0.0",
        "ext-curl": "*",
        "ext-imagick": "*",
        "ext-mbstring": "*",
        "ext-json": "*",
        "ext-yaml": "*",
        "ext-dom": "*",
        "ext-redis": "*",
        "ext-swoole": "*",
        "ext-pdo": "*",
        "ext-openssl": "*",
        "ext-zlib": "*",
        "ext-sockets": "*"
    },
    "platform-dev": [],
    "platform-overrides": {
        "php": "8.0"
    },
    "plugin-api-version": "2.1.0"
}<|MERGE_RESOLUTION|>--- conflicted
+++ resolved
@@ -4,11 +4,7 @@
         "Read more about it at https://getcomposer.org/doc/01-basic-usage.md#installing-dependencies",
         "This file is @generated automatically"
     ],
-<<<<<<< HEAD
-    "content-hash": "55ff735e10c409ad5bc05c8793839f06",
-=======
     "content-hash": "8427bbf013694d9771cd09341a81562e",
->>>>>>> a5d7af9b
     "packages": [
         {
             "name": "adhocore/jwt",
@@ -1595,16 +1591,16 @@
         },
         {
             "name": "symfony/deprecation-contracts",
-            "version": "v2.4.0",
+            "version": "v2.5.0",
             "source": {
                 "type": "git",
                 "url": "https://github.com/symfony/deprecation-contracts.git",
-                "reference": "5f38c8804a9e97d23e0c8d63341088cd8a22d627"
-            },
-            "dist": {
-                "type": "zip",
-                "url": "https://api.github.com/repos/symfony/deprecation-contracts/zipball/5f38c8804a9e97d23e0c8d63341088cd8a22d627",
-                "reference": "5f38c8804a9e97d23e0c8d63341088cd8a22d627",
+                "reference": "6f981ee24cf69ee7ce9736146d1c57c2780598a8"
+            },
+            "dist": {
+                "type": "zip",
+                "url": "https://api.github.com/repos/symfony/deprecation-contracts/zipball/6f981ee24cf69ee7ce9736146d1c57c2780598a8",
+                "reference": "6f981ee24cf69ee7ce9736146d1c57c2780598a8",
                 "shasum": ""
             },
             "require": {
@@ -1613,7 +1609,7 @@
             "type": "library",
             "extra": {
                 "branch-alias": {
-                    "dev-main": "2.4-dev"
+                    "dev-main": "2.5-dev"
                 },
                 "thanks": {
                     "name": "symfony/contracts",
@@ -1642,7 +1638,7 @@
             "description": "A generic function and convention to trigger deprecation notices",
             "homepage": "https://symfony.com",
             "support": {
-                "source": "https://github.com/symfony/deprecation-contracts/tree/v2.4.0"
+                "source": "https://github.com/symfony/deprecation-contracts/tree/v2.5.0"
             },
             "funding": [
                 {
@@ -1658,7 +1654,7 @@
                     "type": "tidelift"
                 }
             ],
-            "time": "2021-03-23T23:28:01+00:00"
+            "time": "2021-07-12T14:48:14+00:00"
         },
         {
             "name": "symfony/polyfill-ctype",
@@ -2142,18 +2138,6 @@
         },
         {
             "name": "utopia-php/database",
-<<<<<<< HEAD
-            "version": "dev-fix-query-validator-constructor",
-            "source": {
-                "type": "git",
-                "url": "https://github.com/utopia-php/database.git",
-                "reference": "a475b232578389f5c74714bec77c880254802b1c"
-            },
-            "dist": {
-                "type": "zip",
-                "url": "https://api.github.com/repos/utopia-php/database/zipball/a475b232578389f5c74714bec77c880254802b1c",
-                "reference": "a475b232578389f5c74714bec77c880254802b1c",
-=======
             "version": "0.11.0",
             "source": {
                 "type": "git",
@@ -2164,7 +2148,6 @@
                 "type": "zip",
                 "url": "https://api.github.com/repos/utopia-php/database/zipball/5fc0476d05567d1a156b00e17033f32148c93a38",
                 "reference": "5fc0476d05567d1a156b00e17033f32148c93a38",
->>>>>>> a5d7af9b
                 "shasum": ""
             },
             "require": {
@@ -2212,15 +2195,9 @@
             ],
             "support": {
                 "issues": "https://github.com/utopia-php/database/issues",
-<<<<<<< HEAD
-                "source": "https://github.com/utopia-php/database/tree/fix-query-validator-constructor"
-            },
-            "time": "2021-11-02T22:56:56+00:00"
-=======
                 "source": "https://github.com/utopia-php/database/tree/0.11.0"
             },
             "time": "2021-11-17T09:53:02+00:00"
->>>>>>> a5d7af9b
         },
         {
             "name": "utopia-php/domains",
@@ -4125,16 +4102,16 @@
         },
         {
             "name": "phpunit/php-code-coverage",
-            "version": "9.2.8",
+            "version": "9.2.9",
             "source": {
                 "type": "git",
                 "url": "https://github.com/sebastianbergmann/php-code-coverage.git",
-                "reference": "cf04e88a2e3c56fc1a65488afd493325b4c1bc3e"
-            },
-            "dist": {
-                "type": "zip",
-                "url": "https://api.github.com/repos/sebastianbergmann/php-code-coverage/zipball/cf04e88a2e3c56fc1a65488afd493325b4c1bc3e",
-                "reference": "cf04e88a2e3c56fc1a65488afd493325b4c1bc3e",
+                "reference": "f301eb1453c9e7a1bc912ee8b0ea9db22c60223b"
+            },
+            "dist": {
+                "type": "zip",
+                "url": "https://api.github.com/repos/sebastianbergmann/php-code-coverage/zipball/f301eb1453c9e7a1bc912ee8b0ea9db22c60223b",
+                "reference": "f301eb1453c9e7a1bc912ee8b0ea9db22c60223b",
                 "shasum": ""
             },
             "require": {
@@ -4190,7 +4167,7 @@
             ],
             "support": {
                 "issues": "https://github.com/sebastianbergmann/php-code-coverage/issues",
-                "source": "https://github.com/sebastianbergmann/php-code-coverage/tree/9.2.8"
+                "source": "https://github.com/sebastianbergmann/php-code-coverage/tree/9.2.9"
             },
             "funding": [
                 {
@@ -4198,7 +4175,7 @@
                     "type": "github"
                 }
             ],
-            "time": "2021-10-30T08:01:38+00:00"
+            "time": "2021-11-19T15:21:02+00:00"
         },
         {
             "name": "phpunit/php-file-iterator",
@@ -5610,16 +5587,16 @@
         },
         {
             "name": "symfony/console",
-            "version": "v5.3.10",
+            "version": "v5.3.11",
             "source": {
                 "type": "git",
                 "url": "https://github.com/symfony/console.git",
-                "reference": "d4e409d9fbcfbf71af0e5a940abb7b0b4bad0bd3"
-            },
-            "dist": {
-                "type": "zip",
-                "url": "https://api.github.com/repos/symfony/console/zipball/d4e409d9fbcfbf71af0e5a940abb7b0b4bad0bd3",
-                "reference": "d4e409d9fbcfbf71af0e5a940abb7b0b4bad0bd3",
+                "reference": "3e7ab8f5905058984899b05a4648096f558bfeba"
+            },
+            "dist": {
+                "type": "zip",
+                "url": "https://api.github.com/repos/symfony/console/zipball/3e7ab8f5905058984899b05a4648096f558bfeba",
+                "reference": "3e7ab8f5905058984899b05a4648096f558bfeba",
                 "shasum": ""
             },
             "require": {
@@ -5632,7 +5609,6 @@
                 "symfony/string": "^5.1"
             },
             "conflict": {
-                "psr/log": ">=3",
                 "symfony/dependency-injection": "<4.4",
                 "symfony/dotenv": "<5.1",
                 "symfony/event-dispatcher": "<4.4",
@@ -5689,7 +5665,7 @@
                 "terminal"
             ],
             "support": {
-                "source": "https://github.com/symfony/console/tree/v5.3.10"
+                "source": "https://github.com/symfony/console/tree/v5.3.11"
             },
             "funding": [
                 {
@@ -5705,7 +5681,7 @@
                     "type": "tidelift"
                 }
             ],
-            "time": "2021-10-26T09:30:15+00:00"
+            "time": "2021-11-21T19:41:05+00:00"
         },
         {
             "name": "symfony/polyfill-intl-grapheme",
@@ -6033,21 +6009,25 @@
         },
         {
             "name": "symfony/service-contracts",
-            "version": "v2.4.0",
+            "version": "v2.5.0",
             "source": {
                 "type": "git",
                 "url": "https://github.com/symfony/service-contracts.git",
-                "reference": "f040a30e04b57fbcc9c6cbcf4dbaa96bd318b9bb"
-            },
-            "dist": {
-                "type": "zip",
-                "url": "https://api.github.com/repos/symfony/service-contracts/zipball/f040a30e04b57fbcc9c6cbcf4dbaa96bd318b9bb",
-                "reference": "f040a30e04b57fbcc9c6cbcf4dbaa96bd318b9bb",
+                "reference": "1ab11b933cd6bc5464b08e81e2c5b07dec58b0fc"
+            },
+            "dist": {
+                "type": "zip",
+                "url": "https://api.github.com/repos/symfony/service-contracts/zipball/1ab11b933cd6bc5464b08e81e2c5b07dec58b0fc",
+                "reference": "1ab11b933cd6bc5464b08e81e2c5b07dec58b0fc",
                 "shasum": ""
             },
             "require": {
                 "php": ">=7.2.5",
-                "psr/container": "^1.1"
+                "psr/container": "^1.1",
+                "symfony/deprecation-contracts": "^2.1"
+            },
+            "conflict": {
+                "ext-psr": "<1.1|>=2"
             },
             "suggest": {
                 "symfony/service-implementation": ""
@@ -6055,7 +6035,7 @@
             "type": "library",
             "extra": {
                 "branch-alias": {
-                    "dev-main": "2.4-dev"
+                    "dev-main": "2.5-dev"
                 },
                 "thanks": {
                     "name": "symfony/contracts",
@@ -6092,7 +6072,7 @@
                 "standards"
             ],
             "support": {
-                "source": "https://github.com/symfony/service-contracts/tree/v2.4.0"
+                "source": "https://github.com/symfony/service-contracts/tree/v2.5.0"
             },
             "funding": [
                 {
@@ -6108,7 +6088,7 @@
                     "type": "tidelift"
                 }
             ],
-            "time": "2021-04-01T10:43:52+00:00"
+            "time": "2021-11-04T16:48:04+00:00"
         },
         {
             "name": "symfony/string",
@@ -6528,18 +6508,9 @@
             "time": "2015-12-17T08:42:14+00:00"
         }
     ],
-    "aliases": [
-        {
-            "package": "utopia-php/database",
-            "version": "dev-fix-query-validator-constructor",
-            "alias": "0.10.9",
-            "alias_normalized": "0.10.9.0"
-        }
-    ],
+    "aliases": [],
     "minimum-stability": "stable",
-    "stability-flags": {
-        "utopia-php/database": 20
-    },
+    "stability-flags": [],
     "prefer-stable": false,
     "prefer-lowest": false,
     "platform": {
