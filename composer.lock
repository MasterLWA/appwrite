--- conflicted
+++ resolved
@@ -4,11 +4,7 @@
         "Read more about it at https://getcomposer.org/doc/01-basic-usage.md#installing-dependencies",
         "This file is @generated automatically"
     ],
-<<<<<<< HEAD
-    "content-hash": "58b51079b2abae7c761ecb0f1cfa774c",
-=======
-    "content-hash": "68ed82b309f6a9dd878ef031424ac00a",
->>>>>>> 0152e3b6
+    "content-hash": "ca8cf356c884e8d332b04bebf9d3b11b",
     "packages": [
         {
             "name": "adhocore/jwt",
@@ -119,16 +115,16 @@
         },
         {
             "name": "appwrite/php-runtimes",
-            "version": "0.3.0",
+            "version": "0.4.0",
             "source": {
                 "type": "git",
                 "url": "https://github.com/appwrite/php-runtimes.git",
-                "reference": "39be003cdff22c8447de151921001eb5d3bf2319"
-            },
-            "dist": {
-                "type": "zip",
-                "url": "https://api.github.com/repos/appwrite/php-runtimes/zipball/39be003cdff22c8447de151921001eb5d3bf2319",
-                "reference": "39be003cdff22c8447de151921001eb5d3bf2319",
+                "reference": "cc7090a67d8824c779190b38873f0f8154f906b2"
+            },
+            "dist": {
+                "type": "zip",
+                "url": "https://api.github.com/repos/appwrite/php-runtimes/zipball/cc7090a67d8824c779190b38873f0f8154f906b2",
+                "reference": "cc7090a67d8824c779190b38873f0f8154f906b2",
                 "shasum": ""
             },
             "require": {
@@ -148,7 +144,7 @@
             },
             "notification-url": "https://packagist.org/downloads/",
             "license": [
-                "BSD-3"
+                "BSD-3-Clause"
             ],
             "authors": [
                 {
@@ -168,9 +164,9 @@
             ],
             "support": {
                 "issues": "https://github.com/appwrite/php-runtimes/issues",
-                "source": "https://github.com/appwrite/php-runtimes/tree/0.3.0"
-            },
-            "time": "2021-06-15T07:52:43+00:00"
+                "source": "https://github.com/appwrite/php-runtimes/tree/0.4.0"
+            },
+            "time": "2021-06-23T07:17:12+00:00"
         },
         {
             "name": "chillerlan/php-qrcode",
@@ -1670,28 +1666,16 @@
         },
         {
             "name": "utopia-php/abuse",
-<<<<<<< HEAD
-            "version": "dev-dev",
-            "source": {
-                "type": "git",
-                "url": "https://github.com/kodumbeats/abuse",
-                "reference": "5d4e54263d1ae828b2a79ccb8c11aa9881451e82"
-=======
             "version": "dev-feat-utopia-db-integration",
             "source": {
                 "type": "git",
                 "url": "https://github.com/lohanidamodar/abuse",
                 "reference": "9742a72dfecb27e74e2d8d8018b7bdbec6637de6"
->>>>>>> 0152e3b6
             },
             "require": {
                 "ext-pdo": "*",
                 "php": ">=7.4",
-<<<<<<< HEAD
-                "utopia-php/database": "*"
-=======
                 "utopia-php/database": "0.5.*"
->>>>>>> 0152e3b6
             },
             "require-dev": {
                 "phpunit/phpunit": "^9.4",
@@ -1720,11 +1704,7 @@
                 "upf",
                 "utopia"
             ],
-<<<<<<< HEAD
-            "time": "2021-07-02T15:33:05+00:00"
-=======
             "time": "2021-07-04T06:06:38+00:00"
->>>>>>> 0152e3b6
         },
         {
             "name": "utopia-php/analytics",
@@ -1783,28 +1763,16 @@
         },
         {
             "name": "utopia-php/audit",
-<<<<<<< HEAD
-            "version": "dev-dev",
-            "source": {
-                "type": "git",
-                "url": "https://github.com/kodumbeats/audit",
-                "reference": "6327d91307b260d9d7cf9fa0fbf4d08e408f470a"
-=======
             "version": "dev-feat-utopia-db-integration",
             "source": {
                 "type": "git",
                 "url": "https://github.com/lohanidamodar/audit",
                 "reference": "e4b03bf3dd86fbde8608ae2b6774851bb66e665b"
->>>>>>> 0152e3b6
             },
             "require": {
                 "ext-pdo": "*",
                 "php": ">=7.4",
-<<<<<<< HEAD
-                "utopia-php/database": "*"
-=======
                 "utopia-php/database": "0.5.*"
->>>>>>> 0152e3b6
             },
             "require-dev": {
                 "phpunit/phpunit": "^9.3",
@@ -1833,11 +1801,7 @@
                 "upf",
                 "utopia"
             ],
-<<<<<<< HEAD
-            "time": "2021-07-02T15:34:06+00:00"
-=======
             "time": "2021-07-04T12:02:18+00:00"
->>>>>>> 0152e3b6
         },
         {
             "name": "utopia-php/cache",
@@ -1998,13 +1962,6 @@
         },
         {
             "name": "utopia-php/database",
-<<<<<<< HEAD
-            "version": "dev-dev",
-            "source": {
-                "type": "git",
-                "url": "https://github.com/kodumbeats/database",
-                "reference": "3397ca1042df8279e34e8f4d935d9d6c2938f2e8"
-=======
             "version": "0.5.0",
             "source": {
                 "type": "git",
@@ -2016,7 +1973,6 @@
                 "url": "https://api.github.com/repos/utopia-php/database/zipball/e050e51060df72eff3af9fc24fc95a41ca9a2096",
                 "reference": "e050e51060df72eff3af9fc24fc95a41ca9a2096",
                 "shasum": ""
->>>>>>> 0152e3b6
             },
             "require": {
                 "ext-mongodb": "*",
@@ -2039,15 +1995,7 @@
                     "Utopia\\Database\\": "src/Database"
                 }
             },
-<<<<<<< HEAD
-            "autoload-dev": {
-                "psr-4": {
-                    "Utopia\\Tests\\": "tests/Database"
-                }
-            },
-=======
-            "notification-url": "https://packagist.org/downloads/",
->>>>>>> 0152e3b6
+            "notification-url": "https://packagist.org/downloads/",
             "license": [
                 "MIT"
             ],
@@ -2069,15 +2017,11 @@
                 "upf",
                 "utopia"
             ],
-<<<<<<< HEAD
-            "time": "2021-07-02T14:37:57+00:00"
-=======
             "support": {
                 "issues": "https://github.com/utopia-php/database/issues",
                 "source": "https://github.com/utopia-php/database/tree/0.5.0"
             },
             "time": "2021-07-03T16:49:44+00:00"
->>>>>>> 0152e3b6
         },
         {
             "name": "utopia-php/domains",
@@ -2825,15 +2769,9 @@
             "description": "Appwrite PHP library for generating API SDKs for multiple programming languages and platforms",
             "support": {
                 "issues": "https://github.com/appwrite/sdk-generator/issues",
-<<<<<<< HEAD
-                "source": "https://github.com/appwrite/sdk-generator/tree/0.11.0"
-            },
-            "time": "2021-07-01T13:51:23+00:00"
-=======
                 "source": "https://github.com/appwrite/sdk-generator/tree/0.11.1"
             },
             "time": "2021-07-02T10:15:53+00:00"
->>>>>>> 0152e3b6
         },
         {
             "name": "composer/semver",
@@ -6297,12 +6235,7 @@
     "minimum-stability": "stable",
     "stability-flags": {
         "utopia-php/abuse": 20,
-<<<<<<< HEAD
-        "utopia-php/audit": 20,
-        "utopia-php/database": 20
-=======
         "utopia-php/audit": 20
->>>>>>> 0152e3b6
     },
     "prefer-stable": false,
     "prefer-lowest": false,
