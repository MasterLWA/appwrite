{
    "_readme": [
        "This file locks the dependencies of your project to a known state",
        "Read more about it at https://getcomposer.org/doc/01-basic-usage.md#installing-dependencies",
        "This file is @generated automatically"
    ],
<<<<<<< HEAD
    "content-hash": "fe23114c0eec940a582137c2ecac8e6a",
=======
    "content-hash": "7ad50576442a259bb9a51a4ac7972fad",
>>>>>>> eb31bfb7
    "packages": [
        {
            "name": "adhocore/jwt",
            "version": "1.1.2",
            "source": {
                "type": "git",
                "url": "https://github.com/adhocore/php-jwt.git",
                "reference": "6c434af7170090bb7a8880d2bc220a2254ba7899"
            },
            "dist": {
                "type": "zip",
                "url": "https://api.github.com/repos/adhocore/php-jwt/zipball/6c434af7170090bb7a8880d2bc220a2254ba7899",
                "reference": "6c434af7170090bb7a8880d2bc220a2254ba7899",
                "shasum": ""
            },
            "require": {
                "php": "^7.0 || ^8.0"
            },
            "require-dev": {
                "phpunit/phpunit": "^6.5 || ^7.5"
            },
            "type": "library",
            "autoload": {
                "psr-4": {
                    "Ahc\\Jwt\\": "src/"
                }
            },
            "notification-url": "https://packagist.org/downloads/",
            "license": [
                "MIT"
            ],
            "authors": [
                {
                    "name": "Jitendra Adhikari",
                    "email": "jiten.adhikary@gmail.com"
                }
            ],
            "description": "Ultra lightweight JSON web token (JWT) library for PHP5.5+.",
            "keywords": [
                "auth",
                "json-web-token",
                "jwt",
                "jwt-auth",
                "jwt-php",
                "token"
            ],
            "support": {
                "issues": "https://github.com/adhocore/php-jwt/issues",
                "source": "https://github.com/adhocore/php-jwt/tree/1.1.2"
            },
            "funding": [
                {
                    "url": "https://paypal.me/ji10",
                    "type": "custom"
                }
            ],
            "time": "2021-02-20T09:56:44+00:00"
        },
        {
            "name": "appwrite/php-clamav",
            "version": "1.1.0",
            "source": {
                "type": "git",
                "url": "https://github.com/appwrite/php-clamav.git",
                "reference": "61d00f24f9e7766fbba233e7b8d09c5475388073"
            },
            "dist": {
                "type": "zip",
                "url": "https://api.github.com/repos/appwrite/php-clamav/zipball/61d00f24f9e7766fbba233e7b8d09c5475388073",
                "reference": "61d00f24f9e7766fbba233e7b8d09c5475388073",
                "shasum": ""
            },
            "require": {
                "ext-sockets": "*",
                "php": ">=7.1"
            },
            "require-dev": {
                "phpunit/phpunit": "^7.0"
            },
            "type": "library",
            "autoload": {
                "psr-4": {
                    "Appwrite\\ClamAV\\": "src/ClamAV"
                }
            },
            "notification-url": "https://packagist.org/downloads/",
            "license": [
                "MIT"
            ],
            "authors": [
                {
                    "name": "Eldad Fux",
                    "email": "eldad@appwrite.io"
                }
            ],
            "description": "ClamAV network and pipe client for PHP",
            "keywords": [
                "anti virus",
                "appwrite",
                "clamav",
                "php"
            ],
            "support": {
                "issues": "https://github.com/appwrite/php-clamav/issues",
                "source": "https://github.com/appwrite/php-clamav/tree/1.1.0"
            },
            "time": "2020-10-02T05:23:46+00:00"
        },
        {
            "name": "appwrite/php-runtimes",
            "version": "0.11.0",
            "source": {
                "type": "git",
                "url": "https://github.com/appwrite/runtimes.git",
                "reference": "547fc026e11c0946846a8ac690898f5bf53be101"
            },
            "require": {
                "php": ">=8.0",
                "utopia-php/system": "0.4.*"
            },
            "require-dev": {
                "phpunit/phpunit": "^9.3",
                "vimeo/psalm": "4.0.1"
            },
            "type": "library",
            "autoload": {
                "psr-4": {
                    "Appwrite\\Runtimes\\": "src/Runtimes"
                }
            },
            "license": [
                "BSD-3-Clause"
            ],
            "authors": [
                {
                    "name": "Eldad Fux",
                    "email": "eldad@appwrite.io"
                },
                {
                    "name": "Torsten Dittmann",
                    "email": "torsten@appwrite.io"
                }
            ],
            "description": "Appwrite repository for Cloud Function runtimes that contains the configurations and tests for all of the Appwrite runtime environments.",
            "keywords": [
                "appwrite",
                "php",
                "runtimes"
            ],
            "time": "2022-08-15T14:03:36+00:00"
        },
        {
            "name": "chillerlan/php-qrcode",
            "version": "4.3.3",
            "source": {
                "type": "git",
                "url": "https://github.com/chillerlan/php-qrcode.git",
                "reference": "6356b246948ac1025882b3f55e7c68ebd4515ae3"
            },
            "dist": {
                "type": "zip",
                "url": "https://api.github.com/repos/chillerlan/php-qrcode/zipball/6356b246948ac1025882b3f55e7c68ebd4515ae3",
                "reference": "6356b246948ac1025882b3f55e7c68ebd4515ae3",
                "shasum": ""
            },
            "require": {
                "chillerlan/php-settings-container": "^2.1",
                "ext-mbstring": "*",
                "php": "^7.4 || ^8.0"
            },
            "require-dev": {
                "phan/phan": "^5.3",
                "phpunit/phpunit": "^9.5",
                "setasign/fpdf": "^1.8.2"
            },
            "suggest": {
                "chillerlan/php-authenticator": "Yet another Google authenticator! Also creates URIs for mobile apps.",
                "setasign/fpdf": "Required to use the QR FPDF output."
            },
            "type": "library",
            "autoload": {
                "psr-4": {
                    "chillerlan\\QRCode\\": "src/"
                }
            },
            "notification-url": "https://packagist.org/downloads/",
            "license": [
                "MIT"
            ],
            "authors": [
                {
                    "name": "Kazuhiko Arase",
                    "homepage": "https://github.com/kazuhikoarase"
                },
                {
                    "name": "Smiley",
                    "email": "smiley@chillerlan.net",
                    "homepage": "https://github.com/codemasher"
                },
                {
                    "name": "Contributors",
                    "homepage": "https://github.com/chillerlan/php-qrcode/graphs/contributors"
                }
            ],
            "description": "A QR code generator. PHP 7.4+",
            "homepage": "https://github.com/chillerlan/php-qrcode",
            "keywords": [
                "phpqrcode",
                "qr",
                "qr code",
                "qrcode",
                "qrcode-generator"
            ],
            "support": {
                "issues": "https://github.com/chillerlan/php-qrcode/issues",
                "source": "https://github.com/chillerlan/php-qrcode/tree/4.3.3"
            },
            "funding": [
                {
                    "url": "https://www.paypal.com/donate?hosted_button_id=WLYUNAT9ZTJZ4",
                    "type": "custom"
                },
                {
                    "url": "https://ko-fi.com/codemasher",
                    "type": "ko_fi"
                }
            ],
            "time": "2021-11-25T22:38:09+00:00"
        },
        {
            "name": "chillerlan/php-settings-container",
            "version": "2.1.4",
            "source": {
                "type": "git",
                "url": "https://github.com/chillerlan/php-settings-container.git",
                "reference": "1beb7df3c14346d4344b0b2e12f6f9a74feabd4a"
            },
            "dist": {
                "type": "zip",
                "url": "https://api.github.com/repos/chillerlan/php-settings-container/zipball/1beb7df3c14346d4344b0b2e12f6f9a74feabd4a",
                "reference": "1beb7df3c14346d4344b0b2e12f6f9a74feabd4a",
                "shasum": ""
            },
            "require": {
                "ext-json": "*",
                "php": "^7.4 || ^8.0"
            },
            "require-dev": {
                "phan/phan": "^5.3",
                "phpunit/phpunit": "^9.5"
            },
            "type": "library",
            "autoload": {
                "psr-4": {
                    "chillerlan\\Settings\\": "src/"
                }
            },
            "notification-url": "https://packagist.org/downloads/",
            "license": [
                "MIT"
            ],
            "authors": [
                {
                    "name": "Smiley",
                    "email": "smiley@chillerlan.net",
                    "homepage": "https://github.com/codemasher"
                }
            ],
            "description": "A container class for immutable settings objects. Not a DI container. PHP 7.4+",
            "homepage": "https://github.com/chillerlan/php-settings-container",
            "keywords": [
                "PHP7",
                "Settings",
                "configuration",
                "container",
                "helper"
            ],
            "support": {
                "issues": "https://github.com/chillerlan/php-settings-container/issues",
                "source": "https://github.com/chillerlan/php-settings-container"
            },
            "funding": [
                {
                    "url": "https://www.paypal.com/donate?hosted_button_id=WLYUNAT9ZTJZ4",
                    "type": "custom"
                },
                {
                    "url": "https://ko-fi.com/codemasher",
                    "type": "ko_fi"
                }
            ],
            "time": "2022-07-05T22:32:14+00:00"
        },
        {
            "name": "colinmollenhour/credis",
            "version": "v1.13.1",
            "source": {
                "type": "git",
                "url": "https://github.com/colinmollenhour/credis.git",
                "reference": "85df015088e00daf8ce395189de22c8eb45c8d49"
            },
            "dist": {
                "type": "zip",
                "url": "https://api.github.com/repos/colinmollenhour/credis/zipball/85df015088e00daf8ce395189de22c8eb45c8d49",
                "reference": "85df015088e00daf8ce395189de22c8eb45c8d49",
                "shasum": ""
            },
            "require": {
                "php": ">=5.6.0"
            },
            "suggest": {
                "ext-redis": "Improved performance for communicating with redis"
            },
            "type": "library",
            "autoload": {
                "classmap": [
                    "Client.php",
                    "Cluster.php",
                    "Sentinel.php",
                    "Module.php"
                ]
            },
            "notification-url": "https://packagist.org/downloads/",
            "license": [
                "MIT"
            ],
            "authors": [
                {
                    "name": "Colin Mollenhour",
                    "email": "colin@mollenhour.com"
                }
            ],
            "description": "Credis is a lightweight interface to the Redis key-value store which wraps the phpredis library when available for better performance.",
            "homepage": "https://github.com/colinmollenhour/credis",
            "support": {
                "issues": "https://github.com/colinmollenhour/credis/issues",
                "source": "https://github.com/colinmollenhour/credis/tree/v1.13.1"
            },
            "time": "2022-06-20T22:56:59+00:00"
        },
        {
            "name": "composer/package-versions-deprecated",
            "version": "1.11.99.5",
            "source": {
                "type": "git",
                "url": "https://github.com/composer/package-versions-deprecated.git",
                "reference": "b4f54f74ef3453349c24a845d22392cd31e65f1d"
            },
            "dist": {
                "type": "zip",
                "url": "https://api.github.com/repos/composer/package-versions-deprecated/zipball/b4f54f74ef3453349c24a845d22392cd31e65f1d",
                "reference": "b4f54f74ef3453349c24a845d22392cd31e65f1d",
                "shasum": ""
            },
            "require": {
                "composer-plugin-api": "^1.1.0 || ^2.0",
                "php": "^7 || ^8"
            },
            "replace": {
                "ocramius/package-versions": "1.11.99"
            },
            "require-dev": {
                "composer/composer": "^1.9.3 || ^2.0@dev",
                "ext-zip": "^1.13",
                "phpunit/phpunit": "^6.5 || ^7"
            },
            "type": "composer-plugin",
            "extra": {
                "class": "PackageVersions\\Installer",
                "branch-alias": {
                    "dev-master": "1.x-dev"
                }
            },
            "autoload": {
                "psr-4": {
                    "PackageVersions\\": "src/PackageVersions"
                }
            },
            "notification-url": "https://packagist.org/downloads/",
            "license": [
                "MIT"
            ],
            "authors": [
                {
                    "name": "Marco Pivetta",
                    "email": "ocramius@gmail.com"
                },
                {
                    "name": "Jordi Boggiano",
                    "email": "j.boggiano@seld.be"
                }
            ],
            "description": "Composer plugin that provides efficient querying for installed package versions (no runtime IO)",
            "support": {
                "issues": "https://github.com/composer/package-versions-deprecated/issues",
                "source": "https://github.com/composer/package-versions-deprecated/tree/1.11.99.5"
            },
            "funding": [
                {
                    "url": "https://packagist.com",
                    "type": "custom"
                },
                {
                    "url": "https://github.com/composer",
                    "type": "github"
                },
                {
                    "url": "https://tidelift.com/funding/github/packagist/composer/composer",
                    "type": "tidelift"
                }
            ],
            "time": "2022-01-17T14:14:24+00:00"
        },
        {
            "name": "dragonmantank/cron-expression",
            "version": "v3.3.1",
            "source": {
                "type": "git",
                "url": "https://github.com/dragonmantank/cron-expression.git",
                "reference": "be85b3f05b46c39bbc0d95f6c071ddff669510fa"
            },
            "dist": {
                "type": "zip",
                "url": "https://api.github.com/repos/dragonmantank/cron-expression/zipball/be85b3f05b46c39bbc0d95f6c071ddff669510fa",
                "reference": "be85b3f05b46c39bbc0d95f6c071ddff669510fa",
                "shasum": ""
            },
            "require": {
                "php": "^7.2|^8.0",
                "webmozart/assert": "^1.0"
            },
            "replace": {
                "mtdowling/cron-expression": "^1.0"
            },
            "require-dev": {
                "phpstan/extension-installer": "^1.0",
                "phpstan/phpstan": "^1.0",
                "phpstan/phpstan-webmozart-assert": "^1.0",
                "phpunit/phpunit": "^7.0|^8.0|^9.0"
            },
            "type": "library",
            "autoload": {
                "psr-4": {
                    "Cron\\": "src/Cron/"
                }
            },
            "notification-url": "https://packagist.org/downloads/",
            "license": [
                "MIT"
            ],
            "authors": [
                {
                    "name": "Chris Tankersley",
                    "email": "chris@ctankersley.com",
                    "homepage": "https://github.com/dragonmantank"
                }
            ],
            "description": "CRON for PHP: Calculate the next or previous run date and determine if a CRON expression is due",
            "keywords": [
                "cron",
                "schedule"
            ],
            "support": {
                "issues": "https://github.com/dragonmantank/cron-expression/issues",
                "source": "https://github.com/dragonmantank/cron-expression/tree/v3.3.1"
            },
            "funding": [
                {
                    "url": "https://github.com/dragonmantank",
                    "type": "github"
                }
            ],
            "time": "2022-01-18T15:43:28+00:00"
        },
        {
            "name": "guzzlehttp/guzzle",
            "version": "7.5.0",
            "source": {
                "type": "git",
                "url": "https://github.com/guzzle/guzzle.git",
                "reference": "b50a2a1251152e43f6a37f0fa053e730a67d25ba"
            },
            "dist": {
                "type": "zip",
                "url": "https://api.github.com/repos/guzzle/guzzle/zipball/b50a2a1251152e43f6a37f0fa053e730a67d25ba",
                "reference": "b50a2a1251152e43f6a37f0fa053e730a67d25ba",
                "shasum": ""
            },
            "require": {
                "ext-json": "*",
                "guzzlehttp/promises": "^1.5",
                "guzzlehttp/psr7": "^1.9 || ^2.4",
                "php": "^7.2.5 || ^8.0",
                "psr/http-client": "^1.0",
                "symfony/deprecation-contracts": "^2.2 || ^3.0"
            },
            "provide": {
                "psr/http-client-implementation": "1.0"
            },
            "require-dev": {
                "bamarni/composer-bin-plugin": "^1.8.1",
                "ext-curl": "*",
                "php-http/client-integration-tests": "^3.0",
                "phpunit/phpunit": "^8.5.29 || ^9.5.23",
                "psr/log": "^1.1 || ^2.0 || ^3.0"
            },
            "suggest": {
                "ext-curl": "Required for CURL handler support",
                "ext-intl": "Required for Internationalized Domain Name (IDN) support",
                "psr/log": "Required for using the Log middleware"
            },
            "type": "library",
            "extra": {
                "bamarni-bin": {
                    "bin-links": true,
                    "forward-command": false
                },
                "branch-alias": {
                    "dev-master": "7.5-dev"
                }
            },
            "autoload": {
                "files": [
                    "src/functions_include.php"
                ],
                "psr-4": {
                    "GuzzleHttp\\": "src/"
                }
            },
            "notification-url": "https://packagist.org/downloads/",
            "license": [
                "MIT"
            ],
            "authors": [
                {
                    "name": "Graham Campbell",
                    "email": "hello@gjcampbell.co.uk",
                    "homepage": "https://github.com/GrahamCampbell"
                },
                {
                    "name": "Michael Dowling",
                    "email": "mtdowling@gmail.com",
                    "homepage": "https://github.com/mtdowling"
                },
                {
                    "name": "Jeremy Lindblom",
                    "email": "jeremeamia@gmail.com",
                    "homepage": "https://github.com/jeremeamia"
                },
                {
                    "name": "George Mponos",
                    "email": "gmponos@gmail.com",
                    "homepage": "https://github.com/gmponos"
                },
                {
                    "name": "Tobias Nyholm",
                    "email": "tobias.nyholm@gmail.com",
                    "homepage": "https://github.com/Nyholm"
                },
                {
                    "name": "Márk Sági-Kazár",
                    "email": "mark.sagikazar@gmail.com",
                    "homepage": "https://github.com/sagikazarmark"
                },
                {
                    "name": "Tobias Schultze",
                    "email": "webmaster@tubo-world.de",
                    "homepage": "https://github.com/Tobion"
                }
            ],
            "description": "Guzzle is a PHP HTTP client library",
            "keywords": [
                "client",
                "curl",
                "framework",
                "http",
                "http client",
                "psr-18",
                "psr-7",
                "rest",
                "web service"
            ],
            "support": {
                "issues": "https://github.com/guzzle/guzzle/issues",
                "source": "https://github.com/guzzle/guzzle/tree/7.5.0"
            },
            "funding": [
                {
                    "url": "https://github.com/GrahamCampbell",
                    "type": "github"
                },
                {
                    "url": "https://github.com/Nyholm",
                    "type": "github"
                },
                {
                    "url": "https://tidelift.com/funding/github/packagist/guzzlehttp/guzzle",
                    "type": "tidelift"
                }
            ],
            "time": "2022-08-28T15:39:27+00:00"
        },
        {
            "name": "guzzlehttp/promises",
            "version": "1.5.2",
            "source": {
                "type": "git",
                "url": "https://github.com/guzzle/promises.git",
                "reference": "b94b2807d85443f9719887892882d0329d1e2598"
            },
            "dist": {
                "type": "zip",
                "url": "https://api.github.com/repos/guzzle/promises/zipball/b94b2807d85443f9719887892882d0329d1e2598",
                "reference": "b94b2807d85443f9719887892882d0329d1e2598",
                "shasum": ""
            },
            "require": {
                "php": ">=5.5"
            },
            "require-dev": {
                "symfony/phpunit-bridge": "^4.4 || ^5.1"
            },
            "type": "library",
            "extra": {
                "branch-alias": {
                    "dev-master": "1.5-dev"
                }
            },
            "autoload": {
                "files": [
                    "src/functions_include.php"
                ],
                "psr-4": {
                    "GuzzleHttp\\Promise\\": "src/"
                }
            },
            "notification-url": "https://packagist.org/downloads/",
            "license": [
                "MIT"
            ],
            "authors": [
                {
                    "name": "Graham Campbell",
                    "email": "hello@gjcampbell.co.uk",
                    "homepage": "https://github.com/GrahamCampbell"
                },
                {
                    "name": "Michael Dowling",
                    "email": "mtdowling@gmail.com",
                    "homepage": "https://github.com/mtdowling"
                },
                {
                    "name": "Tobias Nyholm",
                    "email": "tobias.nyholm@gmail.com",
                    "homepage": "https://github.com/Nyholm"
                },
                {
                    "name": "Tobias Schultze",
                    "email": "webmaster@tubo-world.de",
                    "homepage": "https://github.com/Tobion"
                }
            ],
            "description": "Guzzle promises library",
            "keywords": [
                "promise"
            ],
            "support": {
                "issues": "https://github.com/guzzle/promises/issues",
                "source": "https://github.com/guzzle/promises/tree/1.5.2"
            },
            "funding": [
                {
                    "url": "https://github.com/GrahamCampbell",
                    "type": "github"
                },
                {
                    "url": "https://github.com/Nyholm",
                    "type": "github"
                },
                {
                    "url": "https://tidelift.com/funding/github/packagist/guzzlehttp/promises",
                    "type": "tidelift"
                }
            ],
            "time": "2022-08-28T14:55:35+00:00"
        },
        {
            "name": "guzzlehttp/psr7",
            "version": "2.4.3",
            "source": {
                "type": "git",
                "url": "https://github.com/guzzle/psr7.git",
                "reference": "67c26b443f348a51926030c83481b85718457d3d"
            },
            "dist": {
                "type": "zip",
                "url": "https://api.github.com/repos/guzzle/psr7/zipball/67c26b443f348a51926030c83481b85718457d3d",
                "reference": "67c26b443f348a51926030c83481b85718457d3d",
                "shasum": ""
            },
            "require": {
                "php": "^7.2.5 || ^8.0",
                "psr/http-factory": "^1.0",
                "psr/http-message": "^1.0",
                "ralouphie/getallheaders": "^3.0"
            },
            "provide": {
                "psr/http-factory-implementation": "1.0",
                "psr/http-message-implementation": "1.0"
            },
            "require-dev": {
                "bamarni/composer-bin-plugin": "^1.8.1",
                "http-interop/http-factory-tests": "^0.9",
                "phpunit/phpunit": "^8.5.29 || ^9.5.23"
            },
            "suggest": {
                "laminas/laminas-httphandlerrunner": "Emit PSR-7 responses"
            },
            "type": "library",
            "extra": {
                "bamarni-bin": {
                    "bin-links": true,
                    "forward-command": false
                },
                "branch-alias": {
                    "dev-master": "2.4-dev"
                }
            },
            "autoload": {
                "psr-4": {
                    "GuzzleHttp\\Psr7\\": "src/"
                }
            },
            "notification-url": "https://packagist.org/downloads/",
            "license": [
                "MIT"
            ],
            "authors": [
                {
                    "name": "Graham Campbell",
                    "email": "hello@gjcampbell.co.uk",
                    "homepage": "https://github.com/GrahamCampbell"
                },
                {
                    "name": "Michael Dowling",
                    "email": "mtdowling@gmail.com",
                    "homepage": "https://github.com/mtdowling"
                },
                {
                    "name": "George Mponos",
                    "email": "gmponos@gmail.com",
                    "homepage": "https://github.com/gmponos"
                },
                {
                    "name": "Tobias Nyholm",
                    "email": "tobias.nyholm@gmail.com",
                    "homepage": "https://github.com/Nyholm"
                },
                {
                    "name": "Márk Sági-Kazár",
                    "email": "mark.sagikazar@gmail.com",
                    "homepage": "https://github.com/sagikazarmark"
                },
                {
                    "name": "Tobias Schultze",
                    "email": "webmaster@tubo-world.de",
                    "homepage": "https://github.com/Tobion"
                },
                {
                    "name": "Márk Sági-Kazár",
                    "email": "mark.sagikazar@gmail.com",
                    "homepage": "https://sagikazarmark.hu"
                }
            ],
            "description": "PSR-7 message implementation that also provides common utility methods",
            "keywords": [
                "http",
                "message",
                "psr-7",
                "request",
                "response",
                "stream",
                "uri",
                "url"
            ],
            "support": {
                "issues": "https://github.com/guzzle/psr7/issues",
                "source": "https://github.com/guzzle/psr7/tree/2.4.3"
            },
            "funding": [
                {
                    "url": "https://github.com/GrahamCampbell",
                    "type": "github"
                },
                {
                    "url": "https://github.com/Nyholm",
                    "type": "github"
                },
                {
                    "url": "https://tidelift.com/funding/github/packagist/guzzlehttp/psr7",
                    "type": "tidelift"
                }
            ],
            "time": "2022-10-26T14:07:24+00:00"
        },
        {
            "name": "influxdb/influxdb-php",
            "version": "1.15.2",
            "source": {
                "type": "git",
                "url": "https://github.com/influxdata/influxdb-php.git",
                "reference": "d6e59f4f04ab9107574fda69c2cbe36671253d03"
            },
            "dist": {
                "type": "zip",
                "url": "https://api.github.com/repos/influxdata/influxdb-php/zipball/d6e59f4f04ab9107574fda69c2cbe36671253d03",
                "reference": "d6e59f4f04ab9107574fda69c2cbe36671253d03",
                "shasum": ""
            },
            "require": {
                "guzzlehttp/guzzle": "^6.0|^7.0",
                "php": "^5.5 || ^7.0 || ^8.0"
            },
            "require-dev": {
                "dms/phpunit-arraysubset-asserts": "^0.2.1",
                "phpunit/phpunit": "^9.5"
            },
            "suggest": {
                "ext-curl": "Curl extension, needed for Curl driver",
                "stefanotorresi/influxdb-php-async": "An asyncronous client for InfluxDB, implemented via ReactPHP."
            },
            "type": "library",
            "autoload": {
                "psr-4": {
                    "InfluxDB\\": "src/InfluxDB"
                }
            },
            "notification-url": "https://packagist.org/downloads/",
            "license": [
                "MIT"
            ],
            "authors": [
                {
                    "name": "Stephen Hoogendijk",
                    "email": "stephen@tca0.nl"
                },
                {
                    "name": "Daniel Martinez",
                    "email": "danimartcas@hotmail.com"
                },
                {
                    "name": "Gianluca Arbezzano",
                    "email": "gianarb92@gmail.com"
                }
            ],
            "description": "InfluxDB client library for PHP",
            "keywords": [
                "client",
                "influxdata",
                "influxdb",
                "influxdb class",
                "influxdb client",
                "influxdb library",
                "time series"
            ],
            "support": {
                "issues": "https://github.com/influxdata/influxdb-php/issues",
                "source": "https://github.com/influxdata/influxdb-php/tree/1.15.2"
            },
            "time": "2020-12-26T17:45:17+00:00"
        },
        {
            "name": "jean85/pretty-package-versions",
            "version": "1.6.0",
            "source": {
                "type": "git",
                "url": "https://github.com/Jean85/pretty-package-versions.git",
                "reference": "1e0104b46f045868f11942aea058cd7186d6c303"
            },
            "dist": {
                "type": "zip",
                "url": "https://api.github.com/repos/Jean85/pretty-package-versions/zipball/1e0104b46f045868f11942aea058cd7186d6c303",
                "reference": "1e0104b46f045868f11942aea058cd7186d6c303",
                "shasum": ""
            },
            "require": {
                "composer/package-versions-deprecated": "^1.8.0",
                "php": "^7.0|^8.0"
            },
            "require-dev": {
                "phpunit/phpunit": "^6.0|^8.5|^9.2"
            },
            "type": "library",
            "extra": {
                "branch-alias": {
                    "dev-master": "1.x-dev"
                }
            },
            "autoload": {
                "psr-4": {
                    "Jean85\\": "src/"
                }
            },
            "notification-url": "https://packagist.org/downloads/",
            "license": [
                "MIT"
            ],
            "authors": [
                {
                    "name": "Alessandro Lai",
                    "email": "alessandro.lai85@gmail.com"
                }
            ],
            "description": "A wrapper for ocramius/package-versions to get pretty versions strings",
            "keywords": [
                "composer",
                "package",
                "release",
                "versions"
            ],
            "support": {
                "issues": "https://github.com/Jean85/pretty-package-versions/issues",
                "source": "https://github.com/Jean85/pretty-package-versions/tree/1.6.0"
            },
            "time": "2021-02-04T16:20:16+00:00"
        },
        {
            "name": "matomo/device-detector",
            "version": "6.0.0",
            "source": {
                "type": "git",
                "url": "https://github.com/matomo-org/device-detector.git",
                "reference": "7fc2af3af62bd69e6e3404d561e371a83c112be9"
            },
            "dist": {
                "type": "zip",
                "url": "https://api.github.com/repos/matomo-org/device-detector/zipball/7fc2af3af62bd69e6e3404d561e371a83c112be9",
                "reference": "7fc2af3af62bd69e6e3404d561e371a83c112be9",
                "shasum": ""
            },
            "require": {
                "mustangostang/spyc": "*",
                "php": "^7.2|^8.0"
            },
            "replace": {
                "piwik/device-detector": "self.version"
            },
            "require-dev": {
                "matthiasmullie/scrapbook": "^1.4.7",
                "mayflower/mo4-coding-standard": "^v8.0.0",
                "phpstan/phpstan": "^0.12.52",
                "phpunit/phpunit": "^8.5.8",
                "psr/cache": "^1.0.1",
                "psr/simple-cache": "^1.0.1",
                "symfony/yaml": "^5.1.7"
            },
            "suggest": {
                "doctrine/cache": "Can directly be used for caching purpose",
                "ext-yaml": "Necessary for using the Pecl YAML parser"
            },
            "type": "library",
            "autoload": {
                "psr-4": {
                    "DeviceDetector\\": ""
                },
                "exclude-from-classmap": [
                    "Tests/"
                ]
            },
            "notification-url": "https://packagist.org/downloads/",
            "license": [
                "LGPL-3.0-or-later"
            ],
            "authors": [
                {
                    "name": "The Matomo Team",
                    "email": "hello@matomo.org",
                    "homepage": "https://matomo.org/team/"
                }
            ],
            "description": "The Universal Device Detection library, that parses User Agents and detects devices (desktop, tablet, mobile, tv, cars, console, etc.), clients (browsers, media players, mobile apps, feed readers, libraries, etc), operating systems, devices, brands and models.",
            "homepage": "https://matomo.org",
            "keywords": [
                "devicedetection",
                "parser",
                "useragent"
            ],
            "support": {
                "forum": "https://forum.matomo.org/",
                "issues": "https://github.com/matomo-org/device-detector/issues",
                "source": "https://github.com/matomo-org/matomo",
                "wiki": "https://dev.matomo.org/"
            },
            "time": "2022-04-11T09:58:17+00:00"
        },
        {
            "name": "mongodb/mongodb",
            "version": "1.8.0",
            "source": {
                "type": "git",
                "url": "https://github.com/mongodb/mongo-php-library.git",
                "reference": "953dbc19443aa9314c44b7217a16873347e6840d"
            },
            "dist": {
                "type": "zip",
                "url": "https://api.github.com/repos/mongodb/mongo-php-library/zipball/953dbc19443aa9314c44b7217a16873347e6840d",
                "reference": "953dbc19443aa9314c44b7217a16873347e6840d",
                "shasum": ""
            },
            "require": {
                "ext-hash": "*",
                "ext-json": "*",
                "ext-mongodb": "^1.8.1",
                "jean85/pretty-package-versions": "^1.2",
                "php": "^7.0 || ^8.0",
                "symfony/polyfill-php80": "^1.19"
            },
            "require-dev": {
                "squizlabs/php_codesniffer": "^3.5, <3.5.5",
                "symfony/phpunit-bridge": "5.x-dev"
            },
            "type": "library",
            "extra": {
                "branch-alias": {
                    "dev-master": "1.8.x-dev"
                }
            },
            "autoload": {
                "files": [
                    "src/functions.php"
                ],
                "psr-4": {
                    "MongoDB\\": "src/"
                }
            },
            "notification-url": "https://packagist.org/downloads/",
            "license": [
                "Apache-2.0"
            ],
            "authors": [
                {
                    "name": "Andreas Braun",
                    "email": "andreas.braun@mongodb.com"
                },
                {
                    "name": "Jeremy Mikola",
                    "email": "jmikola@gmail.com"
                }
            ],
            "description": "MongoDB driver library",
            "homepage": "https://jira.mongodb.org/browse/PHPLIB",
            "keywords": [
                "database",
                "driver",
                "mongodb",
                "persistence"
            ],
            "support": {
                "issues": "https://github.com/mongodb/mongo-php-library/issues",
                "source": "https://github.com/mongodb/mongo-php-library/tree/1.8.0"
            },
            "time": "2020-11-25T12:26:02+00:00"
        },
        {
            "name": "mustangostang/spyc",
            "version": "0.6.3",
            "source": {
                "type": "git",
                "url": "git@github.com:mustangostang/spyc.git",
                "reference": "4627c838b16550b666d15aeae1e5289dd5b77da0"
            },
            "dist": {
                "type": "zip",
                "url": "https://api.github.com/repos/mustangostang/spyc/zipball/4627c838b16550b666d15aeae1e5289dd5b77da0",
                "reference": "4627c838b16550b666d15aeae1e5289dd5b77da0",
                "shasum": ""
            },
            "require": {
                "php": ">=5.3.1"
            },
            "require-dev": {
                "phpunit/phpunit": "4.3.*@dev"
            },
            "type": "library",
            "extra": {
                "branch-alias": {
                    "dev-master": "0.5.x-dev"
                }
            },
            "autoload": {
                "files": [
                    "Spyc.php"
                ]
            },
            "notification-url": "https://packagist.org/downloads/",
            "license": [
                "MIT"
            ],
            "authors": [
                {
                    "name": "mustangostang",
                    "email": "vlad.andersen@gmail.com"
                }
            ],
            "description": "A simple YAML loader/dumper class for PHP",
            "homepage": "https://github.com/mustangostang/spyc/",
            "keywords": [
                "spyc",
                "yaml",
                "yml"
            ],
            "time": "2019-09-10T13:16:29+00:00"
        },
        {
            "name": "phpmailer/phpmailer",
            "version": "v6.6.0",
            "source": {
                "type": "git",
                "url": "https://github.com/PHPMailer/PHPMailer.git",
                "reference": "e43bac82edc26ca04b36143a48bde1c051cfd5b1"
            },
            "dist": {
                "type": "zip",
                "url": "https://api.github.com/repos/PHPMailer/PHPMailer/zipball/e43bac82edc26ca04b36143a48bde1c051cfd5b1",
                "reference": "e43bac82edc26ca04b36143a48bde1c051cfd5b1",
                "shasum": ""
            },
            "require": {
                "ext-ctype": "*",
                "ext-filter": "*",
                "ext-hash": "*",
                "php": ">=5.5.0"
            },
            "require-dev": {
                "dealerdirect/phpcodesniffer-composer-installer": "^0.7.0",
                "doctrine/annotations": "^1.2",
                "php-parallel-lint/php-console-highlighter": "^0.5.0",
                "php-parallel-lint/php-parallel-lint": "^1.3.1",
                "phpcompatibility/php-compatibility": "^9.3.5",
                "roave/security-advisories": "dev-latest",
                "squizlabs/php_codesniffer": "^3.6.2",
                "yoast/phpunit-polyfills": "^1.0.0"
            },
            "suggest": {
                "ext-mbstring": "Needed to send email in multibyte encoding charset or decode encoded addresses",
                "hayageek/oauth2-yahoo": "Needed for Yahoo XOAUTH2 authentication",
                "league/oauth2-google": "Needed for Google XOAUTH2 authentication",
                "psr/log": "For optional PSR-3 debug logging",
                "stevenmaguire/oauth2-microsoft": "Needed for Microsoft XOAUTH2 authentication",
                "symfony/polyfill-mbstring": "To support UTF-8 if the Mbstring PHP extension is not enabled (^1.2)"
            },
            "type": "library",
            "autoload": {
                "psr-4": {
                    "PHPMailer\\PHPMailer\\": "src/"
                }
            },
            "notification-url": "https://packagist.org/downloads/",
            "license": [
                "LGPL-2.1-only"
            ],
            "authors": [
                {
                    "name": "Marcus Bointon",
                    "email": "phpmailer@synchromedia.co.uk"
                },
                {
                    "name": "Jim Jagielski",
                    "email": "jimjag@gmail.com"
                },
                {
                    "name": "Andy Prevost",
                    "email": "codeworxtech@users.sourceforge.net"
                },
                {
                    "name": "Brent R. Matzelle"
                }
            ],
            "description": "PHPMailer is a full-featured email creation and transfer class for PHP",
            "support": {
                "issues": "https://github.com/PHPMailer/PHPMailer/issues",
                "source": "https://github.com/PHPMailer/PHPMailer/tree/v6.6.0"
            },
            "funding": [
                {
                    "url": "https://github.com/Synchro",
                    "type": "github"
                }
            ],
            "time": "2022-02-28T15:31:21+00:00"
        },
        {
            "name": "psr/http-client",
            "version": "1.0.1",
            "source": {
                "type": "git",
                "url": "https://github.com/php-fig/http-client.git",
                "reference": "2dfb5f6c5eff0e91e20e913f8c5452ed95b86621"
            },
            "dist": {
                "type": "zip",
                "url": "https://api.github.com/repos/php-fig/http-client/zipball/2dfb5f6c5eff0e91e20e913f8c5452ed95b86621",
                "reference": "2dfb5f6c5eff0e91e20e913f8c5452ed95b86621",
                "shasum": ""
            },
            "require": {
                "php": "^7.0 || ^8.0",
                "psr/http-message": "^1.0"
            },
            "type": "library",
            "extra": {
                "branch-alias": {
                    "dev-master": "1.0.x-dev"
                }
            },
            "autoload": {
                "psr-4": {
                    "Psr\\Http\\Client\\": "src/"
                }
            },
            "notification-url": "https://packagist.org/downloads/",
            "license": [
                "MIT"
            ],
            "authors": [
                {
                    "name": "PHP-FIG",
                    "homepage": "http://www.php-fig.org/"
                }
            ],
            "description": "Common interface for HTTP clients",
            "homepage": "https://github.com/php-fig/http-client",
            "keywords": [
                "http",
                "http-client",
                "psr",
                "psr-18"
            ],
            "support": {
                "source": "https://github.com/php-fig/http-client/tree/master"
            },
            "time": "2020-06-29T06:28:15+00:00"
        },
        {
            "name": "psr/http-factory",
            "version": "1.0.1",
            "source": {
                "type": "git",
                "url": "https://github.com/php-fig/http-factory.git",
                "reference": "12ac7fcd07e5b077433f5f2bee95b3a771bf61be"
            },
            "dist": {
                "type": "zip",
                "url": "https://api.github.com/repos/php-fig/http-factory/zipball/12ac7fcd07e5b077433f5f2bee95b3a771bf61be",
                "reference": "12ac7fcd07e5b077433f5f2bee95b3a771bf61be",
                "shasum": ""
            },
            "require": {
                "php": ">=7.0.0",
                "psr/http-message": "^1.0"
            },
            "type": "library",
            "extra": {
                "branch-alias": {
                    "dev-master": "1.0.x-dev"
                }
            },
            "autoload": {
                "psr-4": {
                    "Psr\\Http\\Message\\": "src/"
                }
            },
            "notification-url": "https://packagist.org/downloads/",
            "license": [
                "MIT"
            ],
            "authors": [
                {
                    "name": "PHP-FIG",
                    "homepage": "http://www.php-fig.org/"
                }
            ],
            "description": "Common interfaces for PSR-7 HTTP message factories",
            "keywords": [
                "factory",
                "http",
                "message",
                "psr",
                "psr-17",
                "psr-7",
                "request",
                "response"
            ],
            "support": {
                "source": "https://github.com/php-fig/http-factory/tree/master"
            },
            "time": "2019-04-30T12:38:16+00:00"
        },
        {
            "name": "psr/http-message",
            "version": "1.0.1",
            "source": {
                "type": "git",
                "url": "https://github.com/php-fig/http-message.git",
                "reference": "f6561bf28d520154e4b0ec72be95418abe6d9363"
            },
            "dist": {
                "type": "zip",
                "url": "https://api.github.com/repos/php-fig/http-message/zipball/f6561bf28d520154e4b0ec72be95418abe6d9363",
                "reference": "f6561bf28d520154e4b0ec72be95418abe6d9363",
                "shasum": ""
            },
            "require": {
                "php": ">=5.3.0"
            },
            "type": "library",
            "extra": {
                "branch-alias": {
                    "dev-master": "1.0.x-dev"
                }
            },
            "autoload": {
                "psr-4": {
                    "Psr\\Http\\Message\\": "src/"
                }
            },
            "notification-url": "https://packagist.org/downloads/",
            "license": [
                "MIT"
            ],
            "authors": [
                {
                    "name": "PHP-FIG",
                    "homepage": "http://www.php-fig.org/"
                }
            ],
            "description": "Common interface for HTTP messages",
            "homepage": "https://github.com/php-fig/http-message",
            "keywords": [
                "http",
                "http-message",
                "psr",
                "psr-7",
                "request",
                "response"
            ],
            "support": {
                "source": "https://github.com/php-fig/http-message/tree/master"
            },
            "time": "2016-08-06T14:39:51+00:00"
        },
        {
            "name": "psr/log",
            "version": "1.1.4",
            "source": {
                "type": "git",
                "url": "https://github.com/php-fig/log.git",
                "reference": "d49695b909c3b7628b6289db5479a1c204601f11"
            },
            "dist": {
                "type": "zip",
                "url": "https://api.github.com/repos/php-fig/log/zipball/d49695b909c3b7628b6289db5479a1c204601f11",
                "reference": "d49695b909c3b7628b6289db5479a1c204601f11",
                "shasum": ""
            },
            "require": {
                "php": ">=5.3.0"
            },
            "type": "library",
            "extra": {
                "branch-alias": {
                    "dev-master": "1.1.x-dev"
                }
            },
            "autoload": {
                "psr-4": {
                    "Psr\\Log\\": "Psr/Log/"
                }
            },
            "notification-url": "https://packagist.org/downloads/",
            "license": [
                "MIT"
            ],
            "authors": [
                {
                    "name": "PHP-FIG",
                    "homepage": "https://www.php-fig.org/"
                }
            ],
            "description": "Common interface for logging libraries",
            "homepage": "https://github.com/php-fig/log",
            "keywords": [
                "log",
                "psr",
                "psr-3"
            ],
            "support": {
                "source": "https://github.com/php-fig/log/tree/1.1.4"
            },
            "time": "2021-05-03T11:20:27+00:00"
        },
        {
            "name": "ralouphie/getallheaders",
            "version": "3.0.3",
            "source": {
                "type": "git",
                "url": "https://github.com/ralouphie/getallheaders.git",
                "reference": "120b605dfeb996808c31b6477290a714d356e822"
            },
            "dist": {
                "type": "zip",
                "url": "https://api.github.com/repos/ralouphie/getallheaders/zipball/120b605dfeb996808c31b6477290a714d356e822",
                "reference": "120b605dfeb996808c31b6477290a714d356e822",
                "shasum": ""
            },
            "require": {
                "php": ">=5.6"
            },
            "require-dev": {
                "php-coveralls/php-coveralls": "^2.1",
                "phpunit/phpunit": "^5 || ^6.5"
            },
            "type": "library",
            "autoload": {
                "files": [
                    "src/getallheaders.php"
                ]
            },
            "notification-url": "https://packagist.org/downloads/",
            "license": [
                "MIT"
            ],
            "authors": [
                {
                    "name": "Ralph Khattar",
                    "email": "ralph.khattar@gmail.com"
                }
            ],
            "description": "A polyfill for getallheaders.",
            "support": {
                "issues": "https://github.com/ralouphie/getallheaders/issues",
                "source": "https://github.com/ralouphie/getallheaders/tree/develop"
            },
            "time": "2019-03-08T08:55:37+00:00"
        },
        {
            "name": "resque/php-resque",
            "version": "v1.3.6",
            "source": {
                "type": "git",
                "url": "https://github.com/resque/php-resque.git",
                "reference": "fe41c04763699b1318d97ed14cc78583e9380161"
            },
            "dist": {
                "type": "zip",
                "url": "https://api.github.com/repos/resque/php-resque/zipball/fe41c04763699b1318d97ed14cc78583e9380161",
                "reference": "fe41c04763699b1318d97ed14cc78583e9380161",
                "shasum": ""
            },
            "require": {
                "colinmollenhour/credis": "~1.7",
                "php": ">=5.6.0",
                "psr/log": "~1.0"
            },
            "require-dev": {
                "phpunit/phpunit": "^5.7"
            },
            "suggest": {
                "ext-pcntl": "REQUIRED for forking processes on platforms that support it (so anything but Windows).",
                "ext-proctitle": "Allows php-resque to rename the title of UNIX processes to show the status of a worker.",
                "ext-redis": "Native PHP extension for Redis connectivity. Credis will automatically utilize when available."
            },
            "bin": [
                "bin/resque",
                "bin/resque-scheduler"
            ],
            "type": "library",
            "extra": {
                "branch-alias": {
                    "dev-master": "1.0-dev"
                }
            },
            "autoload": {
                "psr-0": {
                    "Resque": "lib",
                    "ResqueScheduler": "lib"
                }
            },
            "notification-url": "https://packagist.org/downloads/",
            "license": [
                "MIT"
            ],
            "authors": [
                {
                    "name": "Dan Hunsaker",
                    "email": "danhunsaker+resque@gmail.com",
                    "role": "Maintainer"
                },
                {
                    "name": "Rajib Ahmed",
                    "homepage": "https://github.com/rajibahmed",
                    "role": "Maintainer"
                },
                {
                    "name": "Steve Klabnik",
                    "email": "steve@steveklabnik.com",
                    "role": "Maintainer"
                },
                {
                    "name": "Chris Boulton",
                    "email": "chris@bigcommerce.com",
                    "role": "Creator"
                }
            ],
            "description": "Redis backed library for creating background jobs and processing them later. Based on resque for Ruby.",
            "homepage": "http://www.github.com/resque/php-resque/",
            "keywords": [
                "background",
                "job",
                "redis",
                "resque"
            ],
            "support": {
                "issues": "https://github.com/resque/php-resque/issues",
                "source": "https://github.com/resque/php-resque/tree/v1.3.6"
            },
            "time": "2020-04-16T16:39:50+00:00"
        },
        {
            "name": "slickdeals/statsd",
            "version": "3.1.0",
            "source": {
                "type": "git",
                "url": "https://github.com/Slickdeals/statsd-php.git",
                "reference": "225588a0a079e145359049f6e5e23eedb1b4c17f"
            },
            "dist": {
                "type": "zip",
                "url": "https://api.github.com/repos/Slickdeals/statsd-php/zipball/225588a0a079e145359049f6e5e23eedb1b4c17f",
                "reference": "225588a0a079e145359049f6e5e23eedb1b4c17f",
                "shasum": ""
            },
            "require": {
                "php": ">= 7.3 || ^8"
            },
            "replace": {
                "domnikl/statsd": "self.version"
            },
            "require-dev": {
                "friendsofphp/php-cs-fixer": "^3.0",
                "phpunit/phpunit": "^9",
                "vimeo/psalm": "^4.6"
            },
            "type": "library",
            "autoload": {
                "psr-4": {
                    "Domnikl\\Statsd\\": "src/"
                }
            },
            "notification-url": "https://packagist.org/downloads/",
            "license": [
                "MIT"
            ],
            "authors": [
                {
                    "name": "Dominik Liebler",
                    "email": "liebler.dominik@gmail.com"
                }
            ],
            "description": "a PHP client for statsd",
            "homepage": "https://github.com/Slickdeals/statsd-php",
            "keywords": [
                "Metrics",
                "monitoring",
                "statistics",
                "statsd",
                "udp"
            ],
            "support": {
                "issues": "https://github.com/Slickdeals/statsd-php/issues",
                "source": "https://github.com/Slickdeals/statsd-php/tree/3.1.0"
            },
            "time": "2021-06-04T20:33:46+00:00"
        },
        {
            "name": "symfony/deprecation-contracts",
            "version": "v3.1.1",
            "source": {
                "type": "git",
                "url": "https://github.com/symfony/deprecation-contracts.git",
                "reference": "07f1b9cc2ffee6aaafcf4b710fbc38ff736bd918"
            },
            "dist": {
                "type": "zip",
                "url": "https://api.github.com/repos/symfony/deprecation-contracts/zipball/07f1b9cc2ffee6aaafcf4b710fbc38ff736bd918",
                "reference": "07f1b9cc2ffee6aaafcf4b710fbc38ff736bd918",
                "shasum": ""
            },
            "require": {
                "php": ">=8.1"
            },
            "type": "library",
            "extra": {
                "branch-alias": {
                    "dev-main": "3.1-dev"
                },
                "thanks": {
                    "name": "symfony/contracts",
                    "url": "https://github.com/symfony/contracts"
                }
            },
            "autoload": {
                "files": [
                    "function.php"
                ]
            },
            "notification-url": "https://packagist.org/downloads/",
            "license": [
                "MIT"
            ],
            "authors": [
                {
                    "name": "Nicolas Grekas",
                    "email": "p@tchwork.com"
                },
                {
                    "name": "Symfony Community",
                    "homepage": "https://symfony.com/contributors"
                }
            ],
            "description": "A generic function and convention to trigger deprecation notices",
            "homepage": "https://symfony.com",
            "support": {
                "source": "https://github.com/symfony/deprecation-contracts/tree/v3.1.1"
            },
            "funding": [
                {
                    "url": "https://symfony.com/sponsor",
                    "type": "custom"
                },
                {
                    "url": "https://github.com/fabpot",
                    "type": "github"
                },
                {
                    "url": "https://tidelift.com/funding/github/packagist/symfony/symfony",
                    "type": "tidelift"
                }
            ],
            "time": "2022-02-25T11:15:52+00:00"
        },
        {
            "name": "symfony/polyfill-php80",
            "version": "v1.26.0",
            "source": {
                "type": "git",
                "url": "https://github.com/symfony/polyfill-php80.git",
                "reference": "cfa0ae98841b9e461207c13ab093d76b0fa7bace"
            },
            "dist": {
                "type": "zip",
                "url": "https://api.github.com/repos/symfony/polyfill-php80/zipball/cfa0ae98841b9e461207c13ab093d76b0fa7bace",
                "reference": "cfa0ae98841b9e461207c13ab093d76b0fa7bace",
                "shasum": ""
            },
            "require": {
                "php": ">=7.1"
            },
            "type": "library",
            "extra": {
                "branch-alias": {
                    "dev-main": "1.26-dev"
                },
                "thanks": {
                    "name": "symfony/polyfill",
                    "url": "https://github.com/symfony/polyfill"
                }
            },
            "autoload": {
                "files": [
                    "bootstrap.php"
                ],
                "psr-4": {
                    "Symfony\\Polyfill\\Php80\\": ""
                },
                "classmap": [
                    "Resources/stubs"
                ]
            },
            "notification-url": "https://packagist.org/downloads/",
            "license": [
                "MIT"
            ],
            "authors": [
                {
                    "name": "Ion Bazan",
                    "email": "ion.bazan@gmail.com"
                },
                {
                    "name": "Nicolas Grekas",
                    "email": "p@tchwork.com"
                },
                {
                    "name": "Symfony Community",
                    "homepage": "https://symfony.com/contributors"
                }
            ],
            "description": "Symfony polyfill backporting some PHP 8.0+ features to lower PHP versions",
            "homepage": "https://symfony.com",
            "keywords": [
                "compatibility",
                "polyfill",
                "portable",
                "shim"
            ],
            "support": {
                "source": "https://github.com/symfony/polyfill-php80/tree/v1.26.0"
            },
            "funding": [
                {
                    "url": "https://symfony.com/sponsor",
                    "type": "custom"
                },
                {
                    "url": "https://github.com/fabpot",
                    "type": "github"
                },
                {
                    "url": "https://tidelift.com/funding/github/packagist/symfony/symfony",
                    "type": "tidelift"
                }
            ],
            "time": "2022-05-10T07:21:04+00:00"
        },
        {
            "name": "utopia-php/abuse",
            "version": "0.15.0",
            "source": {
                "type": "git",
                "url": "https://github.com/utopia-php/abuse.git",
                "reference": "fa7684d3162d370cf17df349066dd6535dd7264a"
            },
            "dist": {
                "type": "zip",
                "url": "https://api.github.com/repos/utopia-php/abuse/zipball/fa7684d3162d370cf17df349066dd6535dd7264a",
                "reference": "fa7684d3162d370cf17df349066dd6535dd7264a",
                "shasum": ""
            },
            "require": {
                "ext-curl": "*",
                "ext-pdo": "*",
                "php": ">=8.0",
                "utopia-php/database": "0.27.*"
            },
            "require-dev": {
                "phpunit/phpunit": "^9.4",
                "vimeo/psalm": "4.0.1"
            },
            "type": "library",
            "autoload": {
                "psr-4": {
                    "Utopia\\Abuse\\": "src/Abuse"
                }
            },
            "notification-url": "https://packagist.org/downloads/",
            "license": [
                "MIT"
            ],
            "authors": [
                {
                    "name": "Eldad Fux",
                    "email": "eldad@appwrite.io"
                }
            ],
            "description": "A simple abuse library to manage application usage limits",
            "keywords": [
                "Abuse",
                "framework",
                "php",
                "upf",
                "utopia"
            ],
            "support": {
                "issues": "https://github.com/utopia-php/abuse/issues",
                "source": "https://github.com/utopia-php/abuse/tree/0.15.0"
            },
            "time": "2022-10-30T08:11:12+00:00"
        },
        {
            "name": "utopia-php/analytics",
            "version": "0.2.0",
            "source": {
                "type": "git",
                "url": "https://github.com/utopia-php/analytics.git",
                "reference": "adfc2d057a7f6ab618a77c8a20ed3e35485ff416"
            },
            "dist": {
                "type": "zip",
                "url": "https://api.github.com/repos/utopia-php/analytics/zipball/adfc2d057a7f6ab618a77c8a20ed3e35485ff416",
                "reference": "adfc2d057a7f6ab618a77c8a20ed3e35485ff416",
                "shasum": ""
            },
            "require": {
                "php": ">=7.4"
            },
            "require-dev": {
                "phpunit/phpunit": "^9.3",
                "vimeo/psalm": "4.0.1"
            },
            "type": "library",
            "autoload": {
                "psr-4": {
                    "Utopia\\Analytics\\": "src/Analytics"
                }
            },
            "notification-url": "https://packagist.org/downloads/",
            "license": [
                "MIT"
            ],
            "authors": [
                {
                    "name": "Eldad Fux",
                    "email": "eldad@appwrite.io"
                },
                {
                    "name": "Torsten Dittmann",
                    "email": "torsten@appwrite.io"
                }
            ],
            "description": "A simple library to track events & users.",
            "keywords": [
                "analytics",
                "framework",
                "php",
                "upf",
                "utopia"
            ],
            "support": {
                "issues": "https://github.com/utopia-php/analytics/issues",
                "source": "https://github.com/utopia-php/analytics/tree/0.2.0"
            },
            "time": "2021-03-23T21:33:07+00:00"
        },
        {
            "name": "utopia-php/audit",
            "version": "0.16.0",
            "source": {
                "type": "git",
                "url": "https://github.com/utopia-php/audit.git",
                "reference": "fd8a0ea973f50443e6b7b8d0728d4c1e136da0ef"
            },
            "dist": {
                "type": "zip",
                "url": "https://api.github.com/repos/utopia-php/audit/zipball/fd8a0ea973f50443e6b7b8d0728d4c1e136da0ef",
                "reference": "fd8a0ea973f50443e6b7b8d0728d4c1e136da0ef",
                "shasum": ""
            },
            "require": {
                "ext-pdo": "*",
                "php": ">=8.0",
                "utopia-php/database": "0.27.*"
            },
            "require-dev": {
                "phpunit/phpunit": "^9.3",
                "vimeo/psalm": "4.0.1"
            },
            "type": "library",
            "autoload": {
                "psr-4": {
                    "Utopia\\Audit\\": "src/Audit"
                }
            },
            "notification-url": "https://packagist.org/downloads/",
            "license": [
                "MIT"
            ],
            "description": "A simple audit library to manage application users logs",
            "keywords": [
                "Audit",
                "framework",
                "php",
                "upf",
                "utopia"
            ],
            "support": {
                "issues": "https://github.com/utopia-php/audit/issues",
                "source": "https://github.com/utopia-php/audit/tree/0.16.0"
            },
            "time": "2022-10-30T08:11:26+00:00"
        },
        {
            "name": "utopia-php/cache",
            "version": "0.6.1",
            "source": {
                "type": "git",
                "url": "https://github.com/utopia-php/cache.git",
                "reference": "9889235a6d3da6cbb1f435201529da4d27c30e79"
            },
            "dist": {
                "type": "zip",
                "url": "https://api.github.com/repos/utopia-php/cache/zipball/9889235a6d3da6cbb1f435201529da4d27c30e79",
                "reference": "9889235a6d3da6cbb1f435201529da4d27c30e79",
                "shasum": ""
            },
            "require": {
                "ext-json": "*",
                "ext-redis": "*",
                "php": ">=8.0"
            },
            "require-dev": {
                "phpunit/phpunit": "^9.3",
                "vimeo/psalm": "4.13.1"
            },
            "type": "library",
            "autoload": {
                "psr-4": {
                    "Utopia\\Cache\\": "src/Cache"
                }
            },
            "notification-url": "https://packagist.org/downloads/",
            "license": [
                "MIT"
            ],
            "authors": [
                {
                    "name": "Eldad Fux",
                    "email": "eldad@appwrite.io"
                }
            ],
            "description": "A simple cache library to manage application cache storing, loading and purging",
            "keywords": [
                "cache",
                "framework",
                "php",
                "upf",
                "utopia"
            ],
            "support": {
                "issues": "https://github.com/utopia-php/cache/issues",
                "source": "https://github.com/utopia-php/cache/tree/0.6.1"
            },
            "time": "2022-08-10T08:12:46+00:00"
        },
        {
            "name": "utopia-php/cli",
            "version": "0.13.0",
            "source": {
                "type": "git",
                "url": "https://github.com/utopia-php/cli.git",
                "reference": "69e68f8ed525fe162fae950a0507ed28a0f179bc"
            },
            "dist": {
                "type": "zip",
                "url": "https://api.github.com/repos/utopia-php/cli/zipball/69e68f8ed525fe162fae950a0507ed28a0f179bc",
                "reference": "69e68f8ed525fe162fae950a0507ed28a0f179bc",
                "shasum": ""
            },
            "require": {
                "php": ">=7.4",
                "utopia-php/framework": "0.*.*"
            },
            "require-dev": {
                "phpunit/phpunit": "^9.3",
                "vimeo/psalm": "4.0.1"
            },
            "type": "library",
            "autoload": {
                "psr-4": {
                    "Utopia\\CLI\\": "src/CLI"
                }
            },
            "notification-url": "https://packagist.org/downloads/",
            "license": [
                "MIT"
            ],
            "authors": [
                {
                    "name": "Eldad Fux",
                    "email": "eldad@appwrite.io"
                }
            ],
            "description": "A simple CLI library to manage command line applications",
            "keywords": [
                "cli",
                "command line",
                "framework",
                "php",
                "upf",
                "utopia"
            ],
            "support": {
                "issues": "https://github.com/utopia-php/cli/issues",
                "source": "https://github.com/utopia-php/cli/tree/0.13.0"
            },
            "time": "2022-04-26T08:41:22+00:00"
        },
        {
            "name": "utopia-php/config",
            "version": "0.2.2",
            "source": {
                "type": "git",
                "url": "https://github.com/utopia-php/config.git",
                "reference": "a3d7bc0312d7150d5e04b1362dc34b2b136908cc"
            },
            "dist": {
                "type": "zip",
                "url": "https://api.github.com/repos/utopia-php/config/zipball/a3d7bc0312d7150d5e04b1362dc34b2b136908cc",
                "reference": "a3d7bc0312d7150d5e04b1362dc34b2b136908cc",
                "shasum": ""
            },
            "require": {
                "php": ">=7.3"
            },
            "require-dev": {
                "phpunit/phpunit": "^9.3",
                "vimeo/psalm": "4.0.1"
            },
            "type": "library",
            "autoload": {
                "psr-4": {
                    "Utopia\\Config\\": "src/Config"
                }
            },
            "notification-url": "https://packagist.org/downloads/",
            "license": [
                "MIT"
            ],
            "authors": [
                {
                    "name": "Eldad Fux",
                    "email": "eldad@appwrite.io"
                }
            ],
            "description": "A simple Config library to managing application config variables",
            "keywords": [
                "config",
                "framework",
                "php",
                "upf",
                "utopia"
            ],
            "support": {
                "issues": "https://github.com/utopia-php/config/issues",
                "source": "https://github.com/utopia-php/config/tree/0.2.2"
            },
            "time": "2020-10-24T09:49:09+00:00"
        },
        {
            "name": "utopia-php/database",
            "version": "0.27.0",
            "source": {
                "type": "git",
                "url": "https://github.com/utopia-php/database.git",
                "reference": "0644cd8a7efee2fc745ed70dbf2b73a78eeefa52"
            },
            "dist": {
                "type": "zip",
                "url": "https://api.github.com/repos/utopia-php/database/zipball/0644cd8a7efee2fc745ed70dbf2b73a78eeefa52",
                "reference": "0644cd8a7efee2fc745ed70dbf2b73a78eeefa52",
                "shasum": ""
            },
            "require": {
                "ext-mongodb": "*",
                "ext-pdo": "*",
                "ext-redis": "*",
                "mongodb/mongodb": "1.8.0",
                "php": ">=8.0",
                "utopia-php/cache": "0.6.*",
                "utopia-php/framework": "0.*.*"
            },
            "require-dev": {
                "fakerphp/faker": "^1.14",
                "phpunit/phpunit": "^9.4",
                "swoole/ide-helper": "4.8.0",
                "utopia-php/cli": "^0.11.0",
                "vimeo/psalm": "4.0.1"
            },
            "type": "library",
            "autoload": {
                "psr-4": {
                    "Utopia\\Database\\": "src/Database"
                }
            },
            "notification-url": "https://packagist.org/downloads/",
            "license": [
                "MIT"
            ],
            "description": "A simple library to manage application persistency using multiple database adapters",
            "keywords": [
                "database",
                "framework",
                "php",
                "upf",
                "utopia"
            ],
            "support": {
                "issues": "https://github.com/utopia-php/database/issues",
                "source": "https://github.com/utopia-php/database/tree/0.27.0"
            },
            "time": "2022-10-16T07:39:26+00:00"
        },
        {
            "name": "utopia-php/domains",
            "version": "v1.1.0",
            "source": {
                "type": "git",
                "url": "https://github.com/utopia-php/domains.git",
                "reference": "1665e1d9932afa3be63b5c1e0dcfe01fe77d8e73"
            },
            "dist": {
                "type": "zip",
                "url": "https://api.github.com/repos/utopia-php/domains/zipball/1665e1d9932afa3be63b5c1e0dcfe01fe77d8e73",
                "reference": "1665e1d9932afa3be63b5c1e0dcfe01fe77d8e73",
                "shasum": ""
            },
            "require": {
                "php": ">=7.1"
            },
            "require-dev": {
                "phpunit/phpunit": "^7.0"
            },
            "type": "library",
            "autoload": {
                "psr-4": {
                    "Utopia\\Domains\\": "src/Domains"
                }
            },
            "notification-url": "https://packagist.org/downloads/",
            "license": [
                "MIT"
            ],
            "authors": [
                {
                    "name": "Eldad Fux",
                    "email": "eldad@appwrite.io"
                }
            ],
            "description": "Utopia Domains library is simple and lite library for parsing web domains. This library is aiming to be as simple and easy to learn and use.",
            "keywords": [
                "domains",
                "framework",
                "icann",
                "php",
                "public suffix",
                "tld",
                "tld extract",
                "upf",
                "utopia"
            ],
            "support": {
                "issues": "https://github.com/utopia-php/domains/issues",
                "source": "https://github.com/utopia-php/domains/tree/master"
            },
            "time": "2020-02-23T07:40:02+00:00"
        },
        {
            "name": "utopia-php/framework",
            "version": "0.22.1",
            "source": {
                "type": "git",
                "url": "https://github.com/utopia-php/framework.git",
                "reference": "9f35d36ed4b8fa1c92962c77ef02b49c2f5919df"
            },
            "dist": {
                "type": "zip",
                "url": "https://api.github.com/repos/utopia-php/framework/zipball/9f35d36ed4b8fa1c92962c77ef02b49c2f5919df",
                "reference": "9f35d36ed4b8fa1c92962c77ef02b49c2f5919df",
                "shasum": ""
            },
            "require": {
                "php": ">=8.0.0"
            },
            "require-dev": {
                "phpunit/phpunit": "^9.5.25",
                "vimeo/psalm": "^4.27.0"
            },
            "type": "library",
            "autoload": {
                "psr-4": {
                    "Utopia\\": "src/"
                }
            },
            "notification-url": "https://packagist.org/downloads/",
            "license": [
                "MIT"
            ],
            "authors": [
                {
                    "name": "Eldad Fux",
                    "email": "eldad@appwrite.io"
                }
            ],
            "description": "A simple, light and advanced PHP framework",
            "keywords": [
                "framework",
                "php",
                "upf"
            ],
            "support": {
                "issues": "https://github.com/utopia-php/framework/issues",
                "source": "https://github.com/utopia-php/framework/tree/0.22.1"
            },
            "time": "2022-10-07T14:51:40+00:00"
        },
        {
            "name": "utopia-php/image",
            "version": "0.5.4",
            "source": {
                "type": "git",
                "url": "https://github.com/utopia-php/image.git",
                "reference": "ca5f436f9aa22dedaa6648f24f3687733808e336"
            },
            "dist": {
                "type": "zip",
                "url": "https://api.github.com/repos/utopia-php/image/zipball/ca5f436f9aa22dedaa6648f24f3687733808e336",
                "reference": "ca5f436f9aa22dedaa6648f24f3687733808e336",
                "shasum": ""
            },
            "require": {
                "ext-imagick": "*",
                "php": ">=8.0"
            },
            "require-dev": {
                "phpunit/phpunit": "^9.3",
                "vimeo/psalm": "4.13.1"
            },
            "type": "library",
            "autoload": {
                "psr-4": {
                    "Utopia\\Image\\": "src/Image"
                }
            },
            "notification-url": "https://packagist.org/downloads/",
            "license": [
                "MIT"
            ],
            "authors": [
                {
                    "name": "Eldad Fux",
                    "email": "eldad@appwrite.io"
                }
            ],
            "description": "A simple Image manipulation library",
            "keywords": [
                "framework",
                "image",
                "php",
                "upf",
                "utopia"
            ],
            "support": {
                "issues": "https://github.com/utopia-php/image/issues",
                "source": "https://github.com/utopia-php/image/tree/0.5.4"
            },
            "time": "2022-05-11T12:30:41+00:00"
        },
        {
            "name": "utopia-php/locale",
            "version": "0.4.0",
            "source": {
                "type": "git",
                "url": "https://github.com/utopia-php/locale.git",
                "reference": "c2d9358d0fe2f6b6ed5448369f9d1e430c615447"
            },
            "dist": {
                "type": "zip",
                "url": "https://api.github.com/repos/utopia-php/locale/zipball/c2d9358d0fe2f6b6ed5448369f9d1e430c615447",
                "reference": "c2d9358d0fe2f6b6ed5448369f9d1e430c615447",
                "shasum": ""
            },
            "require": {
                "php": ">=7.4"
            },
            "require-dev": {
                "phpunit/phpunit": "^9.3",
                "vimeo/psalm": "4.0.1"
            },
            "type": "library",
            "autoload": {
                "psr-4": {
                    "Utopia\\Locale\\": "src/Locale"
                }
            },
            "notification-url": "https://packagist.org/downloads/",
            "license": [
                "MIT"
            ],
            "authors": [
                {
                    "name": "Eldad Fux",
                    "email": "eldad@appwrite.io"
                }
            ],
            "description": "A simple locale library to manage application translations",
            "keywords": [
                "framework",
                "locale",
                "php",
                "upf",
                "utopia"
            ],
            "support": {
                "issues": "https://github.com/utopia-php/locale/issues",
                "source": "https://github.com/utopia-php/locale/tree/0.4.0"
            },
            "time": "2021-07-24T11:35:55+00:00"
        },
        {
            "name": "utopia-php/logger",
            "version": "0.3.0",
            "source": {
                "type": "git",
                "url": "https://github.com/utopia-php/logger.git",
                "reference": "079656cb5169ca9600861eda0b6819199e3d4a57"
            },
            "dist": {
                "type": "zip",
                "url": "https://api.github.com/repos/utopia-php/logger/zipball/079656cb5169ca9600861eda0b6819199e3d4a57",
                "reference": "079656cb5169ca9600861eda0b6819199e3d4a57",
                "shasum": ""
            },
            "require": {
                "php": ">=8.0"
            },
            "require-dev": {
                "phpunit/phpunit": "^9.3",
                "vimeo/psalm": "4.0.1"
            },
            "type": "library",
            "autoload": {
                "psr-4": {
                    "Utopia\\Logger\\": "src/Logger"
                }
            },
            "notification-url": "https://packagist.org/downloads/",
            "license": [
                "MIT"
            ],
            "authors": [
                {
                    "name": "Eldad Fux",
                    "email": "eldad@appwrite.io"
                },
                {
                    "name": "Matej Bačo",
                    "email": "matej@appwrite.io"
                },
                {
                    "name": "Christy Jacob",
                    "email": "christy@appwrite.io"
                }
            ],
            "description": "Utopia Logger library is simple and lite library for logging information, such as errors or warnings. This library is aiming to be as simple and easy to learn and use.",
            "keywords": [
                "appsignal",
                "errors",
                "framework",
                "logger",
                "logging",
                "logs",
                "php",
                "raygun",
                "sentry",
                "upf",
                "utopia",
                "warnings"
            ],
            "support": {
                "issues": "https://github.com/utopia-php/logger/issues",
                "source": "https://github.com/utopia-php/logger/tree/0.3.0"
            },
            "time": "2022-03-18T10:56:57+00:00"
        },
        {
            "name": "utopia-php/messaging",
            "version": "0.1.0",
            "source": {
                "type": "git",
                "url": "https://github.com/utopia-php/messaging.git",
                "reference": "501272fad666f06bec8f130076862e7981a73f8c"
            },
            "dist": {
                "type": "zip",
                "url": "https://api.github.com/repos/utopia-php/messaging/zipball/501272fad666f06bec8f130076862e7981a73f8c",
                "reference": "501272fad666f06bec8f130076862e7981a73f8c",
                "shasum": ""
            },
            "require": {
                "ext-curl": "*",
                "php": ">=8.0.0"
            },
            "require-dev": {
                "phpmailer/phpmailer": "6.6.*",
                "phpunit/phpunit": "9.5.*",
                "squizlabs/php_codesniffer": "^3.6"
            },
            "type": "library",
            "autoload": {
                "psr-4": {
                    "Utopia\\Messaging\\": "src/Utopia/Messaging"
                }
            },
            "notification-url": "https://packagist.org/downloads/",
            "license": [
                "MIT"
            ],
            "authors": [
                {
                    "name": "Jake Barnby",
                    "email": "jake@appwrite.io"
                }
            ],
            "description": "A simple, light and advanced PHP messaging library",
            "keywords": [
                "library",
                "messaging",
                "php",
                "upf",
                "utopia",
                "utopia-php"
            ],
            "support": {
                "issues": "https://github.com/utopia-php/messaging/issues",
                "source": "https://github.com/utopia-php/messaging/tree/0.1.0"
            },
            "time": "2022-09-29T11:22:48+00:00"
        },
        {
            "name": "utopia-php/orchestration",
            "version": "0.6.0",
            "source": {
                "type": "git",
                "url": "https://github.com/utopia-php/orchestration.git",
                "reference": "94263976413871efb6b16157a7101a81df3b6d78"
            },
            "dist": {
                "type": "zip",
                "url": "https://api.github.com/repos/utopia-php/orchestration/zipball/94263976413871efb6b16157a7101a81df3b6d78",
                "reference": "94263976413871efb6b16157a7101a81df3b6d78",
                "shasum": ""
            },
            "require": {
                "php": ">=8.0",
                "utopia-php/cli": "0.13.*"
            },
            "require-dev": {
                "phpunit/phpunit": "^9.3",
                "vimeo/psalm": "4.0.1"
            },
            "type": "library",
            "autoload": {
                "psr-4": {
                    "Utopia\\Orchestration\\": "src/Orchestration"
                }
            },
            "notification-url": "https://packagist.org/downloads/",
            "license": [
                "MIT"
            ],
            "authors": [
                {
                    "name": "Eldad Fux",
                    "email": "eldad@appwrite.io"
                }
            ],
            "description": "Lite & fast micro PHP abstraction library for container orchestration",
            "keywords": [
                "docker",
                "framework",
                "kubernetes",
                "orchestration",
                "php",
                "swarm",
                "upf",
                "utopia"
            ],
            "support": {
                "issues": "https://github.com/utopia-php/orchestration/issues",
                "source": "https://github.com/utopia-php/orchestration/tree/0.6.0"
            },
            "time": "2022-07-13T16:47:18+00:00"
        },
        {
            "name": "utopia-php/preloader",
            "version": "0.2.4",
            "source": {
                "type": "git",
                "url": "https://github.com/utopia-php/preloader.git",
                "reference": "65ef48392e72172f584b0baa2e224f9a1cebcce0"
            },
            "dist": {
                "type": "zip",
                "url": "https://api.github.com/repos/utopia-php/preloader/zipball/65ef48392e72172f584b0baa2e224f9a1cebcce0",
                "reference": "65ef48392e72172f584b0baa2e224f9a1cebcce0",
                "shasum": ""
            },
            "require": {
                "php": ">=7.1"
            },
            "require-dev": {
                "phpunit/phpunit": "^9.3",
                "vimeo/psalm": "4.0.1"
            },
            "type": "library",
            "autoload": {
                "psr-4": {
                    "Utopia\\Preloader\\": "src/Preloader"
                }
            },
            "notification-url": "https://packagist.org/downloads/",
            "license": [
                "MIT"
            ],
            "authors": [
                {
                    "name": "Eldad Fux",
                    "email": "team@appwrite.io"
                }
            ],
            "description": "Utopia Preloader library is simple and lite library for managing PHP preloading configuration",
            "keywords": [
                "framework",
                "php",
                "preload",
                "preloader",
                "preloading",
                "upf",
                "utopia"
            ],
            "support": {
                "issues": "https://github.com/utopia-php/preloader/issues",
                "source": "https://github.com/utopia-php/preloader/tree/0.2.4"
            },
            "time": "2020-10-24T07:04:59+00:00"
        },
        {
            "name": "utopia-php/registry",
            "version": "0.5.0",
            "source": {
                "type": "git",
                "url": "https://github.com/utopia-php/registry.git",
                "reference": "bedc4ed54527b2803e6dfdccc39449f98522b70d"
            },
            "dist": {
                "type": "zip",
                "url": "https://api.github.com/repos/utopia-php/registry/zipball/bedc4ed54527b2803e6dfdccc39449f98522b70d",
                "reference": "bedc4ed54527b2803e6dfdccc39449f98522b70d",
                "shasum": ""
            },
            "require": {
                "php": ">=7.4"
            },
            "require-dev": {
                "phpunit/phpunit": "^9.3",
                "vimeo/psalm": "4.0.1"
            },
            "type": "library",
            "autoload": {
                "psr-4": {
                    "Utopia\\Registry\\": "src/Registry"
                }
            },
            "notification-url": "https://packagist.org/downloads/",
            "license": [
                "MIT"
            ],
            "authors": [
                {
                    "name": "Eldad Fux",
                    "email": "eldad@appwrite.io"
                }
            ],
            "description": "A simple dependency management library for PHP",
            "keywords": [
                "dependency management",
                "di",
                "framework",
                "php",
                "upf",
                "utopia"
            ],
            "support": {
                "issues": "https://github.com/utopia-php/registry/issues",
                "source": "https://github.com/utopia-php/registry/tree/0.5.0"
            },
            "time": "2021-03-10T10:45:22+00:00"
        },
        {
            "name": "utopia-php/storage",
            "version": "0.11.0",
            "source": {
                "type": "git",
                "url": "https://github.com/utopia-php/storage.git",
                "reference": "59802cf281d1976560cf6e353f250a9b870efddc"
            },
            "dist": {
                "type": "zip",
                "url": "https://api.github.com/repos/utopia-php/storage/zipball/59802cf281d1976560cf6e353f250a9b870efddc",
                "reference": "59802cf281d1976560cf6e353f250a9b870efddc",
                "shasum": ""
            },
            "require": {
                "ext-fileinfo": "*",
                "ext-zlib": "*",
                "ext-zstd": "*",
                "php": ">=8.0",
                "utopia-php/framework": "0.*.*"
            },
            "require-dev": {
                "phpunit/phpunit": "^9.3",
                "vimeo/psalm": "4.0.1"
            },
            "type": "library",
            "autoload": {
                "psr-4": {
                    "Utopia\\Storage\\": "src/Storage"
                }
            },
            "notification-url": "https://packagist.org/downloads/",
            "license": [
                "MIT"
            ],
            "authors": [
                {
                    "name": "Eldad Fux",
                    "email": "eldad@appwrite.io"
                }
            ],
            "description": "A simple Storage library to manage application storage",
            "keywords": [
                "framework",
                "php",
                "storage",
                "upf",
                "utopia"
            ],
            "support": {
                "issues": "https://github.com/utopia-php/storage/issues",
                "source": "https://github.com/utopia-php/storage/tree/0.11.0"
            },
            "time": "2022-08-31T09:17:31+00:00"
        },
        {
            "name": "utopia-php/swoole",
            "version": "0.4.0",
            "source": {
                "type": "git",
                "url": "https://github.com/utopia-php/swoole.git",
                "reference": "536e1f3e78fc0197e4a8ed81b1bf2636a3bc4538"
            },
            "dist": {
                "type": "zip",
                "url": "https://api.github.com/repos/utopia-php/swoole/zipball/536e1f3e78fc0197e4a8ed81b1bf2636a3bc4538",
                "reference": "536e1f3e78fc0197e4a8ed81b1bf2636a3bc4538",
                "shasum": ""
            },
            "require": {
                "ext-swoole": "*",
                "php": ">=8.0",
                "utopia-php/framework": "0.*.*"
            },
            "require-dev": {
                "phpunit/phpunit": "^9.3",
                "swoole/ide-helper": "4.8.3",
                "vimeo/psalm": "4.15.0"
            },
            "type": "library",
            "autoload": {
                "psr-4": {
                    "Utopia\\Swoole\\": "src/Swoole"
                }
            },
            "notification-url": "https://packagist.org/downloads/",
            "license": [
                "MIT"
            ],
            "authors": [
                {
                    "name": "Eldad Fux",
                    "email": "team@appwrite.io"
                }
            ],
            "description": "An extension for Utopia Framework to work with PHP Swoole as a PHP FPM alternative",
            "keywords": [
                "framework",
                "http",
                "php",
                "server",
                "swoole",
                "upf",
                "utopia"
            ],
            "support": {
                "issues": "https://github.com/utopia-php/swoole/issues",
                "source": "https://github.com/utopia-php/swoole/tree/0.4.0"
            },
            "time": "2022-10-08T14:32:43+00:00"
        },
        {
            "name": "utopia-php/system",
            "version": "0.4.0",
            "source": {
                "type": "git",
                "url": "https://github.com/utopia-php/system.git",
                "reference": "67c92c66ce8f0cc925a00bca89f7a188bf9183c0"
            },
            "dist": {
                "type": "zip",
                "url": "https://api.github.com/repos/utopia-php/system/zipball/67c92c66ce8f0cc925a00bca89f7a188bf9183c0",
                "reference": "67c92c66ce8f0cc925a00bca89f7a188bf9183c0",
                "shasum": ""
            },
            "require": {
                "php": ">=7.4"
            },
            "require-dev": {
                "phpunit/phpunit": "^9.3",
                "vimeo/psalm": "4.0.1"
            },
            "type": "library",
            "autoload": {
                "psr-4": {
                    "Utopia\\System\\": "src/System"
                }
            },
            "notification-url": "https://packagist.org/downloads/",
            "license": [
                "MIT"
            ],
            "authors": [
                {
                    "name": "Eldad Fux",
                    "email": "eldad@appwrite.io"
                },
                {
                    "name": "Torsten Dittmann",
                    "email": "torsten@appwrite.io"
                }
            ],
            "description": "A simple library for obtaining information about the host's system.",
            "keywords": [
                "framework",
                "php",
                "system",
                "upf",
                "utopia"
            ],
            "support": {
                "issues": "https://github.com/utopia-php/system/issues",
                "source": "https://github.com/utopia-php/system/tree/0.4.0"
            },
            "time": "2021-02-04T14:14:49+00:00"
        },
        {
            "name": "utopia-php/websocket",
            "version": "0.1.0",
            "source": {
                "type": "git",
                "url": "https://github.com/utopia-php/websocket.git",
                "reference": "51fcb86171400d8aa40d76c54593481fd273dab5"
            },
            "dist": {
                "type": "zip",
                "url": "https://api.github.com/repos/utopia-php/websocket/zipball/51fcb86171400d8aa40d76c54593481fd273dab5",
                "reference": "51fcb86171400d8aa40d76c54593481fd273dab5",
                "shasum": ""
            },
            "require": {
                "php": ">=8.0"
            },
            "require-dev": {
                "phpunit/phpunit": "^9.5.5",
                "swoole/ide-helper": "4.6.6",
                "textalk/websocket": "1.5.2",
                "vimeo/psalm": "^4.8.1",
                "workerman/workerman": "^4.0"
            },
            "type": "library",
            "autoload": {
                "psr-4": {
                    "Utopia\\WebSocket\\": "src/WebSocket"
                }
            },
            "notification-url": "https://packagist.org/downloads/",
            "license": [
                "MIT"
            ],
            "authors": [
                {
                    "name": "Eldad Fux",
                    "email": "eldad@appwrite.io"
                },
                {
                    "name": "Torsten Dittmann",
                    "email": "torsten@appwrite.io"
                }
            ],
            "description": "A simple abstraction for WebSocket servers.",
            "keywords": [
                "framework",
                "php",
                "upf",
                "utopia",
                "websocket"
            ],
            "support": {
                "issues": "https://github.com/utopia-php/websocket/issues",
                "source": "https://github.com/utopia-php/websocket/tree/0.1.0"
            },
            "time": "2021-12-20T10:50:09+00:00"
        },
        {
            "name": "webmozart/assert",
            "version": "1.11.0",
            "source": {
                "type": "git",
                "url": "https://github.com/webmozarts/assert.git",
                "reference": "11cb2199493b2f8a3b53e7f19068fc6aac760991"
            },
            "dist": {
                "type": "zip",
                "url": "https://api.github.com/repos/webmozarts/assert/zipball/11cb2199493b2f8a3b53e7f19068fc6aac760991",
                "reference": "11cb2199493b2f8a3b53e7f19068fc6aac760991",
                "shasum": ""
            },
            "require": {
                "ext-ctype": "*",
                "php": "^7.2 || ^8.0"
            },
            "conflict": {
                "phpstan/phpstan": "<0.12.20",
                "vimeo/psalm": "<4.6.1 || 4.6.2"
            },
            "require-dev": {
                "phpunit/phpunit": "^8.5.13"
            },
            "type": "library",
            "extra": {
                "branch-alias": {
                    "dev-master": "1.10-dev"
                }
            },
            "autoload": {
                "psr-4": {
                    "Webmozart\\Assert\\": "src/"
                }
            },
            "notification-url": "https://packagist.org/downloads/",
            "license": [
                "MIT"
            ],
            "authors": [
                {
                    "name": "Bernhard Schussek",
                    "email": "bschussek@gmail.com"
                }
            ],
            "description": "Assertions to validate method input/output with nice error messages.",
            "keywords": [
                "assert",
                "check",
                "validate"
            ],
            "support": {
                "issues": "https://github.com/webmozarts/assert/issues",
                "source": "https://github.com/webmozarts/assert/tree/1.11.0"
            },
            "time": "2022-06-03T18:03:27+00:00"
        }
    ],
    "packages-dev": [
        {
            "name": "appwrite/sdk-generator",
            "version": "0.28.1",
            "source": {
                "type": "git",
                "url": "https://github.com/appwrite/sdk-generator.git",
                "reference": "ed8d3daa66589733b49b11c053d524cdf576ffee"
            },
            "dist": {
                "type": "zip",
                "url": "https://api.github.com/repos/appwrite/sdk-generator/zipball/ed8d3daa66589733b49b11c053d524cdf576ffee",
                "reference": "ed8d3daa66589733b49b11c053d524cdf576ffee",
                "shasum": ""
            },
            "require": {
                "ext-curl": "*",
                "ext-json": "*",
                "ext-mbstring": "*",
                "matthiasmullie/minify": "^1.3.68",
                "php": ">=7.0.0",
                "twig/twig": "^3.4.1"
            },
            "require-dev": {
                "brianium/paratest": "^6.4",
                "phpunit/phpunit": "^9.5.21"
            },
            "type": "library",
            "autoload": {
                "psr-4": {
                    "Appwrite\\SDK\\": "src/SDK",
                    "Appwrite\\Spec\\": "src/Spec"
                }
            },
            "notification-url": "https://packagist.org/downloads/",
            "license": [
                "MIT"
            ],
            "authors": [
                {
                    "name": "Eldad Fux",
                    "email": "eldad@appwrite.io"
                }
            ],
            "description": "Appwrite PHP library for generating API SDKs for multiple programming languages and platforms",
            "support": {
                "issues": "https://github.com/appwrite/sdk-generator/issues",
                "source": "https://github.com/appwrite/sdk-generator/tree/0.28.1"
            },
            "time": "2022-09-22T09:15:54+00:00"
        },
        {
            "name": "doctrine/instantiator",
            "version": "1.4.1",
            "source": {
                "type": "git",
                "url": "https://github.com/doctrine/instantiator.git",
                "reference": "10dcfce151b967d20fde1b34ae6640712c3891bc"
            },
            "dist": {
                "type": "zip",
                "url": "https://api.github.com/repos/doctrine/instantiator/zipball/10dcfce151b967d20fde1b34ae6640712c3891bc",
                "reference": "10dcfce151b967d20fde1b34ae6640712c3891bc",
                "shasum": ""
            },
            "require": {
                "php": "^7.1 || ^8.0"
            },
            "require-dev": {
                "doctrine/coding-standard": "^9",
                "ext-pdo": "*",
                "ext-phar": "*",
                "phpbench/phpbench": "^0.16 || ^1",
                "phpstan/phpstan": "^1.4",
                "phpstan/phpstan-phpunit": "^1",
                "phpunit/phpunit": "^7.5 || ^8.5 || ^9.5",
                "vimeo/psalm": "^4.22"
            },
            "type": "library",
            "autoload": {
                "psr-4": {
                    "Doctrine\\Instantiator\\": "src/Doctrine/Instantiator/"
                }
            },
            "notification-url": "https://packagist.org/downloads/",
            "license": [
                "MIT"
            ],
            "authors": [
                {
                    "name": "Marco Pivetta",
                    "email": "ocramius@gmail.com",
                    "homepage": "https://ocramius.github.io/"
                }
            ],
            "description": "A small, lightweight utility to instantiate objects in PHP without invoking their constructors",
            "homepage": "https://www.doctrine-project.org/projects/instantiator.html",
            "keywords": [
                "constructor",
                "instantiate"
            ],
            "support": {
                "issues": "https://github.com/doctrine/instantiator/issues",
                "source": "https://github.com/doctrine/instantiator/tree/1.4.1"
            },
            "funding": [
                {
                    "url": "https://www.doctrine-project.org/sponsorship.html",
                    "type": "custom"
                },
                {
                    "url": "https://www.patreon.com/phpdoctrine",
                    "type": "patreon"
                },
                {
                    "url": "https://tidelift.com/funding/github/packagist/doctrine%2Finstantiator",
                    "type": "tidelift"
                }
            ],
            "time": "2022-03-03T08:28:38+00:00"
        },
        {
            "name": "matthiasmullie/minify",
            "version": "1.3.69",
            "source": {
                "type": "git",
                "url": "https://github.com/matthiasmullie/minify.git",
                "reference": "a61c949cccd086808063611ef9698eabe42ef22f"
            },
            "dist": {
                "type": "zip",
                "url": "https://api.github.com/repos/matthiasmullie/minify/zipball/a61c949cccd086808063611ef9698eabe42ef22f",
                "reference": "a61c949cccd086808063611ef9698eabe42ef22f",
                "shasum": ""
            },
            "require": {
                "ext-pcre": "*",
                "matthiasmullie/path-converter": "~1.1",
                "php": ">=5.3.0"
            },
            "require-dev": {
                "friendsofphp/php-cs-fixer": "~2.0",
                "matthiasmullie/scrapbook": "dev-master",
                "phpunit/phpunit": ">=4.8"
            },
            "suggest": {
                "psr/cache-implementation": "Cache implementation to use with Minify::cache"
            },
            "bin": [
                "bin/minifycss",
                "bin/minifyjs"
            ],
            "type": "library",
            "autoload": {
                "psr-4": {
                    "MatthiasMullie\\Minify\\": "src/"
                }
            },
            "notification-url": "https://packagist.org/downloads/",
            "license": [
                "MIT"
            ],
            "authors": [
                {
                    "name": "Matthias Mullie",
                    "email": "minify@mullie.eu",
                    "homepage": "http://www.mullie.eu",
                    "role": "Developer"
                }
            ],
            "description": "CSS & JavaScript minifier, in PHP. Removes whitespace, strips comments, combines files (incl. @import statements and small assets in CSS files), and optimizes/shortens a few common programming patterns.",
            "homepage": "http://www.minifier.org",
            "keywords": [
                "JS",
                "css",
                "javascript",
                "minifier",
                "minify"
            ],
            "support": {
                "issues": "https://github.com/matthiasmullie/minify/issues",
                "source": "https://github.com/matthiasmullie/minify/tree/1.3.69"
            },
            "funding": [
                {
                    "url": "https://github.com/matthiasmullie",
                    "type": "github"
                }
            ],
            "time": "2022-08-01T09:00:18+00:00"
        },
        {
            "name": "matthiasmullie/path-converter",
            "version": "1.1.3",
            "source": {
                "type": "git",
                "url": "https://github.com/matthiasmullie/path-converter.git",
                "reference": "e7d13b2c7e2f2268e1424aaed02085518afa02d9"
            },
            "dist": {
                "type": "zip",
                "url": "https://api.github.com/repos/matthiasmullie/path-converter/zipball/e7d13b2c7e2f2268e1424aaed02085518afa02d9",
                "reference": "e7d13b2c7e2f2268e1424aaed02085518afa02d9",
                "shasum": ""
            },
            "require": {
                "ext-pcre": "*",
                "php": ">=5.3.0"
            },
            "require-dev": {
                "phpunit/phpunit": "~4.8"
            },
            "type": "library",
            "autoload": {
                "psr-4": {
                    "MatthiasMullie\\PathConverter\\": "src/"
                }
            },
            "notification-url": "https://packagist.org/downloads/",
            "license": [
                "MIT"
            ],
            "authors": [
                {
                    "name": "Matthias Mullie",
                    "email": "pathconverter@mullie.eu",
                    "homepage": "http://www.mullie.eu",
                    "role": "Developer"
                }
            ],
            "description": "Relative path converter",
            "homepage": "http://github.com/matthiasmullie/path-converter",
            "keywords": [
                "converter",
                "path",
                "paths",
                "relative"
            ],
            "support": {
                "issues": "https://github.com/matthiasmullie/path-converter/issues",
                "source": "https://github.com/matthiasmullie/path-converter/tree/1.1.3"
            },
            "time": "2019-02-05T23:41:09+00:00"
        },
        {
            "name": "myclabs/deep-copy",
            "version": "1.11.0",
            "source": {
                "type": "git",
                "url": "https://github.com/myclabs/DeepCopy.git",
                "reference": "14daed4296fae74d9e3201d2c4925d1acb7aa614"
            },
            "dist": {
                "type": "zip",
                "url": "https://api.github.com/repos/myclabs/DeepCopy/zipball/14daed4296fae74d9e3201d2c4925d1acb7aa614",
                "reference": "14daed4296fae74d9e3201d2c4925d1acb7aa614",
                "shasum": ""
            },
            "require": {
                "php": "^7.1 || ^8.0"
            },
            "conflict": {
                "doctrine/collections": "<1.6.8",
                "doctrine/common": "<2.13.3 || >=3,<3.2.2"
            },
            "require-dev": {
                "doctrine/collections": "^1.6.8",
                "doctrine/common": "^2.13.3 || ^3.2.2",
                "phpunit/phpunit": "^7.5.20 || ^8.5.23 || ^9.5.13"
            },
            "type": "library",
            "autoload": {
                "files": [
                    "src/DeepCopy/deep_copy.php"
                ],
                "psr-4": {
                    "DeepCopy\\": "src/DeepCopy/"
                }
            },
            "notification-url": "https://packagist.org/downloads/",
            "license": [
                "MIT"
            ],
            "description": "Create deep copies (clones) of your objects",
            "keywords": [
                "clone",
                "copy",
                "duplicate",
                "object",
                "object graph"
            ],
            "support": {
                "issues": "https://github.com/myclabs/DeepCopy/issues",
                "source": "https://github.com/myclabs/DeepCopy/tree/1.11.0"
            },
            "funding": [
                {
                    "url": "https://tidelift.com/funding/github/packagist/myclabs/deep-copy",
                    "type": "tidelift"
                }
            ],
            "time": "2022-03-03T13:19:32+00:00"
        },
        {
            "name": "nikic/php-parser",
            "version": "v4.15.1",
            "source": {
                "type": "git",
                "url": "https://github.com/nikic/PHP-Parser.git",
                "reference": "0ef6c55a3f47f89d7a374e6f835197a0b5fcf900"
            },
            "dist": {
                "type": "zip",
                "url": "https://api.github.com/repos/nikic/PHP-Parser/zipball/0ef6c55a3f47f89d7a374e6f835197a0b5fcf900",
                "reference": "0ef6c55a3f47f89d7a374e6f835197a0b5fcf900",
                "shasum": ""
            },
            "require": {
                "ext-tokenizer": "*",
                "php": ">=7.0"
            },
            "require-dev": {
                "ircmaxell/php-yacc": "^0.0.7",
                "phpunit/phpunit": "^6.5 || ^7.0 || ^8.0 || ^9.0"
            },
            "bin": [
                "bin/php-parse"
            ],
            "type": "library",
            "extra": {
                "branch-alias": {
                    "dev-master": "4.9-dev"
                }
            },
            "autoload": {
                "psr-4": {
                    "PhpParser\\": "lib/PhpParser"
                }
            },
            "notification-url": "https://packagist.org/downloads/",
            "license": [
                "BSD-3-Clause"
            ],
            "authors": [
                {
                    "name": "Nikita Popov"
                }
            ],
            "description": "A PHP parser written in PHP",
            "keywords": [
                "parser",
                "php"
            ],
            "support": {
                "issues": "https://github.com/nikic/PHP-Parser/issues",
                "source": "https://github.com/nikic/PHP-Parser/tree/v4.15.1"
            },
            "time": "2022-09-04T07:30:47+00:00"
        },
        {
            "name": "phar-io/manifest",
            "version": "2.0.3",
            "source": {
                "type": "git",
                "url": "https://github.com/phar-io/manifest.git",
                "reference": "97803eca37d319dfa7826cc2437fc020857acb53"
            },
            "dist": {
                "type": "zip",
                "url": "https://api.github.com/repos/phar-io/manifest/zipball/97803eca37d319dfa7826cc2437fc020857acb53",
                "reference": "97803eca37d319dfa7826cc2437fc020857acb53",
                "shasum": ""
            },
            "require": {
                "ext-dom": "*",
                "ext-phar": "*",
                "ext-xmlwriter": "*",
                "phar-io/version": "^3.0.1",
                "php": "^7.2 || ^8.0"
            },
            "type": "library",
            "extra": {
                "branch-alias": {
                    "dev-master": "2.0.x-dev"
                }
            },
            "autoload": {
                "classmap": [
                    "src/"
                ]
            },
            "notification-url": "https://packagist.org/downloads/",
            "license": [
                "BSD-3-Clause"
            ],
            "authors": [
                {
                    "name": "Arne Blankerts",
                    "email": "arne@blankerts.de",
                    "role": "Developer"
                },
                {
                    "name": "Sebastian Heuer",
                    "email": "sebastian@phpeople.de",
                    "role": "Developer"
                },
                {
                    "name": "Sebastian Bergmann",
                    "email": "sebastian@phpunit.de",
                    "role": "Developer"
                }
            ],
            "description": "Component for reading phar.io manifest information from a PHP Archive (PHAR)",
            "support": {
                "issues": "https://github.com/phar-io/manifest/issues",
                "source": "https://github.com/phar-io/manifest/tree/2.0.3"
            },
            "time": "2021-07-20T11:28:43+00:00"
        },
        {
            "name": "phar-io/version",
            "version": "3.2.1",
            "source": {
                "type": "git",
                "url": "https://github.com/phar-io/version.git",
                "reference": "4f7fd7836c6f332bb2933569e566a0d6c4cbed74"
            },
            "dist": {
                "type": "zip",
                "url": "https://api.github.com/repos/phar-io/version/zipball/4f7fd7836c6f332bb2933569e566a0d6c4cbed74",
                "reference": "4f7fd7836c6f332bb2933569e566a0d6c4cbed74",
                "shasum": ""
            },
            "require": {
                "php": "^7.2 || ^8.0"
            },
            "type": "library",
            "autoload": {
                "classmap": [
                    "src/"
                ]
            },
            "notification-url": "https://packagist.org/downloads/",
            "license": [
                "BSD-3-Clause"
            ],
            "authors": [
                {
                    "name": "Arne Blankerts",
                    "email": "arne@blankerts.de",
                    "role": "Developer"
                },
                {
                    "name": "Sebastian Heuer",
                    "email": "sebastian@phpeople.de",
                    "role": "Developer"
                },
                {
                    "name": "Sebastian Bergmann",
                    "email": "sebastian@phpunit.de",
                    "role": "Developer"
                }
            ],
            "description": "Library for handling version information and constraints",
            "support": {
                "issues": "https://github.com/phar-io/version/issues",
                "source": "https://github.com/phar-io/version/tree/3.2.1"
            },
            "time": "2022-02-21T01:04:05+00:00"
        },
        {
            "name": "phpdocumentor/reflection-common",
            "version": "2.2.0",
            "source": {
                "type": "git",
                "url": "https://github.com/phpDocumentor/ReflectionCommon.git",
                "reference": "1d01c49d4ed62f25aa84a747ad35d5a16924662b"
            },
            "dist": {
                "type": "zip",
                "url": "https://api.github.com/repos/phpDocumentor/ReflectionCommon/zipball/1d01c49d4ed62f25aa84a747ad35d5a16924662b",
                "reference": "1d01c49d4ed62f25aa84a747ad35d5a16924662b",
                "shasum": ""
            },
            "require": {
                "php": "^7.2 || ^8.0"
            },
            "type": "library",
            "extra": {
                "branch-alias": {
                    "dev-2.x": "2.x-dev"
                }
            },
            "autoload": {
                "psr-4": {
                    "phpDocumentor\\Reflection\\": "src/"
                }
            },
            "notification-url": "https://packagist.org/downloads/",
            "license": [
                "MIT"
            ],
            "authors": [
                {
                    "name": "Jaap van Otterdijk",
                    "email": "opensource@ijaap.nl"
                }
            ],
            "description": "Common reflection classes used by phpdocumentor to reflect the code structure",
            "homepage": "http://www.phpdoc.org",
            "keywords": [
                "FQSEN",
                "phpDocumentor",
                "phpdoc",
                "reflection",
                "static analysis"
            ],
            "support": {
                "issues": "https://github.com/phpDocumentor/ReflectionCommon/issues",
                "source": "https://github.com/phpDocumentor/ReflectionCommon/tree/2.x"
            },
            "time": "2020-06-27T09:03:43+00:00"
        },
        {
            "name": "phpdocumentor/reflection-docblock",
            "version": "5.3.0",
            "source": {
                "type": "git",
                "url": "https://github.com/phpDocumentor/ReflectionDocBlock.git",
                "reference": "622548b623e81ca6d78b721c5e029f4ce664f170"
            },
            "dist": {
                "type": "zip",
                "url": "https://api.github.com/repos/phpDocumentor/ReflectionDocBlock/zipball/622548b623e81ca6d78b721c5e029f4ce664f170",
                "reference": "622548b623e81ca6d78b721c5e029f4ce664f170",
                "shasum": ""
            },
            "require": {
                "ext-filter": "*",
                "php": "^7.2 || ^8.0",
                "phpdocumentor/reflection-common": "^2.2",
                "phpdocumentor/type-resolver": "^1.3",
                "webmozart/assert": "^1.9.1"
            },
            "require-dev": {
                "mockery/mockery": "~1.3.2",
                "psalm/phar": "^4.8"
            },
            "type": "library",
            "extra": {
                "branch-alias": {
                    "dev-master": "5.x-dev"
                }
            },
            "autoload": {
                "psr-4": {
                    "phpDocumentor\\Reflection\\": "src"
                }
            },
            "notification-url": "https://packagist.org/downloads/",
            "license": [
                "MIT"
            ],
            "authors": [
                {
                    "name": "Mike van Riel",
                    "email": "me@mikevanriel.com"
                },
                {
                    "name": "Jaap van Otterdijk",
                    "email": "account@ijaap.nl"
                }
            ],
            "description": "With this component, a library can provide support for annotations via DocBlocks or otherwise retrieve information that is embedded in a DocBlock.",
            "support": {
                "issues": "https://github.com/phpDocumentor/ReflectionDocBlock/issues",
                "source": "https://github.com/phpDocumentor/ReflectionDocBlock/tree/5.3.0"
            },
            "time": "2021-10-19T17:43:47+00:00"
        },
        {
            "name": "phpdocumentor/type-resolver",
            "version": "1.6.2",
            "source": {
                "type": "git",
                "url": "https://github.com/phpDocumentor/TypeResolver.git",
                "reference": "48f445a408c131e38cab1c235aa6d2bb7a0bb20d"
            },
            "dist": {
                "type": "zip",
                "url": "https://api.github.com/repos/phpDocumentor/TypeResolver/zipball/48f445a408c131e38cab1c235aa6d2bb7a0bb20d",
                "reference": "48f445a408c131e38cab1c235aa6d2bb7a0bb20d",
                "shasum": ""
            },
            "require": {
                "php": "^7.4 || ^8.0",
                "phpdocumentor/reflection-common": "^2.0"
            },
            "require-dev": {
                "ext-tokenizer": "*",
                "phpstan/extension-installer": "^1.1",
                "phpstan/phpstan": "^1.8",
                "phpstan/phpstan-phpunit": "^1.1",
                "phpunit/phpunit": "^9.5",
                "rector/rector": "^0.13.9",
                "vimeo/psalm": "^4.25"
            },
            "type": "library",
            "extra": {
                "branch-alias": {
                    "dev-1.x": "1.x-dev"
                }
            },
            "autoload": {
                "psr-4": {
                    "phpDocumentor\\Reflection\\": "src"
                }
            },
            "notification-url": "https://packagist.org/downloads/",
            "license": [
                "MIT"
            ],
            "authors": [
                {
                    "name": "Mike van Riel",
                    "email": "me@mikevanriel.com"
                }
            ],
            "description": "A PSR-5 based resolver of Class names, Types and Structural Element Names",
            "support": {
                "issues": "https://github.com/phpDocumentor/TypeResolver/issues",
                "source": "https://github.com/phpDocumentor/TypeResolver/tree/1.6.2"
            },
            "time": "2022-10-14T12:47:21+00:00"
        },
        {
            "name": "phpspec/prophecy",
            "version": "v1.15.0",
            "source": {
                "type": "git",
                "url": "https://github.com/phpspec/prophecy.git",
                "reference": "bbcd7380b0ebf3961ee21409db7b38bc31d69a13"
            },
            "dist": {
                "type": "zip",
                "url": "https://api.github.com/repos/phpspec/prophecy/zipball/bbcd7380b0ebf3961ee21409db7b38bc31d69a13",
                "reference": "bbcd7380b0ebf3961ee21409db7b38bc31d69a13",
                "shasum": ""
            },
            "require": {
                "doctrine/instantiator": "^1.2",
                "php": "^7.2 || ~8.0, <8.2",
                "phpdocumentor/reflection-docblock": "^5.2",
                "sebastian/comparator": "^3.0 || ^4.0",
                "sebastian/recursion-context": "^3.0 || ^4.0"
            },
            "require-dev": {
                "phpspec/phpspec": "^6.0 || ^7.0",
                "phpunit/phpunit": "^8.0 || ^9.0"
            },
            "type": "library",
            "extra": {
                "branch-alias": {
                    "dev-master": "1.x-dev"
                }
            },
            "autoload": {
                "psr-4": {
                    "Prophecy\\": "src/Prophecy"
                }
            },
            "notification-url": "https://packagist.org/downloads/",
            "license": [
                "MIT"
            ],
            "authors": [
                {
                    "name": "Konstantin Kudryashov",
                    "email": "ever.zet@gmail.com",
                    "homepage": "http://everzet.com"
                },
                {
                    "name": "Marcello Duarte",
                    "email": "marcello.duarte@gmail.com"
                }
            ],
            "description": "Highly opinionated mocking framework for PHP 5.3+",
            "homepage": "https://github.com/phpspec/prophecy",
            "keywords": [
                "Double",
                "Dummy",
                "fake",
                "mock",
                "spy",
                "stub"
            ],
            "support": {
                "issues": "https://github.com/phpspec/prophecy/issues",
                "source": "https://github.com/phpspec/prophecy/tree/v1.15.0"
            },
            "time": "2021-12-08T12:19:24+00:00"
        },
        {
            "name": "phpunit/php-code-coverage",
            "version": "9.2.18",
            "source": {
                "type": "git",
                "url": "https://github.com/sebastianbergmann/php-code-coverage.git",
                "reference": "12fddc491826940cf9b7e88ad9664cf51f0f6d0a"
            },
            "dist": {
                "type": "zip",
                "url": "https://api.github.com/repos/sebastianbergmann/php-code-coverage/zipball/12fddc491826940cf9b7e88ad9664cf51f0f6d0a",
                "reference": "12fddc491826940cf9b7e88ad9664cf51f0f6d0a",
                "shasum": ""
            },
            "require": {
                "ext-dom": "*",
                "ext-libxml": "*",
                "ext-xmlwriter": "*",
                "nikic/php-parser": "^4.14",
                "php": ">=7.3",
                "phpunit/php-file-iterator": "^3.0.3",
                "phpunit/php-text-template": "^2.0.2",
                "sebastian/code-unit-reverse-lookup": "^2.0.2",
                "sebastian/complexity": "^2.0",
                "sebastian/environment": "^5.1.2",
                "sebastian/lines-of-code": "^1.0.3",
                "sebastian/version": "^3.0.1",
                "theseer/tokenizer": "^1.2.0"
            },
            "require-dev": {
                "phpunit/phpunit": "^9.3"
            },
            "suggest": {
                "ext-pcov": "*",
                "ext-xdebug": "*"
            },
            "type": "library",
            "extra": {
                "branch-alias": {
                    "dev-master": "9.2-dev"
                }
            },
            "autoload": {
                "classmap": [
                    "src/"
                ]
            },
            "notification-url": "https://packagist.org/downloads/",
            "license": [
                "BSD-3-Clause"
            ],
            "authors": [
                {
                    "name": "Sebastian Bergmann",
                    "email": "sebastian@phpunit.de",
                    "role": "lead"
                }
            ],
            "description": "Library that provides collection, processing, and rendering functionality for PHP code coverage information.",
            "homepage": "https://github.com/sebastianbergmann/php-code-coverage",
            "keywords": [
                "coverage",
                "testing",
                "xunit"
            ],
            "support": {
                "issues": "https://github.com/sebastianbergmann/php-code-coverage/issues",
                "source": "https://github.com/sebastianbergmann/php-code-coverage/tree/9.2.18"
            },
            "funding": [
                {
                    "url": "https://github.com/sebastianbergmann",
                    "type": "github"
                }
            ],
            "time": "2022-10-27T13:35:33+00:00"
        },
        {
            "name": "phpunit/php-file-iterator",
            "version": "3.0.6",
            "source": {
                "type": "git",
                "url": "https://github.com/sebastianbergmann/php-file-iterator.git",
                "reference": "cf1c2e7c203ac650e352f4cc675a7021e7d1b3cf"
            },
            "dist": {
                "type": "zip",
                "url": "https://api.github.com/repos/sebastianbergmann/php-file-iterator/zipball/cf1c2e7c203ac650e352f4cc675a7021e7d1b3cf",
                "reference": "cf1c2e7c203ac650e352f4cc675a7021e7d1b3cf",
                "shasum": ""
            },
            "require": {
                "php": ">=7.3"
            },
            "require-dev": {
                "phpunit/phpunit": "^9.3"
            },
            "type": "library",
            "extra": {
                "branch-alias": {
                    "dev-master": "3.0-dev"
                }
            },
            "autoload": {
                "classmap": [
                    "src/"
                ]
            },
            "notification-url": "https://packagist.org/downloads/",
            "license": [
                "BSD-3-Clause"
            ],
            "authors": [
                {
                    "name": "Sebastian Bergmann",
                    "email": "sebastian@phpunit.de",
                    "role": "lead"
                }
            ],
            "description": "FilterIterator implementation that filters files based on a list of suffixes.",
            "homepage": "https://github.com/sebastianbergmann/php-file-iterator/",
            "keywords": [
                "filesystem",
                "iterator"
            ],
            "support": {
                "issues": "https://github.com/sebastianbergmann/php-file-iterator/issues",
                "source": "https://github.com/sebastianbergmann/php-file-iterator/tree/3.0.6"
            },
            "funding": [
                {
                    "url": "https://github.com/sebastianbergmann",
                    "type": "github"
                }
            ],
            "time": "2021-12-02T12:48:52+00:00"
        },
        {
            "name": "phpunit/php-invoker",
            "version": "3.1.1",
            "source": {
                "type": "git",
                "url": "https://github.com/sebastianbergmann/php-invoker.git",
                "reference": "5a10147d0aaf65b58940a0b72f71c9ac0423cc67"
            },
            "dist": {
                "type": "zip",
                "url": "https://api.github.com/repos/sebastianbergmann/php-invoker/zipball/5a10147d0aaf65b58940a0b72f71c9ac0423cc67",
                "reference": "5a10147d0aaf65b58940a0b72f71c9ac0423cc67",
                "shasum": ""
            },
            "require": {
                "php": ">=7.3"
            },
            "require-dev": {
                "ext-pcntl": "*",
                "phpunit/phpunit": "^9.3"
            },
            "suggest": {
                "ext-pcntl": "*"
            },
            "type": "library",
            "extra": {
                "branch-alias": {
                    "dev-master": "3.1-dev"
                }
            },
            "autoload": {
                "classmap": [
                    "src/"
                ]
            },
            "notification-url": "https://packagist.org/downloads/",
            "license": [
                "BSD-3-Clause"
            ],
            "authors": [
                {
                    "name": "Sebastian Bergmann",
                    "email": "sebastian@phpunit.de",
                    "role": "lead"
                }
            ],
            "description": "Invoke callables with a timeout",
            "homepage": "https://github.com/sebastianbergmann/php-invoker/",
            "keywords": [
                "process"
            ],
            "support": {
                "issues": "https://github.com/sebastianbergmann/php-invoker/issues",
                "source": "https://github.com/sebastianbergmann/php-invoker/tree/3.1.1"
            },
            "funding": [
                {
                    "url": "https://github.com/sebastianbergmann",
                    "type": "github"
                }
            ],
            "time": "2020-09-28T05:58:55+00:00"
        },
        {
            "name": "phpunit/php-text-template",
            "version": "2.0.4",
            "source": {
                "type": "git",
                "url": "https://github.com/sebastianbergmann/php-text-template.git",
                "reference": "5da5f67fc95621df9ff4c4e5a84d6a8a2acf7c28"
            },
            "dist": {
                "type": "zip",
                "url": "https://api.github.com/repos/sebastianbergmann/php-text-template/zipball/5da5f67fc95621df9ff4c4e5a84d6a8a2acf7c28",
                "reference": "5da5f67fc95621df9ff4c4e5a84d6a8a2acf7c28",
                "shasum": ""
            },
            "require": {
                "php": ">=7.3"
            },
            "require-dev": {
                "phpunit/phpunit": "^9.3"
            },
            "type": "library",
            "extra": {
                "branch-alias": {
                    "dev-master": "2.0-dev"
                }
            },
            "autoload": {
                "classmap": [
                    "src/"
                ]
            },
            "notification-url": "https://packagist.org/downloads/",
            "license": [
                "BSD-3-Clause"
            ],
            "authors": [
                {
                    "name": "Sebastian Bergmann",
                    "email": "sebastian@phpunit.de",
                    "role": "lead"
                }
            ],
            "description": "Simple template engine.",
            "homepage": "https://github.com/sebastianbergmann/php-text-template/",
            "keywords": [
                "template"
            ],
            "support": {
                "issues": "https://github.com/sebastianbergmann/php-text-template/issues",
                "source": "https://github.com/sebastianbergmann/php-text-template/tree/2.0.4"
            },
            "funding": [
                {
                    "url": "https://github.com/sebastianbergmann",
                    "type": "github"
                }
            ],
            "time": "2020-10-26T05:33:50+00:00"
        },
        {
            "name": "phpunit/php-timer",
            "version": "5.0.3",
            "source": {
                "type": "git",
                "url": "https://github.com/sebastianbergmann/php-timer.git",
                "reference": "5a63ce20ed1b5bf577850e2c4e87f4aa902afbd2"
            },
            "dist": {
                "type": "zip",
                "url": "https://api.github.com/repos/sebastianbergmann/php-timer/zipball/5a63ce20ed1b5bf577850e2c4e87f4aa902afbd2",
                "reference": "5a63ce20ed1b5bf577850e2c4e87f4aa902afbd2",
                "shasum": ""
            },
            "require": {
                "php": ">=7.3"
            },
            "require-dev": {
                "phpunit/phpunit": "^9.3"
            },
            "type": "library",
            "extra": {
                "branch-alias": {
                    "dev-master": "5.0-dev"
                }
            },
            "autoload": {
                "classmap": [
                    "src/"
                ]
            },
            "notification-url": "https://packagist.org/downloads/",
            "license": [
                "BSD-3-Clause"
            ],
            "authors": [
                {
                    "name": "Sebastian Bergmann",
                    "email": "sebastian@phpunit.de",
                    "role": "lead"
                }
            ],
            "description": "Utility class for timing",
            "homepage": "https://github.com/sebastianbergmann/php-timer/",
            "keywords": [
                "timer"
            ],
            "support": {
                "issues": "https://github.com/sebastianbergmann/php-timer/issues",
                "source": "https://github.com/sebastianbergmann/php-timer/tree/5.0.3"
            },
            "funding": [
                {
                    "url": "https://github.com/sebastianbergmann",
                    "type": "github"
                }
            ],
            "time": "2020-10-26T13:16:10+00:00"
        },
        {
            "name": "phpunit/phpunit",
            "version": "9.5.20",
            "source": {
                "type": "git",
                "url": "https://github.com/sebastianbergmann/phpunit.git",
                "reference": "12bc8879fb65aef2138b26fc633cb1e3620cffba"
            },
            "dist": {
                "type": "zip",
                "url": "https://api.github.com/repos/sebastianbergmann/phpunit/zipball/12bc8879fb65aef2138b26fc633cb1e3620cffba",
                "reference": "12bc8879fb65aef2138b26fc633cb1e3620cffba",
                "shasum": ""
            },
            "require": {
                "doctrine/instantiator": "^1.3.1",
                "ext-dom": "*",
                "ext-json": "*",
                "ext-libxml": "*",
                "ext-mbstring": "*",
                "ext-xml": "*",
                "ext-xmlwriter": "*",
                "myclabs/deep-copy": "^1.10.1",
                "phar-io/manifest": "^2.0.3",
                "phar-io/version": "^3.0.2",
                "php": ">=7.3",
                "phpspec/prophecy": "^1.12.1",
                "phpunit/php-code-coverage": "^9.2.13",
                "phpunit/php-file-iterator": "^3.0.5",
                "phpunit/php-invoker": "^3.1.1",
                "phpunit/php-text-template": "^2.0.3",
                "phpunit/php-timer": "^5.0.2",
                "sebastian/cli-parser": "^1.0.1",
                "sebastian/code-unit": "^1.0.6",
                "sebastian/comparator": "^4.0.5",
                "sebastian/diff": "^4.0.3",
                "sebastian/environment": "^5.1.3",
                "sebastian/exporter": "^4.0.3",
                "sebastian/global-state": "^5.0.1",
                "sebastian/object-enumerator": "^4.0.3",
                "sebastian/resource-operations": "^3.0.3",
                "sebastian/type": "^3.0",
                "sebastian/version": "^3.0.2"
            },
            "require-dev": {
                "ext-pdo": "*",
                "phpspec/prophecy-phpunit": "^2.0.1"
            },
            "suggest": {
                "ext-soap": "*",
                "ext-xdebug": "*"
            },
            "bin": [
                "phpunit"
            ],
            "type": "library",
            "extra": {
                "branch-alias": {
                    "dev-master": "9.5-dev"
                }
            },
            "autoload": {
                "files": [
                    "src/Framework/Assert/Functions.php"
                ],
                "classmap": [
                    "src/"
                ]
            },
            "notification-url": "https://packagist.org/downloads/",
            "license": [
                "BSD-3-Clause"
            ],
            "authors": [
                {
                    "name": "Sebastian Bergmann",
                    "email": "sebastian@phpunit.de",
                    "role": "lead"
                }
            ],
            "description": "The PHP Unit Testing framework.",
            "homepage": "https://phpunit.de/",
            "keywords": [
                "phpunit",
                "testing",
                "xunit"
            ],
            "support": {
                "issues": "https://github.com/sebastianbergmann/phpunit/issues",
                "source": "https://github.com/sebastianbergmann/phpunit/tree/9.5.20"
            },
            "funding": [
                {
                    "url": "https://phpunit.de/sponsors.html",
                    "type": "custom"
                },
                {
                    "url": "https://github.com/sebastianbergmann",
                    "type": "github"
                }
            ],
            "time": "2022-04-01T12:37:26+00:00"
        },
        {
            "name": "sebastian/cli-parser",
            "version": "1.0.1",
            "source": {
                "type": "git",
                "url": "https://github.com/sebastianbergmann/cli-parser.git",
                "reference": "442e7c7e687e42adc03470c7b668bc4b2402c0b2"
            },
            "dist": {
                "type": "zip",
                "url": "https://api.github.com/repos/sebastianbergmann/cli-parser/zipball/442e7c7e687e42adc03470c7b668bc4b2402c0b2",
                "reference": "442e7c7e687e42adc03470c7b668bc4b2402c0b2",
                "shasum": ""
            },
            "require": {
                "php": ">=7.3"
            },
            "require-dev": {
                "phpunit/phpunit": "^9.3"
            },
            "type": "library",
            "extra": {
                "branch-alias": {
                    "dev-master": "1.0-dev"
                }
            },
            "autoload": {
                "classmap": [
                    "src/"
                ]
            },
            "notification-url": "https://packagist.org/downloads/",
            "license": [
                "BSD-3-Clause"
            ],
            "authors": [
                {
                    "name": "Sebastian Bergmann",
                    "email": "sebastian@phpunit.de",
                    "role": "lead"
                }
            ],
            "description": "Library for parsing CLI options",
            "homepage": "https://github.com/sebastianbergmann/cli-parser",
            "support": {
                "issues": "https://github.com/sebastianbergmann/cli-parser/issues",
                "source": "https://github.com/sebastianbergmann/cli-parser/tree/1.0.1"
            },
            "funding": [
                {
                    "url": "https://github.com/sebastianbergmann",
                    "type": "github"
                }
            ],
            "time": "2020-09-28T06:08:49+00:00"
        },
        {
            "name": "sebastian/code-unit",
            "version": "1.0.8",
            "source": {
                "type": "git",
                "url": "https://github.com/sebastianbergmann/code-unit.git",
                "reference": "1fc9f64c0927627ef78ba436c9b17d967e68e120"
            },
            "dist": {
                "type": "zip",
                "url": "https://api.github.com/repos/sebastianbergmann/code-unit/zipball/1fc9f64c0927627ef78ba436c9b17d967e68e120",
                "reference": "1fc9f64c0927627ef78ba436c9b17d967e68e120",
                "shasum": ""
            },
            "require": {
                "php": ">=7.3"
            },
            "require-dev": {
                "phpunit/phpunit": "^9.3"
            },
            "type": "library",
            "extra": {
                "branch-alias": {
                    "dev-master": "1.0-dev"
                }
            },
            "autoload": {
                "classmap": [
                    "src/"
                ]
            },
            "notification-url": "https://packagist.org/downloads/",
            "license": [
                "BSD-3-Clause"
            ],
            "authors": [
                {
                    "name": "Sebastian Bergmann",
                    "email": "sebastian@phpunit.de",
                    "role": "lead"
                }
            ],
            "description": "Collection of value objects that represent the PHP code units",
            "homepage": "https://github.com/sebastianbergmann/code-unit",
            "support": {
                "issues": "https://github.com/sebastianbergmann/code-unit/issues",
                "source": "https://github.com/sebastianbergmann/code-unit/tree/1.0.8"
            },
            "funding": [
                {
                    "url": "https://github.com/sebastianbergmann",
                    "type": "github"
                }
            ],
            "time": "2020-10-26T13:08:54+00:00"
        },
        {
            "name": "sebastian/code-unit-reverse-lookup",
            "version": "2.0.3",
            "source": {
                "type": "git",
                "url": "https://github.com/sebastianbergmann/code-unit-reverse-lookup.git",
                "reference": "ac91f01ccec49fb77bdc6fd1e548bc70f7faa3e5"
            },
            "dist": {
                "type": "zip",
                "url": "https://api.github.com/repos/sebastianbergmann/code-unit-reverse-lookup/zipball/ac91f01ccec49fb77bdc6fd1e548bc70f7faa3e5",
                "reference": "ac91f01ccec49fb77bdc6fd1e548bc70f7faa3e5",
                "shasum": ""
            },
            "require": {
                "php": ">=7.3"
            },
            "require-dev": {
                "phpunit/phpunit": "^9.3"
            },
            "type": "library",
            "extra": {
                "branch-alias": {
                    "dev-master": "2.0-dev"
                }
            },
            "autoload": {
                "classmap": [
                    "src/"
                ]
            },
            "notification-url": "https://packagist.org/downloads/",
            "license": [
                "BSD-3-Clause"
            ],
            "authors": [
                {
                    "name": "Sebastian Bergmann",
                    "email": "sebastian@phpunit.de"
                }
            ],
            "description": "Looks up which function or method a line of code belongs to",
            "homepage": "https://github.com/sebastianbergmann/code-unit-reverse-lookup/",
            "support": {
                "issues": "https://github.com/sebastianbergmann/code-unit-reverse-lookup/issues",
                "source": "https://github.com/sebastianbergmann/code-unit-reverse-lookup/tree/2.0.3"
            },
            "funding": [
                {
                    "url": "https://github.com/sebastianbergmann",
                    "type": "github"
                }
            ],
            "time": "2020-09-28T05:30:19+00:00"
        },
        {
            "name": "sebastian/comparator",
            "version": "4.0.8",
            "source": {
                "type": "git",
                "url": "https://github.com/sebastianbergmann/comparator.git",
                "reference": "fa0f136dd2334583309d32b62544682ee972b51a"
            },
            "dist": {
                "type": "zip",
                "url": "https://api.github.com/repos/sebastianbergmann/comparator/zipball/fa0f136dd2334583309d32b62544682ee972b51a",
                "reference": "fa0f136dd2334583309d32b62544682ee972b51a",
                "shasum": ""
            },
            "require": {
                "php": ">=7.3",
                "sebastian/diff": "^4.0",
                "sebastian/exporter": "^4.0"
            },
            "require-dev": {
                "phpunit/phpunit": "^9.3"
            },
            "type": "library",
            "extra": {
                "branch-alias": {
                    "dev-master": "4.0-dev"
                }
            },
            "autoload": {
                "classmap": [
                    "src/"
                ]
            },
            "notification-url": "https://packagist.org/downloads/",
            "license": [
                "BSD-3-Clause"
            ],
            "authors": [
                {
                    "name": "Sebastian Bergmann",
                    "email": "sebastian@phpunit.de"
                },
                {
                    "name": "Jeff Welch",
                    "email": "whatthejeff@gmail.com"
                },
                {
                    "name": "Volker Dusch",
                    "email": "github@wallbash.com"
                },
                {
                    "name": "Bernhard Schussek",
                    "email": "bschussek@2bepublished.at"
                }
            ],
            "description": "Provides the functionality to compare PHP values for equality",
            "homepage": "https://github.com/sebastianbergmann/comparator",
            "keywords": [
                "comparator",
                "compare",
                "equality"
            ],
            "support": {
                "issues": "https://github.com/sebastianbergmann/comparator/issues",
                "source": "https://github.com/sebastianbergmann/comparator/tree/4.0.8"
            },
            "funding": [
                {
                    "url": "https://github.com/sebastianbergmann",
                    "type": "github"
                }
            ],
            "time": "2022-09-14T12:41:17+00:00"
        },
        {
            "name": "sebastian/complexity",
            "version": "2.0.2",
            "source": {
                "type": "git",
                "url": "https://github.com/sebastianbergmann/complexity.git",
                "reference": "739b35e53379900cc9ac327b2147867b8b6efd88"
            },
            "dist": {
                "type": "zip",
                "url": "https://api.github.com/repos/sebastianbergmann/complexity/zipball/739b35e53379900cc9ac327b2147867b8b6efd88",
                "reference": "739b35e53379900cc9ac327b2147867b8b6efd88",
                "shasum": ""
            },
            "require": {
                "nikic/php-parser": "^4.7",
                "php": ">=7.3"
            },
            "require-dev": {
                "phpunit/phpunit": "^9.3"
            },
            "type": "library",
            "extra": {
                "branch-alias": {
                    "dev-master": "2.0-dev"
                }
            },
            "autoload": {
                "classmap": [
                    "src/"
                ]
            },
            "notification-url": "https://packagist.org/downloads/",
            "license": [
                "BSD-3-Clause"
            ],
            "authors": [
                {
                    "name": "Sebastian Bergmann",
                    "email": "sebastian@phpunit.de",
                    "role": "lead"
                }
            ],
            "description": "Library for calculating the complexity of PHP code units",
            "homepage": "https://github.com/sebastianbergmann/complexity",
            "support": {
                "issues": "https://github.com/sebastianbergmann/complexity/issues",
                "source": "https://github.com/sebastianbergmann/complexity/tree/2.0.2"
            },
            "funding": [
                {
                    "url": "https://github.com/sebastianbergmann",
                    "type": "github"
                }
            ],
            "time": "2020-10-26T15:52:27+00:00"
        },
        {
            "name": "sebastian/diff",
            "version": "4.0.4",
            "source": {
                "type": "git",
                "url": "https://github.com/sebastianbergmann/diff.git",
                "reference": "3461e3fccc7cfdfc2720be910d3bd73c69be590d"
            },
            "dist": {
                "type": "zip",
                "url": "https://api.github.com/repos/sebastianbergmann/diff/zipball/3461e3fccc7cfdfc2720be910d3bd73c69be590d",
                "reference": "3461e3fccc7cfdfc2720be910d3bd73c69be590d",
                "shasum": ""
            },
            "require": {
                "php": ">=7.3"
            },
            "require-dev": {
                "phpunit/phpunit": "^9.3",
                "symfony/process": "^4.2 || ^5"
            },
            "type": "library",
            "extra": {
                "branch-alias": {
                    "dev-master": "4.0-dev"
                }
            },
            "autoload": {
                "classmap": [
                    "src/"
                ]
            },
            "notification-url": "https://packagist.org/downloads/",
            "license": [
                "BSD-3-Clause"
            ],
            "authors": [
                {
                    "name": "Sebastian Bergmann",
                    "email": "sebastian@phpunit.de"
                },
                {
                    "name": "Kore Nordmann",
                    "email": "mail@kore-nordmann.de"
                }
            ],
            "description": "Diff implementation",
            "homepage": "https://github.com/sebastianbergmann/diff",
            "keywords": [
                "diff",
                "udiff",
                "unidiff",
                "unified diff"
            ],
            "support": {
                "issues": "https://github.com/sebastianbergmann/diff/issues",
                "source": "https://github.com/sebastianbergmann/diff/tree/4.0.4"
            },
            "funding": [
                {
                    "url": "https://github.com/sebastianbergmann",
                    "type": "github"
                }
            ],
            "time": "2020-10-26T13:10:38+00:00"
        },
        {
            "name": "sebastian/environment",
            "version": "5.1.4",
            "source": {
                "type": "git",
                "url": "https://github.com/sebastianbergmann/environment.git",
                "reference": "1b5dff7bb151a4db11d49d90e5408e4e938270f7"
            },
            "dist": {
                "type": "zip",
                "url": "https://api.github.com/repos/sebastianbergmann/environment/zipball/1b5dff7bb151a4db11d49d90e5408e4e938270f7",
                "reference": "1b5dff7bb151a4db11d49d90e5408e4e938270f7",
                "shasum": ""
            },
            "require": {
                "php": ">=7.3"
            },
            "require-dev": {
                "phpunit/phpunit": "^9.3"
            },
            "suggest": {
                "ext-posix": "*"
            },
            "type": "library",
            "extra": {
                "branch-alias": {
                    "dev-master": "5.1-dev"
                }
            },
            "autoload": {
                "classmap": [
                    "src/"
                ]
            },
            "notification-url": "https://packagist.org/downloads/",
            "license": [
                "BSD-3-Clause"
            ],
            "authors": [
                {
                    "name": "Sebastian Bergmann",
                    "email": "sebastian@phpunit.de"
                }
            ],
            "description": "Provides functionality to handle HHVM/PHP environments",
            "homepage": "http://www.github.com/sebastianbergmann/environment",
            "keywords": [
                "Xdebug",
                "environment",
                "hhvm"
            ],
            "support": {
                "issues": "https://github.com/sebastianbergmann/environment/issues",
                "source": "https://github.com/sebastianbergmann/environment/tree/5.1.4"
            },
            "funding": [
                {
                    "url": "https://github.com/sebastianbergmann",
                    "type": "github"
                }
            ],
            "time": "2022-04-03T09:37:03+00:00"
        },
        {
            "name": "sebastian/exporter",
            "version": "4.0.5",
            "source": {
                "type": "git",
                "url": "https://github.com/sebastianbergmann/exporter.git",
                "reference": "ac230ed27f0f98f597c8a2b6eb7ac563af5e5b9d"
            },
            "dist": {
                "type": "zip",
                "url": "https://api.github.com/repos/sebastianbergmann/exporter/zipball/ac230ed27f0f98f597c8a2b6eb7ac563af5e5b9d",
                "reference": "ac230ed27f0f98f597c8a2b6eb7ac563af5e5b9d",
                "shasum": ""
            },
            "require": {
                "php": ">=7.3",
                "sebastian/recursion-context": "^4.0"
            },
            "require-dev": {
                "ext-mbstring": "*",
                "phpunit/phpunit": "^9.3"
            },
            "type": "library",
            "extra": {
                "branch-alias": {
                    "dev-master": "4.0-dev"
                }
            },
            "autoload": {
                "classmap": [
                    "src/"
                ]
            },
            "notification-url": "https://packagist.org/downloads/",
            "license": [
                "BSD-3-Clause"
            ],
            "authors": [
                {
                    "name": "Sebastian Bergmann",
                    "email": "sebastian@phpunit.de"
                },
                {
                    "name": "Jeff Welch",
                    "email": "whatthejeff@gmail.com"
                },
                {
                    "name": "Volker Dusch",
                    "email": "github@wallbash.com"
                },
                {
                    "name": "Adam Harvey",
                    "email": "aharvey@php.net"
                },
                {
                    "name": "Bernhard Schussek",
                    "email": "bschussek@gmail.com"
                }
            ],
            "description": "Provides the functionality to export PHP variables for visualization",
            "homepage": "https://www.github.com/sebastianbergmann/exporter",
            "keywords": [
                "export",
                "exporter"
            ],
            "support": {
                "issues": "https://github.com/sebastianbergmann/exporter/issues",
                "source": "https://github.com/sebastianbergmann/exporter/tree/4.0.5"
            },
            "funding": [
                {
                    "url": "https://github.com/sebastianbergmann",
                    "type": "github"
                }
            ],
            "time": "2022-09-14T06:03:37+00:00"
        },
        {
            "name": "sebastian/global-state",
            "version": "5.0.5",
            "source": {
                "type": "git",
                "url": "https://github.com/sebastianbergmann/global-state.git",
                "reference": "0ca8db5a5fc9c8646244e629625ac486fa286bf2"
            },
            "dist": {
                "type": "zip",
                "url": "https://api.github.com/repos/sebastianbergmann/global-state/zipball/0ca8db5a5fc9c8646244e629625ac486fa286bf2",
                "reference": "0ca8db5a5fc9c8646244e629625ac486fa286bf2",
                "shasum": ""
            },
            "require": {
                "php": ">=7.3",
                "sebastian/object-reflector": "^2.0",
                "sebastian/recursion-context": "^4.0"
            },
            "require-dev": {
                "ext-dom": "*",
                "phpunit/phpunit": "^9.3"
            },
            "suggest": {
                "ext-uopz": "*"
            },
            "type": "library",
            "extra": {
                "branch-alias": {
                    "dev-master": "5.0-dev"
                }
            },
            "autoload": {
                "classmap": [
                    "src/"
                ]
            },
            "notification-url": "https://packagist.org/downloads/",
            "license": [
                "BSD-3-Clause"
            ],
            "authors": [
                {
                    "name": "Sebastian Bergmann",
                    "email": "sebastian@phpunit.de"
                }
            ],
            "description": "Snapshotting of global state",
            "homepage": "http://www.github.com/sebastianbergmann/global-state",
            "keywords": [
                "global state"
            ],
            "support": {
                "issues": "https://github.com/sebastianbergmann/global-state/issues",
                "source": "https://github.com/sebastianbergmann/global-state/tree/5.0.5"
            },
            "funding": [
                {
                    "url": "https://github.com/sebastianbergmann",
                    "type": "github"
                }
            ],
            "time": "2022-02-14T08:28:10+00:00"
        },
        {
            "name": "sebastian/lines-of-code",
            "version": "1.0.3",
            "source": {
                "type": "git",
                "url": "https://github.com/sebastianbergmann/lines-of-code.git",
                "reference": "c1c2e997aa3146983ed888ad08b15470a2e22ecc"
            },
            "dist": {
                "type": "zip",
                "url": "https://api.github.com/repos/sebastianbergmann/lines-of-code/zipball/c1c2e997aa3146983ed888ad08b15470a2e22ecc",
                "reference": "c1c2e997aa3146983ed888ad08b15470a2e22ecc",
                "shasum": ""
            },
            "require": {
                "nikic/php-parser": "^4.6",
                "php": ">=7.3"
            },
            "require-dev": {
                "phpunit/phpunit": "^9.3"
            },
            "type": "library",
            "extra": {
                "branch-alias": {
                    "dev-master": "1.0-dev"
                }
            },
            "autoload": {
                "classmap": [
                    "src/"
                ]
            },
            "notification-url": "https://packagist.org/downloads/",
            "license": [
                "BSD-3-Clause"
            ],
            "authors": [
                {
                    "name": "Sebastian Bergmann",
                    "email": "sebastian@phpunit.de",
                    "role": "lead"
                }
            ],
            "description": "Library for counting the lines of code in PHP source code",
            "homepage": "https://github.com/sebastianbergmann/lines-of-code",
            "support": {
                "issues": "https://github.com/sebastianbergmann/lines-of-code/issues",
                "source": "https://github.com/sebastianbergmann/lines-of-code/tree/1.0.3"
            },
            "funding": [
                {
                    "url": "https://github.com/sebastianbergmann",
                    "type": "github"
                }
            ],
            "time": "2020-11-28T06:42:11+00:00"
        },
        {
            "name": "sebastian/object-enumerator",
            "version": "4.0.4",
            "source": {
                "type": "git",
                "url": "https://github.com/sebastianbergmann/object-enumerator.git",
                "reference": "5c9eeac41b290a3712d88851518825ad78f45c71"
            },
            "dist": {
                "type": "zip",
                "url": "https://api.github.com/repos/sebastianbergmann/object-enumerator/zipball/5c9eeac41b290a3712d88851518825ad78f45c71",
                "reference": "5c9eeac41b290a3712d88851518825ad78f45c71",
                "shasum": ""
            },
            "require": {
                "php": ">=7.3",
                "sebastian/object-reflector": "^2.0",
                "sebastian/recursion-context": "^4.0"
            },
            "require-dev": {
                "phpunit/phpunit": "^9.3"
            },
            "type": "library",
            "extra": {
                "branch-alias": {
                    "dev-master": "4.0-dev"
                }
            },
            "autoload": {
                "classmap": [
                    "src/"
                ]
            },
            "notification-url": "https://packagist.org/downloads/",
            "license": [
                "BSD-3-Clause"
            ],
            "authors": [
                {
                    "name": "Sebastian Bergmann",
                    "email": "sebastian@phpunit.de"
                }
            ],
            "description": "Traverses array structures and object graphs to enumerate all referenced objects",
            "homepage": "https://github.com/sebastianbergmann/object-enumerator/",
            "support": {
                "issues": "https://github.com/sebastianbergmann/object-enumerator/issues",
                "source": "https://github.com/sebastianbergmann/object-enumerator/tree/4.0.4"
            },
            "funding": [
                {
                    "url": "https://github.com/sebastianbergmann",
                    "type": "github"
                }
            ],
            "time": "2020-10-26T13:12:34+00:00"
        },
        {
            "name": "sebastian/object-reflector",
            "version": "2.0.4",
            "source": {
                "type": "git",
                "url": "https://github.com/sebastianbergmann/object-reflector.git",
                "reference": "b4f479ebdbf63ac605d183ece17d8d7fe49c15c7"
            },
            "dist": {
                "type": "zip",
                "url": "https://api.github.com/repos/sebastianbergmann/object-reflector/zipball/b4f479ebdbf63ac605d183ece17d8d7fe49c15c7",
                "reference": "b4f479ebdbf63ac605d183ece17d8d7fe49c15c7",
                "shasum": ""
            },
            "require": {
                "php": ">=7.3"
            },
            "require-dev": {
                "phpunit/phpunit": "^9.3"
            },
            "type": "library",
            "extra": {
                "branch-alias": {
                    "dev-master": "2.0-dev"
                }
            },
            "autoload": {
                "classmap": [
                    "src/"
                ]
            },
            "notification-url": "https://packagist.org/downloads/",
            "license": [
                "BSD-3-Clause"
            ],
            "authors": [
                {
                    "name": "Sebastian Bergmann",
                    "email": "sebastian@phpunit.de"
                }
            ],
            "description": "Allows reflection of object attributes, including inherited and non-public ones",
            "homepage": "https://github.com/sebastianbergmann/object-reflector/",
            "support": {
                "issues": "https://github.com/sebastianbergmann/object-reflector/issues",
                "source": "https://github.com/sebastianbergmann/object-reflector/tree/2.0.4"
            },
            "funding": [
                {
                    "url": "https://github.com/sebastianbergmann",
                    "type": "github"
                }
            ],
            "time": "2020-10-26T13:14:26+00:00"
        },
        {
            "name": "sebastian/recursion-context",
            "version": "4.0.4",
            "source": {
                "type": "git",
                "url": "https://github.com/sebastianbergmann/recursion-context.git",
                "reference": "cd9d8cf3c5804de4341c283ed787f099f5506172"
            },
            "dist": {
                "type": "zip",
                "url": "https://api.github.com/repos/sebastianbergmann/recursion-context/zipball/cd9d8cf3c5804de4341c283ed787f099f5506172",
                "reference": "cd9d8cf3c5804de4341c283ed787f099f5506172",
                "shasum": ""
            },
            "require": {
                "php": ">=7.3"
            },
            "require-dev": {
                "phpunit/phpunit": "^9.3"
            },
            "type": "library",
            "extra": {
                "branch-alias": {
                    "dev-master": "4.0-dev"
                }
            },
            "autoload": {
                "classmap": [
                    "src/"
                ]
            },
            "notification-url": "https://packagist.org/downloads/",
            "license": [
                "BSD-3-Clause"
            ],
            "authors": [
                {
                    "name": "Sebastian Bergmann",
                    "email": "sebastian@phpunit.de"
                },
                {
                    "name": "Jeff Welch",
                    "email": "whatthejeff@gmail.com"
                },
                {
                    "name": "Adam Harvey",
                    "email": "aharvey@php.net"
                }
            ],
            "description": "Provides functionality to recursively process PHP variables",
            "homepage": "http://www.github.com/sebastianbergmann/recursion-context",
            "support": {
                "issues": "https://github.com/sebastianbergmann/recursion-context/issues",
                "source": "https://github.com/sebastianbergmann/recursion-context/tree/4.0.4"
            },
            "funding": [
                {
                    "url": "https://github.com/sebastianbergmann",
                    "type": "github"
                }
            ],
            "time": "2020-10-26T13:17:30+00:00"
        },
        {
            "name": "sebastian/resource-operations",
            "version": "3.0.3",
            "source": {
                "type": "git",
                "url": "https://github.com/sebastianbergmann/resource-operations.git",
                "reference": "0f4443cb3a1d92ce809899753bc0d5d5a8dd19a8"
            },
            "dist": {
                "type": "zip",
                "url": "https://api.github.com/repos/sebastianbergmann/resource-operations/zipball/0f4443cb3a1d92ce809899753bc0d5d5a8dd19a8",
                "reference": "0f4443cb3a1d92ce809899753bc0d5d5a8dd19a8",
                "shasum": ""
            },
            "require": {
                "php": ">=7.3"
            },
            "require-dev": {
                "phpunit/phpunit": "^9.0"
            },
            "type": "library",
            "extra": {
                "branch-alias": {
                    "dev-master": "3.0-dev"
                }
            },
            "autoload": {
                "classmap": [
                    "src/"
                ]
            },
            "notification-url": "https://packagist.org/downloads/",
            "license": [
                "BSD-3-Clause"
            ],
            "authors": [
                {
                    "name": "Sebastian Bergmann",
                    "email": "sebastian@phpunit.de"
                }
            ],
            "description": "Provides a list of PHP built-in functions that operate on resources",
            "homepage": "https://www.github.com/sebastianbergmann/resource-operations",
            "support": {
                "issues": "https://github.com/sebastianbergmann/resource-operations/issues",
                "source": "https://github.com/sebastianbergmann/resource-operations/tree/3.0.3"
            },
            "funding": [
                {
                    "url": "https://github.com/sebastianbergmann",
                    "type": "github"
                }
            ],
            "time": "2020-09-28T06:45:17+00:00"
        },
        {
            "name": "sebastian/type",
            "version": "3.2.0",
            "source": {
                "type": "git",
                "url": "https://github.com/sebastianbergmann/type.git",
                "reference": "fb3fe09c5f0bae6bc27ef3ce933a1e0ed9464b6e"
            },
            "dist": {
                "type": "zip",
                "url": "https://api.github.com/repos/sebastianbergmann/type/zipball/fb3fe09c5f0bae6bc27ef3ce933a1e0ed9464b6e",
                "reference": "fb3fe09c5f0bae6bc27ef3ce933a1e0ed9464b6e",
                "shasum": ""
            },
            "require": {
                "php": ">=7.3"
            },
            "require-dev": {
                "phpunit/phpunit": "^9.5"
            },
            "type": "library",
            "extra": {
                "branch-alias": {
                    "dev-master": "3.2-dev"
                }
            },
            "autoload": {
                "classmap": [
                    "src/"
                ]
            },
            "notification-url": "https://packagist.org/downloads/",
            "license": [
                "BSD-3-Clause"
            ],
            "authors": [
                {
                    "name": "Sebastian Bergmann",
                    "email": "sebastian@phpunit.de",
                    "role": "lead"
                }
            ],
            "description": "Collection of value objects that represent the types of the PHP type system",
            "homepage": "https://github.com/sebastianbergmann/type",
            "support": {
                "issues": "https://github.com/sebastianbergmann/type/issues",
                "source": "https://github.com/sebastianbergmann/type/tree/3.2.0"
            },
            "funding": [
                {
                    "url": "https://github.com/sebastianbergmann",
                    "type": "github"
                }
            ],
            "time": "2022-09-12T14:47:03+00:00"
        },
        {
            "name": "sebastian/version",
            "version": "3.0.2",
            "source": {
                "type": "git",
                "url": "https://github.com/sebastianbergmann/version.git",
                "reference": "c6c1022351a901512170118436c764e473f6de8c"
            },
            "dist": {
                "type": "zip",
                "url": "https://api.github.com/repos/sebastianbergmann/version/zipball/c6c1022351a901512170118436c764e473f6de8c",
                "reference": "c6c1022351a901512170118436c764e473f6de8c",
                "shasum": ""
            },
            "require": {
                "php": ">=7.3"
            },
            "type": "library",
            "extra": {
                "branch-alias": {
                    "dev-master": "3.0-dev"
                }
            },
            "autoload": {
                "classmap": [
                    "src/"
                ]
            },
            "notification-url": "https://packagist.org/downloads/",
            "license": [
                "BSD-3-Clause"
            ],
            "authors": [
                {
                    "name": "Sebastian Bergmann",
                    "email": "sebastian@phpunit.de",
                    "role": "lead"
                }
            ],
            "description": "Library that helps with managing the version number of Git-hosted PHP projects",
            "homepage": "https://github.com/sebastianbergmann/version",
            "support": {
                "issues": "https://github.com/sebastianbergmann/version/issues",
                "source": "https://github.com/sebastianbergmann/version/tree/3.0.2"
            },
            "funding": [
                {
                    "url": "https://github.com/sebastianbergmann",
                    "type": "github"
                }
            ],
            "time": "2020-09-28T06:39:44+00:00"
        },
        {
            "name": "squizlabs/php_codesniffer",
            "version": "3.7.1",
            "source": {
                "type": "git",
                "url": "https://github.com/squizlabs/PHP_CodeSniffer.git",
                "reference": "1359e176e9307e906dc3d890bcc9603ff6d90619"
            },
            "dist": {
                "type": "zip",
                "url": "https://api.github.com/repos/squizlabs/PHP_CodeSniffer/zipball/1359e176e9307e906dc3d890bcc9603ff6d90619",
                "reference": "1359e176e9307e906dc3d890bcc9603ff6d90619",
                "shasum": ""
            },
            "require": {
                "ext-simplexml": "*",
                "ext-tokenizer": "*",
                "ext-xmlwriter": "*",
                "php": ">=5.4.0"
            },
            "require-dev": {
                "phpunit/phpunit": "^4.0 || ^5.0 || ^6.0 || ^7.0"
            },
            "bin": [
                "bin/phpcs",
                "bin/phpcbf"
            ],
            "type": "library",
            "extra": {
                "branch-alias": {
                    "dev-master": "3.x-dev"
                }
            },
            "notification-url": "https://packagist.org/downloads/",
            "license": [
                "BSD-3-Clause"
            ],
            "authors": [
                {
                    "name": "Greg Sherwood",
                    "role": "lead"
                }
            ],
            "description": "PHP_CodeSniffer tokenizes PHP, JavaScript and CSS files and detects violations of a defined set of coding standards.",
            "homepage": "https://github.com/squizlabs/PHP_CodeSniffer",
            "keywords": [
                "phpcs",
                "standards"
            ],
            "support": {
                "issues": "https://github.com/squizlabs/PHP_CodeSniffer/issues",
                "source": "https://github.com/squizlabs/PHP_CodeSniffer",
                "wiki": "https://github.com/squizlabs/PHP_CodeSniffer/wiki"
            },
            "time": "2022-06-18T07:21:10+00:00"
        },
        {
            "name": "swoole/ide-helper",
            "version": "4.8.9",
            "source": {
                "type": "git",
                "url": "https://github.com/swoole/ide-helper.git",
                "reference": "8f82ba3b6af04a5bccb97c1654af992d1ee8b0fe"
            },
            "dist": {
                "type": "zip",
                "url": "https://api.github.com/repos/swoole/ide-helper/zipball/8f82ba3b6af04a5bccb97c1654af992d1ee8b0fe",
                "reference": "8f82ba3b6af04a5bccb97c1654af992d1ee8b0fe",
                "shasum": ""
            },
            "type": "library",
            "notification-url": "https://packagist.org/downloads/",
            "license": [
                "Apache-2.0"
            ],
            "authors": [
                {
                    "name": "Team Swoole",
                    "email": "team@swoole.com"
                }
            ],
            "description": "IDE help files for Swoole.",
            "support": {
                "issues": "https://github.com/swoole/ide-helper/issues",
                "source": "https://github.com/swoole/ide-helper/tree/4.8.9"
            },
            "funding": [
                {
                    "url": "https://gitee.com/swoole/swoole?donate=true",
                    "type": "custom"
                },
                {
                    "url": "https://github.com/swoole",
                    "type": "github"
                }
            ],
            "time": "2022-04-18T20:38:04+00:00"
        },
        {
            "name": "symfony/polyfill-ctype",
            "version": "v1.26.0",
            "source": {
                "type": "git",
                "url": "https://github.com/symfony/polyfill-ctype.git",
                "reference": "6fd1b9a79f6e3cf65f9e679b23af304cd9e010d4"
            },
            "dist": {
                "type": "zip",
                "url": "https://api.github.com/repos/symfony/polyfill-ctype/zipball/6fd1b9a79f6e3cf65f9e679b23af304cd9e010d4",
                "reference": "6fd1b9a79f6e3cf65f9e679b23af304cd9e010d4",
                "shasum": ""
            },
            "require": {
                "php": ">=7.1"
            },
            "provide": {
                "ext-ctype": "*"
            },
            "suggest": {
                "ext-ctype": "For best performance"
            },
            "type": "library",
            "extra": {
                "branch-alias": {
                    "dev-main": "1.26-dev"
                },
                "thanks": {
                    "name": "symfony/polyfill",
                    "url": "https://github.com/symfony/polyfill"
                }
            },
            "autoload": {
                "files": [
                    "bootstrap.php"
                ],
                "psr-4": {
                    "Symfony\\Polyfill\\Ctype\\": ""
                }
            },
            "notification-url": "https://packagist.org/downloads/",
            "license": [
                "MIT"
            ],
            "authors": [
                {
                    "name": "Gert de Pagter",
                    "email": "BackEndTea@gmail.com"
                },
                {
                    "name": "Symfony Community",
                    "homepage": "https://symfony.com/contributors"
                }
            ],
            "description": "Symfony polyfill for ctype functions",
            "homepage": "https://symfony.com",
            "keywords": [
                "compatibility",
                "ctype",
                "polyfill",
                "portable"
            ],
            "support": {
                "source": "https://github.com/symfony/polyfill-ctype/tree/v1.26.0"
            },
            "funding": [
                {
                    "url": "https://symfony.com/sponsor",
                    "type": "custom"
                },
                {
                    "url": "https://github.com/fabpot",
                    "type": "github"
                },
                {
                    "url": "https://tidelift.com/funding/github/packagist/symfony/symfony",
                    "type": "tidelift"
                }
            ],
            "time": "2022-05-24T11:49:31+00:00"
        },
        {
            "name": "symfony/polyfill-mbstring",
            "version": "v1.26.0",
            "source": {
                "type": "git",
                "url": "https://github.com/symfony/polyfill-mbstring.git",
                "reference": "9344f9cb97f3b19424af1a21a3b0e75b0a7d8d7e"
            },
            "dist": {
                "type": "zip",
                "url": "https://api.github.com/repos/symfony/polyfill-mbstring/zipball/9344f9cb97f3b19424af1a21a3b0e75b0a7d8d7e",
                "reference": "9344f9cb97f3b19424af1a21a3b0e75b0a7d8d7e",
                "shasum": ""
            },
            "require": {
                "php": ">=7.1"
            },
            "provide": {
                "ext-mbstring": "*"
            },
            "suggest": {
                "ext-mbstring": "For best performance"
            },
            "type": "library",
            "extra": {
                "branch-alias": {
                    "dev-main": "1.26-dev"
                },
                "thanks": {
                    "name": "symfony/polyfill",
                    "url": "https://github.com/symfony/polyfill"
                }
            },
            "autoload": {
                "files": [
                    "bootstrap.php"
                ],
                "psr-4": {
                    "Symfony\\Polyfill\\Mbstring\\": ""
                }
            },
            "notification-url": "https://packagist.org/downloads/",
            "license": [
                "MIT"
            ],
            "authors": [
                {
                    "name": "Nicolas Grekas",
                    "email": "p@tchwork.com"
                },
                {
                    "name": "Symfony Community",
                    "homepage": "https://symfony.com/contributors"
                }
            ],
            "description": "Symfony polyfill for the Mbstring extension",
            "homepage": "https://symfony.com",
            "keywords": [
                "compatibility",
                "mbstring",
                "polyfill",
                "portable",
                "shim"
            ],
            "support": {
                "source": "https://github.com/symfony/polyfill-mbstring/tree/v1.26.0"
            },
            "funding": [
                {
                    "url": "https://symfony.com/sponsor",
                    "type": "custom"
                },
                {
                    "url": "https://github.com/fabpot",
                    "type": "github"
                },
                {
                    "url": "https://tidelift.com/funding/github/packagist/symfony/symfony",
                    "type": "tidelift"
                }
            ],
            "time": "2022-05-24T11:49:31+00:00"
        },
        {
            "name": "textalk/websocket",
            "version": "1.5.7",
            "source": {
                "type": "git",
                "url": "https://github.com/Textalk/websocket-php.git",
                "reference": "1712325e99b6bf869ccbf9bf41ab749e7328ea46"
            },
            "dist": {
                "type": "zip",
                "url": "https://api.github.com/repos/Textalk/websocket-php/zipball/1712325e99b6bf869ccbf9bf41ab749e7328ea46",
                "reference": "1712325e99b6bf869ccbf9bf41ab749e7328ea46",
                "shasum": ""
            },
            "require": {
                "php": "^7.2 | ^8.0",
                "psr/log": "^1 | ^2 | ^3"
            },
            "require-dev": {
                "php-coveralls/php-coveralls": "^2.0",
                "phpunit/phpunit": "^8.0|^9.0",
                "squizlabs/php_codesniffer": "^3.5"
            },
            "type": "library",
            "autoload": {
                "psr-4": {
                    "WebSocket\\": "lib"
                }
            },
            "notification-url": "https://packagist.org/downloads/",
            "license": [
                "ISC"
            ],
            "authors": [
                {
                    "name": "Fredrik Liljegren"
                },
                {
                    "name": "Sören Jensen",
                    "email": "soren@abicart.se"
                }
            ],
            "description": "WebSocket client and server",
            "support": {
                "issues": "https://github.com/Textalk/websocket-php/issues",
                "source": "https://github.com/Textalk/websocket-php/tree/1.5.7"
            },
            "time": "2022-03-29T09:46:59+00:00"
        },
        {
            "name": "theseer/tokenizer",
            "version": "1.2.1",
            "source": {
                "type": "git",
                "url": "https://github.com/theseer/tokenizer.git",
                "reference": "34a41e998c2183e22995f158c581e7b5e755ab9e"
            },
            "dist": {
                "type": "zip",
                "url": "https://api.github.com/repos/theseer/tokenizer/zipball/34a41e998c2183e22995f158c581e7b5e755ab9e",
                "reference": "34a41e998c2183e22995f158c581e7b5e755ab9e",
                "shasum": ""
            },
            "require": {
                "ext-dom": "*",
                "ext-tokenizer": "*",
                "ext-xmlwriter": "*",
                "php": "^7.2 || ^8.0"
            },
            "type": "library",
            "autoload": {
                "classmap": [
                    "src/"
                ]
            },
            "notification-url": "https://packagist.org/downloads/",
            "license": [
                "BSD-3-Clause"
            ],
            "authors": [
                {
                    "name": "Arne Blankerts",
                    "email": "arne@blankerts.de",
                    "role": "Developer"
                }
            ],
            "description": "A small library for converting tokenized PHP source code into XML and potentially other formats",
            "support": {
                "issues": "https://github.com/theseer/tokenizer/issues",
                "source": "https://github.com/theseer/tokenizer/tree/1.2.1"
            },
            "funding": [
                {
                    "url": "https://github.com/theseer",
                    "type": "github"
                }
            ],
            "time": "2021-07-28T10:34:58+00:00"
        },
        {
            "name": "twig/twig",
            "version": "v3.4.3",
            "source": {
                "type": "git",
                "url": "https://github.com/twigphp/Twig.git",
                "reference": "c38fd6b0b7f370c198db91ffd02e23b517426b58"
            },
            "dist": {
                "type": "zip",
                "url": "https://api.github.com/repos/twigphp/Twig/zipball/c38fd6b0b7f370c198db91ffd02e23b517426b58",
                "reference": "c38fd6b0b7f370c198db91ffd02e23b517426b58",
                "shasum": ""
            },
            "require": {
                "php": ">=7.2.5",
                "symfony/polyfill-ctype": "^1.8",
                "symfony/polyfill-mbstring": "^1.3"
            },
            "require-dev": {
                "psr/container": "^1.0",
                "symfony/phpunit-bridge": "^4.4.9|^5.0.9|^6.0"
            },
            "type": "library",
            "extra": {
                "branch-alias": {
                    "dev-master": "3.4-dev"
                }
            },
            "autoload": {
                "psr-4": {
                    "Twig\\": "src/"
                }
            },
            "notification-url": "https://packagist.org/downloads/",
            "license": [
                "BSD-3-Clause"
            ],
            "authors": [
                {
                    "name": "Fabien Potencier",
                    "email": "fabien@symfony.com",
                    "homepage": "http://fabien.potencier.org",
                    "role": "Lead Developer"
                },
                {
                    "name": "Twig Team",
                    "role": "Contributors"
                },
                {
                    "name": "Armin Ronacher",
                    "email": "armin.ronacher@active-4.com",
                    "role": "Project Founder"
                }
            ],
            "description": "Twig, the flexible, fast, and secure template language for PHP",
            "homepage": "https://twig.symfony.com",
            "keywords": [
                "templating"
            ],
            "support": {
                "issues": "https://github.com/twigphp/Twig/issues",
                "source": "https://github.com/twigphp/Twig/tree/v3.4.3"
            },
            "funding": [
                {
                    "url": "https://github.com/fabpot",
                    "type": "github"
                },
                {
                    "url": "https://tidelift.com/funding/github/packagist/twig/twig",
                    "type": "tidelift"
                }
            ],
            "time": "2022-09-28T08:42:51+00:00"
        }
    ],
    "aliases": [],
    "minimum-stability": "stable",
    "stability-flags": [],
    "prefer-stable": false,
    "prefer-lowest": false,
    "platform": {
        "php": ">=8.0.0",
        "ext-curl": "*",
        "ext-imagick": "*",
        "ext-mbstring": "*",
        "ext-json": "*",
        "ext-yaml": "*",
        "ext-dom": "*",
        "ext-redis": "*",
        "ext-swoole": "*",
        "ext-pdo": "*",
        "ext-openssl": "*",
        "ext-zlib": "*",
        "ext-sockets": "*"
    },
    "platform-dev": {
        "ext-fileinfo": "*"
    },
    "platform-overrides": {
        "php": "8.0"
    },
    "plugin-api-version": "2.2.0"
}<|MERGE_RESOLUTION|>--- conflicted
+++ resolved
@@ -4,11 +4,7 @@
         "Read more about it at https://getcomposer.org/doc/01-basic-usage.md#installing-dependencies",
         "This file is @generated automatically"
     ],
-<<<<<<< HEAD
-    "content-hash": "fe23114c0eec940a582137c2ecac8e6a",
-=======
-    "content-hash": "7ad50576442a259bb9a51a4ac7972fad",
->>>>>>> eb31bfb7
+    "content-hash": "0d8c70aa8083e18082849c7ec6feb056",
     "packages": [
         {
             "name": "adhocore/jwt",
