{
    "_readme": [
        "This file locks the dependencies of your project to a known state",
        "Read more about it at https://getcomposer.org/doc/01-basic-usage.md#installing-dependencies",
        "This file is @generated automatically"
    ],
    "content-hash": "7f6cbe77fe2e0f8bdff33c37a4d9ca11",
    "packages": [
        {
            "name": "appwrite/php-clamav",
            "version": "v1.0.1",
            "source": {
                "type": "git",
                "url": "https://github.com/appwrite/php-clamav.git",
                "reference": "4c13abddfc89d59395da0bd75c18a8eeadc2a542"
            },
            "dist": {
                "type": "zip",
                "url": "https://api.github.com/repos/appwrite/php-clamav/zipball/4c13abddfc89d59395da0bd75c18a8eeadc2a542",
                "reference": "4c13abddfc89d59395da0bd75c18a8eeadc2a542",
                "shasum": ""
            },
            "require": {
                "php": ">=7.1"
            },
            "require-dev": {
                "phpunit/phpunit": "^7.0"
            },
            "type": "library",
            "autoload": {
                "psr-4": {
                    "Appwrite\\ClamAV\\": "src/ClamAV"
                }
            },
            "notification-url": "https://packagist.org/downloads/",
            "license": [
                "MIT"
            ],
            "authors": [
                {
                    "name": "Eldad Fux",
                    "email": "eldad@appwrite.io"
                }
            ],
            "description": "ClamAV network and pipe client for PHP",
            "keywords": [
                "anti virus",
                "appwrite",
                "clamav",
                "php"
            ],
            "time": "2020-02-29T11:35:01+00:00"
        },
        {
            "name": "bacon/bacon-qr-code",
            "version": "2.0.0",
            "source": {
                "type": "git",
                "url": "https://github.com/Bacon/BaconQrCode.git",
                "reference": "eaac909da3ccc32b748a65b127acd8918f58d9b0"
            },
            "dist": {
                "type": "zip",
                "url": "https://api.github.com/repos/Bacon/BaconQrCode/zipball/eaac909da3ccc32b748a65b127acd8918f58d9b0",
                "reference": "eaac909da3ccc32b748a65b127acd8918f58d9b0",
                "shasum": ""
            },
            "require": {
                "dasprid/enum": "^1.0",
                "ext-iconv": "*",
                "php": "^7.1"
            },
            "require-dev": {
                "phly/keep-a-changelog": "^1.4",
                "phpunit/phpunit": "^6.4",
                "squizlabs/php_codesniffer": "^3.1"
            },
            "suggest": {
                "ext-imagick": "to generate QR code images"
            },
            "type": "library",
            "autoload": {
                "psr-4": {
                    "BaconQrCode\\": "src/"
                }
            },
            "notification-url": "https://packagist.org/downloads/",
            "license": [
                "BSD-2-Clause"
            ],
            "authors": [
                {
                    "name": "Ben Scholzen 'DASPRiD'",
                    "email": "mail@dasprids.de",
                    "homepage": "http://www.dasprids.de",
                    "role": "Developer"
                }
            ],
            "description": "BaconQrCode is a QR code generator for PHP.",
            "homepage": "https://github.com/Bacon/BaconQrCode",
            "time": "2018-04-25T17:53:56+00:00"
        },
        {
            "name": "colinmollenhour/credis",
            "version": "1.11.2",
            "source": {
                "type": "git",
                "url": "https://github.com/colinmollenhour/credis.git",
                "reference": "b8b2bd6b87d2d4df67065f3510efb80d5f9c4e53"
            },
            "dist": {
                "type": "zip",
                "url": "https://api.github.com/repos/colinmollenhour/credis/zipball/b8b2bd6b87d2d4df67065f3510efb80d5f9c4e53",
                "reference": "b8b2bd6b87d2d4df67065f3510efb80d5f9c4e53",
                "shasum": ""
            },
            "require": {
                "php": ">=5.4.0"
            },
            "type": "library",
            "autoload": {
                "classmap": [
                    "Client.php",
                    "Cluster.php",
                    "Sentinel.php",
                    "Module.php"
                ]
            },
            "notification-url": "https://packagist.org/downloads/",
            "license": [
                "MIT"
            ],
            "authors": [
                {
                    "name": "Colin Mollenhour",
                    "email": "colin@mollenhour.com"
                }
            ],
            "description": "Credis is a lightweight interface to the Redis key-value store which wraps the phpredis library when available for better performance.",
            "homepage": "https://github.com/colinmollenhour/credis",
            "time": "2020-06-15T19:25:47+00:00"
        },
        {
            "name": "composer/ca-bundle",
            "version": "dev-master",
            "source": {
                "type": "git",
                "url": "https://github.com/composer/ca-bundle.git",
                "reference": "8a7ecad675253e4654ea05505233285377405215"
            },
            "dist": {
                "type": "zip",
                "url": "https://api.github.com/repos/composer/ca-bundle/zipball/8a7ecad675253e4654ea05505233285377405215",
                "reference": "8a7ecad675253e4654ea05505233285377405215",
                "shasum": ""
            },
            "require": {
                "ext-openssl": "*",
                "ext-pcre": "*",
                "php": "^5.3.2 || ^7.0 || ^8.0"
            },
            "require-dev": {
                "phpunit/phpunit": "^4.8.35 || ^5.7 || 6.5 - 8",
                "psr/log": "^1.0",
                "symfony/process": "^2.5 || ^3.0 || ^4.0 || ^5.0"
            },
            "type": "library",
            "extra": {
                "branch-alias": {
                    "dev-master": "1.x-dev"
                }
            },
            "autoload": {
                "psr-4": {
                    "Composer\\CaBundle\\": "src"
                }
            },
            "notification-url": "https://packagist.org/downloads/",
            "license": [
                "MIT"
            ],
            "authors": [
                {
                    "name": "Jordi Boggiano",
                    "email": "j.boggiano@seld.be",
                    "homepage": "http://seld.be"
                }
            ],
            "description": "Lets you find a path to the system CA bundle, and includes a fallback to the Mozilla CA bundle.",
            "keywords": [
                "cabundle",
                "cacert",
                "certificate",
                "ssl",
                "tls"
            ],
            "funding": [
                {
                    "url": "https://packagist.com",
                    "type": "custom"
                },
                {
                    "url": "https://github.com/composer",
                    "type": "github"
                },
                {
                    "url": "https://tidelift.com/funding/github/packagist/composer/composer",
                    "type": "tidelift"
                }
            ],
            "time": "2020-08-23T12:54:47+00:00"
        },
        {
            "name": "dasprid/enum",
            "version": "1.0.2",
            "source": {
                "type": "git",
                "url": "https://github.com/DASPRiD/Enum.git",
                "reference": "6ccc0d7141a7f149e3c56cb0ce5f05d9152cfd07"
            },
            "dist": {
                "type": "zip",
                "url": "https://api.github.com/repos/DASPRiD/Enum/zipball/6ccc0d7141a7f149e3c56cb0ce5f05d9152cfd07",
                "reference": "6ccc0d7141a7f149e3c56cb0ce5f05d9152cfd07",
                "shasum": ""
            },
            "require-dev": {
                "phpunit/phpunit": "^7 | ^8 | ^9",
                "squizlabs/php_codesniffer": "^3.4"
            },
            "type": "library",
            "autoload": {
                "psr-4": {
                    "DASPRiD\\Enum\\": "src/"
                }
            },
            "notification-url": "https://packagist.org/downloads/",
            "license": [
                "BSD-2-Clause"
            ],
            "authors": [
                {
                    "name": "Ben Scholzen 'DASPRiD'",
                    "email": "mail@dasprids.de",
                    "homepage": "https://dasprids.de/",
                    "role": "Developer"
                }
            ],
            "description": "PHP 7.1 enum implementation",
            "keywords": [
                "enum",
                "map"
            ],
            "time": "2020-07-30T16:37:13+00:00"
        },
        {
            "name": "domnikl/statsd",
            "version": "2.0.1",
            "source": {
                "type": "git",
                "url": "https://github.com/domnikl/statsd-php.git",
                "reference": "cb4b2f50287c08bff820fb25ae45f0620b39f507"
            },
            "dist": {
                "type": "zip",
                "url": "https://api.github.com/repos/domnikl/statsd-php/zipball/cb4b2f50287c08bff820fb25ae45f0620b39f507",
                "reference": "cb4b2f50287c08bff820fb25ae45f0620b39f507",
                "shasum": ""
            },
            "require": {
                "php": ">= 5.4.0"
            },
            "require-dev": {
                "phpunit/phpunit": ">= 4.4.0"
            },
            "type": "library",
            "autoload": {
                "psr-4": {
                    "Domnikl\\Statsd\\": "lib/"
                }
            },
            "notification-url": "https://packagist.org/downloads/",
            "license": [
                "MIT"
            ],
            "authors": [
                {
                    "name": "Dominik Liebler",
                    "email": "liebler.dominik@gmail.com"
                }
            ],
            "description": "a PHP client for statsd",
            "homepage": "https://domnikl.github.com/statsd-php",
            "keywords": [
                "Metrics",
                "monitoring",
                "statistics",
                "statsd",
                "udp"
            ],
            "time": "2014-12-09T09:37:49+00:00"
        },
        {
            "name": "dragonmantank/cron-expression",
            "version": "v2.2.0",
            "source": {
                "type": "git",
                "url": "https://github.com/dragonmantank/cron-expression.git",
                "reference": "92a2c3768d50e21a1f26a53cb795ce72806266c5"
            },
            "dist": {
                "type": "zip",
                "url": "https://api.github.com/repos/dragonmantank/cron-expression/zipball/92a2c3768d50e21a1f26a53cb795ce72806266c5",
                "reference": "92a2c3768d50e21a1f26a53cb795ce72806266c5",
                "shasum": ""
            },
            "require": {
                "php": ">=7.0.0"
            },
            "require-dev": {
                "phpunit/phpunit": "~6.4"
            },
            "type": "library",
            "autoload": {
                "psr-4": {
                    "Cron\\": "src/Cron/"
                }
            },
            "notification-url": "https://packagist.org/downloads/",
            "license": [
                "MIT"
            ],
            "authors": [
                {
                    "name": "Michael Dowling",
                    "email": "mtdowling@gmail.com",
                    "homepage": "https://github.com/mtdowling"
                },
                {
                    "name": "Chris Tankersley",
                    "email": "chris@ctankersley.com",
                    "homepage": "https://github.com/dragonmantank"
                }
            ],
            "description": "CRON for PHP: Calculate the next or previous run date and determine if a CRON expression is due",
            "keywords": [
                "cron",
                "schedule"
            ],
            "time": "2018-06-06T03:12:17+00:00"
        },
        {
            "name": "geoip2/geoip2",
            "version": "v2.9.0",
            "source": {
                "type": "git",
                "url": "https://github.com/maxmind/GeoIP2-php.git",
                "reference": "a807fbf65212eef5d8d2db1a1b31082b53633d77"
            },
            "dist": {
                "type": "zip",
                "url": "https://api.github.com/repos/maxmind/GeoIP2-php/zipball/a807fbf65212eef5d8d2db1a1b31082b53633d77",
                "reference": "a807fbf65212eef5d8d2db1a1b31082b53633d77",
                "shasum": ""
            },
            "require": {
                "maxmind-db/reader": "~1.0",
                "maxmind/web-service-common": "~0.5",
                "php": ">=5.4"
            },
            "require-dev": {
                "friendsofphp/php-cs-fixer": "2.*",
                "phpunit/phpunit": "4.*",
                "squizlabs/php_codesniffer": "3.*"
            },
            "type": "library",
            "autoload": {
                "psr-4": {
                    "GeoIp2\\": "src"
                }
            },
            "notification-url": "https://packagist.org/downloads/",
            "license": [
                "Apache-2.0"
            ],
            "authors": [
                {
                    "name": "Gregory J. Oschwald",
                    "email": "goschwald@maxmind.com",
                    "homepage": "http://www.maxmind.com/"
                }
            ],
            "description": "MaxMind GeoIP2 PHP API",
            "homepage": "https://github.com/maxmind/GeoIP2-php",
            "keywords": [
                "IP",
                "geoip",
                "geoip2",
                "geolocation",
                "maxmind"
            ],
            "time": "2018-04-10T15:32:59+00:00"
        },
        {
            "name": "guzzlehttp/guzzle",
            "version": "6.5.x-dev",
            "source": {
                "type": "git",
                "url": "https://github.com/guzzle/guzzle.git",
                "reference": "9d4290de1cfd701f38099ef7e183b64b4b7b0c5e"
            },
            "dist": {
                "type": "zip",
                "url": "https://api.github.com/repos/guzzle/guzzle/zipball/9d4290de1cfd701f38099ef7e183b64b4b7b0c5e",
                "reference": "9d4290de1cfd701f38099ef7e183b64b4b7b0c5e",
                "shasum": ""
            },
            "require": {
                "ext-json": "*",
                "guzzlehttp/promises": "^1.0",
                "guzzlehttp/psr7": "^1.6.1",
                "php": ">=5.5",
                "symfony/polyfill-intl-idn": "^1.17.0"
            },
            "require-dev": {
                "ext-curl": "*",
                "phpunit/phpunit": "^4.8.35 || ^5.7 || ^6.4 || ^7.0",
                "psr/log": "^1.1"
            },
            "suggest": {
                "psr/log": "Required for using the Log middleware"
            },
            "type": "library",
            "extra": {
                "branch-alias": {
                    "dev-master": "6.5-dev"
                }
            },
            "autoload": {
                "psr-4": {
                    "GuzzleHttp\\": "src/"
                },
                "files": [
                    "src/functions_include.php"
                ]
            },
            "notification-url": "https://packagist.org/downloads/",
            "license": [
                "MIT"
            ],
            "authors": [
                {
                    "name": "Michael Dowling",
                    "email": "mtdowling@gmail.com",
                    "homepage": "https://github.com/mtdowling"
                }
            ],
            "description": "Guzzle is a PHP HTTP client library",
            "homepage": "http://guzzlephp.org/",
            "keywords": [
                "client",
                "curl",
                "framework",
                "http",
                "http client",
                "rest",
                "web service"
            ],
<<<<<<< HEAD
            "funding": [
                {
                    "url": "https://github.com/GrahamCampbell",
                    "type": "github"
                },
                {
                    "url": "https://github.com/Nyholm",
                    "type": "github"
                },
                {
                    "url": "https://github.com/alexeyshockov",
                    "type": "github"
                },
                {
                    "url": "https://github.com/gmponos",
                    "type": "github"
                },
                {
                    "url": "https://github.com/sagikazarmark",
                    "type": "github"
                }
            ],
            "time": "2020-07-02T06:52:04+00:00"
=======
            "time": "2020-06-16T21:01:06+00:00"
>>>>>>> 6b5ba93e
        },
        {
            "name": "guzzlehttp/promises",
            "version": "dev-master",
            "source": {
                "type": "git",
                "url": "https://github.com/guzzle/promises.git",
                "reference": "bbf3b200bc83c1e9298580a9f99b9be248543467"
            },
            "dist": {
                "type": "zip",
                "url": "https://api.github.com/repos/guzzle/promises/zipball/bbf3b200bc83c1e9298580a9f99b9be248543467",
                "reference": "bbf3b200bc83c1e9298580a9f99b9be248543467",
                "shasum": ""
            },
            "require": {
                "php": ">=5.5"
            },
            "require-dev": {
                "phpunit/phpunit": "^4.8.36 || ^5.7.27 || ^7.5"
            },
            "type": "library",
            "extra": {
                "branch-alias": {
                    "dev-master": "1.3-dev"
                }
            },
            "autoload": {
                "psr-4": {
                    "GuzzleHttp\\Promise\\": "src/"
                },
                "files": [
                    "src/functions_include.php"
                ]
            },
            "notification-url": "https://packagist.org/downloads/",
            "license": [
                "MIT"
            ],
            "authors": [
                {
                    "name": "Michael Dowling",
                    "email": "mtdowling@gmail.com",
                    "homepage": "https://github.com/mtdowling"
                }
            ],
            "description": "Guzzle promises library",
            "keywords": [
                "promise"
            ],
            "time": "2020-06-21T23:10:57+00:00"
        },
        {
            "name": "guzzlehttp/psr7",
            "version": "1.x-dev",
            "source": {
                "type": "git",
                "url": "https://github.com/guzzle/psr7.git",
                "reference": "188cc82398f157483976ccf61bd04ee80afcf29c"
            },
            "dist": {
                "type": "zip",
                "url": "https://api.github.com/repos/guzzle/psr7/zipball/188cc82398f157483976ccf61bd04ee80afcf29c",
                "reference": "188cc82398f157483976ccf61bd04ee80afcf29c",
                "shasum": ""
            },
            "require": {
                "php": ">=5.4.0",
                "psr/http-message": "~1.0",
                "ralouphie/getallheaders": "^2.0.5 || ^3.0.0"
            },
            "provide": {
                "psr/http-message-implementation": "1.0"
            },
            "require-dev": {
                "ext-zlib": "*",
                "phpunit/phpunit": "~4.8.36 || ^5.7.27 || ^6.5.8"
            },
            "suggest": {
                "laminas/laminas-httphandlerrunner": "Emit PSR-7 responses"
            },
            "type": "library",
            "extra": {
                "branch-alias": {
                    "dev-master": "1.6-dev"
                }
            },
            "autoload": {
                "psr-4": {
                    "GuzzleHttp\\Psr7\\": "src/"
                },
                "files": [
                    "src/functions_include.php"
                ]
            },
            "notification-url": "https://packagist.org/downloads/",
            "license": [
                "MIT"
            ],
            "authors": [
                {
                    "name": "Michael Dowling",
                    "email": "mtdowling@gmail.com",
                    "homepage": "https://github.com/mtdowling"
                },
                {
                    "name": "Tobias Schultze",
                    "homepage": "https://github.com/Tobion"
                }
            ],
            "description": "PSR-7 message implementation that also provides common utility methods",
            "keywords": [
                "http",
                "message",
                "psr-7",
                "request",
                "response",
                "stream",
                "uri",
                "url"
            ],
            "time": "2020-05-17T20:05:25+00:00"
        },
        {
            "name": "influxdb/influxdb-php",
            "version": "1.15.0",
            "source": {
                "type": "git",
                "url": "https://github.com/influxdata/influxdb-php.git",
                "reference": "bf3415f81962e1ab8c939bc1a08a85f500bead35"
            },
            "dist": {
                "type": "zip",
                "url": "https://api.github.com/repos/influxdata/influxdb-php/zipball/bf3415f81962e1ab8c939bc1a08a85f500bead35",
                "reference": "bf3415f81962e1ab8c939bc1a08a85f500bead35",
                "shasum": ""
            },
            "require": {
                "guzzlehttp/guzzle": "^6.0",
                "php": "^5.5 || ^7.0"
            },
            "require-dev": {
                "phpunit/phpunit": "^5.7"
            },
            "suggest": {
                "ext-curl": "Curl extension, needed for Curl driver",
                "stefanotorresi/influxdb-php-async": "An asyncronous client for InfluxDB, implemented via ReactPHP."
            },
            "type": "library",
            "autoload": {
                "psr-4": {
                    "InfluxDB\\": "src/InfluxDB"
                }
            },
            "notification-url": "https://packagist.org/downloads/",
            "license": [
                "MIT"
            ],
            "authors": [
                {
                    "name": "Gianluca Arbezzano",
                    "email": "gianarb92@gmail.com"
                },
                {
                    "name": "Daniel Martinez",
                    "email": "danimartcas@hotmail.com"
                },
                {
                    "name": "Stephen Hoogendijk",
                    "email": "stephen@tca0.nl"
                }
            ],
            "description": "InfluxDB client library for PHP",
            "keywords": [
                "client",
                "influxdata",
                "influxdb",
                "influxdb class",
                "influxdb client",
                "influxdb library",
                "time series"
            ],
            "time": "2019-05-30T00:15:14+00:00"
        },
        {
            "name": "maxmind-db/reader",
            "version": "v1.7.0",
            "source": {
                "type": "git",
                "url": "https://github.com/maxmind/MaxMind-DB-Reader-php.git",
                "reference": "942553da239f12051275f9c666538b5dd09e2908"
            },
            "dist": {
                "type": "zip",
                "url": "https://api.github.com/repos/maxmind/MaxMind-DB-Reader-php/zipball/942553da239f12051275f9c666538b5dd09e2908",
                "reference": "942553da239f12051275f9c666538b5dd09e2908",
                "shasum": ""
            },
            "require": {
                "php": ">=7.2"
            },
            "conflict": {
                "ext-maxminddb": "<1.7.0,>=2.0.0"
            },
            "require-dev": {
                "friendsofphp/php-cs-fixer": "2.*",
                "php-coveralls/php-coveralls": "^2.1",
                "phpunit/phpcov": ">=6.0.0",
                "phpunit/phpunit": ">=8.0.0,<10.0.0",
                "squizlabs/php_codesniffer": "3.*"
            },
            "suggest": {
                "ext-bcmath": "bcmath or gmp is required for decoding larger integers with the pure PHP decoder",
                "ext-gmp": "bcmath or gmp is required for decoding larger integers with the pure PHP decoder",
                "ext-maxminddb": "A C-based database decoder that provides significantly faster lookups"
            },
            "type": "library",
            "autoload": {
                "psr-4": {
                    "MaxMind\\Db\\": "src/MaxMind/Db"
                }
            },
            "notification-url": "https://packagist.org/downloads/",
            "license": [
                "Apache-2.0"
            ],
            "authors": [
                {
                    "name": "Gregory J. Oschwald",
                    "email": "goschwald@maxmind.com",
                    "homepage": "https://www.maxmind.com/"
                }
            ],
            "description": "MaxMind DB Reader API",
            "homepage": "https://github.com/maxmind/MaxMind-DB-Reader-php",
            "keywords": [
                "database",
                "geoip",
                "geoip2",
                "geolocation",
                "maxmind"
            ],
            "time": "2020-08-07T22:10:05+00:00"
        },
        {
            "name": "maxmind/web-service-common",
            "version": "v0.7.0",
            "source": {
                "type": "git",
                "url": "https://github.com/maxmind/web-service-common-php.git",
                "reference": "74c996c218ada5c639c8c2f076756e059f5552fc"
            },
            "dist": {
                "type": "zip",
                "url": "https://api.github.com/repos/maxmind/web-service-common-php/zipball/74c996c218ada5c639c8c2f076756e059f5552fc",
                "reference": "74c996c218ada5c639c8c2f076756e059f5552fc",
                "shasum": ""
            },
            "require": {
                "composer/ca-bundle": "^1.0.3",
                "ext-curl": "*",
                "ext-json": "*",
                "php": ">=5.6"
            },
            "require-dev": {
                "friendsofphp/php-cs-fixer": "2.*",
                "phpunit/phpunit": "^4.8.36 || ^5.7 || ^6.5 || ^7.0",
                "squizlabs/php_codesniffer": "3.*"
            },
            "type": "library",
            "autoload": {
                "psr-4": {
                    "MaxMind\\Exception\\": "src/Exception",
                    "MaxMind\\WebService\\": "src/WebService"
                }
            },
            "notification-url": "https://packagist.org/downloads/",
            "license": [
                "Apache-2.0"
            ],
            "authors": [
                {
                    "name": "Gregory Oschwald",
                    "email": "goschwald@maxmind.com"
                }
            ],
            "description": "Internal MaxMind Web Service API",
            "homepage": "https://github.com/maxmind/web-service-common-php",
            "time": "2020-05-06T14:07:26+00:00"
        },
        {
            "name": "mustangostang/spyc",
            "version": "dev-master",
            "source": {
                "type": "git",
                "url": "https://github.com/mustangostang/spyc.git",
                "reference": "daf9fa4ef675519386b4f556c9d5ab5f9c14055a"
            },
            "dist": {
                "type": "zip",
                "url": "https://api.github.com/repos/mustangostang/spyc/zipball/daf9fa4ef675519386b4f556c9d5ab5f9c14055a",
                "reference": "daf9fa4ef675519386b4f556c9d5ab5f9c14055a",
                "shasum": ""
            },
            "require": {
                "php": ">=5.3.1"
            },
            "require-dev": {
                "phpunit/phpunit": "4.3.*@dev"
            },
            "type": "library",
            "extra": {
                "branch-alias": {
                    "dev-master": "0.5.x-dev"
                }
            },
            "autoload": {
                "files": [
                    "Spyc.php"
                ]
            },
            "notification-url": "https://packagist.org/downloads/",
            "license": [
                "MIT"
            ],
            "authors": [
                {
                    "name": "mustangostang",
                    "email": "vlad.andersen@gmail.com"
                }
            ],
            "description": "A simple YAML loader/dumper class for PHP",
            "homepage": "https://github.com/mustangostang/spyc/",
            "keywords": [
                "spyc",
                "yaml",
                "yml"
            ],
            "time": "2019-12-03T17:11:33+00:00"
        },
        {
            "name": "paragonie/random_compat",
            "version": "v9.99.99.x-dev",
            "source": {
                "type": "git",
                "url": "https://github.com/paragonie/random_compat.git",
                "reference": "0947f25b883d4172df340a0d95f1b7cdabc5368a"
            },
            "dist": {
                "type": "zip",
                "url": "https://api.github.com/repos/paragonie/random_compat/zipball/0947f25b883d4172df340a0d95f1b7cdabc5368a",
                "reference": "0947f25b883d4172df340a0d95f1b7cdabc5368a",
                "shasum": ""
            },
            "require": {
                "php": "^7"
            },
            "require-dev": {
                "phpunit/phpunit": "4.*|5.*",
                "vimeo/psalm": "^1"
            },
            "type": "library",
            "notification-url": "https://packagist.org/downloads/",
            "license": [
                "MIT"
            ],
            "authors": [
                {
                    "name": "Paragon Initiative Enterprises",
                    "email": "security@paragonie.com",
                    "homepage": "https://paragonie.com"
                }
            ],
            "description": "PHP 5.x polyfill for random_bytes() and random_int() from PHP 7",
            "keywords": [
                "csprng",
                "polyfill",
                "pseudorandom",
                "random"
            ],
            "time": "2018-08-07T13:07:48+00:00"
        },
        {
            "name": "phpmailer/phpmailer",
            "version": "v6.1.6",
            "source": {
                "type": "git",
                "url": "https://github.com/PHPMailer/PHPMailer.git",
                "reference": "c2796cb1cb99d7717290b48c4e6f32cb6c60b7b3"
            },
            "dist": {
                "type": "zip",
                "url": "https://api.github.com/repos/PHPMailer/PHPMailer/zipball/c2796cb1cb99d7717290b48c4e6f32cb6c60b7b3",
                "reference": "c2796cb1cb99d7717290b48c4e6f32cb6c60b7b3",
                "shasum": ""
            },
            "require": {
                "ext-ctype": "*",
                "ext-filter": "*",
                "php": ">=5.5.0"
            },
            "require-dev": {
                "doctrine/annotations": "^1.2",
                "friendsofphp/php-cs-fixer": "^2.2",
                "phpunit/phpunit": "^4.8 || ^5.7"
            },
            "suggest": {
                "ext-mbstring": "Needed to send email in multibyte encoding charset",
                "hayageek/oauth2-yahoo": "Needed for Yahoo XOAUTH2 authentication",
                "league/oauth2-google": "Needed for Google XOAUTH2 authentication",
                "psr/log": "For optional PSR-3 debug logging",
                "stevenmaguire/oauth2-microsoft": "Needed for Microsoft XOAUTH2 authentication",
                "symfony/polyfill-mbstring": "To support UTF-8 if the Mbstring PHP extension is not enabled (^1.2)"
            },
            "type": "library",
            "autoload": {
                "psr-4": {
                    "PHPMailer\\PHPMailer\\": "src/"
                }
            },
            "notification-url": "https://packagist.org/downloads/",
            "license": [
                "LGPL-2.1-only"
            ],
            "authors": [
                {
                    "name": "Marcus Bointon",
                    "email": "phpmailer@synchromedia.co.uk"
                },
                {
                    "name": "Jim Jagielski",
                    "email": "jimjag@gmail.com"
                },
                {
                    "name": "Andy Prevost",
                    "email": "codeworxtech@users.sourceforge.net"
                },
                {
                    "name": "Brent R. Matzelle"
                }
            ],
            "description": "PHPMailer is a full-featured email creation and transfer class for PHP",
            "funding": [
                {
                    "url": "https://github.com/synchro",
                    "type": "github"
                }
            ],
            "time": "2020-05-27T12:24:03+00:00"
        },
        {
            "name": "piwik/device-detector",
            "version": "3.5.1",
            "source": {
                "type": "git",
                "url": "https://github.com/matomo-org/device-detector.git",
                "reference": "29830f9bd67c8300e37828db0688161dd6f5f7a5"
            },
            "dist": {
                "type": "zip",
                "url": "https://api.github.com/repos/matomo-org/device-detector/zipball/29830f9bd67c8300e37828db0688161dd6f5f7a5",
                "reference": "29830f9bd67c8300e37828db0688161dd6f5f7a5",
                "shasum": ""
            },
            "require": {
                "mustangostang/spyc": "*",
                "php": ">=5.3.2"
            },
            "require-dev": {
                "fabpot/php-cs-fixer": "~1.7",
                "phpunit/phpunit": "4.1.*"
            },
            "suggest": {
                "doctrine/cache": "Can directly be used for caching purpose"
            },
            "type": "library",
            "autoload": {
                "psr-4": {
                    "DeviceDetector\\": ""
                }
            },
            "notification-url": "https://packagist.org/downloads/",
            "license": [
                "LGPL-3.0+"
            ],
            "authors": [
                {
                    "name": "The Piwik Team",
                    "email": "hello@piwik.org",
                    "homepage": "http://piwik.org/the-piwik-team/"
                }
            ],
            "description": "The Universal Device Detection library, that parses User Agents and detects devices (desktop, tablet, mobile, tv, cars, console, etc.), clients (browsers, media players, mobile apps, feed readers, libraries, etc), operating systems, devices, brands and models.",
            "homepage": "http://piwik.org",
            "keywords": [
                "devicedetection",
                "parser",
                "useragent"
            ],
            "time": "2016-01-21T22:26:37+00:00"
        },
        {
            "name": "psr/http-message",
            "version": "dev-master",
            "source": {
                "type": "git",
                "url": "https://github.com/php-fig/http-message.git",
                "reference": "efd67d1dc14a7ef4fc4e518e7dee91c271d524e4"
            },
            "dist": {
                "type": "zip",
                "url": "https://api.github.com/repos/php-fig/http-message/zipball/efd67d1dc14a7ef4fc4e518e7dee91c271d524e4",
                "reference": "efd67d1dc14a7ef4fc4e518e7dee91c271d524e4",
                "shasum": ""
            },
            "require": {
                "php": ">=5.3.0"
            },
            "type": "library",
            "extra": {
                "branch-alias": {
                    "dev-master": "1.0.x-dev"
                }
            },
            "autoload": {
                "psr-4": {
                    "Psr\\Http\\Message\\": "src/"
                }
            },
            "notification-url": "https://packagist.org/downloads/",
            "license": [
                "MIT"
            ],
            "authors": [
                {
                    "name": "PHP-FIG",
                    "homepage": "http://www.php-fig.org/"
                }
            ],
            "description": "Common interface for HTTP messages",
            "homepage": "https://github.com/php-fig/http-message",
            "keywords": [
                "http",
                "http-message",
                "psr",
                "psr-7",
                "request",
                "response"
            ],
            "time": "2019-08-29T13:16:46+00:00"
        },
        {
            "name": "psr/log",
            "version": "dev-master",
            "source": {
                "type": "git",
                "url": "https://github.com/php-fig/log.git",
                "reference": "0f73288fd15629204f9d42b7055f72dacbe811fc"
            },
            "dist": {
                "type": "zip",
                "url": "https://api.github.com/repos/php-fig/log/zipball/0f73288fd15629204f9d42b7055f72dacbe811fc",
                "reference": "0f73288fd15629204f9d42b7055f72dacbe811fc",
                "shasum": ""
            },
            "require": {
                "php": ">=5.3.0"
            },
            "type": "library",
            "extra": {
                "branch-alias": {
                    "dev-master": "1.1.x-dev"
                }
            },
            "autoload": {
                "psr-4": {
                    "Psr\\Log\\": "Psr/Log/"
                }
            },
            "notification-url": "https://packagist.org/downloads/",
            "license": [
                "MIT"
            ],
            "authors": [
                {
                    "name": "PHP-FIG",
                    "homepage": "http://www.php-fig.org/"
                }
            ],
            "description": "Common interface for logging libraries",
            "homepage": "https://github.com/php-fig/log",
            "keywords": [
                "log",
                "psr",
                "psr-3"
            ],
            "time": "2020-03-23T09:12:05+00:00"
        },
        {
            "name": "ralouphie/getallheaders",
            "version": "3.0.3",
            "source": {
                "type": "git",
                "url": "https://github.com/ralouphie/getallheaders.git",
                "reference": "120b605dfeb996808c31b6477290a714d356e822"
            },
            "dist": {
                "type": "zip",
                "url": "https://api.github.com/repos/ralouphie/getallheaders/zipball/120b605dfeb996808c31b6477290a714d356e822",
                "reference": "120b605dfeb996808c31b6477290a714d356e822",
                "shasum": ""
            },
            "require": {
                "php": ">=5.6"
            },
            "require-dev": {
                "php-coveralls/php-coveralls": "^2.1",
                "phpunit/phpunit": "^5 || ^6.5"
            },
            "type": "library",
            "autoload": {
                "files": [
                    "src/getallheaders.php"
                ]
            },
            "notification-url": "https://packagist.org/downloads/",
            "license": [
                "MIT"
            ],
            "authors": [
                {
                    "name": "Ralph Khattar",
                    "email": "ralph.khattar@gmail.com"
                }
            ],
            "description": "A polyfill for getallheaders.",
            "time": "2019-03-08T08:55:37+00:00"
        },
        {
            "name": "resque/php-resque",
            "version": "v1.3.6",
            "source": {
                "type": "git",
                "url": "https://github.com/resque/php-resque.git",
                "reference": "fe41c04763699b1318d97ed14cc78583e9380161"
            },
            "dist": {
                "type": "zip",
                "url": "https://api.github.com/repos/resque/php-resque/zipball/fe41c04763699b1318d97ed14cc78583e9380161",
                "reference": "fe41c04763699b1318d97ed14cc78583e9380161",
                "shasum": ""
            },
            "require": {
                "colinmollenhour/credis": "~1.7",
                "php": ">=5.6.0",
                "psr/log": "~1.0"
            },
            "require-dev": {
                "phpunit/phpunit": "^5.7"
            },
            "suggest": {
                "ext-pcntl": "REQUIRED for forking processes on platforms that support it (so anything but Windows).",
                "ext-proctitle": "Allows php-resque to rename the title of UNIX processes to show the status of a worker.",
                "ext-redis": "Native PHP extension for Redis connectivity. Credis will automatically utilize when available."
            },
            "bin": [
                "bin/resque",
                "bin/resque-scheduler"
            ],
            "type": "library",
            "extra": {
                "branch-alias": {
                    "dev-master": "1.0-dev"
                }
            },
            "autoload": {
                "psr-0": {
                    "Resque": "lib",
                    "ResqueScheduler": "lib"
                }
            },
            "notification-url": "https://packagist.org/downloads/",
            "license": [
                "MIT"
            ],
            "authors": [
                {
                    "name": "Dan Hunsaker",
                    "email": "danhunsaker+resque@gmail.com",
                    "role": "Maintainer"
                },
                {
                    "name": "Rajib Ahmed",
                    "homepage": "https://github.com/rajibahmed",
                    "role": "Maintainer"
                },
                {
                    "name": "Steve Klabnik",
                    "email": "steve@steveklabnik.com",
                    "role": "Maintainer"
                },
                {
                    "name": "Chris Boulton",
                    "email": "chris@bigcommerce.com",
                    "role": "Creator"
                }
            ],
            "description": "Redis backed library for creating background jobs and processing them later. Based on resque for Ruby.",
            "homepage": "http://www.github.com/resque/php-resque/",
            "keywords": [
                "background",
                "job",
                "redis",
                "resque"
            ],
            "time": "2020-04-16T16:39:50+00:00"
        },
        {
            "name": "symfony/polyfill-intl-idn",
            "version": "dev-master",
            "source": {
                "type": "git",
                "url": "https://github.com/symfony/polyfill-intl-idn.git",
                "reference": "045643b91eaa34c4c37150ac477765c13552af33"
            },
            "dist": {
                "type": "zip",
                "url": "https://api.github.com/repos/symfony/polyfill-intl-idn/zipball/045643b91eaa34c4c37150ac477765c13552af33",
                "reference": "045643b91eaa34c4c37150ac477765c13552af33",
                "shasum": ""
            },
            "require": {
                "php": ">=5.3.3",
                "symfony/polyfill-intl-normalizer": "^1.10",
                "symfony/polyfill-php70": "^1.10",
                "symfony/polyfill-php72": "^1.10"
            },
            "suggest": {
                "ext-intl": "For best performance"
            },
            "type": "library",
            "extra": {
                "branch-alias": {
                    "dev-master": "1.18-dev"
                },
                "thanks": {
                    "name": "symfony/polyfill",
                    "url": "https://github.com/symfony/polyfill"
                }
            },
            "autoload": {
                "psr-4": {
                    "Symfony\\Polyfill\\Intl\\Idn\\": ""
                },
                "files": [
                    "bootstrap.php"
                ]
            },
            "notification-url": "https://packagist.org/downloads/",
            "license": [
                "MIT"
            ],
            "authors": [
                {
                    "name": "Laurent Bassin",
                    "email": "laurent@bassin.info"
                },
                {
                    "name": "Trevor Rowbotham",
                    "email": "trevor.rowbotham@pm.me"
                },
                {
                    "name": "Symfony Community",
                    "homepage": "https://symfony.com/contributors"
                }
            ],
            "description": "Symfony polyfill for intl's idn_to_ascii and idn_to_utf8 functions",
            "homepage": "https://symfony.com",
            "keywords": [
                "compatibility",
                "idn",
                "intl",
                "polyfill",
                "portable",
                "shim"
            ],
            "funding": [
                {
                    "url": "https://symfony.com/sponsor",
                    "type": "custom"
                },
                {
                    "url": "https://github.com/fabpot",
                    "type": "github"
                },
                {
                    "url": "https://tidelift.com/funding/github/packagist/symfony/symfony",
                    "type": "tidelift"
                }
            ],
            "time": "2020-08-04T21:02:56+00:00"
        },
        {
            "name": "symfony/polyfill-intl-normalizer",
            "version": "dev-master",
            "source": {
                "type": "git",
                "url": "https://github.com/symfony/polyfill-intl-normalizer.git",
                "reference": "37078a8dd4a2a1e9ab0231af7c6cb671b2ed5a7e"
            },
            "dist": {
                "type": "zip",
                "url": "https://api.github.com/repos/symfony/polyfill-intl-normalizer/zipball/37078a8dd4a2a1e9ab0231af7c6cb671b2ed5a7e",
                "reference": "37078a8dd4a2a1e9ab0231af7c6cb671b2ed5a7e",
                "shasum": ""
            },
            "require": {
                "php": ">=5.3.3"
            },
            "suggest": {
                "ext-intl": "For best performance"
            },
            "type": "library",
            "extra": {
                "branch-alias": {
                    "dev-master": "1.18-dev"
                },
                "thanks": {
                    "name": "symfony/polyfill",
                    "url": "https://github.com/symfony/polyfill"
                }
            },
            "autoload": {
                "psr-4": {
                    "Symfony\\Polyfill\\Intl\\Normalizer\\": ""
                },
                "files": [
                    "bootstrap.php"
                ],
                "classmap": [
                    "Resources/stubs"
                ]
            },
            "notification-url": "https://packagist.org/downloads/",
            "license": [
                "MIT"
            ],
            "authors": [
                {
                    "name": "Nicolas Grekas",
                    "email": "p@tchwork.com"
                },
                {
                    "name": "Symfony Community",
                    "homepage": "https://symfony.com/contributors"
                }
            ],
            "description": "Symfony polyfill for intl's Normalizer class and related functions",
            "homepage": "https://symfony.com",
            "keywords": [
                "compatibility",
                "intl",
                "normalizer",
                "polyfill",
                "portable",
                "shim"
            ],
            "funding": [
                {
                    "url": "https://symfony.com/sponsor",
                    "type": "custom"
                },
                {
                    "url": "https://github.com/fabpot",
                    "type": "github"
                },
                {
                    "url": "https://tidelift.com/funding/github/packagist/symfony/symfony",
                    "type": "tidelift"
                }
            ],
            "time": "2020-07-14T12:35:20+00:00"
        },
        {
            "name": "symfony/polyfill-php70",
            "version": "dev-master",
            "source": {
                "type": "git",
                "url": "https://github.com/symfony/polyfill-php70.git",
                "reference": "0dd93f2c578bdc9c72697eaa5f1dd25644e618d3"
            },
            "dist": {
                "type": "zip",
                "url": "https://api.github.com/repos/symfony/polyfill-php70/zipball/0dd93f2c578bdc9c72697eaa5f1dd25644e618d3",
                "reference": "0dd93f2c578bdc9c72697eaa5f1dd25644e618d3",
                "shasum": ""
            },
            "require": {
                "paragonie/random_compat": "~1.0|~2.0|~9.99",
                "php": ">=5.3.3"
            },
            "type": "library",
            "extra": {
                "branch-alias": {
                    "dev-master": "1.18-dev"
                },
                "thanks": {
                    "name": "symfony/polyfill",
                    "url": "https://github.com/symfony/polyfill"
                }
            },
            "autoload": {
                "psr-4": {
                    "Symfony\\Polyfill\\Php70\\": ""
                },
                "files": [
                    "bootstrap.php"
                ],
                "classmap": [
                    "Resources/stubs"
                ]
            },
            "notification-url": "https://packagist.org/downloads/",
            "license": [
                "MIT"
            ],
            "authors": [
                {
                    "name": "Nicolas Grekas",
                    "email": "p@tchwork.com"
                },
                {
                    "name": "Symfony Community",
                    "homepage": "https://symfony.com/contributors"
                }
            ],
            "description": "Symfony polyfill backporting some PHP 7.0+ features to lower PHP versions",
            "homepage": "https://symfony.com",
            "keywords": [
                "compatibility",
                "polyfill",
                "portable",
                "shim"
            ],
            "funding": [
                {
                    "url": "https://symfony.com/sponsor",
                    "type": "custom"
                },
                {
                    "url": "https://github.com/fabpot",
                    "type": "github"
                },
                {
                    "url": "https://tidelift.com/funding/github/packagist/symfony/symfony",
                    "type": "tidelift"
                }
            ],
            "time": "2020-07-14T12:35:20+00:00"
        },
        {
            "name": "symfony/polyfill-php72",
            "version": "dev-master",
            "source": {
                "type": "git",
                "url": "https://github.com/symfony/polyfill-php72.git",
                "reference": "639447d008615574653fb3bc60d1986d7172eaae"
            },
            "dist": {
                "type": "zip",
                "url": "https://api.github.com/repos/symfony/polyfill-php72/zipball/639447d008615574653fb3bc60d1986d7172eaae",
                "reference": "639447d008615574653fb3bc60d1986d7172eaae",
                "shasum": ""
            },
            "require": {
                "php": ">=5.3.3"
            },
            "type": "library",
            "extra": {
                "branch-alias": {
                    "dev-master": "1.18-dev"
                },
                "thanks": {
                    "name": "symfony/polyfill",
                    "url": "https://github.com/symfony/polyfill"
                }
            },
            "autoload": {
                "psr-4": {
                    "Symfony\\Polyfill\\Php72\\": ""
                },
                "files": [
                    "bootstrap.php"
                ]
            },
            "notification-url": "https://packagist.org/downloads/",
            "license": [
                "MIT"
            ],
            "authors": [
                {
                    "name": "Nicolas Grekas",
                    "email": "p@tchwork.com"
                },
                {
                    "name": "Symfony Community",
                    "homepage": "https://symfony.com/contributors"
                }
            ],
            "description": "Symfony polyfill backporting some PHP 7.2+ features to lower PHP versions",
            "homepage": "https://symfony.com",
            "keywords": [
                "compatibility",
                "polyfill",
                "portable",
                "shim"
            ],
            "funding": [
                {
                    "url": "https://symfony.com/sponsor",
                    "type": "custom"
                },
                {
                    "url": "https://github.com/fabpot",
                    "type": "github"
                },
                {
                    "url": "https://tidelift.com/funding/github/packagist/symfony/symfony",
                    "type": "tidelift"
                }
            ],
            "time": "2020-07-14T12:35:20+00:00"
        },
        {
            "name": "utopia-php/abuse",
            "version": "0.2.1",
            "source": {
                "type": "git",
                "url": "https://github.com/utopia-php/abuse.git",
                "reference": "b485eddeda335c4f7d1a16fbf5544e37bdf195ac"
            },
            "dist": {
                "type": "zip",
                "url": "https://api.github.com/repos/utopia-php/abuse/zipball/b485eddeda335c4f7d1a16fbf5544e37bdf195ac",
                "reference": "b485eddeda335c4f7d1a16fbf5544e37bdf195ac",
                "shasum": ""
            },
            "require": {
                "ext-pdo": "*",
                "php": ">=7.1"
            },
            "require-dev": {
                "phpunit/phpunit": "^7.0"
            },
            "type": "library",
            "autoload": {
                "psr-4": {
                    "Utopia\\Abuse\\": "src/Abuse"
                }
            },
            "notification-url": "https://packagist.org/downloads/",
            "license": [
                "MIT"
            ],
            "authors": [
                {
                    "name": "Eldad Fux",
                    "email": "eldad@appwrite.io"
                }
            ],
            "description": "A simple abuse library to manage application usage limits",
            "keywords": [
                "Abuse",
                "framework",
                "php",
                "upf",
                "utopia"
            ],
            "time": "2020-06-20T11:35:08+00:00"
        },
        {
            "name": "utopia-php/audit",
            "version": "0.3.1",
            "source": {
                "type": "git",
                "url": "https://github.com/utopia-php/audit.git",
                "reference": "7bcceba05ed640fe910e7b6b0c82d998fb9d6495"
            },
            "dist": {
                "type": "zip",
                "url": "https://api.github.com/repos/utopia-php/audit/zipball/7bcceba05ed640fe910e7b6b0c82d998fb9d6495",
                "reference": "7bcceba05ed640fe910e7b6b0c82d998fb9d6495",
                "shasum": ""
            },
            "require": {
                "ext-pdo": "*",
                "php": ">=7.1"
            },
            "require-dev": {
                "phpunit/phpunit": "^7.0"
            },
            "type": "library",
            "autoload": {
                "psr-4": {
                    "Utopia\\Audit\\": "src/Audit"
                }
            },
            "notification-url": "https://packagist.org/downloads/",
            "license": [
                "MIT"
            ],
            "authors": [
                {
                    "name": "Eldad Fux",
                    "email": "eldad@appwrite.io"
                }
            ],
            "description": "A simple audit library to manage application users logs",
            "keywords": [
                "Audit",
                "framework",
                "php",
                "upf",
                "utopia"
            ],
            "time": "2020-06-20T11:36:43+00:00"
        },
        {
            "name": "utopia-php/cache",
            "version": "0.2.1",
            "source": {
                "type": "git",
                "url": "https://github.com/utopia-php/cache.git",
                "reference": "52a20ae1d5e3f5be11492c4bb0af9cf2a2c07e5d"
            },
            "dist": {
                "type": "zip",
                "url": "https://api.github.com/repos/utopia-php/cache/zipball/52a20ae1d5e3f5be11492c4bb0af9cf2a2c07e5d",
                "reference": "52a20ae1d5e3f5be11492c4bb0af9cf2a2c07e5d",
                "shasum": ""
            },
            "require": {
                "ext-json": "*",
                "php": ">=7.1"
            },
            "require-dev": {
                "phpunit/phpunit": "^7.0"
            },
            "type": "library",
            "autoload": {
                "psr-4": {
                    "Utopia\\Cache\\": "src/Cache"
                }
            },
            "notification-url": "https://packagist.org/downloads/",
            "license": [
                "MIT"
            ],
            "authors": [
                {
                    "name": "Eldad Fux",
                    "email": "eldad@appwrite.io"
                }
            ],
            "description": "A simple cache library to manage application cache storing, loading and purging",
            "keywords": [
                "cache",
                "framework",
                "php",
                "upf",
                "utopia"
            ],
            "time": "2020-06-20T11:43:40+00:00"
        },
        {
            "name": "utopia-php/cli",
            "version": "0.6.2",
            "source": {
                "type": "git",
                "url": "https://github.com/utopia-php/cli.git",
                "reference": "8ad0371ce045b60034ebcb2b001b6e88bdcc3670"
            },
            "dist": {
                "type": "zip",
                "url": "https://api.github.com/repos/utopia-php/cli/zipball/8ad0371ce045b60034ebcb2b001b6e88bdcc3670",
                "reference": "8ad0371ce045b60034ebcb2b001b6e88bdcc3670",
                "shasum": ""
            },
            "require": {
                "php": ">=7.1",
                "utopia-php/framework": "0.*.*"
            },
            "require-dev": {
                "phpunit/phpunit": "^7.0"
            },
            "type": "library",
            "autoload": {
                "psr-4": {
                    "Utopia\\CLI\\": "src/CLI"
                }
            },
            "notification-url": "https://packagist.org/downloads/",
            "license": [
                "MIT"
            ],
            "authors": [
                {
                    "name": "Eldad Fux",
                    "email": "eldad@appwrite.io"
                }
            ],
            "description": "A simple CLI library to manage command line applications",
            "keywords": [
                "cli",
                "command line",
                "framework",
                "php",
                "upf",
                "utopia"
            ],
            "time": "2020-06-20T11:37:51+00:00"
        },
        {
            "name": "utopia-php/config",
            "version": "0.2.1",
            "source": {
                "type": "git",
                "url": "https://github.com/utopia-php/config.git",
                "reference": "48c5009c33b8426260ee7425100e716d7ed7f693"
            },
            "dist": {
                "type": "zip",
                "url": "https://api.github.com/repos/utopia-php/config/zipball/48c5009c33b8426260ee7425100e716d7ed7f693",
                "reference": "48c5009c33b8426260ee7425100e716d7ed7f693",
                "shasum": ""
            },
            "require": {
                "php": ">=7.1"
            },
            "require-dev": {
                "phpunit/phpunit": "^7.0"
            },
            "type": "library",
            "autoload": {
                "psr-4": {
                    "Utopia\\Config\\": "src/Config"
                }
            },
            "notification-url": "https://packagist.org/downloads/",
            "license": [
                "MIT"
            ],
            "authors": [
                {
                    "name": "Eldad Fux",
                    "email": "eldad@appwrite.io"
                }
            ],
            "description": "A simple Config library to managing application config variables",
            "keywords": [
                "config",
                "framework",
                "php",
                "upf",
                "utopia"
            ],
            "time": "2020-06-20T11:38:58+00:00"
        },
        {
            "name": "utopia-php/domains",
            "version": "0.2.1",
            "source": {
                "type": "git",
                "url": "https://github.com/utopia-php/domains.git",
                "reference": "98e85296867a59c9d712d6ed768a5c5b2b297b43"
            },
            "dist": {
                "type": "zip",
                "url": "https://api.github.com/repos/utopia-php/domains/zipball/98e85296867a59c9d712d6ed768a5c5b2b297b43",
                "reference": "98e85296867a59c9d712d6ed768a5c5b2b297b43",
                "shasum": ""
            },
            "require": {
                "php": ">=7.1"
            },
            "require-dev": {
                "phpunit/phpunit": "^7.0"
            },
            "type": "library",
            "autoload": {
                "psr-4": {
                    "Utopia\\Domains\\": "src/Domains"
                }
            },
            "notification-url": "https://packagist.org/downloads/",
            "license": [
                "MIT"
            ],
            "authors": [
                {
                    "name": "Eldad Fux",
                    "email": "eldad@appwrite.io"
                }
            ],
            "description": "Utopia Domains library is simple and lite library for parsing web domains. This library is aiming to be as simple and easy to learn and use.",
            "keywords": [
                "domains",
                "framework",
                "icann",
                "php",
                "public suffix",
                "tld",
                "tld extract",
                "upf",
                "utopia"
            ],
            "time": "2020-06-20T11:47:04+00:00"
        },
        {
            "name": "utopia-php/framework",
            "version": "0.4.0",
            "source": {
                "type": "git",
                "url": "https://github.com/utopia-php/framework.git",
                "reference": "30aeb2aeecf8ea2ab83242efad0f5f9fab8d4be5"
            },
            "dist": {
                "type": "zip",
                "url": "https://api.github.com/repos/utopia-php/framework/zipball/30aeb2aeecf8ea2ab83242efad0f5f9fab8d4be5",
                "reference": "30aeb2aeecf8ea2ab83242efad0f5f9fab8d4be5",
                "shasum": ""
            },
            "require": {
                "php": ">=7.0.0"
            },
            "require-dev": {
                "phpunit/phpunit": "^7.0"
            },
            "type": "library",
            "autoload": {
                "psr-4": {
                    "Utopia\\": "src/"
                }
            },
            "notification-url": "https://packagist.org/downloads/",
            "license": [
                "MIT"
            ],
            "authors": [
                {
                    "name": "Eldad Fux",
                    "email": "eldad@appwrite.io"
                }
            ],
            "description": "A simple, light and advanced PHP framework",
            "keywords": [
                "framework",
                "php",
                "upf"
            ],
            "time": "2020-06-25T18:21:48+00:00"
        },
        {
            "name": "utopia-php/locale",
            "version": "0.2.1",
            "source": {
                "type": "git",
                "url": "https://github.com/utopia-php/locale.git",
                "reference": "f2ed7f0b50fe961d65600871e8f8d9dea3167500"
            },
            "dist": {
                "type": "zip",
                "url": "https://api.github.com/repos/utopia-php/locale/zipball/f2ed7f0b50fe961d65600871e8f8d9dea3167500",
                "reference": "f2ed7f0b50fe961d65600871e8f8d9dea3167500",
                "shasum": ""
            },
            "require": {
                "php": ">=7.1"
            },
            "require-dev": {
                "phpunit/phpunit": "^7.0"
            },
            "type": "library",
            "autoload": {
                "psr-4": {
                    "Utopia\\Locale\\": "src/Locale"
                }
            },
            "notification-url": "https://packagist.org/downloads/",
            "license": [
                "MIT"
            ],
            "authors": [
                {
                    "name": "Eldad Fux",
                    "email": "eldad@appwrite.io"
                }
            ],
            "description": "A simple locale library to manage application translations",
            "keywords": [
                "framework",
                "locale",
                "php",
                "upf",
                "utopia"
            ],
            "time": "2020-06-20T11:41:46+00:00"
        },
        {
            "name": "utopia-php/registry",
            "version": "0.2.1",
            "source": {
                "type": "git",
                "url": "https://github.com/utopia-php/registry.git",
                "reference": "2cd2d318067a6b310c35c9f3ad73d2ce3c1ca7d5"
            },
            "dist": {
                "type": "zip",
                "url": "https://api.github.com/repos/utopia-php/registry/zipball/2cd2d318067a6b310c35c9f3ad73d2ce3c1ca7d5",
                "reference": "2cd2d318067a6b310c35c9f3ad73d2ce3c1ca7d5",
                "shasum": ""
            },
            "require": {
                "php": ">=7.1"
            },
            "require-dev": {
                "phpunit/phpunit": "^7.0"
            },
            "type": "library",
            "autoload": {
                "psr-4": {
                    "Utopia\\Registry\\": "src/Registry"
                }
            },
            "notification-url": "https://packagist.org/downloads/",
            "license": [
                "MIT"
            ],
            "authors": [
                {
                    "name": "Eldad Fux",
                    "email": "eldad@appwrite.io"
                }
            ],
            "description": "A simple dependency management library for PHP",
            "keywords": [
                "dependency management",
                "di",
                "framework",
                "php",
                "upf",
                "utopia"
            ],
            "time": "2020-06-20T11:46:06+00:00"
        }
    ],
    "packages-dev": [
        {
            "name": "appwrite/sdk-generator",
            "version": "dev-master",
            "source": {
                "type": "git",
                "url": "https://github.com/appwrite/sdk-generator",
                "reference": "dddbc208ff429298f5c1b2b95fc507aa639c8def"
            },
            "require": {
                "ext-curl": "*",
                "ext-json": "*",
                "ext-mbstring": "*",
                "matthiasmullie/minify": "^1.3",
                "php": ">=7.0.0",
                "twig/twig": "^2.12"
            },
            "require-dev": {
                "phpunit/phpunit": "^7.0"
            },
            "type": "library",
            "autoload": {
                "psr-4": {
                    "Appwrite\\SDK\\": "src/SDK",
                    "Appwrite\\Spec\\": "src/Spec"
                }
            },
            "license": [
                "MIT"
            ],
            "authors": [
                {
                    "name": "Eldad Fux",
                    "email": "eldad@appwrite.io"
                }
            ],
            "description": "Appwrite PHP library for generating API SDKs for multiple programming languages and platforms",
            "time": "2020-09-03T13:22:30+00:00"
        },
        {
            "name": "doctrine/instantiator",
            "version": "dev-master",
            "source": {
                "type": "git",
                "url": "https://github.com/doctrine/instantiator.git",
                "reference": "3e7a22aed197e9333cc929e7f6b4300bdae91fcc"
            },
            "dist": {
                "type": "zip",
                "url": "https://api.github.com/repos/doctrine/instantiator/zipball/3e7a22aed197e9333cc929e7f6b4300bdae91fcc",
                "reference": "3e7a22aed197e9333cc929e7f6b4300bdae91fcc",
                "shasum": ""
            },
            "require": {
                "php": "^7.1 || ^8.0"
            },
            "require-dev": {
                "doctrine/coding-standard": "^6.0",
                "ext-pdo": "*",
                "ext-phar": "*",
                "phpbench/phpbench": "^0.13",
                "phpstan/phpstan-phpunit": "^0.11",
                "phpstan/phpstan-shim": "^0.11",
                "phpunit/phpunit": "^7.0"
            },
            "type": "library",
            "extra": {
                "branch-alias": {
                    "dev-master": "1.4.x-dev"
                }
            },
            "autoload": {
                "psr-4": {
                    "Doctrine\\Instantiator\\": "src/Doctrine/Instantiator/"
                }
            },
            "notification-url": "https://packagist.org/downloads/",
            "license": [
                "MIT"
            ],
            "authors": [
                {
                    "name": "Marco Pivetta",
                    "email": "ocramius@gmail.com",
                    "homepage": "http://ocramius.github.com/"
                }
            ],
            "description": "A small, lightweight utility to instantiate objects in PHP without invoking their constructors",
            "homepage": "https://www.doctrine-project.org/projects/instantiator.html",
            "keywords": [
                "constructor",
                "instantiate"
            ],
            "funding": [
                {
                    "url": "https://www.doctrine-project.org/sponsorship.html",
                    "type": "custom"
                },
                {
                    "url": "https://www.patreon.com/phpdoctrine",
                    "type": "patreon"
                },
                {
                    "url": "https://tidelift.com/funding/github/packagist/doctrine%2Finstantiator",
                    "type": "tidelift"
                }
            ],
            "time": "2020-06-15T18:51:04+00:00"
        },
        {
            "name": "matthiasmullie/minify",
            "version": "1.3.63",
            "source": {
                "type": "git",
                "url": "https://github.com/matthiasmullie/minify.git",
                "reference": "9ba1b459828adc13430f4dd6c49dae4950dc4117"
            },
            "dist": {
                "type": "zip",
                "url": "https://api.github.com/repos/matthiasmullie/minify/zipball/9ba1b459828adc13430f4dd6c49dae4950dc4117",
                "reference": "9ba1b459828adc13430f4dd6c49dae4950dc4117",
                "shasum": ""
            },
            "require": {
                "ext-pcre": "*",
                "matthiasmullie/path-converter": "~1.1",
                "php": ">=5.3.0"
            },
            "require-dev": {
                "friendsofphp/php-cs-fixer": "~2.0",
                "matthiasmullie/scrapbook": "~1.0",
                "phpunit/phpunit": "~4.8"
            },
            "suggest": {
                "psr/cache-implementation": "Cache implementation to use with Minify::cache"
            },
            "bin": [
                "bin/minifycss",
                "bin/minifyjs"
            ],
            "type": "library",
            "autoload": {
                "psr-4": {
                    "MatthiasMullie\\Minify\\": "src/"
                }
            },
            "notification-url": "https://packagist.org/downloads/",
            "license": [
                "MIT"
            ],
            "authors": [
                {
                    "name": "Matthias Mullie",
                    "email": "minify@mullie.eu",
                    "homepage": "http://www.mullie.eu",
                    "role": "Developer"
                }
            ],
            "description": "CSS & JavaScript minifier, in PHP. Removes whitespace, strips comments, combines files (incl. @import statements and small assets in CSS files), and optimizes/shortens a few common programming patterns.",
            "homepage": "http://www.minifier.org",
            "keywords": [
                "JS",
                "css",
                "javascript",
                "minifier",
                "minify"
            ],
            "time": "2020-01-21T20:21:08+00:00"
        },
        {
            "name": "matthiasmullie/path-converter",
            "version": "1.1.3",
            "source": {
                "type": "git",
                "url": "https://github.com/matthiasmullie/path-converter.git",
                "reference": "e7d13b2c7e2f2268e1424aaed02085518afa02d9"
            },
            "dist": {
                "type": "zip",
                "url": "https://api.github.com/repos/matthiasmullie/path-converter/zipball/e7d13b2c7e2f2268e1424aaed02085518afa02d9",
                "reference": "e7d13b2c7e2f2268e1424aaed02085518afa02d9",
                "shasum": ""
            },
            "require": {
                "ext-pcre": "*",
                "php": ">=5.3.0"
            },
            "require-dev": {
                "phpunit/phpunit": "~4.8"
            },
            "type": "library",
            "autoload": {
                "psr-4": {
                    "MatthiasMullie\\PathConverter\\": "src/"
                }
            },
            "notification-url": "https://packagist.org/downloads/",
            "license": [
                "MIT"
            ],
            "authors": [
                {
                    "name": "Matthias Mullie",
                    "email": "pathconverter@mullie.eu",
                    "homepage": "http://www.mullie.eu",
                    "role": "Developer"
                }
            ],
            "description": "Relative path converter",
            "homepage": "http://github.com/matthiasmullie/path-converter",
            "keywords": [
                "converter",
                "path",
                "paths",
                "relative"
            ],
            "time": "2019-02-05T23:41:09+00:00"
        },
        {
            "name": "myclabs/deep-copy",
            "version": "1.x-dev",
            "source": {
                "type": "git",
                "url": "https://github.com/myclabs/DeepCopy.git",
                "reference": "a3409d10079990eeb489c3fead0ac070b5b38895"
            },
            "dist": {
                "type": "zip",
                "url": "https://api.github.com/repos/myclabs/DeepCopy/zipball/a3409d10079990eeb489c3fead0ac070b5b38895",
                "reference": "a3409d10079990eeb489c3fead0ac070b5b38895",
                "shasum": ""
            },
            "require": {
                "php": "^7.1 || ^8.0"
            },
            "replace": {
                "myclabs/deep-copy": "self.version"
            },
            "require-dev": {
                "doctrine/collections": "^1.0",
                "doctrine/common": "^2.6",
                "phpunit/phpunit": "^7.1"
            },
            "type": "library",
            "autoload": {
                "psr-4": {
                    "DeepCopy\\": "src/DeepCopy/"
                },
                "files": [
                    "src/DeepCopy/deep_copy.php"
                ]
            },
            "notification-url": "https://packagist.org/downloads/",
            "license": [
                "MIT"
            ],
            "description": "Create deep copies (clones) of your objects",
            "keywords": [
                "clone",
                "copy",
                "duplicate",
                "object",
                "object graph"
            ],
            "funding": [
                {
                    "url": "https://tidelift.com/funding/github/packagist/myclabs/deep-copy",
                    "type": "tidelift"
                }
            ],
            "time": "2020-08-28T16:31:07+00:00"
        },
        {
            "name": "phar-io/manifest",
            "version": "1.0.3",
            "source": {
                "type": "git",
                "url": "https://github.com/phar-io/manifest.git",
                "reference": "7761fcacf03b4d4f16e7ccb606d4879ca431fcf4"
            },
            "dist": {
                "type": "zip",
                "url": "https://api.github.com/repos/phar-io/manifest/zipball/7761fcacf03b4d4f16e7ccb606d4879ca431fcf4",
                "reference": "7761fcacf03b4d4f16e7ccb606d4879ca431fcf4",
                "shasum": ""
            },
            "require": {
                "ext-dom": "*",
                "ext-phar": "*",
                "phar-io/version": "^2.0",
                "php": "^5.6 || ^7.0"
            },
            "type": "library",
            "extra": {
                "branch-alias": {
                    "dev-master": "1.0.x-dev"
                }
            },
            "autoload": {
                "classmap": [
                    "src/"
                ]
            },
            "notification-url": "https://packagist.org/downloads/",
            "license": [
                "BSD-3-Clause"
            ],
            "authors": [
                {
                    "name": "Arne Blankerts",
                    "email": "arne@blankerts.de",
                    "role": "Developer"
                },
                {
                    "name": "Sebastian Heuer",
                    "email": "sebastian@phpeople.de",
                    "role": "Developer"
                },
                {
                    "name": "Sebastian Bergmann",
                    "email": "sebastian@phpunit.de",
                    "role": "Developer"
                }
            ],
            "description": "Component for reading phar.io manifest information from a PHP Archive (PHAR)",
            "time": "2018-07-08T19:23:20+00:00"
        },
        {
            "name": "phar-io/version",
            "version": "2.0.1",
            "source": {
                "type": "git",
                "url": "https://github.com/phar-io/version.git",
                "reference": "45a2ec53a73c70ce41d55cedef9063630abaf1b6"
            },
            "dist": {
                "type": "zip",
                "url": "https://api.github.com/repos/phar-io/version/zipball/45a2ec53a73c70ce41d55cedef9063630abaf1b6",
                "reference": "45a2ec53a73c70ce41d55cedef9063630abaf1b6",
                "shasum": ""
            },
            "require": {
                "php": "^5.6 || ^7.0"
            },
            "type": "library",
            "autoload": {
                "classmap": [
                    "src/"
                ]
            },
            "notification-url": "https://packagist.org/downloads/",
            "license": [
                "BSD-3-Clause"
            ],
            "authors": [
                {
                    "name": "Arne Blankerts",
                    "email": "arne@blankerts.de",
                    "role": "Developer"
                },
                {
                    "name": "Sebastian Heuer",
                    "email": "sebastian@phpeople.de",
                    "role": "Developer"
                },
                {
                    "name": "Sebastian Bergmann",
                    "email": "sebastian@phpunit.de",
                    "role": "Developer"
                }
            ],
            "description": "Library for handling version information and constraints",
            "time": "2018-07-08T19:19:57+00:00"
        },
        {
            "name": "phpdocumentor/reflection-common",
            "version": "dev-master",
            "source": {
                "type": "git",
                "url": "https://github.com/phpDocumentor/ReflectionCommon.git",
                "reference": "cf8df60735d98fd18070b7cab0019ba0831e219c"
            },
            "dist": {
                "type": "zip",
                "url": "https://api.github.com/repos/phpDocumentor/ReflectionCommon/zipball/cf8df60735d98fd18070b7cab0019ba0831e219c",
                "reference": "cf8df60735d98fd18070b7cab0019ba0831e219c",
                "shasum": ""
            },
            "require": {
                "php": ">=7.1"
            },
            "type": "library",
            "extra": {
                "branch-alias": {
                    "dev-master": "2.x-dev"
                }
            },
            "autoload": {
                "psr-4": {
                    "phpDocumentor\\Reflection\\": "src/"
                }
            },
            "notification-url": "https://packagist.org/downloads/",
            "license": [
                "MIT"
            ],
            "authors": [
                {
                    "name": "Jaap van Otterdijk",
                    "email": "opensource@ijaap.nl"
                }
            ],
            "description": "Common reflection classes used by phpdocumentor to reflect the code structure",
            "homepage": "http://www.phpdoc.org",
            "keywords": [
                "FQSEN",
                "phpDocumentor",
                "phpdoc",
                "reflection",
                "static analysis"
            ],
            "time": "2020-06-19T17:42:03+00:00"
        },
        {
            "name": "phpdocumentor/reflection-docblock",
            "version": "dev-master",
            "source": {
                "type": "git",
                "url": "https://github.com/phpDocumentor/ReflectionDocBlock.git",
                "reference": "f6075926e937828b180e02964e2d2062af8a9537"
            },
            "dist": {
                "type": "zip",
                "url": "https://api.github.com/repos/phpDocumentor/ReflectionDocBlock/zipball/f6075926e937828b180e02964e2d2062af8a9537",
                "reference": "f6075926e937828b180e02964e2d2062af8a9537",
                "shasum": ""
            },
            "require": {
                "ext-filter": "*",
                "php": "^7.2 || ^8.0",
                "phpdocumentor/reflection-common": "^2.0",
                "phpdocumentor/type-resolver": "^1.0",
                "webmozart/assert": "^1"
            },
            "require-dev": {
                "mockery/mockery": "1.3.*"
            },
            "type": "library",
            "extra": {
                "branch-alias": {
                    "dev-master": "5.x-dev"
                }
            },
            "autoload": {
                "psr-4": {
                    "phpDocumentor\\Reflection\\": "src"
                }
            },
            "notification-url": "https://packagist.org/downloads/",
            "license": [
                "MIT"
            ],
            "authors": [
                {
                    "name": "Mike van Riel",
                    "email": "me@mikevanriel.com"
                },
                {
                    "name": "Jaap van Otterdijk",
                    "email": "account@ijaap.nl"
                }
            ],
            "description": "With this component, a library can provide support for annotations via DocBlocks or otherwise retrieve information that is embedded in a DocBlock.",
            "time": "2020-09-02T21:38:01+00:00"
        },
        {
            "name": "phpdocumentor/type-resolver",
            "version": "1.x-dev",
            "source": {
                "type": "git",
                "url": "https://github.com/phpDocumentor/TypeResolver.git",
                "reference": "e21c0bd532911ec05ebc258e4086ea61c86e0750"
            },
            "dist": {
                "type": "zip",
                "url": "https://api.github.com/repos/phpDocumentor/TypeResolver/zipball/e21c0bd532911ec05ebc258e4086ea61c86e0750",
                "reference": "e21c0bd532911ec05ebc258e4086ea61c86e0750",
                "shasum": ""
            },
            "require": {
                "php": "^7.2 || ^8.0",
                "phpdocumentor/reflection-common": "^2.0"
            },
            "require-dev": {
                "ext-tokenizer": "*"
            },
            "type": "library",
            "extra": {
                "branch-alias": {
                    "dev-1.x": "1.x-dev"
                }
            },
            "autoload": {
                "psr-4": {
                    "phpDocumentor\\Reflection\\": "src"
                }
            },
            "notification-url": "https://packagist.org/downloads/",
            "license": [
                "MIT"
            ],
            "authors": [
                {
                    "name": "Mike van Riel",
                    "email": "me@mikevanriel.com"
                }
            ],
            "description": "A PSR-5 based resolver of Class names, Types and Structural Element Names",
            "time": "2020-09-02T21:29:45+00:00"
        },
        {
            "name": "phpspec/prophecy",
            "version": "dev-master",
            "source": {
                "type": "git",
                "url": "https://github.com/phpspec/prophecy.git",
                "reference": "c99da517f9e7b6e6c4067611d804808c34d8cec3"
            },
            "dist": {
                "type": "zip",
                "url": "https://api.github.com/repos/phpspec/prophecy/zipball/c99da517f9e7b6e6c4067611d804808c34d8cec3",
                "reference": "c99da517f9e7b6e6c4067611d804808c34d8cec3",
                "shasum": ""
            },
            "require": {
                "doctrine/instantiator": "^1.2",
                "php": "^7.2",
                "phpdocumentor/reflection-docblock": "^5.2",
                "sebastian/comparator": "^3.0 || ^4.0",
                "sebastian/recursion-context": "^3.0 || ^4.0"
            },
            "require-dev": {
                "phpspec/phpspec": "^6.0",
                "phpunit/phpunit": "^8.0"
            },
            "type": "library",
            "extra": {
                "branch-alias": {
                    "dev-master": "1.11.x-dev"
                }
            },
            "autoload": {
                "psr-4": {
                    "Prophecy\\": "src/Prophecy"
                }
            },
            "notification-url": "https://packagist.org/downloads/",
            "license": [
                "MIT"
            ],
            "authors": [
                {
                    "name": "Konstantin Kudryashov",
                    "email": "ever.zet@gmail.com",
                    "homepage": "http://everzet.com"
                },
                {
                    "name": "Marcello Duarte",
                    "email": "marcello.duarte@gmail.com"
                }
            ],
            "description": "Highly opinionated mocking framework for PHP 5.3+",
            "homepage": "https://github.com/phpspec/prophecy",
            "keywords": [
                "Double",
                "Dummy",
                "fake",
                "mock",
                "spy",
                "stub"
            ],
            "time": "2020-07-21T10:09:02+00:00"
        },
        {
            "name": "phpunit/php-code-coverage",
            "version": "6.1.4",
            "source": {
                "type": "git",
                "url": "https://github.com/sebastianbergmann/php-code-coverage.git",
                "reference": "807e6013b00af69b6c5d9ceb4282d0393dbb9d8d"
            },
            "dist": {
                "type": "zip",
                "url": "https://api.github.com/repos/sebastianbergmann/php-code-coverage/zipball/807e6013b00af69b6c5d9ceb4282d0393dbb9d8d",
                "reference": "807e6013b00af69b6c5d9ceb4282d0393dbb9d8d",
                "shasum": ""
            },
            "require": {
                "ext-dom": "*",
                "ext-xmlwriter": "*",
                "php": "^7.1",
                "phpunit/php-file-iterator": "^2.0",
                "phpunit/php-text-template": "^1.2.1",
                "phpunit/php-token-stream": "^3.0",
                "sebastian/code-unit-reverse-lookup": "^1.0.1",
                "sebastian/environment": "^3.1 || ^4.0",
                "sebastian/version": "^2.0.1",
                "theseer/tokenizer": "^1.1"
            },
            "require-dev": {
                "phpunit/phpunit": "^7.0"
            },
            "suggest": {
                "ext-xdebug": "^2.6.0"
            },
            "type": "library",
            "extra": {
                "branch-alias": {
                    "dev-master": "6.1-dev"
                }
            },
            "autoload": {
                "classmap": [
                    "src/"
                ]
            },
            "notification-url": "https://packagist.org/downloads/",
            "license": [
                "BSD-3-Clause"
            ],
            "authors": [
                {
                    "name": "Sebastian Bergmann",
                    "email": "sebastian@phpunit.de",
                    "role": "lead"
                }
            ],
            "description": "Library that provides collection, processing, and rendering functionality for PHP code coverage information.",
            "homepage": "https://github.com/sebastianbergmann/php-code-coverage",
            "keywords": [
                "coverage",
                "testing",
                "xunit"
            ],
            "time": "2018-10-31T16:06:48+00:00"
        },
        {
            "name": "phpunit/php-file-iterator",
            "version": "2.0.2",
            "source": {
                "type": "git",
                "url": "https://github.com/sebastianbergmann/php-file-iterator.git",
                "reference": "050bedf145a257b1ff02746c31894800e5122946"
            },
            "dist": {
                "type": "zip",
                "url": "https://api.github.com/repos/sebastianbergmann/php-file-iterator/zipball/050bedf145a257b1ff02746c31894800e5122946",
                "reference": "050bedf145a257b1ff02746c31894800e5122946",
                "shasum": ""
            },
            "require": {
                "php": "^7.1"
            },
            "require-dev": {
                "phpunit/phpunit": "^7.1"
            },
            "type": "library",
            "extra": {
                "branch-alias": {
                    "dev-master": "2.0.x-dev"
                }
            },
            "autoload": {
                "classmap": [
                    "src/"
                ]
            },
            "notification-url": "https://packagist.org/downloads/",
            "license": [
                "BSD-3-Clause"
            ],
            "authors": [
                {
                    "name": "Sebastian Bergmann",
                    "email": "sebastian@phpunit.de",
                    "role": "lead"
                }
            ],
            "description": "FilterIterator implementation that filters files based on a list of suffixes.",
            "homepage": "https://github.com/sebastianbergmann/php-file-iterator/",
            "keywords": [
                "filesystem",
                "iterator"
            ],
            "time": "2018-09-13T20:33:42+00:00"
        },
        {
            "name": "phpunit/php-text-template",
            "version": "1.2.1",
            "source": {
                "type": "git",
                "url": "https://github.com/sebastianbergmann/php-text-template.git",
                "reference": "31f8b717e51d9a2afca6c9f046f5d69fc27c8686"
            },
            "dist": {
                "type": "zip",
                "url": "https://api.github.com/repos/sebastianbergmann/php-text-template/zipball/31f8b717e51d9a2afca6c9f046f5d69fc27c8686",
                "reference": "31f8b717e51d9a2afca6c9f046f5d69fc27c8686",
                "shasum": ""
            },
            "require": {
                "php": ">=5.3.3"
            },
            "type": "library",
            "autoload": {
                "classmap": [
                    "src/"
                ]
            },
            "notification-url": "https://packagist.org/downloads/",
            "license": [
                "BSD-3-Clause"
            ],
            "authors": [
                {
                    "name": "Sebastian Bergmann",
                    "email": "sebastian@phpunit.de",
                    "role": "lead"
                }
            ],
            "description": "Simple template engine.",
            "homepage": "https://github.com/sebastianbergmann/php-text-template/",
            "keywords": [
                "template"
            ],
            "time": "2015-06-21T13:50:34+00:00"
        },
        {
            "name": "phpunit/php-timer",
            "version": "2.1.2",
            "source": {
                "type": "git",
                "url": "https://github.com/sebastianbergmann/php-timer.git",
                "reference": "1038454804406b0b5f5f520358e78c1c2f71501e"
            },
            "dist": {
                "type": "zip",
                "url": "https://api.github.com/repos/sebastianbergmann/php-timer/zipball/1038454804406b0b5f5f520358e78c1c2f71501e",
                "reference": "1038454804406b0b5f5f520358e78c1c2f71501e",
                "shasum": ""
            },
            "require": {
                "php": "^7.1"
            },
            "require-dev": {
                "phpunit/phpunit": "^7.0"
            },
            "type": "library",
            "extra": {
                "branch-alias": {
                    "dev-master": "2.1-dev"
                }
            },
            "autoload": {
                "classmap": [
                    "src/"
                ]
            },
            "notification-url": "https://packagist.org/downloads/",
            "license": [
                "BSD-3-Clause"
            ],
            "authors": [
                {
                    "name": "Sebastian Bergmann",
                    "email": "sebastian@phpunit.de",
                    "role": "lead"
                }
            ],
            "description": "Utility class for timing",
            "homepage": "https://github.com/sebastianbergmann/php-timer/",
            "keywords": [
                "timer"
            ],
            "time": "2019-06-07T04:22:29+00:00"
        },
        {
            "name": "phpunit/php-token-stream",
            "version": "3.1.x-dev",
            "source": {
                "type": "git",
                "url": "https://github.com/sebastianbergmann/php-token-stream.git",
                "reference": "995192df77f63a59e47f025390d2d1fdf8f425ff"
            },
            "dist": {
                "type": "zip",
                "url": "https://api.github.com/repos/sebastianbergmann/php-token-stream/zipball/995192df77f63a59e47f025390d2d1fdf8f425ff",
                "reference": "995192df77f63a59e47f025390d2d1fdf8f425ff",
                "shasum": ""
            },
            "require": {
                "ext-tokenizer": "*",
                "php": "^7.1"
            },
            "require-dev": {
                "phpunit/phpunit": "^7.0"
            },
            "type": "library",
            "extra": {
                "branch-alias": {
                    "dev-master": "3.1-dev"
                }
            },
            "autoload": {
                "classmap": [
                    "src/"
                ]
            },
            "notification-url": "https://packagist.org/downloads/",
            "license": [
                "BSD-3-Clause"
            ],
            "authors": [
                {
                    "name": "Sebastian Bergmann",
                    "email": "sebastian@phpunit.de"
                }
            ],
            "description": "Wrapper around PHP's tokenizer extension.",
            "homepage": "https://github.com/sebastianbergmann/php-token-stream/",
            "keywords": [
                "tokenizer"
            ],
            "abandoned": true,
            "time": "2019-09-17T06:23:10+00:00"
        },
        {
            "name": "phpunit/phpunit",
            "version": "7.5.20",
            "source": {
                "type": "git",
                "url": "https://github.com/sebastianbergmann/phpunit.git",
                "reference": "9467db479d1b0487c99733bb1e7944d32deded2c"
            },
            "dist": {
                "type": "zip",
                "url": "https://api.github.com/repos/sebastianbergmann/phpunit/zipball/9467db479d1b0487c99733bb1e7944d32deded2c",
                "reference": "9467db479d1b0487c99733bb1e7944d32deded2c",
                "shasum": ""
            },
            "require": {
                "doctrine/instantiator": "^1.1",
                "ext-dom": "*",
                "ext-json": "*",
                "ext-libxml": "*",
                "ext-mbstring": "*",
                "ext-xml": "*",
                "myclabs/deep-copy": "^1.7",
                "phar-io/manifest": "^1.0.2",
                "phar-io/version": "^2.0",
                "php": "^7.1",
                "phpspec/prophecy": "^1.7",
                "phpunit/php-code-coverage": "^6.0.7",
                "phpunit/php-file-iterator": "^2.0.1",
                "phpunit/php-text-template": "^1.2.1",
                "phpunit/php-timer": "^2.1",
                "sebastian/comparator": "^3.0",
                "sebastian/diff": "^3.0",
                "sebastian/environment": "^4.0",
                "sebastian/exporter": "^3.1",
                "sebastian/global-state": "^2.0",
                "sebastian/object-enumerator": "^3.0.3",
                "sebastian/resource-operations": "^2.0",
                "sebastian/version": "^2.0.1"
            },
            "conflict": {
                "phpunit/phpunit-mock-objects": "*"
            },
            "require-dev": {
                "ext-pdo": "*"
            },
            "suggest": {
                "ext-soap": "*",
                "ext-xdebug": "*",
                "phpunit/php-invoker": "^2.0"
            },
            "bin": [
                "phpunit"
            ],
            "type": "library",
            "extra": {
                "branch-alias": {
                    "dev-master": "7.5-dev"
                }
            },
            "autoload": {
                "classmap": [
                    "src/"
                ]
            },
            "notification-url": "https://packagist.org/downloads/",
            "license": [
                "BSD-3-Clause"
            ],
            "authors": [
                {
                    "name": "Sebastian Bergmann",
                    "email": "sebastian@phpunit.de",
                    "role": "lead"
                }
            ],
            "description": "The PHP Unit Testing framework.",
            "homepage": "https://phpunit.de/",
            "keywords": [
                "phpunit",
                "testing",
                "xunit"
            ],
            "time": "2020-01-08T08:45:45+00:00"
        },
        {
            "name": "sebastian/code-unit-reverse-lookup",
            "version": "1.0.1",
            "source": {
                "type": "git",
                "url": "https://github.com/sebastianbergmann/code-unit-reverse-lookup.git",
                "reference": "4419fcdb5eabb9caa61a27c7a1db532a6b55dd18"
            },
            "dist": {
                "type": "zip",
                "url": "https://api.github.com/repos/sebastianbergmann/code-unit-reverse-lookup/zipball/4419fcdb5eabb9caa61a27c7a1db532a6b55dd18",
                "reference": "4419fcdb5eabb9caa61a27c7a1db532a6b55dd18",
                "shasum": ""
            },
            "require": {
                "php": "^5.6 || ^7.0"
            },
            "require-dev": {
                "phpunit/phpunit": "^5.7 || ^6.0"
            },
            "type": "library",
            "extra": {
                "branch-alias": {
                    "dev-master": "1.0.x-dev"
                }
            },
            "autoload": {
                "classmap": [
                    "src/"
                ]
            },
            "notification-url": "https://packagist.org/downloads/",
            "license": [
                "BSD-3-Clause"
            ],
            "authors": [
                {
                    "name": "Sebastian Bergmann",
                    "email": "sebastian@phpunit.de"
                }
            ],
            "description": "Looks up which function or method a line of code belongs to",
            "homepage": "https://github.com/sebastianbergmann/code-unit-reverse-lookup/",
            "time": "2017-03-04T06:30:41+00:00"
        },
        {
            "name": "sebastian/comparator",
            "version": "3.0.2",
            "source": {
                "type": "git",
                "url": "https://github.com/sebastianbergmann/comparator.git",
                "reference": "5de4fc177adf9bce8df98d8d141a7559d7ccf6da"
            },
            "dist": {
                "type": "zip",
                "url": "https://api.github.com/repos/sebastianbergmann/comparator/zipball/5de4fc177adf9bce8df98d8d141a7559d7ccf6da",
                "reference": "5de4fc177adf9bce8df98d8d141a7559d7ccf6da",
                "shasum": ""
            },
            "require": {
                "php": "^7.1",
                "sebastian/diff": "^3.0",
                "sebastian/exporter": "^3.1"
            },
            "require-dev": {
                "phpunit/phpunit": "^7.1"
            },
            "type": "library",
            "extra": {
                "branch-alias": {
                    "dev-master": "3.0-dev"
                }
            },
            "autoload": {
                "classmap": [
                    "src/"
                ]
            },
            "notification-url": "https://packagist.org/downloads/",
            "license": [
                "BSD-3-Clause"
            ],
            "authors": [
                {
                    "name": "Jeff Welch",
                    "email": "whatthejeff@gmail.com"
                },
                {
                    "name": "Volker Dusch",
                    "email": "github@wallbash.com"
                },
                {
                    "name": "Bernhard Schussek",
                    "email": "bschussek@2bepublished.at"
                },
                {
                    "name": "Sebastian Bergmann",
                    "email": "sebastian@phpunit.de"
                }
            ],
            "description": "Provides the functionality to compare PHP values for equality",
            "homepage": "https://github.com/sebastianbergmann/comparator",
            "keywords": [
                "comparator",
                "compare",
                "equality"
            ],
            "time": "2018-07-12T15:12:46+00:00"
        },
        {
            "name": "sebastian/diff",
            "version": "3.0.2",
            "source": {
                "type": "git",
                "url": "https://github.com/sebastianbergmann/diff.git",
                "reference": "720fcc7e9b5cf384ea68d9d930d480907a0c1a29"
            },
            "dist": {
                "type": "zip",
                "url": "https://api.github.com/repos/sebastianbergmann/diff/zipball/720fcc7e9b5cf384ea68d9d930d480907a0c1a29",
                "reference": "720fcc7e9b5cf384ea68d9d930d480907a0c1a29",
                "shasum": ""
            },
            "require": {
                "php": "^7.1"
            },
            "require-dev": {
                "phpunit/phpunit": "^7.5 || ^8.0",
                "symfony/process": "^2 || ^3.3 || ^4"
            },
            "type": "library",
            "extra": {
                "branch-alias": {
                    "dev-master": "3.0-dev"
                }
            },
            "autoload": {
                "classmap": [
                    "src/"
                ]
            },
            "notification-url": "https://packagist.org/downloads/",
            "license": [
                "BSD-3-Clause"
            ],
            "authors": [
                {
                    "name": "Kore Nordmann",
                    "email": "mail@kore-nordmann.de"
                },
                {
                    "name": "Sebastian Bergmann",
                    "email": "sebastian@phpunit.de"
                }
            ],
            "description": "Diff implementation",
            "homepage": "https://github.com/sebastianbergmann/diff",
            "keywords": [
                "diff",
                "udiff",
                "unidiff",
                "unified diff"
            ],
            "time": "2019-02-04T06:01:07+00:00"
        },
        {
            "name": "sebastian/environment",
            "version": "4.2.3",
            "source": {
                "type": "git",
                "url": "https://github.com/sebastianbergmann/environment.git",
                "reference": "464c90d7bdf5ad4e8a6aea15c091fec0603d4368"
            },
            "dist": {
                "type": "zip",
                "url": "https://api.github.com/repos/sebastianbergmann/environment/zipball/464c90d7bdf5ad4e8a6aea15c091fec0603d4368",
                "reference": "464c90d7bdf5ad4e8a6aea15c091fec0603d4368",
                "shasum": ""
            },
            "require": {
                "php": "^7.1"
            },
            "require-dev": {
                "phpunit/phpunit": "^7.5"
            },
            "suggest": {
                "ext-posix": "*"
            },
            "type": "library",
            "extra": {
                "branch-alias": {
                    "dev-master": "4.2-dev"
                }
            },
            "autoload": {
                "classmap": [
                    "src/"
                ]
            },
            "notification-url": "https://packagist.org/downloads/",
            "license": [
                "BSD-3-Clause"
            ],
            "authors": [
                {
                    "name": "Sebastian Bergmann",
                    "email": "sebastian@phpunit.de"
                }
            ],
            "description": "Provides functionality to handle HHVM/PHP environments",
            "homepage": "http://www.github.com/sebastianbergmann/environment",
            "keywords": [
                "Xdebug",
                "environment",
                "hhvm"
            ],
            "time": "2019-11-20T08:46:58+00:00"
        },
        {
            "name": "sebastian/exporter",
            "version": "3.1.2",
            "source": {
                "type": "git",
                "url": "https://github.com/sebastianbergmann/exporter.git",
                "reference": "68609e1261d215ea5b21b7987539cbfbe156ec3e"
            },
            "dist": {
                "type": "zip",
                "url": "https://api.github.com/repos/sebastianbergmann/exporter/zipball/68609e1261d215ea5b21b7987539cbfbe156ec3e",
                "reference": "68609e1261d215ea5b21b7987539cbfbe156ec3e",
                "shasum": ""
            },
            "require": {
                "php": "^7.0",
                "sebastian/recursion-context": "^3.0"
            },
            "require-dev": {
                "ext-mbstring": "*",
                "phpunit/phpunit": "^6.0"
            },
            "type": "library",
            "extra": {
                "branch-alias": {
                    "dev-master": "3.1.x-dev"
                }
            },
            "autoload": {
                "classmap": [
                    "src/"
                ]
            },
            "notification-url": "https://packagist.org/downloads/",
            "license": [
                "BSD-3-Clause"
            ],
            "authors": [
                {
                    "name": "Sebastian Bergmann",
                    "email": "sebastian@phpunit.de"
                },
                {
                    "name": "Jeff Welch",
                    "email": "whatthejeff@gmail.com"
                },
                {
                    "name": "Volker Dusch",
                    "email": "github@wallbash.com"
                },
                {
                    "name": "Adam Harvey",
                    "email": "aharvey@php.net"
                },
                {
                    "name": "Bernhard Schussek",
                    "email": "bschussek@gmail.com"
                }
            ],
            "description": "Provides the functionality to export PHP variables for visualization",
            "homepage": "http://www.github.com/sebastianbergmann/exporter",
            "keywords": [
                "export",
                "exporter"
            ],
            "time": "2019-09-14T09:02:43+00:00"
        },
        {
            "name": "sebastian/global-state",
            "version": "2.0.0",
            "source": {
                "type": "git",
                "url": "https://github.com/sebastianbergmann/global-state.git",
                "reference": "e8ba02eed7bbbb9e59e43dedd3dddeff4a56b0c4"
            },
            "dist": {
                "type": "zip",
                "url": "https://api.github.com/repos/sebastianbergmann/global-state/zipball/e8ba02eed7bbbb9e59e43dedd3dddeff4a56b0c4",
                "reference": "e8ba02eed7bbbb9e59e43dedd3dddeff4a56b0c4",
                "shasum": ""
            },
            "require": {
                "php": "^7.0"
            },
            "require-dev": {
                "phpunit/phpunit": "^6.0"
            },
            "suggest": {
                "ext-uopz": "*"
            },
            "type": "library",
            "extra": {
                "branch-alias": {
                    "dev-master": "2.0-dev"
                }
            },
            "autoload": {
                "classmap": [
                    "src/"
                ]
            },
            "notification-url": "https://packagist.org/downloads/",
            "license": [
                "BSD-3-Clause"
            ],
            "authors": [
                {
                    "name": "Sebastian Bergmann",
                    "email": "sebastian@phpunit.de"
                }
            ],
            "description": "Snapshotting of global state",
            "homepage": "http://www.github.com/sebastianbergmann/global-state",
            "keywords": [
                "global state"
            ],
            "time": "2017-04-27T15:39:26+00:00"
        },
        {
            "name": "sebastian/object-enumerator",
            "version": "3.0.3",
            "source": {
                "type": "git",
                "url": "https://github.com/sebastianbergmann/object-enumerator.git",
                "reference": "7cfd9e65d11ffb5af41198476395774d4c8a84c5"
            },
            "dist": {
                "type": "zip",
                "url": "https://api.github.com/repos/sebastianbergmann/object-enumerator/zipball/7cfd9e65d11ffb5af41198476395774d4c8a84c5",
                "reference": "7cfd9e65d11ffb5af41198476395774d4c8a84c5",
                "shasum": ""
            },
            "require": {
                "php": "^7.0",
                "sebastian/object-reflector": "^1.1.1",
                "sebastian/recursion-context": "^3.0"
            },
            "require-dev": {
                "phpunit/phpunit": "^6.0"
            },
            "type": "library",
            "extra": {
                "branch-alias": {
                    "dev-master": "3.0.x-dev"
                }
            },
            "autoload": {
                "classmap": [
                    "src/"
                ]
            },
            "notification-url": "https://packagist.org/downloads/",
            "license": [
                "BSD-3-Clause"
            ],
            "authors": [
                {
                    "name": "Sebastian Bergmann",
                    "email": "sebastian@phpunit.de"
                }
            ],
            "description": "Traverses array structures and object graphs to enumerate all referenced objects",
            "homepage": "https://github.com/sebastianbergmann/object-enumerator/",
            "time": "2017-08-03T12:35:26+00:00"
        },
        {
            "name": "sebastian/object-reflector",
            "version": "1.1.1",
            "source": {
                "type": "git",
                "url": "https://github.com/sebastianbergmann/object-reflector.git",
                "reference": "773f97c67f28de00d397be301821b06708fca0be"
            },
            "dist": {
                "type": "zip",
                "url": "https://api.github.com/repos/sebastianbergmann/object-reflector/zipball/773f97c67f28de00d397be301821b06708fca0be",
                "reference": "773f97c67f28de00d397be301821b06708fca0be",
                "shasum": ""
            },
            "require": {
                "php": "^7.0"
            },
            "require-dev": {
                "phpunit/phpunit": "^6.0"
            },
            "type": "library",
            "extra": {
                "branch-alias": {
                    "dev-master": "1.1-dev"
                }
            },
            "autoload": {
                "classmap": [
                    "src/"
                ]
            },
            "notification-url": "https://packagist.org/downloads/",
            "license": [
                "BSD-3-Clause"
            ],
            "authors": [
                {
                    "name": "Sebastian Bergmann",
                    "email": "sebastian@phpunit.de"
                }
            ],
            "description": "Allows reflection of object attributes, including inherited and non-public ones",
            "homepage": "https://github.com/sebastianbergmann/object-reflector/",
            "time": "2017-03-29T09:07:27+00:00"
        },
        {
            "name": "sebastian/recursion-context",
            "version": "3.0.0",
            "source": {
                "type": "git",
                "url": "https://github.com/sebastianbergmann/recursion-context.git",
                "reference": "5b0cd723502bac3b006cbf3dbf7a1e3fcefe4fa8"
            },
            "dist": {
                "type": "zip",
                "url": "https://api.github.com/repos/sebastianbergmann/recursion-context/zipball/5b0cd723502bac3b006cbf3dbf7a1e3fcefe4fa8",
                "reference": "5b0cd723502bac3b006cbf3dbf7a1e3fcefe4fa8",
                "shasum": ""
            },
            "require": {
                "php": "^7.0"
            },
            "require-dev": {
                "phpunit/phpunit": "^6.0"
            },
            "type": "library",
            "extra": {
                "branch-alias": {
                    "dev-master": "3.0.x-dev"
                }
            },
            "autoload": {
                "classmap": [
                    "src/"
                ]
            },
            "notification-url": "https://packagist.org/downloads/",
            "license": [
                "BSD-3-Clause"
            ],
            "authors": [
                {
                    "name": "Jeff Welch",
                    "email": "whatthejeff@gmail.com"
                },
                {
                    "name": "Sebastian Bergmann",
                    "email": "sebastian@phpunit.de"
                },
                {
                    "name": "Adam Harvey",
                    "email": "aharvey@php.net"
                }
            ],
            "description": "Provides functionality to recursively process PHP variables",
            "homepage": "http://www.github.com/sebastianbergmann/recursion-context",
            "time": "2017-03-03T06:23:57+00:00"
        },
        {
            "name": "sebastian/resource-operations",
            "version": "2.0.1",
            "source": {
                "type": "git",
                "url": "https://github.com/sebastianbergmann/resource-operations.git",
                "reference": "4d7a795d35b889bf80a0cc04e08d77cedfa917a9"
            },
            "dist": {
                "type": "zip",
                "url": "https://api.github.com/repos/sebastianbergmann/resource-operations/zipball/4d7a795d35b889bf80a0cc04e08d77cedfa917a9",
                "reference": "4d7a795d35b889bf80a0cc04e08d77cedfa917a9",
                "shasum": ""
            },
            "require": {
                "php": "^7.1"
            },
            "type": "library",
            "extra": {
                "branch-alias": {
                    "dev-master": "2.0-dev"
                }
            },
            "autoload": {
                "classmap": [
                    "src/"
                ]
            },
            "notification-url": "https://packagist.org/downloads/",
            "license": [
                "BSD-3-Clause"
            ],
            "authors": [
                {
                    "name": "Sebastian Bergmann",
                    "email": "sebastian@phpunit.de"
                }
            ],
            "description": "Provides a list of PHP built-in functions that operate on resources",
            "homepage": "https://www.github.com/sebastianbergmann/resource-operations",
            "time": "2018-10-04T04:07:39+00:00"
        },
        {
            "name": "sebastian/version",
            "version": "2.0.1",
            "source": {
                "type": "git",
                "url": "https://github.com/sebastianbergmann/version.git",
                "reference": "99732be0ddb3361e16ad77b68ba41efc8e979019"
            },
            "dist": {
                "type": "zip",
                "url": "https://api.github.com/repos/sebastianbergmann/version/zipball/99732be0ddb3361e16ad77b68ba41efc8e979019",
                "reference": "99732be0ddb3361e16ad77b68ba41efc8e979019",
                "shasum": ""
            },
            "require": {
                "php": ">=5.6"
            },
            "type": "library",
            "extra": {
                "branch-alias": {
                    "dev-master": "2.0.x-dev"
                }
            },
            "autoload": {
                "classmap": [
                    "src/"
                ]
            },
            "notification-url": "https://packagist.org/downloads/",
            "license": [
                "BSD-3-Clause"
            ],
            "authors": [
                {
                    "name": "Sebastian Bergmann",
                    "email": "sebastian@phpunit.de",
                    "role": "lead"
                }
            ],
            "description": "Library that helps with managing the version number of Git-hosted PHP projects",
            "homepage": "https://github.com/sebastianbergmann/version",
            "time": "2016-10-03T07:35:21+00:00"
        },
        {
            "name": "symfony/polyfill-ctype",
            "version": "dev-master",
            "source": {
                "type": "git",
                "url": "https://github.com/symfony/polyfill-ctype.git",
                "reference": "1c302646f6efc070cd46856e600e5e0684d6b454"
            },
            "dist": {
                "type": "zip",
                "url": "https://api.github.com/repos/symfony/polyfill-ctype/zipball/1c302646f6efc070cd46856e600e5e0684d6b454",
                "reference": "1c302646f6efc070cd46856e600e5e0684d6b454",
                "shasum": ""
            },
            "require": {
                "php": ">=5.3.3"
            },
            "suggest": {
                "ext-ctype": "For best performance"
            },
            "type": "library",
            "extra": {
                "branch-alias": {
                    "dev-master": "1.18-dev"
                },
                "thanks": {
                    "name": "symfony/polyfill",
                    "url": "https://github.com/symfony/polyfill"
                }
            },
            "autoload": {
                "psr-4": {
                    "Symfony\\Polyfill\\Ctype\\": ""
                },
                "files": [
                    "bootstrap.php"
                ]
            },
            "notification-url": "https://packagist.org/downloads/",
            "license": [
                "MIT"
            ],
            "authors": [
                {
                    "name": "Gert de Pagter",
                    "email": "BackEndTea@gmail.com"
                },
                {
                    "name": "Symfony Community",
                    "homepage": "https://symfony.com/contributors"
                }
            ],
            "description": "Symfony polyfill for ctype functions",
            "homepage": "https://symfony.com",
            "keywords": [
                "compatibility",
                "ctype",
                "polyfill",
                "portable"
            ],
            "funding": [
                {
                    "url": "https://symfony.com/sponsor",
                    "type": "custom"
                },
                {
                    "url": "https://github.com/fabpot",
                    "type": "github"
                },
                {
                    "url": "https://tidelift.com/funding/github/packagist/symfony/symfony",
                    "type": "tidelift"
                }
            ],
            "time": "2020-07-14T12:35:20+00:00"
        },
        {
            "name": "symfony/polyfill-mbstring",
            "version": "dev-master",
            "source": {
                "type": "git",
                "url": "https://github.com/symfony/polyfill-mbstring.git",
                "reference": "a6977d63bf9a0ad4c65cd352709e230876f9904a"
            },
            "dist": {
                "type": "zip",
                "url": "https://api.github.com/repos/symfony/polyfill-mbstring/zipball/a6977d63bf9a0ad4c65cd352709e230876f9904a",
                "reference": "a6977d63bf9a0ad4c65cd352709e230876f9904a",
                "shasum": ""
            },
            "require": {
                "php": ">=5.3.3"
            },
            "suggest": {
                "ext-mbstring": "For best performance"
            },
            "type": "library",
            "extra": {
                "branch-alias": {
                    "dev-master": "1.18-dev"
                },
                "thanks": {
                    "name": "symfony/polyfill",
                    "url": "https://github.com/symfony/polyfill"
                }
            },
            "autoload": {
                "psr-4": {
                    "Symfony\\Polyfill\\Mbstring\\": ""
                },
                "files": [
                    "bootstrap.php"
                ]
            },
            "notification-url": "https://packagist.org/downloads/",
            "license": [
                "MIT"
            ],
            "authors": [
                {
                    "name": "Nicolas Grekas",
                    "email": "p@tchwork.com"
                },
                {
                    "name": "Symfony Community",
                    "homepage": "https://symfony.com/contributors"
                }
            ],
            "description": "Symfony polyfill for the Mbstring extension",
            "homepage": "https://symfony.com",
            "keywords": [
                "compatibility",
                "mbstring",
                "polyfill",
                "portable",
                "shim"
            ],
            "funding": [
                {
                    "url": "https://symfony.com/sponsor",
                    "type": "custom"
                },
                {
                    "url": "https://github.com/fabpot",
                    "type": "github"
                },
                {
                    "url": "https://tidelift.com/funding/github/packagist/symfony/symfony",
                    "type": "tidelift"
                }
            ],
            "time": "2020-07-14T12:35:20+00:00"
        },
        {
            "name": "theseer/tokenizer",
            "version": "1.2.0",
            "source": {
                "type": "git",
                "url": "https://github.com/theseer/tokenizer.git",
                "reference": "75a63c33a8577608444246075ea0af0d052e452a"
            },
            "dist": {
                "type": "zip",
                "url": "https://api.github.com/repos/theseer/tokenizer/zipball/75a63c33a8577608444246075ea0af0d052e452a",
                "reference": "75a63c33a8577608444246075ea0af0d052e452a",
                "shasum": ""
            },
            "require": {
                "ext-dom": "*",
                "ext-tokenizer": "*",
                "ext-xmlwriter": "*",
                "php": "^7.2 || ^8.0"
            },
            "type": "library",
            "autoload": {
                "classmap": [
                    "src/"
                ]
            },
            "notification-url": "https://packagist.org/downloads/",
            "license": [
                "BSD-3-Clause"
            ],
            "authors": [
                {
                    "name": "Arne Blankerts",
                    "email": "arne@blankerts.de",
                    "role": "Developer"
                }
            ],
            "description": "A small library for converting tokenized PHP source code into XML and potentially other formats",
            "funding": [
                {
                    "url": "https://github.com/theseer",
                    "type": "github"
                }
            ],
            "time": "2020-07-12T23:59:07+00:00"
        },
        {
            "name": "twig/twig",
            "version": "2.x-dev",
            "source": {
                "type": "git",
                "url": "https://github.com/twigphp/Twig.git",
<<<<<<< HEAD
                "reference": "b48bd18dc6f967ad09af9eab521cdf0e68fb6a95"
            },
            "dist": {
                "type": "zip",
                "url": "https://api.github.com/repos/twigphp/Twig/zipball/b48bd18dc6f967ad09af9eab521cdf0e68fb6a95",
                "reference": "b48bd18dc6f967ad09af9eab521cdf0e68fb6a95",
=======
                "reference": "f32950c872a995a93807909bab69387f47afaa25"
            },
            "dist": {
                "type": "zip",
                "url": "https://api.github.com/repos/twigphp/Twig/zipball/f32950c872a995a93807909bab69387f47afaa25",
                "reference": "f32950c872a995a93807909bab69387f47afaa25",
>>>>>>> 6b5ba93e
                "shasum": ""
            },
            "require": {
                "php": ">=7.1.3",
                "symfony/polyfill-ctype": "^1.8",
                "symfony/polyfill-mbstring": "^1.3"
            },
            "require-dev": {
                "psr/container": "^1.0",
                "symfony/phpunit-bridge": "^4.4.9|^5.0.9"
            },
            "type": "library",
            "extra": {
                "branch-alias": {
                    "dev-master": "2.14-dev"
                }
            },
            "autoload": {
                "psr-0": {
                    "Twig_": "lib/"
                },
                "psr-4": {
                    "Twig\\": "src/"
                }
            },
            "notification-url": "https://packagist.org/downloads/",
            "license": [
                "BSD-3-Clause"
            ],
            "authors": [
                {
                    "name": "Fabien Potencier",
                    "email": "fabien@symfony.com",
                    "homepage": "http://fabien.potencier.org",
                    "role": "Lead Developer"
                },
                {
                    "name": "Twig Team",
                    "role": "Contributors"
                },
                {
                    "name": "Armin Ronacher",
                    "email": "armin.ronacher@active-4.com",
                    "role": "Project Founder"
                }
            ],
            "description": "Twig, the flexible, fast, and secure template language for PHP",
            "homepage": "https://twig.symfony.com",
            "keywords": [
                "templating"
            ],
<<<<<<< HEAD
            "funding": [
                {
                    "url": "https://github.com/fabpot",
                    "type": "github"
                },
                {
                    "url": "https://tidelift.com/funding/github/packagist/twig/twig",
                    "type": "tidelift"
                }
            ],
            "time": "2020-08-23T15:56:05+00:00"
=======
            "time": "2020-06-22T15:25:21+00:00"
>>>>>>> 6b5ba93e
        },
        {
            "name": "webmozart/assert",
            "version": "1.9.0",
            "source": {
                "type": "git",
                "url": "https://github.com/webmozart/assert.git",
                "reference": "9dc4f203e36f2b486149058bade43c851dd97451"
            },
            "dist": {
                "type": "zip",
                "url": "https://api.github.com/repos/webmozart/assert/zipball/9dc4f203e36f2b486149058bade43c851dd97451",
                "reference": "9dc4f203e36f2b486149058bade43c851dd97451",
                "shasum": ""
            },
            "require": {
                "php": "^5.3.3 || ^7.0 || ^8.0",
                "symfony/polyfill-ctype": "^1.8"
            },
            "conflict": {
                "phpstan/phpstan": "<0.12.20",
                "vimeo/psalm": "<3.9.1"
            },
            "require-dev": {
                "phpunit/phpunit": "^4.8.36 || ^7.5.13"
            },
            "type": "library",
            "autoload": {
                "psr-4": {
                    "Webmozart\\Assert\\": "src/"
                }
            },
            "notification-url": "https://packagist.org/downloads/",
            "license": [
                "MIT"
            ],
            "authors": [
                {
                    "name": "Bernhard Schussek",
                    "email": "bschussek@gmail.com"
                }
            ],
            "description": "Assertions to validate method input/output with nice error messages.",
            "keywords": [
                "assert",
                "check",
                "validate"
            ],
            "time": "2020-06-16T10:16:42+00:00"
        }
    ],
    "aliases": [],
    "minimum-stability": "dev",
    "stability-flags": [],
    "prefer-stable": false,
    "prefer-lowest": false,
    "platform": {
        "php": ">=7.4.0",
        "ext-curl": "*",
        "ext-imagick": "*",
        "ext-mbstring": "*",
        "ext-json": "*",
        "ext-dom": "*",
        "ext-redis": "*",
        "ext-pdo": "*",
        "ext-openssl": "*",
        "ext-zlib": "*",
        "ext-sockets": "*"
    },
    "platform-dev": [],
    "platform-overrides": {
        "php": "7.4"
    },
    "plugin-api-version": "1.1.0"
}<|MERGE_RESOLUTION|>--- conflicted
+++ resolved
@@ -466,33 +466,7 @@
                 "rest",
                 "web service"
             ],
-<<<<<<< HEAD
-            "funding": [
-                {
-                    "url": "https://github.com/GrahamCampbell",
-                    "type": "github"
-                },
-                {
-                    "url": "https://github.com/Nyholm",
-                    "type": "github"
-                },
-                {
-                    "url": "https://github.com/alexeyshockov",
-                    "type": "github"
-                },
-                {
-                    "url": "https://github.com/gmponos",
-                    "type": "github"
-                },
-                {
-                    "url": "https://github.com/sagikazarmark",
-                    "type": "github"
-                }
-            ],
-            "time": "2020-07-02T06:52:04+00:00"
-=======
             "time": "2020-06-16T21:01:06+00:00"
->>>>>>> 6b5ba93e
         },
         {
             "name": "guzzlehttp/promises",
@@ -3640,21 +3614,12 @@
             "source": {
                 "type": "git",
                 "url": "https://github.com/twigphp/Twig.git",
-<<<<<<< HEAD
-                "reference": "b48bd18dc6f967ad09af9eab521cdf0e68fb6a95"
-            },
-            "dist": {
-                "type": "zip",
-                "url": "https://api.github.com/repos/twigphp/Twig/zipball/b48bd18dc6f967ad09af9eab521cdf0e68fb6a95",
-                "reference": "b48bd18dc6f967ad09af9eab521cdf0e68fb6a95",
-=======
                 "reference": "f32950c872a995a93807909bab69387f47afaa25"
             },
             "dist": {
                 "type": "zip",
                 "url": "https://api.github.com/repos/twigphp/Twig/zipball/f32950c872a995a93807909bab69387f47afaa25",
                 "reference": "f32950c872a995a93807909bab69387f47afaa25",
->>>>>>> 6b5ba93e
                 "shasum": ""
             },
             "require": {
@@ -3706,21 +3671,7 @@
             "keywords": [
                 "templating"
             ],
-<<<<<<< HEAD
-            "funding": [
-                {
-                    "url": "https://github.com/fabpot",
-                    "type": "github"
-                },
-                {
-                    "url": "https://tidelift.com/funding/github/packagist/twig/twig",
-                    "type": "tidelift"
-                }
-            ],
-            "time": "2020-08-23T15:56:05+00:00"
-=======
             "time": "2020-06-22T15:25:21+00:00"
->>>>>>> 6b5ba93e
         },
         {
             "name": "webmozart/assert",
