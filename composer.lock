{
    "_readme": [
        "This file locks the dependencies of your project to a known state",
        "Read more about it at https://getcomposer.org/doc/01-basic-usage.md#installing-dependencies",
        "This file is @generated automatically"
    ],
<<<<<<< HEAD
    "content-hash": "a784326b22b178f498829f867d3ea272",
=======
    "content-hash": "3c94b5ea6b60232905b6831bec020b69",
>>>>>>> 666a847e
    "packages": [
        {
            "name": "adhocore/jwt",
            "version": "1.1.0",
            "source": {
                "type": "git",
                "url": "https://github.com/adhocore/php-jwt.git",
                "reference": "424a1d66b729a316dd074e6382167765b810cd3d"
            },
            "dist": {
                "type": "zip",
                "url": "https://api.github.com/repos/adhocore/php-jwt/zipball/424a1d66b729a316dd074e6382167765b810cd3d",
                "reference": "424a1d66b729a316dd074e6382167765b810cd3d",
                "shasum": ""
            },
            "require": {
                "php": ">=7.0"
            },
            "require-dev": {
                "phpunit/phpunit": "^6.5 || ^7.5"
            },
            "type": "library",
            "autoload": {
                "psr-4": {
                    "Ahc\\Jwt\\": "src/"
                }
            },
            "notification-url": "https://packagist.org/downloads/",
            "license": [
                "MIT"
            ],
            "authors": [
                {
                    "name": "Jitendra Adhikari",
                    "email": "jiten.adhikary@gmail.com"
                }
            ],
            "description": "Ultra lightweight JSON web token (JWT) library for PHP5.5+.",
            "keywords": [
                "auth",
                "json-web-token",
                "jwt",
                "jwt-auth",
                "jwt-php",
                "token"
            ],
            "support": {
                "issues": "https://github.com/adhocore/php-jwt/issues",
                "source": "https://github.com/adhocore/php-jwt/tree/1.1.0"
            },
            "funding": [
                {
                    "url": "https://paypal.me/ji10",
                    "type": "custom"
                }
            ],
            "time": "2020-10-09T00:34:35+00:00"
        },
        {
            "name": "appwrite/php-clamav",
            "version": "v1.0.1",
            "source": {
                "type": "git",
                "url": "https://github.com/appwrite/php-clamav.git",
                "reference": "4c13abddfc89d59395da0bd75c18a8eeadc2a542"
            },
            "dist": {
                "type": "zip",
                "url": "https://api.github.com/repos/appwrite/php-clamav/zipball/4c13abddfc89d59395da0bd75c18a8eeadc2a542",
                "reference": "4c13abddfc89d59395da0bd75c18a8eeadc2a542",
                "shasum": ""
            },
            "require": {
                "php": ">=7.1"
            },
            "require-dev": {
                "phpunit/phpunit": "^7.0"
            },
            "type": "library",
            "autoload": {
                "psr-4": {
                    "Appwrite\\ClamAV\\": "src/ClamAV"
                }
            },
            "notification-url": "https://packagist.org/downloads/",
            "license": [
                "MIT"
            ],
            "authors": [
                {
                    "name": "Eldad Fux",
                    "email": "eldad@appwrite.io"
                }
            ],
            "description": "ClamAV network and pipe client for PHP",
            "keywords": [
                "anti virus",
                "appwrite",
                "clamav",
                "php"
            ],
            "support": {
                "issues": "https://github.com/appwrite/php-clamav/issues",
                "source": "https://github.com/appwrite/php-clamav/tree/master"
            },
            "time": "2020-02-29T11:35:01+00:00"
        },
        {
            "name": "chillerlan/php-qrcode",
            "version": "4.3.0",
            "source": {
                "type": "git",
                "url": "https://github.com/chillerlan/php-qrcode.git",
                "reference": "4968063fb3baeedb658293f89f9673fbf2499a3e"
            },
            "dist": {
                "type": "zip",
                "url": "https://api.github.com/repos/chillerlan/php-qrcode/zipball/4968063fb3baeedb658293f89f9673fbf2499a3e",
                "reference": "4968063fb3baeedb658293f89f9673fbf2499a3e",
                "shasum": ""
            },
            "require": {
                "chillerlan/php-settings-container": "^2.1",
                "ext-mbstring": "*",
                "php": "^7.4 || ^8.0"
            },
            "require-dev": {
                "phan/phan": "^3.2.2",
                "phpunit/phpunit": "^9.4",
                "setasign/fpdf": "^1.8.2"
            },
            "suggest": {
                "chillerlan/php-authenticator": "Yet another Google authenticator! Also creates URIs for mobile apps.",
                "setasign/fpdf": "Required to use the QR FPDF output."
            },
            "type": "library",
            "autoload": {
                "psr-4": {
                    "chillerlan\\QRCode\\": "src/"
                }
            },
            "notification-url": "https://packagist.org/downloads/",
            "license": [
                "MIT"
            ],
            "authors": [
                {
                    "name": "Kazuhiko Arase",
                    "homepage": "https://github.com/kazuhikoarase"
                },
                {
                    "name": "Smiley",
                    "email": "smiley@chillerlan.net",
                    "homepage": "https://github.com/codemasher"
                },
                {
                    "name": "Contributors",
                    "homepage": "https://github.com/chillerlan/php-qrcode/graphs/contributors"
                }
            ],
            "description": "A QR code generator. PHP 7.4+",
            "homepage": "https://github.com/chillerlan/php-qrcode",
            "keywords": [
                "phpqrcode",
                "qr",
                "qr code",
                "qrcode",
                "qrcode-generator"
            ],
            "support": {
                "issues": "https://github.com/chillerlan/php-qrcode/issues",
                "source": "https://github.com/chillerlan/php-qrcode/tree/4.3.0"
            },
            "funding": [
                {
                    "url": "https://www.paypal.com/donate?hosted_button_id=WLYUNAT9ZTJZ4",
                    "type": "custom"
                },
                {
                    "url": "https://ko-fi.com/codemasher",
                    "type": "ko_fi"
                }
            ],
            "time": "2020-11-18T20:49:20+00:00"
        },
        {
            "name": "chillerlan/php-settings-container",
            "version": "2.1.1",
            "source": {
                "type": "git",
                "url": "https://github.com/chillerlan/php-settings-container.git",
                "reference": "98ccc1b31b31a53bcb563465c4961879b2b93096"
            },
            "dist": {
                "type": "zip",
                "url": "https://api.github.com/repos/chillerlan/php-settings-container/zipball/98ccc1b31b31a53bcb563465c4961879b2b93096",
                "reference": "98ccc1b31b31a53bcb563465c4961879b2b93096",
                "shasum": ""
            },
            "require": {
                "ext-json": "*",
                "php": "^7.4 || ^8.0"
            },
            "require-dev": {
                "phan/phan": "^4.0",
                "phpunit/phpunit": "^9.5"
            },
            "type": "library",
            "autoload": {
                "psr-4": {
                    "chillerlan\\Settings\\": "src/"
                }
            },
            "notification-url": "https://packagist.org/downloads/",
            "license": [
                "MIT"
            ],
            "authors": [
                {
                    "name": "Smiley",
                    "email": "smiley@chillerlan.net",
                    "homepage": "https://github.com/codemasher"
                }
            ],
            "description": "A container class for immutable settings objects. Not a DI container. PHP 7.4+",
            "homepage": "https://github.com/chillerlan/php-settings-container",
            "keywords": [
                "PHP7",
                "Settings",
                "container",
                "helper"
            ],
            "support": {
                "issues": "https://github.com/chillerlan/php-settings-container/issues",
                "source": "https://github.com/chillerlan/php-settings-container"
            },
            "funding": [
                {
                    "url": "https://www.paypal.com/donate?hosted_button_id=WLYUNAT9ZTJZ4",
                    "type": "custom"
                },
                {
                    "url": "https://ko-fi.com/codemasher",
                    "type": "ko_fi"
                }
            ],
            "time": "2021-01-06T15:57:03+00:00"
        },
        {
            "name": "colinmollenhour/credis",
            "version": "v1.12.1",
            "source": {
                "type": "git",
                "url": "https://github.com/colinmollenhour/credis.git",
                "reference": "c27faa11724229986335c23f4b6d0f1d8d6547fb"
            },
            "dist": {
                "type": "zip",
                "url": "https://api.github.com/repos/colinmollenhour/credis/zipball/c27faa11724229986335c23f4b6d0f1d8d6547fb",
                "reference": "c27faa11724229986335c23f4b6d0f1d8d6547fb",
                "shasum": ""
            },
            "require": {
                "php": ">=5.4.0"
            },
            "type": "library",
            "autoload": {
                "classmap": [
                    "Client.php",
                    "Cluster.php",
                    "Sentinel.php",
                    "Module.php"
                ]
            },
            "notification-url": "https://packagist.org/downloads/",
            "license": [
                "MIT"
            ],
            "authors": [
                {
                    "name": "Colin Mollenhour",
                    "email": "colin@mollenhour.com"
                }
            ],
            "description": "Credis is a lightweight interface to the Redis key-value store which wraps the phpredis library when available for better performance.",
            "homepage": "https://github.com/colinmollenhour/credis",
            "support": {
                "issues": "https://github.com/colinmollenhour/credis/issues",
                "source": "https://github.com/colinmollenhour/credis/tree/v1.12.1"
            },
            "time": "2020-11-06T16:09:14+00:00"
        },
        {
            "name": "domnikl/statsd",
            "version": "3.0.2",
            "source": {
                "type": "git",
                "url": "https://github.com/domnikl/statsd-php.git",
                "reference": "393c6565efbfb23c8296ae3099a62fb6366c6ce3"
            },
            "dist": {
                "type": "zip",
                "url": "https://api.github.com/repos/domnikl/statsd-php/zipball/393c6565efbfb23c8296ae3099a62fb6366c6ce3",
                "reference": "393c6565efbfb23c8296ae3099a62fb6366c6ce3",
                "shasum": ""
            },
            "require": {
                "php": ">= 7.2"
            },
            "require-dev": {
                "flyeralarm/php-code-validator": "^2.2",
                "phpunit/phpunit": "~8.0",
                "vimeo/psalm": "^3.4"
            },
            "type": "library",
            "autoload": {
                "psr-4": {
                    "Domnikl\\Statsd\\": "src/",
                    "Domnikl\\Test\\Statsd\\": "tests/unit"
                }
            },
            "notification-url": "https://packagist.org/downloads/",
            "license": [
                "MIT"
            ],
            "authors": [
                {
                    "name": "Dominik Liebler",
                    "email": "liebler.dominik@gmail.com"
                }
            ],
            "description": "a PHP client for statsd",
            "homepage": "https://domnikl.github.com/statsd-php",
            "keywords": [
                "Metrics",
                "monitoring",
                "statistics",
                "statsd",
                "udp"
            ],
            "support": {
                "issues": "https://github.com/domnikl/statsd-php/issues",
                "source": "https://github.com/domnikl/statsd-php/tree/master"
            },
            "time": "2020-01-03T14:24:58+00:00"
        },
        {
            "name": "dragonmantank/cron-expression",
            "version": "3.0.1",
            "source": {
                "type": "git",
                "url": "https://github.com/dragonmantank/cron-expression.git",
                "reference": "fa4e95ff5a7f1d62c3fbc05c32729b7f3ca14b52"
            },
            "dist": {
                "type": "zip",
                "url": "https://api.github.com/repos/dragonmantank/cron-expression/zipball/fa4e95ff5a7f1d62c3fbc05c32729b7f3ca14b52",
                "reference": "fa4e95ff5a7f1d62c3fbc05c32729b7f3ca14b52",
                "shasum": ""
            },
            "require": {
                "php": "^7.1"
            },
            "replace": {
                "mtdowling/cron-expression": "^1.0"
            },
            "require-dev": {
                "phpstan/phpstan": "^0.11",
                "phpunit/phpunit": "^6.4|^7.0"
            },
            "type": "library",
            "autoload": {
                "psr-4": {
                    "Cron\\": "src/Cron/"
                }
            },
            "notification-url": "https://packagist.org/downloads/",
            "license": [
                "MIT"
            ],
            "authors": [
                {
                    "name": "Chris Tankersley",
                    "email": "chris@ctankersley.com",
                    "homepage": "https://github.com/dragonmantank"
                }
            ],
            "description": "CRON for PHP: Calculate the next or previous run date and determine if a CRON expression is due",
            "keywords": [
                "cron",
                "schedule"
            ],
            "support": {
                "issues": "https://github.com/dragonmantank/cron-expression/issues",
                "source": "https://github.com/dragonmantank/cron-expression/tree/3.0.1"
            },
            "funding": [
                {
                    "url": "https://github.com/dragonmantank",
                    "type": "github"
                }
            ],
            "time": "2020-08-21T02:30:13+00:00"
        },
        {
            "name": "guzzlehttp/guzzle",
            "version": "7.2.0",
            "source": {
                "type": "git",
                "url": "https://github.com/guzzle/guzzle.git",
                "reference": "0aa74dfb41ae110835923ef10a9d803a22d50e79"
            },
            "dist": {
                "type": "zip",
                "url": "https://api.github.com/repos/guzzle/guzzle/zipball/0aa74dfb41ae110835923ef10a9d803a22d50e79",
                "reference": "0aa74dfb41ae110835923ef10a9d803a22d50e79",
                "shasum": ""
            },
            "require": {
                "ext-json": "*",
                "guzzlehttp/promises": "^1.4",
                "guzzlehttp/psr7": "^1.7",
                "php": "^7.2.5 || ^8.0",
                "psr/http-client": "^1.0"
            },
            "provide": {
                "psr/http-client-implementation": "1.0"
            },
            "require-dev": {
                "ext-curl": "*",
                "php-http/client-integration-tests": "^3.0",
                "phpunit/phpunit": "^8.5.5 || ^9.3.5",
                "psr/log": "^1.1"
            },
            "suggest": {
                "ext-curl": "Required for CURL handler support",
                "ext-intl": "Required for Internationalized Domain Name (IDN) support",
                "psr/log": "Required for using the Log middleware"
            },
            "type": "library",
            "extra": {
                "branch-alias": {
                    "dev-master": "7.1-dev"
                }
            },
            "autoload": {
                "psr-4": {
                    "GuzzleHttp\\": "src/"
                },
                "files": [
                    "src/functions_include.php"
                ]
            },
            "notification-url": "https://packagist.org/downloads/",
            "license": [
                "MIT"
            ],
            "authors": [
                {
                    "name": "Michael Dowling",
                    "email": "mtdowling@gmail.com",
                    "homepage": "https://github.com/mtdowling"
                },
                {
                    "name": "Márk Sági-Kazár",
                    "email": "mark.sagikazar@gmail.com",
                    "homepage": "https://sagikazarmark.hu"
                }
            ],
            "description": "Guzzle is a PHP HTTP client library",
            "homepage": "http://guzzlephp.org/",
            "keywords": [
                "client",
                "curl",
                "framework",
                "http",
                "http client",
                "psr-18",
                "psr-7",
                "rest",
                "web service"
            ],
            "support": {
                "issues": "https://github.com/guzzle/guzzle/issues",
                "source": "https://github.com/guzzle/guzzle/tree/7.2.0"
            },
            "funding": [
                {
                    "url": "https://github.com/GrahamCampbell",
                    "type": "github"
                },
                {
                    "url": "https://github.com/Nyholm",
                    "type": "github"
                },
                {
                    "url": "https://github.com/alexeyshockov",
                    "type": "github"
                },
                {
                    "url": "https://github.com/gmponos",
                    "type": "github"
                }
            ],
            "time": "2020-10-10T11:47:56+00:00"
        },
        {
            "name": "guzzlehttp/promises",
            "version": "dev-master",
            "source": {
                "type": "git",
                "url": "https://github.com/guzzle/promises.git",
                "reference": "ddfeedfff2a52661429437da0702979f708e6ac6"
            },
            "dist": {
                "type": "zip",
                "url": "https://api.github.com/repos/guzzle/promises/zipball/ddfeedfff2a52661429437da0702979f708e6ac6",
                "reference": "ddfeedfff2a52661429437da0702979f708e6ac6",
                "shasum": ""
            },
            "require": {
                "php": ">=5.5"
            },
            "require-dev": {
                "symfony/phpunit-bridge": "^4.4 || ^5.1"
            },
            "default-branch": true,
            "type": "library",
            "extra": {
                "branch-alias": {
                    "dev-master": "1.4-dev"
                }
            },
            "autoload": {
                "psr-4": {
                    "GuzzleHttp\\Promise\\": "src/"
                },
                "files": [
                    "src/functions_include.php"
                ]
            },
            "notification-url": "https://packagist.org/downloads/",
            "license": [
                "MIT"
            ],
            "authors": [
                {
                    "name": "Michael Dowling",
                    "email": "mtdowling@gmail.com",
                    "homepage": "https://github.com/mtdowling"
                }
            ],
            "description": "Guzzle promises library",
            "keywords": [
                "promise"
            ],
            "support": {
                "issues": "https://github.com/guzzle/promises/issues",
                "source": "https://github.com/guzzle/promises/tree/master"
            },
            "time": "2020-10-19T16:50:15+00:00"
        },
        {
            "name": "guzzlehttp/psr7",
            "version": "1.x-dev",
            "source": {
                "type": "git",
                "url": "https://github.com/guzzle/psr7.git",
                "reference": "f47ece9e6e8ce74e3be04bef47f46061dc18c095"
            },
            "dist": {
                "type": "zip",
                "url": "https://api.github.com/repos/guzzle/psr7/zipball/f47ece9e6e8ce74e3be04bef47f46061dc18c095",
                "reference": "f47ece9e6e8ce74e3be04bef47f46061dc18c095",
                "shasum": ""
            },
            "require": {
                "php": ">=5.4.0",
                "psr/http-message": "~1.0",
                "ralouphie/getallheaders": "^2.0.5 || ^3.0.0"
            },
            "provide": {
                "psr/http-message-implementation": "1.0"
            },
            "require-dev": {
                "ext-zlib": "*",
                "phpunit/phpunit": "~4.8.36 || ^5.7.27 || ^6.5.14 || ^7.5.20 || ^8.5.8 || ^9.3.10"
            },
            "suggest": {
                "laminas/laminas-httphandlerrunner": "Emit PSR-7 responses"
            },
            "type": "library",
            "extra": {
                "branch-alias": {
                    "dev-master": "1.7-dev"
                }
            },
            "autoload": {
                "psr-4": {
                    "GuzzleHttp\\Psr7\\": "src/"
                },
                "files": [
                    "src/functions_include.php"
                ]
            },
            "notification-url": "https://packagist.org/downloads/",
            "license": [
                "MIT"
            ],
            "authors": [
                {
                    "name": "Michael Dowling",
                    "email": "mtdowling@gmail.com",
                    "homepage": "https://github.com/mtdowling"
                },
                {
                    "name": "Tobias Schultze",
                    "homepage": "https://github.com/Tobion"
                }
            ],
            "description": "PSR-7 message implementation that also provides common utility methods",
            "keywords": [
                "http",
                "message",
                "psr-7",
                "request",
                "response",
                "stream",
                "uri",
                "url"
            ],
            "support": {
                "issues": "https://github.com/guzzle/psr7/issues",
                "source": "https://github.com/guzzle/psr7/tree/1.x"
            },
            "time": "2020-12-08T11:45:39+00:00"
        },
        {
            "name": "influxdb/influxdb-php",
            "version": "1.15.1",
            "source": {
                "type": "git",
                "url": "https://github.com/influxdata/influxdb-php.git",
                "reference": "447acb600969f9510c9f1900a76d442fc3537b0e"
            },
            "dist": {
                "type": "zip",
                "url": "https://api.github.com/repos/influxdata/influxdb-php/zipball/447acb600969f9510c9f1900a76d442fc3537b0e",
                "reference": "447acb600969f9510c9f1900a76d442fc3537b0e",
                "shasum": ""
            },
            "require": {
                "guzzlehttp/guzzle": "^6.0|^7.0",
                "php": "^5.5 || ^7.0"
            },
            "require-dev": {
                "phpunit/phpunit": "^5.7"
            },
            "suggest": {
                "ext-curl": "Curl extension, needed for Curl driver",
                "stefanotorresi/influxdb-php-async": "An asyncronous client for InfluxDB, implemented via ReactPHP."
            },
            "type": "library",
            "autoload": {
                "psr-4": {
                    "InfluxDB\\": "src/InfluxDB"
                }
            },
            "notification-url": "https://packagist.org/downloads/",
            "license": [
                "MIT"
            ],
            "authors": [
                {
                    "name": "Stephen Hoogendijk",
                    "email": "stephen@tca0.nl"
                },
                {
                    "name": "Daniel Martinez",
                    "email": "danimartcas@hotmail.com"
                },
                {
                    "name": "Gianluca Arbezzano",
                    "email": "gianarb92@gmail.com"
                }
            ],
            "description": "InfluxDB client library for PHP",
            "keywords": [
                "client",
                "influxdata",
                "influxdb",
                "influxdb class",
                "influxdb client",
                "influxdb library",
                "time series"
            ],
            "support": {
                "issues": "https://github.com/influxdata/influxdb-php/issues",
                "source": "https://github.com/influxdata/influxdb-php/tree/1.15.1"
            },
            "time": "2020-09-18T13:24:03+00:00"
        },
        {
            "name": "matomo/device-detector",
            "version": "3.13.0",
            "source": {
                "type": "git",
                "url": "https://github.com/matomo-org/device-detector.git",
                "reference": "75ca5b690e38c40d199ade93e677bc5d7c3bc498"
            },
            "dist": {
                "type": "zip",
                "url": "https://api.github.com/repos/matomo-org/device-detector/zipball/75ca5b690e38c40d199ade93e677bc5d7c3bc498",
                "reference": "75ca5b690e38c40d199ade93e677bc5d7c3bc498",
                "shasum": ""
            },
            "require": {
                "mustangostang/spyc": "*",
                "php": ">=5.5"
            },
            "require-dev": {
                "fabpot/php-cs-fixer": "~1.7",
                "matthiasmullie/scrapbook": "@stable",
                "phpunit/phpunit": "^4.8.36",
                "psr/cache": "^1.0",
                "psr/simple-cache": "^1.0"
            },
            "suggest": {
                "doctrine/cache": "Can directly be used for caching purpose",
                "ext-yaml": "Necessary for using the Pecl YAML parser"
            },
            "type": "library",
            "autoload": {
                "psr-4": {
                    "DeviceDetector\\": ""
                }
            },
            "notification-url": "https://packagist.org/downloads/",
            "license": [
                "LGPL-3.0-or-later"
            ],
            "authors": [
                {
                    "name": "The Matomo Team",
                    "email": "hello@matomo.org",
                    "homepage": "https://matomo.org/team/"
                }
            ],
            "description": "The Universal Device Detection library, that parses User Agents and detects devices (desktop, tablet, mobile, tv, cars, console, etc.), clients (browsers, media players, mobile apps, feed readers, libraries, etc), operating systems, devices, brands and models.",
            "homepage": "https://matomo.org",
            "keywords": [
                "devicedetection",
                "parser",
                "useragent"
            ],
            "support": {
                "forum": "http://forum.matomo.org/",
                "issues": "https://github.com/matomo-org/device-detector/issues",
                "source": "https://github.com/matomo-org/piwik",
                "wiki": "https://dev.matomo.org/"
            },
            "time": "2020-08-17T07:37:33+00:00"
        },
        {
            "name": "mustangostang/spyc",
            "version": "0.6.3",
            "source": {
                "type": "git",
                "url": "git@github.com:mustangostang/spyc.git",
                "reference": "4627c838b16550b666d15aeae1e5289dd5b77da0"
            },
            "dist": {
                "type": "zip",
                "url": "https://api.github.com/repos/mustangostang/spyc/zipball/4627c838b16550b666d15aeae1e5289dd5b77da0",
                "reference": "4627c838b16550b666d15aeae1e5289dd5b77da0",
                "shasum": ""
            },
            "require": {
                "php": ">=5.3.1"
            },
            "require-dev": {
                "phpunit/phpunit": "4.3.*@dev"
            },
            "type": "library",
            "extra": {
                "branch-alias": {
                    "dev-master": "0.5.x-dev"
                }
            },
            "autoload": {
                "files": [
                    "Spyc.php"
                ]
            },
            "notification-url": "https://packagist.org/downloads/",
            "license": [
                "MIT"
            ],
            "authors": [
                {
                    "name": "mustangostang",
                    "email": "vlad.andersen@gmail.com"
                }
            ],
            "description": "A simple YAML loader/dumper class for PHP",
            "homepage": "https://github.com/mustangostang/spyc/",
            "keywords": [
                "spyc",
                "yaml",
                "yml"
            ],
            "time": "2019-09-10T13:16:29+00:00"
        },
        {
            "name": "phpmailer/phpmailer",
            "version": "v6.1.7",
            "source": {
                "type": "git",
                "url": "https://github.com/PHPMailer/PHPMailer.git",
                "reference": "2c2370ba3df7034f9eb7b8f387c97b52b2ba5ad0"
            },
            "dist": {
                "type": "zip",
                "url": "https://api.github.com/repos/PHPMailer/PHPMailer/zipball/2c2370ba3df7034f9eb7b8f387c97b52b2ba5ad0",
                "reference": "2c2370ba3df7034f9eb7b8f387c97b52b2ba5ad0",
                "shasum": ""
            },
            "require": {
                "ext-ctype": "*",
                "ext-filter": "*",
                "php": ">=5.5.0"
            },
            "require-dev": {
                "doctrine/annotations": "^1.2",
                "friendsofphp/php-cs-fixer": "^2.2",
                "phpunit/phpunit": "^4.8 || ^5.7"
            },
            "suggest": {
                "ext-mbstring": "Needed to send email in multibyte encoding charset",
                "hayageek/oauth2-yahoo": "Needed for Yahoo XOAUTH2 authentication",
                "league/oauth2-google": "Needed for Google XOAUTH2 authentication",
                "psr/log": "For optional PSR-3 debug logging",
                "stevenmaguire/oauth2-microsoft": "Needed for Microsoft XOAUTH2 authentication",
                "symfony/polyfill-mbstring": "To support UTF-8 if the Mbstring PHP extension is not enabled (^1.2)"
            },
            "type": "library",
            "autoload": {
                "psr-4": {
                    "PHPMailer\\PHPMailer\\": "src/"
                }
            },
            "notification-url": "https://packagist.org/downloads/",
            "license": [
                "LGPL-2.1-only"
            ],
            "authors": [
                {
                    "name": "Marcus Bointon",
                    "email": "phpmailer@synchromedia.co.uk"
                },
                {
                    "name": "Jim Jagielski",
                    "email": "jimjag@gmail.com"
                },
                {
                    "name": "Andy Prevost",
                    "email": "codeworxtech@users.sourceforge.net"
                },
                {
                    "name": "Brent R. Matzelle"
                }
            ],
            "description": "PHPMailer is a full-featured email creation and transfer class for PHP",
            "support": {
                "issues": "https://github.com/PHPMailer/PHPMailer/issues",
                "source": "https://github.com/PHPMailer/PHPMailer/tree/v6.1.7"
            },
            "funding": [
                {
                    "url": "https://github.com/synchro",
                    "type": "github"
                }
            ],
            "time": "2020-07-14T18:50:27+00:00"
        },
        {
            "name": "psr/http-client",
            "version": "dev-master",
            "source": {
                "type": "git",
                "url": "https://github.com/php-fig/http-client.git",
                "reference": "22b2ef5687f43679481615605d7a15c557ce85b1"
            },
            "dist": {
                "type": "zip",
                "url": "https://api.github.com/repos/php-fig/http-client/zipball/22b2ef5687f43679481615605d7a15c557ce85b1",
                "reference": "22b2ef5687f43679481615605d7a15c557ce85b1",
                "shasum": ""
            },
            "require": {
                "php": "^7.0 || ^8.0",
                "psr/http-message": "^1.0"
            },
            "default-branch": true,
            "type": "library",
            "extra": {
                "branch-alias": {
                    "dev-master": "1.0.x-dev"
                }
            },
            "autoload": {
                "psr-4": {
                    "Psr\\Http\\Client\\": "src/"
                }
            },
            "notification-url": "https://packagist.org/downloads/",
            "license": [
                "MIT"
            ],
            "authors": [
                {
                    "name": "PHP-FIG",
                    "homepage": "https://www.php-fig.org/"
                }
            ],
            "description": "Common interface for HTTP clients",
            "homepage": "https://github.com/php-fig/http-client",
            "keywords": [
                "http",
                "http-client",
                "psr",
                "psr-18"
            ],
            "support": {
                "source": "https://github.com/php-fig/http-client/tree/master"
            },
            "time": "2020-09-19T09:12:31+00:00"
        },
        {
            "name": "psr/http-message",
            "version": "dev-master",
            "source": {
                "type": "git",
                "url": "https://github.com/php-fig/http-message.git",
                "reference": "efd67d1dc14a7ef4fc4e518e7dee91c271d524e4"
            },
            "dist": {
                "type": "zip",
                "url": "https://api.github.com/repos/php-fig/http-message/zipball/efd67d1dc14a7ef4fc4e518e7dee91c271d524e4",
                "reference": "efd67d1dc14a7ef4fc4e518e7dee91c271d524e4",
                "shasum": ""
            },
            "require": {
                "php": ">=5.3.0"
            },
            "default-branch": true,
            "type": "library",
            "extra": {
                "branch-alias": {
                    "dev-master": "1.0.x-dev"
                }
            },
            "autoload": {
                "psr-4": {
                    "Psr\\Http\\Message\\": "src/"
                }
            },
            "notification-url": "https://packagist.org/downloads/",
            "license": [
                "MIT"
            ],
            "authors": [
                {
                    "name": "PHP-FIG",
                    "homepage": "http://www.php-fig.org/"
                }
            ],
            "description": "Common interface for HTTP messages",
            "homepage": "https://github.com/php-fig/http-message",
            "keywords": [
                "http",
                "http-message",
                "psr",
                "psr-7",
                "request",
                "response"
            ],
            "support": {
                "source": "https://github.com/php-fig/http-message/tree/master"
            },
            "time": "2019-08-29T13:16:46+00:00"
        },
        {
            "name": "psr/log",
            "version": "dev-master",
            "source": {
                "type": "git",
                "url": "https://github.com/php-fig/log.git",
                "reference": "dd738d0b4491f32725492cf345f6b501f5922fec"
            },
            "dist": {
                "type": "zip",
                "url": "https://api.github.com/repos/php-fig/log/zipball/dd738d0b4491f32725492cf345f6b501f5922fec",
                "reference": "dd738d0b4491f32725492cf345f6b501f5922fec",
                "shasum": ""
            },
            "require": {
                "php": ">=5.3.0"
            },
            "default-branch": true,
            "type": "library",
            "extra": {
                "branch-alias": {
                    "dev-master": "1.1.x-dev"
                }
            },
            "autoload": {
                "psr-4": {
                    "Psr\\Log\\": "Psr/Log/"
                }
            },
            "notification-url": "https://packagist.org/downloads/",
            "license": [
                "MIT"
            ],
            "authors": [
                {
                    "name": "PHP-FIG",
                    "homepage": "https://www.php-fig.org/"
                }
            ],
            "description": "Common interface for logging libraries",
            "homepage": "https://github.com/php-fig/log",
            "keywords": [
                "log",
                "psr",
                "psr-3"
            ],
            "support": {
                "source": "https://github.com/php-fig/log/tree/master"
            },
            "time": "2020-09-18T06:44:51+00:00"
        },
        {
            "name": "ralouphie/getallheaders",
            "version": "3.0.3",
            "source": {
                "type": "git",
                "url": "https://github.com/ralouphie/getallheaders.git",
                "reference": "120b605dfeb996808c31b6477290a714d356e822"
            },
            "dist": {
                "type": "zip",
                "url": "https://api.github.com/repos/ralouphie/getallheaders/zipball/120b605dfeb996808c31b6477290a714d356e822",
                "reference": "120b605dfeb996808c31b6477290a714d356e822",
                "shasum": ""
            },
            "require": {
                "php": ">=5.6"
            },
            "require-dev": {
                "php-coveralls/php-coveralls": "^2.1",
                "phpunit/phpunit": "^5 || ^6.5"
            },
            "type": "library",
            "autoload": {
                "files": [
                    "src/getallheaders.php"
                ]
            },
            "notification-url": "https://packagist.org/downloads/",
            "license": [
                "MIT"
            ],
            "authors": [
                {
                    "name": "Ralph Khattar",
                    "email": "ralph.khattar@gmail.com"
                }
            ],
            "description": "A polyfill for getallheaders.",
            "support": {
                "issues": "https://github.com/ralouphie/getallheaders/issues",
                "source": "https://github.com/ralouphie/getallheaders/tree/develop"
            },
            "time": "2019-03-08T08:55:37+00:00"
        },
        {
            "name": "resque/php-resque",
            "version": "v1.3.6",
            "source": {
                "type": "git",
                "url": "https://github.com/resque/php-resque.git",
                "reference": "fe41c04763699b1318d97ed14cc78583e9380161"
            },
            "dist": {
                "type": "zip",
                "url": "https://api.github.com/repos/resque/php-resque/zipball/fe41c04763699b1318d97ed14cc78583e9380161",
                "reference": "fe41c04763699b1318d97ed14cc78583e9380161",
                "shasum": ""
            },
            "require": {
                "colinmollenhour/credis": "~1.7",
                "php": ">=5.6.0",
                "psr/log": "~1.0"
            },
            "require-dev": {
                "phpunit/phpunit": "^5.7"
            },
            "suggest": {
                "ext-pcntl": "REQUIRED for forking processes on platforms that support it (so anything but Windows).",
                "ext-proctitle": "Allows php-resque to rename the title of UNIX processes to show the status of a worker.",
                "ext-redis": "Native PHP extension for Redis connectivity. Credis will automatically utilize when available."
            },
            "bin": [
                "bin/resque",
                "bin/resque-scheduler"
            ],
            "type": "library",
            "extra": {
                "branch-alias": {
                    "dev-master": "1.0-dev"
                }
            },
            "autoload": {
                "psr-0": {
                    "Resque": "lib",
                    "ResqueScheduler": "lib"
                }
            },
            "notification-url": "https://packagist.org/downloads/",
            "license": [
                "MIT"
            ],
            "authors": [
                {
                    "name": "Dan Hunsaker",
                    "email": "danhunsaker+resque@gmail.com",
                    "role": "Maintainer"
                },
                {
                    "name": "Rajib Ahmed",
                    "homepage": "https://github.com/rajibahmed",
                    "role": "Maintainer"
                },
                {
                    "name": "Steve Klabnik",
                    "email": "steve@steveklabnik.com",
                    "role": "Maintainer"
                },
                {
                    "name": "Chris Boulton",
                    "email": "chris@bigcommerce.com",
                    "role": "Creator"
                }
            ],
            "description": "Redis backed library for creating background jobs and processing them later. Based on resque for Ruby.",
            "homepage": "http://www.github.com/resque/php-resque/",
            "keywords": [
                "background",
                "job",
                "redis",
                "resque"
            ],
            "support": {
                "issues": "https://github.com/resque/php-resque/issues",
                "source": "https://github.com/resque/php-resque/tree/v1.3.6"
            },
            "time": "2020-04-16T16:39:50+00:00"
        },
        {
            "name": "utopia-php/abuse",
            "version": "0.3.1",
            "source": {
                "type": "git",
                "url": "https://github.com/utopia-php/abuse.git",
                "reference": "23c2eb533bca8f3ef5548ae265398fa7d4d39a1c"
            },
            "dist": {
                "type": "zip",
                "url": "https://api.github.com/repos/utopia-php/abuse/zipball/23c2eb533bca8f3ef5548ae265398fa7d4d39a1c",
                "reference": "23c2eb533bca8f3ef5548ae265398fa7d4d39a1c",
                "shasum": ""
            },
            "require": {
                "ext-pdo": "*",
                "php": ">=7.1"
            },
            "require-dev": {
                "phpunit/phpunit": "^9.4",
                "vimeo/psalm": "4.0.1"
            },
            "type": "library",
            "autoload": {
                "psr-4": {
                    "Utopia\\Abuse\\": "src/Abuse"
                }
            },
            "notification-url": "https://packagist.org/downloads/",
            "license": [
                "MIT"
            ],
            "authors": [
                {
                    "name": "Eldad Fux",
                    "email": "eldad@appwrite.io"
                }
            ],
            "description": "A simple abuse library to manage application usage limits",
            "keywords": [
                "Abuse",
                "framework",
                "php",
                "upf",
                "utopia"
            ],
            "support": {
                "issues": "https://github.com/utopia-php/abuse/issues",
                "source": "https://github.com/utopia-php/abuse/tree/0.3.1"
            },
            "time": "2020-12-21T17:28:03+00:00"
        },
        {
            "name": "utopia-php/audit",
            "version": "0.5.1",
            "source": {
                "type": "git",
                "url": "https://github.com/utopia-php/audit.git",
                "reference": "154a850170a58667a15e4b65fbabb6cd0b709dd9"
            },
            "dist": {
                "type": "zip",
                "url": "https://api.github.com/repos/utopia-php/audit/zipball/154a850170a58667a15e4b65fbabb6cd0b709dd9",
                "reference": "154a850170a58667a15e4b65fbabb6cd0b709dd9",
                "shasum": ""
            },
            "require": {
                "ext-pdo": "*",
                "php": ">=7.1"
            },
            "require-dev": {
                "phpunit/phpunit": "^9.3",
                "vimeo/psalm": "4.0.1"
            },
            "type": "library",
            "autoload": {
                "psr-4": {
                    "Utopia\\Audit\\": "src/Audit"
                }
            },
            "notification-url": "https://packagist.org/downloads/",
            "license": [
                "MIT"
            ],
            "authors": [
                {
                    "name": "Eldad Fux",
                    "email": "eldad@appwrite.io"
                }
            ],
            "description": "A simple audit library to manage application users logs",
            "keywords": [
                "Audit",
                "framework",
                "php",
                "upf",
                "utopia"
            ],
            "support": {
                "issues": "https://github.com/utopia-php/audit/issues",
                "source": "https://github.com/utopia-php/audit/tree/0.5.1"
            },
            "time": "2020-12-21T17:28:53+00:00"
        },
        {
            "name": "utopia-php/cache",
            "version": "0.2.3",
            "source": {
                "type": "git",
                "url": "https://github.com/utopia-php/cache.git",
                "reference": "a44b904127f88fa64673e402e5c0732ff6687d47"
            },
            "dist": {
                "type": "zip",
                "url": "https://api.github.com/repos/utopia-php/cache/zipball/a44b904127f88fa64673e402e5c0732ff6687d47",
                "reference": "a44b904127f88fa64673e402e5c0732ff6687d47",
                "shasum": ""
            },
            "require": {
                "ext-json": "*",
                "php": ">=7.3"
            },
            "require-dev": {
                "phpunit/phpunit": "^9.3",
                "vimeo/psalm": "4.0.1"
            },
            "type": "library",
            "autoload": {
                "psr-4": {
                    "Utopia\\Cache\\": "src/Cache"
                }
            },
            "notification-url": "https://packagist.org/downloads/",
            "license": [
                "MIT"
            ],
            "authors": [
                {
                    "name": "Eldad Fux",
                    "email": "eldad@appwrite.io"
                }
            ],
            "description": "A simple cache library to manage application cache storing, loading and purging",
            "keywords": [
                "cache",
                "framework",
                "php",
                "upf",
                "utopia"
            ],
            "support": {
                "issues": "https://github.com/utopia-php/cache/issues",
                "source": "https://github.com/utopia-php/cache/tree/0.2.3"
            },
            "time": "2020-10-24T10:11:01+00:00"
        },
        {
            "name": "utopia-php/cli",
            "version": "0.9.0",
            "source": {
                "type": "git",
                "url": "https://github.com/utopia-php/cli.git",
                "reference": "a83f8b5f57022e0d1c50913f1b1ab4f8f087dceb"
            },
            "dist": {
                "type": "zip",
                "url": "https://api.github.com/repos/utopia-php/cli/zipball/a83f8b5f57022e0d1c50913f1b1ab4f8f087dceb",
                "reference": "a83f8b5f57022e0d1c50913f1b1ab4f8f087dceb",
                "shasum": ""
            },
            "require": {
                "php": ">=7.4",
                "utopia-php/framework": "0.*.*"
            },
            "require-dev": {
                "phpunit/phpunit": "^9.3",
                "vimeo/psalm": "4.0.1"
            },
            "type": "library",
            "autoload": {
                "psr-4": {
                    "Utopia\\CLI\\": "src/CLI"
                }
            },
            "notification-url": "https://packagist.org/downloads/",
            "license": [
                "MIT"
            ],
            "authors": [
                {
                    "name": "Eldad Fux",
                    "email": "eldad@appwrite.io"
                }
            ],
            "description": "A simple CLI library to manage command line applications",
            "keywords": [
                "cli",
                "command line",
                "framework",
                "php",
                "upf",
                "utopia"
            ],
            "support": {
                "issues": "https://github.com/utopia-php/cli/issues",
                "source": "https://github.com/utopia-php/cli/tree/0.9.0"
            },
            "time": "2021-01-19T20:00:02+00:00"
        },
        {
            "name": "utopia-php/config",
            "version": "0.2.2",
            "source": {
                "type": "git",
                "url": "https://github.com/utopia-php/config.git",
                "reference": "a3d7bc0312d7150d5e04b1362dc34b2b136908cc"
            },
            "dist": {
                "type": "zip",
                "url": "https://api.github.com/repos/utopia-php/config/zipball/a3d7bc0312d7150d5e04b1362dc34b2b136908cc",
                "reference": "a3d7bc0312d7150d5e04b1362dc34b2b136908cc",
                "shasum": ""
            },
            "require": {
                "php": ">=7.3"
            },
            "require-dev": {
                "phpunit/phpunit": "^9.3",
                "vimeo/psalm": "4.0.1"
            },
            "type": "library",
            "autoload": {
                "psr-4": {
                    "Utopia\\Config\\": "src/Config"
                }
            },
            "notification-url": "https://packagist.org/downloads/",
            "license": [
                "MIT"
            ],
            "authors": [
                {
                    "name": "Eldad Fux",
                    "email": "eldad@appwrite.io"
                }
            ],
            "description": "A simple Config library to managing application config variables",
            "keywords": [
                "config",
                "framework",
                "php",
                "upf",
                "utopia"
            ],
            "support": {
                "issues": "https://github.com/utopia-php/config/issues",
                "source": "https://github.com/utopia-php/config/tree/0.2.2"
            },
            "time": "2020-10-24T09:49:09+00:00"
        },
        {
            "name": "utopia-php/domains",
            "version": "0.2.3",
            "source": {
                "type": "git",
                "url": "https://github.com/utopia-php/domains.git",
                "reference": "6c9b3706b0df4e0150a1f9062321ff114270a643"
            },
            "dist": {
                "type": "zip",
                "url": "https://api.github.com/repos/utopia-php/domains/zipball/6c9b3706b0df4e0150a1f9062321ff114270a643",
                "reference": "6c9b3706b0df4e0150a1f9062321ff114270a643",
                "shasum": ""
            },
            "require": {
                "php": ">=7.1"
            },
            "require-dev": {
                "phpunit/phpunit": "^9.3",
                "vimeo/psalm": "4.0.1"
            },
            "type": "library",
            "autoload": {
                "psr-4": {
                    "Utopia\\Domains\\": "src/Domains"
                }
            },
            "notification-url": "https://packagist.org/downloads/",
            "license": [
                "MIT"
            ],
            "authors": [
                {
                    "name": "Eldad Fux",
                    "email": "eldad@appwrite.io"
                }
            ],
            "description": "Utopia Domains library is simple and lite library for parsing web domains. This library is aiming to be as simple and easy to learn and use.",
            "keywords": [
                "domains",
                "framework",
                "icann",
                "php",
                "public suffix",
                "tld",
                "tld extract",
                "upf",
                "utopia"
            ],
            "support": {
                "issues": "https://github.com/utopia-php/domains/issues",
                "source": "https://github.com/utopia-php/domains/tree/0.2.3"
            },
            "time": "2020-10-23T09:59:51+00:00"
        },
        {
            "name": "utopia-php/framework",
            "version": "0.10.0",
            "source": {
                "type": "git",
                "url": "https://github.com/utopia-php/framework.git",
                "reference": "65909bdb24ef6b6c6751abfdea90caf96bbc6c50"
            },
            "dist": {
                "type": "zip",
                "url": "https://api.github.com/repos/utopia-php/framework/zipball/65909bdb24ef6b6c6751abfdea90caf96bbc6c50",
                "reference": "65909bdb24ef6b6c6751abfdea90caf96bbc6c50",
                "shasum": ""
            },
            "require": {
                "php": ">=7.3.0"
            },
            "require-dev": {
                "phpunit/phpunit": "^9.4",
                "vimeo/psalm": "4.0.1"
            },
            "type": "library",
            "autoload": {
                "psr-4": {
                    "Utopia\\": "src/"
                }
            },
            "notification-url": "https://packagist.org/downloads/",
            "license": [
                "MIT"
            ],
            "authors": [
                {
                    "name": "Eldad Fux",
                    "email": "eldad@appwrite.io"
                }
            ],
            "description": "A simple, light and advanced PHP framework",
            "keywords": [
                "framework",
                "php",
                "upf"
            ],
            "support": {
                "issues": "https://github.com/utopia-php/framework/issues",
                "source": "https://github.com/utopia-php/framework/tree/0.10.0"
            },
            "time": "2020-12-26T12:02:39+00:00"
        },
        {
            "name": "utopia-php/locale",
            "version": "0.3.3",
            "source": {
                "type": "git",
                "url": "https://github.com/utopia-php/locale.git",
                "reference": "5b5b22aab786d6e66eb3b9d546b7e606deae68e4"
            },
            "dist": {
                "type": "zip",
                "url": "https://api.github.com/repos/utopia-php/locale/zipball/5b5b22aab786d6e66eb3b9d546b7e606deae68e4",
                "reference": "5b5b22aab786d6e66eb3b9d546b7e606deae68e4",
                "shasum": ""
            },
            "require": {
                "php": ">=7.1"
            },
            "require-dev": {
                "phpunit/phpunit": "^9.3",
                "vimeo/psalm": "4.0.1"
            },
            "type": "library",
            "autoload": {
                "psr-4": {
                    "Utopia\\Locale\\": "src/Locale"
                }
            },
            "notification-url": "https://packagist.org/downloads/",
            "license": [
                "MIT"
            ],
            "authors": [
                {
                    "name": "Eldad Fux",
                    "email": "eldad@appwrite.io"
                }
            ],
            "description": "A simple locale library to manage application translations",
            "keywords": [
                "framework",
                "locale",
                "php",
                "upf",
                "utopia"
            ],
            "support": {
                "issues": "https://github.com/utopia-php/locale/issues",
                "source": "https://github.com/utopia-php/locale/tree/0.3.3"
            },
            "time": "2020-10-24T08:12:55+00:00"
        },
        {
            "name": "utopia-php/preloader",
            "version": "0.2.4",
            "source": {
                "type": "git",
                "url": "https://github.com/utopia-php/preloader.git",
                "reference": "65ef48392e72172f584b0baa2e224f9a1cebcce0"
            },
            "dist": {
                "type": "zip",
                "url": "https://api.github.com/repos/utopia-php/preloader/zipball/65ef48392e72172f584b0baa2e224f9a1cebcce0",
                "reference": "65ef48392e72172f584b0baa2e224f9a1cebcce0",
                "shasum": ""
            },
            "require": {
                "php": ">=7.1"
            },
            "require-dev": {
                "phpunit/phpunit": "^9.3",
                "vimeo/psalm": "4.0.1"
            },
            "type": "library",
            "autoload": {
                "psr-4": {
                    "Utopia\\Preloader\\": "src/Preloader"
                }
            },
            "notification-url": "https://packagist.org/downloads/",
            "license": [
                "MIT"
            ],
            "authors": [
                {
                    "name": "Eldad Fux",
                    "email": "team@appwrite.io"
                }
            ],
            "description": "Utopia Preloader library is simple and lite library for managing PHP preloading configuration",
            "keywords": [
                "framework",
                "php",
                "preload",
                "preloader",
                "preloading",
                "upf",
                "utopia"
            ],
            "support": {
                "issues": "https://github.com/utopia-php/preloader/issues",
                "source": "https://github.com/utopia-php/preloader/tree/0.2.4"
            },
            "time": "2020-10-24T07:04:59+00:00"
        },
        {
            "name": "utopia-php/registry",
            "version": "0.2.4",
            "source": {
                "type": "git",
                "url": "https://github.com/utopia-php/registry.git",
                "reference": "428a94f1a36147e7b7221e778c01e1be08db2893"
            },
            "dist": {
                "type": "zip",
                "url": "https://api.github.com/repos/utopia-php/registry/zipball/428a94f1a36147e7b7221e778c01e1be08db2893",
                "reference": "428a94f1a36147e7b7221e778c01e1be08db2893",
                "shasum": ""
            },
            "require": {
                "php": ">=7.3"
            },
            "require-dev": {
                "phpunit/phpunit": "^9.3",
                "vimeo/psalm": "4.0.1"
            },
            "type": "library",
            "autoload": {
                "psr-4": {
                    "Utopia\\Registry\\": "src/Registry"
                }
            },
            "notification-url": "https://packagist.org/downloads/",
            "license": [
                "MIT"
            ],
            "authors": [
                {
                    "name": "Eldad Fux",
                    "email": "eldad@appwrite.io"
                }
            ],
            "description": "A simple dependency management library for PHP",
            "keywords": [
                "dependency management",
                "di",
                "framework",
                "php",
                "upf",
                "utopia"
            ],
            "support": {
                "issues": "https://github.com/utopia-php/registry/issues",
                "source": "https://github.com/utopia-php/registry/tree/0.2.4"
            },
            "time": "2020-10-24T08:51:37+00:00"
        },
        {
            "name": "utopia-php/storage",
            "version": "0.1.0",
            "source": {
                "type": "git",
                "url": "https://github.com/utopia-php/storage.git",
                "reference": "00e9045cee6bd1ec1d1f27329c329494ef420c19"
            },
            "dist": {
                "type": "zip",
                "url": "https://api.github.com/repos/utopia-php/storage/zipball/00e9045cee6bd1ec1d1f27329c329494ef420c19",
                "reference": "00e9045cee6bd1ec1d1f27329c329494ef420c19",
                "shasum": ""
            },
            "require": {
                "php": ">=7.4",
                "utopia-php/framework": "0.10.0"
            },
            "require-dev": {
                "phpunit/phpunit": "^9.3",
                "vimeo/psalm": "4.0.1"
            },
            "type": "library",
            "autoload": {
                "psr-4": {
                    "Utopia\\Storage\\": "src/Storage"
                }
            },
            "notification-url": "https://packagist.org/downloads/",
            "license": [
                "MIT"
            ],
            "authors": [
                {
                    "name": "Eldad Fux",
                    "email": "eldad@appwrite.io"
                }
            ],
            "description": "A simple Storage library to manage application storage",
            "keywords": [
                "framework",
                "php",
                "storage",
                "upf",
                "utopia"
            ],
            "support": {
                "issues": "https://github.com/utopia-php/storage/issues",
                "source": "https://github.com/utopia-php/storage/tree/0.1.0"
            },
            "time": "2021-01-22T07:27:20+00:00"
        },
        {
            "name": "utopia-php/swoole",
            "version": "0.2.0",
            "source": {
                "type": "git",
                "url": "https://github.com/utopia-php/swoole.git",
                "reference": "bc9dd3e113e9b8cbbf54468524637f39b2deb861"
            },
            "dist": {
                "type": "zip",
                "url": "https://api.github.com/repos/utopia-php/swoole/zipball/bc9dd3e113e9b8cbbf54468524637f39b2deb861",
                "reference": "bc9dd3e113e9b8cbbf54468524637f39b2deb861",
                "shasum": ""
            },
            "require": {
                "ext-swoole": "*",
                "php": ">=7.3",
                "utopia-php/framework": "0.*.*"
            },
            "require-dev": {
                "phpunit/phpunit": "^9.3",
                "swoole/ide-helper": "4.5.5",
                "vimeo/psalm": "4.0.1"
            },
            "type": "library",
            "autoload": {
                "psr-4": {
                    "Utopia\\Swoole\\": "src/Swoole"
                }
            },
            "notification-url": "https://packagist.org/downloads/",
            "license": [
                "MIT"
            ],
            "authors": [
                {
                    "name": "Eldad Fux",
                    "email": "team@appwrite.io"
                }
            ],
            "description": "An extension for Utopia Framework to work with PHP Swoole as a PHP FPM alternative",
            "keywords": [
                "framework",
                "http",
                "php",
                "server",
                "swoole",
                "upf",
                "utopia"
            ],
            "support": {
                "issues": "https://github.com/utopia-php/swoole/issues",
                "source": "https://github.com/utopia-php/swoole/tree/0.2.0"
            },
            "time": "2020-10-29T12:42:38+00:00"
        },
        {
            "name": "utopia-php/system",
            "version": "0.3.0",
            "source": {
                "type": "git",
                "url": "https://github.com/utopia-php/system.git",
                "reference": "63a4f2ea06a60ed82b8904e24b4754df0f77fef2"
            },
            "dist": {
                "type": "zip",
                "url": "https://api.github.com/repos/utopia-php/system/zipball/63a4f2ea06a60ed82b8904e24b4754df0f77fef2",
                "reference": "63a4f2ea06a60ed82b8904e24b4754df0f77fef2",
                "shasum": ""
            },
            "require": {
                "php": ">=7.4"
            },
            "require-dev": {
                "phpunit/phpunit": "^9.3",
                "vimeo/psalm": "4.0.1"
            },
            "type": "library",
            "autoload": {
                "psr-4": {
                    "Utopia\\System\\": "src/System"
                }
            },
            "notification-url": "https://packagist.org/downloads/",
            "license": [
                "MIT"
            ],
            "authors": [
                {
                    "name": "Eldad Fux",
                    "email": "eldad@appwrite.io"
                },
                {
                    "name": "Torsten Dittmann",
                    "email": "torsten@appwrite.io"
                }
            ],
            "description": "A simple library for obtaining information about the host's system.",
            "keywords": [
                "framework",
                "php",
                "system",
                "upf",
                "utopia"
            ],
            "support": {
                "issues": "https://github.com/utopia-php/system/issues",
                "source": "https://github.com/utopia-php/system/tree/0.3.0"
            },
            "time": "2021-01-24T11:28:55+00:00"
        }
    ],
    "packages-dev": [
        {
            "name": "amphp/amp",
            "version": "dev-master",
            "source": {
                "type": "git",
                "url": "https://github.com/amphp/amp.git",
                "reference": "7d4bbc6e0b47c6bb39b6cce1a4b5942e0c5125fb"
            },
            "dist": {
                "type": "zip",
                "url": "https://api.github.com/repos/amphp/amp/zipball/7d4bbc6e0b47c6bb39b6cce1a4b5942e0c5125fb",
                "reference": "7d4bbc6e0b47c6bb39b6cce1a4b5942e0c5125fb",
                "shasum": ""
            },
            "require": {
                "php": ">=7.1"
            },
            "require-dev": {
                "amphp/php-cs-fixer-config": "dev-master",
                "amphp/phpunit-util": "^1",
                "ext-json": "*",
                "jetbrains/phpstorm-stubs": "^2019.3",
                "phpunit/phpunit": "^7 | ^8 | ^9",
                "psalm/phar": "^3.11@dev",
                "react/promise": "^2"
            },
            "default-branch": true,
            "type": "library",
            "extra": {
                "branch-alias": {
                    "dev-master": "2.x-dev"
                }
            },
            "autoload": {
                "psr-4": {
                    "Amp\\": "lib"
                },
                "files": [
                    "lib/functions.php",
                    "lib/Internal/functions.php"
                ]
            },
            "notification-url": "https://packagist.org/downloads/",
            "license": [
                "MIT"
            ],
            "authors": [
                {
                    "name": "Daniel Lowrey",
                    "email": "rdlowrey@php.net"
                },
                {
                    "name": "Aaron Piotrowski",
                    "email": "aaron@trowski.com"
                },
                {
                    "name": "Bob Weinand",
                    "email": "bobwei9@hotmail.com"
                },
                {
                    "name": "Niklas Keller",
                    "email": "me@kelunik.com"
                }
            ],
            "description": "A non-blocking concurrency framework for PHP applications.",
            "homepage": "http://amphp.org/amp",
            "keywords": [
                "async",
                "asynchronous",
                "awaitable",
                "concurrency",
                "event",
                "event-loop",
                "future",
                "non-blocking",
                "promise"
            ],
            "support": {
                "irc": "irc://irc.freenode.org/amphp",
                "issues": "https://github.com/amphp/amp/issues",
                "source": "https://github.com/amphp/amp/tree/master"
            },
            "funding": [
                {
                    "url": "https://github.com/amphp",
                    "type": "github"
                }
            ],
            "time": "2021-01-13T19:16:50+00:00"
        },
        {
            "name": "amphp/byte-stream",
            "version": "dev-master",
            "source": {
                "type": "git",
                "url": "https://github.com/amphp/byte-stream.git",
                "reference": "f813a658f0446192c5e17f96727070ee9342b93a"
            },
            "dist": {
                "type": "zip",
                "url": "https://api.github.com/repos/amphp/byte-stream/zipball/f813a658f0446192c5e17f96727070ee9342b93a",
                "reference": "f813a658f0446192c5e17f96727070ee9342b93a",
                "shasum": ""
            },
            "require": {
                "amphp/amp": "^2",
                "php": ">=7.1"
            },
            "require-dev": {
                "amphp/php-cs-fixer-config": "dev-master",
                "amphp/phpunit-util": "^1.4",
                "friendsofphp/php-cs-fixer": "^2.3",
                "jetbrains/phpstorm-stubs": "^2019.3",
                "phpunit/phpunit": "^6 || ^7 || ^8",
                "psalm/phar": "^3.11.4"
            },
            "default-branch": true,
            "type": "library",
            "extra": {
                "branch-alias": {
                    "dev-master": "1.x-dev"
                }
            },
            "autoload": {
                "psr-4": {
                    "Amp\\ByteStream\\": "lib"
                },
                "files": [
                    "lib/functions.php"
                ]
            },
            "notification-url": "https://packagist.org/downloads/",
            "license": [
                "MIT"
            ],
            "authors": [
                {
                    "name": "Aaron Piotrowski",
                    "email": "aaron@trowski.com"
                },
                {
                    "name": "Niklas Keller",
                    "email": "me@kelunik.com"
                }
            ],
            "description": "A stream abstraction to make working with non-blocking I/O simple.",
            "homepage": "http://amphp.org/byte-stream",
            "keywords": [
                "amp",
                "amphp",
                "async",
                "io",
                "non-blocking",
                "stream"
            ],
            "support": {
                "irc": "irc://irc.freenode.org/amphp",
                "issues": "https://github.com/amphp/byte-stream/issues",
                "source": "https://github.com/amphp/byte-stream/tree/master"
            },
            "funding": [
                {
                    "url": "https://github.com/amphp",
                    "type": "github"
                }
            ],
            "time": "2020-08-30T19:23:04+00:00"
        },
        {
            "name": "appwrite/sdk-generator",
            "version": "0.4.4",
            "source": {
                "type": "git",
                "url": "https://github.com/appwrite/sdk-generator",
                "reference": "ebb51e404a4e5b89f74428296b81ea347362dd33"
            },
            "require": {
                "ext-curl": "*",
                "ext-json": "*",
                "ext-mbstring": "*",
                "matthiasmullie/minify": "^1.3",
                "php": ">=7.0.0",
                "twig/twig": "^2.12"
            },
            "require-dev": {
                "phpunit/phpunit": "^7.0"
            },
            "type": "library",
            "autoload": {
                "psr-4": {
                    "Appwrite\\SDK\\": "src/SDK",
                    "Appwrite\\Spec\\": "src/Spec"
                }
            },
            "license": [
                "MIT"
            ],
            "authors": [
                {
                    "name": "Eldad Fux",
                    "email": "eldad@appwrite.io"
                }
            ],
            "description": "Appwrite PHP library for generating API SDKs for multiple programming languages and platforms",
            "time": "2021-01-11T09:34:56+00:00"
        },
        {
            "name": "composer/package-versions-deprecated",
            "version": "dev-master",
            "source": {
                "type": "git",
                "url": "https://github.com/composer/package-versions-deprecated.git",
                "reference": "f921205948ab93bb19f86327c793a81edb62f236"
            },
            "dist": {
                "type": "zip",
                "url": "https://api.github.com/repos/composer/package-versions-deprecated/zipball/f921205948ab93bb19f86327c793a81edb62f236",
                "reference": "f921205948ab93bb19f86327c793a81edb62f236",
                "shasum": ""
            },
            "require": {
                "composer-plugin-api": "^1.1.0 || ^2.0",
                "php": "^7 || ^8"
            },
            "replace": {
                "ocramius/package-versions": "1.11.99"
            },
            "require-dev": {
                "composer/composer": "^1.9.3 || ^2.0@dev",
                "ext-zip": "^1.13",
                "phpunit/phpunit": "^6.5 || ^7"
            },
            "default-branch": true,
            "type": "composer-plugin",
            "extra": {
                "class": "PackageVersions\\Installer",
                "branch-alias": {
                    "dev-master": "1.x-dev"
                }
            },
            "autoload": {
                "psr-4": {
                    "PackageVersions\\": "src/PackageVersions"
                }
            },
            "notification-url": "https://packagist.org/downloads/",
            "license": [
                "MIT"
            ],
            "authors": [
                {
                    "name": "Marco Pivetta",
                    "email": "ocramius@gmail.com"
                },
                {
                    "name": "Jordi Boggiano",
                    "email": "j.boggiano@seld.be"
                }
            ],
            "description": "Composer plugin that provides efficient querying for installed package versions (no runtime IO)",
            "support": {
                "issues": "https://github.com/composer/package-versions-deprecated/issues",
                "source": "https://github.com/composer/package-versions-deprecated/tree/master"
            },
            "funding": [
                {
                    "url": "https://packagist.com",
                    "type": "custom"
                },
                {
                    "url": "https://github.com/composer",
                    "type": "github"
                },
                {
                    "url": "https://tidelift.com/funding/github/packagist/composer/composer",
                    "type": "tidelift"
                }
            ],
            "time": "2020-12-27T20:11:05+00:00"
        },
        {
            "name": "composer/semver",
            "version": "dev-main",
            "source": {
                "type": "git",
                "url": "https://github.com/composer/semver.git",
                "reference": "dd61cb4efbd0cff1700b217faf24ce596af4fc4e"
            },
            "dist": {
                "type": "zip",
                "url": "https://api.github.com/repos/composer/semver/zipball/dd61cb4efbd0cff1700b217faf24ce596af4fc4e",
                "reference": "dd61cb4efbd0cff1700b217faf24ce596af4fc4e",
                "shasum": ""
            },
            "require": {
                "php": "^5.3.2 || ^7.0 || ^8.0"
            },
            "require-dev": {
                "phpstan/phpstan": "^0.12.54",
                "symfony/phpunit-bridge": "^4.2 || ^5"
            },
            "default-branch": true,
            "type": "library",
            "extra": {
                "branch-alias": {
                    "dev-main": "3.x-dev"
                }
            },
            "autoload": {
                "psr-4": {
                    "Composer\\Semver\\": "src"
                }
            },
            "notification-url": "https://packagist.org/downloads/",
            "license": [
                "MIT"
            ],
            "authors": [
                {
                    "name": "Nils Adermann",
                    "email": "naderman@naderman.de",
                    "homepage": "http://www.naderman.de"
                },
                {
                    "name": "Jordi Boggiano",
                    "email": "j.boggiano@seld.be",
                    "homepage": "http://seld.be"
                },
                {
                    "name": "Rob Bast",
                    "email": "rob.bast@gmail.com",
                    "homepage": "http://robbast.nl"
                }
            ],
            "description": "Semver library that offers utilities, version constraint parsing and validation.",
            "keywords": [
                "semantic",
                "semver",
                "validation",
                "versioning"
            ],
            "support": {
                "irc": "irc://irc.freenode.org/composer",
                "issues": "https://github.com/composer/semver/issues",
                "source": "https://github.com/composer/semver/tree/main"
            },
            "funding": [
                {
                    "url": "https://packagist.com",
                    "type": "custom"
                },
                {
                    "url": "https://github.com/composer",
                    "type": "github"
                },
                {
                    "url": "https://tidelift.com/funding/github/packagist/composer/composer",
                    "type": "tidelift"
                }
            ],
            "time": "2020-12-10T07:55:43+00:00"
        },
        {
            "name": "composer/xdebug-handler",
            "version": "1.4.5",
            "source": {
                "type": "git",
                "url": "https://github.com/composer/xdebug-handler.git",
                "reference": "f28d44c286812c714741478d968104c5e604a1d4"
            },
            "dist": {
                "type": "zip",
                "url": "https://api.github.com/repos/composer/xdebug-handler/zipball/f28d44c286812c714741478d968104c5e604a1d4",
                "reference": "f28d44c286812c714741478d968104c5e604a1d4",
                "shasum": ""
            },
            "require": {
                "php": "^5.3.2 || ^7.0 || ^8.0",
                "psr/log": "^1.0"
            },
            "require-dev": {
                "phpunit/phpunit": "^4.8.35 || ^5.7 || 6.5 - 8"
            },
            "type": "library",
            "autoload": {
                "psr-4": {
                    "Composer\\XdebugHandler\\": "src"
                }
            },
            "notification-url": "https://packagist.org/downloads/",
            "license": [
                "MIT"
            ],
            "authors": [
                {
                    "name": "John Stevenson",
                    "email": "john-stevenson@blueyonder.co.uk"
                }
            ],
            "description": "Restarts a process without Xdebug.",
            "keywords": [
                "Xdebug",
                "performance"
            ],
            "support": {
                "irc": "irc://irc.freenode.org/composer",
                "issues": "https://github.com/composer/xdebug-handler/issues",
                "source": "https://github.com/composer/xdebug-handler/tree/1.4.5"
            },
            "funding": [
                {
                    "url": "https://packagist.com",
                    "type": "custom"
                },
                {
                    "url": "https://github.com/composer",
                    "type": "github"
                },
                {
                    "url": "https://tidelift.com/funding/github/packagist/composer/composer",
                    "type": "tidelift"
                }
            ],
            "time": "2020-11-13T08:04:11+00:00"
        },
        {
            "name": "dnoegel/php-xdg-base-dir",
            "version": "v0.1.1",
            "source": {
                "type": "git",
                "url": "https://github.com/dnoegel/php-xdg-base-dir.git",
                "reference": "8f8a6e48c5ecb0f991c2fdcf5f154a47d85f9ffd"
            },
            "dist": {
                "type": "zip",
                "url": "https://api.github.com/repos/dnoegel/php-xdg-base-dir/zipball/8f8a6e48c5ecb0f991c2fdcf5f154a47d85f9ffd",
                "reference": "8f8a6e48c5ecb0f991c2fdcf5f154a47d85f9ffd",
                "shasum": ""
            },
            "require": {
                "php": ">=5.3.2"
            },
            "require-dev": {
                "phpunit/phpunit": "~7.0|~6.0|~5.0|~4.8.35"
            },
            "type": "library",
            "autoload": {
                "psr-4": {
                    "XdgBaseDir\\": "src/"
                }
            },
            "notification-url": "https://packagist.org/downloads/",
            "license": [
                "MIT"
            ],
            "description": "implementation of xdg base directory specification for php",
            "support": {
                "issues": "https://github.com/dnoegel/php-xdg-base-dir/issues",
                "source": "https://github.com/dnoegel/php-xdg-base-dir/tree/v0.1.1"
            },
            "time": "2019-12-04T15:06:13+00:00"
        },
        {
            "name": "doctrine/instantiator",
            "version": "1.5.x-dev",
            "source": {
                "type": "git",
                "url": "https://github.com/doctrine/instantiator.git",
                "reference": "6410c4b8352cb64218641457cef64997e6b784fb"
            },
            "dist": {
                "type": "zip",
                "url": "https://api.github.com/repos/doctrine/instantiator/zipball/6410c4b8352cb64218641457cef64997e6b784fb",
                "reference": "6410c4b8352cb64218641457cef64997e6b784fb",
                "shasum": ""
            },
            "require": {
                "php": "^7.1 || ^8.0"
            },
            "require-dev": {
                "doctrine/coding-standard": "^8.0",
                "ext-pdo": "*",
                "ext-phar": "*",
                "phpbench/phpbench": "^0.13 || 1.0.0-alpha2",
                "phpstan/phpstan": "^0.12",
                "phpstan/phpstan-phpunit": "^0.12",
                "phpunit/phpunit": "^7.0 || ^8.0 || ^9.0"
            },
            "type": "library",
            "autoload": {
                "psr-4": {
                    "Doctrine\\Instantiator\\": "src/Doctrine/Instantiator/"
                }
            },
            "notification-url": "https://packagist.org/downloads/",
            "license": [
                "MIT"
            ],
            "authors": [
                {
                    "name": "Marco Pivetta",
                    "email": "ocramius@gmail.com",
                    "homepage": "https://ocramius.github.io/"
                }
            ],
            "description": "A small, lightweight utility to instantiate objects in PHP without invoking their constructors",
            "homepage": "https://www.doctrine-project.org/projects/instantiator.html",
            "keywords": [
                "constructor",
                "instantiate"
            ],
            "support": {
                "issues": "https://github.com/doctrine/instantiator/issues",
                "source": "https://github.com/doctrine/instantiator/tree/1.4.x"
            },
            "funding": [
                {
                    "url": "https://www.doctrine-project.org/sponsorship.html",
                    "type": "custom"
                },
                {
                    "url": "https://www.patreon.com/phpdoctrine",
                    "type": "patreon"
                },
                {
                    "url": "https://tidelift.com/funding/github/packagist/doctrine%2Finstantiator",
                    "type": "tidelift"
                }
            ],
            "time": "2020-11-10T19:05:51+00:00"
        },
        {
            "name": "felixfbecker/advanced-json-rpc",
            "version": "v3.2.0",
            "source": {
                "type": "git",
                "url": "https://github.com/felixfbecker/php-advanced-json-rpc.git",
                "reference": "06f0b06043c7438959dbdeed8bb3f699a19be22e"
            },
            "dist": {
                "type": "zip",
                "url": "https://api.github.com/repos/felixfbecker/php-advanced-json-rpc/zipball/06f0b06043c7438959dbdeed8bb3f699a19be22e",
                "reference": "06f0b06043c7438959dbdeed8bb3f699a19be22e",
                "shasum": ""
            },
            "require": {
                "netresearch/jsonmapper": "^1.0 || ^2.0",
                "php": "^7.1 || ^8.0",
                "phpdocumentor/reflection-docblock": "^4.3.4 || ^5.0.0"
            },
            "require-dev": {
                "phpunit/phpunit": "^7.0 || ^8.0"
            },
            "type": "library",
            "autoload": {
                "psr-4": {
                    "AdvancedJsonRpc\\": "lib/"
                }
            },
            "notification-url": "https://packagist.org/downloads/",
            "license": [
                "ISC"
            ],
            "authors": [
                {
                    "name": "Felix Becker",
                    "email": "felix.b@outlook.com"
                }
            ],
            "description": "A more advanced JSONRPC implementation",
            "support": {
                "issues": "https://github.com/felixfbecker/php-advanced-json-rpc/issues",
                "source": "https://github.com/felixfbecker/php-advanced-json-rpc/tree/v3.2.0"
            },
            "time": "2021-01-10T17:48:47+00:00"
        },
        {
            "name": "felixfbecker/language-server-protocol",
            "version": "dev-master",
            "source": {
                "type": "git",
                "url": "https://github.com/felixfbecker/php-language-server-protocol.git",
                "reference": "85e83cacd2ed573238678c6875f8f0d7ec699541"
            },
            "dist": {
                "type": "zip",
                "url": "https://api.github.com/repos/felixfbecker/php-language-server-protocol/zipball/85e83cacd2ed573238678c6875f8f0d7ec699541",
                "reference": "85e83cacd2ed573238678c6875f8f0d7ec699541",
                "shasum": ""
            },
            "require": {
                "php": ">=7.1"
            },
            "require-dev": {
                "phpstan/phpstan": "*",
                "squizlabs/php_codesniffer": "^3.1",
                "vimeo/psalm": "^4.0"
            },
            "default-branch": true,
            "type": "library",
            "extra": {
                "branch-alias": {
                    "dev-master": "1.x-dev"
                }
            },
            "autoload": {
                "psr-4": {
                    "LanguageServerProtocol\\": "src/"
                }
            },
            "notification-url": "https://packagist.org/downloads/",
            "license": [
                "ISC"
            ],
            "authors": [
                {
                    "name": "Felix Becker",
                    "email": "felix.b@outlook.com"
                }
            ],
            "description": "PHP classes for the Language Server Protocol",
            "keywords": [
                "language",
                "microsoft",
                "php",
                "server"
            ],
            "support": {
                "issues": "https://github.com/felixfbecker/php-language-server-protocol/issues",
                "source": "https://github.com/felixfbecker/php-language-server-protocol/tree/v1.5.0"
            },
            "time": "2020-10-23T13:55:30+00:00"
        },
        {
            "name": "matthiasmullie/minify",
            "version": "1.3.66",
            "source": {
                "type": "git",
                "url": "https://github.com/matthiasmullie/minify.git",
                "reference": "45fd3b0f1dfa2c965857c6d4a470bea52adc31a6"
            },
            "dist": {
                "type": "zip",
                "url": "https://api.github.com/repos/matthiasmullie/minify/zipball/45fd3b0f1dfa2c965857c6d4a470bea52adc31a6",
                "reference": "45fd3b0f1dfa2c965857c6d4a470bea52adc31a6",
                "shasum": ""
            },
            "require": {
                "ext-pcre": "*",
                "matthiasmullie/path-converter": "~1.1",
                "php": ">=5.3.0"
            },
            "require-dev": {
                "friendsofphp/php-cs-fixer": "~2.0",
                "matthiasmullie/scrapbook": "dev-master",
                "phpunit/phpunit": ">=4.8"
            },
            "suggest": {
                "psr/cache-implementation": "Cache implementation to use with Minify::cache"
            },
            "bin": [
                "bin/minifycss",
                "bin/minifyjs"
            ],
            "type": "library",
            "autoload": {
                "psr-4": {
                    "MatthiasMullie\\Minify\\": "src/"
                }
            },
            "notification-url": "https://packagist.org/downloads/",
            "license": [
                "MIT"
            ],
            "authors": [
                {
                    "name": "Matthias Mullie",
                    "email": "minify@mullie.eu",
                    "homepage": "http://www.mullie.eu",
                    "role": "Developer"
                }
            ],
            "description": "CSS & JavaScript minifier, in PHP. Removes whitespace, strips comments, combines files (incl. @import statements and small assets in CSS files), and optimizes/shortens a few common programming patterns.",
            "homepage": "http://www.minifier.org",
            "keywords": [
                "JS",
                "css",
                "javascript",
                "minifier",
                "minify"
            ],
            "support": {
                "issues": "https://github.com/matthiasmullie/minify/issues",
                "source": "https://github.com/matthiasmullie/minify/tree/1.3.66"
            },
            "funding": [
                {
                    "url": "https://github.com/[user1",
                    "type": "github"
                },
                {
                    "url": "https://github.com/matthiasmullie] # Replace with up to 4 GitHub Sponsors-enabled usernames e.g.",
                    "type": "github"
                },
                {
                    "url": "https://github.com/user2",
                    "type": "github"
                }
            ],
            "time": "2021-01-06T15:18:10+00:00"
        },
        {
            "name": "matthiasmullie/path-converter",
            "version": "1.1.3",
            "source": {
                "type": "git",
                "url": "https://github.com/matthiasmullie/path-converter.git",
                "reference": "e7d13b2c7e2f2268e1424aaed02085518afa02d9"
            },
            "dist": {
                "type": "zip",
                "url": "https://api.github.com/repos/matthiasmullie/path-converter/zipball/e7d13b2c7e2f2268e1424aaed02085518afa02d9",
                "reference": "e7d13b2c7e2f2268e1424aaed02085518afa02d9",
                "shasum": ""
            },
            "require": {
                "ext-pcre": "*",
                "php": ">=5.3.0"
            },
            "require-dev": {
                "phpunit/phpunit": "~4.8"
            },
            "type": "library",
            "autoload": {
                "psr-4": {
                    "MatthiasMullie\\PathConverter\\": "src/"
                }
            },
            "notification-url": "https://packagist.org/downloads/",
            "license": [
                "MIT"
            ],
            "authors": [
                {
                    "name": "Matthias Mullie",
                    "email": "pathconverter@mullie.eu",
                    "homepage": "http://www.mullie.eu",
                    "role": "Developer"
                }
            ],
            "description": "Relative path converter",
            "homepage": "http://github.com/matthiasmullie/path-converter",
            "keywords": [
                "converter",
                "path",
                "paths",
                "relative"
            ],
            "support": {
                "issues": "https://github.com/matthiasmullie/path-converter/issues",
                "source": "https://github.com/matthiasmullie/path-converter/tree/1.1.3"
            },
            "time": "2019-02-05T23:41:09+00:00"
        },
        {
            "name": "myclabs/deep-copy",
            "version": "1.x-dev",
            "source": {
                "type": "git",
                "url": "https://github.com/myclabs/DeepCopy.git",
                "reference": "776f831124e9c62e1a2c601ecc52e776d8bb7220"
            },
            "dist": {
                "type": "zip",
                "url": "https://api.github.com/repos/myclabs/DeepCopy/zipball/776f831124e9c62e1a2c601ecc52e776d8bb7220",
                "reference": "776f831124e9c62e1a2c601ecc52e776d8bb7220",
                "shasum": ""
            },
            "require": {
                "php": "^7.1 || ^8.0"
            },
            "replace": {
                "myclabs/deep-copy": "self.version"
            },
            "require-dev": {
                "doctrine/collections": "^1.0",
                "doctrine/common": "^2.6",
                "phpunit/phpunit": "^7.1"
            },
            "default-branch": true,
            "type": "library",
            "autoload": {
                "psr-4": {
                    "DeepCopy\\": "src/DeepCopy/"
                },
                "files": [
                    "src/DeepCopy/deep_copy.php"
                ]
            },
            "notification-url": "https://packagist.org/downloads/",
            "license": [
                "MIT"
            ],
            "description": "Create deep copies (clones) of your objects",
            "keywords": [
                "clone",
                "copy",
                "duplicate",
                "object",
                "object graph"
            ],
            "support": {
                "issues": "https://github.com/myclabs/DeepCopy/issues",
                "source": "https://github.com/myclabs/DeepCopy/tree/1.10.2"
            },
            "funding": [
                {
                    "url": "https://tidelift.com/funding/github/packagist/myclabs/deep-copy",
                    "type": "tidelift"
                }
            ],
            "time": "2020-11-13T09:40:50+00:00"
        },
        {
            "name": "netresearch/jsonmapper",
            "version": "v2.1.0",
            "source": {
                "type": "git",
                "url": "https://github.com/cweiske/jsonmapper.git",
                "reference": "e0f1e33a71587aca81be5cffbb9746510e1fe04e"
            },
            "dist": {
                "type": "zip",
                "url": "https://api.github.com/repos/cweiske/jsonmapper/zipball/e0f1e33a71587aca81be5cffbb9746510e1fe04e",
                "reference": "e0f1e33a71587aca81be5cffbb9746510e1fe04e",
                "shasum": ""
            },
            "require": {
                "ext-json": "*",
                "ext-pcre": "*",
                "ext-reflection": "*",
                "ext-spl": "*",
                "php": ">=5.6"
            },
            "require-dev": {
                "phpunit/phpunit": "~4.8.35 || ~5.7 || ~6.4 || ~7.0",
                "squizlabs/php_codesniffer": "~3.5"
            },
            "type": "library",
            "autoload": {
                "psr-0": {
                    "JsonMapper": "src/"
                }
            },
            "notification-url": "https://packagist.org/downloads/",
            "license": [
                "OSL-3.0"
            ],
            "authors": [
                {
                    "name": "Christian Weiske",
                    "email": "cweiske@cweiske.de",
                    "homepage": "http://github.com/cweiske/jsonmapper/",
                    "role": "Developer"
                }
            ],
            "description": "Map nested JSON structures onto PHP classes",
            "support": {
                "email": "cweiske@cweiske.de",
                "issues": "https://github.com/cweiske/jsonmapper/issues",
                "source": "https://github.com/cweiske/jsonmapper/tree/master"
            },
            "time": "2020-04-16T18:48:43+00:00"
        },
        {
            "name": "nikic/php-parser",
            "version": "v4.10.4",
            "source": {
                "type": "git",
                "url": "https://github.com/nikic/PHP-Parser.git",
                "reference": "c6d052fc58cb876152f89f532b95a8d7907e7f0e"
            },
            "dist": {
                "type": "zip",
                "url": "https://api.github.com/repos/nikic/PHP-Parser/zipball/c6d052fc58cb876152f89f532b95a8d7907e7f0e",
                "reference": "c6d052fc58cb876152f89f532b95a8d7907e7f0e",
                "shasum": ""
            },
            "require": {
                "ext-tokenizer": "*",
                "php": ">=7.0"
            },
            "require-dev": {
                "ircmaxell/php-yacc": "^0.0.7",
                "phpunit/phpunit": "^6.5 || ^7.0 || ^8.0 || ^9.0"
            },
            "bin": [
                "bin/php-parse"
            ],
            "type": "library",
            "extra": {
                "branch-alias": {
                    "dev-master": "4.9-dev"
                }
            },
            "autoload": {
                "psr-4": {
                    "PhpParser\\": "lib/PhpParser"
                }
            },
            "notification-url": "https://packagist.org/downloads/",
            "license": [
                "BSD-3-Clause"
            ],
            "authors": [
                {
                    "name": "Nikita Popov"
                }
            ],
            "description": "A PHP parser written in PHP",
            "keywords": [
                "parser",
                "php"
            ],
            "support": {
                "issues": "https://github.com/nikic/PHP-Parser/issues",
                "source": "https://github.com/nikic/PHP-Parser/tree/v4.10.4"
            },
            "time": "2020-12-20T10:01:03+00:00"
        },
        {
            "name": "openlss/lib-array2xml",
            "version": "1.0.0",
            "source": {
                "type": "git",
                "url": "https://github.com/nullivex/lib-array2xml.git",
                "reference": "a91f18a8dfc69ffabe5f9b068bc39bb202c81d90"
            },
            "dist": {
                "type": "zip",
                "url": "https://api.github.com/repos/nullivex/lib-array2xml/zipball/a91f18a8dfc69ffabe5f9b068bc39bb202c81d90",
                "reference": "a91f18a8dfc69ffabe5f9b068bc39bb202c81d90",
                "shasum": ""
            },
            "require": {
                "php": ">=5.3.2"
            },
            "type": "library",
            "autoload": {
                "psr-0": {
                    "LSS": ""
                }
            },
            "notification-url": "https://packagist.org/downloads/",
            "license": [
                "Apache-2.0"
            ],
            "authors": [
                {
                    "name": "Bryan Tong",
                    "email": "bryan@nullivex.com",
                    "homepage": "https://www.nullivex.com"
                },
                {
                    "name": "Tony Butler",
                    "email": "spudz76@gmail.com",
                    "homepage": "https://www.nullivex.com"
                }
            ],
            "description": "Array2XML conversion library credit to lalit.org",
            "homepage": "https://www.nullivex.com",
            "keywords": [
                "array",
                "array conversion",
                "xml",
                "xml conversion"
            ],
            "support": {
                "issues": "https://github.com/nullivex/lib-array2xml/issues",
                "source": "https://github.com/nullivex/lib-array2xml/tree/master"
            },
            "time": "2019-03-29T20:06:56+00:00"
        },
        {
            "name": "phar-io/manifest",
            "version": "dev-master",
            "source": {
                "type": "git",
                "url": "https://github.com/phar-io/manifest.git",
                "reference": "85265efd3af7ba3ca4b2a2c34dbfc5788dd29133"
            },
            "dist": {
                "type": "zip",
                "url": "https://api.github.com/repos/phar-io/manifest/zipball/85265efd3af7ba3ca4b2a2c34dbfc5788dd29133",
                "reference": "85265efd3af7ba3ca4b2a2c34dbfc5788dd29133",
                "shasum": ""
            },
            "require": {
                "ext-dom": "*",
                "ext-phar": "*",
                "ext-xmlwriter": "*",
                "phar-io/version": "^3.0.1",
                "php": "^7.2 || ^8.0"
            },
            "default-branch": true,
            "type": "library",
            "extra": {
                "branch-alias": {
                    "dev-master": "2.0.x-dev"
                }
            },
            "autoload": {
                "classmap": [
                    "src/"
                ]
            },
            "notification-url": "https://packagist.org/downloads/",
            "license": [
                "BSD-3-Clause"
            ],
            "authors": [
                {
                    "name": "Arne Blankerts",
                    "email": "arne@blankerts.de",
                    "role": "Developer"
                },
                {
                    "name": "Sebastian Heuer",
                    "email": "sebastian@phpeople.de",
                    "role": "Developer"
                },
                {
                    "name": "Sebastian Bergmann",
                    "email": "sebastian@phpunit.de",
                    "role": "Developer"
                }
            ],
            "description": "Component for reading phar.io manifest information from a PHP Archive (PHAR)",
            "support": {
                "issues": "https://github.com/phar-io/manifest/issues",
                "source": "https://github.com/phar-io/manifest/tree/2.0.1"
            },
            "time": "2020-06-27T14:33:11+00:00"
        },
        {
            "name": "phar-io/version",
            "version": "3.0.4",
            "source": {
                "type": "git",
                "url": "https://github.com/phar-io/version.git",
                "reference": "e4782611070e50613683d2b9a57730e9a3ba5451"
            },
            "dist": {
                "type": "zip",
                "url": "https://api.github.com/repos/phar-io/version/zipball/e4782611070e50613683d2b9a57730e9a3ba5451",
                "reference": "e4782611070e50613683d2b9a57730e9a3ba5451",
                "shasum": ""
            },
            "require": {
                "php": "^7.2 || ^8.0"
            },
            "type": "library",
            "autoload": {
                "classmap": [
                    "src/"
                ]
            },
            "notification-url": "https://packagist.org/downloads/",
            "license": [
                "BSD-3-Clause"
            ],
            "authors": [
                {
                    "name": "Arne Blankerts",
                    "email": "arne@blankerts.de",
                    "role": "Developer"
                },
                {
                    "name": "Sebastian Heuer",
                    "email": "sebastian@phpeople.de",
                    "role": "Developer"
                },
                {
                    "name": "Sebastian Bergmann",
                    "email": "sebastian@phpunit.de",
                    "role": "Developer"
                }
            ],
            "description": "Library for handling version information and constraints",
            "support": {
                "issues": "https://github.com/phar-io/version/issues",
                "source": "https://github.com/phar-io/version/tree/3.0.4"
            },
            "time": "2020-12-13T23:18:30+00:00"
        },
        {
            "name": "phpdocumentor/reflection-common",
            "version": "dev-master",
            "source": {
                "type": "git",
                "url": "https://github.com/phpDocumentor/ReflectionCommon.git",
                "reference": "cf8df60735d98fd18070b7cab0019ba0831e219c"
            },
            "dist": {
                "type": "zip",
                "url": "https://api.github.com/repos/phpDocumentor/ReflectionCommon/zipball/cf8df60735d98fd18070b7cab0019ba0831e219c",
                "reference": "cf8df60735d98fd18070b7cab0019ba0831e219c",
                "shasum": ""
            },
            "require": {
                "php": ">=7.1"
            },
            "default-branch": true,
            "type": "library",
            "extra": {
                "branch-alias": {
                    "dev-master": "2.x-dev"
                }
            },
            "autoload": {
                "psr-4": {
                    "phpDocumentor\\Reflection\\": "src/"
                }
            },
            "notification-url": "https://packagist.org/downloads/",
            "license": [
                "MIT"
            ],
            "authors": [
                {
                    "name": "Jaap van Otterdijk",
                    "email": "opensource@ijaap.nl"
                }
            ],
            "description": "Common reflection classes used by phpdocumentor to reflect the code structure",
            "homepage": "http://www.phpdoc.org",
            "keywords": [
                "FQSEN",
                "phpDocumentor",
                "phpdoc",
                "reflection",
                "static analysis"
            ],
            "support": {
                "issues": "https://github.com/phpDocumentor/ReflectionCommon/issues",
                "source": "https://github.com/phpDocumentor/ReflectionCommon/tree/master"
            },
            "time": "2020-06-19T17:42:03+00:00"
        },
        {
            "name": "phpdocumentor/reflection-docblock",
            "version": "dev-master",
            "source": {
                "type": "git",
                "url": "https://github.com/phpDocumentor/ReflectionDocBlock.git",
                "reference": "e3324ecbde7319b0bbcf0fd7ca4af19469c38da9"
            },
            "dist": {
                "type": "zip",
                "url": "https://api.github.com/repos/phpDocumentor/ReflectionDocBlock/zipball/e3324ecbde7319b0bbcf0fd7ca4af19469c38da9",
                "reference": "e3324ecbde7319b0bbcf0fd7ca4af19469c38da9",
                "shasum": ""
            },
            "require": {
                "ext-filter": "*",
                "php": "^7.2 || ^8.0",
                "phpdocumentor/reflection-common": "^2.2",
                "phpdocumentor/type-resolver": "^1.3",
                "webmozart/assert": "^1.9.1"
            },
            "require-dev": {
                "mockery/mockery": "~1.3.2"
            },
            "default-branch": true,
            "type": "library",
            "extra": {
                "branch-alias": {
                    "dev-master": "5.x-dev"
                }
            },
            "autoload": {
                "psr-4": {
                    "phpDocumentor\\Reflection\\": "src"
                }
            },
            "notification-url": "https://packagist.org/downloads/",
            "license": [
                "MIT"
            ],
            "authors": [
                {
                    "name": "Mike van Riel",
                    "email": "me@mikevanriel.com"
                },
                {
                    "name": "Jaap van Otterdijk",
                    "email": "account@ijaap.nl"
                }
            ],
            "description": "With this component, a library can provide support for annotations via DocBlocks or otherwise retrieve information that is embedded in a DocBlock.",
            "support": {
                "issues": "https://github.com/phpDocumentor/ReflectionDocBlock/issues",
                "source": "https://github.com/phpDocumentor/ReflectionDocBlock/tree/master"
            },
            "time": "2020-11-18T14:27:38+00:00"
        },
        {
            "name": "phpdocumentor/type-resolver",
            "version": "1.x-dev",
            "source": {
                "type": "git",
                "url": "https://github.com/phpDocumentor/TypeResolver.git",
                "reference": "6a467b8989322d92aa1c8bf2bebcc6e5c2ba55c0"
            },
            "dist": {
                "type": "zip",
                "url": "https://api.github.com/repos/phpDocumentor/TypeResolver/zipball/6a467b8989322d92aa1c8bf2bebcc6e5c2ba55c0",
                "reference": "6a467b8989322d92aa1c8bf2bebcc6e5c2ba55c0",
                "shasum": ""
            },
            "require": {
                "php": "^7.2 || ^8.0",
                "phpdocumentor/reflection-common": "^2.0"
            },
            "require-dev": {
                "ext-tokenizer": "*"
            },
            "default-branch": true,
            "type": "library",
            "extra": {
                "branch-alias": {
                    "dev-1.x": "1.x-dev"
                }
            },
            "autoload": {
                "psr-4": {
                    "phpDocumentor\\Reflection\\": "src"
                }
            },
            "notification-url": "https://packagist.org/downloads/",
            "license": [
                "MIT"
            ],
            "authors": [
                {
                    "name": "Mike van Riel",
                    "email": "me@mikevanriel.com"
                }
            ],
            "description": "A PSR-5 based resolver of Class names, Types and Structural Element Names",
            "support": {
                "issues": "https://github.com/phpDocumentor/TypeResolver/issues",
                "source": "https://github.com/phpDocumentor/TypeResolver/tree/1.4.0"
            },
            "time": "2020-09-17T18:55:26+00:00"
        },
        {
            "name": "phpspec/prophecy",
            "version": "1.12.2",
            "source": {
                "type": "git",
                "url": "https://github.com/phpspec/prophecy.git",
                "reference": "245710e971a030f42e08f4912863805570f23d39"
            },
            "dist": {
                "type": "zip",
                "url": "https://api.github.com/repos/phpspec/prophecy/zipball/245710e971a030f42e08f4912863805570f23d39",
                "reference": "245710e971a030f42e08f4912863805570f23d39",
                "shasum": ""
            },
            "require": {
                "doctrine/instantiator": "^1.2",
                "php": "^7.2 || ~8.0, <8.1",
                "phpdocumentor/reflection-docblock": "^5.2",
                "sebastian/comparator": "^3.0 || ^4.0",
                "sebastian/recursion-context": "^3.0 || ^4.0"
            },
            "require-dev": {
                "phpspec/phpspec": "^6.0",
                "phpunit/phpunit": "^8.0 || ^9.0"
            },
            "type": "library",
            "extra": {
                "branch-alias": {
                    "dev-master": "1.11.x-dev"
                }
            },
            "autoload": {
                "psr-4": {
                    "Prophecy\\": "src/Prophecy"
                }
            },
            "notification-url": "https://packagist.org/downloads/",
            "license": [
                "MIT"
            ],
            "authors": [
                {
                    "name": "Konstantin Kudryashov",
                    "email": "ever.zet@gmail.com",
                    "homepage": "http://everzet.com"
                },
                {
                    "name": "Marcello Duarte",
                    "email": "marcello.duarte@gmail.com"
                }
            ],
            "description": "Highly opinionated mocking framework for PHP 5.3+",
            "homepage": "https://github.com/phpspec/prophecy",
            "keywords": [
                "Double",
                "Dummy",
                "fake",
                "mock",
                "spy",
                "stub"
            ],
            "support": {
                "issues": "https://github.com/phpspec/prophecy/issues",
                "source": "https://github.com/phpspec/prophecy/tree/1.12.2"
            },
            "time": "2020-12-19T10:15:11+00:00"
        },
        {
            "name": "phpunit/php-code-coverage",
            "version": "9.2.x-dev",
            "source": {
                "type": "git",
                "url": "https://github.com/sebastianbergmann/php-code-coverage.git",
                "reference": "0bf76e406e6b1d08d8be732db3ec8e6cbe2f8cc2"
            },
            "dist": {
                "type": "zip",
                "url": "https://api.github.com/repos/sebastianbergmann/php-code-coverage/zipball/0bf76e406e6b1d08d8be732db3ec8e6cbe2f8cc2",
                "reference": "0bf76e406e6b1d08d8be732db3ec8e6cbe2f8cc2",
                "shasum": ""
            },
            "require": {
                "ext-dom": "*",
                "ext-libxml": "*",
                "ext-xmlwriter": "*",
                "nikic/php-parser": "^4.10.2",
                "php": ">=7.3",
                "phpunit/php-file-iterator": "^3.0.3",
                "phpunit/php-text-template": "^2.0.2",
                "sebastian/code-unit-reverse-lookup": "^2.0.2",
                "sebastian/complexity": "^2.0",
                "sebastian/environment": "^5.1.2",
                "sebastian/lines-of-code": "^1.0.3",
                "sebastian/version": "^3.0.1",
                "theseer/tokenizer": "^1.2.0"
            },
            "require-dev": {
                "phpunit/phpunit": "^9.3"
            },
            "suggest": {
                "ext-pcov": "*",
                "ext-xdebug": "*"
            },
            "type": "library",
            "extra": {
                "branch-alias": {
                    "dev-master": "9.2-dev"
                }
            },
            "autoload": {
                "classmap": [
                    "src/"
                ]
            },
            "notification-url": "https://packagist.org/downloads/",
            "license": [
                "BSD-3-Clause"
            ],
            "authors": [
                {
                    "name": "Sebastian Bergmann",
                    "email": "sebastian@phpunit.de",
                    "role": "lead"
                }
            ],
            "description": "Library that provides collection, processing, and rendering functionality for PHP code coverage information.",
            "homepage": "https://github.com/sebastianbergmann/php-code-coverage",
            "keywords": [
                "coverage",
                "testing",
                "xunit"
            ],
            "support": {
                "issues": "https://github.com/sebastianbergmann/php-code-coverage/issues",
                "source": "https://github.com/sebastianbergmann/php-code-coverage/tree/9.2"
            },
            "funding": [
                {
                    "url": "https://github.com/sebastianbergmann",
                    "type": "github"
                }
            ],
            "time": "2021-01-21T05:59:53+00:00"
        },
        {
            "name": "phpunit/php-file-iterator",
            "version": "dev-master",
            "source": {
                "type": "git",
                "url": "https://github.com/sebastianbergmann/php-file-iterator.git",
                "reference": "d66b11be20460c55f9655b50d06c0070d6de0ab8"
            },
            "dist": {
                "type": "zip",
                "url": "https://api.github.com/repos/sebastianbergmann/php-file-iterator/zipball/d66b11be20460c55f9655b50d06c0070d6de0ab8",
                "reference": "d66b11be20460c55f9655b50d06c0070d6de0ab8",
                "shasum": ""
            },
            "require": {
                "php": ">=7.3"
            },
            "require-dev": {
                "phpunit/phpunit": "^9.3"
            },
            "default-branch": true,
            "type": "library",
            "extra": {
                "branch-alias": {
                    "dev-master": "3.0-dev"
                }
            },
            "autoload": {
                "classmap": [
                    "src/"
                ]
            },
            "notification-url": "https://packagist.org/downloads/",
            "license": [
                "BSD-3-Clause"
            ],
            "authors": [
                {
                    "name": "Sebastian Bergmann",
                    "email": "sebastian@phpunit.de",
                    "role": "lead"
                }
            ],
            "description": "FilterIterator implementation that filters files based on a list of suffixes.",
            "homepage": "https://github.com/sebastianbergmann/php-file-iterator/",
            "keywords": [
                "filesystem",
                "iterator"
            ],
            "support": {
                "issues": "https://github.com/sebastianbergmann/php-file-iterator/issues",
                "source": "https://github.com/sebastianbergmann/php-file-iterator/tree/master"
            },
            "funding": [
                {
                    "url": "https://github.com/sebastianbergmann",
                    "type": "github"
                }
            ],
            "time": "2021-01-23T09:14:26+00:00"
        },
        {
            "name": "phpunit/php-invoker",
            "version": "dev-master",
            "source": {
                "type": "git",
                "url": "https://github.com/sebastianbergmann/php-invoker.git",
                "reference": "24d9117c920e229e4dd4e65ed966951dc8d6c0ee"
            },
            "dist": {
                "type": "zip",
                "url": "https://api.github.com/repos/sebastianbergmann/php-invoker/zipball/24d9117c920e229e4dd4e65ed966951dc8d6c0ee",
                "reference": "24d9117c920e229e4dd4e65ed966951dc8d6c0ee",
                "shasum": ""
            },
            "require": {
                "php": ">=7.3"
            },
            "require-dev": {
                "ext-pcntl": "*",
                "phpunit/phpunit": "^9.3"
            },
            "suggest": {
                "ext-pcntl": "*"
            },
            "default-branch": true,
            "type": "library",
            "extra": {
                "branch-alias": {
                    "dev-master": "3.1-dev"
                }
            },
            "autoload": {
                "classmap": [
                    "src/"
                ]
            },
            "notification-url": "https://packagist.org/downloads/",
            "license": [
                "BSD-3-Clause"
            ],
            "authors": [
                {
                    "name": "Sebastian Bergmann",
                    "email": "sebastian@phpunit.de",
                    "role": "lead"
                }
            ],
            "description": "Invoke callables with a timeout",
            "homepage": "https://github.com/sebastianbergmann/php-invoker/",
            "keywords": [
                "process"
            ],
            "support": {
                "issues": "https://github.com/sebastianbergmann/php-invoker/issues",
                "source": "https://github.com/sebastianbergmann/php-invoker/tree/master"
            },
            "funding": [
                {
                    "url": "https://github.com/sebastianbergmann",
                    "type": "github"
                }
            ],
            "time": "2021-01-23T09:14:34+00:00"
        },
        {
            "name": "phpunit/php-text-template",
            "version": "dev-master",
            "source": {
                "type": "git",
                "url": "https://github.com/sebastianbergmann/php-text-template.git",
                "reference": "3ace7e098d9ae64fdf2ee12e69ec1ed3eb16d6ec"
            },
            "dist": {
                "type": "zip",
                "url": "https://api.github.com/repos/sebastianbergmann/php-text-template/zipball/3ace7e098d9ae64fdf2ee12e69ec1ed3eb16d6ec",
                "reference": "3ace7e098d9ae64fdf2ee12e69ec1ed3eb16d6ec",
                "shasum": ""
            },
            "require": {
                "php": ">=7.3"
            },
            "require-dev": {
                "phpunit/phpunit": "^9.3"
            },
            "default-branch": true,
            "type": "library",
            "extra": {
                "branch-alias": {
                    "dev-master": "2.0-dev"
                }
            },
            "autoload": {
                "classmap": [
                    "src/"
                ]
            },
            "notification-url": "https://packagist.org/downloads/",
            "license": [
                "BSD-3-Clause"
            ],
            "authors": [
                {
                    "name": "Sebastian Bergmann",
                    "email": "sebastian@phpunit.de",
                    "role": "lead"
                }
            ],
            "description": "Simple template engine.",
            "homepage": "https://github.com/sebastianbergmann/php-text-template/",
            "keywords": [
                "template"
            ],
            "support": {
                "issues": "https://github.com/sebastianbergmann/php-text-template/issues",
                "source": "https://github.com/sebastianbergmann/php-text-template/tree/master"
            },
            "funding": [
                {
                    "url": "https://github.com/sebastianbergmann",
                    "type": "github"
                }
            ],
            "time": "2021-01-23T09:15:08+00:00"
        },
        {
            "name": "phpunit/php-timer",
            "version": "dev-master",
            "source": {
                "type": "git",
                "url": "https://github.com/sebastianbergmann/php-timer.git",
                "reference": "7fe4501c193086a375125ff31e7b8bb6122f00bd"
            },
            "dist": {
                "type": "zip",
                "url": "https://api.github.com/repos/sebastianbergmann/php-timer/zipball/7fe4501c193086a375125ff31e7b8bb6122f00bd",
                "reference": "7fe4501c193086a375125ff31e7b8bb6122f00bd",
                "shasum": ""
            },
            "require": {
                "php": ">=7.3"
            },
            "require-dev": {
                "phpunit/phpunit": "^9.3"
            },
            "default-branch": true,
            "type": "library",
            "extra": {
                "branch-alias": {
                    "dev-master": "5.0-dev"
                }
            },
            "autoload": {
                "classmap": [
                    "src/"
                ]
            },
            "notification-url": "https://packagist.org/downloads/",
            "license": [
                "BSD-3-Clause"
            ],
            "authors": [
                {
                    "name": "Sebastian Bergmann",
                    "email": "sebastian@phpunit.de",
                    "role": "lead"
                }
            ],
            "description": "Utility class for timing",
            "homepage": "https://github.com/sebastianbergmann/php-timer/",
            "keywords": [
                "timer"
            ],
            "support": {
                "issues": "https://github.com/sebastianbergmann/php-timer/issues",
                "source": "https://github.com/sebastianbergmann/php-timer/tree/master"
            },
            "funding": [
                {
                    "url": "https://github.com/sebastianbergmann",
                    "type": "github"
                }
            ],
            "time": "2021-01-23T09:14:43+00:00"
        },
        {
            "name": "phpunit/phpunit",
            "version": "9.4.2",
            "source": {
                "type": "git",
                "url": "https://github.com/sebastianbergmann/phpunit.git",
                "reference": "3866b2eeeed21b1b099c4bc0b7a1690ac6fd5baa"
            },
            "dist": {
                "type": "zip",
                "url": "https://api.github.com/repos/sebastianbergmann/phpunit/zipball/3866b2eeeed21b1b099c4bc0b7a1690ac6fd5baa",
                "reference": "3866b2eeeed21b1b099c4bc0b7a1690ac6fd5baa",
                "shasum": ""
            },
            "require": {
                "doctrine/instantiator": "^1.3.1",
                "ext-dom": "*",
                "ext-json": "*",
                "ext-libxml": "*",
                "ext-mbstring": "*",
                "ext-xml": "*",
                "ext-xmlwriter": "*",
                "myclabs/deep-copy": "^1.10.1",
                "phar-io/manifest": "^2.0.1",
                "phar-io/version": "^3.0.2",
                "php": ">=7.3",
                "phpspec/prophecy": "^1.12.1",
                "phpunit/php-code-coverage": "^9.2",
                "phpunit/php-file-iterator": "^3.0.5",
                "phpunit/php-invoker": "^3.1.1",
                "phpunit/php-text-template": "^2.0.3",
                "phpunit/php-timer": "^5.0.2",
                "sebastian/cli-parser": "^1.0.1",
                "sebastian/code-unit": "^1.0.6",
                "sebastian/comparator": "^4.0.5",
                "sebastian/diff": "^4.0.3",
                "sebastian/environment": "^5.1.3",
                "sebastian/exporter": "^4.0.3",
                "sebastian/global-state": "^5.0.1",
                "sebastian/object-enumerator": "^4.0.3",
                "sebastian/resource-operations": "^3.0.3",
                "sebastian/type": "^2.3",
                "sebastian/version": "^3.0.2"
            },
            "require-dev": {
                "ext-pdo": "*",
                "phpspec/prophecy-phpunit": "^2.0.1"
            },
            "suggest": {
                "ext-soap": "*",
                "ext-xdebug": "*"
            },
            "bin": [
                "phpunit"
            ],
            "type": "library",
            "extra": {
                "branch-alias": {
                    "dev-master": "9.4-dev"
                }
            },
            "autoload": {
                "classmap": [
                    "src/"
                ],
                "files": [
                    "src/Framework/Assert/Functions.php"
                ]
            },
            "notification-url": "https://packagist.org/downloads/",
            "license": [
                "BSD-3-Clause"
            ],
            "authors": [
                {
                    "name": "Sebastian Bergmann",
                    "email": "sebastian@phpunit.de",
                    "role": "lead"
                }
            ],
            "description": "The PHP Unit Testing framework.",
            "homepage": "https://phpunit.de/",
            "keywords": [
                "phpunit",
                "testing",
                "xunit"
            ],
            "support": {
                "issues": "https://github.com/sebastianbergmann/phpunit/issues",
                "source": "https://github.com/sebastianbergmann/phpunit/tree/9.4.2"
            },
            "funding": [
                {
                    "url": "https://phpunit.de/donate.html",
                    "type": "custom"
                },
                {
                    "url": "https://github.com/sebastianbergmann",
                    "type": "github"
                }
            ],
            "time": "2020-10-19T09:23:29+00:00"
        },
        {
            "name": "psr/container",
            "version": "dev-master",
            "source": {
                "type": "git",
                "url": "https://github.com/php-fig/container.git",
                "reference": "381524e8568e07f31d504a945b88556548c8c42e"
            },
            "dist": {
                "type": "zip",
                "url": "https://api.github.com/repos/php-fig/container/zipball/381524e8568e07f31d504a945b88556548c8c42e",
                "reference": "381524e8568e07f31d504a945b88556548c8c42e",
                "shasum": ""
            },
            "require": {
                "php": ">=7.2.0"
            },
            "default-branch": true,
            "type": "library",
            "extra": {
                "branch-alias": {
                    "dev-master": "1.1.x-dev"
                }
            },
            "autoload": {
                "psr-4": {
                    "Psr\\Container\\": "src/"
                }
            },
            "notification-url": "https://packagist.org/downloads/",
            "license": [
                "MIT"
            ],
            "authors": [
                {
                    "name": "PHP-FIG",
                    "homepage": "https://www.php-fig.org/"
                }
            ],
            "description": "Common Container Interface (PHP FIG PSR-11)",
            "homepage": "https://github.com/php-fig/container",
            "keywords": [
                "PSR-11",
                "container",
                "container-interface",
                "container-interop",
                "psr"
            ],
            "support": {
                "issues": "https://github.com/php-fig/container/issues",
                "source": "https://github.com/php-fig/container/tree/master"
            },
            "time": "2020-10-13T07:07:53+00:00"
        },
        {
            "name": "sebastian/cli-parser",
            "version": "dev-master",
            "source": {
                "type": "git",
                "url": "https://github.com/sebastianbergmann/cli-parser.git",
                "reference": "72cbe9a5d3ac979d81dbe177c8bd6d103699c502"
            },
            "dist": {
                "type": "zip",
                "url": "https://api.github.com/repos/sebastianbergmann/cli-parser/zipball/72cbe9a5d3ac979d81dbe177c8bd6d103699c502",
                "reference": "72cbe9a5d3ac979d81dbe177c8bd6d103699c502",
                "shasum": ""
            },
            "require": {
                "php": ">=7.3"
            },
            "require-dev": {
                "phpunit/phpunit": "^9.3"
            },
            "default-branch": true,
            "type": "library",
            "extra": {
                "branch-alias": {
                    "dev-master": "1.0-dev"
                }
            },
            "autoload": {
                "classmap": [
                    "src/"
                ]
            },
            "notification-url": "https://packagist.org/downloads/",
            "license": [
                "BSD-3-Clause"
            ],
            "authors": [
                {
                    "name": "Sebastian Bergmann",
                    "email": "sebastian@phpunit.de",
                    "role": "lead"
                }
            ],
            "description": "Library for parsing CLI options",
            "homepage": "https://github.com/sebastianbergmann/cli-parser",
            "support": {
                "issues": "https://github.com/sebastianbergmann/cli-parser/issues",
                "source": "https://github.com/sebastianbergmann/cli-parser/tree/master"
            },
            "funding": [
                {
                    "url": "https://github.com/sebastianbergmann",
                    "type": "github"
                }
            ],
            "time": "2021-01-23T09:15:35+00:00"
        },
        {
            "name": "sebastian/code-unit",
            "version": "1.0.8",
            "source": {
                "type": "git",
                "url": "https://github.com/sebastianbergmann/code-unit.git",
                "reference": "1fc9f64c0927627ef78ba436c9b17d967e68e120"
            },
            "dist": {
                "type": "zip",
                "url": "https://api.github.com/repos/sebastianbergmann/code-unit/zipball/1fc9f64c0927627ef78ba436c9b17d967e68e120",
                "reference": "1fc9f64c0927627ef78ba436c9b17d967e68e120",
                "shasum": ""
            },
            "require": {
                "php": ">=7.3"
            },
            "require-dev": {
                "phpunit/phpunit": "^9.3"
            },
            "type": "library",
            "extra": {
                "branch-alias": {
                    "dev-master": "1.0-dev"
                }
            },
            "autoload": {
                "classmap": [
                    "src/"
                ]
            },
            "notification-url": "https://packagist.org/downloads/",
            "license": [
                "BSD-3-Clause"
            ],
            "authors": [
                {
                    "name": "Sebastian Bergmann",
                    "email": "sebastian@phpunit.de",
                    "role": "lead"
                }
            ],
            "description": "Collection of value objects that represent the PHP code units",
            "homepage": "https://github.com/sebastianbergmann/code-unit",
            "support": {
                "issues": "https://github.com/sebastianbergmann/code-unit/issues",
                "source": "https://github.com/sebastianbergmann/code-unit/tree/1.0.8"
            },
            "funding": [
                {
                    "url": "https://github.com/sebastianbergmann",
                    "type": "github"
                }
            ],
            "time": "2020-10-26T13:08:54+00:00"
        },
        {
            "name": "sebastian/code-unit-reverse-lookup",
            "version": "dev-master",
            "source": {
                "type": "git",
                "url": "https://github.com/sebastianbergmann/code-unit-reverse-lookup.git",
                "reference": "e49b92c16b780c4d526c118d49d904c4626b8c63"
            },
            "dist": {
                "type": "zip",
                "url": "https://api.github.com/repos/sebastianbergmann/code-unit-reverse-lookup/zipball/e49b92c16b780c4d526c118d49d904c4626b8c63",
                "reference": "e49b92c16b780c4d526c118d49d904c4626b8c63",
                "shasum": ""
            },
            "require": {
                "php": ">=7.3"
            },
            "require-dev": {
                "phpunit/phpunit": "^9.3"
            },
            "default-branch": true,
            "type": "library",
            "extra": {
                "branch-alias": {
                    "dev-master": "2.0-dev"
                }
            },
            "autoload": {
                "classmap": [
                    "src/"
                ]
            },
            "notification-url": "https://packagist.org/downloads/",
            "license": [
                "BSD-3-Clause"
            ],
            "authors": [
                {
                    "name": "Sebastian Bergmann",
                    "email": "sebastian@phpunit.de"
                }
            ],
            "description": "Looks up which function or method a line of code belongs to",
            "homepage": "https://github.com/sebastianbergmann/code-unit-reverse-lookup/",
            "support": {
                "issues": "https://github.com/sebastianbergmann/code-unit-reverse-lookup/issues",
                "source": "https://github.com/sebastianbergmann/code-unit-reverse-lookup/tree/master"
            },
            "funding": [
                {
                    "url": "https://github.com/sebastianbergmann",
                    "type": "github"
                }
            ],
            "time": "2021-01-23T09:13:19+00:00"
        },
        {
            "name": "sebastian/comparator",
            "version": "dev-master",
            "source": {
                "type": "git",
                "url": "https://github.com/sebastianbergmann/comparator.git",
                "reference": "33c94310f57ca21d5ea6018c4e799be699e85650"
            },
            "dist": {
                "type": "zip",
                "url": "https://api.github.com/repos/sebastianbergmann/comparator/zipball/33c94310f57ca21d5ea6018c4e799be699e85650",
                "reference": "33c94310f57ca21d5ea6018c4e799be699e85650",
                "shasum": ""
            },
            "require": {
                "php": ">=7.3",
                "sebastian/diff": "^4.0",
                "sebastian/exporter": "^4.0"
            },
            "require-dev": {
                "phpunit/phpunit": "^9.3"
            },
            "default-branch": true,
            "type": "library",
            "extra": {
                "branch-alias": {
                    "dev-master": "4.0-dev"
                }
            },
            "autoload": {
                "classmap": [
                    "src/"
                ]
            },
            "notification-url": "https://packagist.org/downloads/",
            "license": [
                "BSD-3-Clause"
            ],
            "authors": [
                {
                    "name": "Sebastian Bergmann",
                    "email": "sebastian@phpunit.de"
                },
                {
                    "name": "Jeff Welch",
                    "email": "whatthejeff@gmail.com"
                },
                {
                    "name": "Volker Dusch",
                    "email": "github@wallbash.com"
                },
                {
                    "name": "Bernhard Schussek",
                    "email": "bschussek@2bepublished.at"
                }
            ],
            "description": "Provides the functionality to compare PHP values for equality",
            "homepage": "https://github.com/sebastianbergmann/comparator",
            "keywords": [
                "comparator",
                "compare",
                "equality"
            ],
            "support": {
                "issues": "https://github.com/sebastianbergmann/comparator/issues",
                "source": "https://github.com/sebastianbergmann/comparator/tree/master"
            },
            "funding": [
                {
                    "url": "https://github.com/sebastianbergmann",
                    "type": "github"
                }
            ],
            "time": "2021-01-23T09:13:27+00:00"
        },
        {
            "name": "sebastian/complexity",
            "version": "dev-master",
            "source": {
                "type": "git",
                "url": "https://github.com/sebastianbergmann/complexity.git",
                "reference": "b251b4b76965b9a24a847ac5641ed7419723e7e3"
            },
            "dist": {
                "type": "zip",
                "url": "https://api.github.com/repos/sebastianbergmann/complexity/zipball/b251b4b76965b9a24a847ac5641ed7419723e7e3",
                "reference": "b251b4b76965b9a24a847ac5641ed7419723e7e3",
                "shasum": ""
            },
            "require": {
                "nikic/php-parser": "^4.7",
                "php": ">=7.3"
            },
            "require-dev": {
                "phpunit/phpunit": "^9.3"
            },
            "default-branch": true,
            "type": "library",
            "extra": {
                "branch-alias": {
                    "dev-master": "2.0-dev"
                }
            },
            "autoload": {
                "classmap": [
                    "src/"
                ]
            },
            "notification-url": "https://packagist.org/downloads/",
            "license": [
                "BSD-3-Clause"
            ],
            "authors": [
                {
                    "name": "Sebastian Bergmann",
                    "email": "sebastian@phpunit.de",
                    "role": "lead"
                }
            ],
            "description": "Library for calculating the complexity of PHP code units",
            "homepage": "https://github.com/sebastianbergmann/complexity",
            "support": {
                "issues": "https://github.com/sebastianbergmann/complexity/issues",
                "source": "https://github.com/sebastianbergmann/complexity/tree/master"
            },
            "funding": [
                {
                    "url": "https://github.com/sebastianbergmann",
                    "type": "github"
                }
            ],
            "time": "2021-01-23T09:15:17+00:00"
        },
        {
            "name": "sebastian/diff",
            "version": "dev-master",
            "source": {
                "type": "git",
                "url": "https://github.com/sebastianbergmann/diff.git",
                "reference": "1c3726f5fc6ecdf41a7d7a992c18db936d79345e"
            },
            "dist": {
                "type": "zip",
                "url": "https://api.github.com/repos/sebastianbergmann/diff/zipball/1c3726f5fc6ecdf41a7d7a992c18db936d79345e",
                "reference": "1c3726f5fc6ecdf41a7d7a992c18db936d79345e",
                "shasum": ""
            },
            "require": {
                "php": ">=7.3"
            },
            "require-dev": {
                "phpunit/phpunit": "^9.3",
                "symfony/process": "^4.2 || ^5"
            },
            "default-branch": true,
            "type": "library",
            "extra": {
                "branch-alias": {
                    "dev-master": "4.0-dev"
                }
            },
            "autoload": {
                "classmap": [
                    "src/"
                ]
            },
            "notification-url": "https://packagist.org/downloads/",
            "license": [
                "BSD-3-Clause"
            ],
            "authors": [
                {
                    "name": "Sebastian Bergmann",
                    "email": "sebastian@phpunit.de"
                },
                {
                    "name": "Kore Nordmann",
                    "email": "mail@kore-nordmann.de"
                }
            ],
            "description": "Diff implementation",
            "homepage": "https://github.com/sebastianbergmann/diff",
            "keywords": [
                "diff",
                "udiff",
                "unidiff",
                "unified diff"
            ],
            "support": {
                "issues": "https://github.com/sebastianbergmann/diff/issues",
                "source": "https://github.com/sebastianbergmann/diff/tree/master"
            },
            "funding": [
                {
                    "url": "https://github.com/sebastianbergmann",
                    "type": "github"
                }
            ],
            "time": "2021-01-23T09:13:35+00:00"
        },
        {
            "name": "sebastian/environment",
            "version": "dev-master",
            "source": {
                "type": "git",
                "url": "https://github.com/sebastianbergmann/environment.git",
                "reference": "71408304f2a06879d9306d6126ff19c26b77ab8f"
            },
            "dist": {
                "type": "zip",
                "url": "https://api.github.com/repos/sebastianbergmann/environment/zipball/71408304f2a06879d9306d6126ff19c26b77ab8f",
                "reference": "71408304f2a06879d9306d6126ff19c26b77ab8f",
                "shasum": ""
            },
            "require": {
                "php": ">=7.3"
            },
            "require-dev": {
                "phpunit/phpunit": "^9.3"
            },
            "suggest": {
                "ext-posix": "*"
            },
            "default-branch": true,
            "type": "library",
            "extra": {
                "branch-alias": {
                    "dev-master": "5.1-dev"
                }
            },
            "autoload": {
                "classmap": [
                    "src/"
                ]
            },
            "notification-url": "https://packagist.org/downloads/",
            "license": [
                "BSD-3-Clause"
            ],
            "authors": [
                {
                    "name": "Sebastian Bergmann",
                    "email": "sebastian@phpunit.de"
                }
            ],
            "description": "Provides functionality to handle HHVM/PHP environments",
            "homepage": "http://www.github.com/sebastianbergmann/environment",
            "keywords": [
                "Xdebug",
                "environment",
                "hhvm"
            ],
            "support": {
                "issues": "https://github.com/sebastianbergmann/environment/issues",
                "source": "https://github.com/sebastianbergmann/environment/tree/master"
            },
            "funding": [
                {
                    "url": "https://github.com/sebastianbergmann",
                    "type": "github"
                }
            ],
            "time": "2021-01-23T09:13:44+00:00"
        },
        {
            "name": "sebastian/exporter",
            "version": "dev-master",
            "source": {
                "type": "git",
                "url": "https://github.com/sebastianbergmann/exporter.git",
                "reference": "9fdb8e271acb70c94fc378d0cd32de380e1a6f9d"
            },
            "dist": {
                "type": "zip",
                "url": "https://api.github.com/repos/sebastianbergmann/exporter/zipball/9fdb8e271acb70c94fc378d0cd32de380e1a6f9d",
                "reference": "9fdb8e271acb70c94fc378d0cd32de380e1a6f9d",
                "shasum": ""
            },
            "require": {
                "php": ">=7.3",
                "sebastian/recursion-context": "^4.0"
            },
            "require-dev": {
                "ext-mbstring": "*",
                "phpunit/phpunit": "^9.3"
            },
            "default-branch": true,
            "type": "library",
            "extra": {
                "branch-alias": {
                    "dev-master": "4.0-dev"
                }
            },
            "autoload": {
                "classmap": [
                    "src/"
                ]
            },
            "notification-url": "https://packagist.org/downloads/",
            "license": [
                "BSD-3-Clause"
            ],
            "authors": [
                {
                    "name": "Sebastian Bergmann",
                    "email": "sebastian@phpunit.de"
                },
                {
                    "name": "Jeff Welch",
                    "email": "whatthejeff@gmail.com"
                },
                {
                    "name": "Volker Dusch",
                    "email": "github@wallbash.com"
                },
                {
                    "name": "Adam Harvey",
                    "email": "aharvey@php.net"
                },
                {
                    "name": "Bernhard Schussek",
                    "email": "bschussek@gmail.com"
                }
            ],
            "description": "Provides the functionality to export PHP variables for visualization",
            "homepage": "http://www.github.com/sebastianbergmann/exporter",
            "keywords": [
                "export",
                "exporter"
            ],
            "support": {
                "issues": "https://github.com/sebastianbergmann/exporter/issues",
                "source": "https://github.com/sebastianbergmann/exporter/tree/master"
            },
            "funding": [
                {
                    "url": "https://github.com/sebastianbergmann",
                    "type": "github"
                }
            ],
            "time": "2021-01-23T09:13:52+00:00"
        },
        {
            "name": "sebastian/global-state",
            "version": "dev-master",
            "source": {
                "type": "git",
                "url": "https://github.com/sebastianbergmann/global-state.git",
                "reference": "483fae6c9f89aee344c35547df17b130827a0981"
            },
            "dist": {
                "type": "zip",
                "url": "https://api.github.com/repos/sebastianbergmann/global-state/zipball/483fae6c9f89aee344c35547df17b130827a0981",
                "reference": "483fae6c9f89aee344c35547df17b130827a0981",
                "shasum": ""
            },
            "require": {
                "php": ">=7.3",
                "sebastian/object-reflector": "^2.0",
                "sebastian/recursion-context": "^4.0"
            },
            "require-dev": {
                "ext-dom": "*",
                "phpunit/phpunit": "^9.3"
            },
            "suggest": {
                "ext-uopz": "*"
            },
            "default-branch": true,
            "type": "library",
            "extra": {
                "branch-alias": {
                    "dev-master": "5.0-dev"
                }
            },
            "autoload": {
                "classmap": [
                    "src/"
                ]
            },
            "notification-url": "https://packagist.org/downloads/",
            "license": [
                "BSD-3-Clause"
            ],
            "authors": [
                {
                    "name": "Sebastian Bergmann",
                    "email": "sebastian@phpunit.de"
                }
            ],
            "description": "Snapshotting of global state",
            "homepage": "http://www.github.com/sebastianbergmann/global-state",
            "keywords": [
                "global state"
            ],
            "support": {
                "issues": "https://github.com/sebastianbergmann/global-state/issues",
                "source": "https://github.com/sebastianbergmann/global-state/tree/master"
            },
            "funding": [
                {
                    "url": "https://github.com/sebastianbergmann",
                    "type": "github"
                }
            ],
            "time": "2021-01-23T09:14:00+00:00"
        },
        {
            "name": "sebastian/lines-of-code",
            "version": "dev-master",
            "source": {
                "type": "git",
                "url": "https://github.com/sebastianbergmann/lines-of-code.git",
                "reference": "815e6e5f9021de94a4f896835e9a7b0fd9557e2d"
            },
            "dist": {
                "type": "zip",
                "url": "https://api.github.com/repos/sebastianbergmann/lines-of-code/zipball/815e6e5f9021de94a4f896835e9a7b0fd9557e2d",
                "reference": "815e6e5f9021de94a4f896835e9a7b0fd9557e2d",
                "shasum": ""
            },
            "require": {
                "nikic/php-parser": "^4.6",
                "php": ">=7.3"
            },
            "require-dev": {
                "phpunit/phpunit": "^9.3"
            },
            "default-branch": true,
            "type": "library",
            "extra": {
                "branch-alias": {
                    "dev-master": "1.0-dev"
                }
            },
            "autoload": {
                "classmap": [
                    "src/"
                ]
            },
            "notification-url": "https://packagist.org/downloads/",
            "license": [
                "BSD-3-Clause"
            ],
            "authors": [
                {
                    "name": "Sebastian Bergmann",
                    "email": "sebastian@phpunit.de",
                    "role": "lead"
                }
            ],
            "description": "Library for counting the lines of code in PHP source code",
            "homepage": "https://github.com/sebastianbergmann/lines-of-code",
            "support": {
                "issues": "https://github.com/sebastianbergmann/lines-of-code/issues",
                "source": "https://github.com/sebastianbergmann/lines-of-code/tree/master"
            },
            "funding": [
                {
                    "url": "https://github.com/sebastianbergmann",
                    "type": "github"
                }
            ],
            "time": "2021-01-23T09:15:26+00:00"
        },
        {
            "name": "sebastian/object-enumerator",
            "version": "dev-master",
            "source": {
                "type": "git",
                "url": "https://github.com/sebastianbergmann/object-enumerator.git",
                "reference": "5f8c843a728ed5433bbd6f4426923f9d750be40b"
            },
            "dist": {
                "type": "zip",
                "url": "https://api.github.com/repos/sebastianbergmann/object-enumerator/zipball/5f8c843a728ed5433bbd6f4426923f9d750be40b",
                "reference": "5f8c843a728ed5433bbd6f4426923f9d750be40b",
                "shasum": ""
            },
            "require": {
                "php": ">=7.3",
                "sebastian/object-reflector": "^2.0",
                "sebastian/recursion-context": "^4.0"
            },
            "require-dev": {
                "phpunit/phpunit": "^9.3"
            },
            "default-branch": true,
            "type": "library",
            "extra": {
                "branch-alias": {
                    "dev-master": "4.0-dev"
                }
            },
            "autoload": {
                "classmap": [
                    "src/"
                ]
            },
            "notification-url": "https://packagist.org/downloads/",
            "license": [
                "BSD-3-Clause"
            ],
            "authors": [
                {
                    "name": "Sebastian Bergmann",
                    "email": "sebastian@phpunit.de"
                }
            ],
            "description": "Traverses array structures and object graphs to enumerate all referenced objects",
            "homepage": "https://github.com/sebastianbergmann/object-enumerator/",
            "support": {
                "issues": "https://github.com/sebastianbergmann/object-enumerator/issues",
                "source": "https://github.com/sebastianbergmann/object-enumerator/tree/master"
            },
            "funding": [
                {
                    "url": "https://github.com/sebastianbergmann",
                    "type": "github"
                }
            ],
            "time": "2021-01-23T09:14:09+00:00"
        },
        {
            "name": "sebastian/object-reflector",
            "version": "dev-master",
            "source": {
                "type": "git",
                "url": "https://github.com/sebastianbergmann/object-reflector.git",
                "reference": "d41ef59df68d6f470c8084fae471b56fd2812bb2"
            },
            "dist": {
                "type": "zip",
                "url": "https://api.github.com/repos/sebastianbergmann/object-reflector/zipball/d41ef59df68d6f470c8084fae471b56fd2812bb2",
                "reference": "d41ef59df68d6f470c8084fae471b56fd2812bb2",
                "shasum": ""
            },
            "require": {
                "php": ">=7.3"
            },
            "require-dev": {
                "phpunit/phpunit": "^9.3"
            },
            "default-branch": true,
            "type": "library",
            "extra": {
                "branch-alias": {
                    "dev-master": "2.0-dev"
                }
            },
            "autoload": {
                "classmap": [
                    "src/"
                ]
            },
            "notification-url": "https://packagist.org/downloads/",
            "license": [
                "BSD-3-Clause"
            ],
            "authors": [
                {
                    "name": "Sebastian Bergmann",
                    "email": "sebastian@phpunit.de"
                }
            ],
            "description": "Allows reflection of object attributes, including inherited and non-public ones",
            "homepage": "https://github.com/sebastianbergmann/object-reflector/",
            "support": {
                "issues": "https://github.com/sebastianbergmann/object-reflector/issues",
                "source": "https://github.com/sebastianbergmann/object-reflector/tree/master"
            },
            "funding": [
                {
                    "url": "https://github.com/sebastianbergmann",
                    "type": "github"
                }
            ],
            "time": "2021-01-23T09:14:18+00:00"
        },
        {
            "name": "sebastian/recursion-context",
            "version": "dev-master",
            "source": {
                "type": "git",
                "url": "https://github.com/sebastianbergmann/recursion-context.git",
                "reference": "f78f35f8c348f59a47e7973ec0533ae7be54254d"
            },
            "dist": {
                "type": "zip",
                "url": "https://api.github.com/repos/sebastianbergmann/recursion-context/zipball/f78f35f8c348f59a47e7973ec0533ae7be54254d",
                "reference": "f78f35f8c348f59a47e7973ec0533ae7be54254d",
                "shasum": ""
            },
            "require": {
                "php": ">=7.3"
            },
            "require-dev": {
                "phpunit/phpunit": "^9.3"
            },
            "default-branch": true,
            "type": "library",
            "extra": {
                "branch-alias": {
                    "dev-master": "4.0-dev"
                }
            },
            "autoload": {
                "classmap": [
                    "src/"
                ]
            },
            "notification-url": "https://packagist.org/downloads/",
            "license": [
                "BSD-3-Clause"
            ],
            "authors": [
                {
                    "name": "Sebastian Bergmann",
                    "email": "sebastian@phpunit.de"
                },
                {
                    "name": "Jeff Welch",
                    "email": "whatthejeff@gmail.com"
                },
                {
                    "name": "Adam Harvey",
                    "email": "aharvey@php.net"
                }
            ],
            "description": "Provides functionality to recursively process PHP variables",
            "homepage": "http://www.github.com/sebastianbergmann/recursion-context",
            "support": {
                "issues": "https://github.com/sebastianbergmann/recursion-context/issues",
                "source": "https://github.com/sebastianbergmann/recursion-context/tree/master"
            },
            "funding": [
                {
                    "url": "https://github.com/sebastianbergmann",
                    "type": "github"
                }
            ],
            "time": "2021-01-23T09:14:51+00:00"
        },
        {
            "name": "sebastian/resource-operations",
            "version": "dev-master",
            "source": {
                "type": "git",
                "url": "https://github.com/sebastianbergmann/resource-operations.git",
                "reference": "0f4443cb3a1d92ce809899753bc0d5d5a8dd19a8"
            },
            "dist": {
                "type": "zip",
                "url": "https://api.github.com/repos/sebastianbergmann/resource-operations/zipball/0f4443cb3a1d92ce809899753bc0d5d5a8dd19a8",
                "reference": "0f4443cb3a1d92ce809899753bc0d5d5a8dd19a8",
                "shasum": ""
            },
            "require": {
                "php": ">=7.3"
            },
            "require-dev": {
                "phpunit/phpunit": "^9.0"
            },
            "default-branch": true,
            "type": "library",
            "extra": {
                "branch-alias": {
                    "dev-master": "3.0-dev"
                }
            },
            "autoload": {
                "classmap": [
                    "src/"
                ]
            },
            "notification-url": "https://packagist.org/downloads/",
            "license": [
                "BSD-3-Clause"
            ],
            "authors": [
                {
                    "name": "Sebastian Bergmann",
                    "email": "sebastian@phpunit.de"
                }
            ],
            "description": "Provides a list of PHP built-in functions that operate on resources",
            "homepage": "https://www.github.com/sebastianbergmann/resource-operations",
            "support": {
                "issues": "https://github.com/sebastianbergmann/resource-operations/issues",
                "source": "https://github.com/sebastianbergmann/resource-operations/tree/3.0.3"
            },
            "funding": [
                {
                    "url": "https://github.com/sebastianbergmann",
                    "type": "github"
                }
            ],
            "time": "2020-09-28T06:45:17+00:00"
        },
        {
            "name": "sebastian/type",
            "version": "dev-master",
            "source": {
                "type": "git",
                "url": "https://github.com/sebastianbergmann/type.git",
                "reference": "55fa25ad7fc6fb7caf2f7cfada5e5e20adf731aa"
            },
            "dist": {
                "type": "zip",
                "url": "https://api.github.com/repos/sebastianbergmann/type/zipball/55fa25ad7fc6fb7caf2f7cfada5e5e20adf731aa",
                "reference": "55fa25ad7fc6fb7caf2f7cfada5e5e20adf731aa",
                "shasum": ""
            },
            "require": {
                "php": ">=7.3"
            },
            "require-dev": {
                "phpunit/phpunit": "^9.3"
            },
            "default-branch": true,
            "type": "library",
            "extra": {
                "branch-alias": {
                    "dev-master": "2.3-dev"
                }
            },
            "autoload": {
                "classmap": [
                    "src/"
                ]
            },
            "notification-url": "https://packagist.org/downloads/",
            "license": [
                "BSD-3-Clause"
            ],
            "authors": [
                {
                    "name": "Sebastian Bergmann",
                    "email": "sebastian@phpunit.de",
                    "role": "lead"
                }
            ],
            "description": "Collection of value objects that represent the types of the PHP type system",
            "homepage": "https://github.com/sebastianbergmann/type",
            "support": {
                "issues": "https://github.com/sebastianbergmann/type/issues",
                "source": "https://github.com/sebastianbergmann/type/tree/master"
            },
            "funding": [
                {
                    "url": "https://github.com/sebastianbergmann",
                    "type": "github"
                }
            ],
            "time": "2021-01-23T09:14:59+00:00"
        },
        {
            "name": "sebastian/version",
            "version": "dev-master",
            "source": {
                "type": "git",
                "url": "https://github.com/sebastianbergmann/version.git",
                "reference": "c6c1022351a901512170118436c764e473f6de8c"
            },
            "dist": {
                "type": "zip",
                "url": "https://api.github.com/repos/sebastianbergmann/version/zipball/c6c1022351a901512170118436c764e473f6de8c",
                "reference": "c6c1022351a901512170118436c764e473f6de8c",
                "shasum": ""
            },
            "require": {
                "php": ">=7.3"
            },
            "default-branch": true,
            "type": "library",
            "extra": {
                "branch-alias": {
                    "dev-master": "3.0-dev"
                }
            },
            "autoload": {
                "classmap": [
                    "src/"
                ]
            },
            "notification-url": "https://packagist.org/downloads/",
            "license": [
                "BSD-3-Clause"
            ],
            "authors": [
                {
                    "name": "Sebastian Bergmann",
                    "email": "sebastian@phpunit.de",
                    "role": "lead"
                }
            ],
            "description": "Library that helps with managing the version number of Git-hosted PHP projects",
            "homepage": "https://github.com/sebastianbergmann/version",
            "support": {
                "issues": "https://github.com/sebastianbergmann/version/issues",
                "source": "https://github.com/sebastianbergmann/version/tree/3.0.2"
            },
            "funding": [
                {
                    "url": "https://github.com/sebastianbergmann",
                    "type": "github"
                }
            ],
            "time": "2020-09-28T06:39:44+00:00"
        },
        {
            "name": "swoole/ide-helper",
            "version": "4.5.5",
            "source": {
                "type": "git",
                "url": "https://github.com/swoole/ide-helper.git",
                "reference": "aefd9d15e00cf14b89a5ed87cfa3bd79c9889028"
            },
            "dist": {
                "type": "zip",
                "url": "https://api.github.com/repos/swoole/ide-helper/zipball/aefd9d15e00cf14b89a5ed87cfa3bd79c9889028",
                "reference": "aefd9d15e00cf14b89a5ed87cfa3bd79c9889028",
                "shasum": ""
            },
            "require-dev": {
                "guzzlehttp/guzzle": "~6.5.0",
                "laminas/laminas-code": "~3.4.0",
                "squizlabs/php_codesniffer": "~3.5.0",
                "symfony/filesystem": "~4.0"
            },
            "type": "library",
            "notification-url": "https://packagist.org/downloads/",
            "license": [
                "Apache-2.0"
            ],
            "authors": [
                {
                    "name": "Team Swoole",
                    "email": "team@swoole.com"
                }
            ],
            "description": "IDE help files for Swoole.",
            "support": {
                "issues": "https://github.com/swoole/ide-helper/issues",
                "source": "https://github.com/swoole/ide-helper/tree/4.5.5"
            },
            "time": "2020-10-14T18:05:12+00:00"
        },
        {
            "name": "symfony/console",
            "version": "5.x-dev",
            "source": {
                "type": "git",
                "url": "https://github.com/symfony/console.git",
                "reference": "5d9e349571fa1fed2ed89fe1f5ffd58331468e87"
            },
            "dist": {
                "type": "zip",
                "url": "https://api.github.com/repos/symfony/console/zipball/5d9e349571fa1fed2ed89fe1f5ffd58331468e87",
                "reference": "5d9e349571fa1fed2ed89fe1f5ffd58331468e87",
                "shasum": ""
            },
            "require": {
                "php": ">=7.2.5",
                "symfony/polyfill-mbstring": "~1.0",
                "symfony/polyfill-php73": "^1.8",
                "symfony/polyfill-php80": "^1.15",
                "symfony/service-contracts": "^1.1|^2",
                "symfony/string": "^5.1"
            },
            "conflict": {
                "symfony/dependency-injection": "<4.4",
                "symfony/dotenv": "<5.1",
                "symfony/event-dispatcher": "<4.4",
                "symfony/lock": "<4.4",
                "symfony/process": "<4.4"
            },
            "provide": {
                "psr/log-implementation": "1.0"
            },
            "require-dev": {
                "psr/log": "~1.0",
                "symfony/config": "^4.4|^5.0",
                "symfony/dependency-injection": "^4.4|^5.0",
                "symfony/event-dispatcher": "^4.4|^5.0",
                "symfony/lock": "^4.4|^5.0",
                "symfony/process": "^4.4|^5.0",
                "symfony/var-dumper": "^4.4|^5.0"
            },
            "suggest": {
                "psr/log": "For using the console logger",
                "symfony/event-dispatcher": "",
                "symfony/lock": "",
                "symfony/process": ""
            },
            "default-branch": true,
            "type": "library",
            "autoload": {
                "psr-4": {
                    "Symfony\\Component\\Console\\": ""
                },
                "exclude-from-classmap": [
                    "/Tests/"
                ]
            },
            "notification-url": "https://packagist.org/downloads/",
            "license": [
                "MIT"
            ],
            "authors": [
                {
                    "name": "Fabien Potencier",
                    "email": "fabien@symfony.com"
                },
                {
                    "name": "Symfony Community",
                    "homepage": "https://symfony.com/contributors"
                }
            ],
            "description": "Eases the creation of beautiful and testable command line interfaces",
            "homepage": "https://symfony.com",
            "keywords": [
                "cli",
                "command line",
                "console",
                "terminal"
            ],
            "support": {
                "source": "https://github.com/symfony/console/tree/5.x"
            },
            "funding": [
                {
                    "url": "https://symfony.com/sponsor",
                    "type": "custom"
                },
                {
                    "url": "https://github.com/fabpot",
                    "type": "github"
                },
                {
                    "url": "https://tidelift.com/funding/github/packagist/symfony/symfony",
                    "type": "tidelift"
                }
            ],
            "time": "2021-01-23T09:52:46+00:00"
        },
        {
            "name": "symfony/polyfill-ctype",
            "version": "dev-main",
            "source": {
                "type": "git",
                "url": "https://github.com/symfony/polyfill-ctype.git",
                "reference": "c6c942b1ac76c82448322025e084cadc56048b4e"
            },
            "dist": {
                "type": "zip",
                "url": "https://api.github.com/repos/symfony/polyfill-ctype/zipball/c6c942b1ac76c82448322025e084cadc56048b4e",
                "reference": "c6c942b1ac76c82448322025e084cadc56048b4e",
                "shasum": ""
            },
            "require": {
                "php": ">=7.1"
            },
            "suggest": {
                "ext-ctype": "For best performance"
            },
            "default-branch": true,
            "type": "library",
            "extra": {
                "branch-alias": {
                    "dev-main": "1.22-dev"
                },
                "thanks": {
                    "name": "symfony/polyfill",
                    "url": "https://github.com/symfony/polyfill"
                }
            },
            "autoload": {
                "psr-4": {
                    "Symfony\\Polyfill\\Ctype\\": ""
                },
                "files": [
                    "bootstrap.php"
                ]
            },
            "notification-url": "https://packagist.org/downloads/",
            "license": [
                "MIT"
            ],
            "authors": [
                {
                    "name": "Gert de Pagter",
                    "email": "BackEndTea@gmail.com"
                },
                {
                    "name": "Symfony Community",
                    "homepage": "https://symfony.com/contributors"
                }
            ],
            "description": "Symfony polyfill for ctype functions",
            "homepage": "https://symfony.com",
            "keywords": [
                "compatibility",
                "ctype",
                "polyfill",
                "portable"
            ],
            "support": {
                "source": "https://github.com/symfony/polyfill-ctype/tree/v1.22.0"
            },
            "funding": [
                {
                    "url": "https://symfony.com/sponsor",
                    "type": "custom"
                },
                {
                    "url": "https://github.com/fabpot",
                    "type": "github"
                },
                {
                    "url": "https://tidelift.com/funding/github/packagist/symfony/symfony",
                    "type": "tidelift"
                }
            ],
            "time": "2021-01-07T16:49:33+00:00"
        },
        {
            "name": "symfony/polyfill-intl-grapheme",
            "version": "dev-main",
            "source": {
                "type": "git",
                "url": "https://github.com/symfony/polyfill-intl-grapheme.git",
                "reference": "267a9adeb8ecb8071040a740930e077cdfb987af"
            },
            "dist": {
                "type": "zip",
                "url": "https://api.github.com/repos/symfony/polyfill-intl-grapheme/zipball/267a9adeb8ecb8071040a740930e077cdfb987af",
                "reference": "267a9adeb8ecb8071040a740930e077cdfb987af",
                "shasum": ""
            },
            "require": {
                "php": ">=7.1"
            },
            "suggest": {
                "ext-intl": "For best performance"
            },
            "default-branch": true,
            "type": "library",
            "extra": {
                "branch-alias": {
                    "dev-main": "1.22-dev"
                },
                "thanks": {
                    "name": "symfony/polyfill",
                    "url": "https://github.com/symfony/polyfill"
                }
            },
            "autoload": {
                "psr-4": {
                    "Symfony\\Polyfill\\Intl\\Grapheme\\": ""
                },
                "files": [
                    "bootstrap.php"
                ]
            },
            "notification-url": "https://packagist.org/downloads/",
            "license": [
                "MIT"
            ],
            "authors": [
                {
                    "name": "Nicolas Grekas",
                    "email": "p@tchwork.com"
                },
                {
                    "name": "Symfony Community",
                    "homepage": "https://symfony.com/contributors"
                }
            ],
            "description": "Symfony polyfill for intl's grapheme_* functions",
            "homepage": "https://symfony.com",
            "keywords": [
                "compatibility",
                "grapheme",
                "intl",
                "polyfill",
                "portable",
                "shim"
            ],
            "support": {
                "source": "https://github.com/symfony/polyfill-intl-grapheme/tree/v1.22.0"
            },
            "funding": [
                {
                    "url": "https://symfony.com/sponsor",
                    "type": "custom"
                },
                {
                    "url": "https://github.com/fabpot",
                    "type": "github"
                },
                {
                    "url": "https://tidelift.com/funding/github/packagist/symfony/symfony",
                    "type": "tidelift"
                }
            ],
            "time": "2021-01-07T16:49:33+00:00"
        },
        {
            "name": "symfony/polyfill-intl-normalizer",
            "version": "dev-main",
            "source": {
                "type": "git",
                "url": "https://github.com/symfony/polyfill-intl-normalizer.git",
                "reference": "6e971c891537eb617a00bb07a43d182a6915faba"
            },
            "dist": {
                "type": "zip",
                "url": "https://api.github.com/repos/symfony/polyfill-intl-normalizer/zipball/6e971c891537eb617a00bb07a43d182a6915faba",
                "reference": "6e971c891537eb617a00bb07a43d182a6915faba",
                "shasum": ""
            },
            "require": {
                "php": ">=7.1"
            },
            "suggest": {
                "ext-intl": "For best performance"
            },
            "default-branch": true,
            "type": "library",
            "extra": {
                "branch-alias": {
                    "dev-main": "1.22-dev"
                },
                "thanks": {
                    "name": "symfony/polyfill",
                    "url": "https://github.com/symfony/polyfill"
                }
            },
            "autoload": {
                "psr-4": {
                    "Symfony\\Polyfill\\Intl\\Normalizer\\": ""
                },
                "files": [
                    "bootstrap.php"
                ],
                "classmap": [
                    "Resources/stubs"
                ]
            },
            "notification-url": "https://packagist.org/downloads/",
            "license": [
                "MIT"
            ],
            "authors": [
                {
                    "name": "Nicolas Grekas",
                    "email": "p@tchwork.com"
                },
                {
                    "name": "Symfony Community",
                    "homepage": "https://symfony.com/contributors"
                }
            ],
            "description": "Symfony polyfill for intl's Normalizer class and related functions",
            "homepage": "https://symfony.com",
            "keywords": [
                "compatibility",
                "intl",
                "normalizer",
                "polyfill",
                "portable",
                "shim"
            ],
            "support": {
                "source": "https://github.com/symfony/polyfill-intl-normalizer/tree/v1.22.0"
            },
            "funding": [
                {
                    "url": "https://symfony.com/sponsor",
                    "type": "custom"
                },
                {
                    "url": "https://github.com/fabpot",
                    "type": "github"
                },
                {
                    "url": "https://tidelift.com/funding/github/packagist/symfony/symfony",
                    "type": "tidelift"
                }
            ],
            "time": "2021-01-07T17:09:11+00:00"
        },
        {
            "name": "symfony/polyfill-mbstring",
            "version": "dev-main",
            "source": {
                "type": "git",
                "url": "https://github.com/symfony/polyfill-mbstring.git",
                "reference": "f377a3dd1fde44d37b9831d68dc8dea3ffd28e13"
            },
            "dist": {
                "type": "zip",
                "url": "https://api.github.com/repos/symfony/polyfill-mbstring/zipball/f377a3dd1fde44d37b9831d68dc8dea3ffd28e13",
                "reference": "f377a3dd1fde44d37b9831d68dc8dea3ffd28e13",
                "shasum": ""
            },
            "require": {
                "php": ">=7.1"
            },
            "suggest": {
                "ext-mbstring": "For best performance"
            },
            "default-branch": true,
            "type": "library",
            "extra": {
                "branch-alias": {
                    "dev-main": "1.22-dev"
                },
                "thanks": {
                    "name": "symfony/polyfill",
                    "url": "https://github.com/symfony/polyfill"
                }
            },
            "autoload": {
                "psr-4": {
                    "Symfony\\Polyfill\\Mbstring\\": ""
                },
                "files": [
                    "bootstrap.php"
                ]
            },
            "notification-url": "https://packagist.org/downloads/",
            "license": [
                "MIT"
            ],
            "authors": [
                {
                    "name": "Nicolas Grekas",
                    "email": "p@tchwork.com"
                },
                {
                    "name": "Symfony Community",
                    "homepage": "https://symfony.com/contributors"
                }
            ],
            "description": "Symfony polyfill for the Mbstring extension",
            "homepage": "https://symfony.com",
            "keywords": [
                "compatibility",
                "mbstring",
                "polyfill",
                "portable",
                "shim"
            ],
            "support": {
                "source": "https://github.com/symfony/polyfill-mbstring/tree/v1.22.0"
            },
            "funding": [
                {
                    "url": "https://symfony.com/sponsor",
                    "type": "custom"
                },
                {
                    "url": "https://github.com/fabpot",
                    "type": "github"
                },
                {
                    "url": "https://tidelift.com/funding/github/packagist/symfony/symfony",
                    "type": "tidelift"
                }
            ],
            "time": "2021-01-07T16:49:33+00:00"
        },
        {
            "name": "symfony/polyfill-php73",
            "version": "dev-main",
            "source": {
                "type": "git",
                "url": "https://github.com/symfony/polyfill-php73.git",
                "reference": "a678b42e92f86eca04b7fa4c0f6f19d097fb69e2"
            },
            "dist": {
                "type": "zip",
                "url": "https://api.github.com/repos/symfony/polyfill-php73/zipball/a678b42e92f86eca04b7fa4c0f6f19d097fb69e2",
                "reference": "a678b42e92f86eca04b7fa4c0f6f19d097fb69e2",
                "shasum": ""
            },
            "require": {
                "php": ">=7.1"
            },
            "default-branch": true,
            "type": "library",
            "extra": {
                "branch-alias": {
                    "dev-main": "1.22-dev"
                },
                "thanks": {
                    "name": "symfony/polyfill",
                    "url": "https://github.com/symfony/polyfill"
                }
            },
            "autoload": {
                "psr-4": {
                    "Symfony\\Polyfill\\Php73\\": ""
                },
                "files": [
                    "bootstrap.php"
                ],
                "classmap": [
                    "Resources/stubs"
                ]
            },
            "notification-url": "https://packagist.org/downloads/",
            "license": [
                "MIT"
            ],
            "authors": [
                {
                    "name": "Nicolas Grekas",
                    "email": "p@tchwork.com"
                },
                {
                    "name": "Symfony Community",
                    "homepage": "https://symfony.com/contributors"
                }
            ],
            "description": "Symfony polyfill backporting some PHP 7.3+ features to lower PHP versions",
            "homepage": "https://symfony.com",
            "keywords": [
                "compatibility",
                "polyfill",
                "portable",
                "shim"
            ],
            "support": {
                "source": "https://github.com/symfony/polyfill-php73/tree/v1.22.0"
            },
            "funding": [
                {
                    "url": "https://symfony.com/sponsor",
                    "type": "custom"
                },
                {
                    "url": "https://github.com/fabpot",
                    "type": "github"
                },
                {
                    "url": "https://tidelift.com/funding/github/packagist/symfony/symfony",
                    "type": "tidelift"
                }
            ],
            "time": "2021-01-07T16:49:33+00:00"
        },
        {
            "name": "symfony/polyfill-php80",
            "version": "dev-main",
            "source": {
                "type": "git",
                "url": "https://github.com/symfony/polyfill-php80.git",
                "reference": "dc3063ba22c2a1fd2f45ed856374d79114998f91"
            },
            "dist": {
                "type": "zip",
                "url": "https://api.github.com/repos/symfony/polyfill-php80/zipball/dc3063ba22c2a1fd2f45ed856374d79114998f91",
                "reference": "dc3063ba22c2a1fd2f45ed856374d79114998f91",
                "shasum": ""
            },
            "require": {
                "php": ">=7.1"
            },
            "default-branch": true,
            "type": "library",
            "extra": {
                "branch-alias": {
                    "dev-main": "1.22-dev"
                },
                "thanks": {
                    "name": "symfony/polyfill",
                    "url": "https://github.com/symfony/polyfill"
                }
            },
            "autoload": {
                "psr-4": {
                    "Symfony\\Polyfill\\Php80\\": ""
                },
                "files": [
                    "bootstrap.php"
                ],
                "classmap": [
                    "Resources/stubs"
                ]
            },
            "notification-url": "https://packagist.org/downloads/",
            "license": [
                "MIT"
            ],
            "authors": [
                {
                    "name": "Ion Bazan",
                    "email": "ion.bazan@gmail.com"
                },
                {
                    "name": "Nicolas Grekas",
                    "email": "p@tchwork.com"
                },
                {
                    "name": "Symfony Community",
                    "homepage": "https://symfony.com/contributors"
                }
            ],
            "description": "Symfony polyfill backporting some PHP 8.0+ features to lower PHP versions",
            "homepage": "https://symfony.com",
            "keywords": [
                "compatibility",
                "polyfill",
                "portable",
                "shim"
            ],
            "support": {
                "source": "https://github.com/symfony/polyfill-php80/tree/v1.22.0"
            },
            "funding": [
                {
                    "url": "https://symfony.com/sponsor",
                    "type": "custom"
                },
                {
                    "url": "https://github.com/fabpot",
                    "type": "github"
                },
                {
                    "url": "https://tidelift.com/funding/github/packagist/symfony/symfony",
                    "type": "tidelift"
                }
            ],
            "time": "2021-01-07T16:49:33+00:00"
        },
        {
            "name": "symfony/service-contracts",
            "version": "dev-main",
            "source": {
                "type": "git",
                "url": "https://github.com/symfony/service-contracts.git",
                "reference": "cea83947622b432b60b809d14c7b42df9f0f5823"
            },
            "dist": {
                "type": "zip",
                "url": "https://api.github.com/repos/symfony/service-contracts/zipball/cea83947622b432b60b809d14c7b42df9f0f5823",
                "reference": "cea83947622b432b60b809d14c7b42df9f0f5823",
                "shasum": ""
            },
            "require": {
                "php": ">=7.2.5",
                "psr/container": "^1.0"
            },
            "suggest": {
                "symfony/service-implementation": ""
            },
            "default-branch": true,
            "type": "library",
            "extra": {
                "branch-version": "2.3",
                "branch-alias": {
                    "dev-main": "2.3-dev"
                },
                "thanks": {
                    "name": "symfony/contracts",
                    "url": "https://github.com/symfony/contracts"
                }
            },
            "autoload": {
                "psr-4": {
                    "Symfony\\Contracts\\Service\\": ""
                }
            },
            "notification-url": "https://packagist.org/downloads/",
            "license": [
                "MIT"
            ],
            "authors": [
                {
                    "name": "Nicolas Grekas",
                    "email": "p@tchwork.com"
                },
                {
                    "name": "Symfony Community",
                    "homepage": "https://symfony.com/contributors"
                }
            ],
            "description": "Generic abstractions related to writing services",
            "homepage": "https://symfony.com",
            "keywords": [
                "abstractions",
                "contracts",
                "decoupling",
                "interfaces",
                "interoperability",
                "standards"
            ],
            "support": {
                "source": "https://github.com/symfony/service-contracts/tree/main"
            },
            "funding": [
                {
                    "url": "https://symfony.com/sponsor",
                    "type": "custom"
                },
                {
                    "url": "https://github.com/fabpot",
                    "type": "github"
                },
                {
                    "url": "https://tidelift.com/funding/github/packagist/symfony/symfony",
                    "type": "tidelift"
                }
            ],
            "time": "2021-01-11T09:51:46+00:00"
        },
        {
            "name": "symfony/string",
            "version": "5.x-dev",
            "source": {
                "type": "git",
                "url": "https://github.com/symfony/string.git",
                "reference": "2f833cf54d5fe9646638c50778016a06b6fe1603"
            },
            "dist": {
                "type": "zip",
                "url": "https://api.github.com/repos/symfony/string/zipball/2f833cf54d5fe9646638c50778016a06b6fe1603",
                "reference": "2f833cf54d5fe9646638c50778016a06b6fe1603",
                "shasum": ""
            },
            "require": {
                "php": ">=7.2.5",
                "symfony/polyfill-ctype": "~1.8",
                "symfony/polyfill-intl-grapheme": "~1.0",
                "symfony/polyfill-intl-normalizer": "~1.0",
                "symfony/polyfill-mbstring": "~1.0",
                "symfony/polyfill-php80": "~1.15"
            },
            "require-dev": {
                "symfony/error-handler": "^4.4|^5.0",
                "symfony/http-client": "^4.4|^5.0",
                "symfony/translation-contracts": "^1.1|^2",
                "symfony/var-exporter": "^4.4|^5.0"
            },
            "default-branch": true,
            "type": "library",
            "autoload": {
                "psr-4": {
                    "Symfony\\Component\\String\\": ""
                },
                "files": [
                    "Resources/functions.php"
                ],
                "exclude-from-classmap": [
                    "/Tests/"
                ]
            },
            "notification-url": "https://packagist.org/downloads/",
            "license": [
                "MIT"
            ],
            "authors": [
                {
                    "name": "Nicolas Grekas",
                    "email": "p@tchwork.com"
                },
                {
                    "name": "Symfony Community",
                    "homepage": "https://symfony.com/contributors"
                }
            ],
            "description": "Provides an object-oriented API to strings and deals with bytes, UTF-8 code points and grapheme clusters in a unified way",
            "homepage": "https://symfony.com",
            "keywords": [
                "grapheme",
                "i18n",
                "string",
                "unicode",
                "utf-8",
                "utf8"
            ],
            "support": {
                "source": "https://github.com/symfony/string/tree/5.x"
            },
            "funding": [
                {
                    "url": "https://symfony.com/sponsor",
                    "type": "custom"
                },
                {
                    "url": "https://github.com/fabpot",
                    "type": "github"
                },
                {
                    "url": "https://tidelift.com/funding/github/packagist/symfony/symfony",
                    "type": "tidelift"
                }
            ],
            "time": "2021-01-12T14:28:55+00:00"
        },
        {
            "name": "theseer/tokenizer",
            "version": "1.2.0",
            "source": {
                "type": "git",
                "url": "https://github.com/theseer/tokenizer.git",
                "reference": "75a63c33a8577608444246075ea0af0d052e452a"
            },
            "dist": {
                "type": "zip",
                "url": "https://api.github.com/repos/theseer/tokenizer/zipball/75a63c33a8577608444246075ea0af0d052e452a",
                "reference": "75a63c33a8577608444246075ea0af0d052e452a",
                "shasum": ""
            },
            "require": {
                "ext-dom": "*",
                "ext-tokenizer": "*",
                "ext-xmlwriter": "*",
                "php": "^7.2 || ^8.0"
            },
            "type": "library",
            "autoload": {
                "classmap": [
                    "src/"
                ]
            },
            "notification-url": "https://packagist.org/downloads/",
            "license": [
                "BSD-3-Clause"
            ],
            "authors": [
                {
                    "name": "Arne Blankerts",
                    "email": "arne@blankerts.de",
                    "role": "Developer"
                }
            ],
            "description": "A small library for converting tokenized PHP source code into XML and potentially other formats",
            "support": {
                "issues": "https://github.com/theseer/tokenizer/issues",
                "source": "https://github.com/theseer/tokenizer/tree/master"
            },
            "funding": [
                {
                    "url": "https://github.com/theseer",
                    "type": "github"
                }
            ],
            "time": "2020-07-12T23:59:07+00:00"
        },
        {
            "name": "twig/twig",
            "version": "2.x-dev",
            "source": {
                "type": "git",
                "url": "https://github.com/twigphp/Twig.git",
                "reference": "1a0162a612658790cb1f7b468c7698a7ee58001a"
            },
            "dist": {
                "type": "zip",
                "url": "https://api.github.com/repos/twigphp/Twig/zipball/1a0162a612658790cb1f7b468c7698a7ee58001a",
                "reference": "1a0162a612658790cb1f7b468c7698a7ee58001a",
                "shasum": ""
            },
            "require": {
                "php": ">=7.2.5",
                "symfony/polyfill-ctype": "^1.8",
                "symfony/polyfill-mbstring": "^1.3"
            },
            "require-dev": {
                "psr/container": "^1.0",
                "symfony/phpunit-bridge": "^4.4.9|^5.0.9"
            },
            "type": "library",
            "extra": {
                "branch-alias": {
                    "dev-master": "2.14-dev"
                }
            },
            "autoload": {
                "psr-0": {
                    "Twig_": "lib/"
                },
                "psr-4": {
                    "Twig\\": "src/"
                }
            },
            "notification-url": "https://packagist.org/downloads/",
            "license": [
                "BSD-3-Clause"
            ],
            "authors": [
                {
                    "name": "Fabien Potencier",
                    "email": "fabien@symfony.com",
                    "homepage": "http://fabien.potencier.org",
                    "role": "Lead Developer"
                },
                {
                    "name": "Twig Team",
                    "role": "Contributors"
                },
                {
                    "name": "Armin Ronacher",
                    "email": "armin.ronacher@active-4.com",
                    "role": "Project Founder"
                }
            ],
            "description": "Twig, the flexible, fast, and secure template language for PHP",
            "homepage": "https://twig.symfony.com",
            "keywords": [
                "templating"
            ],
            "support": {
                "issues": "https://github.com/twigphp/Twig/issues",
                "source": "https://github.com/twigphp/Twig/tree/2.x"
            },
            "funding": [
                {
                    "url": "https://github.com/fabpot",
                    "type": "github"
                },
                {
                    "url": "https://tidelift.com/funding/github/packagist/twig/twig",
                    "type": "tidelift"
                }
            ],
            "time": "2021-01-14T07:57:35+00:00"
        },
        {
            "name": "vimeo/psalm",
            "version": "4.1.1",
            "source": {
                "type": "git",
                "url": "https://github.com/vimeo/psalm.git",
                "reference": "16bfbd9224698bd738c665f33039fade2a1a3977"
            },
            "dist": {
                "type": "zip",
                "url": "https://api.github.com/repos/vimeo/psalm/zipball/16bfbd9224698bd738c665f33039fade2a1a3977",
                "reference": "16bfbd9224698bd738c665f33039fade2a1a3977",
                "shasum": ""
            },
            "require": {
                "amphp/amp": "^2.1",
                "amphp/byte-stream": "^1.5",
                "composer/package-versions-deprecated": "^1.8.0",
                "composer/semver": "^1.4 || ^2.0 || ^3.0",
                "composer/xdebug-handler": "^1.1",
                "dnoegel/php-xdg-base-dir": "^0.1.1",
                "ext-dom": "*",
                "ext-json": "*",
                "ext-libxml": "*",
                "ext-mbstring": "*",
                "ext-simplexml": "*",
                "ext-tokenizer": "*",
                "felixfbecker/advanced-json-rpc": "^3.0.3",
                "felixfbecker/language-server-protocol": "^1.4",
                "netresearch/jsonmapper": "^1.0 || ^2.0 || ^3.0",
                "nikic/php-parser": "^4.10.1",
                "openlss/lib-array2xml": "^1.0",
                "php": "^7.1|^8",
                "sebastian/diff": "^3.0 || ^4.0",
                "symfony/console": "^3.4.17 || ^4.1.6 || ^5.0",
                "webmozart/path-util": "^2.3"
            },
            "provide": {
                "psalm/psalm": "self.version"
            },
            "require-dev": {
                "amphp/amp": "^2.4.2",
                "bamarni/composer-bin-plugin": "^1.2",
                "brianium/paratest": "^4.0.0",
                "ext-curl": "*",
                "php": "^7.3|^8",
                "phpdocumentor/reflection-docblock": "^5",
                "phpmyadmin/sql-parser": "5.1.0",
                "phpspec/prophecy": ">=1.9.0",
                "phpunit/phpunit": "^9.0",
                "psalm/plugin-phpunit": "^0.13",
                "slevomat/coding-standard": "^5.0",
                "squizlabs/php_codesniffer": "^3.5",
                "symfony/process": "^4.3",
                "weirdan/prophecy-shim": "^1.0 || ^2.0"
            },
            "suggest": {
                "ext-igbinary": "^2.0.5"
            },
            "bin": [
                "psalm",
                "psalm-language-server",
                "psalm-plugin",
                "psalm-refactor",
                "psalter"
            ],
            "type": "library",
            "extra": {
                "branch-alias": {
                    "dev-master": "4.x-dev",
                    "dev-3.x": "3.x-dev",
                    "dev-2.x": "2.x-dev",
                    "dev-1.x": "1.x-dev"
                }
            },
            "autoload": {
                "psr-4": {
                    "Psalm\\": "src/Psalm/"
                },
                "files": [
                    "src/functions.php",
                    "src/spl_object_id.php"
                ]
            },
            "notification-url": "https://packagist.org/downloads/",
            "license": [
                "MIT"
            ],
            "authors": [
                {
                    "name": "Matthew Brown"
                }
            ],
            "description": "A static analysis tool for finding errors in PHP applications",
            "keywords": [
                "code",
                "inspection",
                "php"
            ],
            "support": {
                "issues": "https://github.com/vimeo/psalm/issues",
                "source": "https://github.com/vimeo/psalm/tree/4.1.1"
            },
            "time": "2020-11-02T05:54:12+00:00"
        },
        {
            "name": "webmozart/assert",
            "version": "dev-master",
            "source": {
                "type": "git",
                "url": "https://github.com/webmozarts/assert.git",
                "reference": "9c89b265ccc4092d58e66d72af5d343ee77a41ae"
            },
            "dist": {
                "type": "zip",
                "url": "https://api.github.com/repos/webmozarts/assert/zipball/9c89b265ccc4092d58e66d72af5d343ee77a41ae",
                "reference": "9c89b265ccc4092d58e66d72af5d343ee77a41ae",
                "shasum": ""
            },
            "require": {
                "php": "^7.2 || ^8.0",
                "symfony/polyfill-ctype": "^1.8"
            },
            "conflict": {
                "phpstan/phpstan": "<0.12.20",
                "vimeo/psalm": "<3.9.1"
            },
            "require-dev": {
                "phpunit/phpunit": "^8.5.13"
            },
            "default-branch": true,
            "type": "library",
            "extra": {
                "branch-alias": {
                    "dev-master": "1.10-dev"
                }
            },
            "autoload": {
                "psr-4": {
                    "Webmozart\\Assert\\": "src/"
                }
            },
            "notification-url": "https://packagist.org/downloads/",
            "license": [
                "MIT"
            ],
            "authors": [
                {
                    "name": "Bernhard Schussek",
                    "email": "bschussek@gmail.com"
                }
            ],
            "description": "Assertions to validate method input/output with nice error messages.",
            "keywords": [
                "assert",
                "check",
                "validate"
            ],
            "support": {
                "issues": "https://github.com/webmozarts/assert/issues",
                "source": "https://github.com/webmozarts/assert/tree/master"
            },
            "time": "2021-01-18T12:52:36+00:00"
        },
        {
            "name": "webmozart/path-util",
            "version": "dev-master",
            "source": {
                "type": "git",
                "url": "https://github.com/webmozart/path-util.git",
                "reference": "95a8f7ad150c2a3773ff3c3d04f557a24c99cfd2"
            },
            "dist": {
                "type": "zip",
                "url": "https://api.github.com/repos/webmozart/path-util/zipball/95a8f7ad150c2a3773ff3c3d04f557a24c99cfd2",
                "reference": "95a8f7ad150c2a3773ff3c3d04f557a24c99cfd2",
                "shasum": ""
            },
            "require": {
                "php": "^5.3.3|^7.0",
                "webmozart/assert": "~1.0"
            },
            "require-dev": {
                "phpunit/phpunit": "^4.6",
                "sebastian/version": "^1.0.1"
            },
            "default-branch": true,
            "type": "library",
            "extra": {
                "branch-alias": {
                    "dev-master": "2.3-dev"
                }
            },
            "autoload": {
                "psr-4": {
                    "Webmozart\\PathUtil\\": "src/"
                }
            },
            "notification-url": "https://packagist.org/downloads/",
            "license": [
                "MIT"
            ],
            "authors": [
                {
                    "name": "Bernhard Schussek",
                    "email": "bschussek@gmail.com"
                }
            ],
            "description": "A robust cross-platform utility for normalizing, comparing and modifying file paths.",
            "support": {
                "issues": "https://github.com/webmozart/path-util/issues",
                "source": "https://github.com/webmozart/path-util/tree/master"
            },
            "time": "2016-08-15T15:31:42+00:00"
        }
    ],
    "aliases": [],
    "minimum-stability": "dev",
    "stability-flags": [],
    "prefer-stable": false,
    "prefer-lowest": false,
    "platform": {
        "php": ">=7.4.0",
        "ext-curl": "*",
        "ext-imagick": "*",
        "ext-mbstring": "*",
        "ext-json": "*",
        "ext-yaml": "*",
        "ext-dom": "*",
        "ext-redis": "*",
        "ext-swoole": "*",
        "ext-pdo": "*",
        "ext-openssl": "*",
        "ext-zlib": "*",
        "ext-sockets": "*"
    },
    "platform-dev": [],
    "platform-overrides": {
        "php": "7.4"
    },
    "plugin-api-version": "2.0.0"
}<|MERGE_RESOLUTION|>--- conflicted
+++ resolved
@@ -4,11 +4,7 @@
         "Read more about it at https://getcomposer.org/doc/01-basic-usage.md#installing-dependencies",
         "This file is @generated automatically"
     ],
-<<<<<<< HEAD
     "content-hash": "a784326b22b178f498829f867d3ea272",
-=======
-    "content-hash": "3c94b5ea6b60232905b6831bec020b69",
->>>>>>> 666a847e
     "packages": [
         {
             "name": "adhocore/jwt",
