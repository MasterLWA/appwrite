--- conflicted
+++ resolved
@@ -4,11 +4,7 @@
         "Read more about it at https://getcomposer.org/doc/01-basic-usage.md#installing-dependencies",
         "This file is @generated automatically"
     ],
-<<<<<<< HEAD
-    "content-hash": "e28c5946b102f637cc247b026f42ae0e",
-=======
     "content-hash": "70ce232aec13929c9cc7901fa34282a0",
->>>>>>> 79131793
     "packages": [
         {
             "name": "adhocore/jwt",
@@ -5217,18 +5213,6 @@
         },
         {
             "name": "sebastian/global-state",
-<<<<<<< HEAD
-            "version": "5.0.5",
-            "source": {
-                "type": "git",
-                "url": "https://github.com/sebastianbergmann/global-state.git",
-                "reference": "0ca8db5a5fc9c8646244e629625ac486fa286bf2"
-            },
-            "dist": {
-                "type": "zip",
-                "url": "https://api.github.com/repos/sebastianbergmann/global-state/zipball/0ca8db5a5fc9c8646244e629625ac486fa286bf2",
-                "reference": "0ca8db5a5fc9c8646244e629625ac486fa286bf2",
-=======
             "version": "5.0.4",
             "source": {
                 "type": "git",
@@ -5239,7 +5223,6 @@
                 "type": "zip",
                 "url": "https://api.github.com/repos/sebastianbergmann/global-state/zipball/19c519631c5a511b7ed0ad64a6713fdb3fd25fe4",
                 "reference": "19c519631c5a511b7ed0ad64a6713fdb3fd25fe4",
->>>>>>> 79131793
                 "shasum": ""
             },
             "require": {
@@ -5282,11 +5265,7 @@
             ],
             "support": {
                 "issues": "https://github.com/sebastianbergmann/global-state/issues",
-<<<<<<< HEAD
                 "source": "https://github.com/sebastianbergmann/global-state/tree/5.0.5"
-=======
-                "source": "https://github.com/sebastianbergmann/global-state/tree/5.0.4"
->>>>>>> 79131793
             },
             "funding": [
                 {
@@ -5294,11 +5273,7 @@
                     "type": "github"
                 }
             ],
-<<<<<<< HEAD
-            "time": "2022-02-14T08:28:10+00:00"
-=======
             "time": "2022-02-10T07:01:19+00:00"
->>>>>>> 79131793
         },
         {
             "name": "sebastian/lines-of-code",
