{
    "_readme": [
        "This file locks the dependencies of your project to a known state",
        "Read more about it at https://getcomposer.org/doc/01-basic-usage.md#installing-dependencies",
        "This file is @generated automatically"
    ],
<<<<<<< HEAD
    "content-hash": "e6e65dc385ee20f37e53fa1116c6ba33",
=======
    "content-hash": "ce37f32b5c3c12e85d8d67bad35f57d7",
>>>>>>> 0e7a75d6
    "packages": [
        {
            "name": "adhocore/jwt",
            "version": "1.1.2",
            "source": {
                "type": "git",
                "url": "https://github.com/adhocore/php-jwt.git",
                "reference": "6c434af7170090bb7a8880d2bc220a2254ba7899"
            },
            "dist": {
                "type": "zip",
                "url": "https://api.github.com/repos/adhocore/php-jwt/zipball/6c434af7170090bb7a8880d2bc220a2254ba7899",
                "reference": "6c434af7170090bb7a8880d2bc220a2254ba7899",
                "shasum": ""
            },
            "require": {
                "php": "^7.0 || ^8.0"
            },
            "require-dev": {
                "phpunit/phpunit": "^6.5 || ^7.5"
            },
            "type": "library",
            "autoload": {
                "psr-4": {
                    "Ahc\\Jwt\\": "src/"
                }
            },
            "notification-url": "https://packagist.org/downloads/",
            "license": [
                "MIT"
            ],
            "authors": [
                {
                    "name": "Jitendra Adhikari",
                    "email": "jiten.adhikary@gmail.com"
                }
            ],
            "description": "Ultra lightweight JSON web token (JWT) library for PHP5.5+.",
            "keywords": [
                "auth",
                "json-web-token",
                "jwt",
                "jwt-auth",
                "jwt-php",
                "token"
            ],
            "support": {
                "issues": "https://github.com/adhocore/php-jwt/issues",
                "source": "https://github.com/adhocore/php-jwt/tree/1.1.2"
            },
            "funding": [
                {
                    "url": "https://paypal.me/ji10",
                    "type": "custom"
                }
            ],
            "time": "2021-02-20T09:56:44+00:00"
        },
        {
            "name": "appwrite/appwrite",
            "version": "8.0.0",
            "source": {
                "type": "git",
                "url": "https://github.com/appwrite/sdk-for-php.git",
                "reference": "2b9e966edf35c4061179ed98ea364698ab30de8b"
            },
            "dist": {
                "type": "zip",
                "url": "https://api.github.com/repos/appwrite/sdk-for-php/zipball/2b9e966edf35c4061179ed98ea364698ab30de8b",
                "reference": "2b9e966edf35c4061179ed98ea364698ab30de8b",
                "shasum": ""
            },
            "require": {
                "ext-curl": "*",
                "ext-json": "*",
                "php": ">=7.1.0"
            },
            "require-dev": {
                "phpunit/phpunit": "3.7.35"
            },
            "type": "library",
            "autoload": {
                "psr-4": {
                    "Appwrite\\": "src/Appwrite"
                }
            },
            "notification-url": "https://packagist.org/downloads/",
            "license": [
                "BSD-3-Clause"
            ],
            "description": "Appwrite is an open-source self-hosted backend server that abstract and simplify complex and repetitive development tasks behind a very simple REST API",
            "support": {
                "email": "team@appwrite.io",
                "issues": "https://github.com/appwrite/sdk-for-php/issues",
                "source": "https://github.com/appwrite/sdk-for-php/tree/8.0.0",
                "url": "https://appwrite.io/support"
            },
            "time": "2023-04-12T10:16:28+00:00"
        },
        {
            "name": "appwrite/php-clamav",
            "version": "2.0.0",
            "source": {
                "type": "git",
                "url": "https://github.com/appwrite/php-clamav.git",
                "reference": "f3897169f5c1f365312238a516ae9465f804634f"
            },
            "dist": {
                "type": "zip",
                "url": "https://api.github.com/repos/appwrite/php-clamav/zipball/f3897169f5c1f365312238a516ae9465f804634f",
                "reference": "f3897169f5c1f365312238a516ae9465f804634f",
                "shasum": ""
            },
            "require": {
                "ext-sockets": "*",
                "php": ">=8.0"
            },
            "require-dev": {
                "phpunit/phpunit": "^9"
            },
            "type": "library",
            "autoload": {
                "psr-4": {
                    "Appwrite\\ClamAV\\": "src/ClamAV"
                }
            },
            "notification-url": "https://packagist.org/downloads/",
            "license": [
                "MIT"
            ],
            "authors": [
                {
                    "name": "Eldad Fux",
                    "email": "eldad@appwrite.io"
                }
            ],
            "description": "ClamAV network and pipe client for PHP",
            "keywords": [
                "anti virus",
                "appwrite",
                "clamav",
                "php"
            ],
            "support": {
                "issues": "https://github.com/appwrite/php-clamav/issues",
                "source": "https://github.com/appwrite/php-clamav/tree/2.0.0"
            },
            "time": "2023-02-24T09:50:42+00:00"
        },
        {
            "name": "appwrite/php-runtimes",
            "version": "0.13.0",
            "source": {
                "type": "git",
                "url": "https://github.com/appwrite/runtimes.git",
                "reference": "5ab496b3908992b39275994a23783701c4b3de84"
            },
            "require": {
                "php": ">=8.0",
                "utopia-php/system": "0.7.*"
            },
            "require-dev": {
                "phpunit/phpunit": "^9.3",
                "vimeo/psalm": "4.0.1"
            },
            "type": "library",
            "autoload": {
                "psr-4": {
                    "Appwrite\\Runtimes\\": "src/Runtimes"
                }
            },
            "license": [
                "BSD-3-Clause"
            ],
            "authors": [
                {
                    "name": "Eldad Fux",
                    "email": "eldad@appwrite.io"
                },
                {
                    "name": "Torsten Dittmann",
                    "email": "torsten@appwrite.io"
                }
            ],
            "description": "Appwrite repository for Cloud Function runtimes that contains the configurations and tests for all of the Appwrite runtime environments.",
            "keywords": [
                "appwrite",
                "php",
                "runtimes"
            ],
            "time": "2023-09-12T19:38:43+00:00"
        },
        {
            "name": "chillerlan/php-qrcode",
            "version": "4.3.4",
            "source": {
                "type": "git",
                "url": "https://github.com/chillerlan/php-qrcode.git",
                "reference": "2ca4bf5ae048af1981d1023ee42a0a2a9d51e51d"
            },
            "dist": {
                "type": "zip",
                "url": "https://api.github.com/repos/chillerlan/php-qrcode/zipball/2ca4bf5ae048af1981d1023ee42a0a2a9d51e51d",
                "reference": "2ca4bf5ae048af1981d1023ee42a0a2a9d51e51d",
                "shasum": ""
            },
            "require": {
                "chillerlan/php-settings-container": "^2.1.4",
                "ext-mbstring": "*",
                "php": "^7.4 || ^8.0"
            },
            "require-dev": {
                "phan/phan": "^5.3",
                "phpunit/phpunit": "^9.5",
                "setasign/fpdf": "^1.8.2"
            },
            "suggest": {
                "chillerlan/php-authenticator": "Yet another Google authenticator! Also creates URIs for mobile apps.",
                "setasign/fpdf": "Required to use the QR FPDF output."
            },
            "type": "library",
            "autoload": {
                "psr-4": {
                    "chillerlan\\QRCode\\": "src/"
                }
            },
            "notification-url": "https://packagist.org/downloads/",
            "license": [
                "MIT"
            ],
            "authors": [
                {
                    "name": "Kazuhiko Arase",
                    "homepage": "https://github.com/kazuhikoarase"
                },
                {
                    "name": "Smiley",
                    "email": "smiley@chillerlan.net",
                    "homepage": "https://github.com/codemasher"
                },
                {
                    "name": "Contributors",
                    "homepage": "https://github.com/chillerlan/php-qrcode/graphs/contributors"
                }
            ],
            "description": "A QR code generator. PHP 7.4+",
            "homepage": "https://github.com/chillerlan/php-qrcode",
            "keywords": [
                "phpqrcode",
                "qr",
                "qr code",
                "qrcode",
                "qrcode-generator"
            ],
            "support": {
                "issues": "https://github.com/chillerlan/php-qrcode/issues",
                "source": "https://github.com/chillerlan/php-qrcode/tree/4.3.4"
            },
            "funding": [
                {
                    "url": "https://www.paypal.com/donate?hosted_button_id=WLYUNAT9ZTJZ4",
                    "type": "custom"
                },
                {
                    "url": "https://ko-fi.com/codemasher",
                    "type": "ko_fi"
                }
            ],
            "time": "2022-07-25T09:12:45+00:00"
        },
        {
            "name": "chillerlan/php-settings-container",
            "version": "2.1.4",
            "source": {
                "type": "git",
                "url": "https://github.com/chillerlan/php-settings-container.git",
                "reference": "1beb7df3c14346d4344b0b2e12f6f9a74feabd4a"
            },
            "dist": {
                "type": "zip",
                "url": "https://api.github.com/repos/chillerlan/php-settings-container/zipball/1beb7df3c14346d4344b0b2e12f6f9a74feabd4a",
                "reference": "1beb7df3c14346d4344b0b2e12f6f9a74feabd4a",
                "shasum": ""
            },
            "require": {
                "ext-json": "*",
                "php": "^7.4 || ^8.0"
            },
            "require-dev": {
                "phan/phan": "^5.3",
                "phpunit/phpunit": "^9.5"
            },
            "type": "library",
            "autoload": {
                "psr-4": {
                    "chillerlan\\Settings\\": "src/"
                }
            },
            "notification-url": "https://packagist.org/downloads/",
            "license": [
                "MIT"
            ],
            "authors": [
                {
                    "name": "Smiley",
                    "email": "smiley@chillerlan.net",
                    "homepage": "https://github.com/codemasher"
                }
            ],
            "description": "A container class for immutable settings objects. Not a DI container. PHP 7.4+",
            "homepage": "https://github.com/chillerlan/php-settings-container",
            "keywords": [
                "PHP7",
                "Settings",
                "configuration",
                "container",
                "helper"
            ],
            "support": {
                "issues": "https://github.com/chillerlan/php-settings-container/issues",
                "source": "https://github.com/chillerlan/php-settings-container"
            },
            "funding": [
                {
                    "url": "https://www.paypal.com/donate?hosted_button_id=WLYUNAT9ZTJZ4",
                    "type": "custom"
                },
                {
                    "url": "https://ko-fi.com/codemasher",
                    "type": "ko_fi"
                }
            ],
            "time": "2022-07-05T22:32:14+00:00"
        },
        {
            "name": "colinmollenhour/credis",
            "version": "v1.15.0",
            "source": {
                "type": "git",
                "url": "https://github.com/colinmollenhour/credis.git",
                "reference": "28810439de1d9597b7ba11794ed9479fb6f3de7c"
            },
            "dist": {
                "type": "zip",
                "url": "https://api.github.com/repos/colinmollenhour/credis/zipball/28810439de1d9597b7ba11794ed9479fb6f3de7c",
                "reference": "28810439de1d9597b7ba11794ed9479fb6f3de7c",
                "shasum": ""
            },
            "require": {
                "php": ">=5.6.0"
            },
            "suggest": {
                "ext-redis": "Improved performance for communicating with redis"
            },
            "type": "library",
            "autoload": {
                "classmap": [
                    "Client.php",
                    "Cluster.php",
                    "Sentinel.php",
                    "Module.php"
                ]
            },
            "notification-url": "https://packagist.org/downloads/",
            "license": [
                "MIT"
            ],
            "authors": [
                {
                    "name": "Colin Mollenhour",
                    "email": "colin@mollenhour.com"
                }
            ],
            "description": "Credis is a lightweight interface to the Redis key-value store which wraps the phpredis library when available for better performance.",
            "homepage": "https://github.com/colinmollenhour/credis",
            "support": {
                "issues": "https://github.com/colinmollenhour/credis/issues",
                "source": "https://github.com/colinmollenhour/credis/tree/v1.15.0"
            },
            "time": "2023-04-18T15:34:23+00:00"
        },
        {
            "name": "dragonmantank/cron-expression",
            "version": "v3.3.2",
            "source": {
                "type": "git",
                "url": "https://github.com/dragonmantank/cron-expression.git",
                "reference": "782ca5968ab8b954773518e9e49a6f892a34b2a8"
            },
            "dist": {
                "type": "zip",
                "url": "https://api.github.com/repos/dragonmantank/cron-expression/zipball/782ca5968ab8b954773518e9e49a6f892a34b2a8",
                "reference": "782ca5968ab8b954773518e9e49a6f892a34b2a8",
                "shasum": ""
            },
            "require": {
                "php": "^7.2|^8.0",
                "webmozart/assert": "^1.0"
            },
            "replace": {
                "mtdowling/cron-expression": "^1.0"
            },
            "require-dev": {
                "phpstan/extension-installer": "^1.0",
                "phpstan/phpstan": "^1.0",
                "phpstan/phpstan-webmozart-assert": "^1.0",
                "phpunit/phpunit": "^7.0|^8.0|^9.0"
            },
            "type": "library",
            "autoload": {
                "psr-4": {
                    "Cron\\": "src/Cron/"
                }
            },
            "notification-url": "https://packagist.org/downloads/",
            "license": [
                "MIT"
            ],
            "authors": [
                {
                    "name": "Chris Tankersley",
                    "email": "chris@ctankersley.com",
                    "homepage": "https://github.com/dragonmantank"
                }
            ],
            "description": "CRON for PHP: Calculate the next or previous run date and determine if a CRON expression is due",
            "keywords": [
                "cron",
                "schedule"
            ],
            "support": {
                "issues": "https://github.com/dragonmantank/cron-expression/issues",
                "source": "https://github.com/dragonmantank/cron-expression/tree/v3.3.2"
            },
            "funding": [
                {
                    "url": "https://github.com/dragonmantank",
                    "type": "github"
                }
            ],
            "time": "2022-09-10T18:51:20+00:00"
        },
        {
            "name": "guzzlehttp/guzzle",
            "version": "7.8.0",
            "source": {
                "type": "git",
                "url": "https://github.com/guzzle/guzzle.git",
                "reference": "1110f66a6530a40fe7aea0378fe608ee2b2248f9"
            },
            "dist": {
                "type": "zip",
                "url": "https://api.github.com/repos/guzzle/guzzle/zipball/1110f66a6530a40fe7aea0378fe608ee2b2248f9",
                "reference": "1110f66a6530a40fe7aea0378fe608ee2b2248f9",
                "shasum": ""
            },
            "require": {
                "ext-json": "*",
                "guzzlehttp/promises": "^1.5.3 || ^2.0.1",
                "guzzlehttp/psr7": "^1.9.1 || ^2.5.1",
                "php": "^7.2.5 || ^8.0",
                "psr/http-client": "^1.0",
                "symfony/deprecation-contracts": "^2.2 || ^3.0"
            },
            "provide": {
                "psr/http-client-implementation": "1.0"
            },
            "require-dev": {
                "bamarni/composer-bin-plugin": "^1.8.1",
                "ext-curl": "*",
                "php-http/client-integration-tests": "dev-master#2c025848417c1135031fdf9c728ee53d0a7ceaee as 3.0.999",
                "php-http/message-factory": "^1.1",
                "phpunit/phpunit": "^8.5.29 || ^9.5.23",
                "psr/log": "^1.1 || ^2.0 || ^3.0"
            },
            "suggest": {
                "ext-curl": "Required for CURL handler support",
                "ext-intl": "Required for Internationalized Domain Name (IDN) support",
                "psr/log": "Required for using the Log middleware"
            },
            "type": "library",
            "extra": {
                "bamarni-bin": {
                    "bin-links": true,
                    "forward-command": false
                }
            },
            "autoload": {
                "files": [
                    "src/functions_include.php"
                ],
                "psr-4": {
                    "GuzzleHttp\\": "src/"
                }
            },
            "notification-url": "https://packagist.org/downloads/",
            "license": [
                "MIT"
            ],
            "authors": [
                {
                    "name": "Graham Campbell",
                    "email": "hello@gjcampbell.co.uk",
                    "homepage": "https://github.com/GrahamCampbell"
                },
                {
                    "name": "Michael Dowling",
                    "email": "mtdowling@gmail.com",
                    "homepage": "https://github.com/mtdowling"
                },
                {
                    "name": "Jeremy Lindblom",
                    "email": "jeremeamia@gmail.com",
                    "homepage": "https://github.com/jeremeamia"
                },
                {
                    "name": "George Mponos",
                    "email": "gmponos@gmail.com",
                    "homepage": "https://github.com/gmponos"
                },
                {
                    "name": "Tobias Nyholm",
                    "email": "tobias.nyholm@gmail.com",
                    "homepage": "https://github.com/Nyholm"
                },
                {
                    "name": "Márk Sági-Kazár",
                    "email": "mark.sagikazar@gmail.com",
                    "homepage": "https://github.com/sagikazarmark"
                },
                {
                    "name": "Tobias Schultze",
                    "email": "webmaster@tubo-world.de",
                    "homepage": "https://github.com/Tobion"
                }
            ],
            "description": "Guzzle is a PHP HTTP client library",
            "keywords": [
                "client",
                "curl",
                "framework",
                "http",
                "http client",
                "psr-18",
                "psr-7",
                "rest",
                "web service"
            ],
            "support": {
                "issues": "https://github.com/guzzle/guzzle/issues",
                "source": "https://github.com/guzzle/guzzle/tree/7.8.0"
            },
            "funding": [
                {
                    "url": "https://github.com/GrahamCampbell",
                    "type": "github"
                },
                {
                    "url": "https://github.com/Nyholm",
                    "type": "github"
                },
                {
                    "url": "https://tidelift.com/funding/github/packagist/guzzlehttp/guzzle",
                    "type": "tidelift"
                }
            ],
            "time": "2023-08-27T10:20:53+00:00"
        },
        {
            "name": "guzzlehttp/promises",
            "version": "2.0.1",
            "source": {
                "type": "git",
                "url": "https://github.com/guzzle/promises.git",
                "reference": "111166291a0f8130081195ac4556a5587d7f1b5d"
            },
            "dist": {
                "type": "zip",
                "url": "https://api.github.com/repos/guzzle/promises/zipball/111166291a0f8130081195ac4556a5587d7f1b5d",
                "reference": "111166291a0f8130081195ac4556a5587d7f1b5d",
                "shasum": ""
            },
            "require": {
                "php": "^7.2.5 || ^8.0"
            },
            "require-dev": {
                "bamarni/composer-bin-plugin": "^1.8.1",
                "phpunit/phpunit": "^8.5.29 || ^9.5.23"
            },
            "type": "library",
            "extra": {
                "bamarni-bin": {
                    "bin-links": true,
                    "forward-command": false
                }
            },
            "autoload": {
                "psr-4": {
                    "GuzzleHttp\\Promise\\": "src/"
                }
            },
            "notification-url": "https://packagist.org/downloads/",
            "license": [
                "MIT"
            ],
            "authors": [
                {
                    "name": "Graham Campbell",
                    "email": "hello@gjcampbell.co.uk",
                    "homepage": "https://github.com/GrahamCampbell"
                },
                {
                    "name": "Michael Dowling",
                    "email": "mtdowling@gmail.com",
                    "homepage": "https://github.com/mtdowling"
                },
                {
                    "name": "Tobias Nyholm",
                    "email": "tobias.nyholm@gmail.com",
                    "homepage": "https://github.com/Nyholm"
                },
                {
                    "name": "Tobias Schultze",
                    "email": "webmaster@tubo-world.de",
                    "homepage": "https://github.com/Tobion"
                }
            ],
            "description": "Guzzle promises library",
            "keywords": [
                "promise"
            ],
            "support": {
                "issues": "https://github.com/guzzle/promises/issues",
                "source": "https://github.com/guzzle/promises/tree/2.0.1"
            },
            "funding": [
                {
                    "url": "https://github.com/GrahamCampbell",
                    "type": "github"
                },
                {
                    "url": "https://github.com/Nyholm",
                    "type": "github"
                },
                {
                    "url": "https://tidelift.com/funding/github/packagist/guzzlehttp/promises",
                    "type": "tidelift"
                }
            ],
            "time": "2023-08-03T15:11:55+00:00"
        },
        {
            "name": "guzzlehttp/psr7",
            "version": "2.6.1",
            "source": {
                "type": "git",
                "url": "https://github.com/guzzle/psr7.git",
                "reference": "be45764272e8873c72dbe3d2edcfdfcc3bc9f727"
            },
            "dist": {
                "type": "zip",
                "url": "https://api.github.com/repos/guzzle/psr7/zipball/be45764272e8873c72dbe3d2edcfdfcc3bc9f727",
                "reference": "be45764272e8873c72dbe3d2edcfdfcc3bc9f727",
                "shasum": ""
            },
            "require": {
                "php": "^7.2.5 || ^8.0",
                "psr/http-factory": "^1.0",
                "psr/http-message": "^1.1 || ^2.0",
                "ralouphie/getallheaders": "^3.0"
            },
            "provide": {
                "psr/http-factory-implementation": "1.0",
                "psr/http-message-implementation": "1.0"
            },
            "require-dev": {
                "bamarni/composer-bin-plugin": "^1.8.1",
                "http-interop/http-factory-tests": "^0.9",
                "phpunit/phpunit": "^8.5.29 || ^9.5.23"
            },
            "suggest": {
                "laminas/laminas-httphandlerrunner": "Emit PSR-7 responses"
            },
            "type": "library",
            "extra": {
                "bamarni-bin": {
                    "bin-links": true,
                    "forward-command": false
                }
            },
            "autoload": {
                "psr-4": {
                    "GuzzleHttp\\Psr7\\": "src/"
                }
            },
            "notification-url": "https://packagist.org/downloads/",
            "license": [
                "MIT"
            ],
            "authors": [
                {
                    "name": "Graham Campbell",
                    "email": "hello@gjcampbell.co.uk",
                    "homepage": "https://github.com/GrahamCampbell"
                },
                {
                    "name": "Michael Dowling",
                    "email": "mtdowling@gmail.com",
                    "homepage": "https://github.com/mtdowling"
                },
                {
                    "name": "George Mponos",
                    "email": "gmponos@gmail.com",
                    "homepage": "https://github.com/gmponos"
                },
                {
                    "name": "Tobias Nyholm",
                    "email": "tobias.nyholm@gmail.com",
                    "homepage": "https://github.com/Nyholm"
                },
                {
                    "name": "Márk Sági-Kazár",
                    "email": "mark.sagikazar@gmail.com",
                    "homepage": "https://github.com/sagikazarmark"
                },
                {
                    "name": "Tobias Schultze",
                    "email": "webmaster@tubo-world.de",
                    "homepage": "https://github.com/Tobion"
                },
                {
                    "name": "Márk Sági-Kazár",
                    "email": "mark.sagikazar@gmail.com",
                    "homepage": "https://sagikazarmark.hu"
                }
            ],
            "description": "PSR-7 message implementation that also provides common utility methods",
            "keywords": [
                "http",
                "message",
                "psr-7",
                "request",
                "response",
                "stream",
                "uri",
                "url"
            ],
            "support": {
                "issues": "https://github.com/guzzle/psr7/issues",
                "source": "https://github.com/guzzle/psr7/tree/2.6.1"
            },
            "funding": [
                {
                    "url": "https://github.com/GrahamCampbell",
                    "type": "github"
                },
                {
                    "url": "https://github.com/Nyholm",
                    "type": "github"
                },
                {
                    "url": "https://tidelift.com/funding/github/packagist/guzzlehttp/psr7",
                    "type": "tidelift"
                }
            ],
            "time": "2023-08-27T10:13:57+00:00"
        },
        {
            "name": "influxdb/influxdb-php",
            "version": "1.15.2",
            "source": {
                "type": "git",
                "url": "https://github.com/influxdata/influxdb-php.git",
                "reference": "d6e59f4f04ab9107574fda69c2cbe36671253d03"
            },
            "dist": {
                "type": "zip",
                "url": "https://api.github.com/repos/influxdata/influxdb-php/zipball/d6e59f4f04ab9107574fda69c2cbe36671253d03",
                "reference": "d6e59f4f04ab9107574fda69c2cbe36671253d03",
                "shasum": ""
            },
            "require": {
                "guzzlehttp/guzzle": "^6.0|^7.0",
                "php": "^5.5 || ^7.0 || ^8.0"
            },
            "require-dev": {
                "dms/phpunit-arraysubset-asserts": "^0.2.1",
                "phpunit/phpunit": "^9.5"
            },
            "suggest": {
                "ext-curl": "Curl extension, needed for Curl driver",
                "stefanotorresi/influxdb-php-async": "An asyncronous client for InfluxDB, implemented via ReactPHP."
            },
            "type": "library",
            "autoload": {
                "psr-4": {
                    "InfluxDB\\": "src/InfluxDB"
                }
            },
            "notification-url": "https://packagist.org/downloads/",
            "license": [
                "MIT"
            ],
            "authors": [
                {
                    "name": "Stephen Hoogendijk",
                    "email": "stephen@tca0.nl"
                },
                {
                    "name": "Daniel Martinez",
                    "email": "danimartcas@hotmail.com"
                },
                {
                    "name": "Gianluca Arbezzano",
                    "email": "gianarb92@gmail.com"
                }
            ],
            "description": "InfluxDB client library for PHP",
            "keywords": [
                "client",
                "influxdata",
                "influxdb",
                "influxdb class",
                "influxdb client",
                "influxdb library",
                "time series"
            ],
            "support": {
                "issues": "https://github.com/influxdata/influxdb-php/issues",
                "source": "https://github.com/influxdata/influxdb-php/tree/1.15.2"
            },
            "abandoned": true,
            "time": "2020-12-26T17:45:17+00:00"
        },
        {
            "name": "jean85/pretty-package-versions",
            "version": "2.0.5",
            "source": {
                "type": "git",
                "url": "https://github.com/Jean85/pretty-package-versions.git",
                "reference": "ae547e455a3d8babd07b96966b17d7fd21d9c6af"
            },
            "dist": {
                "type": "zip",
                "url": "https://api.github.com/repos/Jean85/pretty-package-versions/zipball/ae547e455a3d8babd07b96966b17d7fd21d9c6af",
                "reference": "ae547e455a3d8babd07b96966b17d7fd21d9c6af",
                "shasum": ""
            },
            "require": {
                "composer-runtime-api": "^2.0.0",
                "php": "^7.1|^8.0"
            },
            "require-dev": {
                "friendsofphp/php-cs-fixer": "^2.17",
                "jean85/composer-provided-replaced-stub-package": "^1.0",
                "phpstan/phpstan": "^0.12.66",
                "phpunit/phpunit": "^7.5|^8.5|^9.4",
                "vimeo/psalm": "^4.3"
            },
            "type": "library",
            "extra": {
                "branch-alias": {
                    "dev-master": "1.x-dev"
                }
            },
            "autoload": {
                "psr-4": {
                    "Jean85\\": "src/"
                }
            },
            "notification-url": "https://packagist.org/downloads/",
            "license": [
                "MIT"
            ],
            "authors": [
                {
                    "name": "Alessandro Lai",
                    "email": "alessandro.lai85@gmail.com"
                }
            ],
            "description": "A library to get pretty versions strings of installed dependencies",
            "keywords": [
                "composer",
                "package",
                "release",
                "versions"
            ],
            "support": {
                "issues": "https://github.com/Jean85/pretty-package-versions/issues",
                "source": "https://github.com/Jean85/pretty-package-versions/tree/2.0.5"
            },
            "time": "2021-10-08T21:21:46+00:00"
        },
        {
            "name": "laravel/pint",
            "version": "v1.2.1",
            "source": {
                "type": "git",
                "url": "https://github.com/laravel/pint.git",
                "reference": "e60e2112ee779ce60f253695b273d1646a17d6f1"
            },
            "dist": {
                "type": "zip",
                "url": "https://api.github.com/repos/laravel/pint/zipball/e60e2112ee779ce60f253695b273d1646a17d6f1",
                "reference": "e60e2112ee779ce60f253695b273d1646a17d6f1",
                "shasum": ""
            },
            "require": {
                "ext-json": "*",
                "ext-mbstring": "*",
                "ext-tokenizer": "*",
                "ext-xml": "*",
                "php": "^8.0"
            },
            "require-dev": {
                "friendsofphp/php-cs-fixer": "^3.11.0",
                "illuminate/view": "^9.32.0",
                "laravel-zero/framework": "^9.2.0",
                "mockery/mockery": "^1.5.1",
                "nunomaduro/larastan": "^2.2.0",
                "nunomaduro/termwind": "^1.14.0",
                "pestphp/pest": "^1.22.1"
            },
            "bin": [
                "builds/pint"
            ],
            "type": "project",
            "autoload": {
                "psr-4": {
                    "App\\": "app/",
                    "Database\\Seeders\\": "database/seeders/",
                    "Database\\Factories\\": "database/factories/"
                }
            },
            "notification-url": "https://packagist.org/downloads/",
            "license": [
                "MIT"
            ],
            "authors": [
                {
                    "name": "Nuno Maduro",
                    "email": "enunomaduro@gmail.com"
                }
            ],
            "description": "An opinionated code formatter for PHP.",
            "homepage": "https://laravel.com",
            "keywords": [
                "format",
                "formatter",
                "lint",
                "linter",
                "php"
            ],
            "support": {
                "issues": "https://github.com/laravel/pint/issues",
                "source": "https://github.com/laravel/pint"
            },
            "time": "2022-11-29T16:25:20+00:00"
        },
        {
            "name": "league/csv",
            "version": "9.7.1",
            "source": {
                "type": "git",
                "url": "https://github.com/thephpleague/csv.git",
                "reference": "0ec57e8264ec92565974ead0d1724cf1026e10c1"
            },
            "dist": {
                "type": "zip",
                "url": "https://api.github.com/repos/thephpleague/csv/zipball/0ec57e8264ec92565974ead0d1724cf1026e10c1",
                "reference": "0ec57e8264ec92565974ead0d1724cf1026e10c1",
                "shasum": ""
            },
            "require": {
                "ext-json": "*",
                "ext-mbstring": "*",
                "php": "^7.3 || ^8.0"
            },
            "require-dev": {
                "ext-curl": "*",
                "ext-dom": "*",
                "friendsofphp/php-cs-fixer": "^2.16",
                "phpstan/phpstan": "^0.12.0",
                "phpstan/phpstan-phpunit": "^0.12.0",
                "phpstan/phpstan-strict-rules": "^0.12.0",
                "phpunit/phpunit": "^9.5"
            },
            "suggest": {
                "ext-dom": "Required to use the XMLConverter and or the HTMLConverter classes",
                "ext-iconv": "Needed to ease transcoding CSV using iconv stream filters"
            },
            "type": "library",
            "extra": {
                "branch-alias": {
                    "dev-master": "9.x-dev"
                }
            },
            "autoload": {
                "files": [
                    "src/functions_include.php"
                ],
                "psr-4": {
                    "League\\Csv\\": "src"
                }
            },
            "notification-url": "https://packagist.org/downloads/",
            "license": [
                "MIT"
            ],
            "authors": [
                {
                    "name": "Ignace Nyamagana Butera",
                    "email": "nyamsprod@gmail.com",
                    "homepage": "https://github.com/nyamsprod/",
                    "role": "Developer"
                }
            ],
            "description": "CSV data manipulation made easy in PHP",
            "homepage": "http://csv.thephpleague.com",
            "keywords": [
                "convert",
                "csv",
                "export",
                "filter",
                "import",
                "read",
                "transform",
                "write"
            ],
            "support": {
                "docs": "https://csv.thephpleague.com",
                "issues": "https://github.com/thephpleague/csv/issues",
                "rss": "https://github.com/thephpleague/csv/releases.atom",
                "source": "https://github.com/thephpleague/csv"
            },
            "funding": [
                {
                    "url": "https://github.com/sponsors/nyamsprod",
                    "type": "github"
                }
            ],
            "time": "2021-04-17T16:32:08+00:00"
        },
        {
            "name": "matomo/device-detector",
            "version": "6.1.5",
            "source": {
                "type": "git",
                "url": "https://github.com/matomo-org/device-detector.git",
                "reference": "40ca2990dba2c1719e5c62168e822e0b86c167d4"
            },
            "dist": {
                "type": "zip",
                "url": "https://api.github.com/repos/matomo-org/device-detector/zipball/40ca2990dba2c1719e5c62168e822e0b86c167d4",
                "reference": "40ca2990dba2c1719e5c62168e822e0b86c167d4",
                "shasum": ""
            },
            "require": {
                "mustangostang/spyc": "*",
                "php": "^7.2|^8.0"
            },
            "replace": {
                "piwik/device-detector": "self.version"
            },
            "require-dev": {
                "matthiasmullie/scrapbook": "^1.4.7",
                "mayflower/mo4-coding-standard": "^v8.0.0",
                "phpstan/phpstan": "^0.12.52",
                "phpunit/phpunit": "^8.5.8",
                "psr/cache": "^1.0.1",
                "psr/simple-cache": "^1.0.1",
                "symfony/yaml": "^5.1.7"
            },
            "suggest": {
                "doctrine/cache": "Can directly be used for caching purpose",
                "ext-yaml": "Necessary for using the Pecl YAML parser"
            },
            "type": "library",
            "autoload": {
                "psr-4": {
                    "DeviceDetector\\": ""
                },
                "exclude-from-classmap": [
                    "Tests/"
                ]
            },
            "notification-url": "https://packagist.org/downloads/",
            "license": [
                "LGPL-3.0-or-later"
            ],
            "authors": [
                {
                    "name": "The Matomo Team",
                    "email": "hello@matomo.org",
                    "homepage": "https://matomo.org/team/"
                }
            ],
            "description": "The Universal Device Detection library, that parses User Agents and detects devices (desktop, tablet, mobile, tv, cars, console, etc.), clients (browsers, media players, mobile apps, feed readers, libraries, etc), operating systems, devices, brands and models.",
            "homepage": "https://matomo.org",
            "keywords": [
                "devicedetection",
                "parser",
                "useragent"
            ],
            "support": {
                "forum": "https://forum.matomo.org/",
                "issues": "https://github.com/matomo-org/device-detector/issues",
                "source": "https://github.com/matomo-org/matomo",
                "wiki": "https://dev.matomo.org/"
            },
            "time": "2023-08-17T16:17:41+00:00"
        },
        {
            "name": "mongodb/mongodb",
            "version": "1.10.0",
            "source": {
                "type": "git",
                "url": "https://github.com/mongodb/mongo-php-library.git",
                "reference": "b0bbd657f84219212487d01a8ffe93a789e1e488"
            },
            "dist": {
                "type": "zip",
                "url": "https://api.github.com/repos/mongodb/mongo-php-library/zipball/b0bbd657f84219212487d01a8ffe93a789e1e488",
                "reference": "b0bbd657f84219212487d01a8ffe93a789e1e488",
                "shasum": ""
            },
            "require": {
                "ext-hash": "*",
                "ext-json": "*",
                "ext-mongodb": "^1.11.0",
                "jean85/pretty-package-versions": "^1.2 || ^2.0.1",
                "php": "^7.1 || ^8.0",
                "symfony/polyfill-php80": "^1.19"
            },
            "require-dev": {
                "doctrine/coding-standard": "^9.0",
                "squizlabs/php_codesniffer": "^3.6",
                "symfony/phpunit-bridge": "^5.2"
            },
            "type": "library",
            "extra": {
                "branch-alias": {
                    "dev-master": "1.10.x-dev"
                }
            },
            "autoload": {
                "files": [
                    "src/functions.php"
                ],
                "psr-4": {
                    "MongoDB\\": "src/"
                }
            },
            "notification-url": "https://packagist.org/downloads/",
            "license": [
                "Apache-2.0"
            ],
            "authors": [
                {
                    "name": "Andreas Braun",
                    "email": "andreas.braun@mongodb.com"
                },
                {
                    "name": "Jeremy Mikola",
                    "email": "jmikola@gmail.com"
                }
            ],
            "description": "MongoDB driver library",
            "homepage": "https://jira.mongodb.org/browse/PHPLIB",
            "keywords": [
                "database",
                "driver",
                "mongodb",
                "persistence"
            ],
            "support": {
                "issues": "https://github.com/mongodb/mongo-php-library/issues",
                "source": "https://github.com/mongodb/mongo-php-library/tree/1.10.0"
            },
            "time": "2021-10-20T22:22:37+00:00"
        },
        {
            "name": "mustangostang/spyc",
            "version": "0.6.3",
            "source": {
                "type": "git",
                "url": "git@github.com:mustangostang/spyc.git",
                "reference": "4627c838b16550b666d15aeae1e5289dd5b77da0"
            },
            "dist": {
                "type": "zip",
                "url": "https://api.github.com/repos/mustangostang/spyc/zipball/4627c838b16550b666d15aeae1e5289dd5b77da0",
                "reference": "4627c838b16550b666d15aeae1e5289dd5b77da0",
                "shasum": ""
            },
            "require": {
                "php": ">=5.3.1"
            },
            "require-dev": {
                "phpunit/phpunit": "4.3.*@dev"
            },
            "type": "library",
            "extra": {
                "branch-alias": {
                    "dev-master": "0.5.x-dev"
                }
            },
            "autoload": {
                "files": [
                    "Spyc.php"
                ]
            },
            "notification-url": "https://packagist.org/downloads/",
            "license": [
                "MIT"
            ],
            "authors": [
                {
                    "name": "mustangostang",
                    "email": "vlad.andersen@gmail.com"
                }
            ],
            "description": "A simple YAML loader/dumper class for PHP",
            "homepage": "https://github.com/mustangostang/spyc/",
            "keywords": [
                "spyc",
                "yaml",
                "yml"
            ],
            "time": "2019-09-10T13:16:29+00:00"
        },
        {
            "name": "phpmailer/phpmailer",
            "version": "v6.8.0",
            "source": {
                "type": "git",
                "url": "https://github.com/PHPMailer/PHPMailer.git",
                "reference": "df16b615e371d81fb79e506277faea67a1be18f1"
            },
            "dist": {
                "type": "zip",
                "url": "https://api.github.com/repos/PHPMailer/PHPMailer/zipball/df16b615e371d81fb79e506277faea67a1be18f1",
                "reference": "df16b615e371d81fb79e506277faea67a1be18f1",
                "shasum": ""
            },
            "require": {
                "ext-ctype": "*",
                "ext-filter": "*",
                "ext-hash": "*",
                "php": ">=5.5.0"
            },
            "require-dev": {
                "dealerdirect/phpcodesniffer-composer-installer": "^0.7.2",
                "doctrine/annotations": "^1.2.6 || ^1.13.3",
                "php-parallel-lint/php-console-highlighter": "^1.0.0",
                "php-parallel-lint/php-parallel-lint": "^1.3.2",
                "phpcompatibility/php-compatibility": "^9.3.5",
                "roave/security-advisories": "dev-latest",
                "squizlabs/php_codesniffer": "^3.7.1",
                "yoast/phpunit-polyfills": "^1.0.4"
            },
            "suggest": {
                "ext-mbstring": "Needed to send email in multibyte encoding charset or decode encoded addresses",
                "ext-openssl": "Needed for secure SMTP sending and DKIM signing",
                "greew/oauth2-azure-provider": "Needed for Microsoft Azure XOAUTH2 authentication",
                "hayageek/oauth2-yahoo": "Needed for Yahoo XOAUTH2 authentication",
                "league/oauth2-google": "Needed for Google XOAUTH2 authentication",
                "psr/log": "For optional PSR-3 debug logging",
                "symfony/polyfill-mbstring": "To support UTF-8 if the Mbstring PHP extension is not enabled (^1.2)",
                "thenetworg/oauth2-azure": "Needed for Microsoft XOAUTH2 authentication"
            },
            "type": "library",
            "autoload": {
                "psr-4": {
                    "PHPMailer\\PHPMailer\\": "src/"
                }
            },
            "notification-url": "https://packagist.org/downloads/",
            "license": [
                "LGPL-2.1-only"
            ],
            "authors": [
                {
                    "name": "Marcus Bointon",
                    "email": "phpmailer@synchromedia.co.uk"
                },
                {
                    "name": "Jim Jagielski",
                    "email": "jimjag@gmail.com"
                },
                {
                    "name": "Andy Prevost",
                    "email": "codeworxtech@users.sourceforge.net"
                },
                {
                    "name": "Brent R. Matzelle"
                }
            ],
            "description": "PHPMailer is a full-featured email creation and transfer class for PHP",
            "support": {
                "issues": "https://github.com/PHPMailer/PHPMailer/issues",
                "source": "https://github.com/PHPMailer/PHPMailer/tree/v6.8.0"
            },
            "funding": [
                {
                    "url": "https://github.com/Synchro",
                    "type": "github"
                }
            ],
            "time": "2023-03-06T14:43:22+00:00"
        },
        {
            "name": "psr/http-client",
            "version": "1.0.2",
            "source": {
                "type": "git",
                "url": "https://github.com/php-fig/http-client.git",
                "reference": "0955afe48220520692d2d09f7ab7e0f93ffd6a31"
            },
            "dist": {
                "type": "zip",
                "url": "https://api.github.com/repos/php-fig/http-client/zipball/0955afe48220520692d2d09f7ab7e0f93ffd6a31",
                "reference": "0955afe48220520692d2d09f7ab7e0f93ffd6a31",
                "shasum": ""
            },
            "require": {
                "php": "^7.0 || ^8.0",
                "psr/http-message": "^1.0 || ^2.0"
            },
            "type": "library",
            "extra": {
                "branch-alias": {
                    "dev-master": "1.0.x-dev"
                }
            },
            "autoload": {
                "psr-4": {
                    "Psr\\Http\\Client\\": "src/"
                }
            },
            "notification-url": "https://packagist.org/downloads/",
            "license": [
                "MIT"
            ],
            "authors": [
                {
                    "name": "PHP-FIG",
                    "homepage": "https://www.php-fig.org/"
                }
            ],
            "description": "Common interface for HTTP clients",
            "homepage": "https://github.com/php-fig/http-client",
            "keywords": [
                "http",
                "http-client",
                "psr",
                "psr-18"
            ],
            "support": {
                "source": "https://github.com/php-fig/http-client/tree/1.0.2"
            },
            "time": "2023-04-10T20:12:12+00:00"
        },
        {
            "name": "psr/http-factory",
            "version": "1.0.2",
            "source": {
                "type": "git",
                "url": "https://github.com/php-fig/http-factory.git",
                "reference": "e616d01114759c4c489f93b099585439f795fe35"
            },
            "dist": {
                "type": "zip",
                "url": "https://api.github.com/repos/php-fig/http-factory/zipball/e616d01114759c4c489f93b099585439f795fe35",
                "reference": "e616d01114759c4c489f93b099585439f795fe35",
                "shasum": ""
            },
            "require": {
                "php": ">=7.0.0",
                "psr/http-message": "^1.0 || ^2.0"
            },
            "type": "library",
            "extra": {
                "branch-alias": {
                    "dev-master": "1.0.x-dev"
                }
            },
            "autoload": {
                "psr-4": {
                    "Psr\\Http\\Message\\": "src/"
                }
            },
            "notification-url": "https://packagist.org/downloads/",
            "license": [
                "MIT"
            ],
            "authors": [
                {
                    "name": "PHP-FIG",
                    "homepage": "https://www.php-fig.org/"
                }
            ],
            "description": "Common interfaces for PSR-7 HTTP message factories",
            "keywords": [
                "factory",
                "http",
                "message",
                "psr",
                "psr-17",
                "psr-7",
                "request",
                "response"
            ],
            "support": {
                "source": "https://github.com/php-fig/http-factory/tree/1.0.2"
            },
            "time": "2023-04-10T20:10:41+00:00"
        },
        {
            "name": "psr/http-message",
            "version": "2.0",
            "source": {
                "type": "git",
                "url": "https://github.com/php-fig/http-message.git",
                "reference": "402d35bcb92c70c026d1a6a9883f06b2ead23d71"
            },
            "dist": {
                "type": "zip",
                "url": "https://api.github.com/repos/php-fig/http-message/zipball/402d35bcb92c70c026d1a6a9883f06b2ead23d71",
                "reference": "402d35bcb92c70c026d1a6a9883f06b2ead23d71",
                "shasum": ""
            },
            "require": {
                "php": "^7.2 || ^8.0"
            },
            "type": "library",
            "extra": {
                "branch-alias": {
                    "dev-master": "2.0.x-dev"
                }
            },
            "autoload": {
                "psr-4": {
                    "Psr\\Http\\Message\\": "src/"
                }
            },
            "notification-url": "https://packagist.org/downloads/",
            "license": [
                "MIT"
            ],
            "authors": [
                {
                    "name": "PHP-FIG",
                    "homepage": "https://www.php-fig.org/"
                }
            ],
            "description": "Common interface for HTTP messages",
            "homepage": "https://github.com/php-fig/http-message",
            "keywords": [
                "http",
                "http-message",
                "psr",
                "psr-7",
                "request",
                "response"
            ],
            "support": {
                "source": "https://github.com/php-fig/http-message/tree/2.0"
            },
            "time": "2023-04-04T09:54:51+00:00"
        },
        {
            "name": "psr/log",
            "version": "1.1.4",
            "source": {
                "type": "git",
                "url": "https://github.com/php-fig/log.git",
                "reference": "d49695b909c3b7628b6289db5479a1c204601f11"
            },
            "dist": {
                "type": "zip",
                "url": "https://api.github.com/repos/php-fig/log/zipball/d49695b909c3b7628b6289db5479a1c204601f11",
                "reference": "d49695b909c3b7628b6289db5479a1c204601f11",
                "shasum": ""
            },
            "require": {
                "php": ">=5.3.0"
            },
            "type": "library",
            "extra": {
                "branch-alias": {
                    "dev-master": "1.1.x-dev"
                }
            },
            "autoload": {
                "psr-4": {
                    "Psr\\Log\\": "Psr/Log/"
                }
            },
            "notification-url": "https://packagist.org/downloads/",
            "license": [
                "MIT"
            ],
            "authors": [
                {
                    "name": "PHP-FIG",
                    "homepage": "https://www.php-fig.org/"
                }
            ],
            "description": "Common interface for logging libraries",
            "homepage": "https://github.com/php-fig/log",
            "keywords": [
                "log",
                "psr",
                "psr-3"
            ],
            "support": {
                "source": "https://github.com/php-fig/log/tree/1.1.4"
            },
            "time": "2021-05-03T11:20:27+00:00"
        },
        {
            "name": "ralouphie/getallheaders",
            "version": "3.0.3",
            "source": {
                "type": "git",
                "url": "https://github.com/ralouphie/getallheaders.git",
                "reference": "120b605dfeb996808c31b6477290a714d356e822"
            },
            "dist": {
                "type": "zip",
                "url": "https://api.github.com/repos/ralouphie/getallheaders/zipball/120b605dfeb996808c31b6477290a714d356e822",
                "reference": "120b605dfeb996808c31b6477290a714d356e822",
                "shasum": ""
            },
            "require": {
                "php": ">=5.6"
            },
            "require-dev": {
                "php-coveralls/php-coveralls": "^2.1",
                "phpunit/phpunit": "^5 || ^6.5"
            },
            "type": "library",
            "autoload": {
                "files": [
                    "src/getallheaders.php"
                ]
            },
            "notification-url": "https://packagist.org/downloads/",
            "license": [
                "MIT"
            ],
            "authors": [
                {
                    "name": "Ralph Khattar",
                    "email": "ralph.khattar@gmail.com"
                }
            ],
            "description": "A polyfill for getallheaders.",
            "support": {
                "issues": "https://github.com/ralouphie/getallheaders/issues",
                "source": "https://github.com/ralouphie/getallheaders/tree/develop"
            },
            "time": "2019-03-08T08:55:37+00:00"
        },
        {
            "name": "resque/php-resque",
            "version": "v1.3.6",
            "source": {
                "type": "git",
                "url": "https://github.com/resque/php-resque.git",
                "reference": "fe41c04763699b1318d97ed14cc78583e9380161"
            },
            "dist": {
                "type": "zip",
                "url": "https://api.github.com/repos/resque/php-resque/zipball/fe41c04763699b1318d97ed14cc78583e9380161",
                "reference": "fe41c04763699b1318d97ed14cc78583e9380161",
                "shasum": ""
            },
            "require": {
                "colinmollenhour/credis": "~1.7",
                "php": ">=5.6.0",
                "psr/log": "~1.0"
            },
            "require-dev": {
                "phpunit/phpunit": "^5.7"
            },
            "suggest": {
                "ext-pcntl": "REQUIRED for forking processes on platforms that support it (so anything but Windows).",
                "ext-proctitle": "Allows php-resque to rename the title of UNIX processes to show the status of a worker.",
                "ext-redis": "Native PHP extension for Redis connectivity. Credis will automatically utilize when available."
            },
            "bin": [
                "bin/resque",
                "bin/resque-scheduler"
            ],
            "type": "library",
            "extra": {
                "branch-alias": {
                    "dev-master": "1.0-dev"
                }
            },
            "autoload": {
                "psr-0": {
                    "Resque": "lib",
                    "ResqueScheduler": "lib"
                }
            },
            "notification-url": "https://packagist.org/downloads/",
            "license": [
                "MIT"
            ],
            "authors": [
                {
                    "name": "Dan Hunsaker",
                    "email": "danhunsaker+resque@gmail.com",
                    "role": "Maintainer"
                },
                {
                    "name": "Rajib Ahmed",
                    "homepage": "https://github.com/rajibahmed",
                    "role": "Maintainer"
                },
                {
                    "name": "Steve Klabnik",
                    "email": "steve@steveklabnik.com",
                    "role": "Maintainer"
                },
                {
                    "name": "Chris Boulton",
                    "email": "chris@bigcommerce.com",
                    "role": "Creator"
                }
            ],
            "description": "Redis backed library for creating background jobs and processing them later. Based on resque for Ruby.",
            "homepage": "http://www.github.com/resque/php-resque/",
            "keywords": [
                "background",
                "job",
                "redis",
                "resque"
            ],
            "support": {
                "issues": "https://github.com/resque/php-resque/issues",
                "source": "https://github.com/resque/php-resque/tree/v1.3.6"
            },
            "time": "2020-04-16T16:39:50+00:00"
        },
        {
            "name": "slickdeals/statsd",
            "version": "3.1.0",
            "source": {
                "type": "git",
                "url": "https://github.com/Slickdeals/statsd-php.git",
                "reference": "225588a0a079e145359049f6e5e23eedb1b4c17f"
            },
            "dist": {
                "type": "zip",
                "url": "https://api.github.com/repos/Slickdeals/statsd-php/zipball/225588a0a079e145359049f6e5e23eedb1b4c17f",
                "reference": "225588a0a079e145359049f6e5e23eedb1b4c17f",
                "shasum": ""
            },
            "require": {
                "php": ">= 7.3 || ^8"
            },
            "replace": {
                "domnikl/statsd": "self.version"
            },
            "require-dev": {
                "friendsofphp/php-cs-fixer": "^3.0",
                "phpunit/phpunit": "^9",
                "vimeo/psalm": "^4.6"
            },
            "type": "library",
            "autoload": {
                "psr-4": {
                    "Domnikl\\Statsd\\": "src/"
                }
            },
            "notification-url": "https://packagist.org/downloads/",
            "license": [
                "MIT"
            ],
            "authors": [
                {
                    "name": "Dominik Liebler",
                    "email": "liebler.dominik@gmail.com"
                }
            ],
            "description": "a PHP client for statsd",
            "homepage": "https://github.com/Slickdeals/statsd-php",
            "keywords": [
                "Metrics",
                "monitoring",
                "statistics",
                "statsd",
                "udp"
            ],
            "support": {
                "issues": "https://github.com/Slickdeals/statsd-php/issues",
                "source": "https://github.com/Slickdeals/statsd-php/tree/3.1.0"
            },
            "time": "2021-06-04T20:33:46+00:00"
        },
        {
            "name": "symfony/deprecation-contracts",
            "version": "v3.3.0",
            "source": {
                "type": "git",
                "url": "https://github.com/symfony/deprecation-contracts.git",
                "reference": "7c3aff79d10325257a001fcf92d991f24fc967cf"
            },
            "dist": {
                "type": "zip",
                "url": "https://api.github.com/repos/symfony/deprecation-contracts/zipball/7c3aff79d10325257a001fcf92d991f24fc967cf",
                "reference": "7c3aff79d10325257a001fcf92d991f24fc967cf",
                "shasum": ""
            },
            "require": {
                "php": ">=8.1"
            },
            "type": "library",
            "extra": {
                "branch-alias": {
                    "dev-main": "3.4-dev"
                },
                "thanks": {
                    "name": "symfony/contracts",
                    "url": "https://github.com/symfony/contracts"
                }
            },
            "autoload": {
                "files": [
                    "function.php"
                ]
            },
            "notification-url": "https://packagist.org/downloads/",
            "license": [
                "MIT"
            ],
            "authors": [
                {
                    "name": "Nicolas Grekas",
                    "email": "p@tchwork.com"
                },
                {
                    "name": "Symfony Community",
                    "homepage": "https://symfony.com/contributors"
                }
            ],
            "description": "A generic function and convention to trigger deprecation notices",
            "homepage": "https://symfony.com",
            "support": {
                "source": "https://github.com/symfony/deprecation-contracts/tree/v3.3.0"
            },
            "funding": [
                {
                    "url": "https://symfony.com/sponsor",
                    "type": "custom"
                },
                {
                    "url": "https://github.com/fabpot",
                    "type": "github"
                },
                {
                    "url": "https://tidelift.com/funding/github/packagist/symfony/symfony",
                    "type": "tidelift"
                }
            ],
            "time": "2023-05-23T14:45:45+00:00"
        },
        {
            "name": "symfony/polyfill-php80",
            "version": "v1.28.0",
            "source": {
                "type": "git",
                "url": "https://github.com/symfony/polyfill-php80.git",
                "reference": "6caa57379c4aec19c0a12a38b59b26487dcfe4b5"
            },
            "dist": {
                "type": "zip",
                "url": "https://api.github.com/repos/symfony/polyfill-php80/zipball/6caa57379c4aec19c0a12a38b59b26487dcfe4b5",
                "reference": "6caa57379c4aec19c0a12a38b59b26487dcfe4b5",
                "shasum": ""
            },
            "require": {
                "php": ">=7.1"
            },
            "type": "library",
            "extra": {
                "branch-alias": {
                    "dev-main": "1.28-dev"
                },
                "thanks": {
                    "name": "symfony/polyfill",
                    "url": "https://github.com/symfony/polyfill"
                }
            },
            "autoload": {
                "files": [
                    "bootstrap.php"
                ],
                "psr-4": {
                    "Symfony\\Polyfill\\Php80\\": ""
                },
                "classmap": [
                    "Resources/stubs"
                ]
            },
            "notification-url": "https://packagist.org/downloads/",
            "license": [
                "MIT"
            ],
            "authors": [
                {
                    "name": "Ion Bazan",
                    "email": "ion.bazan@gmail.com"
                },
                {
                    "name": "Nicolas Grekas",
                    "email": "p@tchwork.com"
                },
                {
                    "name": "Symfony Community",
                    "homepage": "https://symfony.com/contributors"
                }
            ],
            "description": "Symfony polyfill backporting some PHP 8.0+ features to lower PHP versions",
            "homepage": "https://symfony.com",
            "keywords": [
                "compatibility",
                "polyfill",
                "portable",
                "shim"
            ],
            "support": {
                "source": "https://github.com/symfony/polyfill-php80/tree/v1.28.0"
            },
            "funding": [
                {
                    "url": "https://symfony.com/sponsor",
                    "type": "custom"
                },
                {
                    "url": "https://github.com/fabpot",
                    "type": "github"
                },
                {
                    "url": "https://tidelift.com/funding/github/packagist/symfony/symfony",
                    "type": "tidelift"
                }
            ],
            "time": "2023-01-26T09:26:14+00:00"
        },
        {
            "name": "utopia-php/abuse",
            "version": "0.31.1",
            "source": {
                "type": "git",
                "url": "https://github.com/utopia-php/abuse.git",
                "reference": "b2ad372d1070f55f9545cb811b6ed2d40094e6dd"
            },
            "dist": {
                "type": "zip",
                "url": "https://api.github.com/repos/utopia-php/abuse/zipball/b2ad372d1070f55f9545cb811b6ed2d40094e6dd",
                "reference": "b2ad372d1070f55f9545cb811b6ed2d40094e6dd",
                "shasum": ""
            },
            "require": {
                "ext-curl": "*",
                "ext-pdo": "*",
                "php": ">=8.0",
                "utopia-php/database": "0.43.*"
            },
            "require-dev": {
                "laravel/pint": "1.5.*",
                "phpstan/phpstan": "^1.9",
                "phpunit/phpunit": "^9.4"
            },
            "type": "library",
            "autoload": {
                "psr-4": {
                    "Utopia\\Abuse\\": "src/Abuse"
                }
            },
            "notification-url": "https://packagist.org/downloads/",
            "license": [
                "MIT"
            ],
            "description": "A simple abuse library to manage application usage limits",
            "keywords": [
                "Abuse",
                "framework",
                "php",
                "upf",
                "utopia"
            ],
            "support": {
                "issues": "https://github.com/utopia-php/abuse/issues",
                "source": "https://github.com/utopia-php/abuse/tree/0.31.1"
            },
            "time": "2023-08-29T11:07:46+00:00"
        },
        {
            "name": "utopia-php/analytics",
            "version": "0.10.2",
            "source": {
                "type": "git",
                "url": "https://github.com/utopia-php/analytics.git",
                "reference": "14c805114736f44c26d6d24b176a2f8b93d86a1f"
            },
            "dist": {
                "type": "zip",
                "url": "https://api.github.com/repos/utopia-php/analytics/zipball/14c805114736f44c26d6d24b176a2f8b93d86a1f",
                "reference": "14c805114736f44c26d6d24b176a2f8b93d86a1f",
                "shasum": ""
            },
            "require": {
                "php": ">=8.0",
                "utopia-php/cli": "^0.15.0"
            },
            "require-dev": {
                "laravel/pint": "dev-main",
                "phpunit/phpunit": "^9.3"
            },
            "type": "library",
            "autoload": {
                "psr-4": {
                    "Utopia\\Analytics\\": "src/Analytics"
                }
            },
            "notification-url": "https://packagist.org/downloads/",
            "license": [
                "MIT"
            ],
            "description": "A simple library to track events & users.",
            "keywords": [
                "analytics",
                "framework",
                "php",
                "upf",
                "utopia"
            ],
            "support": {
                "issues": "https://github.com/utopia-php/analytics/issues",
                "source": "https://github.com/utopia-php/analytics/tree/0.10.2"
            },
            "time": "2023-03-22T12:01:09+00:00"
        },
        {
            "name": "utopia-php/audit",
            "version": "0.33.1",
            "source": {
                "type": "git",
                "url": "https://github.com/utopia-php/audit.git",
                "reference": "c117e8e9ce4e3e1b369e8b5b55b2d6ab3138eadd"
            },
            "dist": {
                "type": "zip",
                "url": "https://api.github.com/repos/utopia-php/audit/zipball/c117e8e9ce4e3e1b369e8b5b55b2d6ab3138eadd",
                "reference": "c117e8e9ce4e3e1b369e8b5b55b2d6ab3138eadd",
                "shasum": ""
            },
            "require": {
                "php": ">=8.0",
                "utopia-php/database": "0.43.*"
            },
            "require-dev": {
                "laravel/pint": "1.5.*",
                "phpstan/phpstan": "^1.8",
                "phpunit/phpunit": "^9.3"
            },
            "type": "library",
            "autoload": {
                "psr-4": {
                    "Utopia\\Audit\\": "src/Audit"
                }
            },
            "notification-url": "https://packagist.org/downloads/",
            "license": [
                "MIT"
            ],
            "description": "A simple audit library to manage application users logs",
            "keywords": [
                "Audit",
                "framework",
                "php",
                "upf",
                "utopia"
            ],
            "support": {
                "issues": "https://github.com/utopia-php/audit/issues",
                "source": "https://github.com/utopia-php/audit/tree/0.33.1"
            },
            "time": "2023-08-29T11:07:40+00:00"
        },
        {
            "name": "utopia-php/cache",
            "version": "0.8.0",
            "source": {
                "type": "git",
                "url": "https://github.com/utopia-php/cache.git",
                "reference": "212e66100a1f32e674fca5d9bc317cc998303089"
            },
            "dist": {
                "type": "zip",
                "url": "https://api.github.com/repos/utopia-php/cache/zipball/212e66100a1f32e674fca5d9bc317cc998303089",
                "reference": "212e66100a1f32e674fca5d9bc317cc998303089",
                "shasum": ""
            },
            "require": {
                "ext-json": "*",
                "ext-memcached": "*",
                "ext-redis": "*",
                "php": ">=8.0"
            },
            "require-dev": {
                "laravel/pint": "1.2.*",
                "phpunit/phpunit": "^9.3",
                "vimeo/psalm": "4.13.1"
            },
            "type": "library",
            "autoload": {
                "psr-4": {
                    "Utopia\\Cache\\": "src/Cache"
                }
            },
            "notification-url": "https://packagist.org/downloads/",
            "license": [
                "MIT"
            ],
            "description": "A simple cache library to manage application cache storing, loading and purging",
            "keywords": [
                "cache",
                "framework",
                "php",
                "upf",
                "utopia"
            ],
            "support": {
                "issues": "https://github.com/utopia-php/cache/issues",
                "source": "https://github.com/utopia-php/cache/tree/0.8.0"
            },
            "time": "2022-10-16T16:48:09+00:00"
        },
        {
            "name": "utopia-php/cli",
            "version": "0.15.0",
            "source": {
                "type": "git",
                "url": "https://github.com/utopia-php/cli.git",
                "reference": "ccb7c8125ffe0254fef8f25744bfa376eb7bd0ea"
            },
            "dist": {
                "type": "zip",
                "url": "https://api.github.com/repos/utopia-php/cli/zipball/ccb7c8125ffe0254fef8f25744bfa376eb7bd0ea",
                "reference": "ccb7c8125ffe0254fef8f25744bfa376eb7bd0ea",
                "shasum": ""
            },
            "require": {
                "php": ">=7.4",
                "utopia-php/framework": "0.*.*"
            },
            "require-dev": {
                "laravel/pint": "1.2.*",
                "phpunit/phpunit": "^9.3",
                "squizlabs/php_codesniffer": "^3.6",
                "vimeo/psalm": "4.0.1"
            },
            "type": "library",
            "autoload": {
                "psr-4": {
                    "Utopia\\CLI\\": "src/CLI"
                }
            },
            "notification-url": "https://packagist.org/downloads/",
            "license": [
                "MIT"
            ],
            "description": "A simple CLI library to manage command line applications",
            "keywords": [
                "cli",
                "command line",
                "framework",
                "php",
                "upf",
                "utopia"
            ],
            "support": {
                "issues": "https://github.com/utopia-php/cli/issues",
                "source": "https://github.com/utopia-php/cli/tree/0.15.0"
            },
            "time": "2023-03-01T05:55:14+00:00"
        },
        {
            "name": "utopia-php/config",
            "version": "0.2.2",
            "source": {
                "type": "git",
                "url": "https://github.com/utopia-php/config.git",
                "reference": "a3d7bc0312d7150d5e04b1362dc34b2b136908cc"
            },
            "dist": {
                "type": "zip",
                "url": "https://api.github.com/repos/utopia-php/config/zipball/a3d7bc0312d7150d5e04b1362dc34b2b136908cc",
                "reference": "a3d7bc0312d7150d5e04b1362dc34b2b136908cc",
                "shasum": ""
            },
            "require": {
                "php": ">=7.3"
            },
            "require-dev": {
                "phpunit/phpunit": "^9.3",
                "vimeo/psalm": "4.0.1"
            },
            "type": "library",
            "autoload": {
                "psr-4": {
                    "Utopia\\Config\\": "src/Config"
                }
            },
            "notification-url": "https://packagist.org/downloads/",
            "license": [
                "MIT"
            ],
            "authors": [
                {
                    "name": "Eldad Fux",
                    "email": "eldad@appwrite.io"
                }
            ],
            "description": "A simple Config library to managing application config variables",
            "keywords": [
                "config",
                "framework",
                "php",
                "upf",
                "utopia"
            ],
            "support": {
                "issues": "https://github.com/utopia-php/config/issues",
                "source": "https://github.com/utopia-php/config/tree/0.2.2"
            },
            "time": "2020-10-24T09:49:09+00:00"
        },
        {
            "name": "utopia-php/database",
            "version": "0.43.2",
            "source": {
                "type": "git",
                "url": "https://github.com/utopia-php/database.git",
                "reference": "f2626acd42665a9987c94af1c93bf20c28d55c9d"
            },
            "dist": {
                "type": "zip",
                "url": "https://api.github.com/repos/utopia-php/database/zipball/f2626acd42665a9987c94af1c93bf20c28d55c9d",
                "reference": "f2626acd42665a9987c94af1c93bf20c28d55c9d",
                "shasum": ""
            },
            "require": {
                "ext-mbstring": "*",
                "ext-pdo": "*",
                "php": ">=8.0",
                "utopia-php/cache": "0.8.*",
                "utopia-php/framework": "0.*.*",
                "utopia-php/mongo": "0.3.*"
            },
            "require-dev": {
                "fakerphp/faker": "^1.14",
                "laravel/pint": "1.4.*",
                "pcov/clobber": "^2.0",
                "phpstan/phpstan": "1.10.*",
                "phpunit/phpunit": "^9.4",
                "rregeer/phpunit-coverage-check": "^0.3.1",
                "swoole/ide-helper": "4.8.0",
                "utopia-php/cli": "^0.14.0"
            },
            "type": "library",
            "autoload": {
                "psr-4": {
                    "Utopia\\Database\\": "src/Database"
                }
            },
            "notification-url": "https://packagist.org/downloads/",
            "license": [
                "MIT"
            ],
            "description": "A simple library to manage application persistence using multiple database adapters",
            "keywords": [
                "database",
                "framework",
                "php",
                "upf",
                "utopia"
            ],
            "support": {
                "issues": "https://github.com/utopia-php/database/issues",
                "source": "https://github.com/utopia-php/database/tree/0.43.2"
            },
            "time": "2023-09-07T19:04:33+00:00"
        },
        {
            "name": "utopia-php/domains",
            "version": "0.3.2",
            "source": {
                "type": "git",
                "url": "https://github.com/utopia-php/domains.git",
                "reference": "aaa8c9a96c69ccb397997b1f4f2299c66f77eefb"
            },
            "dist": {
                "type": "zip",
                "url": "https://api.github.com/repos/utopia-php/domains/zipball/aaa8c9a96c69ccb397997b1f4f2299c66f77eefb",
                "reference": "aaa8c9a96c69ccb397997b1f4f2299c66f77eefb",
                "shasum": ""
            },
            "require": {
                "php": ">=8.0",
                "utopia-php/framework": "0.*.*"
            },
            "require-dev": {
                "laravel/pint": "1.2.*",
                "phpunit/phpunit": "^9.3"
            },
            "type": "library",
            "autoload": {
                "psr-4": {
                    "Utopia\\Domains\\": "src/Domains"
                }
            },
            "notification-url": "https://packagist.org/downloads/",
            "license": [
                "MIT"
            ],
            "authors": [
                {
                    "name": "Eldad Fux",
                    "email": "eldad@appwrite.io"
                },
                {
                    "name": "Wess Cope",
                    "email": "wess@appwrite.io"
                }
            ],
            "description": "Utopia Domains library is simple and lite library for parsing web domains. This library is aiming to be as simple and easy to learn and use.",
            "keywords": [
                "domains",
                "framework",
                "icann",
                "php",
                "public suffix",
                "tld",
                "tld extract",
                "upf",
                "utopia"
            ],
            "support": {
                "issues": "https://github.com/utopia-php/domains/issues",
                "source": "https://github.com/utopia-php/domains/tree/0.3.2"
            },
            "time": "2023-07-19T16:39:24+00:00"
        },
        {
            "name": "utopia-php/dsn",
            "version": "0.1.0",
            "source": {
                "type": "git",
                "url": "https://github.com/utopia-php/dsn.git",
                "reference": "17a5935eab1b89fb4b95600db50a1b6d5faa6cea"
            },
            "dist": {
                "type": "zip",
                "url": "https://api.github.com/repos/utopia-php/dsn/zipball/17a5935eab1b89fb4b95600db50a1b6d5faa6cea",
                "reference": "17a5935eab1b89fb4b95600db50a1b6d5faa6cea",
                "shasum": ""
            },
            "require": {
                "php": ">=8.0"
            },
            "require-dev": {
                "laravel/pint": "1.2.*",
                "phpunit/phpunit": "^9.3",
                "squizlabs/php_codesniffer": "^3.6",
                "vimeo/psalm": "4.0.1"
            },
            "type": "library",
            "autoload": {
                "psr-4": {
                    "Utopia\\DSN\\": "src/DSN"
                }
            },
            "notification-url": "https://packagist.org/downloads/",
            "license": [
                "MIT"
            ],
            "description": "A simple library for parsing and managing Data Source Names ( DSNs )",
            "keywords": [
                "dsn",
                "framework",
                "php",
                "upf",
                "utopia"
            ],
            "support": {
                "issues": "https://github.com/utopia-php/dsn/issues",
                "source": "https://github.com/utopia-php/dsn/tree/0.1.0"
            },
            "time": "2022-10-26T10:06:20+00:00"
        },
        {
            "name": "utopia-php/framework",
            "version": "0.31.0",
            "source": {
                "type": "git",
                "url": "https://github.com/utopia-php/framework.git",
                "reference": "207f77378965fca9a9bc3783ea379d3549f86bc0"
            },
            "dist": {
                "type": "zip",
                "url": "https://api.github.com/repos/utopia-php/framework/zipball/207f77378965fca9a9bc3783ea379d3549f86bc0",
                "reference": "207f77378965fca9a9bc3783ea379d3549f86bc0",
                "shasum": ""
            },
            "require": {
                "php": ">=8.0"
            },
            "require-dev": {
                "laravel/pint": "^1.2",
                "phpbench/phpbench": "^1.2",
                "phpstan/phpstan": "^1.10",
                "phpunit/phpunit": "^9.5.25"
            },
            "type": "library",
            "autoload": {
                "psr-4": {
                    "Utopia\\": "src/"
                }
            },
            "notification-url": "https://packagist.org/downloads/",
            "license": [
                "MIT"
            ],
            "description": "A simple, light and advanced PHP framework",
            "keywords": [
                "framework",
                "php",
                "upf"
            ],
            "support": {
                "issues": "https://github.com/utopia-php/framework/issues",
                "source": "https://github.com/utopia-php/framework/tree/0.31.0"
            },
            "time": "2023-08-30T16:10:04+00:00"
        },
        {
            "name": "utopia-php/image",
            "version": "0.5.4",
            "source": {
                "type": "git",
                "url": "https://github.com/utopia-php/image.git",
                "reference": "ca5f436f9aa22dedaa6648f24f3687733808e336"
            },
            "dist": {
                "type": "zip",
                "url": "https://api.github.com/repos/utopia-php/image/zipball/ca5f436f9aa22dedaa6648f24f3687733808e336",
                "reference": "ca5f436f9aa22dedaa6648f24f3687733808e336",
                "shasum": ""
            },
            "require": {
                "ext-imagick": "*",
                "php": ">=8.0"
            },
            "require-dev": {
                "phpunit/phpunit": "^9.3",
                "vimeo/psalm": "4.13.1"
            },
            "type": "library",
            "autoload": {
                "psr-4": {
                    "Utopia\\Image\\": "src/Image"
                }
            },
            "notification-url": "https://packagist.org/downloads/",
            "license": [
                "MIT"
            ],
            "authors": [
                {
                    "name": "Eldad Fux",
                    "email": "eldad@appwrite.io"
                }
            ],
            "description": "A simple Image manipulation library",
            "keywords": [
                "framework",
                "image",
                "php",
                "upf",
                "utopia"
            ],
            "support": {
                "issues": "https://github.com/utopia-php/image/issues",
                "source": "https://github.com/utopia-php/image/tree/0.5.4"
            },
            "time": "2022-05-11T12:30:41+00:00"
        },
        {
            "name": "utopia-php/locale",
            "version": "0.4.0",
            "source": {
                "type": "git",
                "url": "https://github.com/utopia-php/locale.git",
                "reference": "c2d9358d0fe2f6b6ed5448369f9d1e430c615447"
            },
            "dist": {
                "type": "zip",
                "url": "https://api.github.com/repos/utopia-php/locale/zipball/c2d9358d0fe2f6b6ed5448369f9d1e430c615447",
                "reference": "c2d9358d0fe2f6b6ed5448369f9d1e430c615447",
                "shasum": ""
            },
            "require": {
                "php": ">=7.4"
            },
            "require-dev": {
                "phpunit/phpunit": "^9.3",
                "vimeo/psalm": "4.0.1"
            },
            "type": "library",
            "autoload": {
                "psr-4": {
                    "Utopia\\Locale\\": "src/Locale"
                }
            },
            "notification-url": "https://packagist.org/downloads/",
            "license": [
                "MIT"
            ],
            "authors": [
                {
                    "name": "Eldad Fux",
                    "email": "eldad@appwrite.io"
                }
            ],
            "description": "A simple locale library to manage application translations",
            "keywords": [
                "framework",
                "locale",
                "php",
                "upf",
                "utopia"
            ],
            "support": {
                "issues": "https://github.com/utopia-php/locale/issues",
                "source": "https://github.com/utopia-php/locale/tree/0.4.0"
            },
            "time": "2021-07-24T11:35:55+00:00"
        },
        {
            "name": "utopia-php/logger",
            "version": "0.3.1",
            "source": {
                "type": "git",
                "url": "https://github.com/utopia-php/logger.git",
                "reference": "de623f1ec1c672c795d113dd25c5bf212f7ef4fc"
            },
            "dist": {
                "type": "zip",
                "url": "https://api.github.com/repos/utopia-php/logger/zipball/de623f1ec1c672c795d113dd25c5bf212f7ef4fc",
                "reference": "de623f1ec1c672c795d113dd25c5bf212f7ef4fc",
                "shasum": ""
            },
            "require": {
                "php": ">=8.0"
            },
            "require-dev": {
                "phpstan/phpstan": "1.9.x-dev",
                "phpunit/phpunit": "^9.3",
                "vimeo/psalm": "4.0.1"
            },
            "type": "library",
            "autoload": {
                "psr-4": {
                    "Utopia\\Logger\\": "src/Logger"
                }
            },
            "notification-url": "https://packagist.org/downloads/",
            "license": [
                "MIT"
            ],
            "description": "Utopia Logger library is simple and lite library for logging information, such as errors or warnings. This library is aiming to be as simple and easy to learn and use.",
            "keywords": [
                "appsignal",
                "errors",
                "framework",
                "logger",
                "logging",
                "logs",
                "php",
                "raygun",
                "sentry",
                "upf",
                "utopia",
                "warnings"
            ],
            "support": {
                "issues": "https://github.com/utopia-php/logger/issues",
                "source": "https://github.com/utopia-php/logger/tree/0.3.1"
            },
            "time": "2023-02-10T15:52:50+00:00"
        },
        {
            "name": "utopia-php/messaging",
            "version": "0.1.1",
            "source": {
                "type": "git",
                "url": "https://github.com/utopia-php/messaging.git",
                "reference": "a75d66ddd59b834ab500a4878a2c084e6572604a"
            },
            "dist": {
                "type": "zip",
                "url": "https://api.github.com/repos/utopia-php/messaging/zipball/a75d66ddd59b834ab500a4878a2c084e6572604a",
                "reference": "a75d66ddd59b834ab500a4878a2c084e6572604a",
                "shasum": ""
            },
            "require": {
                "ext-curl": "*",
                "php": ">=8.0.0"
            },
            "require-dev": {
                "laravel/pint": "^1.2",
                "phpmailer/phpmailer": "6.6.*",
                "phpunit/phpunit": "9.5.*"
            },
            "type": "library",
            "autoload": {
                "psr-4": {
                    "Utopia\\Messaging\\": "src/Utopia/Messaging"
                }
            },
            "notification-url": "https://packagist.org/downloads/",
            "license": [
                "MIT"
            ],
            "description": "A simple, light and advanced PHP messaging library",
            "keywords": [
                "library",
                "messaging",
                "php",
                "upf",
                "utopia",
                "utopia-php"
            ],
            "support": {
                "issues": "https://github.com/utopia-php/messaging/issues",
                "source": "https://github.com/utopia-php/messaging/tree/0.1.1"
            },
            "time": "2023-02-07T05:42:46+00:00"
        },
        {
            "name": "utopia-php/migration",
            "version": "0.3.3",
            "source": {
                "type": "git",
                "url": "https://github.com/utopia-php/migration.git",
                "reference": "45bd831ed9819994f05cb3b467c58f8155e27692"
            },
            "dist": {
                "type": "zip",
                "url": "https://api.github.com/repos/utopia-php/migration/zipball/45bd831ed9819994f05cb3b467c58f8155e27692",
                "reference": "45bd831ed9819994f05cb3b467c58f8155e27692",
                "shasum": ""
            },
            "require": {
                "appwrite/appwrite": "^8.0",
                "php": ">=8.0",
                "utopia-php/cli": "^0.15.0"
            },
            "require-dev": {
                "laravel/pint": "^1.10",
                "phpunit/phpunit": "^9.3",
                "vlucas/phpdotenv": "^5.5"
            },
            "type": "library",
            "autoload": {
                "psr-4": {
                    "Utopia\\Migration\\": "src/Migration"
                }
            },
            "notification-url": "https://packagist.org/downloads/",
            "license": [
                "MIT"
            ],
            "authors": [
                {
                    "name": "Eldad Fux",
                    "email": "eldad@appwrite.io"
                },
                {
                    "name": "Bradley Schofield",
                    "email": "bradley@appwrite.io"
                }
            ],
            "description": "A simple library to migrate resources between services.",
            "keywords": [
                "framework",
                "migration",
                "php",
                "upf",
                "utopia"
            ],
            "support": {
                "issues": "https://github.com/utopia-php/migration/issues",
                "source": "https://github.com/utopia-php/migration/tree/0.3.3"
            },
            "time": "2023-09-06T03:54:54+00:00"
        },
        {
            "name": "utopia-php/mongo",
            "version": "0.3.1",
            "source": {
                "type": "git",
                "url": "https://github.com/utopia-php/mongo.git",
                "reference": "52326a9a43e2d27ff0c15c48ba746dacbe9a7aee"
            },
            "dist": {
                "type": "zip",
                "url": "https://api.github.com/repos/utopia-php/mongo/zipball/52326a9a43e2d27ff0c15c48ba746dacbe9a7aee",
                "reference": "52326a9a43e2d27ff0c15c48ba746dacbe9a7aee",
                "shasum": ""
            },
            "require": {
                "ext-mongodb": "*",
                "mongodb/mongodb": "1.10.0",
                "php": ">=8.0"
            },
            "require-dev": {
                "fakerphp/faker": "^1.14",
                "laravel/pint": "1.2.*",
                "phpstan/phpstan": "1.8.*",
                "phpunit/phpunit": "^9.4",
                "swoole/ide-helper": "4.8.0"
            },
            "type": "library",
            "autoload": {
                "psr-4": {
                    "Utopia\\Mongo\\": "src"
                }
            },
            "notification-url": "https://packagist.org/downloads/",
            "license": [
                "MIT"
            ],
            "authors": [
                {
                    "name": "Eldad Fux",
                    "email": "eldad@appwrite.io"
                },
                {
                    "name": "Wess",
                    "email": "wess@appwrite.io"
                }
            ],
            "description": "A simple library to manage Mongo database",
            "keywords": [
                "database",
                "mongo",
                "php",
                "upf",
                "utopia"
            ],
            "support": {
                "issues": "https://github.com/utopia-php/mongo/issues",
                "source": "https://github.com/utopia-php/mongo/tree/0.3.1"
            },
            "time": "2023-09-01T17:25:28+00:00"
        },
        {
            "name": "utopia-php/orchestration",
            "version": "0.9.1",
            "source": {
                "type": "git",
                "url": "https://github.com/utopia-php/orchestration.git",
                "reference": "55f43513b3f940a3f4f9c2cde7682d0c2581beb0"
            },
            "dist": {
                "type": "zip",
                "url": "https://api.github.com/repos/utopia-php/orchestration/zipball/55f43513b3f940a3f4f9c2cde7682d0c2581beb0",
                "reference": "55f43513b3f940a3f4f9c2cde7682d0c2581beb0",
                "shasum": ""
            },
            "require": {
                "php": ">=8.0",
                "utopia-php/cli": "0.15.*"
            },
            "require-dev": {
                "laravel/pint": "^1.2",
                "phpunit/phpunit": "^9.3",
                "vimeo/psalm": "4.0.1"
            },
            "type": "library",
            "autoload": {
                "psr-4": {
                    "Utopia\\Orchestration\\": "src/Orchestration"
                }
            },
            "notification-url": "https://packagist.org/downloads/",
            "license": [
                "MIT"
            ],
            "description": "Lite & fast micro PHP abstraction library for container orchestration",
            "keywords": [
                "docker",
                "framework",
                "kubernetes",
                "orchestration",
                "php",
                "swarm",
                "upf",
                "utopia"
            ],
            "support": {
                "issues": "https://github.com/utopia-php/orchestration/issues",
                "source": "https://github.com/utopia-php/orchestration/tree/0.9.1"
            },
            "time": "2023-03-17T15:05:06+00:00"
        },
        {
            "name": "utopia-php/platform",
            "version": "0.4.2",
            "source": {
                "type": "git",
                "url": "https://github.com/utopia-php/platform.git",
                "reference": "6e3d6db9ee8f99e36c2df331b58de2e6e3e37eb9"
            },
            "dist": {
                "type": "zip",
                "url": "https://api.github.com/repos/utopia-php/platform/zipball/6e3d6db9ee8f99e36c2df331b58de2e6e3e37eb9",
                "reference": "6e3d6db9ee8f99e36c2df331b58de2e6e3e37eb9",
                "shasum": ""
            },
            "require": {
                "ext-json": "*",
                "ext-redis": "*",
                "php": ">=8.0",
                "utopia-php/cli": "0.15.*",
                "utopia-php/framework": "0.31.*"
            },
            "require-dev": {
                "laravel/pint": "1.2.*",
                "phpunit/phpunit": "^9.3"
            },
            "type": "library",
            "autoload": {
                "psr-4": {
                    "Utopia\\Platform\\": "src/Platform"
                }
            },
            "notification-url": "https://packagist.org/downloads/",
            "license": [
                "MIT"
            ],
            "description": "Light and Fast Platform Library",
            "keywords": [
                "framework",
                "php",
                "platform",
                "upf",
                "utopia"
            ],
            "support": {
                "issues": "https://github.com/utopia-php/platform/issues",
                "source": "https://github.com/utopia-php/platform/tree/0.4.2"
            },
            "time": "2023-08-30T16:28:31+00:00"
        },
        {
            "name": "utopia-php/pools",
            "version": "0.4.2",
            "source": {
                "type": "git",
                "url": "https://github.com/utopia-php/pools.git",
                "reference": "d2870ab74b31b7f4027799f082e85122154f8bed"
            },
            "dist": {
                "type": "zip",
                "url": "https://api.github.com/repos/utopia-php/pools/zipball/d2870ab74b31b7f4027799f082e85122154f8bed",
                "reference": "d2870ab74b31b7f4027799f082e85122154f8bed",
                "shasum": ""
            },
            "require": {
                "php": ">=8.0"
            },
            "require-dev": {
                "laravel/pint": "1.2.*",
                "phpstan/phpstan": "1.8.*",
                "phpunit/phpunit": "^9.3"
            },
            "type": "library",
            "autoload": {
                "psr-4": {
                    "Utopia\\Pools\\": "src/Pools"
                }
            },
            "notification-url": "https://packagist.org/downloads/",
            "license": [
                "MIT"
            ],
            "authors": [
                {
                    "name": "Team Appwrite",
                    "email": "team@appwrite.io"
                }
            ],
            "description": "A simple library to manage connection pools",
            "keywords": [
                "framework",
                "php",
                "pools",
                "utopia"
            ],
            "support": {
                "issues": "https://github.com/utopia-php/pools/issues",
                "source": "https://github.com/utopia-php/pools/tree/0.4.2"
            },
            "time": "2022-11-22T07:55:45+00:00"
        },
        {
            "name": "utopia-php/preloader",
            "version": "0.2.4",
            "source": {
                "type": "git",
                "url": "https://github.com/utopia-php/preloader.git",
                "reference": "65ef48392e72172f584b0baa2e224f9a1cebcce0"
            },
            "dist": {
                "type": "zip",
                "url": "https://api.github.com/repos/utopia-php/preloader/zipball/65ef48392e72172f584b0baa2e224f9a1cebcce0",
                "reference": "65ef48392e72172f584b0baa2e224f9a1cebcce0",
                "shasum": ""
            },
            "require": {
                "php": ">=7.1"
            },
            "require-dev": {
                "phpunit/phpunit": "^9.3",
                "vimeo/psalm": "4.0.1"
            },
            "type": "library",
            "autoload": {
                "psr-4": {
                    "Utopia\\Preloader\\": "src/Preloader"
                }
            },
            "notification-url": "https://packagist.org/downloads/",
            "license": [
                "MIT"
            ],
            "authors": [
                {
                    "name": "Eldad Fux",
                    "email": "team@appwrite.io"
                }
            ],
            "description": "Utopia Preloader library is simple and lite library for managing PHP preloading configuration",
            "keywords": [
                "framework",
                "php",
                "preload",
                "preloader",
                "preloading",
                "upf",
                "utopia"
            ],
            "support": {
                "issues": "https://github.com/utopia-php/preloader/issues",
                "source": "https://github.com/utopia-php/preloader/tree/0.2.4"
            },
            "time": "2020-10-24T07:04:59+00:00"
        },
        {
            "name": "utopia-php/queue",
            "version": "0.5.3",
            "source": {
                "type": "git",
                "url": "https://github.com/utopia-php/queue.git",
                "reference": "8e8b6cb27172713fe5d8b7b092ce68516caf129a"
            },
            "dist": {
                "type": "zip",
                "url": "https://api.github.com/repos/utopia-php/queue/zipball/8e8b6cb27172713fe5d8b7b092ce68516caf129a",
                "reference": "8e8b6cb27172713fe5d8b7b092ce68516caf129a",
                "shasum": ""
            },
            "require": {
                "php": ">=8.0",
                "utopia-php/cli": "0.15.*",
                "utopia-php/framework": "0.*.*"
            },
            "require-dev": {
                "laravel/pint": "^0.2.3",
                "phpstan/phpstan": "^1.8",
                "phpunit/phpunit": "^9.5.5",
                "swoole/ide-helper": "4.8.8",
                "workerman/workerman": "^4.0"
            },
            "suggest": {
                "ext-swoole": "Needed to support Swoole.",
                "workerman/workerman": "Needed to support Workerman."
            },
            "type": "library",
            "autoload": {
                "psr-4": {
                    "Utopia\\Queue\\": "src/Queue"
                }
            },
            "notification-url": "https://packagist.org/downloads/",
            "license": [
                "MIT"
            ],
            "authors": [
                {
                    "name": "Torsten Dittmann",
                    "email": "torsten@appwrite.io"
                }
            ],
            "description": "A powerful task queue.",
            "keywords": [
                "Tasks",
                "framework",
                "php",
                "queue",
                "upf",
                "utopia"
            ],
            "support": {
                "issues": "https://github.com/utopia-php/queue/issues",
                "source": "https://github.com/utopia-php/queue/tree/0.5.3"
            },
            "time": "2023-05-24T19:06:04+00:00"
        },
        {
            "name": "utopia-php/registry",
            "version": "0.5.0",
            "source": {
                "type": "git",
                "url": "https://github.com/utopia-php/registry.git",
                "reference": "bedc4ed54527b2803e6dfdccc39449f98522b70d"
            },
            "dist": {
                "type": "zip",
                "url": "https://api.github.com/repos/utopia-php/registry/zipball/bedc4ed54527b2803e6dfdccc39449f98522b70d",
                "reference": "bedc4ed54527b2803e6dfdccc39449f98522b70d",
                "shasum": ""
            },
            "require": {
                "php": ">=7.4"
            },
            "require-dev": {
                "phpunit/phpunit": "^9.3",
                "vimeo/psalm": "4.0.1"
            },
            "type": "library",
            "autoload": {
                "psr-4": {
                    "Utopia\\Registry\\": "src/Registry"
                }
            },
            "notification-url": "https://packagist.org/downloads/",
            "license": [
                "MIT"
            ],
            "authors": [
                {
                    "name": "Eldad Fux",
                    "email": "eldad@appwrite.io"
                }
            ],
            "description": "A simple dependency management library for PHP",
            "keywords": [
                "dependency management",
                "di",
                "framework",
                "php",
                "upf",
                "utopia"
            ],
            "support": {
                "issues": "https://github.com/utopia-php/registry/issues",
                "source": "https://github.com/utopia-php/registry/tree/0.5.0"
            },
            "time": "2021-03-10T10:45:22+00:00"
        },
        {
            "name": "utopia-php/storage",
            "version": "0.14.0",
            "source": {
                "type": "git",
                "url": "https://github.com/utopia-php/storage.git",
                "reference": "eda6651ac16884dc2a79ecb984ea591ba1ed498c"
            },
            "dist": {
                "type": "zip",
                "url": "https://api.github.com/repos/utopia-php/storage/zipball/eda6651ac16884dc2a79ecb984ea591ba1ed498c",
                "reference": "eda6651ac16884dc2a79ecb984ea591ba1ed498c",
                "shasum": ""
            },
            "require": {
                "ext-brotli": "*",
                "ext-fileinfo": "*",
                "ext-lz4": "*",
                "ext-snappy": "*",
                "ext-zlib": "*",
                "ext-zstd": "*",
                "php": ">=8.0",
                "utopia-php/framework": "0.*.*"
            },
            "require-dev": {
                "laravel/pint": "1.2.*",
                "phpunit/phpunit": "^9.3",
                "vimeo/psalm": "4.0.1"
            },
            "type": "library",
            "autoload": {
                "psr-4": {
                    "Utopia\\Storage\\": "src/Storage"
                }
            },
            "notification-url": "https://packagist.org/downloads/",
            "license": [
                "MIT"
            ],
            "description": "A simple Storage library to manage application storage",
            "keywords": [
                "framework",
                "php",
                "storage",
                "upf",
                "utopia"
            ],
            "support": {
                "issues": "https://github.com/utopia-php/storage/issues",
                "source": "https://github.com/utopia-php/storage/tree/0.14.0"
            },
            "time": "2023-03-15T00:16:34+00:00"
        },
        {
            "name": "utopia-php/swoole",
            "version": "0.5.0",
            "source": {
                "type": "git",
                "url": "https://github.com/utopia-php/swoole.git",
                "reference": "c2a3a4f944a2f22945af3cbcb95b13f0769628b1"
            },
            "dist": {
                "type": "zip",
                "url": "https://api.github.com/repos/utopia-php/swoole/zipball/c2a3a4f944a2f22945af3cbcb95b13f0769628b1",
                "reference": "c2a3a4f944a2f22945af3cbcb95b13f0769628b1",
                "shasum": ""
            },
            "require": {
                "ext-swoole": "*",
                "php": ">=8.0",
                "utopia-php/framework": "0.*.*"
            },
            "require-dev": {
                "laravel/pint": "1.2.*",
                "phpunit/phpunit": "^9.3",
                "swoole/ide-helper": "4.8.3",
                "vimeo/psalm": "4.15.0"
            },
            "type": "library",
            "autoload": {
                "psr-4": {
                    "Utopia\\Swoole\\": "src/Swoole"
                }
            },
            "notification-url": "https://packagist.org/downloads/",
            "license": [
                "MIT"
            ],
            "description": "An extension for Utopia Framework to work with PHP Swoole as a PHP FPM alternative",
            "keywords": [
                "framework",
                "http",
                "php",
                "server",
                "swoole",
                "upf",
                "utopia"
            ],
            "support": {
                "issues": "https://github.com/utopia-php/swoole/issues",
                "source": "https://github.com/utopia-php/swoole/tree/0.5.0"
            },
            "time": "2022-10-19T22:19:07+00:00"
        },
        {
            "name": "utopia-php/system",
            "version": "0.7.1",
            "source": {
                "type": "git",
                "url": "https://github.com/utopia-php/system.git",
                "reference": "01bf0d283aded0ee0a7a6e5ff540acf64270ab27"
            },
            "dist": {
                "type": "zip",
                "url": "https://api.github.com/repos/utopia-php/system/zipball/01bf0d283aded0ee0a7a6e5ff540acf64270ab27",
                "reference": "01bf0d283aded0ee0a7a6e5ff540acf64270ab27",
                "shasum": ""
            },
            "require": {
                "laravel/pint": "1.2.*",
                "php": ">=8.0.0"
            },
            "require-dev": {
                "phpunit/phpunit": "^9.3",
                "squizlabs/php_codesniffer": "^3.6",
                "vimeo/psalm": "4.0.1"
            },
            "type": "library",
            "autoload": {
                "psr-4": {
                    "Utopia\\System\\": "src/System"
                }
            },
            "notification-url": "https://packagist.org/downloads/",
            "license": [
                "MIT"
            ],
            "authors": [
                {
                    "name": "Eldad Fux",
                    "email": "eldad@appwrite.io"
                },
                {
                    "name": "Torsten Dittmann",
                    "email": "torsten@appwrite.io"
                }
            ],
            "description": "A simple library for obtaining information about the host's system.",
            "keywords": [
                "framework",
                "php",
                "system",
                "upf",
                "utopia"
            ],
            "support": {
                "issues": "https://github.com/utopia-php/system/issues",
                "source": "https://github.com/utopia-php/system/tree/0.7.1"
            },
            "time": "2023-08-30T09:14:37+00:00"
        },
        {
            "name": "utopia-php/vcs",
            "version": "0.5.0",
            "source": {
                "type": "git",
                "url": "https://github.com/utopia-php/vcs.git",
                "reference": "47144f272030b7ed1b05471f2cb3aabeb8cb831c"
            },
            "dist": {
                "type": "zip",
                "url": "https://api.github.com/repos/utopia-php/vcs/zipball/47144f272030b7ed1b05471f2cb3aabeb8cb831c",
                "reference": "47144f272030b7ed1b05471f2cb3aabeb8cb831c",
                "shasum": ""
            },
            "require": {
                "adhocore/jwt": "^1.1",
                "php": ">=8.0",
                "utopia-php/cache": "^0.8.0",
                "utopia-php/framework": "0.31.*"
            },
            "require-dev": {
                "laravel/pint": "1.2.*",
                "phpstan/phpstan": "1.8.*",
                "phpunit/phpunit": "^9.4"
            },
            "type": "library",
            "autoload": {
                "psr-4": {
                    "Utopia\\VCS\\": "src/VCS",
                    "Utopia\\Detector\\": "src/Detector"
                }
            },
            "notification-url": "https://packagist.org/downloads/",
            "license": [
                "MIT"
            ],
            "description": "A simple library to integrate version control systems like GitHub, GitLab etc. to receive webhook events",
            "keywords": [
                "framework",
                "php",
                "utopia",
                "vcs"
            ],
            "support": {
                "issues": "https://github.com/utopia-php/vcs/issues",
                "source": "https://github.com/utopia-php/vcs/tree/0.5.0"
            },
            "time": "2023-09-13T19:05:52+00:00"
        },
        {
            "name": "utopia-php/websocket",
            "version": "0.1.0",
            "source": {
                "type": "git",
                "url": "https://github.com/utopia-php/websocket.git",
                "reference": "51fcb86171400d8aa40d76c54593481fd273dab5"
            },
            "dist": {
                "type": "zip",
                "url": "https://api.github.com/repos/utopia-php/websocket/zipball/51fcb86171400d8aa40d76c54593481fd273dab5",
                "reference": "51fcb86171400d8aa40d76c54593481fd273dab5",
                "shasum": ""
            },
            "require": {
                "php": ">=8.0"
            },
            "require-dev": {
                "phpunit/phpunit": "^9.5.5",
                "swoole/ide-helper": "4.6.6",
                "textalk/websocket": "1.5.2",
                "vimeo/psalm": "^4.8.1",
                "workerman/workerman": "^4.0"
            },
            "type": "library",
            "autoload": {
                "psr-4": {
                    "Utopia\\WebSocket\\": "src/WebSocket"
                }
            },
            "notification-url": "https://packagist.org/downloads/",
            "license": [
                "MIT"
            ],
            "authors": [
                {
                    "name": "Eldad Fux",
                    "email": "eldad@appwrite.io"
                },
                {
                    "name": "Torsten Dittmann",
                    "email": "torsten@appwrite.io"
                }
            ],
            "description": "A simple abstraction for WebSocket servers.",
            "keywords": [
                "framework",
                "php",
                "upf",
                "utopia",
                "websocket"
            ],
            "support": {
                "issues": "https://github.com/utopia-php/websocket/issues",
                "source": "https://github.com/utopia-php/websocket/tree/0.1.0"
            },
            "time": "2021-12-20T10:50:09+00:00"
        },
        {
            "name": "webmozart/assert",
            "version": "1.11.0",
            "source": {
                "type": "git",
                "url": "https://github.com/webmozarts/assert.git",
                "reference": "11cb2199493b2f8a3b53e7f19068fc6aac760991"
            },
            "dist": {
                "type": "zip",
                "url": "https://api.github.com/repos/webmozarts/assert/zipball/11cb2199493b2f8a3b53e7f19068fc6aac760991",
                "reference": "11cb2199493b2f8a3b53e7f19068fc6aac760991",
                "shasum": ""
            },
            "require": {
                "ext-ctype": "*",
                "php": "^7.2 || ^8.0"
            },
            "conflict": {
                "phpstan/phpstan": "<0.12.20",
                "vimeo/psalm": "<4.6.1 || 4.6.2"
            },
            "require-dev": {
                "phpunit/phpunit": "^8.5.13"
            },
            "type": "library",
            "extra": {
                "branch-alias": {
                    "dev-master": "1.10-dev"
                }
            },
            "autoload": {
                "psr-4": {
                    "Webmozart\\Assert\\": "src/"
                }
            },
            "notification-url": "https://packagist.org/downloads/",
            "license": [
                "MIT"
            ],
            "authors": [
                {
                    "name": "Bernhard Schussek",
                    "email": "bschussek@gmail.com"
                }
            ],
            "description": "Assertions to validate method input/output with nice error messages.",
            "keywords": [
                "assert",
                "check",
                "validate"
            ],
            "support": {
                "issues": "https://github.com/webmozarts/assert/issues",
                "source": "https://github.com/webmozarts/assert/tree/1.11.0"
            },
            "time": "2022-06-03T18:03:27+00:00"
        },
        {
            "name": "webonyx/graphql-php",
            "version": "v14.11.10",
            "source": {
                "type": "git",
                "url": "https://github.com/webonyx/graphql-php.git",
                "reference": "d9c2fdebc6aa01d831bc2969da00e8588cffef19"
            },
            "dist": {
                "type": "zip",
                "url": "https://api.github.com/repos/webonyx/graphql-php/zipball/d9c2fdebc6aa01d831bc2969da00e8588cffef19",
                "reference": "d9c2fdebc6aa01d831bc2969da00e8588cffef19",
                "shasum": ""
            },
            "require": {
                "ext-json": "*",
                "ext-mbstring": "*",
                "php": "^7.1 || ^8"
            },
            "require-dev": {
                "amphp/amp": "^2.3",
                "doctrine/coding-standard": "^6.0",
                "nyholm/psr7": "^1.2",
                "phpbench/phpbench": "^1.2",
                "phpstan/extension-installer": "^1.0",
                "phpstan/phpstan": "0.12.82",
                "phpstan/phpstan-phpunit": "0.12.18",
                "phpstan/phpstan-strict-rules": "0.12.9",
                "phpunit/phpunit": "^7.2 || ^8.5",
                "psr/http-message": "^1.0",
                "react/promise": "2.*",
                "simpod/php-coveralls-mirror": "^3.0"
            },
            "suggest": {
                "psr/http-message": "To use standard GraphQL server",
                "react/promise": "To leverage async resolving on React PHP platform"
            },
            "type": "library",
            "autoload": {
                "psr-4": {
                    "GraphQL\\": "src/"
                }
            },
            "notification-url": "https://packagist.org/downloads/",
            "license": [
                "MIT"
            ],
            "description": "A PHP port of GraphQL reference implementation",
            "homepage": "https://github.com/webonyx/graphql-php",
            "keywords": [
                "api",
                "graphql"
            ],
            "support": {
                "issues": "https://github.com/webonyx/graphql-php/issues",
                "source": "https://github.com/webonyx/graphql-php/tree/v14.11.10"
            },
            "funding": [
                {
                    "url": "https://opencollective.com/webonyx-graphql-php",
                    "type": "open_collective"
                }
            ],
            "time": "2023-07-05T14:23:37+00:00"
        }
    ],
    "packages-dev": [
        {
            "name": "appwrite/sdk-generator",
            "version": "0.35.0",
            "source": {
                "type": "git",
                "url": "https://github.com/appwrite/sdk-generator.git",
                "reference": "edd5da6763d7f8f28155b77200682c69d08c9954"
            },
            "dist": {
                "type": "zip",
                "url": "https://api.github.com/repos/appwrite/sdk-generator/zipball/edd5da6763d7f8f28155b77200682c69d08c9954",
                "reference": "edd5da6763d7f8f28155b77200682c69d08c9954",
                "shasum": ""
            },
            "require": {
                "ext-curl": "*",
                "ext-json": "*",
                "ext-mbstring": "*",
                "matthiasmullie/minify": "^1.3.68",
                "php": ">=8.0",
                "twig/twig": "^3.4.1"
            },
            "require-dev": {
                "brianium/paratest": "^6.4",
                "phpunit/phpunit": "^9.5.21",
                "squizlabs/php_codesniffer": "^3.6"
            },
            "type": "library",
            "autoload": {
                "psr-4": {
                    "Appwrite\\SDK\\": "src/SDK",
                    "Appwrite\\Spec\\": "src/Spec"
                }
            },
            "notification-url": "https://packagist.org/downloads/",
            "license": [
                "MIT"
            ],
            "authors": [
                {
                    "name": "Eldad Fux",
                    "email": "eldad@appwrite.io"
                }
            ],
            "description": "Appwrite PHP library for generating API SDKs for multiple programming languages and platforms",
            "support": {
                "issues": "https://github.com/appwrite/sdk-generator/issues",
                "source": "https://github.com/appwrite/sdk-generator/tree/0.35.0"
            },
            "time": "2023-09-07T17:13:18+00:00"
        },
        {
            "name": "doctrine/deprecations",
            "version": "v1.1.1",
            "source": {
                "type": "git",
                "url": "https://github.com/doctrine/deprecations.git",
                "reference": "612a3ee5ab0d5dd97b7cf3874a6efe24325efac3"
            },
            "dist": {
                "type": "zip",
                "url": "https://api.github.com/repos/doctrine/deprecations/zipball/612a3ee5ab0d5dd97b7cf3874a6efe24325efac3",
                "reference": "612a3ee5ab0d5dd97b7cf3874a6efe24325efac3",
                "shasum": ""
            },
            "require": {
                "php": "^7.1 || ^8.0"
            },
            "require-dev": {
                "doctrine/coding-standard": "^9",
                "phpstan/phpstan": "1.4.10 || 1.10.15",
                "phpstan/phpstan-phpunit": "^1.0",
                "phpunit/phpunit": "^7.5 || ^8.5 || ^9.5",
                "psalm/plugin-phpunit": "0.18.4",
                "psr/log": "^1 || ^2 || ^3",
                "vimeo/psalm": "4.30.0 || 5.12.0"
            },
            "suggest": {
                "psr/log": "Allows logging deprecations via PSR-3 logger implementation"
            },
            "type": "library",
            "autoload": {
                "psr-4": {
                    "Doctrine\\Deprecations\\": "lib/Doctrine/Deprecations"
                }
            },
            "notification-url": "https://packagist.org/downloads/",
            "license": [
                "MIT"
            ],
            "description": "A small layer on top of trigger_error(E_USER_DEPRECATED) or PSR-3 logging with options to disable all deprecations or selectively for packages.",
            "homepage": "https://www.doctrine-project.org/",
            "support": {
                "issues": "https://github.com/doctrine/deprecations/issues",
                "source": "https://github.com/doctrine/deprecations/tree/v1.1.1"
            },
            "time": "2023-06-03T09:27:29+00:00"
        },
        {
            "name": "doctrine/instantiator",
            "version": "1.5.0",
            "source": {
                "type": "git",
                "url": "https://github.com/doctrine/instantiator.git",
                "reference": "0a0fa9780f5d4e507415a065172d26a98d02047b"
            },
            "dist": {
                "type": "zip",
                "url": "https://api.github.com/repos/doctrine/instantiator/zipball/0a0fa9780f5d4e507415a065172d26a98d02047b",
                "reference": "0a0fa9780f5d4e507415a065172d26a98d02047b",
                "shasum": ""
            },
            "require": {
                "php": "^7.1 || ^8.0"
            },
            "require-dev": {
                "doctrine/coding-standard": "^9 || ^11",
                "ext-pdo": "*",
                "ext-phar": "*",
                "phpbench/phpbench": "^0.16 || ^1",
                "phpstan/phpstan": "^1.4",
                "phpstan/phpstan-phpunit": "^1",
                "phpunit/phpunit": "^7.5 || ^8.5 || ^9.5",
                "vimeo/psalm": "^4.30 || ^5.4"
            },
            "type": "library",
            "autoload": {
                "psr-4": {
                    "Doctrine\\Instantiator\\": "src/Doctrine/Instantiator/"
                }
            },
            "notification-url": "https://packagist.org/downloads/",
            "license": [
                "MIT"
            ],
            "authors": [
                {
                    "name": "Marco Pivetta",
                    "email": "ocramius@gmail.com",
                    "homepage": "https://ocramius.github.io/"
                }
            ],
            "description": "A small, lightweight utility to instantiate objects in PHP without invoking their constructors",
            "homepage": "https://www.doctrine-project.org/projects/instantiator.html",
            "keywords": [
                "constructor",
                "instantiate"
            ],
            "support": {
                "issues": "https://github.com/doctrine/instantiator/issues",
                "source": "https://github.com/doctrine/instantiator/tree/1.5.0"
            },
            "funding": [
                {
                    "url": "https://www.doctrine-project.org/sponsorship.html",
                    "type": "custom"
                },
                {
                    "url": "https://www.patreon.com/phpdoctrine",
                    "type": "patreon"
                },
                {
                    "url": "https://tidelift.com/funding/github/packagist/doctrine%2Finstantiator",
                    "type": "tidelift"
                }
            ],
            "time": "2022-12-30T00:15:36+00:00"
        },
        {
            "name": "matthiasmullie/minify",
            "version": "1.3.71",
            "source": {
                "type": "git",
                "url": "https://github.com/matthiasmullie/minify.git",
                "reference": "ae42a47d7fecc1fbb7277b2f2d84c37a33edc3b1"
            },
            "dist": {
                "type": "zip",
                "url": "https://api.github.com/repos/matthiasmullie/minify/zipball/ae42a47d7fecc1fbb7277b2f2d84c37a33edc3b1",
                "reference": "ae42a47d7fecc1fbb7277b2f2d84c37a33edc3b1",
                "shasum": ""
            },
            "require": {
                "ext-pcre": "*",
                "matthiasmullie/path-converter": "~1.1",
                "php": ">=5.3.0"
            },
            "require-dev": {
                "friendsofphp/php-cs-fixer": ">=2.0",
                "matthiasmullie/scrapbook": ">=1.3",
                "phpunit/phpunit": ">=4.8",
                "squizlabs/php_codesniffer": ">=3.0"
            },
            "suggest": {
                "psr/cache-implementation": "Cache implementation to use with Minify::cache"
            },
            "bin": [
                "bin/minifycss",
                "bin/minifyjs"
            ],
            "type": "library",
            "autoload": {
                "psr-4": {
                    "MatthiasMullie\\Minify\\": "src/"
                }
            },
            "notification-url": "https://packagist.org/downloads/",
            "license": [
                "MIT"
            ],
            "authors": [
                {
                    "name": "Matthias Mullie",
                    "email": "minify@mullie.eu",
                    "homepage": "https://www.mullie.eu",
                    "role": "Developer"
                }
            ],
            "description": "CSS & JavaScript minifier, in PHP. Removes whitespace, strips comments, combines files (incl. @import statements and small assets in CSS files), and optimizes/shortens a few common programming patterns.",
            "homepage": "https://github.com/matthiasmullie/minify",
            "keywords": [
                "JS",
                "css",
                "javascript",
                "minifier",
                "minify"
            ],
            "support": {
                "issues": "https://github.com/matthiasmullie/minify/issues",
                "source": "https://github.com/matthiasmullie/minify/tree/1.3.71"
            },
            "funding": [
                {
                    "url": "https://github.com/matthiasmullie",
                    "type": "github"
                }
            ],
            "time": "2023-04-25T20:33:03+00:00"
        },
        {
            "name": "matthiasmullie/path-converter",
            "version": "1.1.3",
            "source": {
                "type": "git",
                "url": "https://github.com/matthiasmullie/path-converter.git",
                "reference": "e7d13b2c7e2f2268e1424aaed02085518afa02d9"
            },
            "dist": {
                "type": "zip",
                "url": "https://api.github.com/repos/matthiasmullie/path-converter/zipball/e7d13b2c7e2f2268e1424aaed02085518afa02d9",
                "reference": "e7d13b2c7e2f2268e1424aaed02085518afa02d9",
                "shasum": ""
            },
            "require": {
                "ext-pcre": "*",
                "php": ">=5.3.0"
            },
            "require-dev": {
                "phpunit/phpunit": "~4.8"
            },
            "type": "library",
            "autoload": {
                "psr-4": {
                    "MatthiasMullie\\PathConverter\\": "src/"
                }
            },
            "notification-url": "https://packagist.org/downloads/",
            "license": [
                "MIT"
            ],
            "authors": [
                {
                    "name": "Matthias Mullie",
                    "email": "pathconverter@mullie.eu",
                    "homepage": "http://www.mullie.eu",
                    "role": "Developer"
                }
            ],
            "description": "Relative path converter",
            "homepage": "http://github.com/matthiasmullie/path-converter",
            "keywords": [
                "converter",
                "path",
                "paths",
                "relative"
            ],
            "support": {
                "issues": "https://github.com/matthiasmullie/path-converter/issues",
                "source": "https://github.com/matthiasmullie/path-converter/tree/1.1.3"
            },
            "time": "2019-02-05T23:41:09+00:00"
        },
        {
            "name": "myclabs/deep-copy",
            "version": "1.11.1",
            "source": {
                "type": "git",
                "url": "https://github.com/myclabs/DeepCopy.git",
                "reference": "7284c22080590fb39f2ffa3e9057f10a4ddd0e0c"
            },
            "dist": {
                "type": "zip",
                "url": "https://api.github.com/repos/myclabs/DeepCopy/zipball/7284c22080590fb39f2ffa3e9057f10a4ddd0e0c",
                "reference": "7284c22080590fb39f2ffa3e9057f10a4ddd0e0c",
                "shasum": ""
            },
            "require": {
                "php": "^7.1 || ^8.0"
            },
            "conflict": {
                "doctrine/collections": "<1.6.8",
                "doctrine/common": "<2.13.3 || >=3,<3.2.2"
            },
            "require-dev": {
                "doctrine/collections": "^1.6.8",
                "doctrine/common": "^2.13.3 || ^3.2.2",
                "phpunit/phpunit": "^7.5.20 || ^8.5.23 || ^9.5.13"
            },
            "type": "library",
            "autoload": {
                "files": [
                    "src/DeepCopy/deep_copy.php"
                ],
                "psr-4": {
                    "DeepCopy\\": "src/DeepCopy/"
                }
            },
            "notification-url": "https://packagist.org/downloads/",
            "license": [
                "MIT"
            ],
            "description": "Create deep copies (clones) of your objects",
            "keywords": [
                "clone",
                "copy",
                "duplicate",
                "object",
                "object graph"
            ],
            "support": {
                "issues": "https://github.com/myclabs/DeepCopy/issues",
                "source": "https://github.com/myclabs/DeepCopy/tree/1.11.1"
            },
            "funding": [
                {
                    "url": "https://tidelift.com/funding/github/packagist/myclabs/deep-copy",
                    "type": "tidelift"
                }
            ],
            "time": "2023-03-08T13:26:56+00:00"
        },
        {
            "name": "nikic/php-parser",
            "version": "v4.17.1",
            "source": {
                "type": "git",
                "url": "https://github.com/nikic/PHP-Parser.git",
                "reference": "a6303e50c90c355c7eeee2c4a8b27fe8dc8fef1d"
            },
            "dist": {
                "type": "zip",
                "url": "https://api.github.com/repos/nikic/PHP-Parser/zipball/a6303e50c90c355c7eeee2c4a8b27fe8dc8fef1d",
                "reference": "a6303e50c90c355c7eeee2c4a8b27fe8dc8fef1d",
                "shasum": ""
            },
            "require": {
                "ext-tokenizer": "*",
                "php": ">=7.0"
            },
            "require-dev": {
                "ircmaxell/php-yacc": "^0.0.7",
                "phpunit/phpunit": "^6.5 || ^7.0 || ^8.0 || ^9.0"
            },
            "bin": [
                "bin/php-parse"
            ],
            "type": "library",
            "extra": {
                "branch-alias": {
                    "dev-master": "4.9-dev"
                }
            },
            "autoload": {
                "psr-4": {
                    "PhpParser\\": "lib/PhpParser"
                }
            },
            "notification-url": "https://packagist.org/downloads/",
            "license": [
                "BSD-3-Clause"
            ],
            "authors": [
                {
                    "name": "Nikita Popov"
                }
            ],
            "description": "A PHP parser written in PHP",
            "keywords": [
                "parser",
                "php"
            ],
            "support": {
                "issues": "https://github.com/nikic/PHP-Parser/issues",
                "source": "https://github.com/nikic/PHP-Parser/tree/v4.17.1"
            },
            "time": "2023-08-13T19:53:39+00:00"
        },
        {
            "name": "phar-io/manifest",
            "version": "2.0.3",
            "source": {
                "type": "git",
                "url": "https://github.com/phar-io/manifest.git",
                "reference": "97803eca37d319dfa7826cc2437fc020857acb53"
            },
            "dist": {
                "type": "zip",
                "url": "https://api.github.com/repos/phar-io/manifest/zipball/97803eca37d319dfa7826cc2437fc020857acb53",
                "reference": "97803eca37d319dfa7826cc2437fc020857acb53",
                "shasum": ""
            },
            "require": {
                "ext-dom": "*",
                "ext-phar": "*",
                "ext-xmlwriter": "*",
                "phar-io/version": "^3.0.1",
                "php": "^7.2 || ^8.0"
            },
            "type": "library",
            "extra": {
                "branch-alias": {
                    "dev-master": "2.0.x-dev"
                }
            },
            "autoload": {
                "classmap": [
                    "src/"
                ]
            },
            "notification-url": "https://packagist.org/downloads/",
            "license": [
                "BSD-3-Clause"
            ],
            "authors": [
                {
                    "name": "Arne Blankerts",
                    "email": "arne@blankerts.de",
                    "role": "Developer"
                },
                {
                    "name": "Sebastian Heuer",
                    "email": "sebastian@phpeople.de",
                    "role": "Developer"
                },
                {
                    "name": "Sebastian Bergmann",
                    "email": "sebastian@phpunit.de",
                    "role": "Developer"
                }
            ],
            "description": "Component for reading phar.io manifest information from a PHP Archive (PHAR)",
            "support": {
                "issues": "https://github.com/phar-io/manifest/issues",
                "source": "https://github.com/phar-io/manifest/tree/2.0.3"
            },
            "time": "2021-07-20T11:28:43+00:00"
        },
        {
            "name": "phar-io/version",
            "version": "3.2.1",
            "source": {
                "type": "git",
                "url": "https://github.com/phar-io/version.git",
                "reference": "4f7fd7836c6f332bb2933569e566a0d6c4cbed74"
            },
            "dist": {
                "type": "zip",
                "url": "https://api.github.com/repos/phar-io/version/zipball/4f7fd7836c6f332bb2933569e566a0d6c4cbed74",
                "reference": "4f7fd7836c6f332bb2933569e566a0d6c4cbed74",
                "shasum": ""
            },
            "require": {
                "php": "^7.2 || ^8.0"
            },
            "type": "library",
            "autoload": {
                "classmap": [
                    "src/"
                ]
            },
            "notification-url": "https://packagist.org/downloads/",
            "license": [
                "BSD-3-Clause"
            ],
            "authors": [
                {
                    "name": "Arne Blankerts",
                    "email": "arne@blankerts.de",
                    "role": "Developer"
                },
                {
                    "name": "Sebastian Heuer",
                    "email": "sebastian@phpeople.de",
                    "role": "Developer"
                },
                {
                    "name": "Sebastian Bergmann",
                    "email": "sebastian@phpunit.de",
                    "role": "Developer"
                }
            ],
            "description": "Library for handling version information and constraints",
            "support": {
                "issues": "https://github.com/phar-io/version/issues",
                "source": "https://github.com/phar-io/version/tree/3.2.1"
            },
            "time": "2022-02-21T01:04:05+00:00"
        },
        {
            "name": "phpdocumentor/reflection-common",
            "version": "2.2.0",
            "source": {
                "type": "git",
                "url": "https://github.com/phpDocumentor/ReflectionCommon.git",
                "reference": "1d01c49d4ed62f25aa84a747ad35d5a16924662b"
            },
            "dist": {
                "type": "zip",
                "url": "https://api.github.com/repos/phpDocumentor/ReflectionCommon/zipball/1d01c49d4ed62f25aa84a747ad35d5a16924662b",
                "reference": "1d01c49d4ed62f25aa84a747ad35d5a16924662b",
                "shasum": ""
            },
            "require": {
                "php": "^7.2 || ^8.0"
            },
            "type": "library",
            "extra": {
                "branch-alias": {
                    "dev-2.x": "2.x-dev"
                }
            },
            "autoload": {
                "psr-4": {
                    "phpDocumentor\\Reflection\\": "src/"
                }
            },
            "notification-url": "https://packagist.org/downloads/",
            "license": [
                "MIT"
            ],
            "authors": [
                {
                    "name": "Jaap van Otterdijk",
                    "email": "opensource@ijaap.nl"
                }
            ],
            "description": "Common reflection classes used by phpdocumentor to reflect the code structure",
            "homepage": "http://www.phpdoc.org",
            "keywords": [
                "FQSEN",
                "phpDocumentor",
                "phpdoc",
                "reflection",
                "static analysis"
            ],
            "support": {
                "issues": "https://github.com/phpDocumentor/ReflectionCommon/issues",
                "source": "https://github.com/phpDocumentor/ReflectionCommon/tree/2.x"
            },
            "time": "2020-06-27T09:03:43+00:00"
        },
        {
            "name": "phpdocumentor/reflection-docblock",
            "version": "5.3.0",
            "source": {
                "type": "git",
                "url": "https://github.com/phpDocumentor/ReflectionDocBlock.git",
                "reference": "622548b623e81ca6d78b721c5e029f4ce664f170"
            },
            "dist": {
                "type": "zip",
                "url": "https://api.github.com/repos/phpDocumentor/ReflectionDocBlock/zipball/622548b623e81ca6d78b721c5e029f4ce664f170",
                "reference": "622548b623e81ca6d78b721c5e029f4ce664f170",
                "shasum": ""
            },
            "require": {
                "ext-filter": "*",
                "php": "^7.2 || ^8.0",
                "phpdocumentor/reflection-common": "^2.2",
                "phpdocumentor/type-resolver": "^1.3",
                "webmozart/assert": "^1.9.1"
            },
            "require-dev": {
                "mockery/mockery": "~1.3.2",
                "psalm/phar": "^4.8"
            },
            "type": "library",
            "extra": {
                "branch-alias": {
                    "dev-master": "5.x-dev"
                }
            },
            "autoload": {
                "psr-4": {
                    "phpDocumentor\\Reflection\\": "src"
                }
            },
            "notification-url": "https://packagist.org/downloads/",
            "license": [
                "MIT"
            ],
            "authors": [
                {
                    "name": "Mike van Riel",
                    "email": "me@mikevanriel.com"
                },
                {
                    "name": "Jaap van Otterdijk",
                    "email": "account@ijaap.nl"
                }
            ],
            "description": "With this component, a library can provide support for annotations via DocBlocks or otherwise retrieve information that is embedded in a DocBlock.",
            "support": {
                "issues": "https://github.com/phpDocumentor/ReflectionDocBlock/issues",
                "source": "https://github.com/phpDocumentor/ReflectionDocBlock/tree/5.3.0"
            },
            "time": "2021-10-19T17:43:47+00:00"
        },
        {
            "name": "phpdocumentor/type-resolver",
            "version": "1.7.3",
            "source": {
                "type": "git",
                "url": "https://github.com/phpDocumentor/TypeResolver.git",
                "reference": "3219c6ee25c9ea71e3d9bbaf39c67c9ebd499419"
            },
            "dist": {
                "type": "zip",
                "url": "https://api.github.com/repos/phpDocumentor/TypeResolver/zipball/3219c6ee25c9ea71e3d9bbaf39c67c9ebd499419",
                "reference": "3219c6ee25c9ea71e3d9bbaf39c67c9ebd499419",
                "shasum": ""
            },
            "require": {
                "doctrine/deprecations": "^1.0",
                "php": "^7.4 || ^8.0",
                "phpdocumentor/reflection-common": "^2.0",
                "phpstan/phpdoc-parser": "^1.13"
            },
            "require-dev": {
                "ext-tokenizer": "*",
                "phpbench/phpbench": "^1.2",
                "phpstan/extension-installer": "^1.1",
                "phpstan/phpstan": "^1.8",
                "phpstan/phpstan-phpunit": "^1.1",
                "phpunit/phpunit": "^9.5",
                "rector/rector": "^0.13.9",
                "vimeo/psalm": "^4.25"
            },
            "type": "library",
            "extra": {
                "branch-alias": {
                    "dev-1.x": "1.x-dev"
                }
            },
            "autoload": {
                "psr-4": {
                    "phpDocumentor\\Reflection\\": "src"
                }
            },
            "notification-url": "https://packagist.org/downloads/",
            "license": [
                "MIT"
            ],
            "authors": [
                {
                    "name": "Mike van Riel",
                    "email": "me@mikevanriel.com"
                }
            ],
            "description": "A PSR-5 based resolver of Class names, Types and Structural Element Names",
            "support": {
                "issues": "https://github.com/phpDocumentor/TypeResolver/issues",
                "source": "https://github.com/phpDocumentor/TypeResolver/tree/1.7.3"
            },
            "time": "2023-08-12T11:01:26+00:00"
        },
        {
            "name": "phpspec/prophecy",
            "version": "v1.17.0",
            "source": {
                "type": "git",
                "url": "https://github.com/phpspec/prophecy.git",
                "reference": "15873c65b207b07765dbc3c95d20fdf4a320cbe2"
            },
            "dist": {
                "type": "zip",
                "url": "https://api.github.com/repos/phpspec/prophecy/zipball/15873c65b207b07765dbc3c95d20fdf4a320cbe2",
                "reference": "15873c65b207b07765dbc3c95d20fdf4a320cbe2",
                "shasum": ""
            },
            "require": {
                "doctrine/instantiator": "^1.2 || ^2.0",
                "php": "^7.2 || 8.0.* || 8.1.* || 8.2.*",
                "phpdocumentor/reflection-docblock": "^5.2",
                "sebastian/comparator": "^3.0 || ^4.0",
                "sebastian/recursion-context": "^3.0 || ^4.0"
            },
            "require-dev": {
                "phpspec/phpspec": "^6.0 || ^7.0",
                "phpstan/phpstan": "^1.9",
                "phpunit/phpunit": "^8.0 || ^9.0"
            },
            "type": "library",
            "extra": {
                "branch-alias": {
                    "dev-master": "1.x-dev"
                }
            },
            "autoload": {
                "psr-4": {
                    "Prophecy\\": "src/Prophecy"
                }
            },
            "notification-url": "https://packagist.org/downloads/",
            "license": [
                "MIT"
            ],
            "authors": [
                {
                    "name": "Konstantin Kudryashov",
                    "email": "ever.zet@gmail.com",
                    "homepage": "http://everzet.com"
                },
                {
                    "name": "Marcello Duarte",
                    "email": "marcello.duarte@gmail.com"
                }
            ],
            "description": "Highly opinionated mocking framework for PHP 5.3+",
            "homepage": "https://github.com/phpspec/prophecy",
            "keywords": [
                "Double",
                "Dummy",
                "fake",
                "mock",
                "spy",
                "stub"
            ],
            "support": {
                "issues": "https://github.com/phpspec/prophecy/issues",
                "source": "https://github.com/phpspec/prophecy/tree/v1.17.0"
            },
            "time": "2023-02-02T15:41:36+00:00"
        },
        {
            "name": "phpstan/phpdoc-parser",
            "version": "1.24.0",
            "source": {
                "type": "git",
                "url": "https://github.com/phpstan/phpdoc-parser.git",
                "reference": "3510b0a6274cc42f7219367cb3abfc123ffa09d6"
            },
            "dist": {
                "type": "zip",
                "url": "https://api.github.com/repos/phpstan/phpdoc-parser/zipball/3510b0a6274cc42f7219367cb3abfc123ffa09d6",
                "reference": "3510b0a6274cc42f7219367cb3abfc123ffa09d6",
                "shasum": ""
            },
            "require": {
                "php": "^7.2 || ^8.0"
            },
            "require-dev": {
                "doctrine/annotations": "^2.0",
                "nikic/php-parser": "^4.15",
                "php-parallel-lint/php-parallel-lint": "^1.2",
                "phpstan/extension-installer": "^1.0",
                "phpstan/phpstan": "^1.5",
                "phpstan/phpstan-phpunit": "^1.1",
                "phpstan/phpstan-strict-rules": "^1.0",
                "phpunit/phpunit": "^9.5",
                "symfony/process": "^5.2"
            },
            "type": "library",
            "autoload": {
                "psr-4": {
                    "PHPStan\\PhpDocParser\\": [
                        "src/"
                    ]
                }
            },
            "notification-url": "https://packagist.org/downloads/",
            "license": [
                "MIT"
            ],
            "description": "PHPDoc parser with support for nullable, intersection and generic types",
            "support": {
                "issues": "https://github.com/phpstan/phpdoc-parser/issues",
                "source": "https://github.com/phpstan/phpdoc-parser/tree/1.24.0"
            },
            "time": "2023-09-07T20:46:32+00:00"
        },
        {
            "name": "phpunit/php-code-coverage",
            "version": "9.2.28",
            "source": {
                "type": "git",
                "url": "https://github.com/sebastianbergmann/php-code-coverage.git",
                "reference": "7134a5ccaaf0f1c92a4f5501a6c9f98ac4dcc0ef"
            },
            "dist": {
                "type": "zip",
                "url": "https://api.github.com/repos/sebastianbergmann/php-code-coverage/zipball/7134a5ccaaf0f1c92a4f5501a6c9f98ac4dcc0ef",
                "reference": "7134a5ccaaf0f1c92a4f5501a6c9f98ac4dcc0ef",
                "shasum": ""
            },
            "require": {
                "ext-dom": "*",
                "ext-libxml": "*",
                "ext-xmlwriter": "*",
                "nikic/php-parser": "^4.15",
                "php": ">=7.3",
                "phpunit/php-file-iterator": "^3.0.3",
                "phpunit/php-text-template": "^2.0.2",
                "sebastian/code-unit-reverse-lookup": "^2.0.2",
                "sebastian/complexity": "^2.0",
                "sebastian/environment": "^5.1.2",
                "sebastian/lines-of-code": "^1.0.3",
                "sebastian/version": "^3.0.1",
                "theseer/tokenizer": "^1.2.0"
            },
            "require-dev": {
                "phpunit/phpunit": "^9.3"
            },
            "suggest": {
                "ext-pcov": "PHP extension that provides line coverage",
                "ext-xdebug": "PHP extension that provides line coverage as well as branch and path coverage"
            },
            "type": "library",
            "extra": {
                "branch-alias": {
                    "dev-master": "9.2-dev"
                }
            },
            "autoload": {
                "classmap": [
                    "src/"
                ]
            },
            "notification-url": "https://packagist.org/downloads/",
            "license": [
                "BSD-3-Clause"
            ],
            "authors": [
                {
                    "name": "Sebastian Bergmann",
                    "email": "sebastian@phpunit.de",
                    "role": "lead"
                }
            ],
            "description": "Library that provides collection, processing, and rendering functionality for PHP code coverage information.",
            "homepage": "https://github.com/sebastianbergmann/php-code-coverage",
            "keywords": [
                "coverage",
                "testing",
                "xunit"
            ],
            "support": {
                "issues": "https://github.com/sebastianbergmann/php-code-coverage/issues",
                "security": "https://github.com/sebastianbergmann/php-code-coverage/security/policy",
                "source": "https://github.com/sebastianbergmann/php-code-coverage/tree/9.2.28"
            },
            "funding": [
                {
                    "url": "https://github.com/sebastianbergmann",
                    "type": "github"
                }
            ],
            "time": "2023-09-12T14:36:20+00:00"
        },
        {
            "name": "phpunit/php-file-iterator",
            "version": "3.0.6",
            "source": {
                "type": "git",
                "url": "https://github.com/sebastianbergmann/php-file-iterator.git",
                "reference": "cf1c2e7c203ac650e352f4cc675a7021e7d1b3cf"
            },
            "dist": {
                "type": "zip",
                "url": "https://api.github.com/repos/sebastianbergmann/php-file-iterator/zipball/cf1c2e7c203ac650e352f4cc675a7021e7d1b3cf",
                "reference": "cf1c2e7c203ac650e352f4cc675a7021e7d1b3cf",
                "shasum": ""
            },
            "require": {
                "php": ">=7.3"
            },
            "require-dev": {
                "phpunit/phpunit": "^9.3"
            },
            "type": "library",
            "extra": {
                "branch-alias": {
                    "dev-master": "3.0-dev"
                }
            },
            "autoload": {
                "classmap": [
                    "src/"
                ]
            },
            "notification-url": "https://packagist.org/downloads/",
            "license": [
                "BSD-3-Clause"
            ],
            "authors": [
                {
                    "name": "Sebastian Bergmann",
                    "email": "sebastian@phpunit.de",
                    "role": "lead"
                }
            ],
            "description": "FilterIterator implementation that filters files based on a list of suffixes.",
            "homepage": "https://github.com/sebastianbergmann/php-file-iterator/",
            "keywords": [
                "filesystem",
                "iterator"
            ],
            "support": {
                "issues": "https://github.com/sebastianbergmann/php-file-iterator/issues",
                "source": "https://github.com/sebastianbergmann/php-file-iterator/tree/3.0.6"
            },
            "funding": [
                {
                    "url": "https://github.com/sebastianbergmann",
                    "type": "github"
                }
            ],
            "time": "2021-12-02T12:48:52+00:00"
        },
        {
            "name": "phpunit/php-invoker",
            "version": "3.1.1",
            "source": {
                "type": "git",
                "url": "https://github.com/sebastianbergmann/php-invoker.git",
                "reference": "5a10147d0aaf65b58940a0b72f71c9ac0423cc67"
            },
            "dist": {
                "type": "zip",
                "url": "https://api.github.com/repos/sebastianbergmann/php-invoker/zipball/5a10147d0aaf65b58940a0b72f71c9ac0423cc67",
                "reference": "5a10147d0aaf65b58940a0b72f71c9ac0423cc67",
                "shasum": ""
            },
            "require": {
                "php": ">=7.3"
            },
            "require-dev": {
                "ext-pcntl": "*",
                "phpunit/phpunit": "^9.3"
            },
            "suggest": {
                "ext-pcntl": "*"
            },
            "type": "library",
            "extra": {
                "branch-alias": {
                    "dev-master": "3.1-dev"
                }
            },
            "autoload": {
                "classmap": [
                    "src/"
                ]
            },
            "notification-url": "https://packagist.org/downloads/",
            "license": [
                "BSD-3-Clause"
            ],
            "authors": [
                {
                    "name": "Sebastian Bergmann",
                    "email": "sebastian@phpunit.de",
                    "role": "lead"
                }
            ],
            "description": "Invoke callables with a timeout",
            "homepage": "https://github.com/sebastianbergmann/php-invoker/",
            "keywords": [
                "process"
            ],
            "support": {
                "issues": "https://github.com/sebastianbergmann/php-invoker/issues",
                "source": "https://github.com/sebastianbergmann/php-invoker/tree/3.1.1"
            },
            "funding": [
                {
                    "url": "https://github.com/sebastianbergmann",
                    "type": "github"
                }
            ],
            "time": "2020-09-28T05:58:55+00:00"
        },
        {
            "name": "phpunit/php-text-template",
            "version": "2.0.4",
            "source": {
                "type": "git",
                "url": "https://github.com/sebastianbergmann/php-text-template.git",
                "reference": "5da5f67fc95621df9ff4c4e5a84d6a8a2acf7c28"
            },
            "dist": {
                "type": "zip",
                "url": "https://api.github.com/repos/sebastianbergmann/php-text-template/zipball/5da5f67fc95621df9ff4c4e5a84d6a8a2acf7c28",
                "reference": "5da5f67fc95621df9ff4c4e5a84d6a8a2acf7c28",
                "shasum": ""
            },
            "require": {
                "php": ">=7.3"
            },
            "require-dev": {
                "phpunit/phpunit": "^9.3"
            },
            "type": "library",
            "extra": {
                "branch-alias": {
                    "dev-master": "2.0-dev"
                }
            },
            "autoload": {
                "classmap": [
                    "src/"
                ]
            },
            "notification-url": "https://packagist.org/downloads/",
            "license": [
                "BSD-3-Clause"
            ],
            "authors": [
                {
                    "name": "Sebastian Bergmann",
                    "email": "sebastian@phpunit.de",
                    "role": "lead"
                }
            ],
            "description": "Simple template engine.",
            "homepage": "https://github.com/sebastianbergmann/php-text-template/",
            "keywords": [
                "template"
            ],
            "support": {
                "issues": "https://github.com/sebastianbergmann/php-text-template/issues",
                "source": "https://github.com/sebastianbergmann/php-text-template/tree/2.0.4"
            },
            "funding": [
                {
                    "url": "https://github.com/sebastianbergmann",
                    "type": "github"
                }
            ],
            "time": "2020-10-26T05:33:50+00:00"
        },
        {
            "name": "phpunit/php-timer",
            "version": "5.0.3",
            "source": {
                "type": "git",
                "url": "https://github.com/sebastianbergmann/php-timer.git",
                "reference": "5a63ce20ed1b5bf577850e2c4e87f4aa902afbd2"
            },
            "dist": {
                "type": "zip",
                "url": "https://api.github.com/repos/sebastianbergmann/php-timer/zipball/5a63ce20ed1b5bf577850e2c4e87f4aa902afbd2",
                "reference": "5a63ce20ed1b5bf577850e2c4e87f4aa902afbd2",
                "shasum": ""
            },
            "require": {
                "php": ">=7.3"
            },
            "require-dev": {
                "phpunit/phpunit": "^9.3"
            },
            "type": "library",
            "extra": {
                "branch-alias": {
                    "dev-master": "5.0-dev"
                }
            },
            "autoload": {
                "classmap": [
                    "src/"
                ]
            },
            "notification-url": "https://packagist.org/downloads/",
            "license": [
                "BSD-3-Clause"
            ],
            "authors": [
                {
                    "name": "Sebastian Bergmann",
                    "email": "sebastian@phpunit.de",
                    "role": "lead"
                }
            ],
            "description": "Utility class for timing",
            "homepage": "https://github.com/sebastianbergmann/php-timer/",
            "keywords": [
                "timer"
            ],
            "support": {
                "issues": "https://github.com/sebastianbergmann/php-timer/issues",
                "source": "https://github.com/sebastianbergmann/php-timer/tree/5.0.3"
            },
            "funding": [
                {
                    "url": "https://github.com/sebastianbergmann",
                    "type": "github"
                }
            ],
            "time": "2020-10-26T13:16:10+00:00"
        },
        {
            "name": "phpunit/phpunit",
            "version": "9.5.20",
            "source": {
                "type": "git",
                "url": "https://github.com/sebastianbergmann/phpunit.git",
                "reference": "12bc8879fb65aef2138b26fc633cb1e3620cffba"
            },
            "dist": {
                "type": "zip",
                "url": "https://api.github.com/repos/sebastianbergmann/phpunit/zipball/12bc8879fb65aef2138b26fc633cb1e3620cffba",
                "reference": "12bc8879fb65aef2138b26fc633cb1e3620cffba",
                "shasum": ""
            },
            "require": {
                "doctrine/instantiator": "^1.3.1",
                "ext-dom": "*",
                "ext-json": "*",
                "ext-libxml": "*",
                "ext-mbstring": "*",
                "ext-xml": "*",
                "ext-xmlwriter": "*",
                "myclabs/deep-copy": "^1.10.1",
                "phar-io/manifest": "^2.0.3",
                "phar-io/version": "^3.0.2",
                "php": ">=7.3",
                "phpspec/prophecy": "^1.12.1",
                "phpunit/php-code-coverage": "^9.2.13",
                "phpunit/php-file-iterator": "^3.0.5",
                "phpunit/php-invoker": "^3.1.1",
                "phpunit/php-text-template": "^2.0.3",
                "phpunit/php-timer": "^5.0.2",
                "sebastian/cli-parser": "^1.0.1",
                "sebastian/code-unit": "^1.0.6",
                "sebastian/comparator": "^4.0.5",
                "sebastian/diff": "^4.0.3",
                "sebastian/environment": "^5.1.3",
                "sebastian/exporter": "^4.0.3",
                "sebastian/global-state": "^5.0.1",
                "sebastian/object-enumerator": "^4.0.3",
                "sebastian/resource-operations": "^3.0.3",
                "sebastian/type": "^3.0",
                "sebastian/version": "^3.0.2"
            },
            "require-dev": {
                "ext-pdo": "*",
                "phpspec/prophecy-phpunit": "^2.0.1"
            },
            "suggest": {
                "ext-soap": "*",
                "ext-xdebug": "*"
            },
            "bin": [
                "phpunit"
            ],
            "type": "library",
            "extra": {
                "branch-alias": {
                    "dev-master": "9.5-dev"
                }
            },
            "autoload": {
                "files": [
                    "src/Framework/Assert/Functions.php"
                ],
                "classmap": [
                    "src/"
                ]
            },
            "notification-url": "https://packagist.org/downloads/",
            "license": [
                "BSD-3-Clause"
            ],
            "authors": [
                {
                    "name": "Sebastian Bergmann",
                    "email": "sebastian@phpunit.de",
                    "role": "lead"
                }
            ],
            "description": "The PHP Unit Testing framework.",
            "homepage": "https://phpunit.de/",
            "keywords": [
                "phpunit",
                "testing",
                "xunit"
            ],
            "support": {
                "issues": "https://github.com/sebastianbergmann/phpunit/issues",
                "source": "https://github.com/sebastianbergmann/phpunit/tree/9.5.20"
            },
            "funding": [
                {
                    "url": "https://phpunit.de/sponsors.html",
                    "type": "custom"
                },
                {
                    "url": "https://github.com/sebastianbergmann",
                    "type": "github"
                }
            ],
            "time": "2022-04-01T12:37:26+00:00"
        },
        {
            "name": "sebastian/cli-parser",
            "version": "1.0.1",
            "source": {
                "type": "git",
                "url": "https://github.com/sebastianbergmann/cli-parser.git",
                "reference": "442e7c7e687e42adc03470c7b668bc4b2402c0b2"
            },
            "dist": {
                "type": "zip",
                "url": "https://api.github.com/repos/sebastianbergmann/cli-parser/zipball/442e7c7e687e42adc03470c7b668bc4b2402c0b2",
                "reference": "442e7c7e687e42adc03470c7b668bc4b2402c0b2",
                "shasum": ""
            },
            "require": {
                "php": ">=7.3"
            },
            "require-dev": {
                "phpunit/phpunit": "^9.3"
            },
            "type": "library",
            "extra": {
                "branch-alias": {
                    "dev-master": "1.0-dev"
                }
            },
            "autoload": {
                "classmap": [
                    "src/"
                ]
            },
            "notification-url": "https://packagist.org/downloads/",
            "license": [
                "BSD-3-Clause"
            ],
            "authors": [
                {
                    "name": "Sebastian Bergmann",
                    "email": "sebastian@phpunit.de",
                    "role": "lead"
                }
            ],
            "description": "Library for parsing CLI options",
            "homepage": "https://github.com/sebastianbergmann/cli-parser",
            "support": {
                "issues": "https://github.com/sebastianbergmann/cli-parser/issues",
                "source": "https://github.com/sebastianbergmann/cli-parser/tree/1.0.1"
            },
            "funding": [
                {
                    "url": "https://github.com/sebastianbergmann",
                    "type": "github"
                }
            ],
            "time": "2020-09-28T06:08:49+00:00"
        },
        {
            "name": "sebastian/code-unit",
            "version": "1.0.8",
            "source": {
                "type": "git",
                "url": "https://github.com/sebastianbergmann/code-unit.git",
                "reference": "1fc9f64c0927627ef78ba436c9b17d967e68e120"
            },
            "dist": {
                "type": "zip",
                "url": "https://api.github.com/repos/sebastianbergmann/code-unit/zipball/1fc9f64c0927627ef78ba436c9b17d967e68e120",
                "reference": "1fc9f64c0927627ef78ba436c9b17d967e68e120",
                "shasum": ""
            },
            "require": {
                "php": ">=7.3"
            },
            "require-dev": {
                "phpunit/phpunit": "^9.3"
            },
            "type": "library",
            "extra": {
                "branch-alias": {
                    "dev-master": "1.0-dev"
                }
            },
            "autoload": {
                "classmap": [
                    "src/"
                ]
            },
            "notification-url": "https://packagist.org/downloads/",
            "license": [
                "BSD-3-Clause"
            ],
            "authors": [
                {
                    "name": "Sebastian Bergmann",
                    "email": "sebastian@phpunit.de",
                    "role": "lead"
                }
            ],
            "description": "Collection of value objects that represent the PHP code units",
            "homepage": "https://github.com/sebastianbergmann/code-unit",
            "support": {
                "issues": "https://github.com/sebastianbergmann/code-unit/issues",
                "source": "https://github.com/sebastianbergmann/code-unit/tree/1.0.8"
            },
            "funding": [
                {
                    "url": "https://github.com/sebastianbergmann",
                    "type": "github"
                }
            ],
            "time": "2020-10-26T13:08:54+00:00"
        },
        {
            "name": "sebastian/code-unit-reverse-lookup",
            "version": "2.0.3",
            "source": {
                "type": "git",
                "url": "https://github.com/sebastianbergmann/code-unit-reverse-lookup.git",
                "reference": "ac91f01ccec49fb77bdc6fd1e548bc70f7faa3e5"
            },
            "dist": {
                "type": "zip",
                "url": "https://api.github.com/repos/sebastianbergmann/code-unit-reverse-lookup/zipball/ac91f01ccec49fb77bdc6fd1e548bc70f7faa3e5",
                "reference": "ac91f01ccec49fb77bdc6fd1e548bc70f7faa3e5",
                "shasum": ""
            },
            "require": {
                "php": ">=7.3"
            },
            "require-dev": {
                "phpunit/phpunit": "^9.3"
            },
            "type": "library",
            "extra": {
                "branch-alias": {
                    "dev-master": "2.0-dev"
                }
            },
            "autoload": {
                "classmap": [
                    "src/"
                ]
            },
            "notification-url": "https://packagist.org/downloads/",
            "license": [
                "BSD-3-Clause"
            ],
            "authors": [
                {
                    "name": "Sebastian Bergmann",
                    "email": "sebastian@phpunit.de"
                }
            ],
            "description": "Looks up which function or method a line of code belongs to",
            "homepage": "https://github.com/sebastianbergmann/code-unit-reverse-lookup/",
            "support": {
                "issues": "https://github.com/sebastianbergmann/code-unit-reverse-lookup/issues",
                "source": "https://github.com/sebastianbergmann/code-unit-reverse-lookup/tree/2.0.3"
            },
            "funding": [
                {
                    "url": "https://github.com/sebastianbergmann",
                    "type": "github"
                }
            ],
            "time": "2020-09-28T05:30:19+00:00"
        },
        {
            "name": "sebastian/comparator",
            "version": "4.0.8",
            "source": {
                "type": "git",
                "url": "https://github.com/sebastianbergmann/comparator.git",
                "reference": "fa0f136dd2334583309d32b62544682ee972b51a"
            },
            "dist": {
                "type": "zip",
                "url": "https://api.github.com/repos/sebastianbergmann/comparator/zipball/fa0f136dd2334583309d32b62544682ee972b51a",
                "reference": "fa0f136dd2334583309d32b62544682ee972b51a",
                "shasum": ""
            },
            "require": {
                "php": ">=7.3",
                "sebastian/diff": "^4.0",
                "sebastian/exporter": "^4.0"
            },
            "require-dev": {
                "phpunit/phpunit": "^9.3"
            },
            "type": "library",
            "extra": {
                "branch-alias": {
                    "dev-master": "4.0-dev"
                }
            },
            "autoload": {
                "classmap": [
                    "src/"
                ]
            },
            "notification-url": "https://packagist.org/downloads/",
            "license": [
                "BSD-3-Clause"
            ],
            "authors": [
                {
                    "name": "Sebastian Bergmann",
                    "email": "sebastian@phpunit.de"
                },
                {
                    "name": "Jeff Welch",
                    "email": "whatthejeff@gmail.com"
                },
                {
                    "name": "Volker Dusch",
                    "email": "github@wallbash.com"
                },
                {
                    "name": "Bernhard Schussek",
                    "email": "bschussek@2bepublished.at"
                }
            ],
            "description": "Provides the functionality to compare PHP values for equality",
            "homepage": "https://github.com/sebastianbergmann/comparator",
            "keywords": [
                "comparator",
                "compare",
                "equality"
            ],
            "support": {
                "issues": "https://github.com/sebastianbergmann/comparator/issues",
                "source": "https://github.com/sebastianbergmann/comparator/tree/4.0.8"
            },
            "funding": [
                {
                    "url": "https://github.com/sebastianbergmann",
                    "type": "github"
                }
            ],
            "time": "2022-09-14T12:41:17+00:00"
        },
        {
            "name": "sebastian/complexity",
            "version": "2.0.2",
            "source": {
                "type": "git",
                "url": "https://github.com/sebastianbergmann/complexity.git",
                "reference": "739b35e53379900cc9ac327b2147867b8b6efd88"
            },
            "dist": {
                "type": "zip",
                "url": "https://api.github.com/repos/sebastianbergmann/complexity/zipball/739b35e53379900cc9ac327b2147867b8b6efd88",
                "reference": "739b35e53379900cc9ac327b2147867b8b6efd88",
                "shasum": ""
            },
            "require": {
                "nikic/php-parser": "^4.7",
                "php": ">=7.3"
            },
            "require-dev": {
                "phpunit/phpunit": "^9.3"
            },
            "type": "library",
            "extra": {
                "branch-alias": {
                    "dev-master": "2.0-dev"
                }
            },
            "autoload": {
                "classmap": [
                    "src/"
                ]
            },
            "notification-url": "https://packagist.org/downloads/",
            "license": [
                "BSD-3-Clause"
            ],
            "authors": [
                {
                    "name": "Sebastian Bergmann",
                    "email": "sebastian@phpunit.de",
                    "role": "lead"
                }
            ],
            "description": "Library for calculating the complexity of PHP code units",
            "homepage": "https://github.com/sebastianbergmann/complexity",
            "support": {
                "issues": "https://github.com/sebastianbergmann/complexity/issues",
                "source": "https://github.com/sebastianbergmann/complexity/tree/2.0.2"
            },
            "funding": [
                {
                    "url": "https://github.com/sebastianbergmann",
                    "type": "github"
                }
            ],
            "time": "2020-10-26T15:52:27+00:00"
        },
        {
            "name": "sebastian/diff",
            "version": "4.0.5",
            "source": {
                "type": "git",
                "url": "https://github.com/sebastianbergmann/diff.git",
                "reference": "74be17022044ebaaecfdf0c5cd504fc9cd5a7131"
            },
            "dist": {
                "type": "zip",
                "url": "https://api.github.com/repos/sebastianbergmann/diff/zipball/74be17022044ebaaecfdf0c5cd504fc9cd5a7131",
                "reference": "74be17022044ebaaecfdf0c5cd504fc9cd5a7131",
                "shasum": ""
            },
            "require": {
                "php": ">=7.3"
            },
            "require-dev": {
                "phpunit/phpunit": "^9.3",
                "symfony/process": "^4.2 || ^5"
            },
            "type": "library",
            "extra": {
                "branch-alias": {
                    "dev-master": "4.0-dev"
                }
            },
            "autoload": {
                "classmap": [
                    "src/"
                ]
            },
            "notification-url": "https://packagist.org/downloads/",
            "license": [
                "BSD-3-Clause"
            ],
            "authors": [
                {
                    "name": "Sebastian Bergmann",
                    "email": "sebastian@phpunit.de"
                },
                {
                    "name": "Kore Nordmann",
                    "email": "mail@kore-nordmann.de"
                }
            ],
            "description": "Diff implementation",
            "homepage": "https://github.com/sebastianbergmann/diff",
            "keywords": [
                "diff",
                "udiff",
                "unidiff",
                "unified diff"
            ],
            "support": {
                "issues": "https://github.com/sebastianbergmann/diff/issues",
                "source": "https://github.com/sebastianbergmann/diff/tree/4.0.5"
            },
            "funding": [
                {
                    "url": "https://github.com/sebastianbergmann",
                    "type": "github"
                }
            ],
            "time": "2023-05-07T05:35:17+00:00"
        },
        {
            "name": "sebastian/environment",
            "version": "5.1.5",
            "source": {
                "type": "git",
                "url": "https://github.com/sebastianbergmann/environment.git",
                "reference": "830c43a844f1f8d5b7a1f6d6076b784454d8b7ed"
            },
            "dist": {
                "type": "zip",
                "url": "https://api.github.com/repos/sebastianbergmann/environment/zipball/830c43a844f1f8d5b7a1f6d6076b784454d8b7ed",
                "reference": "830c43a844f1f8d5b7a1f6d6076b784454d8b7ed",
                "shasum": ""
            },
            "require": {
                "php": ">=7.3"
            },
            "require-dev": {
                "phpunit/phpunit": "^9.3"
            },
            "suggest": {
                "ext-posix": "*"
            },
            "type": "library",
            "extra": {
                "branch-alias": {
                    "dev-master": "5.1-dev"
                }
            },
            "autoload": {
                "classmap": [
                    "src/"
                ]
            },
            "notification-url": "https://packagist.org/downloads/",
            "license": [
                "BSD-3-Clause"
            ],
            "authors": [
                {
                    "name": "Sebastian Bergmann",
                    "email": "sebastian@phpunit.de"
                }
            ],
            "description": "Provides functionality to handle HHVM/PHP environments",
            "homepage": "http://www.github.com/sebastianbergmann/environment",
            "keywords": [
                "Xdebug",
                "environment",
                "hhvm"
            ],
            "support": {
                "issues": "https://github.com/sebastianbergmann/environment/issues",
                "source": "https://github.com/sebastianbergmann/environment/tree/5.1.5"
            },
            "funding": [
                {
                    "url": "https://github.com/sebastianbergmann",
                    "type": "github"
                }
            ],
            "time": "2023-02-03T06:03:51+00:00"
        },
        {
            "name": "sebastian/exporter",
            "version": "4.0.5",
            "source": {
                "type": "git",
                "url": "https://github.com/sebastianbergmann/exporter.git",
                "reference": "ac230ed27f0f98f597c8a2b6eb7ac563af5e5b9d"
            },
            "dist": {
                "type": "zip",
                "url": "https://api.github.com/repos/sebastianbergmann/exporter/zipball/ac230ed27f0f98f597c8a2b6eb7ac563af5e5b9d",
                "reference": "ac230ed27f0f98f597c8a2b6eb7ac563af5e5b9d",
                "shasum": ""
            },
            "require": {
                "php": ">=7.3",
                "sebastian/recursion-context": "^4.0"
            },
            "require-dev": {
                "ext-mbstring": "*",
                "phpunit/phpunit": "^9.3"
            },
            "type": "library",
            "extra": {
                "branch-alias": {
                    "dev-master": "4.0-dev"
                }
            },
            "autoload": {
                "classmap": [
                    "src/"
                ]
            },
            "notification-url": "https://packagist.org/downloads/",
            "license": [
                "BSD-3-Clause"
            ],
            "authors": [
                {
                    "name": "Sebastian Bergmann",
                    "email": "sebastian@phpunit.de"
                },
                {
                    "name": "Jeff Welch",
                    "email": "whatthejeff@gmail.com"
                },
                {
                    "name": "Volker Dusch",
                    "email": "github@wallbash.com"
                },
                {
                    "name": "Adam Harvey",
                    "email": "aharvey@php.net"
                },
                {
                    "name": "Bernhard Schussek",
                    "email": "bschussek@gmail.com"
                }
            ],
            "description": "Provides the functionality to export PHP variables for visualization",
            "homepage": "https://www.github.com/sebastianbergmann/exporter",
            "keywords": [
                "export",
                "exporter"
            ],
            "support": {
                "issues": "https://github.com/sebastianbergmann/exporter/issues",
                "source": "https://github.com/sebastianbergmann/exporter/tree/4.0.5"
            },
            "funding": [
                {
                    "url": "https://github.com/sebastianbergmann",
                    "type": "github"
                }
            ],
            "time": "2022-09-14T06:03:37+00:00"
        },
        {
            "name": "sebastian/global-state",
            "version": "5.0.6",
            "source": {
                "type": "git",
                "url": "https://github.com/sebastianbergmann/global-state.git",
                "reference": "bde739e7565280bda77be70044ac1047bc007e34"
            },
            "dist": {
                "type": "zip",
                "url": "https://api.github.com/repos/sebastianbergmann/global-state/zipball/bde739e7565280bda77be70044ac1047bc007e34",
                "reference": "bde739e7565280bda77be70044ac1047bc007e34",
                "shasum": ""
            },
            "require": {
                "php": ">=7.3",
                "sebastian/object-reflector": "^2.0",
                "sebastian/recursion-context": "^4.0"
            },
            "require-dev": {
                "ext-dom": "*",
                "phpunit/phpunit": "^9.3"
            },
            "suggest": {
                "ext-uopz": "*"
            },
            "type": "library",
            "extra": {
                "branch-alias": {
                    "dev-master": "5.0-dev"
                }
            },
            "autoload": {
                "classmap": [
                    "src/"
                ]
            },
            "notification-url": "https://packagist.org/downloads/",
            "license": [
                "BSD-3-Clause"
            ],
            "authors": [
                {
                    "name": "Sebastian Bergmann",
                    "email": "sebastian@phpunit.de"
                }
            ],
            "description": "Snapshotting of global state",
            "homepage": "http://www.github.com/sebastianbergmann/global-state",
            "keywords": [
                "global state"
            ],
            "support": {
                "issues": "https://github.com/sebastianbergmann/global-state/issues",
                "source": "https://github.com/sebastianbergmann/global-state/tree/5.0.6"
            },
            "funding": [
                {
                    "url": "https://github.com/sebastianbergmann",
                    "type": "github"
                }
            ],
            "time": "2023-08-02T09:26:13+00:00"
        },
        {
            "name": "sebastian/lines-of-code",
            "version": "1.0.3",
            "source": {
                "type": "git",
                "url": "https://github.com/sebastianbergmann/lines-of-code.git",
                "reference": "c1c2e997aa3146983ed888ad08b15470a2e22ecc"
            },
            "dist": {
                "type": "zip",
                "url": "https://api.github.com/repos/sebastianbergmann/lines-of-code/zipball/c1c2e997aa3146983ed888ad08b15470a2e22ecc",
                "reference": "c1c2e997aa3146983ed888ad08b15470a2e22ecc",
                "shasum": ""
            },
            "require": {
                "nikic/php-parser": "^4.6",
                "php": ">=7.3"
            },
            "require-dev": {
                "phpunit/phpunit": "^9.3"
            },
            "type": "library",
            "extra": {
                "branch-alias": {
                    "dev-master": "1.0-dev"
                }
            },
            "autoload": {
                "classmap": [
                    "src/"
                ]
            },
            "notification-url": "https://packagist.org/downloads/",
            "license": [
                "BSD-3-Clause"
            ],
            "authors": [
                {
                    "name": "Sebastian Bergmann",
                    "email": "sebastian@phpunit.de",
                    "role": "lead"
                }
            ],
            "description": "Library for counting the lines of code in PHP source code",
            "homepage": "https://github.com/sebastianbergmann/lines-of-code",
            "support": {
                "issues": "https://github.com/sebastianbergmann/lines-of-code/issues",
                "source": "https://github.com/sebastianbergmann/lines-of-code/tree/1.0.3"
            },
            "funding": [
                {
                    "url": "https://github.com/sebastianbergmann",
                    "type": "github"
                }
            ],
            "time": "2020-11-28T06:42:11+00:00"
        },
        {
            "name": "sebastian/object-enumerator",
            "version": "4.0.4",
            "source": {
                "type": "git",
                "url": "https://github.com/sebastianbergmann/object-enumerator.git",
                "reference": "5c9eeac41b290a3712d88851518825ad78f45c71"
            },
            "dist": {
                "type": "zip",
                "url": "https://api.github.com/repos/sebastianbergmann/object-enumerator/zipball/5c9eeac41b290a3712d88851518825ad78f45c71",
                "reference": "5c9eeac41b290a3712d88851518825ad78f45c71",
                "shasum": ""
            },
            "require": {
                "php": ">=7.3",
                "sebastian/object-reflector": "^2.0",
                "sebastian/recursion-context": "^4.0"
            },
            "require-dev": {
                "phpunit/phpunit": "^9.3"
            },
            "type": "library",
            "extra": {
                "branch-alias": {
                    "dev-master": "4.0-dev"
                }
            },
            "autoload": {
                "classmap": [
                    "src/"
                ]
            },
            "notification-url": "https://packagist.org/downloads/",
            "license": [
                "BSD-3-Clause"
            ],
            "authors": [
                {
                    "name": "Sebastian Bergmann",
                    "email": "sebastian@phpunit.de"
                }
            ],
            "description": "Traverses array structures and object graphs to enumerate all referenced objects",
            "homepage": "https://github.com/sebastianbergmann/object-enumerator/",
            "support": {
                "issues": "https://github.com/sebastianbergmann/object-enumerator/issues",
                "source": "https://github.com/sebastianbergmann/object-enumerator/tree/4.0.4"
            },
            "funding": [
                {
                    "url": "https://github.com/sebastianbergmann",
                    "type": "github"
                }
            ],
            "time": "2020-10-26T13:12:34+00:00"
        },
        {
            "name": "sebastian/object-reflector",
            "version": "2.0.4",
            "source": {
                "type": "git",
                "url": "https://github.com/sebastianbergmann/object-reflector.git",
                "reference": "b4f479ebdbf63ac605d183ece17d8d7fe49c15c7"
            },
            "dist": {
                "type": "zip",
                "url": "https://api.github.com/repos/sebastianbergmann/object-reflector/zipball/b4f479ebdbf63ac605d183ece17d8d7fe49c15c7",
                "reference": "b4f479ebdbf63ac605d183ece17d8d7fe49c15c7",
                "shasum": ""
            },
            "require": {
                "php": ">=7.3"
            },
            "require-dev": {
                "phpunit/phpunit": "^9.3"
            },
            "type": "library",
            "extra": {
                "branch-alias": {
                    "dev-master": "2.0-dev"
                }
            },
            "autoload": {
                "classmap": [
                    "src/"
                ]
            },
            "notification-url": "https://packagist.org/downloads/",
            "license": [
                "BSD-3-Clause"
            ],
            "authors": [
                {
                    "name": "Sebastian Bergmann",
                    "email": "sebastian@phpunit.de"
                }
            ],
            "description": "Allows reflection of object attributes, including inherited and non-public ones",
            "homepage": "https://github.com/sebastianbergmann/object-reflector/",
            "support": {
                "issues": "https://github.com/sebastianbergmann/object-reflector/issues",
                "source": "https://github.com/sebastianbergmann/object-reflector/tree/2.0.4"
            },
            "funding": [
                {
                    "url": "https://github.com/sebastianbergmann",
                    "type": "github"
                }
            ],
            "time": "2020-10-26T13:14:26+00:00"
        },
        {
            "name": "sebastian/recursion-context",
            "version": "4.0.5",
            "source": {
                "type": "git",
                "url": "https://github.com/sebastianbergmann/recursion-context.git",
                "reference": "e75bd0f07204fec2a0af9b0f3cfe97d05f92efc1"
            },
            "dist": {
                "type": "zip",
                "url": "https://api.github.com/repos/sebastianbergmann/recursion-context/zipball/e75bd0f07204fec2a0af9b0f3cfe97d05f92efc1",
                "reference": "e75bd0f07204fec2a0af9b0f3cfe97d05f92efc1",
                "shasum": ""
            },
            "require": {
                "php": ">=7.3"
            },
            "require-dev": {
                "phpunit/phpunit": "^9.3"
            },
            "type": "library",
            "extra": {
                "branch-alias": {
                    "dev-master": "4.0-dev"
                }
            },
            "autoload": {
                "classmap": [
                    "src/"
                ]
            },
            "notification-url": "https://packagist.org/downloads/",
            "license": [
                "BSD-3-Clause"
            ],
            "authors": [
                {
                    "name": "Sebastian Bergmann",
                    "email": "sebastian@phpunit.de"
                },
                {
                    "name": "Jeff Welch",
                    "email": "whatthejeff@gmail.com"
                },
                {
                    "name": "Adam Harvey",
                    "email": "aharvey@php.net"
                }
            ],
            "description": "Provides functionality to recursively process PHP variables",
            "homepage": "https://github.com/sebastianbergmann/recursion-context",
            "support": {
                "issues": "https://github.com/sebastianbergmann/recursion-context/issues",
                "source": "https://github.com/sebastianbergmann/recursion-context/tree/4.0.5"
            },
            "funding": [
                {
                    "url": "https://github.com/sebastianbergmann",
                    "type": "github"
                }
            ],
            "time": "2023-02-03T06:07:39+00:00"
        },
        {
            "name": "sebastian/resource-operations",
            "version": "3.0.3",
            "source": {
                "type": "git",
                "url": "https://github.com/sebastianbergmann/resource-operations.git",
                "reference": "0f4443cb3a1d92ce809899753bc0d5d5a8dd19a8"
            },
            "dist": {
                "type": "zip",
                "url": "https://api.github.com/repos/sebastianbergmann/resource-operations/zipball/0f4443cb3a1d92ce809899753bc0d5d5a8dd19a8",
                "reference": "0f4443cb3a1d92ce809899753bc0d5d5a8dd19a8",
                "shasum": ""
            },
            "require": {
                "php": ">=7.3"
            },
            "require-dev": {
                "phpunit/phpunit": "^9.0"
            },
            "type": "library",
            "extra": {
                "branch-alias": {
                    "dev-master": "3.0-dev"
                }
            },
            "autoload": {
                "classmap": [
                    "src/"
                ]
            },
            "notification-url": "https://packagist.org/downloads/",
            "license": [
                "BSD-3-Clause"
            ],
            "authors": [
                {
                    "name": "Sebastian Bergmann",
                    "email": "sebastian@phpunit.de"
                }
            ],
            "description": "Provides a list of PHP built-in functions that operate on resources",
            "homepage": "https://www.github.com/sebastianbergmann/resource-operations",
            "support": {
                "issues": "https://github.com/sebastianbergmann/resource-operations/issues",
                "source": "https://github.com/sebastianbergmann/resource-operations/tree/3.0.3"
            },
            "funding": [
                {
                    "url": "https://github.com/sebastianbergmann",
                    "type": "github"
                }
            ],
            "time": "2020-09-28T06:45:17+00:00"
        },
        {
            "name": "sebastian/type",
            "version": "3.2.1",
            "source": {
                "type": "git",
                "url": "https://github.com/sebastianbergmann/type.git",
                "reference": "75e2c2a32f5e0b3aef905b9ed0b179b953b3d7c7"
            },
            "dist": {
                "type": "zip",
                "url": "https://api.github.com/repos/sebastianbergmann/type/zipball/75e2c2a32f5e0b3aef905b9ed0b179b953b3d7c7",
                "reference": "75e2c2a32f5e0b3aef905b9ed0b179b953b3d7c7",
                "shasum": ""
            },
            "require": {
                "php": ">=7.3"
            },
            "require-dev": {
                "phpunit/phpunit": "^9.5"
            },
            "type": "library",
            "extra": {
                "branch-alias": {
                    "dev-master": "3.2-dev"
                }
            },
            "autoload": {
                "classmap": [
                    "src/"
                ]
            },
            "notification-url": "https://packagist.org/downloads/",
            "license": [
                "BSD-3-Clause"
            ],
            "authors": [
                {
                    "name": "Sebastian Bergmann",
                    "email": "sebastian@phpunit.de",
                    "role": "lead"
                }
            ],
            "description": "Collection of value objects that represent the types of the PHP type system",
            "homepage": "https://github.com/sebastianbergmann/type",
            "support": {
                "issues": "https://github.com/sebastianbergmann/type/issues",
                "source": "https://github.com/sebastianbergmann/type/tree/3.2.1"
            },
            "funding": [
                {
                    "url": "https://github.com/sebastianbergmann",
                    "type": "github"
                }
            ],
            "time": "2023-02-03T06:13:03+00:00"
        },
        {
            "name": "sebastian/version",
            "version": "3.0.2",
            "source": {
                "type": "git",
                "url": "https://github.com/sebastianbergmann/version.git",
                "reference": "c6c1022351a901512170118436c764e473f6de8c"
            },
            "dist": {
                "type": "zip",
                "url": "https://api.github.com/repos/sebastianbergmann/version/zipball/c6c1022351a901512170118436c764e473f6de8c",
                "reference": "c6c1022351a901512170118436c764e473f6de8c",
                "shasum": ""
            },
            "require": {
                "php": ">=7.3"
            },
            "type": "library",
            "extra": {
                "branch-alias": {
                    "dev-master": "3.0-dev"
                }
            },
            "autoload": {
                "classmap": [
                    "src/"
                ]
            },
            "notification-url": "https://packagist.org/downloads/",
            "license": [
                "BSD-3-Clause"
            ],
            "authors": [
                {
                    "name": "Sebastian Bergmann",
                    "email": "sebastian@phpunit.de",
                    "role": "lead"
                }
            ],
            "description": "Library that helps with managing the version number of Git-hosted PHP projects",
            "homepage": "https://github.com/sebastianbergmann/version",
            "support": {
                "issues": "https://github.com/sebastianbergmann/version/issues",
                "source": "https://github.com/sebastianbergmann/version/tree/3.0.2"
            },
            "funding": [
                {
                    "url": "https://github.com/sebastianbergmann",
                    "type": "github"
                }
            ],
            "time": "2020-09-28T06:39:44+00:00"
        },
        {
            "name": "squizlabs/php_codesniffer",
            "version": "3.7.2",
            "source": {
                "type": "git",
                "url": "https://github.com/squizlabs/PHP_CodeSniffer.git",
                "reference": "ed8e00df0a83aa96acf703f8c2979ff33341f879"
            },
            "dist": {
                "type": "zip",
                "url": "https://api.github.com/repos/squizlabs/PHP_CodeSniffer/zipball/ed8e00df0a83aa96acf703f8c2979ff33341f879",
                "reference": "ed8e00df0a83aa96acf703f8c2979ff33341f879",
                "shasum": ""
            },
            "require": {
                "ext-simplexml": "*",
                "ext-tokenizer": "*",
                "ext-xmlwriter": "*",
                "php": ">=5.4.0"
            },
            "require-dev": {
                "phpunit/phpunit": "^4.0 || ^5.0 || ^6.0 || ^7.0"
            },
            "bin": [
                "bin/phpcs",
                "bin/phpcbf"
            ],
            "type": "library",
            "extra": {
                "branch-alias": {
                    "dev-master": "3.x-dev"
                }
            },
            "notification-url": "https://packagist.org/downloads/",
            "license": [
                "BSD-3-Clause"
            ],
            "authors": [
                {
                    "name": "Greg Sherwood",
                    "role": "lead"
                }
            ],
            "description": "PHP_CodeSniffer tokenizes PHP, JavaScript and CSS files and detects violations of a defined set of coding standards.",
            "homepage": "https://github.com/squizlabs/PHP_CodeSniffer",
            "keywords": [
                "phpcs",
                "standards",
                "static analysis"
            ],
            "support": {
                "issues": "https://github.com/squizlabs/PHP_CodeSniffer/issues",
                "source": "https://github.com/squizlabs/PHP_CodeSniffer",
                "wiki": "https://github.com/squizlabs/PHP_CodeSniffer/wiki"
            },
            "time": "2023-02-22T23:07:41+00:00"
        },
        {
            "name": "swoole/ide-helper",
            "version": "5.0.2",
            "source": {
                "type": "git",
                "url": "https://github.com/swoole/ide-helper.git",
                "reference": "16cfee44a6ec92254228c39bcab2fb8ae74cc2ea"
            },
            "dist": {
                "type": "zip",
                "url": "https://api.github.com/repos/swoole/ide-helper/zipball/16cfee44a6ec92254228c39bcab2fb8ae74cc2ea",
                "reference": "16cfee44a6ec92254228c39bcab2fb8ae74cc2ea",
                "shasum": ""
            },
            "type": "library",
            "notification-url": "https://packagist.org/downloads/",
            "license": [
                "Apache-2.0"
            ],
            "authors": [
                {
                    "name": "Team Swoole",
                    "email": "team@swoole.com"
                }
            ],
            "description": "IDE help files for Swoole.",
            "support": {
                "issues": "https://github.com/swoole/ide-helper/issues",
                "source": "https://github.com/swoole/ide-helper/tree/5.0.2"
            },
            "time": "2023-03-20T06:05:55+00:00"
        },
        {
            "name": "symfony/polyfill-ctype",
            "version": "v1.28.0",
            "source": {
                "type": "git",
                "url": "https://github.com/symfony/polyfill-ctype.git",
                "reference": "ea208ce43cbb04af6867b4fdddb1bdbf84cc28cb"
            },
            "dist": {
                "type": "zip",
                "url": "https://api.github.com/repos/symfony/polyfill-ctype/zipball/ea208ce43cbb04af6867b4fdddb1bdbf84cc28cb",
                "reference": "ea208ce43cbb04af6867b4fdddb1bdbf84cc28cb",
                "shasum": ""
            },
            "require": {
                "php": ">=7.1"
            },
            "provide": {
                "ext-ctype": "*"
            },
            "suggest": {
                "ext-ctype": "For best performance"
            },
            "type": "library",
            "extra": {
                "branch-alias": {
                    "dev-main": "1.28-dev"
                },
                "thanks": {
                    "name": "symfony/polyfill",
                    "url": "https://github.com/symfony/polyfill"
                }
            },
            "autoload": {
                "files": [
                    "bootstrap.php"
                ],
                "psr-4": {
                    "Symfony\\Polyfill\\Ctype\\": ""
                }
            },
            "notification-url": "https://packagist.org/downloads/",
            "license": [
                "MIT"
            ],
            "authors": [
                {
                    "name": "Gert de Pagter",
                    "email": "BackEndTea@gmail.com"
                },
                {
                    "name": "Symfony Community",
                    "homepage": "https://symfony.com/contributors"
                }
            ],
            "description": "Symfony polyfill for ctype functions",
            "homepage": "https://symfony.com",
            "keywords": [
                "compatibility",
                "ctype",
                "polyfill",
                "portable"
            ],
            "support": {
                "source": "https://github.com/symfony/polyfill-ctype/tree/v1.28.0"
            },
            "funding": [
                {
                    "url": "https://symfony.com/sponsor",
                    "type": "custom"
                },
                {
                    "url": "https://github.com/fabpot",
                    "type": "github"
                },
                {
                    "url": "https://tidelift.com/funding/github/packagist/symfony/symfony",
                    "type": "tidelift"
                }
            ],
            "time": "2023-01-26T09:26:14+00:00"
        },
        {
            "name": "symfony/polyfill-mbstring",
            "version": "v1.28.0",
            "source": {
                "type": "git",
                "url": "https://github.com/symfony/polyfill-mbstring.git",
                "reference": "42292d99c55abe617799667f454222c54c60e229"
            },
            "dist": {
                "type": "zip",
                "url": "https://api.github.com/repos/symfony/polyfill-mbstring/zipball/42292d99c55abe617799667f454222c54c60e229",
                "reference": "42292d99c55abe617799667f454222c54c60e229",
                "shasum": ""
            },
            "require": {
                "php": ">=7.1"
            },
            "provide": {
                "ext-mbstring": "*"
            },
            "suggest": {
                "ext-mbstring": "For best performance"
            },
            "type": "library",
            "extra": {
                "branch-alias": {
                    "dev-main": "1.28-dev"
                },
                "thanks": {
                    "name": "symfony/polyfill",
                    "url": "https://github.com/symfony/polyfill"
                }
            },
            "autoload": {
                "files": [
                    "bootstrap.php"
                ],
                "psr-4": {
                    "Symfony\\Polyfill\\Mbstring\\": ""
                }
            },
            "notification-url": "https://packagist.org/downloads/",
            "license": [
                "MIT"
            ],
            "authors": [
                {
                    "name": "Nicolas Grekas",
                    "email": "p@tchwork.com"
                },
                {
                    "name": "Symfony Community",
                    "homepage": "https://symfony.com/contributors"
                }
            ],
            "description": "Symfony polyfill for the Mbstring extension",
            "homepage": "https://symfony.com",
            "keywords": [
                "compatibility",
                "mbstring",
                "polyfill",
                "portable",
                "shim"
            ],
            "support": {
                "source": "https://github.com/symfony/polyfill-mbstring/tree/v1.28.0"
            },
            "funding": [
                {
                    "url": "https://symfony.com/sponsor",
                    "type": "custom"
                },
                {
                    "url": "https://github.com/fabpot",
                    "type": "github"
                },
                {
                    "url": "https://tidelift.com/funding/github/packagist/symfony/symfony",
                    "type": "tidelift"
                }
            ],
            "time": "2023-07-28T09:04:16+00:00"
        },
        {
            "name": "textalk/websocket",
            "version": "1.5.7",
            "source": {
                "type": "git",
                "url": "https://github.com/Textalk/websocket-php.git",
                "reference": "1712325e99b6bf869ccbf9bf41ab749e7328ea46"
            },
            "dist": {
                "type": "zip",
                "url": "https://api.github.com/repos/Textalk/websocket-php/zipball/1712325e99b6bf869ccbf9bf41ab749e7328ea46",
                "reference": "1712325e99b6bf869ccbf9bf41ab749e7328ea46",
                "shasum": ""
            },
            "require": {
                "php": "^7.2 | ^8.0",
                "psr/log": "^1 | ^2 | ^3"
            },
            "require-dev": {
                "php-coveralls/php-coveralls": "^2.0",
                "phpunit/phpunit": "^8.0|^9.0",
                "squizlabs/php_codesniffer": "^3.5"
            },
            "type": "library",
            "autoload": {
                "psr-4": {
                    "WebSocket\\": "lib"
                }
            },
            "notification-url": "https://packagist.org/downloads/",
            "license": [
                "ISC"
            ],
            "authors": [
                {
                    "name": "Fredrik Liljegren"
                },
                {
                    "name": "Sören Jensen",
                    "email": "soren@abicart.se"
                }
            ],
            "description": "WebSocket client and server",
            "support": {
                "issues": "https://github.com/Textalk/websocket-php/issues",
                "source": "https://github.com/Textalk/websocket-php/tree/1.5.7"
            },
            "time": "2022-03-29T09:46:59+00:00"
        },
        {
            "name": "theseer/tokenizer",
            "version": "1.2.1",
            "source": {
                "type": "git",
                "url": "https://github.com/theseer/tokenizer.git",
                "reference": "34a41e998c2183e22995f158c581e7b5e755ab9e"
            },
            "dist": {
                "type": "zip",
                "url": "https://api.github.com/repos/theseer/tokenizer/zipball/34a41e998c2183e22995f158c581e7b5e755ab9e",
                "reference": "34a41e998c2183e22995f158c581e7b5e755ab9e",
                "shasum": ""
            },
            "require": {
                "ext-dom": "*",
                "ext-tokenizer": "*",
                "ext-xmlwriter": "*",
                "php": "^7.2 || ^8.0"
            },
            "type": "library",
            "autoload": {
                "classmap": [
                    "src/"
                ]
            },
            "notification-url": "https://packagist.org/downloads/",
            "license": [
                "BSD-3-Clause"
            ],
            "authors": [
                {
                    "name": "Arne Blankerts",
                    "email": "arne@blankerts.de",
                    "role": "Developer"
                }
            ],
            "description": "A small library for converting tokenized PHP source code into XML and potentially other formats",
            "support": {
                "issues": "https://github.com/theseer/tokenizer/issues",
                "source": "https://github.com/theseer/tokenizer/tree/1.2.1"
            },
            "funding": [
                {
                    "url": "https://github.com/theseer",
                    "type": "github"
                }
            ],
            "time": "2021-07-28T10:34:58+00:00"
        },
        {
            "name": "twig/twig",
            "version": "v3.7.1",
            "source": {
                "type": "git",
                "url": "https://github.com/twigphp/Twig.git",
                "reference": "a0ce373a0ca3bf6c64b9e3e2124aca502ba39554"
            },
            "dist": {
                "type": "zip",
                "url": "https://api.github.com/repos/twigphp/Twig/zipball/a0ce373a0ca3bf6c64b9e3e2124aca502ba39554",
                "reference": "a0ce373a0ca3bf6c64b9e3e2124aca502ba39554",
                "shasum": ""
            },
            "require": {
                "php": ">=7.2.5",
                "symfony/polyfill-ctype": "^1.8",
                "symfony/polyfill-mbstring": "^1.3"
            },
            "require-dev": {
                "psr/container": "^1.0|^2.0",
                "symfony/phpunit-bridge": "^5.4.9|^6.3"
            },
            "type": "library",
            "autoload": {
                "psr-4": {
                    "Twig\\": "src/"
                }
            },
            "notification-url": "https://packagist.org/downloads/",
            "license": [
                "BSD-3-Clause"
            ],
            "authors": [
                {
                    "name": "Fabien Potencier",
                    "email": "fabien@symfony.com",
                    "homepage": "http://fabien.potencier.org",
                    "role": "Lead Developer"
                },
                {
                    "name": "Twig Team",
                    "role": "Contributors"
                },
                {
                    "name": "Armin Ronacher",
                    "email": "armin.ronacher@active-4.com",
                    "role": "Project Founder"
                }
            ],
            "description": "Twig, the flexible, fast, and secure template language for PHP",
            "homepage": "https://twig.symfony.com",
            "keywords": [
                "templating"
            ],
            "support": {
                "issues": "https://github.com/twigphp/Twig/issues",
                "source": "https://github.com/twigphp/Twig/tree/v3.7.1"
            },
            "funding": [
                {
                    "url": "https://github.com/fabpot",
                    "type": "github"
                },
                {
                    "url": "https://tidelift.com/funding/github/packagist/twig/twig",
                    "type": "tidelift"
                }
            ],
            "time": "2023-08-28T11:09:02+00:00"
        }
    ],
    "aliases": [],
    "minimum-stability": "stable",
    "stability-flags": [],
    "prefer-stable": false,
    "prefer-lowest": false,
    "platform": {
        "php": ">=8.0.0",
        "ext-curl": "*",
        "ext-imagick": "*",
        "ext-mbstring": "*",
        "ext-json": "*",
        "ext-yaml": "*",
        "ext-dom": "*",
        "ext-redis": "*",
        "ext-swoole": "*",
        "ext-pdo": "*",
        "ext-openssl": "*",
        "ext-zlib": "*",
        "ext-sockets": "*"
    },
    "platform-dev": {
        "ext-fileinfo": "*"
    },
    "platform-overrides": {
        "php": "8.0"
    },
    "plugin-api-version": "2.3.0"
}<|MERGE_RESOLUTION|>--- conflicted
+++ resolved
@@ -4,11 +4,7 @@
         "Read more about it at https://getcomposer.org/doc/01-basic-usage.md#installing-dependencies",
         "This file is @generated automatically"
     ],
-<<<<<<< HEAD
-    "content-hash": "e6e65dc385ee20f37e53fa1116c6ba33",
-=======
     "content-hash": "ce37f32b5c3c12e85d8d67bad35f57d7",
->>>>>>> 0e7a75d6
     "packages": [
         {
             "name": "adhocore/jwt",
