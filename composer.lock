{
    "_readme": [
        "This file locks the dependencies of your project to a known state",
        "Read more about it at https://getcomposer.org/doc/01-basic-usage.md#installing-dependencies",
        "This file is @generated automatically"
    ],
<<<<<<< HEAD
    "content-hash": "67a5c7b91ae4cdaf118e488d1d0f29b5",
=======
    "content-hash": "dedc6a6328b4fdc5dfbd556a08534403",
>>>>>>> 00b22d50
    "packages": [
        {
            "name": "adhocore/jwt",
            "version": "1.1.2",
            "source": {
                "type": "git",
                "url": "https://github.com/adhocore/php-jwt.git",
                "reference": "6c434af7170090bb7a8880d2bc220a2254ba7899"
            },
            "dist": {
                "type": "zip",
                "url": "https://api.github.com/repos/adhocore/php-jwt/zipball/6c434af7170090bb7a8880d2bc220a2254ba7899",
                "reference": "6c434af7170090bb7a8880d2bc220a2254ba7899",
                "shasum": ""
            },
            "require": {
                "php": "^7.0 || ^8.0"
            },
            "require-dev": {
                "phpunit/phpunit": "^6.5 || ^7.5"
            },
            "type": "library",
            "autoload": {
                "psr-4": {
                    "Ahc\\Jwt\\": "src/"
                }
            },
            "notification-url": "https://packagist.org/downloads/",
            "license": [
                "MIT"
            ],
            "authors": [
                {
                    "name": "Jitendra Adhikari",
                    "email": "jiten.adhikary@gmail.com"
                }
            ],
            "description": "Ultra lightweight JSON web token (JWT) library for PHP5.5+.",
            "keywords": [
                "auth",
                "json-web-token",
                "jwt",
                "jwt-auth",
                "jwt-php",
                "token"
            ],
            "support": {
                "issues": "https://github.com/adhocore/php-jwt/issues",
                "source": "https://github.com/adhocore/php-jwt/tree/1.1.2"
            },
            "funding": [
                {
                    "url": "https://paypal.me/ji10",
                    "type": "custom"
                }
            ],
            "time": "2021-02-20T09:56:44+00:00"
        },
        {
            "name": "appwrite/php-clamav",
            "version": "1.1.0",
            "source": {
                "type": "git",
                "url": "https://github.com/appwrite/php-clamav.git",
                "reference": "61d00f24f9e7766fbba233e7b8d09c5475388073"
            },
            "dist": {
                "type": "zip",
                "url": "https://api.github.com/repos/appwrite/php-clamav/zipball/61d00f24f9e7766fbba233e7b8d09c5475388073",
                "reference": "61d00f24f9e7766fbba233e7b8d09c5475388073",
                "shasum": ""
            },
            "require": {
                "ext-sockets": "*",
                "php": ">=7.1"
            },
            "require-dev": {
                "phpunit/phpunit": "^7.0"
            },
            "type": "library",
            "autoload": {
                "psr-4": {
                    "Appwrite\\ClamAV\\": "src/ClamAV"
                }
            },
            "notification-url": "https://packagist.org/downloads/",
            "license": [
                "MIT"
            ],
            "authors": [
                {
                    "name": "Eldad Fux",
                    "email": "eldad@appwrite.io"
                }
            ],
            "description": "ClamAV network and pipe client for PHP",
            "keywords": [
                "anti virus",
                "appwrite",
                "clamav",
                "php"
            ],
            "support": {
                "issues": "https://github.com/appwrite/php-clamav/issues",
                "source": "https://github.com/appwrite/php-clamav/tree/1.1.0"
            },
            "time": "2020-10-02T05:23:46+00:00"
        },
        {
            "name": "appwrite/php-runtimes",
            "version": "0.10.0",
            "source": {
                "type": "git",
                "url": "https://github.com/appwrite/runtimes.git",
                "reference": "09874846c6bdb7be58c97b12323d2b35ec995409"
            },
            "require": {
                "php": ">=8.0",
                "utopia-php/system": "0.4.*"
            },
            "require-dev": {
                "phpunit/phpunit": "^9.3",
                "vimeo/psalm": "4.0.1"
            },
            "type": "library",
            "autoload": {
                "psr-4": {
                    "Appwrite\\Runtimes\\": "src/Runtimes"
                }
            },
            "license": [
                "BSD-3-Clause"
            ],
            "authors": [
                {
                    "name": "Eldad Fux",
                    "email": "eldad@appwrite.io"
                },
                {
                    "name": "Torsten Dittmann",
                    "email": "torsten@appwrite.io"
                }
            ],
            "description": "Appwrite repository for Cloud Function runtimes that contains the configurations and tests for all of the Appwrite runtime environments.",
            "keywords": [
                "appwrite",
                "php",
                "runtimes"
            ],
            "time": "2022-06-28T05:26:20+00:00"
        },
        {
            "name": "chillerlan/php-qrcode",
            "version": "4.3.3",
            "source": {
                "type": "git",
                "url": "https://github.com/chillerlan/php-qrcode.git",
                "reference": "6356b246948ac1025882b3f55e7c68ebd4515ae3"
            },
            "dist": {
                "type": "zip",
                "url": "https://api.github.com/repos/chillerlan/php-qrcode/zipball/6356b246948ac1025882b3f55e7c68ebd4515ae3",
                "reference": "6356b246948ac1025882b3f55e7c68ebd4515ae3",
                "shasum": ""
            },
            "require": {
                "chillerlan/php-settings-container": "^2.1",
                "ext-mbstring": "*",
                "php": "^7.4 || ^8.0"
            },
            "require-dev": {
                "phan/phan": "^5.3",
                "phpunit/phpunit": "^9.5",
                "setasign/fpdf": "^1.8.2"
            },
            "suggest": {
                "chillerlan/php-authenticator": "Yet another Google authenticator! Also creates URIs for mobile apps.",
                "setasign/fpdf": "Required to use the QR FPDF output."
            },
            "type": "library",
            "autoload": {
                "psr-4": {
                    "chillerlan\\QRCode\\": "src/"
                }
            },
            "notification-url": "https://packagist.org/downloads/",
            "license": [
                "MIT"
            ],
            "authors": [
                {
                    "name": "Kazuhiko Arase",
                    "homepage": "https://github.com/kazuhikoarase"
                },
                {
                    "name": "Smiley",
                    "email": "smiley@chillerlan.net",
                    "homepage": "https://github.com/codemasher"
                },
                {
                    "name": "Contributors",
                    "homepage": "https://github.com/chillerlan/php-qrcode/graphs/contributors"
                }
            ],
            "description": "A QR code generator. PHP 7.4+",
            "homepage": "https://github.com/chillerlan/php-qrcode",
            "keywords": [
                "phpqrcode",
                "qr",
                "qr code",
                "qrcode",
                "qrcode-generator"
            ],
            "support": {
                "issues": "https://github.com/chillerlan/php-qrcode/issues",
                "source": "https://github.com/chillerlan/php-qrcode/tree/4.3.3"
            },
            "funding": [
                {
                    "url": "https://www.paypal.com/donate?hosted_button_id=WLYUNAT9ZTJZ4",
                    "type": "custom"
                },
                {
                    "url": "https://ko-fi.com/codemasher",
                    "type": "ko_fi"
                }
            ],
            "time": "2021-11-25T22:38:09+00:00"
        },
        {
            "name": "chillerlan/php-settings-container",
            "version": "2.1.4",
            "source": {
                "type": "git",
                "url": "https://github.com/chillerlan/php-settings-container.git",
                "reference": "1beb7df3c14346d4344b0b2e12f6f9a74feabd4a"
            },
            "dist": {
                "type": "zip",
                "url": "https://api.github.com/repos/chillerlan/php-settings-container/zipball/1beb7df3c14346d4344b0b2e12f6f9a74feabd4a",
                "reference": "1beb7df3c14346d4344b0b2e12f6f9a74feabd4a",
                "shasum": ""
            },
            "require": {
                "ext-json": "*",
                "php": "^7.4 || ^8.0"
            },
            "require-dev": {
                "phan/phan": "^5.3",
                "phpunit/phpunit": "^9.5"
            },
            "type": "library",
            "autoload": {
                "psr-4": {
                    "chillerlan\\Settings\\": "src/"
                }
            },
            "notification-url": "https://packagist.org/downloads/",
            "license": [
                "MIT"
            ],
            "authors": [
                {
                    "name": "Smiley",
                    "email": "smiley@chillerlan.net",
                    "homepage": "https://github.com/codemasher"
                }
            ],
            "description": "A container class for immutable settings objects. Not a DI container. PHP 7.4+",
            "homepage": "https://github.com/chillerlan/php-settings-container",
            "keywords": [
                "PHP7",
                "Settings",
                "configuration",
                "container",
                "helper"
            ],
            "support": {
                "issues": "https://github.com/chillerlan/php-settings-container/issues",
                "source": "https://github.com/chillerlan/php-settings-container"
            },
            "funding": [
                {
                    "url": "https://www.paypal.com/donate?hosted_button_id=WLYUNAT9ZTJZ4",
                    "type": "custom"
                },
                {
                    "url": "https://ko-fi.com/codemasher",
                    "type": "ko_fi"
                }
            ],
            "time": "2022-07-05T22:32:14+00:00"
        },
        {
            "name": "colinmollenhour/credis",
            "version": "v1.13.1",
            "source": {
                "type": "git",
                "url": "https://github.com/colinmollenhour/credis.git",
                "reference": "85df015088e00daf8ce395189de22c8eb45c8d49"
            },
            "dist": {
                "type": "zip",
                "url": "https://api.github.com/repos/colinmollenhour/credis/zipball/85df015088e00daf8ce395189de22c8eb45c8d49",
                "reference": "85df015088e00daf8ce395189de22c8eb45c8d49",
                "shasum": ""
            },
            "require": {
                "php": ">=5.6.0"
            },
            "suggest": {
                "ext-redis": "Improved performance for communicating with redis"
            },
            "type": "library",
            "autoload": {
                "classmap": [
                    "Client.php",
                    "Cluster.php",
                    "Sentinel.php",
                    "Module.php"
                ]
            },
            "notification-url": "https://packagist.org/downloads/",
            "license": [
                "MIT"
            ],
            "authors": [
                {
                    "name": "Colin Mollenhour",
                    "email": "colin@mollenhour.com"
                }
            ],
            "description": "Credis is a lightweight interface to the Redis key-value store which wraps the phpredis library when available for better performance.",
            "homepage": "https://github.com/colinmollenhour/credis",
            "support": {
                "issues": "https://github.com/colinmollenhour/credis/issues",
                "source": "https://github.com/colinmollenhour/credis/tree/v1.13.1"
            },
            "time": "2022-06-20T22:56:59+00:00"
        },
        {
            "name": "composer/package-versions-deprecated",
            "version": "1.11.99.5",
            "source": {
                "type": "git",
                "url": "https://github.com/composer/package-versions-deprecated.git",
                "reference": "b4f54f74ef3453349c24a845d22392cd31e65f1d"
            },
            "dist": {
                "type": "zip",
                "url": "https://api.github.com/repos/composer/package-versions-deprecated/zipball/b4f54f74ef3453349c24a845d22392cd31e65f1d",
                "reference": "b4f54f74ef3453349c24a845d22392cd31e65f1d",
                "shasum": ""
            },
            "require": {
                "composer-plugin-api": "^1.1.0 || ^2.0",
                "php": "^7 || ^8"
            },
            "replace": {
                "ocramius/package-versions": "1.11.99"
            },
            "require-dev": {
                "composer/composer": "^1.9.3 || ^2.0@dev",
                "ext-zip": "^1.13",
                "phpunit/phpunit": "^6.5 || ^7"
            },
            "type": "composer-plugin",
            "extra": {
                "class": "PackageVersions\\Installer",
                "branch-alias": {
                    "dev-master": "1.x-dev"
                }
            },
            "autoload": {
                "psr-4": {
                    "PackageVersions\\": "src/PackageVersions"
                }
            },
            "notification-url": "https://packagist.org/downloads/",
            "license": [
                "MIT"
            ],
            "authors": [
                {
                    "name": "Marco Pivetta",
                    "email": "ocramius@gmail.com"
                },
                {
                    "name": "Jordi Boggiano",
                    "email": "j.boggiano@seld.be"
                }
            ],
            "description": "Composer plugin that provides efficient querying for installed package versions (no runtime IO)",
            "support": {
                "issues": "https://github.com/composer/package-versions-deprecated/issues",
                "source": "https://github.com/composer/package-versions-deprecated/tree/1.11.99.5"
            },
            "funding": [
                {
                    "url": "https://packagist.com",
                    "type": "custom"
                },
                {
                    "url": "https://github.com/composer",
                    "type": "github"
                },
                {
                    "url": "https://tidelift.com/funding/github/packagist/composer/composer",
                    "type": "tidelift"
                }
            ],
            "time": "2022-01-17T14:14:24+00:00"
        },
        {
            "name": "dragonmantank/cron-expression",
            "version": "v3.3.1",
            "source": {
                "type": "git",
                "url": "https://github.com/dragonmantank/cron-expression.git",
                "reference": "be85b3f05b46c39bbc0d95f6c071ddff669510fa"
            },
            "dist": {
                "type": "zip",
                "url": "https://api.github.com/repos/dragonmantank/cron-expression/zipball/be85b3f05b46c39bbc0d95f6c071ddff669510fa",
                "reference": "be85b3f05b46c39bbc0d95f6c071ddff669510fa",
                "shasum": ""
            },
            "require": {
                "php": "^7.2|^8.0",
                "webmozart/assert": "^1.0"
            },
            "replace": {
                "mtdowling/cron-expression": "^1.0"
            },
            "require-dev": {
                "phpstan/extension-installer": "^1.0",
                "phpstan/phpstan": "^1.0",
                "phpstan/phpstan-webmozart-assert": "^1.0",
                "phpunit/phpunit": "^7.0|^8.0|^9.0"
            },
            "type": "library",
            "autoload": {
                "psr-4": {
                    "Cron\\": "src/Cron/"
                }
            },
            "notification-url": "https://packagist.org/downloads/",
            "license": [
                "MIT"
            ],
            "authors": [
                {
                    "name": "Chris Tankersley",
                    "email": "chris@ctankersley.com",
                    "homepage": "https://github.com/dragonmantank"
                }
            ],
            "description": "CRON for PHP: Calculate the next or previous run date and determine if a CRON expression is due",
            "keywords": [
                "cron",
                "schedule"
            ],
            "support": {
                "issues": "https://github.com/dragonmantank/cron-expression/issues",
                "source": "https://github.com/dragonmantank/cron-expression/tree/v3.3.1"
            },
            "funding": [
                {
                    "url": "https://github.com/dragonmantank",
                    "type": "github"
                }
            ],
            "time": "2022-01-18T15:43:28+00:00"
        },
        {
            "name": "guzzlehttp/guzzle",
            "version": "7.4.5",
            "source": {
                "type": "git",
                "url": "https://github.com/guzzle/guzzle.git",
                "reference": "1dd98b0564cb3f6bd16ce683cb755f94c10fbd82"
            },
            "dist": {
                "type": "zip",
                "url": "https://api.github.com/repos/guzzle/guzzle/zipball/1dd98b0564cb3f6bd16ce683cb755f94c10fbd82",
                "reference": "1dd98b0564cb3f6bd16ce683cb755f94c10fbd82",
                "shasum": ""
            },
            "require": {
                "ext-json": "*",
                "guzzlehttp/promises": "^1.5",
                "guzzlehttp/psr7": "^1.9 || ^2.4",
                "php": "^7.2.5 || ^8.0",
                "psr/http-client": "^1.0",
                "symfony/deprecation-contracts": "^2.2 || ^3.0"
            },
            "provide": {
                "psr/http-client-implementation": "1.0"
            },
            "require-dev": {
                "bamarni/composer-bin-plugin": "^1.4.1",
                "ext-curl": "*",
                "php-http/client-integration-tests": "^3.0",
                "phpunit/phpunit": "^8.5.5 || ^9.3.5",
                "psr/log": "^1.1 || ^2.0 || ^3.0"
            },
            "suggest": {
                "ext-curl": "Required for CURL handler support",
                "ext-intl": "Required for Internationalized Domain Name (IDN) support",
                "psr/log": "Required for using the Log middleware"
            },
            "type": "library",
            "extra": {
                "branch-alias": {
                    "dev-master": "7.4-dev"
                }
            },
            "autoload": {
                "files": [
                    "src/functions_include.php"
                ],
                "psr-4": {
                    "GuzzleHttp\\": "src/"
                }
            },
            "notification-url": "https://packagist.org/downloads/",
            "license": [
                "MIT"
            ],
            "authors": [
                {
                    "name": "Graham Campbell",
                    "email": "hello@gjcampbell.co.uk",
                    "homepage": "https://github.com/GrahamCampbell"
                },
                {
                    "name": "Michael Dowling",
                    "email": "mtdowling@gmail.com",
                    "homepage": "https://github.com/mtdowling"
                },
                {
                    "name": "Jeremy Lindblom",
                    "email": "jeremeamia@gmail.com",
                    "homepage": "https://github.com/jeremeamia"
                },
                {
                    "name": "George Mponos",
                    "email": "gmponos@gmail.com",
                    "homepage": "https://github.com/gmponos"
                },
                {
                    "name": "Tobias Nyholm",
                    "email": "tobias.nyholm@gmail.com",
                    "homepage": "https://github.com/Nyholm"
                },
                {
                    "name": "Márk Sági-Kazár",
                    "email": "mark.sagikazar@gmail.com",
                    "homepage": "https://github.com/sagikazarmark"
                },
                {
                    "name": "Tobias Schultze",
                    "email": "webmaster@tubo-world.de",
                    "homepage": "https://github.com/Tobion"
                }
            ],
            "description": "Guzzle is a PHP HTTP client library",
            "keywords": [
                "client",
                "curl",
                "framework",
                "http",
                "http client",
                "psr-18",
                "psr-7",
                "rest",
                "web service"
            ],
            "support": {
                "issues": "https://github.com/guzzle/guzzle/issues",
                "source": "https://github.com/guzzle/guzzle/tree/7.4.5"
            },
            "funding": [
                {
                    "url": "https://github.com/GrahamCampbell",
                    "type": "github"
                },
                {
                    "url": "https://github.com/Nyholm",
                    "type": "github"
                },
                {
                    "url": "https://tidelift.com/funding/github/packagist/guzzlehttp/guzzle",
                    "type": "tidelift"
                }
            ],
            "time": "2022-06-20T22:16:13+00:00"
        },
        {
            "name": "guzzlehttp/promises",
            "version": "1.5.1",
            "source": {
                "type": "git",
                "url": "https://github.com/guzzle/promises.git",
                "reference": "fe752aedc9fd8fcca3fe7ad05d419d32998a06da"
            },
            "dist": {
                "type": "zip",
                "url": "https://api.github.com/repos/guzzle/promises/zipball/fe752aedc9fd8fcca3fe7ad05d419d32998a06da",
                "reference": "fe752aedc9fd8fcca3fe7ad05d419d32998a06da",
                "shasum": ""
            },
            "require": {
                "php": ">=5.5"
            },
            "require-dev": {
                "symfony/phpunit-bridge": "^4.4 || ^5.1"
            },
            "type": "library",
            "extra": {
                "branch-alias": {
                    "dev-master": "1.5-dev"
                }
            },
            "autoload": {
                "files": [
                    "src/functions_include.php"
                ],
                "psr-4": {
                    "GuzzleHttp\\Promise\\": "src/"
                }
            },
            "notification-url": "https://packagist.org/downloads/",
            "license": [
                "MIT"
            ],
            "authors": [
                {
                    "name": "Graham Campbell",
                    "email": "hello@gjcampbell.co.uk",
                    "homepage": "https://github.com/GrahamCampbell"
                },
                {
                    "name": "Michael Dowling",
                    "email": "mtdowling@gmail.com",
                    "homepage": "https://github.com/mtdowling"
                },
                {
                    "name": "Tobias Nyholm",
                    "email": "tobias.nyholm@gmail.com",
                    "homepage": "https://github.com/Nyholm"
                },
                {
                    "name": "Tobias Schultze",
                    "email": "webmaster@tubo-world.de",
                    "homepage": "https://github.com/Tobion"
                }
            ],
            "description": "Guzzle promises library",
            "keywords": [
                "promise"
            ],
            "support": {
                "issues": "https://github.com/guzzle/promises/issues",
                "source": "https://github.com/guzzle/promises/tree/1.5.1"
            },
            "funding": [
                {
                    "url": "https://github.com/GrahamCampbell",
                    "type": "github"
                },
                {
                    "url": "https://github.com/Nyholm",
                    "type": "github"
                },
                {
                    "url": "https://tidelift.com/funding/github/packagist/guzzlehttp/promises",
                    "type": "tidelift"
                }
            ],
            "time": "2021-10-22T20:56:57+00:00"
        },
        {
            "name": "guzzlehttp/psr7",
            "version": "2.4.0",
            "source": {
                "type": "git",
                "url": "https://github.com/guzzle/psr7.git",
                "reference": "13388f00956b1503577598873fffb5ae994b5737"
            },
            "dist": {
                "type": "zip",
                "url": "https://api.github.com/repos/guzzle/psr7/zipball/13388f00956b1503577598873fffb5ae994b5737",
                "reference": "13388f00956b1503577598873fffb5ae994b5737",
                "shasum": ""
            },
            "require": {
                "php": "^7.2.5 || ^8.0",
                "psr/http-factory": "^1.0",
                "psr/http-message": "^1.0",
                "ralouphie/getallheaders": "^3.0"
            },
            "provide": {
                "psr/http-factory-implementation": "1.0",
                "psr/http-message-implementation": "1.0"
            },
            "require-dev": {
                "bamarni/composer-bin-plugin": "^1.4.1",
                "http-interop/http-factory-tests": "^0.9",
                "phpunit/phpunit": "^8.5.8 || ^9.3.10"
            },
            "suggest": {
                "laminas/laminas-httphandlerrunner": "Emit PSR-7 responses"
            },
            "type": "library",
            "extra": {
                "branch-alias": {
                    "dev-master": "2.4-dev"
                }
            },
            "autoload": {
                "psr-4": {
                    "GuzzleHttp\\Psr7\\": "src/"
                }
            },
            "notification-url": "https://packagist.org/downloads/",
            "license": [
                "MIT"
            ],
            "authors": [
                {
                    "name": "Graham Campbell",
                    "email": "hello@gjcampbell.co.uk",
                    "homepage": "https://github.com/GrahamCampbell"
                },
                {
                    "name": "Michael Dowling",
                    "email": "mtdowling@gmail.com",
                    "homepage": "https://github.com/mtdowling"
                },
                {
                    "name": "George Mponos",
                    "email": "gmponos@gmail.com",
                    "homepage": "https://github.com/gmponos"
                },
                {
                    "name": "Tobias Nyholm",
                    "email": "tobias.nyholm@gmail.com",
                    "homepage": "https://github.com/Nyholm"
                },
                {
                    "name": "Márk Sági-Kazár",
                    "email": "mark.sagikazar@gmail.com",
                    "homepage": "https://github.com/sagikazarmark"
                },
                {
                    "name": "Tobias Schultze",
                    "email": "webmaster@tubo-world.de",
                    "homepage": "https://github.com/Tobion"
                },
                {
                    "name": "Márk Sági-Kazár",
                    "email": "mark.sagikazar@gmail.com",
                    "homepage": "https://sagikazarmark.hu"
                }
            ],
            "description": "PSR-7 message implementation that also provides common utility methods",
            "keywords": [
                "http",
                "message",
                "psr-7",
                "request",
                "response",
                "stream",
                "uri",
                "url"
            ],
            "support": {
                "issues": "https://github.com/guzzle/psr7/issues",
                "source": "https://github.com/guzzle/psr7/tree/2.4.0"
            },
            "funding": [
                {
                    "url": "https://github.com/GrahamCampbell",
                    "type": "github"
                },
                {
                    "url": "https://github.com/Nyholm",
                    "type": "github"
                },
                {
                    "url": "https://tidelift.com/funding/github/packagist/guzzlehttp/psr7",
                    "type": "tidelift"
                }
            ],
            "time": "2022-06-20T21:43:11+00:00"
        },
        {
            "name": "influxdb/influxdb-php",
            "version": "1.15.2",
            "source": {
                "type": "git",
                "url": "https://github.com/influxdata/influxdb-php.git",
                "reference": "d6e59f4f04ab9107574fda69c2cbe36671253d03"
            },
            "dist": {
                "type": "zip",
                "url": "https://api.github.com/repos/influxdata/influxdb-php/zipball/d6e59f4f04ab9107574fda69c2cbe36671253d03",
                "reference": "d6e59f4f04ab9107574fda69c2cbe36671253d03",
                "shasum": ""
            },
            "require": {
                "guzzlehttp/guzzle": "^6.0|^7.0",
                "php": "^5.5 || ^7.0 || ^8.0"
            },
            "require-dev": {
                "dms/phpunit-arraysubset-asserts": "^0.2.1",
                "phpunit/phpunit": "^9.5"
            },
            "suggest": {
                "ext-curl": "Curl extension, needed for Curl driver",
                "stefanotorresi/influxdb-php-async": "An asyncronous client for InfluxDB, implemented via ReactPHP."
            },
            "type": "library",
            "autoload": {
                "psr-4": {
                    "InfluxDB\\": "src/InfluxDB"
                }
            },
            "notification-url": "https://packagist.org/downloads/",
            "license": [
                "MIT"
            ],
            "authors": [
                {
                    "name": "Stephen Hoogendijk",
                    "email": "stephen@tca0.nl"
                },
                {
                    "name": "Daniel Martinez",
                    "email": "danimartcas@hotmail.com"
                },
                {
                    "name": "Gianluca Arbezzano",
                    "email": "gianarb92@gmail.com"
                }
            ],
            "description": "InfluxDB client library for PHP",
            "keywords": [
                "client",
                "influxdata",
                "influxdb",
                "influxdb class",
                "influxdb client",
                "influxdb library",
                "time series"
            ],
            "support": {
                "issues": "https://github.com/influxdata/influxdb-php/issues",
                "source": "https://github.com/influxdata/influxdb-php/tree/1.15.2"
            },
            "time": "2020-12-26T17:45:17+00:00"
        },
        {
            "name": "jean85/pretty-package-versions",
            "version": "1.6.0",
            "source": {
                "type": "git",
                "url": "https://github.com/Jean85/pretty-package-versions.git",
                "reference": "1e0104b46f045868f11942aea058cd7186d6c303"
            },
            "dist": {
                "type": "zip",
                "url": "https://api.github.com/repos/Jean85/pretty-package-versions/zipball/1e0104b46f045868f11942aea058cd7186d6c303",
                "reference": "1e0104b46f045868f11942aea058cd7186d6c303",
                "shasum": ""
            },
            "require": {
                "composer/package-versions-deprecated": "^1.8.0",
                "php": "^7.0|^8.0"
            },
            "require-dev": {
                "phpunit/phpunit": "^6.0|^8.5|^9.2"
            },
            "type": "library",
            "extra": {
                "branch-alias": {
                    "dev-master": "1.x-dev"
                }
            },
            "autoload": {
                "psr-4": {
                    "Jean85\\": "src/"
                }
            },
            "notification-url": "https://packagist.org/downloads/",
            "license": [
                "MIT"
            ],
            "authors": [
                {
                    "name": "Alessandro Lai",
                    "email": "alessandro.lai85@gmail.com"
                }
            ],
            "description": "A wrapper for ocramius/package-versions to get pretty versions strings",
            "keywords": [
                "composer",
                "package",
                "release",
                "versions"
            ],
            "support": {
                "issues": "https://github.com/Jean85/pretty-package-versions/issues",
                "source": "https://github.com/Jean85/pretty-package-versions/tree/1.6.0"
            },
            "time": "2021-02-04T16:20:16+00:00"
        },
        {
            "name": "matomo/device-detector",
            "version": "6.0.0",
            "source": {
                "type": "git",
                "url": "https://github.com/matomo-org/device-detector.git",
                "reference": "7fc2af3af62bd69e6e3404d561e371a83c112be9"
            },
            "dist": {
                "type": "zip",
                "url": "https://api.github.com/repos/matomo-org/device-detector/zipball/7fc2af3af62bd69e6e3404d561e371a83c112be9",
                "reference": "7fc2af3af62bd69e6e3404d561e371a83c112be9",
                "shasum": ""
            },
            "require": {
                "mustangostang/spyc": "*",
                "php": "^7.2|^8.0"
            },
            "replace": {
                "piwik/device-detector": "self.version"
            },
            "require-dev": {
                "matthiasmullie/scrapbook": "^1.4.7",
                "mayflower/mo4-coding-standard": "^v8.0.0",
                "phpstan/phpstan": "^0.12.52",
                "phpunit/phpunit": "^8.5.8",
                "psr/cache": "^1.0.1",
                "psr/simple-cache": "^1.0.1",
                "symfony/yaml": "^5.1.7"
            },
            "suggest": {
                "doctrine/cache": "Can directly be used for caching purpose",
                "ext-yaml": "Necessary for using the Pecl YAML parser"
            },
            "type": "library",
            "autoload": {
                "psr-4": {
                    "DeviceDetector\\": ""
                },
                "exclude-from-classmap": [
                    "Tests/"
                ]
            },
            "notification-url": "https://packagist.org/downloads/",
            "license": [
                "LGPL-3.0-or-later"
            ],
            "authors": [
                {
                    "name": "The Matomo Team",
                    "email": "hello@matomo.org",
                    "homepage": "https://matomo.org/team/"
                }
            ],
            "description": "The Universal Device Detection library, that parses User Agents and detects devices (desktop, tablet, mobile, tv, cars, console, etc.), clients (browsers, media players, mobile apps, feed readers, libraries, etc), operating systems, devices, brands and models.",
            "homepage": "https://matomo.org",
            "keywords": [
                "devicedetection",
                "parser",
                "useragent"
            ],
            "support": {
                "forum": "https://forum.matomo.org/",
                "issues": "https://github.com/matomo-org/device-detector/issues",
                "source": "https://github.com/matomo-org/matomo",
                "wiki": "https://dev.matomo.org/"
            },
            "time": "2022-04-11T09:58:17+00:00"
        },
        {
            "name": "mongodb/mongodb",
            "version": "1.8.0",
            "source": {
                "type": "git",
                "url": "https://github.com/mongodb/mongo-php-library.git",
                "reference": "953dbc19443aa9314c44b7217a16873347e6840d"
            },
            "dist": {
                "type": "zip",
                "url": "https://api.github.com/repos/mongodb/mongo-php-library/zipball/953dbc19443aa9314c44b7217a16873347e6840d",
                "reference": "953dbc19443aa9314c44b7217a16873347e6840d",
                "shasum": ""
            },
            "require": {
                "ext-hash": "*",
                "ext-json": "*",
                "ext-mongodb": "^1.8.1",
                "jean85/pretty-package-versions": "^1.2",
                "php": "^7.0 || ^8.0",
                "symfony/polyfill-php80": "^1.19"
            },
            "require-dev": {
                "squizlabs/php_codesniffer": "^3.5, <3.5.5",
                "symfony/phpunit-bridge": "5.x-dev"
            },
            "type": "library",
            "extra": {
                "branch-alias": {
                    "dev-master": "1.8.x-dev"
                }
            },
            "autoload": {
                "files": [
                    "src/functions.php"
                ],
                "psr-4": {
                    "MongoDB\\": "src/"
                }
            },
            "notification-url": "https://packagist.org/downloads/",
            "license": [
                "Apache-2.0"
            ],
            "authors": [
                {
                    "name": "Andreas Braun",
                    "email": "andreas.braun@mongodb.com"
                },
                {
                    "name": "Jeremy Mikola",
                    "email": "jmikola@gmail.com"
                }
            ],
            "description": "MongoDB driver library",
            "homepage": "https://jira.mongodb.org/browse/PHPLIB",
            "keywords": [
                "database",
                "driver",
                "mongodb",
                "persistence"
            ],
            "support": {
                "issues": "https://github.com/mongodb/mongo-php-library/issues",
                "source": "https://github.com/mongodb/mongo-php-library/tree/1.8.0"
            },
            "time": "2020-11-25T12:26:02+00:00"
        },
        {
            "name": "mustangostang/spyc",
            "version": "0.6.3",
            "source": {
                "type": "git",
                "url": "git@github.com:mustangostang/spyc.git",
                "reference": "4627c838b16550b666d15aeae1e5289dd5b77da0"
            },
            "dist": {
                "type": "zip",
                "url": "https://api.github.com/repos/mustangostang/spyc/zipball/4627c838b16550b666d15aeae1e5289dd5b77da0",
                "reference": "4627c838b16550b666d15aeae1e5289dd5b77da0",
                "shasum": ""
            },
            "require": {
                "php": ">=5.3.1"
            },
            "require-dev": {
                "phpunit/phpunit": "4.3.*@dev"
            },
            "type": "library",
            "extra": {
                "branch-alias": {
                    "dev-master": "0.5.x-dev"
                }
            },
            "autoload": {
                "files": [
                    "Spyc.php"
                ]
            },
            "notification-url": "https://packagist.org/downloads/",
            "license": [
                "MIT"
            ],
            "authors": [
                {
                    "name": "mustangostang",
                    "email": "vlad.andersen@gmail.com"
                }
            ],
            "description": "A simple YAML loader/dumper class for PHP",
            "homepage": "https://github.com/mustangostang/spyc/",
            "keywords": [
                "spyc",
                "yaml",
                "yml"
            ],
            "time": "2019-09-10T13:16:29+00:00"
        },
        {
            "name": "phpmailer/phpmailer",
            "version": "v6.6.0",
            "source": {
                "type": "git",
                "url": "https://github.com/PHPMailer/PHPMailer.git",
                "reference": "e43bac82edc26ca04b36143a48bde1c051cfd5b1"
            },
            "dist": {
                "type": "zip",
                "url": "https://api.github.com/repos/PHPMailer/PHPMailer/zipball/e43bac82edc26ca04b36143a48bde1c051cfd5b1",
                "reference": "e43bac82edc26ca04b36143a48bde1c051cfd5b1",
                "shasum": ""
            },
            "require": {
                "ext-ctype": "*",
                "ext-filter": "*",
                "ext-hash": "*",
                "php": ">=5.5.0"
            },
            "require-dev": {
                "dealerdirect/phpcodesniffer-composer-installer": "^0.7.0",
                "doctrine/annotations": "^1.2",
                "php-parallel-lint/php-console-highlighter": "^0.5.0",
                "php-parallel-lint/php-parallel-lint": "^1.3.1",
                "phpcompatibility/php-compatibility": "^9.3.5",
                "roave/security-advisories": "dev-latest",
                "squizlabs/php_codesniffer": "^3.6.2",
                "yoast/phpunit-polyfills": "^1.0.0"
            },
            "suggest": {
                "ext-mbstring": "Needed to send email in multibyte encoding charset or decode encoded addresses",
                "hayageek/oauth2-yahoo": "Needed for Yahoo XOAUTH2 authentication",
                "league/oauth2-google": "Needed for Google XOAUTH2 authentication",
                "psr/log": "For optional PSR-3 debug logging",
                "stevenmaguire/oauth2-microsoft": "Needed for Microsoft XOAUTH2 authentication",
                "symfony/polyfill-mbstring": "To support UTF-8 if the Mbstring PHP extension is not enabled (^1.2)"
            },
            "type": "library",
            "autoload": {
                "psr-4": {
                    "PHPMailer\\PHPMailer\\": "src/"
                }
            },
            "notification-url": "https://packagist.org/downloads/",
            "license": [
                "LGPL-2.1-only"
            ],
            "authors": [
                {
                    "name": "Marcus Bointon",
                    "email": "phpmailer@synchromedia.co.uk"
                },
                {
                    "name": "Jim Jagielski",
                    "email": "jimjag@gmail.com"
                },
                {
                    "name": "Andy Prevost",
                    "email": "codeworxtech@users.sourceforge.net"
                },
                {
                    "name": "Brent R. Matzelle"
                }
            ],
            "description": "PHPMailer is a full-featured email creation and transfer class for PHP",
            "support": {
                "issues": "https://github.com/PHPMailer/PHPMailer/issues",
                "source": "https://github.com/PHPMailer/PHPMailer/tree/v6.6.0"
            },
            "funding": [
                {
                    "url": "https://github.com/Synchro",
                    "type": "github"
                }
            ],
            "time": "2022-02-28T15:31:21+00:00"
        },
        {
            "name": "psr/http-client",
            "version": "1.0.1",
            "source": {
                "type": "git",
                "url": "https://github.com/php-fig/http-client.git",
                "reference": "2dfb5f6c5eff0e91e20e913f8c5452ed95b86621"
            },
            "dist": {
                "type": "zip",
                "url": "https://api.github.com/repos/php-fig/http-client/zipball/2dfb5f6c5eff0e91e20e913f8c5452ed95b86621",
                "reference": "2dfb5f6c5eff0e91e20e913f8c5452ed95b86621",
                "shasum": ""
            },
            "require": {
                "php": "^7.0 || ^8.0",
                "psr/http-message": "^1.0"
            },
            "type": "library",
            "extra": {
                "branch-alias": {
                    "dev-master": "1.0.x-dev"
                }
            },
            "autoload": {
                "psr-4": {
                    "Psr\\Http\\Client\\": "src/"
                }
            },
            "notification-url": "https://packagist.org/downloads/",
            "license": [
                "MIT"
            ],
            "authors": [
                {
                    "name": "PHP-FIG",
                    "homepage": "http://www.php-fig.org/"
                }
            ],
            "description": "Common interface for HTTP clients",
            "homepage": "https://github.com/php-fig/http-client",
            "keywords": [
                "http",
                "http-client",
                "psr",
                "psr-18"
            ],
            "support": {
                "source": "https://github.com/php-fig/http-client/tree/master"
            },
            "time": "2020-06-29T06:28:15+00:00"
        },
        {
            "name": "psr/http-factory",
            "version": "1.0.1",
            "source": {
                "type": "git",
                "url": "https://github.com/php-fig/http-factory.git",
                "reference": "12ac7fcd07e5b077433f5f2bee95b3a771bf61be"
            },
            "dist": {
                "type": "zip",
                "url": "https://api.github.com/repos/php-fig/http-factory/zipball/12ac7fcd07e5b077433f5f2bee95b3a771bf61be",
                "reference": "12ac7fcd07e5b077433f5f2bee95b3a771bf61be",
                "shasum": ""
            },
            "require": {
                "php": ">=7.0.0",
                "psr/http-message": "^1.0"
            },
            "type": "library",
            "extra": {
                "branch-alias": {
                    "dev-master": "1.0.x-dev"
                }
            },
            "autoload": {
                "psr-4": {
                    "Psr\\Http\\Message\\": "src/"
                }
            },
            "notification-url": "https://packagist.org/downloads/",
            "license": [
                "MIT"
            ],
            "authors": [
                {
                    "name": "PHP-FIG",
                    "homepage": "http://www.php-fig.org/"
                }
            ],
            "description": "Common interfaces for PSR-7 HTTP message factories",
            "keywords": [
                "factory",
                "http",
                "message",
                "psr",
                "psr-17",
                "psr-7",
                "request",
                "response"
            ],
            "support": {
                "source": "https://github.com/php-fig/http-factory/tree/master"
            },
            "time": "2019-04-30T12:38:16+00:00"
        },
        {
            "name": "psr/http-message",
            "version": "1.0.1",
            "source": {
                "type": "git",
                "url": "https://github.com/php-fig/http-message.git",
                "reference": "f6561bf28d520154e4b0ec72be95418abe6d9363"
            },
            "dist": {
                "type": "zip",
                "url": "https://api.github.com/repos/php-fig/http-message/zipball/f6561bf28d520154e4b0ec72be95418abe6d9363",
                "reference": "f6561bf28d520154e4b0ec72be95418abe6d9363",
                "shasum": ""
            },
            "require": {
                "php": ">=5.3.0"
            },
            "type": "library",
            "extra": {
                "branch-alias": {
                    "dev-master": "1.0.x-dev"
                }
            },
            "autoload": {
                "psr-4": {
                    "Psr\\Http\\Message\\": "src/"
                }
            },
            "notification-url": "https://packagist.org/downloads/",
            "license": [
                "MIT"
            ],
            "authors": [
                {
                    "name": "PHP-FIG",
                    "homepage": "http://www.php-fig.org/"
                }
            ],
            "description": "Common interface for HTTP messages",
            "homepage": "https://github.com/php-fig/http-message",
            "keywords": [
                "http",
                "http-message",
                "psr",
                "psr-7",
                "request",
                "response"
            ],
            "support": {
                "source": "https://github.com/php-fig/http-message/tree/master"
            },
            "time": "2016-08-06T14:39:51+00:00"
        },
        {
            "name": "psr/log",
            "version": "1.1.4",
            "source": {
                "type": "git",
                "url": "https://github.com/php-fig/log.git",
                "reference": "d49695b909c3b7628b6289db5479a1c204601f11"
            },
            "dist": {
                "type": "zip",
                "url": "https://api.github.com/repos/php-fig/log/zipball/d49695b909c3b7628b6289db5479a1c204601f11",
                "reference": "d49695b909c3b7628b6289db5479a1c204601f11",
                "shasum": ""
            },
            "require": {
                "php": ">=5.3.0"
            },
            "type": "library",
            "extra": {
                "branch-alias": {
                    "dev-master": "1.1.x-dev"
                }
            },
            "autoload": {
                "psr-4": {
                    "Psr\\Log\\": "Psr/Log/"
                }
            },
            "notification-url": "https://packagist.org/downloads/",
            "license": [
                "MIT"
            ],
            "authors": [
                {
                    "name": "PHP-FIG",
                    "homepage": "https://www.php-fig.org/"
                }
            ],
            "description": "Common interface for logging libraries",
            "homepage": "https://github.com/php-fig/log",
            "keywords": [
                "log",
                "psr",
                "psr-3"
            ],
            "support": {
                "source": "https://github.com/php-fig/log/tree/1.1.4"
            },
            "time": "2021-05-03T11:20:27+00:00"
        },
        {
            "name": "ralouphie/getallheaders",
            "version": "3.0.3",
            "source": {
                "type": "git",
                "url": "https://github.com/ralouphie/getallheaders.git",
                "reference": "120b605dfeb996808c31b6477290a714d356e822"
            },
            "dist": {
                "type": "zip",
                "url": "https://api.github.com/repos/ralouphie/getallheaders/zipball/120b605dfeb996808c31b6477290a714d356e822",
                "reference": "120b605dfeb996808c31b6477290a714d356e822",
                "shasum": ""
            },
            "require": {
                "php": ">=5.6"
            },
            "require-dev": {
                "php-coveralls/php-coveralls": "^2.1",
                "phpunit/phpunit": "^5 || ^6.5"
            },
            "type": "library",
            "autoload": {
                "files": [
                    "src/getallheaders.php"
                ]
            },
            "notification-url": "https://packagist.org/downloads/",
            "license": [
                "MIT"
            ],
            "authors": [
                {
                    "name": "Ralph Khattar",
                    "email": "ralph.khattar@gmail.com"
                }
            ],
            "description": "A polyfill for getallheaders.",
            "support": {
                "issues": "https://github.com/ralouphie/getallheaders/issues",
                "source": "https://github.com/ralouphie/getallheaders/tree/develop"
            },
            "time": "2019-03-08T08:55:37+00:00"
        },
        {
            "name": "resque/php-resque",
            "version": "v1.3.6",
            "source": {
                "type": "git",
                "url": "https://github.com/resque/php-resque.git",
                "reference": "fe41c04763699b1318d97ed14cc78583e9380161"
            },
            "dist": {
                "type": "zip",
                "url": "https://api.github.com/repos/resque/php-resque/zipball/fe41c04763699b1318d97ed14cc78583e9380161",
                "reference": "fe41c04763699b1318d97ed14cc78583e9380161",
                "shasum": ""
            },
            "require": {
                "colinmollenhour/credis": "~1.7",
                "php": ">=5.6.0",
                "psr/log": "~1.0"
            },
            "require-dev": {
                "phpunit/phpunit": "^5.7"
            },
            "suggest": {
                "ext-pcntl": "REQUIRED for forking processes on platforms that support it (so anything but Windows).",
                "ext-proctitle": "Allows php-resque to rename the title of UNIX processes to show the status of a worker.",
                "ext-redis": "Native PHP extension for Redis connectivity. Credis will automatically utilize when available."
            },
            "bin": [
                "bin/resque",
                "bin/resque-scheduler"
            ],
            "type": "library",
            "extra": {
                "branch-alias": {
                    "dev-master": "1.0-dev"
                }
            },
            "autoload": {
                "psr-0": {
                    "Resque": "lib",
                    "ResqueScheduler": "lib"
                }
            },
            "notification-url": "https://packagist.org/downloads/",
            "license": [
                "MIT"
            ],
            "authors": [
                {
                    "name": "Dan Hunsaker",
                    "email": "danhunsaker+resque@gmail.com",
                    "role": "Maintainer"
                },
                {
                    "name": "Rajib Ahmed",
                    "homepage": "https://github.com/rajibahmed",
                    "role": "Maintainer"
                },
                {
                    "name": "Steve Klabnik",
                    "email": "steve@steveklabnik.com",
                    "role": "Maintainer"
                },
                {
                    "name": "Chris Boulton",
                    "email": "chris@bigcommerce.com",
                    "role": "Creator"
                }
            ],
            "description": "Redis backed library for creating background jobs and processing them later. Based on resque for Ruby.",
            "homepage": "http://www.github.com/resque/php-resque/",
            "keywords": [
                "background",
                "job",
                "redis",
                "resque"
            ],
            "support": {
                "issues": "https://github.com/resque/php-resque/issues",
                "source": "https://github.com/resque/php-resque/tree/v1.3.6"
            },
            "time": "2020-04-16T16:39:50+00:00"
        },
        {
            "name": "slickdeals/statsd",
            "version": "3.1.0",
            "source": {
                "type": "git",
                "url": "https://github.com/Slickdeals/statsd-php.git",
                "reference": "225588a0a079e145359049f6e5e23eedb1b4c17f"
            },
            "dist": {
                "type": "zip",
                "url": "https://api.github.com/repos/Slickdeals/statsd-php/zipball/225588a0a079e145359049f6e5e23eedb1b4c17f",
                "reference": "225588a0a079e145359049f6e5e23eedb1b4c17f",
                "shasum": ""
            },
            "require": {
                "php": ">= 7.3 || ^8"
            },
            "replace": {
                "domnikl/statsd": "self.version"
            },
            "require-dev": {
                "friendsofphp/php-cs-fixer": "^3.0",
                "phpunit/phpunit": "^9",
                "vimeo/psalm": "^4.6"
            },
            "type": "library",
            "autoload": {
                "psr-4": {
                    "Domnikl\\Statsd\\": "src/"
                }
            },
            "notification-url": "https://packagist.org/downloads/",
            "license": [
                "MIT"
            ],
            "authors": [
                {
                    "name": "Dominik Liebler",
                    "email": "liebler.dominik@gmail.com"
                }
            ],
            "description": "a PHP client for statsd",
            "homepage": "https://github.com/Slickdeals/statsd-php",
            "keywords": [
                "Metrics",
                "monitoring",
                "statistics",
                "statsd",
                "udp"
            ],
            "support": {
                "issues": "https://github.com/Slickdeals/statsd-php/issues",
                "source": "https://github.com/Slickdeals/statsd-php/tree/3.1.0"
            },
            "time": "2021-06-04T20:33:46+00:00"
        },
        {
            "name": "symfony/deprecation-contracts",
            "version": "v3.1.1",
            "source": {
                "type": "git",
                "url": "https://github.com/symfony/deprecation-contracts.git",
                "reference": "07f1b9cc2ffee6aaafcf4b710fbc38ff736bd918"
            },
            "dist": {
                "type": "zip",
                "url": "https://api.github.com/repos/symfony/deprecation-contracts/zipball/07f1b9cc2ffee6aaafcf4b710fbc38ff736bd918",
                "reference": "07f1b9cc2ffee6aaafcf4b710fbc38ff736bd918",
                "shasum": ""
            },
            "require": {
                "php": ">=8.1"
            },
            "type": "library",
            "extra": {
                "branch-alias": {
                    "dev-main": "3.1-dev"
                },
                "thanks": {
                    "name": "symfony/contracts",
                    "url": "https://github.com/symfony/contracts"
                }
            },
            "autoload": {
                "files": [
                    "function.php"
                ]
            },
            "notification-url": "https://packagist.org/downloads/",
            "license": [
                "MIT"
            ],
            "authors": [
                {
                    "name": "Nicolas Grekas",
                    "email": "p@tchwork.com"
                },
                {
                    "name": "Symfony Community",
                    "homepage": "https://symfony.com/contributors"
                }
            ],
            "description": "A generic function and convention to trigger deprecation notices",
            "homepage": "https://symfony.com",
            "support": {
                "source": "https://github.com/symfony/deprecation-contracts/tree/v3.1.1"
            },
            "funding": [
                {
                    "url": "https://symfony.com/sponsor",
                    "type": "custom"
                },
                {
                    "url": "https://github.com/fabpot",
                    "type": "github"
                },
                {
                    "url": "https://tidelift.com/funding/github/packagist/symfony/symfony",
                    "type": "tidelift"
                }
            ],
            "time": "2022-02-25T11:15:52+00:00"
        },
        {
            "name": "symfony/polyfill-php80",
            "version": "v1.26.0",
            "source": {
                "type": "git",
                "url": "https://github.com/symfony/polyfill-php80.git",
                "reference": "cfa0ae98841b9e461207c13ab093d76b0fa7bace"
            },
            "dist": {
                "type": "zip",
                "url": "https://api.github.com/repos/symfony/polyfill-php80/zipball/cfa0ae98841b9e461207c13ab093d76b0fa7bace",
                "reference": "cfa0ae98841b9e461207c13ab093d76b0fa7bace",
                "shasum": ""
            },
            "require": {
                "php": ">=7.1"
            },
            "type": "library",
            "extra": {
                "branch-alias": {
                    "dev-main": "1.26-dev"
                },
                "thanks": {
                    "name": "symfony/polyfill",
                    "url": "https://github.com/symfony/polyfill"
                }
            },
            "autoload": {
                "files": [
                    "bootstrap.php"
                ],
                "psr-4": {
                    "Symfony\\Polyfill\\Php80\\": ""
                },
                "classmap": [
                    "Resources/stubs"
                ]
            },
            "notification-url": "https://packagist.org/downloads/",
            "license": [
                "MIT"
            ],
            "authors": [
                {
                    "name": "Ion Bazan",
                    "email": "ion.bazan@gmail.com"
                },
                {
                    "name": "Nicolas Grekas",
                    "email": "p@tchwork.com"
                },
                {
                    "name": "Symfony Community",
                    "homepage": "https://symfony.com/contributors"
                }
            ],
            "description": "Symfony polyfill backporting some PHP 8.0+ features to lower PHP versions",
            "homepage": "https://symfony.com",
            "keywords": [
                "compatibility",
                "polyfill",
                "portable",
                "shim"
            ],
            "support": {
                "source": "https://github.com/symfony/polyfill-php80/tree/v1.26.0"
            },
            "funding": [
                {
                    "url": "https://symfony.com/sponsor",
                    "type": "custom"
                },
                {
                    "url": "https://github.com/fabpot",
                    "type": "github"
                },
                {
                    "url": "https://tidelift.com/funding/github/packagist/symfony/symfony",
                    "type": "tidelift"
                }
            ],
            "time": "2022-05-10T07:21:04+00:00"
        },
        {
            "name": "utopia-php/abuse",
            "version": "0.7.0",
            "source": {
                "type": "git",
                "url": "https://github.com/utopia-php/abuse.git",
                "reference": "52fb20e39e2e9619948bc0a73b52e10caa71350d"
            },
            "dist": {
                "type": "zip",
                "url": "https://api.github.com/repos/utopia-php/abuse/zipball/52fb20e39e2e9619948bc0a73b52e10caa71350d",
                "reference": "52fb20e39e2e9619948bc0a73b52e10caa71350d",
                "shasum": ""
            },
            "require": {
                "ext-pdo": "*",
                "php": ">=8.0",
                "utopia-php/database": ">=0.11 <1.0"
            },
            "require-dev": {
                "phpunit/phpunit": "^9.4",
                "vimeo/psalm": "4.0.1"
            },
            "type": "library",
            "autoload": {
                "psr-4": {
                    "Utopia\\Abuse\\": "src/Abuse"
                }
            },
            "notification-url": "https://packagist.org/downloads/",
            "license": [
                "MIT"
            ],
            "authors": [
                {
                    "name": "Eldad Fux",
                    "email": "eldad@appwrite.io"
                }
            ],
            "description": "A simple abuse library to manage application usage limits",
            "keywords": [
                "Abuse",
                "framework",
                "php",
                "upf",
                "utopia"
            ],
            "support": {
                "issues": "https://github.com/utopia-php/abuse/issues",
                "source": "https://github.com/utopia-php/abuse/tree/0.7.0"
            },
            "time": "2021-12-27T13:06:45+00:00"
        },
        {
            "name": "utopia-php/analytics",
            "version": "0.2.0",
            "source": {
                "type": "git",
                "url": "https://github.com/utopia-php/analytics.git",
                "reference": "adfc2d057a7f6ab618a77c8a20ed3e35485ff416"
            },
            "dist": {
                "type": "zip",
                "url": "https://api.github.com/repos/utopia-php/analytics/zipball/adfc2d057a7f6ab618a77c8a20ed3e35485ff416",
                "reference": "adfc2d057a7f6ab618a77c8a20ed3e35485ff416",
                "shasum": ""
            },
            "require": {
                "php": ">=7.4"
            },
            "require-dev": {
                "phpunit/phpunit": "^9.3",
                "vimeo/psalm": "4.0.1"
            },
            "type": "library",
            "autoload": {
                "psr-4": {
                    "Utopia\\Analytics\\": "src/Analytics"
                }
            },
            "notification-url": "https://packagist.org/downloads/",
            "license": [
                "MIT"
            ],
            "authors": [
                {
                    "name": "Eldad Fux",
                    "email": "eldad@appwrite.io"
                },
                {
                    "name": "Torsten Dittmann",
                    "email": "torsten@appwrite.io"
                }
            ],
            "description": "A simple library to track events & users.",
            "keywords": [
                "analytics",
                "framework",
                "php",
                "upf",
                "utopia"
            ],
            "support": {
                "issues": "https://github.com/utopia-php/analytics/issues",
                "source": "https://github.com/utopia-php/analytics/tree/0.2.0"
            },
            "time": "2021-03-23T21:33:07+00:00"
        },
        {
            "name": "utopia-php/audit",
            "version": "0.8.0",
            "source": {
                "type": "git",
                "url": "https://github.com/utopia-php/audit.git",
                "reference": "b46dc42614a69437c45eb229249b6a6d000122c1"
            },
            "dist": {
                "type": "zip",
                "url": "https://api.github.com/repos/utopia-php/audit/zipball/b46dc42614a69437c45eb229249b6a6d000122c1",
                "reference": "b46dc42614a69437c45eb229249b6a6d000122c1",
                "shasum": ""
            },
            "require": {
                "ext-pdo": "*",
                "php": ">=8.0",
                "utopia-php/database": ">=0.11 <1.0"
            },
            "require-dev": {
                "phpunit/phpunit": "^9.3",
                "vimeo/psalm": "4.0.1"
            },
            "type": "library",
            "autoload": {
                "psr-4": {
                    "Utopia\\Audit\\": "src/Audit"
                }
            },
            "notification-url": "https://packagist.org/downloads/",
            "license": [
                "MIT"
            ],
            "authors": [
                {
                    "name": "Eldad Fux",
                    "email": "eldad@appwrite.io"
                }
            ],
            "description": "A simple audit library to manage application users logs",
            "keywords": [
                "Audit",
                "framework",
                "php",
                "upf",
                "utopia"
            ],
            "support": {
                "issues": "https://github.com/utopia-php/audit/issues",
                "source": "https://github.com/utopia-php/audit/tree/0.8.0"
            },
            "time": "2021-12-27T13:05:56+00:00"
        },
        {
            "name": "utopia-php/cache",
            "version": "0.6.0",
            "source": {
                "type": "git",
                "url": "https://github.com/utopia-php/cache.git",
                "reference": "8ea1353a4bbab617e23c865a7c97b60d8074aee3"
            },
            "dist": {
                "type": "zip",
                "url": "https://api.github.com/repos/utopia-php/cache/zipball/8ea1353a4bbab617e23c865a7c97b60d8074aee3",
                "reference": "8ea1353a4bbab617e23c865a7c97b60d8074aee3",
                "shasum": ""
            },
            "require": {
                "ext-json": "*",
                "ext-redis": "*",
                "php": ">=8.0"
            },
            "require-dev": {
                "phpunit/phpunit": "^9.3",
                "vimeo/psalm": "4.13.1"
            },
            "type": "library",
            "autoload": {
                "psr-4": {
                    "Utopia\\Cache\\": "src/Cache"
                }
            },
            "notification-url": "https://packagist.org/downloads/",
            "license": [
                "MIT"
            ],
            "authors": [
                {
                    "name": "Eldad Fux",
                    "email": "eldad@appwrite.io"
                }
            ],
            "description": "A simple cache library to manage application cache storing, loading and purging",
            "keywords": [
                "cache",
                "framework",
                "php",
                "upf",
                "utopia"
            ],
            "support": {
                "issues": "https://github.com/utopia-php/cache/issues",
                "source": "https://github.com/utopia-php/cache/tree/0.6.0"
            },
            "time": "2022-04-04T12:30:05+00:00"
        },
        {
            "name": "utopia-php/cli",
            "version": "0.12.0",
            "source": {
                "type": "git",
                "url": "https://github.com/utopia-php/cli.git",
                "reference": "6d164b752efeb1ca089e3a517bc274d8b383474b"
            },
            "dist": {
                "type": "zip",
                "url": "https://api.github.com/repos/utopia-php/cli/zipball/6d164b752efeb1ca089e3a517bc274d8b383474b",
                "reference": "6d164b752efeb1ca089e3a517bc274d8b383474b",
                "shasum": ""
            },
            "require": {
                "php": ">=7.4",
                "utopia-php/framework": "0.*.*"
            },
            "require-dev": {
                "phpunit/phpunit": "^9.3",
                "vimeo/psalm": "4.0.1"
            },
            "type": "library",
            "autoload": {
                "psr-4": {
                    "Utopia\\CLI\\": "src/CLI"
                }
            },
            "notification-url": "https://packagist.org/downloads/",
            "license": [
                "MIT"
            ],
            "authors": [
                {
                    "name": "Eldad Fux",
                    "email": "eldad@appwrite.io"
                }
            ],
            "description": "A simple CLI library to manage command line applications",
            "keywords": [
                "cli",
                "command line",
                "framework",
                "php",
                "upf",
                "utopia"
            ],
            "support": {
                "issues": "https://github.com/utopia-php/cli/issues",
                "source": "https://github.com/utopia-php/cli/tree/0.12.0"
            },
            "time": "2022-02-18T22:10:41+00:00"
        },
        {
            "name": "utopia-php/config",
            "version": "0.2.2",
            "source": {
                "type": "git",
                "url": "https://github.com/utopia-php/config.git",
                "reference": "a3d7bc0312d7150d5e04b1362dc34b2b136908cc"
            },
            "dist": {
                "type": "zip",
                "url": "https://api.github.com/repos/utopia-php/config/zipball/a3d7bc0312d7150d5e04b1362dc34b2b136908cc",
                "reference": "a3d7bc0312d7150d5e04b1362dc34b2b136908cc",
                "shasum": ""
            },
            "require": {
                "php": ">=7.3"
            },
            "require-dev": {
                "phpunit/phpunit": "^9.3",
                "vimeo/psalm": "4.0.1"
            },
            "type": "library",
            "autoload": {
                "psr-4": {
                    "Utopia\\Config\\": "src/Config"
                }
            },
            "notification-url": "https://packagist.org/downloads/",
            "license": [
                "MIT"
            ],
            "authors": [
                {
                    "name": "Eldad Fux",
                    "email": "eldad@appwrite.io"
                }
            ],
            "description": "A simple Config library to managing application config variables",
            "keywords": [
                "config",
                "framework",
                "php",
                "upf",
                "utopia"
            ],
            "support": {
                "issues": "https://github.com/utopia-php/config/issues",
                "source": "https://github.com/utopia-php/config/tree/0.2.2"
            },
            "time": "2020-10-24T09:49:09+00:00"
        },
        {
            "name": "utopia-php/database",
            "version": "0.18.6",
            "source": {
                "type": "git",
                "url": "https://github.com/utopia-php/database.git",
                "reference": "e9e163642546343267c2fe0ee90016a4a0230b4a"
            },
            "dist": {
                "type": "zip",
                "url": "https://api.github.com/repos/utopia-php/database/zipball/e9e163642546343267c2fe0ee90016a4a0230b4a",
                "reference": "e9e163642546343267c2fe0ee90016a4a0230b4a",
                "shasum": ""
            },
            "require": {
                "ext-mongodb": "*",
                "ext-pdo": "*",
                "ext-redis": "*",
                "mongodb/mongodb": "1.8.0",
                "php": ">=8.0",
                "utopia-php/cache": "0.6.*",
                "utopia-php/framework": "0.*.*"
            },
            "require-dev": {
                "fakerphp/faker": "^1.14",
                "phpunit/phpunit": "^9.4",
                "swoole/ide-helper": "4.8.0",
                "utopia-php/cli": "^0.11.0",
                "vimeo/psalm": "4.0.1"
            },
            "type": "library",
            "autoload": {
                "psr-4": {
                    "Utopia\\Database\\": "src/Database"
                }
            },
            "notification-url": "https://packagist.org/downloads/",
            "license": [
                "MIT"
            ],
            "authors": [
                {
                    "name": "Eldad Fux",
                    "email": "eldad@appwrite.io"
                },
                {
                    "name": "Brandon Leckemby",
                    "email": "brandon@appwrite.io"
                }
            ],
            "description": "A simple library to manage application persistency using multiple database adapters",
            "keywords": [
                "database",
                "framework",
                "php",
                "upf",
                "utopia"
            ],
            "support": {
                "issues": "https://github.com/utopia-php/database/issues",
                "source": "https://github.com/utopia-php/database/tree/0.18.6"
            },
            "time": "2022-06-27T17:28:05+00:00"
        },
        {
            "name": "utopia-php/domains",
            "version": "v1.1.0",
            "source": {
                "type": "git",
                "url": "https://github.com/utopia-php/domains.git",
                "reference": "1665e1d9932afa3be63b5c1e0dcfe01fe77d8e73"
            },
            "dist": {
                "type": "zip",
                "url": "https://api.github.com/repos/utopia-php/domains/zipball/1665e1d9932afa3be63b5c1e0dcfe01fe77d8e73",
                "reference": "1665e1d9932afa3be63b5c1e0dcfe01fe77d8e73",
                "shasum": ""
            },
            "require": {
                "php": ">=7.1"
            },
            "require-dev": {
                "phpunit/phpunit": "^7.0"
            },
            "type": "library",
            "autoload": {
                "psr-4": {
                    "Utopia\\Domains\\": "src/Domains"
                }
            },
            "notification-url": "https://packagist.org/downloads/",
            "license": [
                "MIT"
            ],
            "authors": [
                {
                    "name": "Eldad Fux",
                    "email": "eldad@appwrite.io"
                }
            ],
            "description": "Utopia Domains library is simple and lite library for parsing web domains. This library is aiming to be as simple and easy to learn and use.",
            "keywords": [
                "domains",
                "framework",
                "icann",
                "php",
                "public suffix",
                "tld",
                "tld extract",
                "upf",
                "utopia"
            ],
            "support": {
                "issues": "https://github.com/utopia-php/domains/issues",
                "source": "https://github.com/utopia-php/domains/tree/master"
            },
            "time": "2020-02-23T07:40:02+00:00"
        },
        {
            "name": "utopia-php/framework",
            "version": "0.19.21",
            "source": {
                "type": "git",
                "url": "https://github.com/utopia-php/framework.git",
                "reference": "3b7bd8e4acf84fd7d560ced8e0142221d302575d"
            },
            "dist": {
                "type": "zip",
                "url": "https://api.github.com/repos/utopia-php/framework/zipball/3b7bd8e4acf84fd7d560ced8e0142221d302575d",
                "reference": "3b7bd8e4acf84fd7d560ced8e0142221d302575d",
                "shasum": ""
            },
            "require": {
                "php": ">=8.0.0"
            },
            "require-dev": {
                "phpunit/phpunit": "^9.5.10",
                "vimeo/psalm": "4.13.1"
            },
            "type": "library",
            "autoload": {
                "psr-4": {
                    "Utopia\\": "src/"
                }
            },
            "notification-url": "https://packagist.org/downloads/",
            "license": [
                "MIT"
            ],
            "authors": [
                {
                    "name": "Eldad Fux",
                    "email": "eldad@appwrite.io"
                }
            ],
            "description": "A simple, light and advanced PHP framework",
            "keywords": [
                "framework",
                "php",
                "upf"
            ],
            "support": {
                "issues": "https://github.com/utopia-php/framework/issues",
                "source": "https://github.com/utopia-php/framework/tree/0.19.21"
            },
            "time": "2022-05-12T18:42:28+00:00"
        },
        {
            "name": "utopia-php/image",
            "version": "0.5.4",
            "source": {
                "type": "git",
                "url": "https://github.com/utopia-php/image.git",
                "reference": "ca5f436f9aa22dedaa6648f24f3687733808e336"
            },
            "dist": {
                "type": "zip",
                "url": "https://api.github.com/repos/utopia-php/image/zipball/ca5f436f9aa22dedaa6648f24f3687733808e336",
                "reference": "ca5f436f9aa22dedaa6648f24f3687733808e336",
                "shasum": ""
            },
            "require": {
                "ext-imagick": "*",
                "php": ">=8.0"
            },
            "require-dev": {
                "phpunit/phpunit": "^9.3",
                "vimeo/psalm": "4.13.1"
            },
            "type": "library",
            "autoload": {
                "psr-4": {
                    "Utopia\\Image\\": "src/Image"
                }
            },
            "notification-url": "https://packagist.org/downloads/",
            "license": [
                "MIT"
            ],
            "authors": [
                {
                    "name": "Eldad Fux",
                    "email": "eldad@appwrite.io"
                }
            ],
            "description": "A simple Image manipulation library",
            "keywords": [
                "framework",
                "image",
                "php",
                "upf",
                "utopia"
            ],
            "support": {
                "issues": "https://github.com/utopia-php/image/issues",
                "source": "https://github.com/utopia-php/image/tree/0.5.4"
            },
            "time": "2022-05-11T12:30:41+00:00"
        },
        {
            "name": "utopia-php/locale",
            "version": "0.4.0",
            "source": {
                "type": "git",
                "url": "https://github.com/utopia-php/locale.git",
                "reference": "c2d9358d0fe2f6b6ed5448369f9d1e430c615447"
            },
            "dist": {
                "type": "zip",
                "url": "https://api.github.com/repos/utopia-php/locale/zipball/c2d9358d0fe2f6b6ed5448369f9d1e430c615447",
                "reference": "c2d9358d0fe2f6b6ed5448369f9d1e430c615447",
                "shasum": ""
            },
            "require": {
                "php": ">=7.4"
            },
            "require-dev": {
                "phpunit/phpunit": "^9.3",
                "vimeo/psalm": "4.0.1"
            },
            "type": "library",
            "autoload": {
                "psr-4": {
                    "Utopia\\Locale\\": "src/Locale"
                }
            },
            "notification-url": "https://packagist.org/downloads/",
            "license": [
                "MIT"
            ],
            "authors": [
                {
                    "name": "Eldad Fux",
                    "email": "eldad@appwrite.io"
                }
            ],
            "description": "A simple locale library to manage application translations",
            "keywords": [
                "framework",
                "locale",
                "php",
                "upf",
                "utopia"
            ],
            "support": {
                "issues": "https://github.com/utopia-php/locale/issues",
                "source": "https://github.com/utopia-php/locale/tree/0.4.0"
            },
            "time": "2021-07-24T11:35:55+00:00"
        },
        {
            "name": "utopia-php/logger",
            "version": "0.3.0",
            "source": {
                "type": "git",
                "url": "https://github.com/utopia-php/logger.git",
                "reference": "079656cb5169ca9600861eda0b6819199e3d4a57"
            },
            "dist": {
                "type": "zip",
                "url": "https://api.github.com/repos/utopia-php/logger/zipball/079656cb5169ca9600861eda0b6819199e3d4a57",
                "reference": "079656cb5169ca9600861eda0b6819199e3d4a57",
                "shasum": ""
            },
            "require": {
                "php": ">=8.0"
            },
            "require-dev": {
                "phpunit/phpunit": "^9.3",
                "vimeo/psalm": "4.0.1"
            },
            "type": "library",
            "autoload": {
                "psr-4": {
                    "Utopia\\Logger\\": "src/Logger"
                }
            },
            "notification-url": "https://packagist.org/downloads/",
            "license": [
                "MIT"
            ],
            "authors": [
                {
                    "name": "Eldad Fux",
                    "email": "eldad@appwrite.io"
                },
                {
                    "name": "Matej Bačo",
                    "email": "matej@appwrite.io"
                },
                {
                    "name": "Christy Jacob",
                    "email": "christy@appwrite.io"
                }
            ],
            "description": "Utopia Logger library is simple and lite library for logging information, such as errors or warnings. This library is aiming to be as simple and easy to learn and use.",
            "keywords": [
                "appsignal",
                "errors",
                "framework",
                "logger",
                "logging",
                "logs",
                "php",
                "raygun",
                "sentry",
                "upf",
                "utopia",
                "warnings"
            ],
            "support": {
                "issues": "https://github.com/utopia-php/logger/issues",
                "source": "https://github.com/utopia-php/logger/tree/0.3.0"
            },
            "time": "2022-03-18T10:56:57+00:00"
        },
        {
            "name": "utopia-php/orchestration",
            "version": "0.4.1",
            "source": {
                "type": "git",
                "url": "https://github.com/utopia-php/orchestration.git",
                "reference": "67cf0ab15a096d274c093ea918aa4ace14ac7af7"
            },
            "dist": {
                "type": "zip",
                "url": "https://api.github.com/repos/utopia-php/orchestration/zipball/67cf0ab15a096d274c093ea918aa4ace14ac7af7",
                "reference": "67cf0ab15a096d274c093ea918aa4ace14ac7af7",
                "shasum": ""
            },
            "require": {
                "php": ">=8.0",
                "utopia-php/cli": "0.12.*"
            },
            "require-dev": {
                "phpunit/phpunit": "^9.3",
                "vimeo/psalm": "4.0.1"
            },
            "type": "library",
            "autoload": {
                "psr-4": {
                    "Utopia\\Orchestration\\": "src/Orchestration"
                }
            },
            "notification-url": "https://packagist.org/downloads/",
            "license": [
                "MIT"
            ],
            "authors": [
                {
                    "name": "Eldad Fux",
                    "email": "eldad@appwrite.io"
                }
            ],
            "description": "Lite & fast micro PHP abstraction library for container orchestration",
            "keywords": [
                "docker",
                "framework",
                "kubernetes",
                "orchestration",
                "php",
                "swarm",
                "upf",
                "utopia"
            ],
            "support": {
                "issues": "https://github.com/utopia-php/orchestration/issues",
                "source": "https://github.com/utopia-php/orchestration/tree/0.4.1"
            },
            "time": "2022-02-20T09:23:06+00:00"
        },
        {
            "name": "utopia-php/preloader",
            "version": "0.2.4",
            "source": {
                "type": "git",
                "url": "https://github.com/utopia-php/preloader.git",
                "reference": "65ef48392e72172f584b0baa2e224f9a1cebcce0"
            },
            "dist": {
                "type": "zip",
                "url": "https://api.github.com/repos/utopia-php/preloader/zipball/65ef48392e72172f584b0baa2e224f9a1cebcce0",
                "reference": "65ef48392e72172f584b0baa2e224f9a1cebcce0",
                "shasum": ""
            },
            "require": {
                "php": ">=7.1"
            },
            "require-dev": {
                "phpunit/phpunit": "^9.3",
                "vimeo/psalm": "4.0.1"
            },
            "type": "library",
            "autoload": {
                "psr-4": {
                    "Utopia\\Preloader\\": "src/Preloader"
                }
            },
            "notification-url": "https://packagist.org/downloads/",
            "license": [
                "MIT"
            ],
            "authors": [
                {
                    "name": "Eldad Fux",
                    "email": "team@appwrite.io"
                }
            ],
            "description": "Utopia Preloader library is simple and lite library for managing PHP preloading configuration",
            "keywords": [
                "framework",
                "php",
                "preload",
                "preloader",
                "preloading",
                "upf",
                "utopia"
            ],
            "support": {
                "issues": "https://github.com/utopia-php/preloader/issues",
                "source": "https://github.com/utopia-php/preloader/tree/0.2.4"
            },
            "time": "2020-10-24T07:04:59+00:00"
        },
        {
            "name": "utopia-php/registry",
            "version": "dev-feat-allow-querying",
            "source": {
                "type": "git",
                "url": "https://github.com/utopia-php/registry.git",
                "reference": "3cd3c13ba906af820b02dd717d92e2a1bad3eb7b"
            },
            "dist": {
                "type": "zip",
                "url": "https://api.github.com/repos/utopia-php/registry/zipball/3cd3c13ba906af820b02dd717d92e2a1bad3eb7b",
                "reference": "3cd3c13ba906af820b02dd717d92e2a1bad3eb7b",
                "shasum": ""
            },
            "require": {
                "php": ">=7.4"
            },
            "require-dev": {
                "phpunit/phpunit": "^9.3",
                "vimeo/psalm": "4.0.1"
            },
            "type": "library",
            "autoload": {
                "psr-4": {
                    "Utopia\\Registry\\": "src/Registry"
                }
            },
            "notification-url": "https://packagist.org/downloads/",
            "license": [
                "MIT"
            ],
            "authors": [
                {
                    "name": "Eldad Fux",
                    "email": "eldad@appwrite.io"
                }
            ],
            "description": "A simple dependency management library for PHP",
            "keywords": [
                "dependency management",
                "di",
                "framework",
                "php",
                "upf",
                "utopia"
            ],
            "support": {
                "issues": "https://github.com/utopia-php/registry/issues",
                "source": "https://github.com/utopia-php/registry/tree/feat-allow-querying"
            },
            "time": "2022-04-06T03:43:58+00:00"
        },
        {
            "name": "utopia-php/storage",
            "version": "0.9.0",
            "source": {
                "type": "git",
                "url": "https://github.com/utopia-php/storage.git",
                "reference": "c7912481a56e17cc86358fa8de57309de5e88ef7"
            },
            "dist": {
                "type": "zip",
                "url": "https://api.github.com/repos/utopia-php/storage/zipball/c7912481a56e17cc86358fa8de57309de5e88ef7",
                "reference": "c7912481a56e17cc86358fa8de57309de5e88ef7",
                "shasum": ""
            },
            "require": {
                "php": ">=8.0",
                "utopia-php/framework": "0.*.*"
            },
            "require-dev": {
                "phpunit/phpunit": "^9.3",
                "vimeo/psalm": "4.0.1"
            },
            "type": "library",
            "autoload": {
                "psr-4": {
                    "Utopia\\Storage\\": "src/Storage"
                }
            },
            "notification-url": "https://packagist.org/downloads/",
            "license": [
                "MIT"
            ],
            "authors": [
                {
                    "name": "Eldad Fux",
                    "email": "eldad@appwrite.io"
                }
            ],
            "description": "A simple Storage library to manage application storage",
            "keywords": [
                "framework",
                "php",
                "storage",
                "upf",
                "utopia"
            ],
            "support": {
                "issues": "https://github.com/utopia-php/storage/issues",
                "source": "https://github.com/utopia-php/storage/tree/0.9.0"
            },
            "time": "2022-05-19T11:05:45+00:00"
        },
        {
            "name": "utopia-php/swoole",
            "version": "0.3.3",
            "source": {
                "type": "git",
                "url": "https://github.com/utopia-php/swoole.git",
                "reference": "8312df69233b5dcd3992de88f131f238002749de"
            },
            "dist": {
                "type": "zip",
                "url": "https://api.github.com/repos/utopia-php/swoole/zipball/8312df69233b5dcd3992de88f131f238002749de",
                "reference": "8312df69233b5dcd3992de88f131f238002749de",
                "shasum": ""
            },
            "require": {
                "ext-swoole": "*",
                "php": ">=8.0",
                "utopia-php/framework": "0.*.*"
            },
            "require-dev": {
                "phpunit/phpunit": "^9.3",
                "swoole/ide-helper": "4.8.3",
                "vimeo/psalm": "4.15.0"
            },
            "type": "library",
            "autoload": {
                "psr-4": {
                    "Utopia\\Swoole\\": "src/Swoole"
                }
            },
            "notification-url": "https://packagist.org/downloads/",
            "license": [
                "MIT"
            ],
            "authors": [
                {
                    "name": "Eldad Fux",
                    "email": "team@appwrite.io"
                }
            ],
            "description": "An extension for Utopia Framework to work with PHP Swoole as a PHP FPM alternative",
            "keywords": [
                "framework",
                "http",
                "php",
                "server",
                "swoole",
                "upf",
                "utopia"
            ],
            "support": {
                "issues": "https://github.com/utopia-php/swoole/issues",
                "source": "https://github.com/utopia-php/swoole/tree/0.3.3"
            },
            "time": "2022-01-20T09:58:43+00:00"
        },
        {
            "name": "utopia-php/system",
            "version": "0.4.0",
            "source": {
                "type": "git",
                "url": "https://github.com/utopia-php/system.git",
                "reference": "67c92c66ce8f0cc925a00bca89f7a188bf9183c0"
            },
            "dist": {
                "type": "zip",
                "url": "https://api.github.com/repos/utopia-php/system/zipball/67c92c66ce8f0cc925a00bca89f7a188bf9183c0",
                "reference": "67c92c66ce8f0cc925a00bca89f7a188bf9183c0",
                "shasum": ""
            },
            "require": {
                "php": ">=7.4"
            },
            "require-dev": {
                "phpunit/phpunit": "^9.3",
                "vimeo/psalm": "4.0.1"
            },
            "type": "library",
            "autoload": {
                "psr-4": {
                    "Utopia\\System\\": "src/System"
                }
            },
            "notification-url": "https://packagist.org/downloads/",
            "license": [
                "MIT"
            ],
            "authors": [
                {
                    "name": "Eldad Fux",
                    "email": "eldad@appwrite.io"
                },
                {
                    "name": "Torsten Dittmann",
                    "email": "torsten@appwrite.io"
                }
            ],
            "description": "A simple library for obtaining information about the host's system.",
            "keywords": [
                "framework",
                "php",
                "system",
                "upf",
                "utopia"
            ],
            "support": {
                "issues": "https://github.com/utopia-php/system/issues",
                "source": "https://github.com/utopia-php/system/tree/0.4.0"
            },
            "time": "2021-02-04T14:14:49+00:00"
        },
        {
            "name": "utopia-php/websocket",
            "version": "0.1.0",
            "source": {
                "type": "git",
                "url": "https://github.com/utopia-php/websocket.git",
                "reference": "51fcb86171400d8aa40d76c54593481fd273dab5"
            },
            "dist": {
                "type": "zip",
                "url": "https://api.github.com/repos/utopia-php/websocket/zipball/51fcb86171400d8aa40d76c54593481fd273dab5",
                "reference": "51fcb86171400d8aa40d76c54593481fd273dab5",
                "shasum": ""
            },
            "require": {
                "php": ">=8.0"
            },
            "require-dev": {
                "phpunit/phpunit": "^9.5.5",
                "swoole/ide-helper": "4.6.6",
                "textalk/websocket": "1.5.2",
                "vimeo/psalm": "^4.8.1",
                "workerman/workerman": "^4.0"
            },
            "type": "library",
            "autoload": {
                "psr-4": {
                    "Utopia\\WebSocket\\": "src/WebSocket"
                }
            },
            "notification-url": "https://packagist.org/downloads/",
            "license": [
                "MIT"
            ],
            "authors": [
                {
                    "name": "Eldad Fux",
                    "email": "eldad@appwrite.io"
                },
                {
                    "name": "Torsten Dittmann",
                    "email": "torsten@appwrite.io"
                }
            ],
            "description": "A simple abstraction for WebSocket servers.",
            "keywords": [
                "framework",
                "php",
                "upf",
                "utopia",
                "websocket"
            ],
            "support": {
                "issues": "https://github.com/utopia-php/websocket/issues",
                "source": "https://github.com/utopia-php/websocket/tree/0.1.0"
            },
            "time": "2021-12-20T10:50:09+00:00"
        },
        {
            "name": "webmozart/assert",
            "version": "1.11.0",
            "source": {
                "type": "git",
                "url": "https://github.com/webmozarts/assert.git",
                "reference": "11cb2199493b2f8a3b53e7f19068fc6aac760991"
            },
            "dist": {
                "type": "zip",
                "url": "https://api.github.com/repos/webmozarts/assert/zipball/11cb2199493b2f8a3b53e7f19068fc6aac760991",
                "reference": "11cb2199493b2f8a3b53e7f19068fc6aac760991",
                "shasum": ""
            },
            "require": {
                "ext-ctype": "*",
                "php": "^7.2 || ^8.0"
            },
            "conflict": {
                "phpstan/phpstan": "<0.12.20",
                "vimeo/psalm": "<4.6.1 || 4.6.2"
            },
            "require-dev": {
                "phpunit/phpunit": "^8.5.13"
            },
            "type": "library",
            "extra": {
                "branch-alias": {
                    "dev-master": "1.10-dev"
                }
            },
            "autoload": {
                "psr-4": {
                    "Webmozart\\Assert\\": "src/"
                }
            },
            "notification-url": "https://packagist.org/downloads/",
            "license": [
                "MIT"
            ],
            "authors": [
                {
                    "name": "Bernhard Schussek",
                    "email": "bschussek@gmail.com"
                }
            ],
            "description": "Assertions to validate method input/output with nice error messages.",
            "keywords": [
                "assert",
                "check",
                "validate"
            ],
            "support": {
                "issues": "https://github.com/webmozarts/assert/issues",
                "source": "https://github.com/webmozarts/assert/tree/1.11.0"
            },
            "time": "2022-06-03T18:03:27+00:00"
        },
        {
            "name": "webonyx/graphql-php",
            "version": "v14.1.1",
            "source": {
                "type": "git",
                "url": "https://github.com/webonyx/graphql-php.git",
                "reference": "d6fe86179a388abb0b671eec9688799b96673403"
            },
            "dist": {
                "type": "zip",
                "url": "https://api.github.com/repos/webonyx/graphql-php/zipball/d6fe86179a388abb0b671eec9688799b96673403",
                "reference": "d6fe86179a388abb0b671eec9688799b96673403",
                "shasum": ""
            },
            "require": {
                "ext-json": "*",
                "ext-mbstring": "*",
                "php": "^7.1||^8.0"
            },
            "require-dev": {
                "amphp/amp": "^2.3",
                "doctrine/coding-standard": "^6.0",
                "nyholm/psr7": "^1.2",
                "phpbench/phpbench": "^0.16.10",
                "phpstan/extension-installer": "^1.0",
                "phpstan/phpstan": "0.12.32",
                "phpstan/phpstan-phpunit": "0.12.11",
                "phpstan/phpstan-strict-rules": "0.12.2",
                "phpunit/phpunit": "^7.2|^8.5",
                "psr/http-message": "^1.0",
                "react/promise": "2.*",
                "simpod/php-coveralls-mirror": "^3.0",
                "squizlabs/php_codesniffer": "3.5.4"
            },
            "suggest": {
                "psr/http-message": "To use standard GraphQL server",
                "react/promise": "To leverage async resolving on React PHP platform"
            },
            "type": "library",
            "autoload": {
                "psr-4": {
                    "GraphQL\\": "src/"
                }
            },
            "notification-url": "https://packagist.org/downloads/",
            "license": [
                "MIT"
            ],
            "description": "A PHP port of GraphQL reference implementation",
            "homepage": "https://github.com/webonyx/graphql-php",
            "keywords": [
                "api",
                "graphql"
            ],
            "support": {
                "issues": "https://github.com/webonyx/graphql-php/issues",
                "source": "https://github.com/webonyx/graphql-php/tree/v14.1.1"
            },
            "funding": [
                {
                    "url": "https://opencollective.com/webonyx-graphql-php",
                    "type": "open_collective"
                }
            ],
            "time": "2020-07-21T17:39:31+00:00"
        }
    ],
    "packages-dev": [
        {
            "name": "appwrite/sdk-generator",
            "version": "0.19.5",
            "source": {
                "type": "git",
                "url": "https://github.com/appwrite/sdk-generator.git",
                "reference": "04de540cf683e2b08b3192c137dde7f2c37003d9"
            },
            "dist": {
                "type": "zip",
                "url": "https://api.github.com/repos/appwrite/sdk-generator/zipball/04de540cf683e2b08b3192c137dde7f2c37003d9",
                "reference": "04de540cf683e2b08b3192c137dde7f2c37003d9",
                "shasum": ""
            },
            "require": {
                "ext-curl": "*",
                "ext-json": "*",
                "ext-mbstring": "*",
                "matthiasmullie/minify": "^1.3",
                "php": ">=7.0.0",
                "twig/twig": "^3.3"
            },
            "require-dev": {
                "brianium/paratest": "^6.4",
                "phpunit/phpunit": "^9.5.13"
            },
            "type": "library",
            "autoload": {
                "psr-4": {
                    "Appwrite\\SDK\\": "src/SDK",
                    "Appwrite\\Spec\\": "src/Spec"
                }
            },
            "notification-url": "https://packagist.org/downloads/",
            "license": [
                "MIT"
            ],
            "authors": [
                {
                    "name": "Eldad Fux",
                    "email": "eldad@appwrite.io"
                }
            ],
            "description": "Appwrite PHP library for generating API SDKs for multiple programming languages and platforms",
            "support": {
                "issues": "https://github.com/appwrite/sdk-generator/issues",
                "source": "https://github.com/appwrite/sdk-generator/tree/0.19.5"
            },
            "time": "2022-07-06T11:05:57+00:00"
        },
        {
            "name": "doctrine/instantiator",
            "version": "1.4.1",
            "source": {
                "type": "git",
                "url": "https://github.com/doctrine/instantiator.git",
                "reference": "10dcfce151b967d20fde1b34ae6640712c3891bc"
            },
            "dist": {
                "type": "zip",
                "url": "https://api.github.com/repos/doctrine/instantiator/zipball/10dcfce151b967d20fde1b34ae6640712c3891bc",
                "reference": "10dcfce151b967d20fde1b34ae6640712c3891bc",
                "shasum": ""
            },
            "require": {
                "php": "^7.1 || ^8.0"
            },
            "require-dev": {
                "doctrine/coding-standard": "^9",
                "ext-pdo": "*",
                "ext-phar": "*",
                "phpbench/phpbench": "^0.16 || ^1",
                "phpstan/phpstan": "^1.4",
                "phpstan/phpstan-phpunit": "^1",
                "phpunit/phpunit": "^7.5 || ^8.5 || ^9.5",
                "vimeo/psalm": "^4.22"
            },
            "type": "library",
            "autoload": {
                "psr-4": {
                    "Doctrine\\Instantiator\\": "src/Doctrine/Instantiator/"
                }
            },
            "notification-url": "https://packagist.org/downloads/",
            "license": [
                "MIT"
            ],
            "authors": [
                {
                    "name": "Marco Pivetta",
                    "email": "ocramius@gmail.com",
                    "homepage": "https://ocramius.github.io/"
                }
            ],
            "description": "A small, lightweight utility to instantiate objects in PHP without invoking their constructors",
            "homepage": "https://www.doctrine-project.org/projects/instantiator.html",
            "keywords": [
                "constructor",
                "instantiate"
            ],
            "support": {
                "issues": "https://github.com/doctrine/instantiator/issues",
                "source": "https://github.com/doctrine/instantiator/tree/1.4.1"
            },
            "funding": [
                {
                    "url": "https://www.doctrine-project.org/sponsorship.html",
                    "type": "custom"
                },
                {
                    "url": "https://www.patreon.com/phpdoctrine",
                    "type": "patreon"
                },
                {
                    "url": "https://tidelift.com/funding/github/packagist/doctrine%2Finstantiator",
                    "type": "tidelift"
                }
            ],
            "time": "2022-03-03T08:28:38+00:00"
        },
        {
            "name": "matthiasmullie/minify",
            "version": "1.3.68",
            "source": {
                "type": "git",
                "url": "https://github.com/matthiasmullie/minify.git",
                "reference": "c00fb02f71b2ef0a5f53fe18c5a8b9aa30f48297"
            },
            "dist": {
                "type": "zip",
                "url": "https://api.github.com/repos/matthiasmullie/minify/zipball/c00fb02f71b2ef0a5f53fe18c5a8b9aa30f48297",
                "reference": "c00fb02f71b2ef0a5f53fe18c5a8b9aa30f48297",
                "shasum": ""
            },
            "require": {
                "ext-pcre": "*",
                "matthiasmullie/path-converter": "~1.1",
                "php": ">=5.3.0"
            },
            "require-dev": {
                "friendsofphp/php-cs-fixer": "~2.0",
                "matthiasmullie/scrapbook": "dev-master",
                "phpunit/phpunit": ">=4.8"
            },
            "suggest": {
                "psr/cache-implementation": "Cache implementation to use with Minify::cache"
            },
            "bin": [
                "bin/minifycss",
                "bin/minifyjs"
            ],
            "type": "library",
            "autoload": {
                "psr-4": {
                    "MatthiasMullie\\Minify\\": "src/"
                }
            },
            "notification-url": "https://packagist.org/downloads/",
            "license": [
                "MIT"
            ],
            "authors": [
                {
                    "name": "Matthias Mullie",
                    "email": "minify@mullie.eu",
                    "homepage": "http://www.mullie.eu",
                    "role": "Developer"
                }
            ],
            "description": "CSS & JavaScript minifier, in PHP. Removes whitespace, strips comments, combines files (incl. @import statements and small assets in CSS files), and optimizes/shortens a few common programming patterns.",
            "homepage": "http://www.minifier.org",
            "keywords": [
                "JS",
                "css",
                "javascript",
                "minifier",
                "minify"
            ],
            "support": {
                "issues": "https://github.com/matthiasmullie/minify/issues",
                "source": "https://github.com/matthiasmullie/minify/tree/1.3.68"
            },
            "funding": [
                {
                    "url": "https://github.com/matthiasmullie",
                    "type": "github"
                }
            ],
            "time": "2022-04-19T08:28:56+00:00"
        },
        {
            "name": "matthiasmullie/path-converter",
            "version": "1.1.3",
            "source": {
                "type": "git",
                "url": "https://github.com/matthiasmullie/path-converter.git",
                "reference": "e7d13b2c7e2f2268e1424aaed02085518afa02d9"
            },
            "dist": {
                "type": "zip",
                "url": "https://api.github.com/repos/matthiasmullie/path-converter/zipball/e7d13b2c7e2f2268e1424aaed02085518afa02d9",
                "reference": "e7d13b2c7e2f2268e1424aaed02085518afa02d9",
                "shasum": ""
            },
            "require": {
                "ext-pcre": "*",
                "php": ">=5.3.0"
            },
            "require-dev": {
                "phpunit/phpunit": "~4.8"
            },
            "type": "library",
            "autoload": {
                "psr-4": {
                    "MatthiasMullie\\PathConverter\\": "src/"
                }
            },
            "notification-url": "https://packagist.org/downloads/",
            "license": [
                "MIT"
            ],
            "authors": [
                {
                    "name": "Matthias Mullie",
                    "email": "pathconverter@mullie.eu",
                    "homepage": "http://www.mullie.eu",
                    "role": "Developer"
                }
            ],
            "description": "Relative path converter",
            "homepage": "http://github.com/matthiasmullie/path-converter",
            "keywords": [
                "converter",
                "path",
                "paths",
                "relative"
            ],
            "support": {
                "issues": "https://github.com/matthiasmullie/path-converter/issues",
                "source": "https://github.com/matthiasmullie/path-converter/tree/1.1.3"
            },
            "time": "2019-02-05T23:41:09+00:00"
        },
        {
            "name": "myclabs/deep-copy",
            "version": "1.11.0",
            "source": {
                "type": "git",
                "url": "https://github.com/myclabs/DeepCopy.git",
                "reference": "14daed4296fae74d9e3201d2c4925d1acb7aa614"
            },
            "dist": {
                "type": "zip",
                "url": "https://api.github.com/repos/myclabs/DeepCopy/zipball/14daed4296fae74d9e3201d2c4925d1acb7aa614",
                "reference": "14daed4296fae74d9e3201d2c4925d1acb7aa614",
                "shasum": ""
            },
            "require": {
                "php": "^7.1 || ^8.0"
            },
            "conflict": {
                "doctrine/collections": "<1.6.8",
                "doctrine/common": "<2.13.3 || >=3,<3.2.2"
            },
            "require-dev": {
                "doctrine/collections": "^1.6.8",
                "doctrine/common": "^2.13.3 || ^3.2.2",
                "phpunit/phpunit": "^7.5.20 || ^8.5.23 || ^9.5.13"
            },
            "type": "library",
            "autoload": {
                "files": [
                    "src/DeepCopy/deep_copy.php"
                ],
                "psr-4": {
                    "DeepCopy\\": "src/DeepCopy/"
                }
            },
            "notification-url": "https://packagist.org/downloads/",
            "license": [
                "MIT"
            ],
            "description": "Create deep copies (clones) of your objects",
            "keywords": [
                "clone",
                "copy",
                "duplicate",
                "object",
                "object graph"
            ],
            "support": {
                "issues": "https://github.com/myclabs/DeepCopy/issues",
                "source": "https://github.com/myclabs/DeepCopy/tree/1.11.0"
            },
            "funding": [
                {
                    "url": "https://tidelift.com/funding/github/packagist/myclabs/deep-copy",
                    "type": "tidelift"
                }
            ],
            "time": "2022-03-03T13:19:32+00:00"
        },
        {
            "name": "nikic/php-parser",
            "version": "v4.14.0",
            "source": {
                "type": "git",
                "url": "https://github.com/nikic/PHP-Parser.git",
                "reference": "34bea19b6e03d8153165d8f30bba4c3be86184c1"
            },
            "dist": {
                "type": "zip",
                "url": "https://api.github.com/repos/nikic/PHP-Parser/zipball/34bea19b6e03d8153165d8f30bba4c3be86184c1",
                "reference": "34bea19b6e03d8153165d8f30bba4c3be86184c1",
                "shasum": ""
            },
            "require": {
                "ext-tokenizer": "*",
                "php": ">=7.0"
            },
            "require-dev": {
                "ircmaxell/php-yacc": "^0.0.7",
                "phpunit/phpunit": "^6.5 || ^7.0 || ^8.0 || ^9.0"
            },
            "bin": [
                "bin/php-parse"
            ],
            "type": "library",
            "extra": {
                "branch-alias": {
                    "dev-master": "4.9-dev"
                }
            },
            "autoload": {
                "psr-4": {
                    "PhpParser\\": "lib/PhpParser"
                }
            },
            "notification-url": "https://packagist.org/downloads/",
            "license": [
                "BSD-3-Clause"
            ],
            "authors": [
                {
                    "name": "Nikita Popov"
                }
            ],
            "description": "A PHP parser written in PHP",
            "keywords": [
                "parser",
                "php"
            ],
            "support": {
                "issues": "https://github.com/nikic/PHP-Parser/issues",
                "source": "https://github.com/nikic/PHP-Parser/tree/v4.14.0"
            },
            "time": "2022-05-31T20:59:12+00:00"
        },
        {
            "name": "phar-io/manifest",
            "version": "2.0.3",
            "source": {
                "type": "git",
                "url": "https://github.com/phar-io/manifest.git",
                "reference": "97803eca37d319dfa7826cc2437fc020857acb53"
            },
            "dist": {
                "type": "zip",
                "url": "https://api.github.com/repos/phar-io/manifest/zipball/97803eca37d319dfa7826cc2437fc020857acb53",
                "reference": "97803eca37d319dfa7826cc2437fc020857acb53",
                "shasum": ""
            },
            "require": {
                "ext-dom": "*",
                "ext-phar": "*",
                "ext-xmlwriter": "*",
                "phar-io/version": "^3.0.1",
                "php": "^7.2 || ^8.0"
            },
            "type": "library",
            "extra": {
                "branch-alias": {
                    "dev-master": "2.0.x-dev"
                }
            },
            "autoload": {
                "classmap": [
                    "src/"
                ]
            },
            "notification-url": "https://packagist.org/downloads/",
            "license": [
                "BSD-3-Clause"
            ],
            "authors": [
                {
                    "name": "Arne Blankerts",
                    "email": "arne@blankerts.de",
                    "role": "Developer"
                },
                {
                    "name": "Sebastian Heuer",
                    "email": "sebastian@phpeople.de",
                    "role": "Developer"
                },
                {
                    "name": "Sebastian Bergmann",
                    "email": "sebastian@phpunit.de",
                    "role": "Developer"
                }
            ],
            "description": "Component for reading phar.io manifest information from a PHP Archive (PHAR)",
            "support": {
                "issues": "https://github.com/phar-io/manifest/issues",
                "source": "https://github.com/phar-io/manifest/tree/2.0.3"
            },
            "time": "2021-07-20T11:28:43+00:00"
        },
        {
            "name": "phar-io/version",
            "version": "3.2.1",
            "source": {
                "type": "git",
                "url": "https://github.com/phar-io/version.git",
                "reference": "4f7fd7836c6f332bb2933569e566a0d6c4cbed74"
            },
            "dist": {
                "type": "zip",
                "url": "https://api.github.com/repos/phar-io/version/zipball/4f7fd7836c6f332bb2933569e566a0d6c4cbed74",
                "reference": "4f7fd7836c6f332bb2933569e566a0d6c4cbed74",
                "shasum": ""
            },
            "require": {
                "php": "^7.2 || ^8.0"
            },
            "type": "library",
            "autoload": {
                "classmap": [
                    "src/"
                ]
            },
            "notification-url": "https://packagist.org/downloads/",
            "license": [
                "BSD-3-Clause"
            ],
            "authors": [
                {
                    "name": "Arne Blankerts",
                    "email": "arne@blankerts.de",
                    "role": "Developer"
                },
                {
                    "name": "Sebastian Heuer",
                    "email": "sebastian@phpeople.de",
                    "role": "Developer"
                },
                {
                    "name": "Sebastian Bergmann",
                    "email": "sebastian@phpunit.de",
                    "role": "Developer"
                }
            ],
            "description": "Library for handling version information and constraints",
            "support": {
                "issues": "https://github.com/phar-io/version/issues",
                "source": "https://github.com/phar-io/version/tree/3.2.1"
            },
            "time": "2022-02-21T01:04:05+00:00"
        },
        {
            "name": "phpdocumentor/reflection-common",
            "version": "2.2.0",
            "source": {
                "type": "git",
                "url": "https://github.com/phpDocumentor/ReflectionCommon.git",
                "reference": "1d01c49d4ed62f25aa84a747ad35d5a16924662b"
            },
            "dist": {
                "type": "zip",
                "url": "https://api.github.com/repos/phpDocumentor/ReflectionCommon/zipball/1d01c49d4ed62f25aa84a747ad35d5a16924662b",
                "reference": "1d01c49d4ed62f25aa84a747ad35d5a16924662b",
                "shasum": ""
            },
            "require": {
                "php": "^7.2 || ^8.0"
            },
            "type": "library",
            "extra": {
                "branch-alias": {
                    "dev-2.x": "2.x-dev"
                }
            },
            "autoload": {
                "psr-4": {
                    "phpDocumentor\\Reflection\\": "src/"
                }
            },
            "notification-url": "https://packagist.org/downloads/",
            "license": [
                "MIT"
            ],
            "authors": [
                {
                    "name": "Jaap van Otterdijk",
                    "email": "opensource@ijaap.nl"
                }
            ],
            "description": "Common reflection classes used by phpdocumentor to reflect the code structure",
            "homepage": "http://www.phpdoc.org",
            "keywords": [
                "FQSEN",
                "phpDocumentor",
                "phpdoc",
                "reflection",
                "static analysis"
            ],
            "support": {
                "issues": "https://github.com/phpDocumentor/ReflectionCommon/issues",
                "source": "https://github.com/phpDocumentor/ReflectionCommon/tree/2.x"
            },
            "time": "2020-06-27T09:03:43+00:00"
        },
        {
            "name": "phpdocumentor/reflection-docblock",
            "version": "5.3.0",
            "source": {
                "type": "git",
                "url": "https://github.com/phpDocumentor/ReflectionDocBlock.git",
                "reference": "622548b623e81ca6d78b721c5e029f4ce664f170"
            },
            "dist": {
                "type": "zip",
                "url": "https://api.github.com/repos/phpDocumentor/ReflectionDocBlock/zipball/622548b623e81ca6d78b721c5e029f4ce664f170",
                "reference": "622548b623e81ca6d78b721c5e029f4ce664f170",
                "shasum": ""
            },
            "require": {
                "ext-filter": "*",
                "php": "^7.2 || ^8.0",
                "phpdocumentor/reflection-common": "^2.2",
                "phpdocumentor/type-resolver": "^1.3",
                "webmozart/assert": "^1.9.1"
            },
            "require-dev": {
                "mockery/mockery": "~1.3.2",
                "psalm/phar": "^4.8"
            },
            "type": "library",
            "extra": {
                "branch-alias": {
                    "dev-master": "5.x-dev"
                }
            },
            "autoload": {
                "psr-4": {
                    "phpDocumentor\\Reflection\\": "src"
                }
            },
            "notification-url": "https://packagist.org/downloads/",
            "license": [
                "MIT"
            ],
            "authors": [
                {
                    "name": "Mike van Riel",
                    "email": "me@mikevanriel.com"
                },
                {
                    "name": "Jaap van Otterdijk",
                    "email": "account@ijaap.nl"
                }
            ],
            "description": "With this component, a library can provide support for annotations via DocBlocks or otherwise retrieve information that is embedded in a DocBlock.",
            "support": {
                "issues": "https://github.com/phpDocumentor/ReflectionDocBlock/issues",
                "source": "https://github.com/phpDocumentor/ReflectionDocBlock/tree/5.3.0"
            },
            "time": "2021-10-19T17:43:47+00:00"
        },
        {
            "name": "phpdocumentor/type-resolver",
            "version": "1.6.1",
            "source": {
                "type": "git",
                "url": "https://github.com/phpDocumentor/TypeResolver.git",
                "reference": "77a32518733312af16a44300404e945338981de3"
            },
            "dist": {
                "type": "zip",
                "url": "https://api.github.com/repos/phpDocumentor/TypeResolver/zipball/77a32518733312af16a44300404e945338981de3",
                "reference": "77a32518733312af16a44300404e945338981de3",
                "shasum": ""
            },
            "require": {
                "php": "^7.2 || ^8.0",
                "phpdocumentor/reflection-common": "^2.0"
            },
            "require-dev": {
                "ext-tokenizer": "*",
                "psalm/phar": "^4.8"
            },
            "type": "library",
            "extra": {
                "branch-alias": {
                    "dev-1.x": "1.x-dev"
                }
            },
            "autoload": {
                "psr-4": {
                    "phpDocumentor\\Reflection\\": "src"
                }
            },
            "notification-url": "https://packagist.org/downloads/",
            "license": [
                "MIT"
            ],
            "authors": [
                {
                    "name": "Mike van Riel",
                    "email": "me@mikevanriel.com"
                }
            ],
            "description": "A PSR-5 based resolver of Class names, Types and Structural Element Names",
            "support": {
                "issues": "https://github.com/phpDocumentor/TypeResolver/issues",
                "source": "https://github.com/phpDocumentor/TypeResolver/tree/1.6.1"
            },
            "time": "2022-03-15T21:29:03+00:00"
        },
        {
            "name": "phpspec/prophecy",
            "version": "v1.15.0",
            "source": {
                "type": "git",
                "url": "https://github.com/phpspec/prophecy.git",
                "reference": "bbcd7380b0ebf3961ee21409db7b38bc31d69a13"
            },
            "dist": {
                "type": "zip",
                "url": "https://api.github.com/repos/phpspec/prophecy/zipball/bbcd7380b0ebf3961ee21409db7b38bc31d69a13",
                "reference": "bbcd7380b0ebf3961ee21409db7b38bc31d69a13",
                "shasum": ""
            },
            "require": {
                "doctrine/instantiator": "^1.2",
                "php": "^7.2 || ~8.0, <8.2",
                "phpdocumentor/reflection-docblock": "^5.2",
                "sebastian/comparator": "^3.0 || ^4.0",
                "sebastian/recursion-context": "^3.0 || ^4.0"
            },
            "require-dev": {
                "phpspec/phpspec": "^6.0 || ^7.0",
                "phpunit/phpunit": "^8.0 || ^9.0"
            },
            "type": "library",
            "extra": {
                "branch-alias": {
                    "dev-master": "1.x-dev"
                }
            },
            "autoload": {
                "psr-4": {
                    "Prophecy\\": "src/Prophecy"
                }
            },
            "notification-url": "https://packagist.org/downloads/",
            "license": [
                "MIT"
            ],
            "authors": [
                {
                    "name": "Konstantin Kudryashov",
                    "email": "ever.zet@gmail.com",
                    "homepage": "http://everzet.com"
                },
                {
                    "name": "Marcello Duarte",
                    "email": "marcello.duarte@gmail.com"
                }
            ],
            "description": "Highly opinionated mocking framework for PHP 5.3+",
            "homepage": "https://github.com/phpspec/prophecy",
            "keywords": [
                "Double",
                "Dummy",
                "fake",
                "mock",
                "spy",
                "stub"
            ],
            "support": {
                "issues": "https://github.com/phpspec/prophecy/issues",
                "source": "https://github.com/phpspec/prophecy/tree/v1.15.0"
            },
            "time": "2021-12-08T12:19:24+00:00"
        },
        {
            "name": "phpunit/php-code-coverage",
            "version": "9.2.15",
            "source": {
                "type": "git",
                "url": "https://github.com/sebastianbergmann/php-code-coverage.git",
                "reference": "2e9da11878c4202f97915c1cb4bb1ca318a63f5f"
            },
            "dist": {
                "type": "zip",
                "url": "https://api.github.com/repos/sebastianbergmann/php-code-coverage/zipball/2e9da11878c4202f97915c1cb4bb1ca318a63f5f",
                "reference": "2e9da11878c4202f97915c1cb4bb1ca318a63f5f",
                "shasum": ""
            },
            "require": {
                "ext-dom": "*",
                "ext-libxml": "*",
                "ext-xmlwriter": "*",
                "nikic/php-parser": "^4.13.0",
                "php": ">=7.3",
                "phpunit/php-file-iterator": "^3.0.3",
                "phpunit/php-text-template": "^2.0.2",
                "sebastian/code-unit-reverse-lookup": "^2.0.2",
                "sebastian/complexity": "^2.0",
                "sebastian/environment": "^5.1.2",
                "sebastian/lines-of-code": "^1.0.3",
                "sebastian/version": "^3.0.1",
                "theseer/tokenizer": "^1.2.0"
            },
            "require-dev": {
                "phpunit/phpunit": "^9.3"
            },
            "suggest": {
                "ext-pcov": "*",
                "ext-xdebug": "*"
            },
            "type": "library",
            "extra": {
                "branch-alias": {
                    "dev-master": "9.2-dev"
                }
            },
            "autoload": {
                "classmap": [
                    "src/"
                ]
            },
            "notification-url": "https://packagist.org/downloads/",
            "license": [
                "BSD-3-Clause"
            ],
            "authors": [
                {
                    "name": "Sebastian Bergmann",
                    "email": "sebastian@phpunit.de",
                    "role": "lead"
                }
            ],
            "description": "Library that provides collection, processing, and rendering functionality for PHP code coverage information.",
            "homepage": "https://github.com/sebastianbergmann/php-code-coverage",
            "keywords": [
                "coverage",
                "testing",
                "xunit"
            ],
            "support": {
                "issues": "https://github.com/sebastianbergmann/php-code-coverage/issues",
                "source": "https://github.com/sebastianbergmann/php-code-coverage/tree/9.2.15"
            },
            "funding": [
                {
                    "url": "https://github.com/sebastianbergmann",
                    "type": "github"
                }
            ],
            "time": "2022-03-07T09:28:20+00:00"
        },
        {
            "name": "phpunit/php-file-iterator",
            "version": "3.0.6",
            "source": {
                "type": "git",
                "url": "https://github.com/sebastianbergmann/php-file-iterator.git",
                "reference": "cf1c2e7c203ac650e352f4cc675a7021e7d1b3cf"
            },
            "dist": {
                "type": "zip",
                "url": "https://api.github.com/repos/sebastianbergmann/php-file-iterator/zipball/cf1c2e7c203ac650e352f4cc675a7021e7d1b3cf",
                "reference": "cf1c2e7c203ac650e352f4cc675a7021e7d1b3cf",
                "shasum": ""
            },
            "require": {
                "php": ">=7.3"
            },
            "require-dev": {
                "phpunit/phpunit": "^9.3"
            },
            "type": "library",
            "extra": {
                "branch-alias": {
                    "dev-master": "3.0-dev"
                }
            },
            "autoload": {
                "classmap": [
                    "src/"
                ]
            },
            "notification-url": "https://packagist.org/downloads/",
            "license": [
                "BSD-3-Clause"
            ],
            "authors": [
                {
                    "name": "Sebastian Bergmann",
                    "email": "sebastian@phpunit.de",
                    "role": "lead"
                }
            ],
            "description": "FilterIterator implementation that filters files based on a list of suffixes.",
            "homepage": "https://github.com/sebastianbergmann/php-file-iterator/",
            "keywords": [
                "filesystem",
                "iterator"
            ],
            "support": {
                "issues": "https://github.com/sebastianbergmann/php-file-iterator/issues",
                "source": "https://github.com/sebastianbergmann/php-file-iterator/tree/3.0.6"
            },
            "funding": [
                {
                    "url": "https://github.com/sebastianbergmann",
                    "type": "github"
                }
            ],
            "time": "2021-12-02T12:48:52+00:00"
        },
        {
            "name": "phpunit/php-invoker",
            "version": "3.1.1",
            "source": {
                "type": "git",
                "url": "https://github.com/sebastianbergmann/php-invoker.git",
                "reference": "5a10147d0aaf65b58940a0b72f71c9ac0423cc67"
            },
            "dist": {
                "type": "zip",
                "url": "https://api.github.com/repos/sebastianbergmann/php-invoker/zipball/5a10147d0aaf65b58940a0b72f71c9ac0423cc67",
                "reference": "5a10147d0aaf65b58940a0b72f71c9ac0423cc67",
                "shasum": ""
            },
            "require": {
                "php": ">=7.3"
            },
            "require-dev": {
                "ext-pcntl": "*",
                "phpunit/phpunit": "^9.3"
            },
            "suggest": {
                "ext-pcntl": "*"
            },
            "type": "library",
            "extra": {
                "branch-alias": {
                    "dev-master": "3.1-dev"
                }
            },
            "autoload": {
                "classmap": [
                    "src/"
                ]
            },
            "notification-url": "https://packagist.org/downloads/",
            "license": [
                "BSD-3-Clause"
            ],
            "authors": [
                {
                    "name": "Sebastian Bergmann",
                    "email": "sebastian@phpunit.de",
                    "role": "lead"
                }
            ],
            "description": "Invoke callables with a timeout",
            "homepage": "https://github.com/sebastianbergmann/php-invoker/",
            "keywords": [
                "process"
            ],
            "support": {
                "issues": "https://github.com/sebastianbergmann/php-invoker/issues",
                "source": "https://github.com/sebastianbergmann/php-invoker/tree/3.1.1"
            },
            "funding": [
                {
                    "url": "https://github.com/sebastianbergmann",
                    "type": "github"
                }
            ],
            "time": "2020-09-28T05:58:55+00:00"
        },
        {
            "name": "phpunit/php-text-template",
            "version": "2.0.4",
            "source": {
                "type": "git",
                "url": "https://github.com/sebastianbergmann/php-text-template.git",
                "reference": "5da5f67fc95621df9ff4c4e5a84d6a8a2acf7c28"
            },
            "dist": {
                "type": "zip",
                "url": "https://api.github.com/repos/sebastianbergmann/php-text-template/zipball/5da5f67fc95621df9ff4c4e5a84d6a8a2acf7c28",
                "reference": "5da5f67fc95621df9ff4c4e5a84d6a8a2acf7c28",
                "shasum": ""
            },
            "require": {
                "php": ">=7.3"
            },
            "require-dev": {
                "phpunit/phpunit": "^9.3"
            },
            "type": "library",
            "extra": {
                "branch-alias": {
                    "dev-master": "2.0-dev"
                }
            },
            "autoload": {
                "classmap": [
                    "src/"
                ]
            },
            "notification-url": "https://packagist.org/downloads/",
            "license": [
                "BSD-3-Clause"
            ],
            "authors": [
                {
                    "name": "Sebastian Bergmann",
                    "email": "sebastian@phpunit.de",
                    "role": "lead"
                }
            ],
            "description": "Simple template engine.",
            "homepage": "https://github.com/sebastianbergmann/php-text-template/",
            "keywords": [
                "template"
            ],
            "support": {
                "issues": "https://github.com/sebastianbergmann/php-text-template/issues",
                "source": "https://github.com/sebastianbergmann/php-text-template/tree/2.0.4"
            },
            "funding": [
                {
                    "url": "https://github.com/sebastianbergmann",
                    "type": "github"
                }
            ],
            "time": "2020-10-26T05:33:50+00:00"
        },
        {
            "name": "phpunit/php-timer",
            "version": "5.0.3",
            "source": {
                "type": "git",
                "url": "https://github.com/sebastianbergmann/php-timer.git",
                "reference": "5a63ce20ed1b5bf577850e2c4e87f4aa902afbd2"
            },
            "dist": {
                "type": "zip",
                "url": "https://api.github.com/repos/sebastianbergmann/php-timer/zipball/5a63ce20ed1b5bf577850e2c4e87f4aa902afbd2",
                "reference": "5a63ce20ed1b5bf577850e2c4e87f4aa902afbd2",
                "shasum": ""
            },
            "require": {
                "php": ">=7.3"
            },
            "require-dev": {
                "phpunit/phpunit": "^9.3"
            },
            "type": "library",
            "extra": {
                "branch-alias": {
                    "dev-master": "5.0-dev"
                }
            },
            "autoload": {
                "classmap": [
                    "src/"
                ]
            },
            "notification-url": "https://packagist.org/downloads/",
            "license": [
                "BSD-3-Clause"
            ],
            "authors": [
                {
                    "name": "Sebastian Bergmann",
                    "email": "sebastian@phpunit.de",
                    "role": "lead"
                }
            ],
            "description": "Utility class for timing",
            "homepage": "https://github.com/sebastianbergmann/php-timer/",
            "keywords": [
                "timer"
            ],
            "support": {
                "issues": "https://github.com/sebastianbergmann/php-timer/issues",
                "source": "https://github.com/sebastianbergmann/php-timer/tree/5.0.3"
            },
            "funding": [
                {
                    "url": "https://github.com/sebastianbergmann",
                    "type": "github"
                }
            ],
            "time": "2020-10-26T13:16:10+00:00"
        },
        {
            "name": "phpunit/phpunit",
            "version": "9.5.20",
            "source": {
                "type": "git",
                "url": "https://github.com/sebastianbergmann/phpunit.git",
                "reference": "12bc8879fb65aef2138b26fc633cb1e3620cffba"
            },
            "dist": {
                "type": "zip",
                "url": "https://api.github.com/repos/sebastianbergmann/phpunit/zipball/12bc8879fb65aef2138b26fc633cb1e3620cffba",
                "reference": "12bc8879fb65aef2138b26fc633cb1e3620cffba",
                "shasum": ""
            },
            "require": {
                "doctrine/instantiator": "^1.3.1",
                "ext-dom": "*",
                "ext-json": "*",
                "ext-libxml": "*",
                "ext-mbstring": "*",
                "ext-xml": "*",
                "ext-xmlwriter": "*",
                "myclabs/deep-copy": "^1.10.1",
                "phar-io/manifest": "^2.0.3",
                "phar-io/version": "^3.0.2",
                "php": ">=7.3",
                "phpspec/prophecy": "^1.12.1",
                "phpunit/php-code-coverage": "^9.2.13",
                "phpunit/php-file-iterator": "^3.0.5",
                "phpunit/php-invoker": "^3.1.1",
                "phpunit/php-text-template": "^2.0.3",
                "phpunit/php-timer": "^5.0.2",
                "sebastian/cli-parser": "^1.0.1",
                "sebastian/code-unit": "^1.0.6",
                "sebastian/comparator": "^4.0.5",
                "sebastian/diff": "^4.0.3",
                "sebastian/environment": "^5.1.3",
                "sebastian/exporter": "^4.0.3",
                "sebastian/global-state": "^5.0.1",
                "sebastian/object-enumerator": "^4.0.3",
                "sebastian/resource-operations": "^3.0.3",
                "sebastian/type": "^3.0",
                "sebastian/version": "^3.0.2"
            },
            "require-dev": {
                "ext-pdo": "*",
                "phpspec/prophecy-phpunit": "^2.0.1"
            },
            "suggest": {
                "ext-soap": "*",
                "ext-xdebug": "*"
            },
            "bin": [
                "phpunit"
            ],
            "type": "library",
            "extra": {
                "branch-alias": {
                    "dev-master": "9.5-dev"
                }
            },
            "autoload": {
                "files": [
                    "src/Framework/Assert/Functions.php"
                ],
                "classmap": [
                    "src/"
                ]
            },
            "notification-url": "https://packagist.org/downloads/",
            "license": [
                "BSD-3-Clause"
            ],
            "authors": [
                {
                    "name": "Sebastian Bergmann",
                    "email": "sebastian@phpunit.de",
                    "role": "lead"
                }
            ],
            "description": "The PHP Unit Testing framework.",
            "homepage": "https://phpunit.de/",
            "keywords": [
                "phpunit",
                "testing",
                "xunit"
            ],
            "support": {
                "issues": "https://github.com/sebastianbergmann/phpunit/issues",
                "source": "https://github.com/sebastianbergmann/phpunit/tree/9.5.20"
            },
            "funding": [
                {
                    "url": "https://phpunit.de/sponsors.html",
                    "type": "custom"
                },
                {
                    "url": "https://github.com/sebastianbergmann",
                    "type": "github"
                }
            ],
            "time": "2022-04-01T12:37:26+00:00"
        },
        {
            "name": "sebastian/cli-parser",
            "version": "1.0.1",
            "source": {
                "type": "git",
                "url": "https://github.com/sebastianbergmann/cli-parser.git",
                "reference": "442e7c7e687e42adc03470c7b668bc4b2402c0b2"
            },
            "dist": {
                "type": "zip",
                "url": "https://api.github.com/repos/sebastianbergmann/cli-parser/zipball/442e7c7e687e42adc03470c7b668bc4b2402c0b2",
                "reference": "442e7c7e687e42adc03470c7b668bc4b2402c0b2",
                "shasum": ""
            },
            "require": {
                "php": ">=7.3"
            },
            "require-dev": {
                "phpunit/phpunit": "^9.3"
            },
            "type": "library",
            "extra": {
                "branch-alias": {
                    "dev-master": "1.0-dev"
                }
            },
            "autoload": {
                "classmap": [
                    "src/"
                ]
            },
            "notification-url": "https://packagist.org/downloads/",
            "license": [
                "BSD-3-Clause"
            ],
            "authors": [
                {
                    "name": "Sebastian Bergmann",
                    "email": "sebastian@phpunit.de",
                    "role": "lead"
                }
            ],
            "description": "Library for parsing CLI options",
            "homepage": "https://github.com/sebastianbergmann/cli-parser",
            "support": {
                "issues": "https://github.com/sebastianbergmann/cli-parser/issues",
                "source": "https://github.com/sebastianbergmann/cli-parser/tree/1.0.1"
            },
            "funding": [
                {
                    "url": "https://github.com/sebastianbergmann",
                    "type": "github"
                }
            ],
            "time": "2020-09-28T06:08:49+00:00"
        },
        {
            "name": "sebastian/code-unit",
            "version": "1.0.8",
            "source": {
                "type": "git",
                "url": "https://github.com/sebastianbergmann/code-unit.git",
                "reference": "1fc9f64c0927627ef78ba436c9b17d967e68e120"
            },
            "dist": {
                "type": "zip",
                "url": "https://api.github.com/repos/sebastianbergmann/code-unit/zipball/1fc9f64c0927627ef78ba436c9b17d967e68e120",
                "reference": "1fc9f64c0927627ef78ba436c9b17d967e68e120",
                "shasum": ""
            },
            "require": {
                "php": ">=7.3"
            },
            "require-dev": {
                "phpunit/phpunit": "^9.3"
            },
            "type": "library",
            "extra": {
                "branch-alias": {
                    "dev-master": "1.0-dev"
                }
            },
            "autoload": {
                "classmap": [
                    "src/"
                ]
            },
            "notification-url": "https://packagist.org/downloads/",
            "license": [
                "BSD-3-Clause"
            ],
            "authors": [
                {
                    "name": "Sebastian Bergmann",
                    "email": "sebastian@phpunit.de",
                    "role": "lead"
                }
            ],
            "description": "Collection of value objects that represent the PHP code units",
            "homepage": "https://github.com/sebastianbergmann/code-unit",
            "support": {
                "issues": "https://github.com/sebastianbergmann/code-unit/issues",
                "source": "https://github.com/sebastianbergmann/code-unit/tree/1.0.8"
            },
            "funding": [
                {
                    "url": "https://github.com/sebastianbergmann",
                    "type": "github"
                }
            ],
            "time": "2020-10-26T13:08:54+00:00"
        },
        {
            "name": "sebastian/code-unit-reverse-lookup",
            "version": "2.0.3",
            "source": {
                "type": "git",
                "url": "https://github.com/sebastianbergmann/code-unit-reverse-lookup.git",
                "reference": "ac91f01ccec49fb77bdc6fd1e548bc70f7faa3e5"
            },
            "dist": {
                "type": "zip",
                "url": "https://api.github.com/repos/sebastianbergmann/code-unit-reverse-lookup/zipball/ac91f01ccec49fb77bdc6fd1e548bc70f7faa3e5",
                "reference": "ac91f01ccec49fb77bdc6fd1e548bc70f7faa3e5",
                "shasum": ""
            },
            "require": {
                "php": ">=7.3"
            },
            "require-dev": {
                "phpunit/phpunit": "^9.3"
            },
            "type": "library",
            "extra": {
                "branch-alias": {
                    "dev-master": "2.0-dev"
                }
            },
            "autoload": {
                "classmap": [
                    "src/"
                ]
            },
            "notification-url": "https://packagist.org/downloads/",
            "license": [
                "BSD-3-Clause"
            ],
            "authors": [
                {
                    "name": "Sebastian Bergmann",
                    "email": "sebastian@phpunit.de"
                }
            ],
            "description": "Looks up which function or method a line of code belongs to",
            "homepage": "https://github.com/sebastianbergmann/code-unit-reverse-lookup/",
            "support": {
                "issues": "https://github.com/sebastianbergmann/code-unit-reverse-lookup/issues",
                "source": "https://github.com/sebastianbergmann/code-unit-reverse-lookup/tree/2.0.3"
            },
            "funding": [
                {
                    "url": "https://github.com/sebastianbergmann",
                    "type": "github"
                }
            ],
            "time": "2020-09-28T05:30:19+00:00"
        },
        {
            "name": "sebastian/comparator",
            "version": "4.0.6",
            "source": {
                "type": "git",
                "url": "https://github.com/sebastianbergmann/comparator.git",
                "reference": "55f4261989e546dc112258c7a75935a81a7ce382"
            },
            "dist": {
                "type": "zip",
                "url": "https://api.github.com/repos/sebastianbergmann/comparator/zipball/55f4261989e546dc112258c7a75935a81a7ce382",
                "reference": "55f4261989e546dc112258c7a75935a81a7ce382",
                "shasum": ""
            },
            "require": {
                "php": ">=7.3",
                "sebastian/diff": "^4.0",
                "sebastian/exporter": "^4.0"
            },
            "require-dev": {
                "phpunit/phpunit": "^9.3"
            },
            "type": "library",
            "extra": {
                "branch-alias": {
                    "dev-master": "4.0-dev"
                }
            },
            "autoload": {
                "classmap": [
                    "src/"
                ]
            },
            "notification-url": "https://packagist.org/downloads/",
            "license": [
                "BSD-3-Clause"
            ],
            "authors": [
                {
                    "name": "Sebastian Bergmann",
                    "email": "sebastian@phpunit.de"
                },
                {
                    "name": "Jeff Welch",
                    "email": "whatthejeff@gmail.com"
                },
                {
                    "name": "Volker Dusch",
                    "email": "github@wallbash.com"
                },
                {
                    "name": "Bernhard Schussek",
                    "email": "bschussek@2bepublished.at"
                }
            ],
            "description": "Provides the functionality to compare PHP values for equality",
            "homepage": "https://github.com/sebastianbergmann/comparator",
            "keywords": [
                "comparator",
                "compare",
                "equality"
            ],
            "support": {
                "issues": "https://github.com/sebastianbergmann/comparator/issues",
                "source": "https://github.com/sebastianbergmann/comparator/tree/4.0.6"
            },
            "funding": [
                {
                    "url": "https://github.com/sebastianbergmann",
                    "type": "github"
                }
            ],
            "time": "2020-10-26T15:49:45+00:00"
        },
        {
            "name": "sebastian/complexity",
            "version": "2.0.2",
            "source": {
                "type": "git",
                "url": "https://github.com/sebastianbergmann/complexity.git",
                "reference": "739b35e53379900cc9ac327b2147867b8b6efd88"
            },
            "dist": {
                "type": "zip",
                "url": "https://api.github.com/repos/sebastianbergmann/complexity/zipball/739b35e53379900cc9ac327b2147867b8b6efd88",
                "reference": "739b35e53379900cc9ac327b2147867b8b6efd88",
                "shasum": ""
            },
            "require": {
                "nikic/php-parser": "^4.7",
                "php": ">=7.3"
            },
            "require-dev": {
                "phpunit/phpunit": "^9.3"
            },
            "type": "library",
            "extra": {
                "branch-alias": {
                    "dev-master": "2.0-dev"
                }
            },
            "autoload": {
                "classmap": [
                    "src/"
                ]
            },
            "notification-url": "https://packagist.org/downloads/",
            "license": [
                "BSD-3-Clause"
            ],
            "authors": [
                {
                    "name": "Sebastian Bergmann",
                    "email": "sebastian@phpunit.de",
                    "role": "lead"
                }
            ],
            "description": "Library for calculating the complexity of PHP code units",
            "homepage": "https://github.com/sebastianbergmann/complexity",
            "support": {
                "issues": "https://github.com/sebastianbergmann/complexity/issues",
                "source": "https://github.com/sebastianbergmann/complexity/tree/2.0.2"
            },
            "funding": [
                {
                    "url": "https://github.com/sebastianbergmann",
                    "type": "github"
                }
            ],
            "time": "2020-10-26T15:52:27+00:00"
        },
        {
            "name": "sebastian/diff",
            "version": "4.0.4",
            "source": {
                "type": "git",
                "url": "https://github.com/sebastianbergmann/diff.git",
                "reference": "3461e3fccc7cfdfc2720be910d3bd73c69be590d"
            },
            "dist": {
                "type": "zip",
                "url": "https://api.github.com/repos/sebastianbergmann/diff/zipball/3461e3fccc7cfdfc2720be910d3bd73c69be590d",
                "reference": "3461e3fccc7cfdfc2720be910d3bd73c69be590d",
                "shasum": ""
            },
            "require": {
                "php": ">=7.3"
            },
            "require-dev": {
                "phpunit/phpunit": "^9.3",
                "symfony/process": "^4.2 || ^5"
            },
            "type": "library",
            "extra": {
                "branch-alias": {
                    "dev-master": "4.0-dev"
                }
            },
            "autoload": {
                "classmap": [
                    "src/"
                ]
            },
            "notification-url": "https://packagist.org/downloads/",
            "license": [
                "BSD-3-Clause"
            ],
            "authors": [
                {
                    "name": "Sebastian Bergmann",
                    "email": "sebastian@phpunit.de"
                },
                {
                    "name": "Kore Nordmann",
                    "email": "mail@kore-nordmann.de"
                }
            ],
            "description": "Diff implementation",
            "homepage": "https://github.com/sebastianbergmann/diff",
            "keywords": [
                "diff",
                "udiff",
                "unidiff",
                "unified diff"
            ],
            "support": {
                "issues": "https://github.com/sebastianbergmann/diff/issues",
                "source": "https://github.com/sebastianbergmann/diff/tree/4.0.4"
            },
            "funding": [
                {
                    "url": "https://github.com/sebastianbergmann",
                    "type": "github"
                }
            ],
            "time": "2020-10-26T13:10:38+00:00"
        },
        {
            "name": "sebastian/environment",
            "version": "5.1.4",
            "source": {
                "type": "git",
                "url": "https://github.com/sebastianbergmann/environment.git",
                "reference": "1b5dff7bb151a4db11d49d90e5408e4e938270f7"
            },
            "dist": {
                "type": "zip",
                "url": "https://api.github.com/repos/sebastianbergmann/environment/zipball/1b5dff7bb151a4db11d49d90e5408e4e938270f7",
                "reference": "1b5dff7bb151a4db11d49d90e5408e4e938270f7",
                "shasum": ""
            },
            "require": {
                "php": ">=7.3"
            },
            "require-dev": {
                "phpunit/phpunit": "^9.3"
            },
            "suggest": {
                "ext-posix": "*"
            },
            "type": "library",
            "extra": {
                "branch-alias": {
                    "dev-master": "5.1-dev"
                }
            },
            "autoload": {
                "classmap": [
                    "src/"
                ]
            },
            "notification-url": "https://packagist.org/downloads/",
            "license": [
                "BSD-3-Clause"
            ],
            "authors": [
                {
                    "name": "Sebastian Bergmann",
                    "email": "sebastian@phpunit.de"
                }
            ],
            "description": "Provides functionality to handle HHVM/PHP environments",
            "homepage": "http://www.github.com/sebastianbergmann/environment",
            "keywords": [
                "Xdebug",
                "environment",
                "hhvm"
            ],
            "support": {
                "issues": "https://github.com/sebastianbergmann/environment/issues",
                "source": "https://github.com/sebastianbergmann/environment/tree/5.1.4"
            },
            "funding": [
                {
                    "url": "https://github.com/sebastianbergmann",
                    "type": "github"
                }
            ],
            "time": "2022-04-03T09:37:03+00:00"
        },
        {
            "name": "sebastian/exporter",
            "version": "4.0.4",
            "source": {
                "type": "git",
                "url": "https://github.com/sebastianbergmann/exporter.git",
                "reference": "65e8b7db476c5dd267e65eea9cab77584d3cfff9"
            },
            "dist": {
                "type": "zip",
                "url": "https://api.github.com/repos/sebastianbergmann/exporter/zipball/65e8b7db476c5dd267e65eea9cab77584d3cfff9",
                "reference": "65e8b7db476c5dd267e65eea9cab77584d3cfff9",
                "shasum": ""
            },
            "require": {
                "php": ">=7.3",
                "sebastian/recursion-context": "^4.0"
            },
            "require-dev": {
                "ext-mbstring": "*",
                "phpunit/phpunit": "^9.3"
            },
            "type": "library",
            "extra": {
                "branch-alias": {
                    "dev-master": "4.0-dev"
                }
            },
            "autoload": {
                "classmap": [
                    "src/"
                ]
            },
            "notification-url": "https://packagist.org/downloads/",
            "license": [
                "BSD-3-Clause"
            ],
            "authors": [
                {
                    "name": "Sebastian Bergmann",
                    "email": "sebastian@phpunit.de"
                },
                {
                    "name": "Jeff Welch",
                    "email": "whatthejeff@gmail.com"
                },
                {
                    "name": "Volker Dusch",
                    "email": "github@wallbash.com"
                },
                {
                    "name": "Adam Harvey",
                    "email": "aharvey@php.net"
                },
                {
                    "name": "Bernhard Schussek",
                    "email": "bschussek@gmail.com"
                }
            ],
            "description": "Provides the functionality to export PHP variables for visualization",
            "homepage": "https://www.github.com/sebastianbergmann/exporter",
            "keywords": [
                "export",
                "exporter"
            ],
            "support": {
                "issues": "https://github.com/sebastianbergmann/exporter/issues",
                "source": "https://github.com/sebastianbergmann/exporter/tree/4.0.4"
            },
            "funding": [
                {
                    "url": "https://github.com/sebastianbergmann",
                    "type": "github"
                }
            ],
            "time": "2021-11-11T14:18:36+00:00"
        },
        {
            "name": "sebastian/global-state",
            "version": "5.0.5",
            "source": {
                "type": "git",
                "url": "https://github.com/sebastianbergmann/global-state.git",
                "reference": "0ca8db5a5fc9c8646244e629625ac486fa286bf2"
            },
            "dist": {
                "type": "zip",
                "url": "https://api.github.com/repos/sebastianbergmann/global-state/zipball/0ca8db5a5fc9c8646244e629625ac486fa286bf2",
                "reference": "0ca8db5a5fc9c8646244e629625ac486fa286bf2",
                "shasum": ""
            },
            "require": {
                "php": ">=7.3",
                "sebastian/object-reflector": "^2.0",
                "sebastian/recursion-context": "^4.0"
            },
            "require-dev": {
                "ext-dom": "*",
                "phpunit/phpunit": "^9.3"
            },
            "suggest": {
                "ext-uopz": "*"
            },
            "type": "library",
            "extra": {
                "branch-alias": {
                    "dev-master": "5.0-dev"
                }
            },
            "autoload": {
                "classmap": [
                    "src/"
                ]
            },
            "notification-url": "https://packagist.org/downloads/",
            "license": [
                "BSD-3-Clause"
            ],
            "authors": [
                {
                    "name": "Sebastian Bergmann",
                    "email": "sebastian@phpunit.de"
                }
            ],
            "description": "Snapshotting of global state",
            "homepage": "http://www.github.com/sebastianbergmann/global-state",
            "keywords": [
                "global state"
            ],
            "support": {
                "issues": "https://github.com/sebastianbergmann/global-state/issues",
                "source": "https://github.com/sebastianbergmann/global-state/tree/5.0.5"
            },
            "funding": [
                {
                    "url": "https://github.com/sebastianbergmann",
                    "type": "github"
                }
            ],
            "time": "2022-02-14T08:28:10+00:00"
        },
        {
            "name": "sebastian/lines-of-code",
            "version": "1.0.3",
            "source": {
                "type": "git",
                "url": "https://github.com/sebastianbergmann/lines-of-code.git",
                "reference": "c1c2e997aa3146983ed888ad08b15470a2e22ecc"
            },
            "dist": {
                "type": "zip",
                "url": "https://api.github.com/repos/sebastianbergmann/lines-of-code/zipball/c1c2e997aa3146983ed888ad08b15470a2e22ecc",
                "reference": "c1c2e997aa3146983ed888ad08b15470a2e22ecc",
                "shasum": ""
            },
            "require": {
                "nikic/php-parser": "^4.6",
                "php": ">=7.3"
            },
            "require-dev": {
                "phpunit/phpunit": "^9.3"
            },
            "type": "library",
            "extra": {
                "branch-alias": {
                    "dev-master": "1.0-dev"
                }
            },
            "autoload": {
                "classmap": [
                    "src/"
                ]
            },
            "notification-url": "https://packagist.org/downloads/",
            "license": [
                "BSD-3-Clause"
            ],
            "authors": [
                {
                    "name": "Sebastian Bergmann",
                    "email": "sebastian@phpunit.de",
                    "role": "lead"
                }
            ],
            "description": "Library for counting the lines of code in PHP source code",
            "homepage": "https://github.com/sebastianbergmann/lines-of-code",
            "support": {
                "issues": "https://github.com/sebastianbergmann/lines-of-code/issues",
                "source": "https://github.com/sebastianbergmann/lines-of-code/tree/1.0.3"
            },
            "funding": [
                {
                    "url": "https://github.com/sebastianbergmann",
                    "type": "github"
                }
            ],
            "time": "2020-11-28T06:42:11+00:00"
        },
        {
            "name": "sebastian/object-enumerator",
            "version": "4.0.4",
            "source": {
                "type": "git",
                "url": "https://github.com/sebastianbergmann/object-enumerator.git",
                "reference": "5c9eeac41b290a3712d88851518825ad78f45c71"
            },
            "dist": {
                "type": "zip",
                "url": "https://api.github.com/repos/sebastianbergmann/object-enumerator/zipball/5c9eeac41b290a3712d88851518825ad78f45c71",
                "reference": "5c9eeac41b290a3712d88851518825ad78f45c71",
                "shasum": ""
            },
            "require": {
                "php": ">=7.3",
                "sebastian/object-reflector": "^2.0",
                "sebastian/recursion-context": "^4.0"
            },
            "require-dev": {
                "phpunit/phpunit": "^9.3"
            },
            "type": "library",
            "extra": {
                "branch-alias": {
                    "dev-master": "4.0-dev"
                }
            },
            "autoload": {
                "classmap": [
                    "src/"
                ]
            },
            "notification-url": "https://packagist.org/downloads/",
            "license": [
                "BSD-3-Clause"
            ],
            "authors": [
                {
                    "name": "Sebastian Bergmann",
                    "email": "sebastian@phpunit.de"
                }
            ],
            "description": "Traverses array structures and object graphs to enumerate all referenced objects",
            "homepage": "https://github.com/sebastianbergmann/object-enumerator/",
            "support": {
                "issues": "https://github.com/sebastianbergmann/object-enumerator/issues",
                "source": "https://github.com/sebastianbergmann/object-enumerator/tree/4.0.4"
            },
            "funding": [
                {
                    "url": "https://github.com/sebastianbergmann",
                    "type": "github"
                }
            ],
            "time": "2020-10-26T13:12:34+00:00"
        },
        {
            "name": "sebastian/object-reflector",
            "version": "2.0.4",
            "source": {
                "type": "git",
                "url": "https://github.com/sebastianbergmann/object-reflector.git",
                "reference": "b4f479ebdbf63ac605d183ece17d8d7fe49c15c7"
            },
            "dist": {
                "type": "zip",
                "url": "https://api.github.com/repos/sebastianbergmann/object-reflector/zipball/b4f479ebdbf63ac605d183ece17d8d7fe49c15c7",
                "reference": "b4f479ebdbf63ac605d183ece17d8d7fe49c15c7",
                "shasum": ""
            },
            "require": {
                "php": ">=7.3"
            },
            "require-dev": {
                "phpunit/phpunit": "^9.3"
            },
            "type": "library",
            "extra": {
                "branch-alias": {
                    "dev-master": "2.0-dev"
                }
            },
            "autoload": {
                "classmap": [
                    "src/"
                ]
            },
            "notification-url": "https://packagist.org/downloads/",
            "license": [
                "BSD-3-Clause"
            ],
            "authors": [
                {
                    "name": "Sebastian Bergmann",
                    "email": "sebastian@phpunit.de"
                }
            ],
            "description": "Allows reflection of object attributes, including inherited and non-public ones",
            "homepage": "https://github.com/sebastianbergmann/object-reflector/",
            "support": {
                "issues": "https://github.com/sebastianbergmann/object-reflector/issues",
                "source": "https://github.com/sebastianbergmann/object-reflector/tree/2.0.4"
            },
            "funding": [
                {
                    "url": "https://github.com/sebastianbergmann",
                    "type": "github"
                }
            ],
            "time": "2020-10-26T13:14:26+00:00"
        },
        {
            "name": "sebastian/recursion-context",
            "version": "4.0.4",
            "source": {
                "type": "git",
                "url": "https://github.com/sebastianbergmann/recursion-context.git",
                "reference": "cd9d8cf3c5804de4341c283ed787f099f5506172"
            },
            "dist": {
                "type": "zip",
                "url": "https://api.github.com/repos/sebastianbergmann/recursion-context/zipball/cd9d8cf3c5804de4341c283ed787f099f5506172",
                "reference": "cd9d8cf3c5804de4341c283ed787f099f5506172",
                "shasum": ""
            },
            "require": {
                "php": ">=7.3"
            },
            "require-dev": {
                "phpunit/phpunit": "^9.3"
            },
            "type": "library",
            "extra": {
                "branch-alias": {
                    "dev-master": "4.0-dev"
                }
            },
            "autoload": {
                "classmap": [
                    "src/"
                ]
            },
            "notification-url": "https://packagist.org/downloads/",
            "license": [
                "BSD-3-Clause"
            ],
            "authors": [
                {
                    "name": "Sebastian Bergmann",
                    "email": "sebastian@phpunit.de"
                },
                {
                    "name": "Jeff Welch",
                    "email": "whatthejeff@gmail.com"
                },
                {
                    "name": "Adam Harvey",
                    "email": "aharvey@php.net"
                }
            ],
            "description": "Provides functionality to recursively process PHP variables",
            "homepage": "http://www.github.com/sebastianbergmann/recursion-context",
            "support": {
                "issues": "https://github.com/sebastianbergmann/recursion-context/issues",
                "source": "https://github.com/sebastianbergmann/recursion-context/tree/4.0.4"
            },
            "funding": [
                {
                    "url": "https://github.com/sebastianbergmann",
                    "type": "github"
                }
            ],
            "time": "2020-10-26T13:17:30+00:00"
        },
        {
            "name": "sebastian/resource-operations",
            "version": "3.0.3",
            "source": {
                "type": "git",
                "url": "https://github.com/sebastianbergmann/resource-operations.git",
                "reference": "0f4443cb3a1d92ce809899753bc0d5d5a8dd19a8"
            },
            "dist": {
                "type": "zip",
                "url": "https://api.github.com/repos/sebastianbergmann/resource-operations/zipball/0f4443cb3a1d92ce809899753bc0d5d5a8dd19a8",
                "reference": "0f4443cb3a1d92ce809899753bc0d5d5a8dd19a8",
                "shasum": ""
            },
            "require": {
                "php": ">=7.3"
            },
            "require-dev": {
                "phpunit/phpunit": "^9.0"
            },
            "type": "library",
            "extra": {
                "branch-alias": {
                    "dev-master": "3.0-dev"
                }
            },
            "autoload": {
                "classmap": [
                    "src/"
                ]
            },
            "notification-url": "https://packagist.org/downloads/",
            "license": [
                "BSD-3-Clause"
            ],
            "authors": [
                {
                    "name": "Sebastian Bergmann",
                    "email": "sebastian@phpunit.de"
                }
            ],
            "description": "Provides a list of PHP built-in functions that operate on resources",
            "homepage": "https://www.github.com/sebastianbergmann/resource-operations",
            "support": {
                "issues": "https://github.com/sebastianbergmann/resource-operations/issues",
                "source": "https://github.com/sebastianbergmann/resource-operations/tree/3.0.3"
            },
            "funding": [
                {
                    "url": "https://github.com/sebastianbergmann",
                    "type": "github"
                }
            ],
            "time": "2020-09-28T06:45:17+00:00"
        },
        {
            "name": "sebastian/type",
            "version": "3.0.0",
            "source": {
                "type": "git",
                "url": "https://github.com/sebastianbergmann/type.git",
                "reference": "b233b84bc4465aff7b57cf1c4bc75c86d00d6dad"
            },
            "dist": {
                "type": "zip",
                "url": "https://api.github.com/repos/sebastianbergmann/type/zipball/b233b84bc4465aff7b57cf1c4bc75c86d00d6dad",
                "reference": "b233b84bc4465aff7b57cf1c4bc75c86d00d6dad",
                "shasum": ""
            },
            "require": {
                "php": ">=7.3"
            },
            "require-dev": {
                "phpunit/phpunit": "^9.5"
            },
            "type": "library",
            "extra": {
                "branch-alias": {
                    "dev-master": "3.0-dev"
                }
            },
            "autoload": {
                "classmap": [
                    "src/"
                ]
            },
            "notification-url": "https://packagist.org/downloads/",
            "license": [
                "BSD-3-Clause"
            ],
            "authors": [
                {
                    "name": "Sebastian Bergmann",
                    "email": "sebastian@phpunit.de",
                    "role": "lead"
                }
            ],
            "description": "Collection of value objects that represent the types of the PHP type system",
            "homepage": "https://github.com/sebastianbergmann/type",
            "support": {
                "issues": "https://github.com/sebastianbergmann/type/issues",
                "source": "https://github.com/sebastianbergmann/type/tree/3.0.0"
            },
            "funding": [
                {
                    "url": "https://github.com/sebastianbergmann",
                    "type": "github"
                }
            ],
            "time": "2022-03-15T09:54:48+00:00"
        },
        {
            "name": "sebastian/version",
            "version": "3.0.2",
            "source": {
                "type": "git",
                "url": "https://github.com/sebastianbergmann/version.git",
                "reference": "c6c1022351a901512170118436c764e473f6de8c"
            },
            "dist": {
                "type": "zip",
                "url": "https://api.github.com/repos/sebastianbergmann/version/zipball/c6c1022351a901512170118436c764e473f6de8c",
                "reference": "c6c1022351a901512170118436c764e473f6de8c",
                "shasum": ""
            },
            "require": {
                "php": ">=7.3"
            },
            "type": "library",
            "extra": {
                "branch-alias": {
                    "dev-master": "3.0-dev"
                }
            },
            "autoload": {
                "classmap": [
                    "src/"
                ]
            },
            "notification-url": "https://packagist.org/downloads/",
            "license": [
                "BSD-3-Clause"
            ],
            "authors": [
                {
                    "name": "Sebastian Bergmann",
                    "email": "sebastian@phpunit.de",
                    "role": "lead"
                }
            ],
            "description": "Library that helps with managing the version number of Git-hosted PHP projects",
            "homepage": "https://github.com/sebastianbergmann/version",
            "support": {
                "issues": "https://github.com/sebastianbergmann/version/issues",
                "source": "https://github.com/sebastianbergmann/version/tree/3.0.2"
            },
            "funding": [
                {
                    "url": "https://github.com/sebastianbergmann",
                    "type": "github"
                }
            ],
            "time": "2020-09-28T06:39:44+00:00"
        },
        {
            "name": "squizlabs/php_codesniffer",
            "version": "3.7.1",
            "source": {
                "type": "git",
                "url": "https://github.com/squizlabs/PHP_CodeSniffer.git",
                "reference": "1359e176e9307e906dc3d890bcc9603ff6d90619"
            },
            "dist": {
                "type": "zip",
                "url": "https://api.github.com/repos/squizlabs/PHP_CodeSniffer/zipball/1359e176e9307e906dc3d890bcc9603ff6d90619",
                "reference": "1359e176e9307e906dc3d890bcc9603ff6d90619",
                "shasum": ""
            },
            "require": {
                "ext-simplexml": "*",
                "ext-tokenizer": "*",
                "ext-xmlwriter": "*",
                "php": ">=5.4.0"
            },
            "require-dev": {
                "phpunit/phpunit": "^4.0 || ^5.0 || ^6.0 || ^7.0"
            },
            "bin": [
                "bin/phpcs",
                "bin/phpcbf"
            ],
            "type": "library",
            "extra": {
                "branch-alias": {
                    "dev-master": "3.x-dev"
                }
            },
            "notification-url": "https://packagist.org/downloads/",
            "license": [
                "BSD-3-Clause"
            ],
            "authors": [
                {
                    "name": "Greg Sherwood",
                    "role": "lead"
                }
            ],
            "description": "PHP_CodeSniffer tokenizes PHP, JavaScript and CSS files and detects violations of a defined set of coding standards.",
            "homepage": "https://github.com/squizlabs/PHP_CodeSniffer",
            "keywords": [
                "phpcs",
                "standards"
            ],
            "support": {
                "issues": "https://github.com/squizlabs/PHP_CodeSniffer/issues",
                "source": "https://github.com/squizlabs/PHP_CodeSniffer",
                "wiki": "https://github.com/squizlabs/PHP_CodeSniffer/wiki"
            },
            "time": "2022-06-18T07:21:10+00:00"
        },
        {
            "name": "swoole/ide-helper",
            "version": "4.8.9",
            "source": {
                "type": "git",
                "url": "https://github.com/swoole/ide-helper.git",
                "reference": "8f82ba3b6af04a5bccb97c1654af992d1ee8b0fe"
            },
            "dist": {
                "type": "zip",
                "url": "https://api.github.com/repos/swoole/ide-helper/zipball/8f82ba3b6af04a5bccb97c1654af992d1ee8b0fe",
                "reference": "8f82ba3b6af04a5bccb97c1654af992d1ee8b0fe",
                "shasum": ""
            },
            "type": "library",
            "notification-url": "https://packagist.org/downloads/",
            "license": [
                "Apache-2.0"
            ],
            "authors": [
                {
                    "name": "Team Swoole",
                    "email": "team@swoole.com"
                }
            ],
            "description": "IDE help files for Swoole.",
            "support": {
                "issues": "https://github.com/swoole/ide-helper/issues",
                "source": "https://github.com/swoole/ide-helper/tree/4.8.9"
            },
            "funding": [
                {
                    "url": "https://gitee.com/swoole/swoole?donate=true",
                    "type": "custom"
                },
                {
                    "url": "https://github.com/swoole",
                    "type": "github"
                }
            ],
            "time": "2022-04-18T20:38:04+00:00"
        },
        {
            "name": "symfony/polyfill-ctype",
            "version": "v1.26.0",
            "source": {
                "type": "git",
                "url": "https://github.com/symfony/polyfill-ctype.git",
                "reference": "6fd1b9a79f6e3cf65f9e679b23af304cd9e010d4"
            },
            "dist": {
                "type": "zip",
                "url": "https://api.github.com/repos/symfony/polyfill-ctype/zipball/6fd1b9a79f6e3cf65f9e679b23af304cd9e010d4",
                "reference": "6fd1b9a79f6e3cf65f9e679b23af304cd9e010d4",
                "shasum": ""
            },
            "require": {
                "php": ">=7.1"
            },
            "provide": {
                "ext-ctype": "*"
            },
            "suggest": {
                "ext-ctype": "For best performance"
            },
            "type": "library",
            "extra": {
                "branch-alias": {
                    "dev-main": "1.26-dev"
                },
                "thanks": {
                    "name": "symfony/polyfill",
                    "url": "https://github.com/symfony/polyfill"
                }
            },
            "autoload": {
                "files": [
                    "bootstrap.php"
                ],
                "psr-4": {
                    "Symfony\\Polyfill\\Ctype\\": ""
                }
            },
            "notification-url": "https://packagist.org/downloads/",
            "license": [
                "MIT"
            ],
            "authors": [
                {
                    "name": "Gert de Pagter",
                    "email": "BackEndTea@gmail.com"
                },
                {
                    "name": "Symfony Community",
                    "homepage": "https://symfony.com/contributors"
                }
            ],
            "description": "Symfony polyfill for ctype functions",
            "homepage": "https://symfony.com",
            "keywords": [
                "compatibility",
                "ctype",
                "polyfill",
                "portable"
            ],
            "support": {
                "source": "https://github.com/symfony/polyfill-ctype/tree/v1.26.0"
            },
            "funding": [
                {
                    "url": "https://symfony.com/sponsor",
                    "type": "custom"
                },
                {
                    "url": "https://github.com/fabpot",
                    "type": "github"
                },
                {
                    "url": "https://tidelift.com/funding/github/packagist/symfony/symfony",
                    "type": "tidelift"
                }
            ],
            "time": "2022-05-24T11:49:31+00:00"
        },
        {
            "name": "symfony/polyfill-mbstring",
            "version": "v1.26.0",
            "source": {
                "type": "git",
                "url": "https://github.com/symfony/polyfill-mbstring.git",
                "reference": "9344f9cb97f3b19424af1a21a3b0e75b0a7d8d7e"
            },
            "dist": {
                "type": "zip",
                "url": "https://api.github.com/repos/symfony/polyfill-mbstring/zipball/9344f9cb97f3b19424af1a21a3b0e75b0a7d8d7e",
                "reference": "9344f9cb97f3b19424af1a21a3b0e75b0a7d8d7e",
                "shasum": ""
            },
            "require": {
                "php": ">=7.1"
            },
            "provide": {
                "ext-mbstring": "*"
            },
            "suggest": {
                "ext-mbstring": "For best performance"
            },
            "type": "library",
            "extra": {
                "branch-alias": {
                    "dev-main": "1.26-dev"
                },
                "thanks": {
                    "name": "symfony/polyfill",
                    "url": "https://github.com/symfony/polyfill"
                }
            },
            "autoload": {
                "files": [
                    "bootstrap.php"
                ],
                "psr-4": {
                    "Symfony\\Polyfill\\Mbstring\\": ""
                }
            },
            "notification-url": "https://packagist.org/downloads/",
            "license": [
                "MIT"
            ],
            "authors": [
                {
                    "name": "Nicolas Grekas",
                    "email": "p@tchwork.com"
                },
                {
                    "name": "Symfony Community",
                    "homepage": "https://symfony.com/contributors"
                }
            ],
            "description": "Symfony polyfill for the Mbstring extension",
            "homepage": "https://symfony.com",
            "keywords": [
                "compatibility",
                "mbstring",
                "polyfill",
                "portable",
                "shim"
            ],
            "support": {
                "source": "https://github.com/symfony/polyfill-mbstring/tree/v1.26.0"
            },
            "funding": [
                {
                    "url": "https://symfony.com/sponsor",
                    "type": "custom"
                },
                {
                    "url": "https://github.com/fabpot",
                    "type": "github"
                },
                {
                    "url": "https://tidelift.com/funding/github/packagist/symfony/symfony",
                    "type": "tidelift"
                }
            ],
            "time": "2022-05-24T11:49:31+00:00"
        },
        {
            "name": "textalk/websocket",
            "version": "1.5.7",
            "source": {
                "type": "git",
                "url": "https://github.com/Textalk/websocket-php.git",
                "reference": "1712325e99b6bf869ccbf9bf41ab749e7328ea46"
            },
            "dist": {
                "type": "zip",
                "url": "https://api.github.com/repos/Textalk/websocket-php/zipball/1712325e99b6bf869ccbf9bf41ab749e7328ea46",
                "reference": "1712325e99b6bf869ccbf9bf41ab749e7328ea46",
                "shasum": ""
            },
            "require": {
                "php": "^7.2 | ^8.0",
                "psr/log": "^1 | ^2 | ^3"
            },
            "require-dev": {
                "php-coveralls/php-coveralls": "^2.0",
                "phpunit/phpunit": "^8.0|^9.0",
                "squizlabs/php_codesniffer": "^3.5"
            },
            "type": "library",
            "autoload": {
                "psr-4": {
                    "WebSocket\\": "lib"
                }
            },
            "notification-url": "https://packagist.org/downloads/",
            "license": [
                "ISC"
            ],
            "authors": [
                {
                    "name": "Fredrik Liljegren"
                },
                {
                    "name": "Sören Jensen",
                    "email": "soren@abicart.se"
                }
            ],
            "description": "WebSocket client and server",
            "support": {
                "issues": "https://github.com/Textalk/websocket-php/issues",
                "source": "https://github.com/Textalk/websocket-php/tree/1.5.7"
            },
            "time": "2022-03-29T09:46:59+00:00"
        },
        {
            "name": "theseer/tokenizer",
            "version": "1.2.1",
            "source": {
                "type": "git",
                "url": "https://github.com/theseer/tokenizer.git",
                "reference": "34a41e998c2183e22995f158c581e7b5e755ab9e"
            },
            "dist": {
                "type": "zip",
                "url": "https://api.github.com/repos/theseer/tokenizer/zipball/34a41e998c2183e22995f158c581e7b5e755ab9e",
                "reference": "34a41e998c2183e22995f158c581e7b5e755ab9e",
                "shasum": ""
            },
            "require": {
                "ext-dom": "*",
                "ext-tokenizer": "*",
                "ext-xmlwriter": "*",
                "php": "^7.2 || ^8.0"
            },
            "type": "library",
            "autoload": {
                "classmap": [
                    "src/"
                ]
            },
            "notification-url": "https://packagist.org/downloads/",
            "license": [
                "BSD-3-Clause"
            ],
            "authors": [
                {
                    "name": "Arne Blankerts",
                    "email": "arne@blankerts.de",
                    "role": "Developer"
                }
            ],
            "description": "A small library for converting tokenized PHP source code into XML and potentially other formats",
            "support": {
                "issues": "https://github.com/theseer/tokenizer/issues",
                "source": "https://github.com/theseer/tokenizer/tree/1.2.1"
            },
            "funding": [
                {
                    "url": "https://github.com/theseer",
                    "type": "github"
                }
            ],
            "time": "2021-07-28T10:34:58+00:00"
        },
        {
            "name": "twig/twig",
            "version": "v3.4.1",
            "source": {
                "type": "git",
                "url": "https://github.com/twigphp/Twig.git",
                "reference": "e939eae92386b69b49cfa4599dd9bead6bf4a342"
            },
            "dist": {
                "type": "zip",
                "url": "https://api.github.com/repos/twigphp/Twig/zipball/e939eae92386b69b49cfa4599dd9bead6bf4a342",
                "reference": "e939eae92386b69b49cfa4599dd9bead6bf4a342",
                "shasum": ""
            },
            "require": {
                "php": ">=7.2.5",
                "symfony/polyfill-ctype": "^1.8",
                "symfony/polyfill-mbstring": "^1.3"
            },
            "require-dev": {
                "psr/container": "^1.0",
                "symfony/phpunit-bridge": "^4.4.9|^5.0.9|^6.0"
            },
            "type": "library",
            "extra": {
                "branch-alias": {
                    "dev-master": "3.4-dev"
                }
            },
            "autoload": {
                "psr-4": {
                    "Twig\\": "src/"
                }
            },
            "notification-url": "https://packagist.org/downloads/",
            "license": [
                "BSD-3-Clause"
            ],
            "authors": [
                {
                    "name": "Fabien Potencier",
                    "email": "fabien@symfony.com",
                    "homepage": "http://fabien.potencier.org",
                    "role": "Lead Developer"
                },
                {
                    "name": "Twig Team",
                    "role": "Contributors"
                },
                {
                    "name": "Armin Ronacher",
                    "email": "armin.ronacher@active-4.com",
                    "role": "Project Founder"
                }
            ],
            "description": "Twig, the flexible, fast, and secure template language for PHP",
            "homepage": "https://twig.symfony.com",
            "keywords": [
                "templating"
            ],
            "support": {
                "issues": "https://github.com/twigphp/Twig/issues",
                "source": "https://github.com/twigphp/Twig/tree/v3.4.1"
            },
            "funding": [
                {
                    "url": "https://github.com/fabpot",
                    "type": "github"
                },
                {
                    "url": "https://tidelift.com/funding/github/packagist/twig/twig",
                    "type": "tidelift"
                }
            ],
            "time": "2022-05-17T05:48:52+00:00"
        }
    ],
    "aliases": [],
    "minimum-stability": "stable",
    "stability-flags": {
        "utopia-php/registry": 20
    },
    "prefer-stable": false,
    "prefer-lowest": false,
    "platform": {
        "php": ">=8.0.0",
        "ext-curl": "*",
        "ext-imagick": "*",
        "ext-mbstring": "*",
        "ext-json": "*",
        "ext-yaml": "*",
        "ext-dom": "*",
        "ext-redis": "*",
        "ext-swoole": "*",
        "ext-pdo": "*",
        "ext-openssl": "*",
        "ext-zlib": "*",
        "ext-sockets": "*"
    },
    "platform-dev": [],
    "platform-overrides": {
        "php": "8.0"
    },
    "plugin-api-version": "2.3.0"
}<|MERGE_RESOLUTION|>--- conflicted
+++ resolved
@@ -4,11 +4,7 @@
         "Read more about it at https://getcomposer.org/doc/01-basic-usage.md#installing-dependencies",
         "This file is @generated automatically"
     ],
-<<<<<<< HEAD
     "content-hash": "67a5c7b91ae4cdaf118e488d1d0f29b5",
-=======
-    "content-hash": "dedc6a6328b4fdc5dfbd556a08534403",
->>>>>>> 00b22d50
     "packages": [
         {
             "name": "adhocore/jwt",
