--- conflicted
+++ resolved
@@ -4,11 +4,7 @@
         "Read more about it at https://getcomposer.org/doc/01-basic-usage.md#installing-dependencies",
         "This file is @generated automatically"
     ],
-<<<<<<< HEAD
-    "content-hash": "d96a1980b2fb23e083b89d50140b95a3",
-=======
     "content-hash": "dbc502462e4afa550b1a1bc3898020b3",
->>>>>>> a35cf0b4
     "packages": [
         {
             "name": "adhocore/jwt",
@@ -348,79 +344,6 @@
                 "source": "https://github.com/colinmollenhour/credis/tree/v1.14.0"
             },
             "time": "2022-11-09T01:18:39+00:00"
-        },
-        {
-            "name": "composer/package-versions-deprecated",
-            "version": "1.11.99.5",
-            "source": {
-                "type": "git",
-                "url": "https://github.com/composer/package-versions-deprecated.git",
-                "reference": "b4f54f74ef3453349c24a845d22392cd31e65f1d"
-            },
-            "dist": {
-                "type": "zip",
-                "url": "https://api.github.com/repos/composer/package-versions-deprecated/zipball/b4f54f74ef3453349c24a845d22392cd31e65f1d",
-                "reference": "b4f54f74ef3453349c24a845d22392cd31e65f1d",
-                "shasum": ""
-            },
-            "require": {
-                "composer-plugin-api": "^1.1.0 || ^2.0",
-                "php": "^7 || ^8"
-            },
-            "replace": {
-                "ocramius/package-versions": "1.11.99"
-            },
-            "require-dev": {
-                "composer/composer": "^1.9.3 || ^2.0@dev",
-                "ext-zip": "^1.13",
-                "phpunit/phpunit": "^6.5 || ^7"
-            },
-            "type": "composer-plugin",
-            "extra": {
-                "class": "PackageVersions\\Installer",
-                "branch-alias": {
-                    "dev-master": "1.x-dev"
-                }
-            },
-            "autoload": {
-                "psr-4": {
-                    "PackageVersions\\": "src/PackageVersions"
-                }
-            },
-            "notification-url": "https://packagist.org/downloads/",
-            "license": [
-                "MIT"
-            ],
-            "authors": [
-                {
-                    "name": "Marco Pivetta",
-                    "email": "ocramius@gmail.com"
-                },
-                {
-                    "name": "Jordi Boggiano",
-                    "email": "j.boggiano@seld.be"
-                }
-            ],
-            "description": "Composer plugin that provides efficient querying for installed package versions (no runtime IO)",
-            "support": {
-                "issues": "https://github.com/composer/package-versions-deprecated/issues",
-                "source": "https://github.com/composer/package-versions-deprecated/tree/1.11.99.5"
-            },
-            "funding": [
-                {
-                    "url": "https://packagist.com",
-                    "type": "custom"
-                },
-                {
-                    "url": "https://github.com/composer",
-                    "type": "github"
-                },
-                {
-                    "url": "https://tidelift.com/funding/github/packagist/composer/composer",
-                    "type": "tidelift"
-                }
-            ],
-            "time": "2022-01-17T14:14:24+00:00"
         },
         {
             "name": "dragonmantank/cron-expression",
@@ -882,61 +805,6 @@
             "time": "2020-12-26T17:45:17+00:00"
         },
         {
-            "name": "jean85/pretty-package-versions",
-            "version": "1.6.0",
-            "source": {
-                "type": "git",
-                "url": "https://github.com/Jean85/pretty-package-versions.git",
-                "reference": "1e0104b46f045868f11942aea058cd7186d6c303"
-            },
-            "dist": {
-                "type": "zip",
-                "url": "https://api.github.com/repos/Jean85/pretty-package-versions/zipball/1e0104b46f045868f11942aea058cd7186d6c303",
-                "reference": "1e0104b46f045868f11942aea058cd7186d6c303",
-                "shasum": ""
-            },
-            "require": {
-                "composer/package-versions-deprecated": "^1.8.0",
-                "php": "^7.0|^8.0"
-            },
-            "require-dev": {
-                "phpunit/phpunit": "^6.0|^8.5|^9.2"
-            },
-            "type": "library",
-            "extra": {
-                "branch-alias": {
-                    "dev-master": "1.x-dev"
-                }
-            },
-            "autoload": {
-                "psr-4": {
-                    "Jean85\\": "src/"
-                }
-            },
-            "notification-url": "https://packagist.org/downloads/",
-            "license": [
-                "MIT"
-            ],
-            "authors": [
-                {
-                    "name": "Alessandro Lai",
-                    "email": "alessandro.lai85@gmail.com"
-                }
-            ],
-            "description": "A wrapper for ocramius/package-versions to get pretty versions strings",
-            "keywords": [
-                "composer",
-                "package",
-                "release",
-                "versions"
-            ],
-            "support": {
-                "issues": "https://github.com/Jean85/pretty-package-versions/issues",
-                "source": "https://github.com/Jean85/pretty-package-versions/tree/1.6.0"
-            },
-            "time": "2021-02-04T16:20:16+00:00"
-        },
-        {
             "name": "laravel/pint",
             "version": "v1.2.1",
             "source": {
@@ -1070,74 +938,6 @@
                 "wiki": "https://dev.matomo.org/"
             },
             "time": "2022-04-11T09:58:17+00:00"
-        },
-        {
-            "name": "mongodb/mongodb",
-            "version": "1.8.0",
-            "source": {
-                "type": "git",
-                "url": "https://github.com/mongodb/mongo-php-library.git",
-                "reference": "953dbc19443aa9314c44b7217a16873347e6840d"
-            },
-            "dist": {
-                "type": "zip",
-                "url": "https://api.github.com/repos/mongodb/mongo-php-library/zipball/953dbc19443aa9314c44b7217a16873347e6840d",
-                "reference": "953dbc19443aa9314c44b7217a16873347e6840d",
-                "shasum": ""
-            },
-            "require": {
-                "ext-hash": "*",
-                "ext-json": "*",
-                "ext-mongodb": "^1.8.1",
-                "jean85/pretty-package-versions": "^1.2",
-                "php": "^7.0 || ^8.0",
-                "symfony/polyfill-php80": "^1.19"
-            },
-            "require-dev": {
-                "squizlabs/php_codesniffer": "^3.5, <3.5.5",
-                "symfony/phpunit-bridge": "5.x-dev"
-            },
-            "type": "library",
-            "extra": {
-                "branch-alias": {
-                    "dev-master": "1.8.x-dev"
-                }
-            },
-            "autoload": {
-                "files": [
-                    "src/functions.php"
-                ],
-                "psr-4": {
-                    "MongoDB\\": "src/"
-                }
-            },
-            "notification-url": "https://packagist.org/downloads/",
-            "license": [
-                "Apache-2.0"
-            ],
-            "authors": [
-                {
-                    "name": "Andreas Braun",
-                    "email": "andreas.braun@mongodb.com"
-                },
-                {
-                    "name": "Jeremy Mikola",
-                    "email": "jmikola@gmail.com"
-                }
-            ],
-            "description": "MongoDB driver library",
-            "homepage": "https://jira.mongodb.org/browse/PHPLIB",
-            "keywords": [
-                "database",
-                "driver",
-                "mongodb",
-                "persistence"
-            ],
-            "support": {
-                "issues": "https://github.com/mongodb/mongo-php-library/issues",
-                "source": "https://github.com/mongodb/mongo-php-library/tree/1.8.0"
-            },
-            "time": "2020-11-25T12:26:02+00:00"
         },
         {
             "name": "mustangostang/spyc",
@@ -1726,115 +1526,28 @@
                 }
             ],
             "time": "2022-11-25T10:21:52+00:00"
-<<<<<<< HEAD
-        },
-        {
-            "name": "symfony/polyfill-php80",
-            "version": "v1.27.0",
-            "source": {
-                "type": "git",
-                "url": "https://github.com/symfony/polyfill-php80.git",
-                "reference": "7a6ff3f1959bb01aefccb463a0f2cd3d3d2fd936"
-            },
-            "dist": {
-                "type": "zip",
-                "url": "https://api.github.com/repos/symfony/polyfill-php80/zipball/7a6ff3f1959bb01aefccb463a0f2cd3d3d2fd936",
-                "reference": "7a6ff3f1959bb01aefccb463a0f2cd3d3d2fd936",
-                "shasum": ""
-            },
-            "require": {
-                "php": ">=7.1"
-            },
-            "type": "library",
-            "extra": {
-                "branch-alias": {
-                    "dev-main": "1.27-dev"
-                },
-                "thanks": {
-                    "name": "symfony/polyfill",
-                    "url": "https://github.com/symfony/polyfill"
-                }
-            },
-            "autoload": {
-                "files": [
-                    "bootstrap.php"
-                ],
-                "psr-4": {
-                    "Symfony\\Polyfill\\Php80\\": ""
-                },
-                "classmap": [
-                    "Resources/stubs"
-                ]
-            },
-            "notification-url": "https://packagist.org/downloads/",
-            "license": [
-                "MIT"
-            ],
-            "authors": [
-                {
-                    "name": "Ion Bazan",
-                    "email": "ion.bazan@gmail.com"
-                },
-                {
-                    "name": "Nicolas Grekas",
-                    "email": "p@tchwork.com"
-                },
-                {
-                    "name": "Symfony Community",
-                    "homepage": "https://symfony.com/contributors"
-                }
-            ],
-            "description": "Symfony polyfill backporting some PHP 8.0+ features to lower PHP versions",
-            "homepage": "https://symfony.com",
-            "keywords": [
-                "compatibility",
-                "polyfill",
-                "portable",
-                "shim"
-            ],
-            "support": {
-                "source": "https://github.com/symfony/polyfill-php80/tree/v1.27.0"
-            },
-            "funding": [
-                {
-                    "url": "https://symfony.com/sponsor",
-                    "type": "custom"
-                },
-                {
-                    "url": "https://github.com/fabpot",
-                    "type": "github"
-                },
-                {
-                    "url": "https://tidelift.com/funding/github/packagist/symfony/symfony",
-                    "type": "tidelift"
-                }
-            ],
-            "time": "2022-11-03T14:55:06+00:00"
-=======
->>>>>>> a35cf0b4
         },
         {
             "name": "utopia-php/abuse",
-            "version": "0.17.0",
+            "version": "0.16.0",
             "source": {
                 "type": "git",
                 "url": "https://github.com/utopia-php/abuse.git",
-                "reference": "3dee975b501767d49a9cf71dbdc4707bf979a91b"
-            },
-            "dist": {
-                "type": "zip",
-                "url": "https://api.github.com/repos/utopia-php/abuse/zipball/3dee975b501767d49a9cf71dbdc4707bf979a91b",
-                "reference": "3dee975b501767d49a9cf71dbdc4707bf979a91b",
+                "reference": "6370d9150425460416583feba0990504ac789e98"
+            },
+            "dist": {
+                "type": "zip",
+                "url": "https://api.github.com/repos/utopia-php/abuse/zipball/6370d9150425460416583feba0990504ac789e98",
+                "reference": "6370d9150425460416583feba0990504ac789e98",
                 "shasum": ""
             },
             "require": {
                 "ext-curl": "*",
                 "ext-pdo": "*",
                 "php": ">=8.0",
-                "utopia-php/database": "0.29.*"
-            },
-            "require-dev": {
-                "laravel/pint": "1.2.*",
+                "utopia-php/database": "0.28.*"
+            },
+            "require-dev": {
                 "phpunit/phpunit": "^9.4",
                 "vimeo/psalm": "4.0.1"
             },
@@ -1864,9 +1577,9 @@
             ],
             "support": {
                 "issues": "https://github.com/utopia-php/abuse/issues",
-                "source": "https://github.com/utopia-php/abuse/tree/0.17.0"
-            },
-            "time": "2023-01-16T08:00:59+00:00"
+                "source": "https://github.com/utopia-php/abuse/tree/0.16.0"
+            },
+            "time": "2022-10-31T14:46:41+00:00"
         },
         {
             "name": "utopia-php/analytics",
@@ -1925,25 +1638,24 @@
         },
         {
             "name": "utopia-php/audit",
-            "version": "0.19.0",
+            "version": "0.17.0",
             "source": {
                 "type": "git",
                 "url": "https://github.com/utopia-php/audit.git",
-                "reference": "fc552228ce7690854066d9ecea104a4d076117ae"
-            },
-            "dist": {
-                "type": "zip",
-                "url": "https://api.github.com/repos/utopia-php/audit/zipball/fc552228ce7690854066d9ecea104a4d076117ae",
-                "reference": "fc552228ce7690854066d9ecea104a4d076117ae",
+                "reference": "455471bd4de8d74026809e843f8c9740eb32922c"
+            },
+            "dist": {
+                "type": "zip",
+                "url": "https://api.github.com/repos/utopia-php/audit/zipball/455471bd4de8d74026809e843f8c9740eb32922c",
+                "reference": "455471bd4de8d74026809e843f8c9740eb32922c",
                 "shasum": ""
             },
             "require": {
                 "ext-pdo": "*",
                 "php": ">=8.0",
-                "utopia-php/database": "0.29.*"
-            },
-            "require-dev": {
-                "laravel/pint": "1.2.*",
+                "utopia-php/database": "0.28.*"
+            },
+            "require-dev": {
                 "phpunit/phpunit": "^9.3",
                 "vimeo/psalm": "4.0.1"
             },
@@ -1967,9 +1679,9 @@
             ],
             "support": {
                 "issues": "https://github.com/utopia-php/audit/issues",
-                "source": "https://github.com/utopia-php/audit/tree/0.19.0"
-            },
-            "time": "2023-01-16T08:00:46+00:00"
+                "source": "https://github.com/utopia-php/audit/tree/0.17.0"
+            },
+            "time": "2022-10-31T14:44:52+00:00"
         },
         {
             "name": "utopia-php/cache",
@@ -2126,23 +1838,22 @@
         },
         {
             "name": "utopia-php/database",
-            "version": "0.29.0",
+            "version": "0.28.0",
             "source": {
                 "type": "git",
                 "url": "https://github.com/utopia-php/database.git",
-                "reference": "d4449bca6a6ca620588df6575beff35c7e8dcadd"
-            },
-            "dist": {
-                "type": "zip",
-                "url": "https://api.github.com/repos/utopia-php/database/zipball/d4449bca6a6ca620588df6575beff35c7e8dcadd",
-                "reference": "d4449bca6a6ca620588df6575beff35c7e8dcadd",
+                "reference": "ef6506af1c09c22f5dc1e7859159d323f7fafa94"
+            },
+            "dist": {
+                "type": "zip",
+                "url": "https://api.github.com/repos/utopia-php/database/zipball/ef6506af1c09c22f5dc1e7859159d323f7fafa94",
+                "reference": "ef6506af1c09c22f5dc1e7859159d323f7fafa94",
                 "shasum": ""
             },
             "require": {
                 "php": ">=8.0",
                 "utopia-php/cache": "0.8.*",
-                "utopia-php/framework": "0.*.*",
-                "utopia-php/mongo": "0.0.2"
+                "utopia-php/framework": "0.*.*"
             },
             "require-dev": {
                 "ext-mongodb": "*",
@@ -2175,9 +1886,9 @@
             ],
             "support": {
                 "issues": "https://github.com/utopia-php/database/issues",
-                "source": "https://github.com/utopia-php/database/tree/0.29.0"
-            },
-            "time": "2023-01-15T23:51:06+00:00"
+                "source": "https://github.com/utopia-php/database/tree/0.28.0"
+            },
+            "time": "2022-10-31T09:58:46+00:00"
         },
         {
             "name": "utopia-php/domains",
@@ -2499,66 +2210,6 @@
                 "source": "https://github.com/utopia-php/messaging/tree/0.1.0"
             },
             "time": "2022-09-29T11:22:48+00:00"
-        },
-        {
-            "name": "utopia-php/mongo",
-            "version": "0.0.2",
-            "source": {
-                "type": "git",
-                "url": "https://github.com/utopia-php/mongo.git",
-                "reference": "62f9a9c0201af91b6d0dd4f0aa8a335ec9b56a1e"
-            },
-            "dist": {
-                "type": "zip",
-                "url": "https://api.github.com/repos/utopia-php/mongo/zipball/62f9a9c0201af91b6d0dd4f0aa8a335ec9b56a1e",
-                "reference": "62f9a9c0201af91b6d0dd4f0aa8a335ec9b56a1e",
-                "shasum": ""
-            },
-            "require": {
-                "ext-mongodb": "*",
-                "mongodb/mongodb": "1.8.0",
-                "php": ">=8.0"
-            },
-            "require-dev": {
-                "fakerphp/faker": "^1.14",
-                "laravel/pint": "1.2.*",
-                "phpstan/phpstan": "1.8.*",
-                "phpunit/phpunit": "^9.4",
-                "swoole/ide-helper": "4.8.0"
-            },
-            "type": "library",
-            "autoload": {
-                "psr-4": {
-                    "Utopia\\Mongo\\": "src"
-                }
-            },
-            "notification-url": "https://packagist.org/downloads/",
-            "license": [
-                "MIT"
-            ],
-            "authors": [
-                {
-                    "name": "Eldad Fux",
-                    "email": "eldad@appwrite.io"
-                },
-                {
-                    "name": "Wess",
-                    "email": "wess@appwrite.io"
-                }
-            ],
-            "description": "A simple library to manage Mongo database",
-            "keywords": [
-                "database",
-                "mongo",
-                "php",
-                "upf",
-                "utopia"
-            ],
-            "support": {
-                "issues": "https://github.com/utopia-php/mongo/issues",
-                "source": "https://github.com/utopia-php/mongo/tree/0.0.2"
-            },
-            "time": "2022-11-08T11:58:46+00:00"
         },
         {
             "name": "utopia-php/orchestration",
@@ -3120,30 +2771,30 @@
         },
         {
             "name": "doctrine/instantiator",
-            "version": "1.5.0",
+            "version": "1.4.1",
             "source": {
                 "type": "git",
                 "url": "https://github.com/doctrine/instantiator.git",
-                "reference": "0a0fa9780f5d4e507415a065172d26a98d02047b"
-            },
-            "dist": {
-                "type": "zip",
-                "url": "https://api.github.com/repos/doctrine/instantiator/zipball/0a0fa9780f5d4e507415a065172d26a98d02047b",
-                "reference": "0a0fa9780f5d4e507415a065172d26a98d02047b",
+                "reference": "10dcfce151b967d20fde1b34ae6640712c3891bc"
+            },
+            "dist": {
+                "type": "zip",
+                "url": "https://api.github.com/repos/doctrine/instantiator/zipball/10dcfce151b967d20fde1b34ae6640712c3891bc",
+                "reference": "10dcfce151b967d20fde1b34ae6640712c3891bc",
                 "shasum": ""
             },
             "require": {
                 "php": "^7.1 || ^8.0"
             },
             "require-dev": {
-                "doctrine/coding-standard": "^9 || ^11",
+                "doctrine/coding-standard": "^9",
                 "ext-pdo": "*",
                 "ext-phar": "*",
                 "phpbench/phpbench": "^0.16 || ^1",
                 "phpstan/phpstan": "^1.4",
                 "phpstan/phpstan-phpunit": "^1",
                 "phpunit/phpunit": "^7.5 || ^8.5 || ^9.5",
-                "vimeo/psalm": "^4.30 || ^5.4"
+                "vimeo/psalm": "^4.22"
             },
             "type": "library",
             "autoload": {
@@ -3170,7 +2821,7 @@
             ],
             "support": {
                 "issues": "https://github.com/doctrine/instantiator/issues",
-                "source": "https://github.com/doctrine/instantiator/tree/1.5.0"
+                "source": "https://github.com/doctrine/instantiator/tree/1.4.1"
             },
             "funding": [
                 {
@@ -3186,7 +2837,7 @@
                     "type": "tidelift"
                 }
             ],
-            "time": "2022-12-30T00:15:36+00:00"
+            "time": "2022-03-03T08:28:38+00:00"
         },
         {
             "name": "matthiasmullie/minify",
@@ -5620,5 +5271,5 @@
     "platform-overrides": {
         "php": "8.0"
     },
-    "plugin-api-version": "2.2.0"
+    "plugin-api-version": "2.3.0"
 }