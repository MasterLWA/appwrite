{
    "_readme": [
        "This file locks the dependencies of your project to a known state",
        "Read more about it at https://getcomposer.org/doc/01-basic-usage.md#installing-dependencies",
        "This file is @generated automatically"
    ],
<<<<<<< HEAD
    "content-hash": "78f080ed8fc791fd632e9a02db593bc4",
=======
    "content-hash": "568151395a8877f87d9bdce048adc2dc",
>>>>>>> e9b595bd
    "packages": [
        {
            "name": "adhocore/jwt",
            "version": "1.1.2",
            "source": {
                "type": "git",
                "url": "https://github.com/adhocore/php-jwt.git",
                "reference": "6c434af7170090bb7a8880d2bc220a2254ba7899"
            },
            "dist": {
                "type": "zip",
                "url": "https://api.github.com/repos/adhocore/php-jwt/zipball/6c434af7170090bb7a8880d2bc220a2254ba7899",
                "reference": "6c434af7170090bb7a8880d2bc220a2254ba7899",
                "shasum": ""
            },
            "require": {
                "php": "^7.0 || ^8.0"
            },
            "require-dev": {
                "phpunit/phpunit": "^6.5 || ^7.5"
            },
            "type": "library",
            "autoload": {
                "psr-4": {
                    "Ahc\\Jwt\\": "src/"
                }
            },
            "notification-url": "https://packagist.org/downloads/",
            "license": [
                "MIT"
            ],
            "authors": [
                {
                    "name": "Jitendra Adhikari",
                    "email": "jiten.adhikary@gmail.com"
                }
            ],
            "description": "Ultra lightweight JSON web token (JWT) library for PHP5.5+.",
            "keywords": [
                "auth",
                "json-web-token",
                "jwt",
                "jwt-auth",
                "jwt-php",
                "token"
            ],
            "support": {
                "issues": "https://github.com/adhocore/php-jwt/issues",
                "source": "https://github.com/adhocore/php-jwt/tree/1.1.2"
            },
            "funding": [
                {
                    "url": "https://paypal.me/ji10",
                    "type": "custom"
                }
            ],
            "time": "2021-02-20T09:56:44+00:00"
        },
        {
            "name": "appwrite/php-clamav",
            "version": "1.1.0",
            "source": {
                "type": "git",
                "url": "https://github.com/appwrite/php-clamav.git",
                "reference": "61d00f24f9e7766fbba233e7b8d09c5475388073"
            },
            "dist": {
                "type": "zip",
                "url": "https://api.github.com/repos/appwrite/php-clamav/zipball/61d00f24f9e7766fbba233e7b8d09c5475388073",
                "reference": "61d00f24f9e7766fbba233e7b8d09c5475388073",
                "shasum": ""
            },
            "require": {
                "ext-sockets": "*",
                "php": ">=7.1"
            },
            "require-dev": {
                "phpunit/phpunit": "^7.0"
            },
            "type": "library",
            "autoload": {
                "psr-4": {
                    "Appwrite\\ClamAV\\": "src/ClamAV"
                }
            },
            "notification-url": "https://packagist.org/downloads/",
            "license": [
                "MIT"
            ],
            "authors": [
                {
                    "name": "Eldad Fux",
                    "email": "eldad@appwrite.io"
                }
            ],
            "description": "ClamAV network and pipe client for PHP",
            "keywords": [
                "anti virus",
                "appwrite",
                "clamav",
                "php"
            ],
            "support": {
                "issues": "https://github.com/appwrite/php-clamav/issues",
                "source": "https://github.com/appwrite/php-clamav/tree/1.1.0"
            },
            "time": "2020-10-02T05:23:46+00:00"
        },
        {
            "name": "appwrite/php-runtimes",
            "version": "0.11.0",
            "source": {
                "type": "git",
                "url": "https://github.com/appwrite/runtimes.git",
                "reference": "547fc026e11c0946846a8ac690898f5bf53be101"
            },
            "require": {
                "php": ">=8.0",
                "utopia-php/system": "0.4.*"
            },
            "require-dev": {
                "phpunit/phpunit": "^9.3",
                "vimeo/psalm": "4.0.1"
            },
            "type": "library",
            "autoload": {
                "psr-4": {
                    "Appwrite\\Runtimes\\": "src/Runtimes"
                }
            },
            "license": [
                "BSD-3-Clause"
            ],
            "authors": [
                {
                    "name": "Eldad Fux",
                    "email": "eldad@appwrite.io"
                },
                {
                    "name": "Torsten Dittmann",
                    "email": "torsten@appwrite.io"
                }
            ],
            "description": "Appwrite repository for Cloud Function runtimes that contains the configurations and tests for all of the Appwrite runtime environments.",
            "keywords": [
                "appwrite",
                "php",
                "runtimes"
            ],
            "time": "2022-08-15T14:03:36+00:00"
        },
        {
            "name": "chillerlan/php-qrcode",
            "version": "4.3.3",
            "source": {
                "type": "git",
                "url": "https://github.com/chillerlan/php-qrcode.git",
                "reference": "6356b246948ac1025882b3f55e7c68ebd4515ae3"
            },
            "dist": {
                "type": "zip",
                "url": "https://api.github.com/repos/chillerlan/php-qrcode/zipball/6356b246948ac1025882b3f55e7c68ebd4515ae3",
                "reference": "6356b246948ac1025882b3f55e7c68ebd4515ae3",
                "shasum": ""
            },
            "require": {
                "chillerlan/php-settings-container": "^2.1",
                "ext-mbstring": "*",
                "php": "^7.4 || ^8.0"
            },
            "require-dev": {
                "phan/phan": "^5.3",
                "phpunit/phpunit": "^9.5",
                "setasign/fpdf": "^1.8.2"
            },
            "suggest": {
                "chillerlan/php-authenticator": "Yet another Google authenticator! Also creates URIs for mobile apps.",
                "setasign/fpdf": "Required to use the QR FPDF output."
            },
            "type": "library",
            "autoload": {
                "psr-4": {
                    "chillerlan\\QRCode\\": "src/"
                }
            },
            "notification-url": "https://packagist.org/downloads/",
            "license": [
                "MIT"
            ],
            "authors": [
                {
                    "name": "Kazuhiko Arase",
                    "homepage": "https://github.com/kazuhikoarase"
                },
                {
                    "name": "Smiley",
                    "email": "smiley@chillerlan.net",
                    "homepage": "https://github.com/codemasher"
                },
                {
                    "name": "Contributors",
                    "homepage": "https://github.com/chillerlan/php-qrcode/graphs/contributors"
                }
            ],
            "description": "A QR code generator. PHP 7.4+",
            "homepage": "https://github.com/chillerlan/php-qrcode",
            "keywords": [
                "phpqrcode",
                "qr",
                "qr code",
                "qrcode",
                "qrcode-generator"
            ],
            "support": {
                "issues": "https://github.com/chillerlan/php-qrcode/issues",
                "source": "https://github.com/chillerlan/php-qrcode/tree/4.3.3"
            },
            "funding": [
                {
                    "url": "https://www.paypal.com/donate?hosted_button_id=WLYUNAT9ZTJZ4",
                    "type": "custom"
                },
                {
                    "url": "https://ko-fi.com/codemasher",
                    "type": "ko_fi"
                }
            ],
            "time": "2021-11-25T22:38:09+00:00"
        },
        {
            "name": "chillerlan/php-settings-container",
            "version": "2.1.4",
            "source": {
                "type": "git",
                "url": "https://github.com/chillerlan/php-settings-container.git",
                "reference": "1beb7df3c14346d4344b0b2e12f6f9a74feabd4a"
            },
            "dist": {
                "type": "zip",
                "url": "https://api.github.com/repos/chillerlan/php-settings-container/zipball/1beb7df3c14346d4344b0b2e12f6f9a74feabd4a",
                "reference": "1beb7df3c14346d4344b0b2e12f6f9a74feabd4a",
                "shasum": ""
            },
            "require": {
                "ext-json": "*",
                "php": "^7.4 || ^8.0"
            },
            "require-dev": {
                "phan/phan": "^5.3",
                "phpunit/phpunit": "^9.5"
            },
            "type": "library",
            "autoload": {
                "psr-4": {
                    "chillerlan\\Settings\\": "src/"
                }
            },
            "notification-url": "https://packagist.org/downloads/",
            "license": [
                "MIT"
            ],
            "authors": [
                {
                    "name": "Smiley",
                    "email": "smiley@chillerlan.net",
                    "homepage": "https://github.com/codemasher"
                }
            ],
            "description": "A container class for immutable settings objects. Not a DI container. PHP 7.4+",
            "homepage": "https://github.com/chillerlan/php-settings-container",
            "keywords": [
                "PHP7",
                "Settings",
                "configuration",
                "container",
                "helper"
            ],
            "support": {
                "issues": "https://github.com/chillerlan/php-settings-container/issues",
                "source": "https://github.com/chillerlan/php-settings-container"
            },
            "funding": [
                {
                    "url": "https://www.paypal.com/donate?hosted_button_id=WLYUNAT9ZTJZ4",
                    "type": "custom"
                },
                {
                    "url": "https://ko-fi.com/codemasher",
                    "type": "ko_fi"
                }
            ],
            "time": "2022-07-05T22:32:14+00:00"
        },
        {
            "name": "colinmollenhour/credis",
            "version": "v1.13.1",
            "source": {
                "type": "git",
                "url": "https://github.com/colinmollenhour/credis.git",
                "reference": "85df015088e00daf8ce395189de22c8eb45c8d49"
            },
            "dist": {
                "type": "zip",
                "url": "https://api.github.com/repos/colinmollenhour/credis/zipball/85df015088e00daf8ce395189de22c8eb45c8d49",
                "reference": "85df015088e00daf8ce395189de22c8eb45c8d49",
                "shasum": ""
            },
            "require": {
                "php": ">=5.6.0"
            },
            "suggest": {
                "ext-redis": "Improved performance for communicating with redis"
            },
            "type": "library",
            "autoload": {
                "classmap": [
                    "Client.php",
                    "Cluster.php",
                    "Sentinel.php",
                    "Module.php"
                ]
            },
            "notification-url": "https://packagist.org/downloads/",
            "license": [
                "MIT"
            ],
            "authors": [
                {
                    "name": "Colin Mollenhour",
                    "email": "colin@mollenhour.com"
                }
            ],
            "description": "Credis is a lightweight interface to the Redis key-value store which wraps the phpredis library when available for better performance.",
            "homepage": "https://github.com/colinmollenhour/credis",
            "support": {
                "issues": "https://github.com/colinmollenhour/credis/issues",
                "source": "https://github.com/colinmollenhour/credis/tree/v1.13.1"
            },
            "time": "2022-06-20T22:56:59+00:00"
        },
        {
            "name": "composer/package-versions-deprecated",
            "version": "1.11.99.5",
            "source": {
                "type": "git",
                "url": "https://github.com/composer/package-versions-deprecated.git",
                "reference": "b4f54f74ef3453349c24a845d22392cd31e65f1d"
            },
            "dist": {
                "type": "zip",
                "url": "https://api.github.com/repos/composer/package-versions-deprecated/zipball/b4f54f74ef3453349c24a845d22392cd31e65f1d",
                "reference": "b4f54f74ef3453349c24a845d22392cd31e65f1d",
                "shasum": ""
            },
            "require": {
                "composer-plugin-api": "^1.1.0 || ^2.0",
                "php": "^7 || ^8"
            },
            "replace": {
                "ocramius/package-versions": "1.11.99"
            },
            "require-dev": {
                "composer/composer": "^1.9.3 || ^2.0@dev",
                "ext-zip": "^1.13",
                "phpunit/phpunit": "^6.5 || ^7"
            },
            "type": "composer-plugin",
            "extra": {
                "class": "PackageVersions\\Installer",
                "branch-alias": {
                    "dev-master": "1.x-dev"
                }
            },
            "autoload": {
                "psr-4": {
                    "PackageVersions\\": "src/PackageVersions"
                }
            },
            "notification-url": "https://packagist.org/downloads/",
            "license": [
                "MIT"
            ],
            "authors": [
                {
                    "name": "Marco Pivetta",
                    "email": "ocramius@gmail.com"
                },
                {
                    "name": "Jordi Boggiano",
                    "email": "j.boggiano@seld.be"
                }
            ],
            "description": "Composer plugin that provides efficient querying for installed package versions (no runtime IO)",
            "support": {
                "issues": "https://github.com/composer/package-versions-deprecated/issues",
                "source": "https://github.com/composer/package-versions-deprecated/tree/1.11.99.5"
            },
            "funding": [
                {
                    "url": "https://packagist.com",
                    "type": "custom"
                },
                {
                    "url": "https://github.com/composer",
                    "type": "github"
                },
                {
                    "url": "https://tidelift.com/funding/github/packagist/composer/composer",
                    "type": "tidelift"
                }
            ],
            "time": "2022-01-17T14:14:24+00:00"
        },
        {
            "name": "dragonmantank/cron-expression",
            "version": "v3.3.1",
            "source": {
                "type": "git",
                "url": "https://github.com/dragonmantank/cron-expression.git",
                "reference": "be85b3f05b46c39bbc0d95f6c071ddff669510fa"
            },
            "dist": {
                "type": "zip",
                "url": "https://api.github.com/repos/dragonmantank/cron-expression/zipball/be85b3f05b46c39bbc0d95f6c071ddff669510fa",
                "reference": "be85b3f05b46c39bbc0d95f6c071ddff669510fa",
                "shasum": ""
            },
            "require": {
                "php": "^7.2|^8.0",
                "webmozart/assert": "^1.0"
            },
            "replace": {
                "mtdowling/cron-expression": "^1.0"
            },
            "require-dev": {
                "phpstan/extension-installer": "^1.0",
                "phpstan/phpstan": "^1.0",
                "phpstan/phpstan-webmozart-assert": "^1.0",
                "phpunit/phpunit": "^7.0|^8.0|^9.0"
            },
            "type": "library",
            "autoload": {
                "psr-4": {
                    "Cron\\": "src/Cron/"
                }
            },
            "notification-url": "https://packagist.org/downloads/",
            "license": [
                "MIT"
            ],
            "authors": [
                {
                    "name": "Chris Tankersley",
                    "email": "chris@ctankersley.com",
                    "homepage": "https://github.com/dragonmantank"
                }
            ],
            "description": "CRON for PHP: Calculate the next or previous run date and determine if a CRON expression is due",
            "keywords": [
                "cron",
                "schedule"
            ],
            "support": {
                "issues": "https://github.com/dragonmantank/cron-expression/issues",
                "source": "https://github.com/dragonmantank/cron-expression/tree/v3.3.1"
            },
            "funding": [
                {
                    "url": "https://github.com/dragonmantank",
                    "type": "github"
                }
            ],
            "time": "2022-01-18T15:43:28+00:00"
        },
        {
            "name": "guzzlehttp/guzzle",
            "version": "7.5.0",
            "source": {
                "type": "git",
                "url": "https://github.com/guzzle/guzzle.git",
                "reference": "b50a2a1251152e43f6a37f0fa053e730a67d25ba"
            },
            "dist": {
                "type": "zip",
                "url": "https://api.github.com/repos/guzzle/guzzle/zipball/b50a2a1251152e43f6a37f0fa053e730a67d25ba",
                "reference": "b50a2a1251152e43f6a37f0fa053e730a67d25ba",
                "shasum": ""
            },
            "require": {
                "ext-json": "*",
                "guzzlehttp/promises": "^1.5",
                "guzzlehttp/psr7": "^1.9 || ^2.4",
                "php": "^7.2.5 || ^8.0",
                "psr/http-client": "^1.0",
                "symfony/deprecation-contracts": "^2.2 || ^3.0"
            },
            "provide": {
                "psr/http-client-implementation": "1.0"
            },
            "require-dev": {
                "bamarni/composer-bin-plugin": "^1.8.1",
                "ext-curl": "*",
                "php-http/client-integration-tests": "^3.0",
                "phpunit/phpunit": "^8.5.29 || ^9.5.23",
                "psr/log": "^1.1 || ^2.0 || ^3.0"
            },
            "suggest": {
                "ext-curl": "Required for CURL handler support",
                "ext-intl": "Required for Internationalized Domain Name (IDN) support",
                "psr/log": "Required for using the Log middleware"
            },
            "type": "library",
            "extra": {
                "bamarni-bin": {
                    "bin-links": true,
                    "forward-command": false
                },
                "branch-alias": {
                    "dev-master": "7.5-dev"
                }
            },
            "autoload": {
                "files": [
                    "src/functions_include.php"
                ],
                "psr-4": {
                    "GuzzleHttp\\": "src/"
                }
            },
            "notification-url": "https://packagist.org/downloads/",
            "license": [
                "MIT"
            ],
            "authors": [
                {
                    "name": "Graham Campbell",
                    "email": "hello@gjcampbell.co.uk",
                    "homepage": "https://github.com/GrahamCampbell"
                },
                {
                    "name": "Michael Dowling",
                    "email": "mtdowling@gmail.com",
                    "homepage": "https://github.com/mtdowling"
                },
                {
                    "name": "Jeremy Lindblom",
                    "email": "jeremeamia@gmail.com",
                    "homepage": "https://github.com/jeremeamia"
                },
                {
                    "name": "George Mponos",
                    "email": "gmponos@gmail.com",
                    "homepage": "https://github.com/gmponos"
                },
                {
                    "name": "Tobias Nyholm",
                    "email": "tobias.nyholm@gmail.com",
                    "homepage": "https://github.com/Nyholm"
                },
                {
                    "name": "Márk Sági-Kazár",
                    "email": "mark.sagikazar@gmail.com",
                    "homepage": "https://github.com/sagikazarmark"
                },
                {
                    "name": "Tobias Schultze",
                    "email": "webmaster@tubo-world.de",
                    "homepage": "https://github.com/Tobion"
                }
            ],
            "description": "Guzzle is a PHP HTTP client library",
            "keywords": [
                "client",
                "curl",
                "framework",
                "http",
                "http client",
                "psr-18",
                "psr-7",
                "rest",
                "web service"
            ],
            "support": {
                "issues": "https://github.com/guzzle/guzzle/issues",
                "source": "https://github.com/guzzle/guzzle/tree/7.5.0"
            },
            "funding": [
                {
                    "url": "https://github.com/GrahamCampbell",
                    "type": "github"
                },
                {
                    "url": "https://github.com/Nyholm",
                    "type": "github"
                },
                {
                    "url": "https://tidelift.com/funding/github/packagist/guzzlehttp/guzzle",
                    "type": "tidelift"
                }
            ],
            "time": "2022-08-28T15:39:27+00:00"
        },
        {
            "name": "guzzlehttp/promises",
            "version": "1.5.2",
            "source": {
                "type": "git",
                "url": "https://github.com/guzzle/promises.git",
                "reference": "b94b2807d85443f9719887892882d0329d1e2598"
            },
            "dist": {
                "type": "zip",
                "url": "https://api.github.com/repos/guzzle/promises/zipball/b94b2807d85443f9719887892882d0329d1e2598",
                "reference": "b94b2807d85443f9719887892882d0329d1e2598",
                "shasum": ""
            },
            "require": {
                "php": ">=5.5"
            },
            "require-dev": {
                "symfony/phpunit-bridge": "^4.4 || ^5.1"
            },
            "type": "library",
            "extra": {
                "branch-alias": {
                    "dev-master": "1.5-dev"
                }
            },
            "autoload": {
                "files": [
                    "src/functions_include.php"
                ],
                "psr-4": {
                    "GuzzleHttp\\Promise\\": "src/"
                }
            },
            "notification-url": "https://packagist.org/downloads/",
            "license": [
                "MIT"
            ],
            "authors": [
                {
                    "name": "Graham Campbell",
                    "email": "hello@gjcampbell.co.uk",
                    "homepage": "https://github.com/GrahamCampbell"
                },
                {
                    "name": "Michael Dowling",
                    "email": "mtdowling@gmail.com",
                    "homepage": "https://github.com/mtdowling"
                },
                {
                    "name": "Tobias Nyholm",
                    "email": "tobias.nyholm@gmail.com",
                    "homepage": "https://github.com/Nyholm"
                },
                {
                    "name": "Tobias Schultze",
                    "email": "webmaster@tubo-world.de",
                    "homepage": "https://github.com/Tobion"
                }
            ],
            "description": "Guzzle promises library",
            "keywords": [
                "promise"
            ],
            "support": {
                "issues": "https://github.com/guzzle/promises/issues",
                "source": "https://github.com/guzzle/promises/tree/1.5.2"
            },
            "funding": [
                {
                    "url": "https://github.com/GrahamCampbell",
                    "type": "github"
                },
                {
                    "url": "https://github.com/Nyholm",
                    "type": "github"
                },
                {
                    "url": "https://tidelift.com/funding/github/packagist/guzzlehttp/promises",
                    "type": "tidelift"
                }
            ],
            "time": "2022-08-28T14:55:35+00:00"
        },
        {
            "name": "guzzlehttp/psr7",
            "version": "2.4.1",
            "source": {
                "type": "git",
                "url": "https://github.com/guzzle/psr7.git",
                "reference": "69568e4293f4fa993f3b0e51c9723e1e17c41379"
            },
            "dist": {
                "type": "zip",
                "url": "https://api.github.com/repos/guzzle/psr7/zipball/69568e4293f4fa993f3b0e51c9723e1e17c41379",
                "reference": "69568e4293f4fa993f3b0e51c9723e1e17c41379",
                "shasum": ""
            },
            "require": {
                "php": "^7.2.5 || ^8.0",
                "psr/http-factory": "^1.0",
                "psr/http-message": "^1.0",
                "ralouphie/getallheaders": "^3.0"
            },
            "provide": {
                "psr/http-factory-implementation": "1.0",
                "psr/http-message-implementation": "1.0"
            },
            "require-dev": {
                "bamarni/composer-bin-plugin": "^1.8.1",
                "http-interop/http-factory-tests": "^0.9",
                "phpunit/phpunit": "^8.5.29 || ^9.5.23"
            },
            "suggest": {
                "laminas/laminas-httphandlerrunner": "Emit PSR-7 responses"
            },
            "type": "library",
            "extra": {
                "bamarni-bin": {
                    "bin-links": true,
                    "forward-command": false
                },
                "branch-alias": {
                    "dev-master": "2.4-dev"
                }
            },
            "autoload": {
                "psr-4": {
                    "GuzzleHttp\\Psr7\\": "src/"
                }
            },
            "notification-url": "https://packagist.org/downloads/",
            "license": [
                "MIT"
            ],
            "authors": [
                {
                    "name": "Graham Campbell",
                    "email": "hello@gjcampbell.co.uk",
                    "homepage": "https://github.com/GrahamCampbell"
                },
                {
                    "name": "Michael Dowling",
                    "email": "mtdowling@gmail.com",
                    "homepage": "https://github.com/mtdowling"
                },
                {
                    "name": "George Mponos",
                    "email": "gmponos@gmail.com",
                    "homepage": "https://github.com/gmponos"
                },
                {
                    "name": "Tobias Nyholm",
                    "email": "tobias.nyholm@gmail.com",
                    "homepage": "https://github.com/Nyholm"
                },
                {
                    "name": "Márk Sági-Kazár",
                    "email": "mark.sagikazar@gmail.com",
                    "homepage": "https://github.com/sagikazarmark"
                },
                {
                    "name": "Tobias Schultze",
                    "email": "webmaster@tubo-world.de",
                    "homepage": "https://github.com/Tobion"
                },
                {
                    "name": "Márk Sági-Kazár",
                    "email": "mark.sagikazar@gmail.com",
                    "homepage": "https://sagikazarmark.hu"
                }
            ],
            "description": "PSR-7 message implementation that also provides common utility methods",
            "keywords": [
                "http",
                "message",
                "psr-7",
                "request",
                "response",
                "stream",
                "uri",
                "url"
            ],
            "support": {
                "issues": "https://github.com/guzzle/psr7/issues",
                "source": "https://github.com/guzzle/psr7/tree/2.4.1"
            },
            "funding": [
                {
                    "url": "https://github.com/GrahamCampbell",
                    "type": "github"
                },
                {
                    "url": "https://github.com/Nyholm",
                    "type": "github"
                },
                {
                    "url": "https://tidelift.com/funding/github/packagist/guzzlehttp/psr7",
                    "type": "tidelift"
                }
            ],
            "time": "2022-08-28T14:45:39+00:00"
        },
        {
            "name": "influxdb/influxdb-php",
            "version": "1.15.2",
            "source": {
                "type": "git",
                "url": "https://github.com/influxdata/influxdb-php.git",
                "reference": "d6e59f4f04ab9107574fda69c2cbe36671253d03"
            },
            "dist": {
                "type": "zip",
                "url": "https://api.github.com/repos/influxdata/influxdb-php/zipball/d6e59f4f04ab9107574fda69c2cbe36671253d03",
                "reference": "d6e59f4f04ab9107574fda69c2cbe36671253d03",
                "shasum": ""
            },
            "require": {
                "guzzlehttp/guzzle": "^6.0|^7.0",
                "php": "^5.5 || ^7.0 || ^8.0"
            },
            "require-dev": {
                "dms/phpunit-arraysubset-asserts": "^0.2.1",
                "phpunit/phpunit": "^9.5"
            },
            "suggest": {
                "ext-curl": "Curl extension, needed for Curl driver",
                "stefanotorresi/influxdb-php-async": "An asyncronous client for InfluxDB, implemented via ReactPHP."
            },
            "type": "library",
            "autoload": {
                "psr-4": {
                    "InfluxDB\\": "src/InfluxDB"
                }
            },
            "notification-url": "https://packagist.org/downloads/",
            "license": [
                "MIT"
            ],
            "authors": [
                {
                    "name": "Stephen Hoogendijk",
                    "email": "stephen@tca0.nl"
                },
                {
                    "name": "Daniel Martinez",
                    "email": "danimartcas@hotmail.com"
                },
                {
                    "name": "Gianluca Arbezzano",
                    "email": "gianarb92@gmail.com"
                }
            ],
            "description": "InfluxDB client library for PHP",
            "keywords": [
                "client",
                "influxdata",
                "influxdb",
                "influxdb class",
                "influxdb client",
                "influxdb library",
                "time series"
            ],
            "support": {
                "issues": "https://github.com/influxdata/influxdb-php/issues",
                "source": "https://github.com/influxdata/influxdb-php/tree/1.15.2"
            },
            "time": "2020-12-26T17:45:17+00:00"
        },
        {
            "name": "jean85/pretty-package-versions",
            "version": "1.6.0",
            "source": {
                "type": "git",
                "url": "https://github.com/Jean85/pretty-package-versions.git",
                "reference": "1e0104b46f045868f11942aea058cd7186d6c303"
            },
            "dist": {
                "type": "zip",
                "url": "https://api.github.com/repos/Jean85/pretty-package-versions/zipball/1e0104b46f045868f11942aea058cd7186d6c303",
                "reference": "1e0104b46f045868f11942aea058cd7186d6c303",
                "shasum": ""
            },
            "require": {
                "composer/package-versions-deprecated": "^1.8.0",
                "php": "^7.0|^8.0"
            },
            "require-dev": {
                "phpunit/phpunit": "^6.0|^8.5|^9.2"
            },
            "type": "library",
            "extra": {
                "branch-alias": {
                    "dev-master": "1.x-dev"
                }
            },
            "autoload": {
                "psr-4": {
                    "Jean85\\": "src/"
                }
            },
            "notification-url": "https://packagist.org/downloads/",
            "license": [
                "MIT"
            ],
            "authors": [
                {
                    "name": "Alessandro Lai",
                    "email": "alessandro.lai85@gmail.com"
                }
            ],
            "description": "A wrapper for ocramius/package-versions to get pretty versions strings",
            "keywords": [
                "composer",
                "package",
                "release",
                "versions"
            ],
            "support": {
                "issues": "https://github.com/Jean85/pretty-package-versions/issues",
                "source": "https://github.com/Jean85/pretty-package-versions/tree/1.6.0"
            },
            "time": "2021-02-04T16:20:16+00:00"
        },
        {
            "name": "matomo/device-detector",
            "version": "6.0.0",
            "source": {
                "type": "git",
                "url": "https://github.com/matomo-org/device-detector.git",
                "reference": "7fc2af3af62bd69e6e3404d561e371a83c112be9"
            },
            "dist": {
                "type": "zip",
                "url": "https://api.github.com/repos/matomo-org/device-detector/zipball/7fc2af3af62bd69e6e3404d561e371a83c112be9",
                "reference": "7fc2af3af62bd69e6e3404d561e371a83c112be9",
                "shasum": ""
            },
            "require": {
                "mustangostang/spyc": "*",
                "php": "^7.2|^8.0"
            },
            "replace": {
                "piwik/device-detector": "self.version"
            },
            "require-dev": {
                "matthiasmullie/scrapbook": "^1.4.7",
                "mayflower/mo4-coding-standard": "^v8.0.0",
                "phpstan/phpstan": "^0.12.52",
                "phpunit/phpunit": "^8.5.8",
                "psr/cache": "^1.0.1",
                "psr/simple-cache": "^1.0.1",
                "symfony/yaml": "^5.1.7"
            },
            "suggest": {
                "doctrine/cache": "Can directly be used for caching purpose",
                "ext-yaml": "Necessary for using the Pecl YAML parser"
            },
            "type": "library",
            "autoload": {
                "psr-4": {
                    "DeviceDetector\\": ""
                },
                "exclude-from-classmap": [
                    "Tests/"
                ]
            },
            "notification-url": "https://packagist.org/downloads/",
            "license": [
                "LGPL-3.0-or-later"
            ],
            "authors": [
                {
                    "name": "The Matomo Team",
                    "email": "hello@matomo.org",
                    "homepage": "https://matomo.org/team/"
                }
            ],
            "description": "The Universal Device Detection library, that parses User Agents and detects devices (desktop, tablet, mobile, tv, cars, console, etc.), clients (browsers, media players, mobile apps, feed readers, libraries, etc), operating systems, devices, brands and models.",
            "homepage": "https://matomo.org",
            "keywords": [
                "devicedetection",
                "parser",
                "useragent"
            ],
            "support": {
                "forum": "https://forum.matomo.org/",
                "issues": "https://github.com/matomo-org/device-detector/issues",
                "source": "https://github.com/matomo-org/matomo",
                "wiki": "https://dev.matomo.org/"
            },
            "time": "2022-04-11T09:58:17+00:00"
        },
        {
            "name": "mongodb/mongodb",
            "version": "1.8.0",
            "source": {
                "type": "git",
                "url": "https://github.com/mongodb/mongo-php-library.git",
                "reference": "953dbc19443aa9314c44b7217a16873347e6840d"
            },
            "dist": {
                "type": "zip",
                "url": "https://api.github.com/repos/mongodb/mongo-php-library/zipball/953dbc19443aa9314c44b7217a16873347e6840d",
                "reference": "953dbc19443aa9314c44b7217a16873347e6840d",
                "shasum": ""
            },
            "require": {
                "ext-hash": "*",
                "ext-json": "*",
                "ext-mongodb": "^1.8.1",
                "jean85/pretty-package-versions": "^1.2",
                "php": "^7.0 || ^8.0",
                "symfony/polyfill-php80": "^1.19"
            },
            "require-dev": {
                "squizlabs/php_codesniffer": "^3.5, <3.5.5",
                "symfony/phpunit-bridge": "5.x-dev"
            },
            "type": "library",
            "extra": {
                "branch-alias": {
                    "dev-master": "1.8.x-dev"
                }
            },
            "autoload": {
                "files": [
                    "src/functions.php"
                ],
                "psr-4": {
                    "MongoDB\\": "src/"
                }
            },
            "notification-url": "https://packagist.org/downloads/",
            "license": [
                "Apache-2.0"
            ],
            "authors": [
                {
                    "name": "Andreas Braun",
                    "email": "andreas.braun@mongodb.com"
                },
                {
                    "name": "Jeremy Mikola",
                    "email": "jmikola@gmail.com"
                }
            ],
            "description": "MongoDB driver library",
            "homepage": "https://jira.mongodb.org/browse/PHPLIB",
            "keywords": [
                "database",
                "driver",
                "mongodb",
                "persistence"
            ],
            "support": {
                "issues": "https://github.com/mongodb/mongo-php-library/issues",
                "source": "https://github.com/mongodb/mongo-php-library/tree/1.8.0"
            },
            "time": "2020-11-25T12:26:02+00:00"
        },
        {
            "name": "mustangostang/spyc",
            "version": "0.6.3",
            "source": {
                "type": "git",
                "url": "git@github.com:mustangostang/spyc.git",
                "reference": "4627c838b16550b666d15aeae1e5289dd5b77da0"
            },
            "dist": {
                "type": "zip",
                "url": "https://api.github.com/repos/mustangostang/spyc/zipball/4627c838b16550b666d15aeae1e5289dd5b77da0",
                "reference": "4627c838b16550b666d15aeae1e5289dd5b77da0",
                "shasum": ""
            },
            "require": {
                "php": ">=5.3.1"
            },
            "require-dev": {
                "phpunit/phpunit": "4.3.*@dev"
            },
            "type": "library",
            "extra": {
                "branch-alias": {
                    "dev-master": "0.5.x-dev"
                }
            },
            "autoload": {
                "files": [
                    "Spyc.php"
                ]
            },
            "notification-url": "https://packagist.org/downloads/",
            "license": [
                "MIT"
            ],
            "authors": [
                {
                    "name": "mustangostang",
                    "email": "vlad.andersen@gmail.com"
                }
            ],
            "description": "A simple YAML loader/dumper class for PHP",
            "homepage": "https://github.com/mustangostang/spyc/",
            "keywords": [
                "spyc",
                "yaml",
                "yml"
            ],
            "time": "2019-09-10T13:16:29+00:00"
        },
        {
            "name": "phpmailer/phpmailer",
            "version": "v6.6.0",
            "source": {
                "type": "git",
                "url": "https://github.com/PHPMailer/PHPMailer.git",
                "reference": "e43bac82edc26ca04b36143a48bde1c051cfd5b1"
            },
            "dist": {
                "type": "zip",
                "url": "https://api.github.com/repos/PHPMailer/PHPMailer/zipball/e43bac82edc26ca04b36143a48bde1c051cfd5b1",
                "reference": "e43bac82edc26ca04b36143a48bde1c051cfd5b1",
                "shasum": ""
            },
            "require": {
                "ext-ctype": "*",
                "ext-filter": "*",
                "ext-hash": "*",
                "php": ">=5.5.0"
            },
            "require-dev": {
                "dealerdirect/phpcodesniffer-composer-installer": "^0.7.0",
                "doctrine/annotations": "^1.2",
                "php-parallel-lint/php-console-highlighter": "^0.5.0",
                "php-parallel-lint/php-parallel-lint": "^1.3.1",
                "phpcompatibility/php-compatibility": "^9.3.5",
                "roave/security-advisories": "dev-latest",
                "squizlabs/php_codesniffer": "^3.6.2",
                "yoast/phpunit-polyfills": "^1.0.0"
            },
            "suggest": {
                "ext-mbstring": "Needed to send email in multibyte encoding charset or decode encoded addresses",
                "hayageek/oauth2-yahoo": "Needed for Yahoo XOAUTH2 authentication",
                "league/oauth2-google": "Needed for Google XOAUTH2 authentication",
                "psr/log": "For optional PSR-3 debug logging",
                "stevenmaguire/oauth2-microsoft": "Needed for Microsoft XOAUTH2 authentication",
                "symfony/polyfill-mbstring": "To support UTF-8 if the Mbstring PHP extension is not enabled (^1.2)"
            },
            "type": "library",
            "autoload": {
                "psr-4": {
                    "PHPMailer\\PHPMailer\\": "src/"
                }
            },
            "notification-url": "https://packagist.org/downloads/",
            "license": [
                "LGPL-2.1-only"
            ],
            "authors": [
                {
                    "name": "Marcus Bointon",
                    "email": "phpmailer@synchromedia.co.uk"
                },
                {
                    "name": "Jim Jagielski",
                    "email": "jimjag@gmail.com"
                },
                {
                    "name": "Andy Prevost",
                    "email": "codeworxtech@users.sourceforge.net"
                },
                {
                    "name": "Brent R. Matzelle"
                }
            ],
            "description": "PHPMailer is a full-featured email creation and transfer class for PHP",
            "support": {
                "issues": "https://github.com/PHPMailer/PHPMailer/issues",
                "source": "https://github.com/PHPMailer/PHPMailer/tree/v6.6.0"
            },
            "funding": [
                {
                    "url": "https://github.com/Synchro",
                    "type": "github"
                }
            ],
            "time": "2022-02-28T15:31:21+00:00"
        },
        {
            "name": "psr/http-client",
            "version": "1.0.1",
            "source": {
                "type": "git",
                "url": "https://github.com/php-fig/http-client.git",
                "reference": "2dfb5f6c5eff0e91e20e913f8c5452ed95b86621"
            },
            "dist": {
                "type": "zip",
                "url": "https://api.github.com/repos/php-fig/http-client/zipball/2dfb5f6c5eff0e91e20e913f8c5452ed95b86621",
                "reference": "2dfb5f6c5eff0e91e20e913f8c5452ed95b86621",
                "shasum": ""
            },
            "require": {
                "php": "^7.0 || ^8.0",
                "psr/http-message": "^1.0"
            },
            "type": "library",
            "extra": {
                "branch-alias": {
                    "dev-master": "1.0.x-dev"
                }
            },
            "autoload": {
                "psr-4": {
                    "Psr\\Http\\Client\\": "src/"
                }
            },
            "notification-url": "https://packagist.org/downloads/",
            "license": [
                "MIT"
            ],
            "authors": [
                {
                    "name": "PHP-FIG",
                    "homepage": "http://www.php-fig.org/"
                }
            ],
            "description": "Common interface for HTTP clients",
            "homepage": "https://github.com/php-fig/http-client",
            "keywords": [
                "http",
                "http-client",
                "psr",
                "psr-18"
            ],
            "support": {
                "source": "https://github.com/php-fig/http-client/tree/master"
            },
            "time": "2020-06-29T06:28:15+00:00"
        },
        {
            "name": "psr/http-factory",
            "version": "1.0.1",
            "source": {
                "type": "git",
                "url": "https://github.com/php-fig/http-factory.git",
                "reference": "12ac7fcd07e5b077433f5f2bee95b3a771bf61be"
            },
            "dist": {
                "type": "zip",
                "url": "https://api.github.com/repos/php-fig/http-factory/zipball/12ac7fcd07e5b077433f5f2bee95b3a771bf61be",
                "reference": "12ac7fcd07e5b077433f5f2bee95b3a771bf61be",
                "shasum": ""
            },
            "require": {
                "php": ">=7.0.0",
                "psr/http-message": "^1.0"
            },
            "type": "library",
            "extra": {
                "branch-alias": {
                    "dev-master": "1.0.x-dev"
                }
            },
            "autoload": {
                "psr-4": {
                    "Psr\\Http\\Message\\": "src/"
                }
            },
            "notification-url": "https://packagist.org/downloads/",
            "license": [
                "MIT"
            ],
            "authors": [
                {
                    "name": "PHP-FIG",
                    "homepage": "http://www.php-fig.org/"
                }
            ],
            "description": "Common interfaces for PSR-7 HTTP message factories",
            "keywords": [
                "factory",
                "http",
                "message",
                "psr",
                "psr-17",
                "psr-7",
                "request",
                "response"
            ],
            "support": {
                "source": "https://github.com/php-fig/http-factory/tree/master"
            },
            "time": "2019-04-30T12:38:16+00:00"
        },
        {
            "name": "psr/http-message",
            "version": "1.0.1",
            "source": {
                "type": "git",
                "url": "https://github.com/php-fig/http-message.git",
                "reference": "f6561bf28d520154e4b0ec72be95418abe6d9363"
            },
            "dist": {
                "type": "zip",
                "url": "https://api.github.com/repos/php-fig/http-message/zipball/f6561bf28d520154e4b0ec72be95418abe6d9363",
                "reference": "f6561bf28d520154e4b0ec72be95418abe6d9363",
                "shasum": ""
            },
            "require": {
                "php": ">=5.3.0"
            },
            "type": "library",
            "extra": {
                "branch-alias": {
                    "dev-master": "1.0.x-dev"
                }
            },
            "autoload": {
                "psr-4": {
                    "Psr\\Http\\Message\\": "src/"
                }
            },
            "notification-url": "https://packagist.org/downloads/",
            "license": [
                "MIT"
            ],
            "authors": [
                {
                    "name": "PHP-FIG",
                    "homepage": "http://www.php-fig.org/"
                }
            ],
            "description": "Common interface for HTTP messages",
            "homepage": "https://github.com/php-fig/http-message",
            "keywords": [
                "http",
                "http-message",
                "psr",
                "psr-7",
                "request",
                "response"
            ],
            "support": {
                "source": "https://github.com/php-fig/http-message/tree/master"
            },
            "time": "2016-08-06T14:39:51+00:00"
        },
        {
            "name": "psr/log",
            "version": "1.1.4",
            "source": {
                "type": "git",
                "url": "https://github.com/php-fig/log.git",
                "reference": "d49695b909c3b7628b6289db5479a1c204601f11"
            },
            "dist": {
                "type": "zip",
                "url": "https://api.github.com/repos/php-fig/log/zipball/d49695b909c3b7628b6289db5479a1c204601f11",
                "reference": "d49695b909c3b7628b6289db5479a1c204601f11",
                "shasum": ""
            },
            "require": {
                "php": ">=5.3.0"
            },
            "type": "library",
            "extra": {
                "branch-alias": {
                    "dev-master": "1.1.x-dev"
                }
            },
            "autoload": {
                "psr-4": {
                    "Psr\\Log\\": "Psr/Log/"
                }
            },
            "notification-url": "https://packagist.org/downloads/",
            "license": [
                "MIT"
            ],
            "authors": [
                {
                    "name": "PHP-FIG",
                    "homepage": "https://www.php-fig.org/"
                }
            ],
            "description": "Common interface for logging libraries",
            "homepage": "https://github.com/php-fig/log",
            "keywords": [
                "log",
                "psr",
                "psr-3"
            ],
            "support": {
                "source": "https://github.com/php-fig/log/tree/1.1.4"
            },
            "time": "2021-05-03T11:20:27+00:00"
        },
        {
            "name": "ralouphie/getallheaders",
            "version": "3.0.3",
            "source": {
                "type": "git",
                "url": "https://github.com/ralouphie/getallheaders.git",
                "reference": "120b605dfeb996808c31b6477290a714d356e822"
            },
            "dist": {
                "type": "zip",
                "url": "https://api.github.com/repos/ralouphie/getallheaders/zipball/120b605dfeb996808c31b6477290a714d356e822",
                "reference": "120b605dfeb996808c31b6477290a714d356e822",
                "shasum": ""
            },
            "require": {
                "php": ">=5.6"
            },
            "require-dev": {
                "php-coveralls/php-coveralls": "^2.1",
                "phpunit/phpunit": "^5 || ^6.5"
            },
            "type": "library",
            "autoload": {
                "files": [
                    "src/getallheaders.php"
                ]
            },
            "notification-url": "https://packagist.org/downloads/",
            "license": [
                "MIT"
            ],
            "authors": [
                {
                    "name": "Ralph Khattar",
                    "email": "ralph.khattar@gmail.com"
                }
            ],
            "description": "A polyfill for getallheaders.",
            "support": {
                "issues": "https://github.com/ralouphie/getallheaders/issues",
                "source": "https://github.com/ralouphie/getallheaders/tree/develop"
            },
            "time": "2019-03-08T08:55:37+00:00"
        },
        {
            "name": "resque/php-resque",
            "version": "v1.3.6",
            "source": {
                "type": "git",
                "url": "https://github.com/resque/php-resque.git",
                "reference": "fe41c04763699b1318d97ed14cc78583e9380161"
            },
            "dist": {
                "type": "zip",
                "url": "https://api.github.com/repos/resque/php-resque/zipball/fe41c04763699b1318d97ed14cc78583e9380161",
                "reference": "fe41c04763699b1318d97ed14cc78583e9380161",
                "shasum": ""
            },
            "require": {
                "colinmollenhour/credis": "~1.7",
                "php": ">=5.6.0",
                "psr/log": "~1.0"
            },
            "require-dev": {
                "phpunit/phpunit": "^5.7"
            },
            "suggest": {
                "ext-pcntl": "REQUIRED for forking processes on platforms that support it (so anything but Windows).",
                "ext-proctitle": "Allows php-resque to rename the title of UNIX processes to show the status of a worker.",
                "ext-redis": "Native PHP extension for Redis connectivity. Credis will automatically utilize when available."
            },
            "bin": [
                "bin/resque",
                "bin/resque-scheduler"
            ],
            "type": "library",
            "extra": {
                "branch-alias": {
                    "dev-master": "1.0-dev"
                }
            },
            "autoload": {
                "psr-0": {
                    "Resque": "lib",
                    "ResqueScheduler": "lib"
                }
            },
            "notification-url": "https://packagist.org/downloads/",
            "license": [
                "MIT"
            ],
            "authors": [
                {
                    "name": "Dan Hunsaker",
                    "email": "danhunsaker+resque@gmail.com",
                    "role": "Maintainer"
                },
                {
                    "name": "Rajib Ahmed",
                    "homepage": "https://github.com/rajibahmed",
                    "role": "Maintainer"
                },
                {
                    "name": "Steve Klabnik",
                    "email": "steve@steveklabnik.com",
                    "role": "Maintainer"
                },
                {
                    "name": "Chris Boulton",
                    "email": "chris@bigcommerce.com",
                    "role": "Creator"
                }
            ],
            "description": "Redis backed library for creating background jobs and processing them later. Based on resque for Ruby.",
            "homepage": "http://www.github.com/resque/php-resque/",
            "keywords": [
                "background",
                "job",
                "redis",
                "resque"
            ],
            "support": {
                "issues": "https://github.com/resque/php-resque/issues",
                "source": "https://github.com/resque/php-resque/tree/v1.3.6"
            },
            "time": "2020-04-16T16:39:50+00:00"
        },
        {
            "name": "slickdeals/statsd",
            "version": "3.1.0",
            "source": {
                "type": "git",
                "url": "https://github.com/Slickdeals/statsd-php.git",
                "reference": "225588a0a079e145359049f6e5e23eedb1b4c17f"
            },
            "dist": {
                "type": "zip",
                "url": "https://api.github.com/repos/Slickdeals/statsd-php/zipball/225588a0a079e145359049f6e5e23eedb1b4c17f",
                "reference": "225588a0a079e145359049f6e5e23eedb1b4c17f",
                "shasum": ""
            },
            "require": {
                "php": ">= 7.3 || ^8"
            },
            "replace": {
                "domnikl/statsd": "self.version"
            },
            "require-dev": {
                "friendsofphp/php-cs-fixer": "^3.0",
                "phpunit/phpunit": "^9",
                "vimeo/psalm": "^4.6"
            },
            "type": "library",
            "autoload": {
                "psr-4": {
                    "Domnikl\\Statsd\\": "src/"
                }
            },
            "notification-url": "https://packagist.org/downloads/",
            "license": [
                "MIT"
            ],
            "authors": [
                {
                    "name": "Dominik Liebler",
                    "email": "liebler.dominik@gmail.com"
                }
            ],
            "description": "a PHP client for statsd",
            "homepage": "https://github.com/Slickdeals/statsd-php",
            "keywords": [
                "Metrics",
                "monitoring",
                "statistics",
                "statsd",
                "udp"
            ],
            "support": {
                "issues": "https://github.com/Slickdeals/statsd-php/issues",
                "source": "https://github.com/Slickdeals/statsd-php/tree/3.1.0"
            },
            "time": "2021-06-04T20:33:46+00:00"
        },
        {
            "name": "symfony/deprecation-contracts",
            "version": "v3.1.1",
            "source": {
                "type": "git",
                "url": "https://github.com/symfony/deprecation-contracts.git",
                "reference": "07f1b9cc2ffee6aaafcf4b710fbc38ff736bd918"
            },
            "dist": {
                "type": "zip",
                "url": "https://api.github.com/repos/symfony/deprecation-contracts/zipball/07f1b9cc2ffee6aaafcf4b710fbc38ff736bd918",
                "reference": "07f1b9cc2ffee6aaafcf4b710fbc38ff736bd918",
                "shasum": ""
            },
            "require": {
                "php": ">=8.1"
            },
            "type": "library",
            "extra": {
                "branch-alias": {
                    "dev-main": "3.1-dev"
                },
                "thanks": {
                    "name": "symfony/contracts",
                    "url": "https://github.com/symfony/contracts"
                }
            },
            "autoload": {
                "files": [
                    "function.php"
                ]
            },
            "notification-url": "https://packagist.org/downloads/",
            "license": [
                "MIT"
            ],
            "authors": [
                {
                    "name": "Nicolas Grekas",
                    "email": "p@tchwork.com"
                },
                {
                    "name": "Symfony Community",
                    "homepage": "https://symfony.com/contributors"
                }
            ],
            "description": "A generic function and convention to trigger deprecation notices",
            "homepage": "https://symfony.com",
            "support": {
                "source": "https://github.com/symfony/deprecation-contracts/tree/v3.1.1"
            },
            "funding": [
                {
                    "url": "https://symfony.com/sponsor",
                    "type": "custom"
                },
                {
                    "url": "https://github.com/fabpot",
                    "type": "github"
                },
                {
                    "url": "https://tidelift.com/funding/github/packagist/symfony/symfony",
                    "type": "tidelift"
                }
            ],
            "time": "2022-02-25T11:15:52+00:00"
        },
        {
            "name": "symfony/polyfill-php80",
            "version": "v1.26.0",
            "source": {
                "type": "git",
                "url": "https://github.com/symfony/polyfill-php80.git",
                "reference": "cfa0ae98841b9e461207c13ab093d76b0fa7bace"
            },
            "dist": {
                "type": "zip",
                "url": "https://api.github.com/repos/symfony/polyfill-php80/zipball/cfa0ae98841b9e461207c13ab093d76b0fa7bace",
                "reference": "cfa0ae98841b9e461207c13ab093d76b0fa7bace",
                "shasum": ""
            },
            "require": {
                "php": ">=7.1"
            },
            "type": "library",
            "extra": {
                "branch-alias": {
                    "dev-main": "1.26-dev"
                },
                "thanks": {
                    "name": "symfony/polyfill",
                    "url": "https://github.com/symfony/polyfill"
                }
            },
            "autoload": {
                "files": [
                    "bootstrap.php"
                ],
                "psr-4": {
                    "Symfony\\Polyfill\\Php80\\": ""
                },
                "classmap": [
                    "Resources/stubs"
                ]
            },
            "notification-url": "https://packagist.org/downloads/",
            "license": [
                "MIT"
            ],
            "authors": [
                {
                    "name": "Ion Bazan",
                    "email": "ion.bazan@gmail.com"
                },
                {
                    "name": "Nicolas Grekas",
                    "email": "p@tchwork.com"
                },
                {
                    "name": "Symfony Community",
                    "homepage": "https://symfony.com/contributors"
                }
            ],
            "description": "Symfony polyfill backporting some PHP 8.0+ features to lower PHP versions",
            "homepage": "https://symfony.com",
            "keywords": [
                "compatibility",
                "polyfill",
                "portable",
                "shim"
            ],
            "support": {
                "source": "https://github.com/symfony/polyfill-php80/tree/v1.26.0"
            },
            "funding": [
                {
                    "url": "https://symfony.com/sponsor",
                    "type": "custom"
                },
                {
                    "url": "https://github.com/fabpot",
                    "type": "github"
                },
                {
                    "url": "https://tidelift.com/funding/github/packagist/symfony/symfony",
                    "type": "tidelift"
                }
            ],
            "time": "2022-05-10T07:21:04+00:00"
        },
        {
            "name": "utopia-php/abuse",
            "version": "0.13.1",
            "source": {
                "type": "git",
                "url": "https://github.com/utopia-php/abuse.git",
                "reference": "4c1b8fe742f17158c59550cdfd9074a94bf474ac"
            },
            "dist": {
                "type": "zip",
                "url": "https://api.github.com/repos/utopia-php/abuse/zipball/4c1b8fe742f17158c59550cdfd9074a94bf474ac",
                "reference": "4c1b8fe742f17158c59550cdfd9074a94bf474ac",
                "shasum": ""
            },
            "require": {
                "ext-curl": "*",
                "ext-pdo": "*",
                "php": ">=8.0",
                "utopia-php/database": "0.25.*"
            },
            "require-dev": {
                "phpunit/phpunit": "^9.4",
                "vimeo/psalm": "4.0.1"
            },
            "type": "library",
            "autoload": {
                "psr-4": {
                    "Utopia\\Abuse\\": "src/Abuse"
                }
            },
            "notification-url": "https://packagist.org/downloads/",
            "license": [
                "MIT"
            ],
            "authors": [
                {
                    "name": "Eldad Fux",
                    "email": "eldad@appwrite.io"
                }
            ],
            "description": "A simple abuse library to manage application usage limits",
            "keywords": [
                "Abuse",
                "framework",
                "php",
                "upf",
                "utopia"
            ],
            "support": {
                "issues": "https://github.com/utopia-php/abuse/issues",
                "source": "https://github.com/utopia-php/abuse/tree/0.13.1"
            },
            "time": "2022-09-07T16:02:58+00:00"
        },
        {
            "name": "utopia-php/analytics",
            "version": "0.2.0",
            "source": {
                "type": "git",
                "url": "https://github.com/utopia-php/analytics.git",
                "reference": "adfc2d057a7f6ab618a77c8a20ed3e35485ff416"
            },
            "dist": {
                "type": "zip",
                "url": "https://api.github.com/repos/utopia-php/analytics/zipball/adfc2d057a7f6ab618a77c8a20ed3e35485ff416",
                "reference": "adfc2d057a7f6ab618a77c8a20ed3e35485ff416",
                "shasum": ""
            },
            "require": {
                "php": ">=7.4"
            },
            "require-dev": {
                "phpunit/phpunit": "^9.3",
                "vimeo/psalm": "4.0.1"
            },
            "type": "library",
            "autoload": {
                "psr-4": {
                    "Utopia\\Analytics\\": "src/Analytics"
                }
            },
            "notification-url": "https://packagist.org/downloads/",
            "license": [
                "MIT"
            ],
            "authors": [
                {
                    "name": "Eldad Fux",
                    "email": "eldad@appwrite.io"
                },
                {
                    "name": "Torsten Dittmann",
                    "email": "torsten@appwrite.io"
                }
            ],
            "description": "A simple library to track events & users.",
            "keywords": [
                "analytics",
                "framework",
                "php",
                "upf",
                "utopia"
            ],
            "support": {
                "issues": "https://github.com/utopia-php/analytics/issues",
                "source": "https://github.com/utopia-php/analytics/tree/0.2.0"
            },
            "time": "2021-03-23T21:33:07+00:00"
        },
        {
            "name": "utopia-php/audit",
            "version": "0.14.1",
            "source": {
                "type": "git",
                "url": "https://github.com/utopia-php/audit.git",
                "reference": "b011224ed9bfef7e5c849938e65619af28f7cf41"
            },
            "dist": {
                "type": "zip",
                "url": "https://api.github.com/repos/utopia-php/audit/zipball/b011224ed9bfef7e5c849938e65619af28f7cf41",
                "reference": "b011224ed9bfef7e5c849938e65619af28f7cf41",
                "shasum": ""
            },
            "require": {
                "ext-pdo": "*",
                "php": ">=8.0",
                "utopia-php/database": "0.25.*"
            },
            "require-dev": {
                "phpunit/phpunit": "^9.3",
                "vimeo/psalm": "4.0.1"
            },
            "type": "library",
            "autoload": {
                "psr-4": {
                    "Utopia\\Audit\\": "src/Audit"
                }
            },
            "notification-url": "https://packagist.org/downloads/",
            "license": [
                "MIT"
            ],
            "authors": [
                {
                    "name": "Eldad Fux",
                    "email": "eldad@appwrite.io"
                }
            ],
            "description": "A simple audit library to manage application users logs",
            "keywords": [
                "Audit",
                "framework",
                "php",
                "upf",
                "utopia"
            ],
            "support": {
                "issues": "https://github.com/utopia-php/audit/issues",
                "source": "https://github.com/utopia-php/audit/tree/0.14.1"
            },
            "time": "2022-09-07T16:03:16+00:00"
        },
        {
            "name": "utopia-php/cache",
            "version": "0.6.1",
            "source": {
                "type": "git",
                "url": "https://github.com/utopia-php/cache.git",
                "reference": "9889235a6d3da6cbb1f435201529da4d27c30e79"
            },
            "dist": {
                "type": "zip",
                "url": "https://api.github.com/repos/utopia-php/cache/zipball/9889235a6d3da6cbb1f435201529da4d27c30e79",
                "reference": "9889235a6d3da6cbb1f435201529da4d27c30e79",
                "shasum": ""
            },
            "require": {
                "ext-json": "*",
                "ext-redis": "*",
                "php": ">=8.0"
            },
            "require-dev": {
                "phpunit/phpunit": "^9.3",
                "vimeo/psalm": "4.13.1"
            },
            "type": "library",
            "autoload": {
                "psr-4": {
                    "Utopia\\Cache\\": "src/Cache"
                }
            },
            "notification-url": "https://packagist.org/downloads/",
            "license": [
                "MIT"
            ],
            "authors": [
                {
                    "name": "Eldad Fux",
                    "email": "eldad@appwrite.io"
                }
            ],
            "description": "A simple cache library to manage application cache storing, loading and purging",
            "keywords": [
                "cache",
                "framework",
                "php",
                "upf",
                "utopia"
            ],
            "support": {
                "issues": "https://github.com/utopia-php/cache/issues",
                "source": "https://github.com/utopia-php/cache/tree/0.6.1"
            },
            "time": "2022-08-10T08:12:46+00:00"
        },
        {
            "name": "utopia-php/cli",
            "version": "0.13.0",
            "source": {
                "type": "git",
                "url": "https://github.com/utopia-php/cli.git",
                "reference": "69e68f8ed525fe162fae950a0507ed28a0f179bc"
            },
            "dist": {
                "type": "zip",
                "url": "https://api.github.com/repos/utopia-php/cli/zipball/69e68f8ed525fe162fae950a0507ed28a0f179bc",
                "reference": "69e68f8ed525fe162fae950a0507ed28a0f179bc",
                "shasum": ""
            },
            "require": {
                "php": ">=7.4",
                "utopia-php/framework": "0.*.*"
            },
            "require-dev": {
                "phpunit/phpunit": "^9.3",
                "vimeo/psalm": "4.0.1"
            },
            "type": "library",
            "autoload": {
                "psr-4": {
                    "Utopia\\CLI\\": "src/CLI"
                }
            },
            "notification-url": "https://packagist.org/downloads/",
            "license": [
                "MIT"
            ],
            "authors": [
                {
                    "name": "Eldad Fux",
                    "email": "eldad@appwrite.io"
                }
            ],
            "description": "A simple CLI library to manage command line applications",
            "keywords": [
                "cli",
                "command line",
                "framework",
                "php",
                "upf",
                "utopia"
            ],
            "support": {
                "issues": "https://github.com/utopia-php/cli/issues",
                "source": "https://github.com/utopia-php/cli/tree/0.13.0"
            },
            "time": "2022-04-26T08:41:22+00:00"
        },
        {
            "name": "utopia-php/config",
            "version": "0.2.2",
            "source": {
                "type": "git",
                "url": "https://github.com/utopia-php/config.git",
                "reference": "a3d7bc0312d7150d5e04b1362dc34b2b136908cc"
            },
            "dist": {
                "type": "zip",
                "url": "https://api.github.com/repos/utopia-php/config/zipball/a3d7bc0312d7150d5e04b1362dc34b2b136908cc",
                "reference": "a3d7bc0312d7150d5e04b1362dc34b2b136908cc",
                "shasum": ""
            },
            "require": {
                "php": ">=7.3"
            },
            "require-dev": {
                "phpunit/phpunit": "^9.3",
                "vimeo/psalm": "4.0.1"
            },
            "type": "library",
            "autoload": {
                "psr-4": {
                    "Utopia\\Config\\": "src/Config"
                }
            },
            "notification-url": "https://packagist.org/downloads/",
            "license": [
                "MIT"
            ],
            "authors": [
                {
                    "name": "Eldad Fux",
                    "email": "eldad@appwrite.io"
                }
            ],
            "description": "A simple Config library to managing application config variables",
            "keywords": [
                "config",
                "framework",
                "php",
                "upf",
                "utopia"
            ],
            "support": {
                "issues": "https://github.com/utopia-php/config/issues",
                "source": "https://github.com/utopia-php/config/tree/0.2.2"
            },
            "time": "2020-10-24T09:49:09+00:00"
        },
        {
            "name": "utopia-php/database",
            "version": "0.25.5",
            "source": {
                "type": "git",
                "url": "https://github.com/utopia-php/database.git",
                "reference": "6d1c1d46d66553154975a3e8e72d30b5bd2413d9"
            },
            "dist": {
                "type": "zip",
                "url": "https://api.github.com/repos/utopia-php/database/zipball/6d1c1d46d66553154975a3e8e72d30b5bd2413d9",
                "reference": "6d1c1d46d66553154975a3e8e72d30b5bd2413d9",
                "shasum": ""
            },
            "require": {
                "ext-mongodb": "*",
                "ext-pdo": "*",
                "ext-redis": "*",
                "mongodb/mongodb": "1.8.0",
                "php": ">=8.0",
                "utopia-php/cache": "0.6.*",
                "utopia-php/framework": "0.*.*"
            },
            "require-dev": {
                "fakerphp/faker": "^1.14",
                "phpunit/phpunit": "^9.4",
                "swoole/ide-helper": "4.8.0",
                "utopia-php/cli": "^0.11.0",
                "vimeo/psalm": "4.0.1"
            },
            "type": "library",
            "autoload": {
                "psr-4": {
                    "Utopia\\Database\\": "src/Database"
                }
            },
            "notification-url": "https://packagist.org/downloads/",
            "license": [
                "MIT"
            ],
            "authors": [
                {
                    "name": "Eldad Fux",
                    "email": "eldad@appwrite.io"
                },
                {
                    "name": "Brandon Leckemby",
                    "email": "brandon@appwrite.io"
                }
            ],
            "description": "A simple library to manage application persistency using multiple database adapters",
            "keywords": [
                "database",
                "framework",
                "php",
                "upf",
                "utopia"
            ],
            "support": {
                "issues": "https://github.com/utopia-php/database/issues",
                "source": "https://github.com/utopia-php/database/tree/0.25.5"
            },
            "time": "2022-09-30T15:01:32+00:00"
        },
        {
            "name": "utopia-php/domains",
            "version": "v1.1.0",
            "source": {
                "type": "git",
                "url": "https://github.com/utopia-php/domains.git",
                "reference": "1665e1d9932afa3be63b5c1e0dcfe01fe77d8e73"
            },
            "dist": {
                "type": "zip",
                "url": "https://api.github.com/repos/utopia-php/domains/zipball/1665e1d9932afa3be63b5c1e0dcfe01fe77d8e73",
                "reference": "1665e1d9932afa3be63b5c1e0dcfe01fe77d8e73",
                "shasum": ""
            },
            "require": {
                "php": ">=7.1"
            },
            "require-dev": {
                "phpunit/phpunit": "^7.0"
            },
            "type": "library",
            "autoload": {
                "psr-4": {
                    "Utopia\\Domains\\": "src/Domains"
                }
            },
            "notification-url": "https://packagist.org/downloads/",
            "license": [
                "MIT"
            ],
            "authors": [
                {
                    "name": "Eldad Fux",
                    "email": "eldad@appwrite.io"
                }
            ],
            "description": "Utopia Domains library is simple and lite library for parsing web domains. This library is aiming to be as simple and easy to learn and use.",
            "keywords": [
                "domains",
                "framework",
                "icann",
                "php",
                "public suffix",
                "tld",
                "tld extract",
                "upf",
                "utopia"
            ],
            "support": {
                "issues": "https://github.com/utopia-php/domains/issues",
                "source": "https://github.com/utopia-php/domains/tree/master"
            },
            "time": "2020-02-23T07:40:02+00:00"
        },
        {
            "name": "utopia-php/framework",
            "version": "0.21.1",
            "source": {
                "type": "git",
                "url": "https://github.com/utopia-php/framework.git",
                "reference": "c81789b87a917da2daf336738170ebe01f50ea18"
            },
            "dist": {
                "type": "zip",
                "url": "https://api.github.com/repos/utopia-php/framework/zipball/c81789b87a917da2daf336738170ebe01f50ea18",
                "reference": "c81789b87a917da2daf336738170ebe01f50ea18",
                "shasum": ""
            },
            "require": {
                "php": ">=8.0.0"
            },
            "require-dev": {
                "phpunit/phpunit": "^9.5.10",
                "vimeo/psalm": "4.13.1"
            },
            "type": "library",
            "autoload": {
                "psr-4": {
                    "Utopia\\": "src/"
                }
            },
            "notification-url": "https://packagist.org/downloads/",
            "license": [
                "MIT"
            ],
            "authors": [
                {
                    "name": "Eldad Fux",
                    "email": "eldad@appwrite.io"
                }
            ],
            "description": "A simple, light and advanced PHP framework",
            "keywords": [
                "framework",
                "php",
                "upf"
            ],
            "support": {
                "issues": "https://github.com/utopia-php/framework/issues",
                "source": "https://github.com/utopia-php/framework/tree/0.21.1"
            },
            "time": "2022-09-07T09:56:28+00:00"
        },
        {
            "name": "utopia-php/image",
            "version": "0.5.4",
            "source": {
                "type": "git",
                "url": "https://github.com/utopia-php/image.git",
                "reference": "ca5f436f9aa22dedaa6648f24f3687733808e336"
            },
            "dist": {
                "type": "zip",
                "url": "https://api.github.com/repos/utopia-php/image/zipball/ca5f436f9aa22dedaa6648f24f3687733808e336",
                "reference": "ca5f436f9aa22dedaa6648f24f3687733808e336",
                "shasum": ""
            },
            "require": {
                "ext-imagick": "*",
                "php": ">=8.0"
            },
            "require-dev": {
                "phpunit/phpunit": "^9.3",
                "vimeo/psalm": "4.13.1"
            },
            "type": "library",
            "autoload": {
                "psr-4": {
                    "Utopia\\Image\\": "src/Image"
                }
            },
            "notification-url": "https://packagist.org/downloads/",
            "license": [
                "MIT"
            ],
            "authors": [
                {
                    "name": "Eldad Fux",
                    "email": "eldad@appwrite.io"
                }
            ],
            "description": "A simple Image manipulation library",
            "keywords": [
                "framework",
                "image",
                "php",
                "upf",
                "utopia"
            ],
            "support": {
                "issues": "https://github.com/utopia-php/image/issues",
                "source": "https://github.com/utopia-php/image/tree/0.5.4"
            },
            "time": "2022-05-11T12:30:41+00:00"
        },
        {
            "name": "utopia-php/locale",
            "version": "0.4.0",
            "source": {
                "type": "git",
                "url": "https://github.com/utopia-php/locale.git",
                "reference": "c2d9358d0fe2f6b6ed5448369f9d1e430c615447"
            },
            "dist": {
                "type": "zip",
                "url": "https://api.github.com/repos/utopia-php/locale/zipball/c2d9358d0fe2f6b6ed5448369f9d1e430c615447",
                "reference": "c2d9358d0fe2f6b6ed5448369f9d1e430c615447",
                "shasum": ""
            },
            "require": {
                "php": ">=7.4"
            },
            "require-dev": {
                "phpunit/phpunit": "^9.3",
                "vimeo/psalm": "4.0.1"
            },
            "type": "library",
            "autoload": {
                "psr-4": {
                    "Utopia\\Locale\\": "src/Locale"
                }
            },
            "notification-url": "https://packagist.org/downloads/",
            "license": [
                "MIT"
            ],
            "authors": [
                {
                    "name": "Eldad Fux",
                    "email": "eldad@appwrite.io"
                }
            ],
            "description": "A simple locale library to manage application translations",
            "keywords": [
                "framework",
                "locale",
                "php",
                "upf",
                "utopia"
            ],
            "support": {
                "issues": "https://github.com/utopia-php/locale/issues",
                "source": "https://github.com/utopia-php/locale/tree/0.4.0"
            },
            "time": "2021-07-24T11:35:55+00:00"
        },
        {
            "name": "utopia-php/logger",
            "version": "0.3.0",
            "source": {
                "type": "git",
                "url": "https://github.com/utopia-php/logger.git",
                "reference": "079656cb5169ca9600861eda0b6819199e3d4a57"
            },
            "dist": {
                "type": "zip",
                "url": "https://api.github.com/repos/utopia-php/logger/zipball/079656cb5169ca9600861eda0b6819199e3d4a57",
                "reference": "079656cb5169ca9600861eda0b6819199e3d4a57",
                "shasum": ""
            },
            "require": {
                "php": ">=8.0"
            },
            "require-dev": {
                "phpunit/phpunit": "^9.3",
                "vimeo/psalm": "4.0.1"
            },
            "type": "library",
            "autoload": {
                "psr-4": {
                    "Utopia\\Logger\\": "src/Logger"
                }
            },
            "notification-url": "https://packagist.org/downloads/",
            "license": [
                "MIT"
            ],
            "authors": [
                {
                    "name": "Eldad Fux",
                    "email": "eldad@appwrite.io"
                },
                {
                    "name": "Matej Bačo",
                    "email": "matej@appwrite.io"
                },
                {
                    "name": "Christy Jacob",
                    "email": "christy@appwrite.io"
                }
            ],
            "description": "Utopia Logger library is simple and lite library for logging information, such as errors or warnings. This library is aiming to be as simple and easy to learn and use.",
            "keywords": [
                "appsignal",
                "errors",
                "framework",
                "logger",
                "logging",
                "logs",
                "php",
                "raygun",
                "sentry",
                "upf",
                "utopia",
                "warnings"
            ],
            "support": {
                "issues": "https://github.com/utopia-php/logger/issues",
                "source": "https://github.com/utopia-php/logger/tree/0.3.0"
            },
            "time": "2022-03-18T10:56:57+00:00"
        },
        {
            "name": "utopia-php/orchestration",
            "version": "0.6.0",
            "source": {
                "type": "git",
                "url": "https://github.com/utopia-php/orchestration.git",
                "reference": "94263976413871efb6b16157a7101a81df3b6d78"
            },
            "dist": {
                "type": "zip",
                "url": "https://api.github.com/repos/utopia-php/orchestration/zipball/94263976413871efb6b16157a7101a81df3b6d78",
                "reference": "94263976413871efb6b16157a7101a81df3b6d78",
                "shasum": ""
            },
            "require": {
                "php": ">=8.0",
                "utopia-php/cli": "0.13.*"
            },
            "require-dev": {
                "phpunit/phpunit": "^9.3",
                "vimeo/psalm": "4.0.1"
            },
            "type": "library",
            "autoload": {
                "psr-4": {
                    "Utopia\\Orchestration\\": "src/Orchestration"
                }
            },
            "notification-url": "https://packagist.org/downloads/",
            "license": [
                "MIT"
            ],
            "authors": [
                {
                    "name": "Eldad Fux",
                    "email": "eldad@appwrite.io"
                }
            ],
            "description": "Lite & fast micro PHP abstraction library for container orchestration",
            "keywords": [
                "docker",
                "framework",
                "kubernetes",
                "orchestration",
                "php",
                "swarm",
                "upf",
                "utopia"
            ],
            "support": {
                "issues": "https://github.com/utopia-php/orchestration/issues",
                "source": "https://github.com/utopia-php/orchestration/tree/0.6.0"
            },
            "time": "2022-07-13T16:47:18+00:00"
        },
        {
            "name": "utopia-php/platform",
            "version": "dev-feat-upgrade-framework",
            "source": {
                "type": "git",
                "url": "https://github.com/utopia-php/platform.git",
                "reference": "4c2fcb8b9f046948ab812552e4e448057efef936"
            },
            "require": {
                "ext-json": "*",
                "ext-redis": "*",
                "php": ">=8.0",
                "utopia-php/cli": "0.13.*",
                "utopia-php/framework": "0.21.*"
            },
            "require-dev": {
                "phpunit/phpunit": "^9.3",
                "squizlabs/php_codesniffer": "^3.6"
            },
            "type": "library",
            "autoload": {
                "psr-4": {
                    "Utopia\\Platform\\": "src/Platform"
                }
            },
            "autoload-dev": {
                "psr-4": {
                    "Utopia\\Tests\\": "tests/Platform"
                }
            },
            "scripts": {
                "format": [
                    "vendor/bin/phpcbf"
                ],
                "lint": [
                    "vendor/bin/phpcs"
                ],
                "test": [
                    "docker-compose up -d && sleep 10 && docker-compose exec web vendor/bin/phpunit --configuration phpunit.xml"
                ]
            },
            "license": [
                "MIT"
            ],
            "authors": [
                {
                    "name": "Eldad Fux",
                    "email": "eldad@appwrite.io"
                }
            ],
            "description": "Light and Fast Platform Library",
            "keywords": [
                "cache",
                "framework",
                "php",
                "upf",
                "utopia"
            ],
            "time": "2022-09-01T11:59:42+00:00"
        },
        {
            "name": "utopia-php/preloader",
            "version": "0.2.4",
            "source": {
                "type": "git",
                "url": "https://github.com/utopia-php/preloader.git",
                "reference": "65ef48392e72172f584b0baa2e224f9a1cebcce0"
            },
            "dist": {
                "type": "zip",
                "url": "https://api.github.com/repos/utopia-php/preloader/zipball/65ef48392e72172f584b0baa2e224f9a1cebcce0",
                "reference": "65ef48392e72172f584b0baa2e224f9a1cebcce0",
                "shasum": ""
            },
            "require": {
                "php": ">=7.1"
            },
            "require-dev": {
                "phpunit/phpunit": "^9.3",
                "vimeo/psalm": "4.0.1"
            },
            "type": "library",
            "autoload": {
                "psr-4": {
                    "Utopia\\Preloader\\": "src/Preloader"
                }
            },
            "notification-url": "https://packagist.org/downloads/",
            "license": [
                "MIT"
            ],
            "authors": [
                {
                    "name": "Eldad Fux",
                    "email": "team@appwrite.io"
                }
            ],
            "description": "Utopia Preloader library is simple and lite library for managing PHP preloading configuration",
            "keywords": [
                "framework",
                "php",
                "preload",
                "preloader",
                "preloading",
                "upf",
                "utopia"
            ],
            "support": {
                "issues": "https://github.com/utopia-php/preloader/issues",
                "source": "https://github.com/utopia-php/preloader/tree/0.2.4"
            },
            "time": "2020-10-24T07:04:59+00:00"
        },
        {
            "name": "utopia-php/registry",
            "version": "0.5.0",
            "source": {
                "type": "git",
                "url": "https://github.com/utopia-php/registry.git",
                "reference": "bedc4ed54527b2803e6dfdccc39449f98522b70d"
            },
            "dist": {
                "type": "zip",
                "url": "https://api.github.com/repos/utopia-php/registry/zipball/bedc4ed54527b2803e6dfdccc39449f98522b70d",
                "reference": "bedc4ed54527b2803e6dfdccc39449f98522b70d",
                "shasum": ""
            },
            "require": {
                "php": ">=7.4"
            },
            "require-dev": {
                "phpunit/phpunit": "^9.3",
                "vimeo/psalm": "4.0.1"
            },
            "type": "library",
            "autoload": {
                "psr-4": {
                    "Utopia\\Registry\\": "src/Registry"
                }
            },
            "notification-url": "https://packagist.org/downloads/",
            "license": [
                "MIT"
            ],
            "authors": [
                {
                    "name": "Eldad Fux",
                    "email": "eldad@appwrite.io"
                }
            ],
            "description": "A simple dependency management library for PHP",
            "keywords": [
                "dependency management",
                "di",
                "framework",
                "php",
                "upf",
                "utopia"
            ],
            "support": {
                "issues": "https://github.com/utopia-php/registry/issues",
                "source": "https://github.com/utopia-php/registry/tree/0.5.0"
            },
            "time": "2021-03-10T10:45:22+00:00"
        },
        {
            "name": "utopia-php/storage",
            "version": "0.11.0",
            "source": {
                "type": "git",
                "url": "https://github.com/utopia-php/storage.git",
                "reference": "59802cf281d1976560cf6e353f250a9b870efddc"
            },
            "dist": {
                "type": "zip",
                "url": "https://api.github.com/repos/utopia-php/storage/zipball/59802cf281d1976560cf6e353f250a9b870efddc",
                "reference": "59802cf281d1976560cf6e353f250a9b870efddc",
                "shasum": ""
            },
            "require": {
                "ext-fileinfo": "*",
                "ext-zlib": "*",
                "ext-zstd": "*",
                "php": ">=8.0",
                "utopia-php/framework": "0.*.*"
            },
            "require-dev": {
                "phpunit/phpunit": "^9.3",
                "vimeo/psalm": "4.0.1"
            },
            "type": "library",
            "autoload": {
                "psr-4": {
                    "Utopia\\Storage\\": "src/Storage"
                }
            },
            "notification-url": "https://packagist.org/downloads/",
            "license": [
                "MIT"
            ],
            "authors": [
                {
                    "name": "Eldad Fux",
                    "email": "eldad@appwrite.io"
                }
            ],
            "description": "A simple Storage library to manage application storage",
            "keywords": [
                "framework",
                "php",
                "storage",
                "upf",
                "utopia"
            ],
            "support": {
                "issues": "https://github.com/utopia-php/storage/issues",
                "source": "https://github.com/utopia-php/storage/tree/0.11.0"
            },
            "time": "2022-08-31T09:17:31+00:00"
        },
        {
            "name": "utopia-php/swoole",
            "version": "0.3.3",
            "source": {
                "type": "git",
                "url": "https://github.com/utopia-php/swoole.git",
                "reference": "8312df69233b5dcd3992de88f131f238002749de"
            },
            "dist": {
                "type": "zip",
                "url": "https://api.github.com/repos/utopia-php/swoole/zipball/8312df69233b5dcd3992de88f131f238002749de",
                "reference": "8312df69233b5dcd3992de88f131f238002749de",
                "shasum": ""
            },
            "require": {
                "ext-swoole": "*",
                "php": ">=8.0",
                "utopia-php/framework": "0.*.*"
            },
            "require-dev": {
                "phpunit/phpunit": "^9.3",
                "swoole/ide-helper": "4.8.3",
                "vimeo/psalm": "4.15.0"
            },
            "type": "library",
            "autoload": {
                "psr-4": {
                    "Utopia\\Swoole\\": "src/Swoole"
                }
            },
            "notification-url": "https://packagist.org/downloads/",
            "license": [
                "MIT"
            ],
            "authors": [
                {
                    "name": "Eldad Fux",
                    "email": "team@appwrite.io"
                }
            ],
            "description": "An extension for Utopia Framework to work with PHP Swoole as a PHP FPM alternative",
            "keywords": [
                "framework",
                "http",
                "php",
                "server",
                "swoole",
                "upf",
                "utopia"
            ],
            "support": {
                "issues": "https://github.com/utopia-php/swoole/issues",
                "source": "https://github.com/utopia-php/swoole/tree/0.3.3"
            },
            "time": "2022-01-20T09:58:43+00:00"
        },
        {
            "name": "utopia-php/system",
            "version": "0.4.0",
            "source": {
                "type": "git",
                "url": "https://github.com/utopia-php/system.git",
                "reference": "67c92c66ce8f0cc925a00bca89f7a188bf9183c0"
            },
            "dist": {
                "type": "zip",
                "url": "https://api.github.com/repos/utopia-php/system/zipball/67c92c66ce8f0cc925a00bca89f7a188bf9183c0",
                "reference": "67c92c66ce8f0cc925a00bca89f7a188bf9183c0",
                "shasum": ""
            },
            "require": {
                "php": ">=7.4"
            },
            "require-dev": {
                "phpunit/phpunit": "^9.3",
                "vimeo/psalm": "4.0.1"
            },
            "type": "library",
            "autoload": {
                "psr-4": {
                    "Utopia\\System\\": "src/System"
                }
            },
            "notification-url": "https://packagist.org/downloads/",
            "license": [
                "MIT"
            ],
            "authors": [
                {
                    "name": "Eldad Fux",
                    "email": "eldad@appwrite.io"
                },
                {
                    "name": "Torsten Dittmann",
                    "email": "torsten@appwrite.io"
                }
            ],
            "description": "A simple library for obtaining information about the host's system.",
            "keywords": [
                "framework",
                "php",
                "system",
                "upf",
                "utopia"
            ],
            "support": {
                "issues": "https://github.com/utopia-php/system/issues",
                "source": "https://github.com/utopia-php/system/tree/0.4.0"
            },
            "time": "2021-02-04T14:14:49+00:00"
        },
        {
            "name": "utopia-php/websocket",
            "version": "0.1.0",
            "source": {
                "type": "git",
                "url": "https://github.com/utopia-php/websocket.git",
                "reference": "51fcb86171400d8aa40d76c54593481fd273dab5"
            },
            "dist": {
                "type": "zip",
                "url": "https://api.github.com/repos/utopia-php/websocket/zipball/51fcb86171400d8aa40d76c54593481fd273dab5",
                "reference": "51fcb86171400d8aa40d76c54593481fd273dab5",
                "shasum": ""
            },
            "require": {
                "php": ">=8.0"
            },
            "require-dev": {
                "phpunit/phpunit": "^9.5.5",
                "swoole/ide-helper": "4.6.6",
                "textalk/websocket": "1.5.2",
                "vimeo/psalm": "^4.8.1",
                "workerman/workerman": "^4.0"
            },
            "type": "library",
            "autoload": {
                "psr-4": {
                    "Utopia\\WebSocket\\": "src/WebSocket"
                }
            },
            "notification-url": "https://packagist.org/downloads/",
            "license": [
                "MIT"
            ],
            "authors": [
                {
                    "name": "Eldad Fux",
                    "email": "eldad@appwrite.io"
                },
                {
                    "name": "Torsten Dittmann",
                    "email": "torsten@appwrite.io"
                }
            ],
            "description": "A simple abstraction for WebSocket servers.",
            "keywords": [
                "framework",
                "php",
                "upf",
                "utopia",
                "websocket"
            ],
            "support": {
                "issues": "https://github.com/utopia-php/websocket/issues",
                "source": "https://github.com/utopia-php/websocket/tree/0.1.0"
            },
            "time": "2021-12-20T10:50:09+00:00"
        },
        {
            "name": "webmozart/assert",
            "version": "1.11.0",
            "source": {
                "type": "git",
                "url": "https://github.com/webmozarts/assert.git",
                "reference": "11cb2199493b2f8a3b53e7f19068fc6aac760991"
            },
            "dist": {
                "type": "zip",
                "url": "https://api.github.com/repos/webmozarts/assert/zipball/11cb2199493b2f8a3b53e7f19068fc6aac760991",
                "reference": "11cb2199493b2f8a3b53e7f19068fc6aac760991",
                "shasum": ""
            },
            "require": {
                "ext-ctype": "*",
                "php": "^7.2 || ^8.0"
            },
            "conflict": {
                "phpstan/phpstan": "<0.12.20",
                "vimeo/psalm": "<4.6.1 || 4.6.2"
            },
            "require-dev": {
                "phpunit/phpunit": "^8.5.13"
            },
            "type": "library",
            "extra": {
                "branch-alias": {
                    "dev-master": "1.10-dev"
                }
            },
            "autoload": {
                "psr-4": {
                    "Webmozart\\Assert\\": "src/"
                }
            },
            "notification-url": "https://packagist.org/downloads/",
            "license": [
                "MIT"
            ],
            "authors": [
                {
                    "name": "Bernhard Schussek",
                    "email": "bschussek@gmail.com"
                }
            ],
            "description": "Assertions to validate method input/output with nice error messages.",
            "keywords": [
                "assert",
                "check",
                "validate"
            ],
            "support": {
                "issues": "https://github.com/webmozarts/assert/issues",
                "source": "https://github.com/webmozarts/assert/tree/1.11.0"
            },
            "time": "2022-06-03T18:03:27+00:00"
        }
    ],
    "packages-dev": [
        {
            "name": "appwrite/sdk-generator",
            "version": "0.28.1",
            "source": {
                "type": "git",
                "url": "https://github.com/appwrite/sdk-generator.git",
                "reference": "ed8d3daa66589733b49b11c053d524cdf576ffee"
            },
            "dist": {
                "type": "zip",
                "url": "https://api.github.com/repos/appwrite/sdk-generator/zipball/ed8d3daa66589733b49b11c053d524cdf576ffee",
                "reference": "ed8d3daa66589733b49b11c053d524cdf576ffee",
                "shasum": ""
            },
            "require": {
                "ext-curl": "*",
                "ext-json": "*",
                "ext-mbstring": "*",
                "matthiasmullie/minify": "^1.3.68",
                "php": ">=7.0.0",
                "twig/twig": "^3.4.1"
            },
            "require-dev": {
                "brianium/paratest": "^6.4",
                "phpunit/phpunit": "^9.5.21"
            },
            "type": "library",
            "autoload": {
                "psr-4": {
                    "Appwrite\\SDK\\": "src/SDK",
                    "Appwrite\\Spec\\": "src/Spec"
                }
            },
            "notification-url": "https://packagist.org/downloads/",
            "license": [
                "MIT"
            ],
            "authors": [
                {
                    "name": "Eldad Fux",
                    "email": "eldad@appwrite.io"
                }
            ],
            "description": "Appwrite PHP library for generating API SDKs for multiple programming languages and platforms",
            "support": {
                "issues": "https://github.com/appwrite/sdk-generator/issues",
                "source": "https://github.com/appwrite/sdk-generator/tree/0.28.1"
            },
            "time": "2022-09-22T09:15:54+00:00"
        },
        {
            "name": "doctrine/instantiator",
            "version": "1.4.1",
            "source": {
                "type": "git",
                "url": "https://github.com/doctrine/instantiator.git",
                "reference": "10dcfce151b967d20fde1b34ae6640712c3891bc"
            },
            "dist": {
                "type": "zip",
                "url": "https://api.github.com/repos/doctrine/instantiator/zipball/10dcfce151b967d20fde1b34ae6640712c3891bc",
                "reference": "10dcfce151b967d20fde1b34ae6640712c3891bc",
                "shasum": ""
            },
            "require": {
                "php": "^7.1 || ^8.0"
            },
            "require-dev": {
                "doctrine/coding-standard": "^9",
                "ext-pdo": "*",
                "ext-phar": "*",
                "phpbench/phpbench": "^0.16 || ^1",
                "phpstan/phpstan": "^1.4",
                "phpstan/phpstan-phpunit": "^1",
                "phpunit/phpunit": "^7.5 || ^8.5 || ^9.5",
                "vimeo/psalm": "^4.22"
            },
            "type": "library",
            "autoload": {
                "psr-4": {
                    "Doctrine\\Instantiator\\": "src/Doctrine/Instantiator/"
                }
            },
            "notification-url": "https://packagist.org/downloads/",
            "license": [
                "MIT"
            ],
            "authors": [
                {
                    "name": "Marco Pivetta",
                    "email": "ocramius@gmail.com",
                    "homepage": "https://ocramius.github.io/"
                }
            ],
            "description": "A small, lightweight utility to instantiate objects in PHP without invoking their constructors",
            "homepage": "https://www.doctrine-project.org/projects/instantiator.html",
            "keywords": [
                "constructor",
                "instantiate"
            ],
            "support": {
                "issues": "https://github.com/doctrine/instantiator/issues",
                "source": "https://github.com/doctrine/instantiator/tree/1.4.1"
            },
            "funding": [
                {
                    "url": "https://www.doctrine-project.org/sponsorship.html",
                    "type": "custom"
                },
                {
                    "url": "https://www.patreon.com/phpdoctrine",
                    "type": "patreon"
                },
                {
                    "url": "https://tidelift.com/funding/github/packagist/doctrine%2Finstantiator",
                    "type": "tidelift"
                }
            ],
            "time": "2022-03-03T08:28:38+00:00"
        },
        {
            "name": "matthiasmullie/minify",
            "version": "1.3.69",
            "source": {
                "type": "git",
                "url": "https://github.com/matthiasmullie/minify.git",
                "reference": "a61c949cccd086808063611ef9698eabe42ef22f"
            },
            "dist": {
                "type": "zip",
                "url": "https://api.github.com/repos/matthiasmullie/minify/zipball/a61c949cccd086808063611ef9698eabe42ef22f",
                "reference": "a61c949cccd086808063611ef9698eabe42ef22f",
                "shasum": ""
            },
            "require": {
                "ext-pcre": "*",
                "matthiasmullie/path-converter": "~1.1",
                "php": ">=5.3.0"
            },
            "require-dev": {
                "friendsofphp/php-cs-fixer": "~2.0",
                "matthiasmullie/scrapbook": "dev-master",
                "phpunit/phpunit": ">=4.8"
            },
            "suggest": {
                "psr/cache-implementation": "Cache implementation to use with Minify::cache"
            },
            "bin": [
                "bin/minifycss",
                "bin/minifyjs"
            ],
            "type": "library",
            "autoload": {
                "psr-4": {
                    "MatthiasMullie\\Minify\\": "src/"
                }
            },
            "notification-url": "https://packagist.org/downloads/",
            "license": [
                "MIT"
            ],
            "authors": [
                {
                    "name": "Matthias Mullie",
                    "email": "minify@mullie.eu",
                    "homepage": "http://www.mullie.eu",
                    "role": "Developer"
                }
            ],
            "description": "CSS & JavaScript minifier, in PHP. Removes whitespace, strips comments, combines files (incl. @import statements and small assets in CSS files), and optimizes/shortens a few common programming patterns.",
            "homepage": "http://www.minifier.org",
            "keywords": [
                "JS",
                "css",
                "javascript",
                "minifier",
                "minify"
            ],
            "support": {
                "issues": "https://github.com/matthiasmullie/minify/issues",
                "source": "https://github.com/matthiasmullie/minify/tree/1.3.69"
            },
            "funding": [
                {
                    "url": "https://github.com/matthiasmullie",
                    "type": "github"
                }
            ],
            "time": "2022-08-01T09:00:18+00:00"
        },
        {
            "name": "matthiasmullie/path-converter",
            "version": "1.1.3",
            "source": {
                "type": "git",
                "url": "https://github.com/matthiasmullie/path-converter.git",
                "reference": "e7d13b2c7e2f2268e1424aaed02085518afa02d9"
            },
            "dist": {
                "type": "zip",
                "url": "https://api.github.com/repos/matthiasmullie/path-converter/zipball/e7d13b2c7e2f2268e1424aaed02085518afa02d9",
                "reference": "e7d13b2c7e2f2268e1424aaed02085518afa02d9",
                "shasum": ""
            },
            "require": {
                "ext-pcre": "*",
                "php": ">=5.3.0"
            },
            "require-dev": {
                "phpunit/phpunit": "~4.8"
            },
            "type": "library",
            "autoload": {
                "psr-4": {
                    "MatthiasMullie\\PathConverter\\": "src/"
                }
            },
            "notification-url": "https://packagist.org/downloads/",
            "license": [
                "MIT"
            ],
            "authors": [
                {
                    "name": "Matthias Mullie",
                    "email": "pathconverter@mullie.eu",
                    "homepage": "http://www.mullie.eu",
                    "role": "Developer"
                }
            ],
            "description": "Relative path converter",
            "homepage": "http://github.com/matthiasmullie/path-converter",
            "keywords": [
                "converter",
                "path",
                "paths",
                "relative"
            ],
            "support": {
                "issues": "https://github.com/matthiasmullie/path-converter/issues",
                "source": "https://github.com/matthiasmullie/path-converter/tree/1.1.3"
            },
            "time": "2019-02-05T23:41:09+00:00"
        },
        {
            "name": "myclabs/deep-copy",
            "version": "1.11.0",
            "source": {
                "type": "git",
                "url": "https://github.com/myclabs/DeepCopy.git",
                "reference": "14daed4296fae74d9e3201d2c4925d1acb7aa614"
            },
            "dist": {
                "type": "zip",
                "url": "https://api.github.com/repos/myclabs/DeepCopy/zipball/14daed4296fae74d9e3201d2c4925d1acb7aa614",
                "reference": "14daed4296fae74d9e3201d2c4925d1acb7aa614",
                "shasum": ""
            },
            "require": {
                "php": "^7.1 || ^8.0"
            },
            "conflict": {
                "doctrine/collections": "<1.6.8",
                "doctrine/common": "<2.13.3 || >=3,<3.2.2"
            },
            "require-dev": {
                "doctrine/collections": "^1.6.8",
                "doctrine/common": "^2.13.3 || ^3.2.2",
                "phpunit/phpunit": "^7.5.20 || ^8.5.23 || ^9.5.13"
            },
            "type": "library",
            "autoload": {
                "files": [
                    "src/DeepCopy/deep_copy.php"
                ],
                "psr-4": {
                    "DeepCopy\\": "src/DeepCopy/"
                }
            },
            "notification-url": "https://packagist.org/downloads/",
            "license": [
                "MIT"
            ],
            "description": "Create deep copies (clones) of your objects",
            "keywords": [
                "clone",
                "copy",
                "duplicate",
                "object",
                "object graph"
            ],
            "support": {
                "issues": "https://github.com/myclabs/DeepCopy/issues",
                "source": "https://github.com/myclabs/DeepCopy/tree/1.11.0"
            },
            "funding": [
                {
                    "url": "https://tidelift.com/funding/github/packagist/myclabs/deep-copy",
                    "type": "tidelift"
                }
            ],
            "time": "2022-03-03T13:19:32+00:00"
        },
        {
            "name": "nikic/php-parser",
            "version": "v4.15.1",
            "source": {
                "type": "git",
                "url": "https://github.com/nikic/PHP-Parser.git",
                "reference": "0ef6c55a3f47f89d7a374e6f835197a0b5fcf900"
            },
            "dist": {
                "type": "zip",
                "url": "https://api.github.com/repos/nikic/PHP-Parser/zipball/0ef6c55a3f47f89d7a374e6f835197a0b5fcf900",
                "reference": "0ef6c55a3f47f89d7a374e6f835197a0b5fcf900",
                "shasum": ""
            },
            "require": {
                "ext-tokenizer": "*",
                "php": ">=7.0"
            },
            "require-dev": {
                "ircmaxell/php-yacc": "^0.0.7",
                "phpunit/phpunit": "^6.5 || ^7.0 || ^8.0 || ^9.0"
            },
            "bin": [
                "bin/php-parse"
            ],
            "type": "library",
            "extra": {
                "branch-alias": {
                    "dev-master": "4.9-dev"
                }
            },
            "autoload": {
                "psr-4": {
                    "PhpParser\\": "lib/PhpParser"
                }
            },
            "notification-url": "https://packagist.org/downloads/",
            "license": [
                "BSD-3-Clause"
            ],
            "authors": [
                {
                    "name": "Nikita Popov"
                }
            ],
            "description": "A PHP parser written in PHP",
            "keywords": [
                "parser",
                "php"
            ],
            "support": {
                "issues": "https://github.com/nikic/PHP-Parser/issues",
                "source": "https://github.com/nikic/PHP-Parser/tree/v4.15.1"
            },
            "time": "2022-09-04T07:30:47+00:00"
        },
        {
            "name": "phar-io/manifest",
            "version": "2.0.3",
            "source": {
                "type": "git",
                "url": "https://github.com/phar-io/manifest.git",
                "reference": "97803eca37d319dfa7826cc2437fc020857acb53"
            },
            "dist": {
                "type": "zip",
                "url": "https://api.github.com/repos/phar-io/manifest/zipball/97803eca37d319dfa7826cc2437fc020857acb53",
                "reference": "97803eca37d319dfa7826cc2437fc020857acb53",
                "shasum": ""
            },
            "require": {
                "ext-dom": "*",
                "ext-phar": "*",
                "ext-xmlwriter": "*",
                "phar-io/version": "^3.0.1",
                "php": "^7.2 || ^8.0"
            },
            "type": "library",
            "extra": {
                "branch-alias": {
                    "dev-master": "2.0.x-dev"
                }
            },
            "autoload": {
                "classmap": [
                    "src/"
                ]
            },
            "notification-url": "https://packagist.org/downloads/",
            "license": [
                "BSD-3-Clause"
            ],
            "authors": [
                {
                    "name": "Arne Blankerts",
                    "email": "arne@blankerts.de",
                    "role": "Developer"
                },
                {
                    "name": "Sebastian Heuer",
                    "email": "sebastian@phpeople.de",
                    "role": "Developer"
                },
                {
                    "name": "Sebastian Bergmann",
                    "email": "sebastian@phpunit.de",
                    "role": "Developer"
                }
            ],
            "description": "Component for reading phar.io manifest information from a PHP Archive (PHAR)",
            "support": {
                "issues": "https://github.com/phar-io/manifest/issues",
                "source": "https://github.com/phar-io/manifest/tree/2.0.3"
            },
            "time": "2021-07-20T11:28:43+00:00"
        },
        {
            "name": "phar-io/version",
            "version": "3.2.1",
            "source": {
                "type": "git",
                "url": "https://github.com/phar-io/version.git",
                "reference": "4f7fd7836c6f332bb2933569e566a0d6c4cbed74"
            },
            "dist": {
                "type": "zip",
                "url": "https://api.github.com/repos/phar-io/version/zipball/4f7fd7836c6f332bb2933569e566a0d6c4cbed74",
                "reference": "4f7fd7836c6f332bb2933569e566a0d6c4cbed74",
                "shasum": ""
            },
            "require": {
                "php": "^7.2 || ^8.0"
            },
            "type": "library",
            "autoload": {
                "classmap": [
                    "src/"
                ]
            },
            "notification-url": "https://packagist.org/downloads/",
            "license": [
                "BSD-3-Clause"
            ],
            "authors": [
                {
                    "name": "Arne Blankerts",
                    "email": "arne@blankerts.de",
                    "role": "Developer"
                },
                {
                    "name": "Sebastian Heuer",
                    "email": "sebastian@phpeople.de",
                    "role": "Developer"
                },
                {
                    "name": "Sebastian Bergmann",
                    "email": "sebastian@phpunit.de",
                    "role": "Developer"
                }
            ],
            "description": "Library for handling version information and constraints",
            "support": {
                "issues": "https://github.com/phar-io/version/issues",
                "source": "https://github.com/phar-io/version/tree/3.2.1"
            },
            "time": "2022-02-21T01:04:05+00:00"
        },
        {
            "name": "phpdocumentor/reflection-common",
            "version": "2.2.0",
            "source": {
                "type": "git",
                "url": "https://github.com/phpDocumentor/ReflectionCommon.git",
                "reference": "1d01c49d4ed62f25aa84a747ad35d5a16924662b"
            },
            "dist": {
                "type": "zip",
                "url": "https://api.github.com/repos/phpDocumentor/ReflectionCommon/zipball/1d01c49d4ed62f25aa84a747ad35d5a16924662b",
                "reference": "1d01c49d4ed62f25aa84a747ad35d5a16924662b",
                "shasum": ""
            },
            "require": {
                "php": "^7.2 || ^8.0"
            },
            "type": "library",
            "extra": {
                "branch-alias": {
                    "dev-2.x": "2.x-dev"
                }
            },
            "autoload": {
                "psr-4": {
                    "phpDocumentor\\Reflection\\": "src/"
                }
            },
            "notification-url": "https://packagist.org/downloads/",
            "license": [
                "MIT"
            ],
            "authors": [
                {
                    "name": "Jaap van Otterdijk",
                    "email": "opensource@ijaap.nl"
                }
            ],
            "description": "Common reflection classes used by phpdocumentor to reflect the code structure",
            "homepage": "http://www.phpdoc.org",
            "keywords": [
                "FQSEN",
                "phpDocumentor",
                "phpdoc",
                "reflection",
                "static analysis"
            ],
            "support": {
                "issues": "https://github.com/phpDocumentor/ReflectionCommon/issues",
                "source": "https://github.com/phpDocumentor/ReflectionCommon/tree/2.x"
            },
            "time": "2020-06-27T09:03:43+00:00"
        },
        {
            "name": "phpdocumentor/reflection-docblock",
            "version": "5.3.0",
            "source": {
                "type": "git",
                "url": "https://github.com/phpDocumentor/ReflectionDocBlock.git",
                "reference": "622548b623e81ca6d78b721c5e029f4ce664f170"
            },
            "dist": {
                "type": "zip",
                "url": "https://api.github.com/repos/phpDocumentor/ReflectionDocBlock/zipball/622548b623e81ca6d78b721c5e029f4ce664f170",
                "reference": "622548b623e81ca6d78b721c5e029f4ce664f170",
                "shasum": ""
            },
            "require": {
                "ext-filter": "*",
                "php": "^7.2 || ^8.0",
                "phpdocumentor/reflection-common": "^2.2",
                "phpdocumentor/type-resolver": "^1.3",
                "webmozart/assert": "^1.9.1"
            },
            "require-dev": {
                "mockery/mockery": "~1.3.2",
                "psalm/phar": "^4.8"
            },
            "type": "library",
            "extra": {
                "branch-alias": {
                    "dev-master": "5.x-dev"
                }
            },
            "autoload": {
                "psr-4": {
                    "phpDocumentor\\Reflection\\": "src"
                }
            },
            "notification-url": "https://packagist.org/downloads/",
            "license": [
                "MIT"
            ],
            "authors": [
                {
                    "name": "Mike van Riel",
                    "email": "me@mikevanriel.com"
                },
                {
                    "name": "Jaap van Otterdijk",
                    "email": "account@ijaap.nl"
                }
            ],
            "description": "With this component, a library can provide support for annotations via DocBlocks or otherwise retrieve information that is embedded in a DocBlock.",
            "support": {
                "issues": "https://github.com/phpDocumentor/ReflectionDocBlock/issues",
                "source": "https://github.com/phpDocumentor/ReflectionDocBlock/tree/5.3.0"
            },
            "time": "2021-10-19T17:43:47+00:00"
        },
        {
            "name": "phpdocumentor/type-resolver",
            "version": "1.6.1",
            "source": {
                "type": "git",
                "url": "https://github.com/phpDocumentor/TypeResolver.git",
                "reference": "77a32518733312af16a44300404e945338981de3"
            },
            "dist": {
                "type": "zip",
                "url": "https://api.github.com/repos/phpDocumentor/TypeResolver/zipball/77a32518733312af16a44300404e945338981de3",
                "reference": "77a32518733312af16a44300404e945338981de3",
                "shasum": ""
            },
            "require": {
                "php": "^7.2 || ^8.0",
                "phpdocumentor/reflection-common": "^2.0"
            },
            "require-dev": {
                "ext-tokenizer": "*",
                "psalm/phar": "^4.8"
            },
            "type": "library",
            "extra": {
                "branch-alias": {
                    "dev-1.x": "1.x-dev"
                }
            },
            "autoload": {
                "psr-4": {
                    "phpDocumentor\\Reflection\\": "src"
                }
            },
            "notification-url": "https://packagist.org/downloads/",
            "license": [
                "MIT"
            ],
            "authors": [
                {
                    "name": "Mike van Riel",
                    "email": "me@mikevanriel.com"
                }
            ],
            "description": "A PSR-5 based resolver of Class names, Types and Structural Element Names",
            "support": {
                "issues": "https://github.com/phpDocumentor/TypeResolver/issues",
                "source": "https://github.com/phpDocumentor/TypeResolver/tree/1.6.1"
            },
            "time": "2022-03-15T21:29:03+00:00"
        },
        {
            "name": "phpspec/prophecy",
            "version": "v1.15.0",
            "source": {
                "type": "git",
                "url": "https://github.com/phpspec/prophecy.git",
                "reference": "bbcd7380b0ebf3961ee21409db7b38bc31d69a13"
            },
            "dist": {
                "type": "zip",
                "url": "https://api.github.com/repos/phpspec/prophecy/zipball/bbcd7380b0ebf3961ee21409db7b38bc31d69a13",
                "reference": "bbcd7380b0ebf3961ee21409db7b38bc31d69a13",
                "shasum": ""
            },
            "require": {
                "doctrine/instantiator": "^1.2",
                "php": "^7.2 || ~8.0, <8.2",
                "phpdocumentor/reflection-docblock": "^5.2",
                "sebastian/comparator": "^3.0 || ^4.0",
                "sebastian/recursion-context": "^3.0 || ^4.0"
            },
            "require-dev": {
                "phpspec/phpspec": "^6.0 || ^7.0",
                "phpunit/phpunit": "^8.0 || ^9.0"
            },
            "type": "library",
            "extra": {
                "branch-alias": {
                    "dev-master": "1.x-dev"
                }
            },
            "autoload": {
                "psr-4": {
                    "Prophecy\\": "src/Prophecy"
                }
            },
            "notification-url": "https://packagist.org/downloads/",
            "license": [
                "MIT"
            ],
            "authors": [
                {
                    "name": "Konstantin Kudryashov",
                    "email": "ever.zet@gmail.com",
                    "homepage": "http://everzet.com"
                },
                {
                    "name": "Marcello Duarte",
                    "email": "marcello.duarte@gmail.com"
                }
            ],
            "description": "Highly opinionated mocking framework for PHP 5.3+",
            "homepage": "https://github.com/phpspec/prophecy",
            "keywords": [
                "Double",
                "Dummy",
                "fake",
                "mock",
                "spy",
                "stub"
            ],
            "support": {
                "issues": "https://github.com/phpspec/prophecy/issues",
                "source": "https://github.com/phpspec/prophecy/tree/v1.15.0"
            },
            "time": "2021-12-08T12:19:24+00:00"
        },
        {
            "name": "phpunit/php-code-coverage",
            "version": "9.2.17",
            "source": {
                "type": "git",
                "url": "https://github.com/sebastianbergmann/php-code-coverage.git",
                "reference": "aa94dc41e8661fe90c7316849907cba3007b10d8"
            },
            "dist": {
                "type": "zip",
                "url": "https://api.github.com/repos/sebastianbergmann/php-code-coverage/zipball/aa94dc41e8661fe90c7316849907cba3007b10d8",
                "reference": "aa94dc41e8661fe90c7316849907cba3007b10d8",
                "shasum": ""
            },
            "require": {
                "ext-dom": "*",
                "ext-libxml": "*",
                "ext-xmlwriter": "*",
                "nikic/php-parser": "^4.14",
                "php": ">=7.3",
                "phpunit/php-file-iterator": "^3.0.3",
                "phpunit/php-text-template": "^2.0.2",
                "sebastian/code-unit-reverse-lookup": "^2.0.2",
                "sebastian/complexity": "^2.0",
                "sebastian/environment": "^5.1.2",
                "sebastian/lines-of-code": "^1.0.3",
                "sebastian/version": "^3.0.1",
                "theseer/tokenizer": "^1.2.0"
            },
            "require-dev": {
                "phpunit/phpunit": "^9.3"
            },
            "suggest": {
                "ext-pcov": "*",
                "ext-xdebug": "*"
            },
            "type": "library",
            "extra": {
                "branch-alias": {
                    "dev-master": "9.2-dev"
                }
            },
            "autoload": {
                "classmap": [
                    "src/"
                ]
            },
            "notification-url": "https://packagist.org/downloads/",
            "license": [
                "BSD-3-Clause"
            ],
            "authors": [
                {
                    "name": "Sebastian Bergmann",
                    "email": "sebastian@phpunit.de",
                    "role": "lead"
                }
            ],
            "description": "Library that provides collection, processing, and rendering functionality for PHP code coverage information.",
            "homepage": "https://github.com/sebastianbergmann/php-code-coverage",
            "keywords": [
                "coverage",
                "testing",
                "xunit"
            ],
            "support": {
                "issues": "https://github.com/sebastianbergmann/php-code-coverage/issues",
                "source": "https://github.com/sebastianbergmann/php-code-coverage/tree/9.2.17"
            },
            "funding": [
                {
                    "url": "https://github.com/sebastianbergmann",
                    "type": "github"
                }
            ],
            "time": "2022-08-30T12:24:04+00:00"
        },
        {
            "name": "phpunit/php-file-iterator",
            "version": "3.0.6",
            "source": {
                "type": "git",
                "url": "https://github.com/sebastianbergmann/php-file-iterator.git",
                "reference": "cf1c2e7c203ac650e352f4cc675a7021e7d1b3cf"
            },
            "dist": {
                "type": "zip",
                "url": "https://api.github.com/repos/sebastianbergmann/php-file-iterator/zipball/cf1c2e7c203ac650e352f4cc675a7021e7d1b3cf",
                "reference": "cf1c2e7c203ac650e352f4cc675a7021e7d1b3cf",
                "shasum": ""
            },
            "require": {
                "php": ">=7.3"
            },
            "require-dev": {
                "phpunit/phpunit": "^9.3"
            },
            "type": "library",
            "extra": {
                "branch-alias": {
                    "dev-master": "3.0-dev"
                }
            },
            "autoload": {
                "classmap": [
                    "src/"
                ]
            },
            "notification-url": "https://packagist.org/downloads/",
            "license": [
                "BSD-3-Clause"
            ],
            "authors": [
                {
                    "name": "Sebastian Bergmann",
                    "email": "sebastian@phpunit.de",
                    "role": "lead"
                }
            ],
            "description": "FilterIterator implementation that filters files based on a list of suffixes.",
            "homepage": "https://github.com/sebastianbergmann/php-file-iterator/",
            "keywords": [
                "filesystem",
                "iterator"
            ],
            "support": {
                "issues": "https://github.com/sebastianbergmann/php-file-iterator/issues",
                "source": "https://github.com/sebastianbergmann/php-file-iterator/tree/3.0.6"
            },
            "funding": [
                {
                    "url": "https://github.com/sebastianbergmann",
                    "type": "github"
                }
            ],
            "time": "2021-12-02T12:48:52+00:00"
        },
        {
            "name": "phpunit/php-invoker",
            "version": "3.1.1",
            "source": {
                "type": "git",
                "url": "https://github.com/sebastianbergmann/php-invoker.git",
                "reference": "5a10147d0aaf65b58940a0b72f71c9ac0423cc67"
            },
            "dist": {
                "type": "zip",
                "url": "https://api.github.com/repos/sebastianbergmann/php-invoker/zipball/5a10147d0aaf65b58940a0b72f71c9ac0423cc67",
                "reference": "5a10147d0aaf65b58940a0b72f71c9ac0423cc67",
                "shasum": ""
            },
            "require": {
                "php": ">=7.3"
            },
            "require-dev": {
                "ext-pcntl": "*",
                "phpunit/phpunit": "^9.3"
            },
            "suggest": {
                "ext-pcntl": "*"
            },
            "type": "library",
            "extra": {
                "branch-alias": {
                    "dev-master": "3.1-dev"
                }
            },
            "autoload": {
                "classmap": [
                    "src/"
                ]
            },
            "notification-url": "https://packagist.org/downloads/",
            "license": [
                "BSD-3-Clause"
            ],
            "authors": [
                {
                    "name": "Sebastian Bergmann",
                    "email": "sebastian@phpunit.de",
                    "role": "lead"
                }
            ],
            "description": "Invoke callables with a timeout",
            "homepage": "https://github.com/sebastianbergmann/php-invoker/",
            "keywords": [
                "process"
            ],
            "support": {
                "issues": "https://github.com/sebastianbergmann/php-invoker/issues",
                "source": "https://github.com/sebastianbergmann/php-invoker/tree/3.1.1"
            },
            "funding": [
                {
                    "url": "https://github.com/sebastianbergmann",
                    "type": "github"
                }
            ],
            "time": "2020-09-28T05:58:55+00:00"
        },
        {
            "name": "phpunit/php-text-template",
            "version": "2.0.4",
            "source": {
                "type": "git",
                "url": "https://github.com/sebastianbergmann/php-text-template.git",
                "reference": "5da5f67fc95621df9ff4c4e5a84d6a8a2acf7c28"
            },
            "dist": {
                "type": "zip",
                "url": "https://api.github.com/repos/sebastianbergmann/php-text-template/zipball/5da5f67fc95621df9ff4c4e5a84d6a8a2acf7c28",
                "reference": "5da5f67fc95621df9ff4c4e5a84d6a8a2acf7c28",
                "shasum": ""
            },
            "require": {
                "php": ">=7.3"
            },
            "require-dev": {
                "phpunit/phpunit": "^9.3"
            },
            "type": "library",
            "extra": {
                "branch-alias": {
                    "dev-master": "2.0-dev"
                }
            },
            "autoload": {
                "classmap": [
                    "src/"
                ]
            },
            "notification-url": "https://packagist.org/downloads/",
            "license": [
                "BSD-3-Clause"
            ],
            "authors": [
                {
                    "name": "Sebastian Bergmann",
                    "email": "sebastian@phpunit.de",
                    "role": "lead"
                }
            ],
            "description": "Simple template engine.",
            "homepage": "https://github.com/sebastianbergmann/php-text-template/",
            "keywords": [
                "template"
            ],
            "support": {
                "issues": "https://github.com/sebastianbergmann/php-text-template/issues",
                "source": "https://github.com/sebastianbergmann/php-text-template/tree/2.0.4"
            },
            "funding": [
                {
                    "url": "https://github.com/sebastianbergmann",
                    "type": "github"
                }
            ],
            "time": "2020-10-26T05:33:50+00:00"
        },
        {
            "name": "phpunit/php-timer",
            "version": "5.0.3",
            "source": {
                "type": "git",
                "url": "https://github.com/sebastianbergmann/php-timer.git",
                "reference": "5a63ce20ed1b5bf577850e2c4e87f4aa902afbd2"
            },
            "dist": {
                "type": "zip",
                "url": "https://api.github.com/repos/sebastianbergmann/php-timer/zipball/5a63ce20ed1b5bf577850e2c4e87f4aa902afbd2",
                "reference": "5a63ce20ed1b5bf577850e2c4e87f4aa902afbd2",
                "shasum": ""
            },
            "require": {
                "php": ">=7.3"
            },
            "require-dev": {
                "phpunit/phpunit": "^9.3"
            },
            "type": "library",
            "extra": {
                "branch-alias": {
                    "dev-master": "5.0-dev"
                }
            },
            "autoload": {
                "classmap": [
                    "src/"
                ]
            },
            "notification-url": "https://packagist.org/downloads/",
            "license": [
                "BSD-3-Clause"
            ],
            "authors": [
                {
                    "name": "Sebastian Bergmann",
                    "email": "sebastian@phpunit.de",
                    "role": "lead"
                }
            ],
            "description": "Utility class for timing",
            "homepage": "https://github.com/sebastianbergmann/php-timer/",
            "keywords": [
                "timer"
            ],
            "support": {
                "issues": "https://github.com/sebastianbergmann/php-timer/issues",
                "source": "https://github.com/sebastianbergmann/php-timer/tree/5.0.3"
            },
            "funding": [
                {
                    "url": "https://github.com/sebastianbergmann",
                    "type": "github"
                }
            ],
            "time": "2020-10-26T13:16:10+00:00"
        },
        {
            "name": "phpunit/phpunit",
            "version": "9.5.20",
            "source": {
                "type": "git",
                "url": "https://github.com/sebastianbergmann/phpunit.git",
                "reference": "12bc8879fb65aef2138b26fc633cb1e3620cffba"
            },
            "dist": {
                "type": "zip",
                "url": "https://api.github.com/repos/sebastianbergmann/phpunit/zipball/12bc8879fb65aef2138b26fc633cb1e3620cffba",
                "reference": "12bc8879fb65aef2138b26fc633cb1e3620cffba",
                "shasum": ""
            },
            "require": {
                "doctrine/instantiator": "^1.3.1",
                "ext-dom": "*",
                "ext-json": "*",
                "ext-libxml": "*",
                "ext-mbstring": "*",
                "ext-xml": "*",
                "ext-xmlwriter": "*",
                "myclabs/deep-copy": "^1.10.1",
                "phar-io/manifest": "^2.0.3",
                "phar-io/version": "^3.0.2",
                "php": ">=7.3",
                "phpspec/prophecy": "^1.12.1",
                "phpunit/php-code-coverage": "^9.2.13",
                "phpunit/php-file-iterator": "^3.0.5",
                "phpunit/php-invoker": "^3.1.1",
                "phpunit/php-text-template": "^2.0.3",
                "phpunit/php-timer": "^5.0.2",
                "sebastian/cli-parser": "^1.0.1",
                "sebastian/code-unit": "^1.0.6",
                "sebastian/comparator": "^4.0.5",
                "sebastian/diff": "^4.0.3",
                "sebastian/environment": "^5.1.3",
                "sebastian/exporter": "^4.0.3",
                "sebastian/global-state": "^5.0.1",
                "sebastian/object-enumerator": "^4.0.3",
                "sebastian/resource-operations": "^3.0.3",
                "sebastian/type": "^3.0",
                "sebastian/version": "^3.0.2"
            },
            "require-dev": {
                "ext-pdo": "*",
                "phpspec/prophecy-phpunit": "^2.0.1"
            },
            "suggest": {
                "ext-soap": "*",
                "ext-xdebug": "*"
            },
            "bin": [
                "phpunit"
            ],
            "type": "library",
            "extra": {
                "branch-alias": {
                    "dev-master": "9.5-dev"
                }
            },
            "autoload": {
                "files": [
                    "src/Framework/Assert/Functions.php"
                ],
                "classmap": [
                    "src/"
                ]
            },
            "notification-url": "https://packagist.org/downloads/",
            "license": [
                "BSD-3-Clause"
            ],
            "authors": [
                {
                    "name": "Sebastian Bergmann",
                    "email": "sebastian@phpunit.de",
                    "role": "lead"
                }
            ],
            "description": "The PHP Unit Testing framework.",
            "homepage": "https://phpunit.de/",
            "keywords": [
                "phpunit",
                "testing",
                "xunit"
            ],
            "support": {
                "issues": "https://github.com/sebastianbergmann/phpunit/issues",
                "source": "https://github.com/sebastianbergmann/phpunit/tree/9.5.20"
            },
            "funding": [
                {
                    "url": "https://phpunit.de/sponsors.html",
                    "type": "custom"
                },
                {
                    "url": "https://github.com/sebastianbergmann",
                    "type": "github"
                }
            ],
            "time": "2022-04-01T12:37:26+00:00"
        },
        {
            "name": "sebastian/cli-parser",
            "version": "1.0.1",
            "source": {
                "type": "git",
                "url": "https://github.com/sebastianbergmann/cli-parser.git",
                "reference": "442e7c7e687e42adc03470c7b668bc4b2402c0b2"
            },
            "dist": {
                "type": "zip",
                "url": "https://api.github.com/repos/sebastianbergmann/cli-parser/zipball/442e7c7e687e42adc03470c7b668bc4b2402c0b2",
                "reference": "442e7c7e687e42adc03470c7b668bc4b2402c0b2",
                "shasum": ""
            },
            "require": {
                "php": ">=7.3"
            },
            "require-dev": {
                "phpunit/phpunit": "^9.3"
            },
            "type": "library",
            "extra": {
                "branch-alias": {
                    "dev-master": "1.0-dev"
                }
            },
            "autoload": {
                "classmap": [
                    "src/"
                ]
            },
            "notification-url": "https://packagist.org/downloads/",
            "license": [
                "BSD-3-Clause"
            ],
            "authors": [
                {
                    "name": "Sebastian Bergmann",
                    "email": "sebastian@phpunit.de",
                    "role": "lead"
                }
            ],
            "description": "Library for parsing CLI options",
            "homepage": "https://github.com/sebastianbergmann/cli-parser",
            "support": {
                "issues": "https://github.com/sebastianbergmann/cli-parser/issues",
                "source": "https://github.com/sebastianbergmann/cli-parser/tree/1.0.1"
            },
            "funding": [
                {
                    "url": "https://github.com/sebastianbergmann",
                    "type": "github"
                }
            ],
            "time": "2020-09-28T06:08:49+00:00"
        },
        {
            "name": "sebastian/code-unit",
            "version": "1.0.8",
            "source": {
                "type": "git",
                "url": "https://github.com/sebastianbergmann/code-unit.git",
                "reference": "1fc9f64c0927627ef78ba436c9b17d967e68e120"
            },
            "dist": {
                "type": "zip",
                "url": "https://api.github.com/repos/sebastianbergmann/code-unit/zipball/1fc9f64c0927627ef78ba436c9b17d967e68e120",
                "reference": "1fc9f64c0927627ef78ba436c9b17d967e68e120",
                "shasum": ""
            },
            "require": {
                "php": ">=7.3"
            },
            "require-dev": {
                "phpunit/phpunit": "^9.3"
            },
            "type": "library",
            "extra": {
                "branch-alias": {
                    "dev-master": "1.0-dev"
                }
            },
            "autoload": {
                "classmap": [
                    "src/"
                ]
            },
            "notification-url": "https://packagist.org/downloads/",
            "license": [
                "BSD-3-Clause"
            ],
            "authors": [
                {
                    "name": "Sebastian Bergmann",
                    "email": "sebastian@phpunit.de",
                    "role": "lead"
                }
            ],
            "description": "Collection of value objects that represent the PHP code units",
            "homepage": "https://github.com/sebastianbergmann/code-unit",
            "support": {
                "issues": "https://github.com/sebastianbergmann/code-unit/issues",
                "source": "https://github.com/sebastianbergmann/code-unit/tree/1.0.8"
            },
            "funding": [
                {
                    "url": "https://github.com/sebastianbergmann",
                    "type": "github"
                }
            ],
            "time": "2020-10-26T13:08:54+00:00"
        },
        {
            "name": "sebastian/code-unit-reverse-lookup",
            "version": "2.0.3",
            "source": {
                "type": "git",
                "url": "https://github.com/sebastianbergmann/code-unit-reverse-lookup.git",
                "reference": "ac91f01ccec49fb77bdc6fd1e548bc70f7faa3e5"
            },
            "dist": {
                "type": "zip",
                "url": "https://api.github.com/repos/sebastianbergmann/code-unit-reverse-lookup/zipball/ac91f01ccec49fb77bdc6fd1e548bc70f7faa3e5",
                "reference": "ac91f01ccec49fb77bdc6fd1e548bc70f7faa3e5",
                "shasum": ""
            },
            "require": {
                "php": ">=7.3"
            },
            "require-dev": {
                "phpunit/phpunit": "^9.3"
            },
            "type": "library",
            "extra": {
                "branch-alias": {
                    "dev-master": "2.0-dev"
                }
            },
            "autoload": {
                "classmap": [
                    "src/"
                ]
            },
            "notification-url": "https://packagist.org/downloads/",
            "license": [
                "BSD-3-Clause"
            ],
            "authors": [
                {
                    "name": "Sebastian Bergmann",
                    "email": "sebastian@phpunit.de"
                }
            ],
            "description": "Looks up which function or method a line of code belongs to",
            "homepage": "https://github.com/sebastianbergmann/code-unit-reverse-lookup/",
            "support": {
                "issues": "https://github.com/sebastianbergmann/code-unit-reverse-lookup/issues",
                "source": "https://github.com/sebastianbergmann/code-unit-reverse-lookup/tree/2.0.3"
            },
            "funding": [
                {
                    "url": "https://github.com/sebastianbergmann",
                    "type": "github"
                }
            ],
            "time": "2020-09-28T05:30:19+00:00"
        },
        {
            "name": "sebastian/comparator",
            "version": "4.0.8",
            "source": {
                "type": "git",
                "url": "https://github.com/sebastianbergmann/comparator.git",
                "reference": "fa0f136dd2334583309d32b62544682ee972b51a"
            },
            "dist": {
                "type": "zip",
                "url": "https://api.github.com/repos/sebastianbergmann/comparator/zipball/fa0f136dd2334583309d32b62544682ee972b51a",
                "reference": "fa0f136dd2334583309d32b62544682ee972b51a",
                "shasum": ""
            },
            "require": {
                "php": ">=7.3",
                "sebastian/diff": "^4.0",
                "sebastian/exporter": "^4.0"
            },
            "require-dev": {
                "phpunit/phpunit": "^9.3"
            },
            "type": "library",
            "extra": {
                "branch-alias": {
                    "dev-master": "4.0-dev"
                }
            },
            "autoload": {
                "classmap": [
                    "src/"
                ]
            },
            "notification-url": "https://packagist.org/downloads/",
            "license": [
                "BSD-3-Clause"
            ],
            "authors": [
                {
                    "name": "Sebastian Bergmann",
                    "email": "sebastian@phpunit.de"
                },
                {
                    "name": "Jeff Welch",
                    "email": "whatthejeff@gmail.com"
                },
                {
                    "name": "Volker Dusch",
                    "email": "github@wallbash.com"
                },
                {
                    "name": "Bernhard Schussek",
                    "email": "bschussek@2bepublished.at"
                }
            ],
            "description": "Provides the functionality to compare PHP values for equality",
            "homepage": "https://github.com/sebastianbergmann/comparator",
            "keywords": [
                "comparator",
                "compare",
                "equality"
            ],
            "support": {
                "issues": "https://github.com/sebastianbergmann/comparator/issues",
                "source": "https://github.com/sebastianbergmann/comparator/tree/4.0.8"
            },
            "funding": [
                {
                    "url": "https://github.com/sebastianbergmann",
                    "type": "github"
                }
            ],
            "time": "2022-09-14T12:41:17+00:00"
        },
        {
            "name": "sebastian/complexity",
            "version": "2.0.2",
            "source": {
                "type": "git",
                "url": "https://github.com/sebastianbergmann/complexity.git",
                "reference": "739b35e53379900cc9ac327b2147867b8b6efd88"
            },
            "dist": {
                "type": "zip",
                "url": "https://api.github.com/repos/sebastianbergmann/complexity/zipball/739b35e53379900cc9ac327b2147867b8b6efd88",
                "reference": "739b35e53379900cc9ac327b2147867b8b6efd88",
                "shasum": ""
            },
            "require": {
                "nikic/php-parser": "^4.7",
                "php": ">=7.3"
            },
            "require-dev": {
                "phpunit/phpunit": "^9.3"
            },
            "type": "library",
            "extra": {
                "branch-alias": {
                    "dev-master": "2.0-dev"
                }
            },
            "autoload": {
                "classmap": [
                    "src/"
                ]
            },
            "notification-url": "https://packagist.org/downloads/",
            "license": [
                "BSD-3-Clause"
            ],
            "authors": [
                {
                    "name": "Sebastian Bergmann",
                    "email": "sebastian@phpunit.de",
                    "role": "lead"
                }
            ],
            "description": "Library for calculating the complexity of PHP code units",
            "homepage": "https://github.com/sebastianbergmann/complexity",
            "support": {
                "issues": "https://github.com/sebastianbergmann/complexity/issues",
                "source": "https://github.com/sebastianbergmann/complexity/tree/2.0.2"
            },
            "funding": [
                {
                    "url": "https://github.com/sebastianbergmann",
                    "type": "github"
                }
            ],
            "time": "2020-10-26T15:52:27+00:00"
        },
        {
            "name": "sebastian/diff",
            "version": "4.0.4",
            "source": {
                "type": "git",
                "url": "https://github.com/sebastianbergmann/diff.git",
                "reference": "3461e3fccc7cfdfc2720be910d3bd73c69be590d"
            },
            "dist": {
                "type": "zip",
                "url": "https://api.github.com/repos/sebastianbergmann/diff/zipball/3461e3fccc7cfdfc2720be910d3bd73c69be590d",
                "reference": "3461e3fccc7cfdfc2720be910d3bd73c69be590d",
                "shasum": ""
            },
            "require": {
                "php": ">=7.3"
            },
            "require-dev": {
                "phpunit/phpunit": "^9.3",
                "symfony/process": "^4.2 || ^5"
            },
            "type": "library",
            "extra": {
                "branch-alias": {
                    "dev-master": "4.0-dev"
                }
            },
            "autoload": {
                "classmap": [
                    "src/"
                ]
            },
            "notification-url": "https://packagist.org/downloads/",
            "license": [
                "BSD-3-Clause"
            ],
            "authors": [
                {
                    "name": "Sebastian Bergmann",
                    "email": "sebastian@phpunit.de"
                },
                {
                    "name": "Kore Nordmann",
                    "email": "mail@kore-nordmann.de"
                }
            ],
            "description": "Diff implementation",
            "homepage": "https://github.com/sebastianbergmann/diff",
            "keywords": [
                "diff",
                "udiff",
                "unidiff",
                "unified diff"
            ],
            "support": {
                "issues": "https://github.com/sebastianbergmann/diff/issues",
                "source": "https://github.com/sebastianbergmann/diff/tree/4.0.4"
            },
            "funding": [
                {
                    "url": "https://github.com/sebastianbergmann",
                    "type": "github"
                }
            ],
            "time": "2020-10-26T13:10:38+00:00"
        },
        {
            "name": "sebastian/environment",
            "version": "5.1.4",
            "source": {
                "type": "git",
                "url": "https://github.com/sebastianbergmann/environment.git",
                "reference": "1b5dff7bb151a4db11d49d90e5408e4e938270f7"
            },
            "dist": {
                "type": "zip",
                "url": "https://api.github.com/repos/sebastianbergmann/environment/zipball/1b5dff7bb151a4db11d49d90e5408e4e938270f7",
                "reference": "1b5dff7bb151a4db11d49d90e5408e4e938270f7",
                "shasum": ""
            },
            "require": {
                "php": ">=7.3"
            },
            "require-dev": {
                "phpunit/phpunit": "^9.3"
            },
            "suggest": {
                "ext-posix": "*"
            },
            "type": "library",
            "extra": {
                "branch-alias": {
                    "dev-master": "5.1-dev"
                }
            },
            "autoload": {
                "classmap": [
                    "src/"
                ]
            },
            "notification-url": "https://packagist.org/downloads/",
            "license": [
                "BSD-3-Clause"
            ],
            "authors": [
                {
                    "name": "Sebastian Bergmann",
                    "email": "sebastian@phpunit.de"
                }
            ],
            "description": "Provides functionality to handle HHVM/PHP environments",
            "homepage": "http://www.github.com/sebastianbergmann/environment",
            "keywords": [
                "Xdebug",
                "environment",
                "hhvm"
            ],
            "support": {
                "issues": "https://github.com/sebastianbergmann/environment/issues",
                "source": "https://github.com/sebastianbergmann/environment/tree/5.1.4"
            },
            "funding": [
                {
                    "url": "https://github.com/sebastianbergmann",
                    "type": "github"
                }
            ],
            "time": "2022-04-03T09:37:03+00:00"
        },
        {
            "name": "sebastian/exporter",
            "version": "4.0.5",
            "source": {
                "type": "git",
                "url": "https://github.com/sebastianbergmann/exporter.git",
                "reference": "ac230ed27f0f98f597c8a2b6eb7ac563af5e5b9d"
            },
            "dist": {
                "type": "zip",
                "url": "https://api.github.com/repos/sebastianbergmann/exporter/zipball/ac230ed27f0f98f597c8a2b6eb7ac563af5e5b9d",
                "reference": "ac230ed27f0f98f597c8a2b6eb7ac563af5e5b9d",
                "shasum": ""
            },
            "require": {
                "php": ">=7.3",
                "sebastian/recursion-context": "^4.0"
            },
            "require-dev": {
                "ext-mbstring": "*",
                "phpunit/phpunit": "^9.3"
            },
            "type": "library",
            "extra": {
                "branch-alias": {
                    "dev-master": "4.0-dev"
                }
            },
            "autoload": {
                "classmap": [
                    "src/"
                ]
            },
            "notification-url": "https://packagist.org/downloads/",
            "license": [
                "BSD-3-Clause"
            ],
            "authors": [
                {
                    "name": "Sebastian Bergmann",
                    "email": "sebastian@phpunit.de"
                },
                {
                    "name": "Jeff Welch",
                    "email": "whatthejeff@gmail.com"
                },
                {
                    "name": "Volker Dusch",
                    "email": "github@wallbash.com"
                },
                {
                    "name": "Adam Harvey",
                    "email": "aharvey@php.net"
                },
                {
                    "name": "Bernhard Schussek",
                    "email": "bschussek@gmail.com"
                }
            ],
            "description": "Provides the functionality to export PHP variables for visualization",
            "homepage": "https://www.github.com/sebastianbergmann/exporter",
            "keywords": [
                "export",
                "exporter"
            ],
            "support": {
                "issues": "https://github.com/sebastianbergmann/exporter/issues",
                "source": "https://github.com/sebastianbergmann/exporter/tree/4.0.5"
            },
            "funding": [
                {
                    "url": "https://github.com/sebastianbergmann",
                    "type": "github"
                }
            ],
            "time": "2022-09-14T06:03:37+00:00"
        },
        {
            "name": "sebastian/global-state",
            "version": "5.0.5",
            "source": {
                "type": "git",
                "url": "https://github.com/sebastianbergmann/global-state.git",
                "reference": "0ca8db5a5fc9c8646244e629625ac486fa286bf2"
            },
            "dist": {
                "type": "zip",
                "url": "https://api.github.com/repos/sebastianbergmann/global-state/zipball/0ca8db5a5fc9c8646244e629625ac486fa286bf2",
                "reference": "0ca8db5a5fc9c8646244e629625ac486fa286bf2",
                "shasum": ""
            },
            "require": {
                "php": ">=7.3",
                "sebastian/object-reflector": "^2.0",
                "sebastian/recursion-context": "^4.0"
            },
            "require-dev": {
                "ext-dom": "*",
                "phpunit/phpunit": "^9.3"
            },
            "suggest": {
                "ext-uopz": "*"
            },
            "type": "library",
            "extra": {
                "branch-alias": {
                    "dev-master": "5.0-dev"
                }
            },
            "autoload": {
                "classmap": [
                    "src/"
                ]
            },
            "notification-url": "https://packagist.org/downloads/",
            "license": [
                "BSD-3-Clause"
            ],
            "authors": [
                {
                    "name": "Sebastian Bergmann",
                    "email": "sebastian@phpunit.de"
                }
            ],
            "description": "Snapshotting of global state",
            "homepage": "http://www.github.com/sebastianbergmann/global-state",
            "keywords": [
                "global state"
            ],
            "support": {
                "issues": "https://github.com/sebastianbergmann/global-state/issues",
                "source": "https://github.com/sebastianbergmann/global-state/tree/5.0.5"
            },
            "funding": [
                {
                    "url": "https://github.com/sebastianbergmann",
                    "type": "github"
                }
            ],
            "time": "2022-02-14T08:28:10+00:00"
        },
        {
            "name": "sebastian/lines-of-code",
            "version": "1.0.3",
            "source": {
                "type": "git",
                "url": "https://github.com/sebastianbergmann/lines-of-code.git",
                "reference": "c1c2e997aa3146983ed888ad08b15470a2e22ecc"
            },
            "dist": {
                "type": "zip",
                "url": "https://api.github.com/repos/sebastianbergmann/lines-of-code/zipball/c1c2e997aa3146983ed888ad08b15470a2e22ecc",
                "reference": "c1c2e997aa3146983ed888ad08b15470a2e22ecc",
                "shasum": ""
            },
            "require": {
                "nikic/php-parser": "^4.6",
                "php": ">=7.3"
            },
            "require-dev": {
                "phpunit/phpunit": "^9.3"
            },
            "type": "library",
            "extra": {
                "branch-alias": {
                    "dev-master": "1.0-dev"
                }
            },
            "autoload": {
                "classmap": [
                    "src/"
                ]
            },
            "notification-url": "https://packagist.org/downloads/",
            "license": [
                "BSD-3-Clause"
            ],
            "authors": [
                {
                    "name": "Sebastian Bergmann",
                    "email": "sebastian@phpunit.de",
                    "role": "lead"
                }
            ],
            "description": "Library for counting the lines of code in PHP source code",
            "homepage": "https://github.com/sebastianbergmann/lines-of-code",
            "support": {
                "issues": "https://github.com/sebastianbergmann/lines-of-code/issues",
                "source": "https://github.com/sebastianbergmann/lines-of-code/tree/1.0.3"
            },
            "funding": [
                {
                    "url": "https://github.com/sebastianbergmann",
                    "type": "github"
                }
            ],
            "time": "2020-11-28T06:42:11+00:00"
        },
        {
            "name": "sebastian/object-enumerator",
            "version": "4.0.4",
            "source": {
                "type": "git",
                "url": "https://github.com/sebastianbergmann/object-enumerator.git",
                "reference": "5c9eeac41b290a3712d88851518825ad78f45c71"
            },
            "dist": {
                "type": "zip",
                "url": "https://api.github.com/repos/sebastianbergmann/object-enumerator/zipball/5c9eeac41b290a3712d88851518825ad78f45c71",
                "reference": "5c9eeac41b290a3712d88851518825ad78f45c71",
                "shasum": ""
            },
            "require": {
                "php": ">=7.3",
                "sebastian/object-reflector": "^2.0",
                "sebastian/recursion-context": "^4.0"
            },
            "require-dev": {
                "phpunit/phpunit": "^9.3"
            },
            "type": "library",
            "extra": {
                "branch-alias": {
                    "dev-master": "4.0-dev"
                }
            },
            "autoload": {
                "classmap": [
                    "src/"
                ]
            },
            "notification-url": "https://packagist.org/downloads/",
            "license": [
                "BSD-3-Clause"
            ],
            "authors": [
                {
                    "name": "Sebastian Bergmann",
                    "email": "sebastian@phpunit.de"
                }
            ],
            "description": "Traverses array structures and object graphs to enumerate all referenced objects",
            "homepage": "https://github.com/sebastianbergmann/object-enumerator/",
            "support": {
                "issues": "https://github.com/sebastianbergmann/object-enumerator/issues",
                "source": "https://github.com/sebastianbergmann/object-enumerator/tree/4.0.4"
            },
            "funding": [
                {
                    "url": "https://github.com/sebastianbergmann",
                    "type": "github"
                }
            ],
            "time": "2020-10-26T13:12:34+00:00"
        },
        {
            "name": "sebastian/object-reflector",
            "version": "2.0.4",
            "source": {
                "type": "git",
                "url": "https://github.com/sebastianbergmann/object-reflector.git",
                "reference": "b4f479ebdbf63ac605d183ece17d8d7fe49c15c7"
            },
            "dist": {
                "type": "zip",
                "url": "https://api.github.com/repos/sebastianbergmann/object-reflector/zipball/b4f479ebdbf63ac605d183ece17d8d7fe49c15c7",
                "reference": "b4f479ebdbf63ac605d183ece17d8d7fe49c15c7",
                "shasum": ""
            },
            "require": {
                "php": ">=7.3"
            },
            "require-dev": {
                "phpunit/phpunit": "^9.3"
            },
            "type": "library",
            "extra": {
                "branch-alias": {
                    "dev-master": "2.0-dev"
                }
            },
            "autoload": {
                "classmap": [
                    "src/"
                ]
            },
            "notification-url": "https://packagist.org/downloads/",
            "license": [
                "BSD-3-Clause"
            ],
            "authors": [
                {
                    "name": "Sebastian Bergmann",
                    "email": "sebastian@phpunit.de"
                }
            ],
            "description": "Allows reflection of object attributes, including inherited and non-public ones",
            "homepage": "https://github.com/sebastianbergmann/object-reflector/",
            "support": {
                "issues": "https://github.com/sebastianbergmann/object-reflector/issues",
                "source": "https://github.com/sebastianbergmann/object-reflector/tree/2.0.4"
            },
            "funding": [
                {
                    "url": "https://github.com/sebastianbergmann",
                    "type": "github"
                }
            ],
            "time": "2020-10-26T13:14:26+00:00"
        },
        {
            "name": "sebastian/recursion-context",
            "version": "4.0.4",
            "source": {
                "type": "git",
                "url": "https://github.com/sebastianbergmann/recursion-context.git",
                "reference": "cd9d8cf3c5804de4341c283ed787f099f5506172"
            },
            "dist": {
                "type": "zip",
                "url": "https://api.github.com/repos/sebastianbergmann/recursion-context/zipball/cd9d8cf3c5804de4341c283ed787f099f5506172",
                "reference": "cd9d8cf3c5804de4341c283ed787f099f5506172",
                "shasum": ""
            },
            "require": {
                "php": ">=7.3"
            },
            "require-dev": {
                "phpunit/phpunit": "^9.3"
            },
            "type": "library",
            "extra": {
                "branch-alias": {
                    "dev-master": "4.0-dev"
                }
            },
            "autoload": {
                "classmap": [
                    "src/"
                ]
            },
            "notification-url": "https://packagist.org/downloads/",
            "license": [
                "BSD-3-Clause"
            ],
            "authors": [
                {
                    "name": "Sebastian Bergmann",
                    "email": "sebastian@phpunit.de"
                },
                {
                    "name": "Jeff Welch",
                    "email": "whatthejeff@gmail.com"
                },
                {
                    "name": "Adam Harvey",
                    "email": "aharvey@php.net"
                }
            ],
            "description": "Provides functionality to recursively process PHP variables",
            "homepage": "http://www.github.com/sebastianbergmann/recursion-context",
            "support": {
                "issues": "https://github.com/sebastianbergmann/recursion-context/issues",
                "source": "https://github.com/sebastianbergmann/recursion-context/tree/4.0.4"
            },
            "funding": [
                {
                    "url": "https://github.com/sebastianbergmann",
                    "type": "github"
                }
            ],
            "time": "2020-10-26T13:17:30+00:00"
        },
        {
            "name": "sebastian/resource-operations",
            "version": "3.0.3",
            "source": {
                "type": "git",
                "url": "https://github.com/sebastianbergmann/resource-operations.git",
                "reference": "0f4443cb3a1d92ce809899753bc0d5d5a8dd19a8"
            },
            "dist": {
                "type": "zip",
                "url": "https://api.github.com/repos/sebastianbergmann/resource-operations/zipball/0f4443cb3a1d92ce809899753bc0d5d5a8dd19a8",
                "reference": "0f4443cb3a1d92ce809899753bc0d5d5a8dd19a8",
                "shasum": ""
            },
            "require": {
                "php": ">=7.3"
            },
            "require-dev": {
                "phpunit/phpunit": "^9.0"
            },
            "type": "library",
            "extra": {
                "branch-alias": {
                    "dev-master": "3.0-dev"
                }
            },
            "autoload": {
                "classmap": [
                    "src/"
                ]
            },
            "notification-url": "https://packagist.org/downloads/",
            "license": [
                "BSD-3-Clause"
            ],
            "authors": [
                {
                    "name": "Sebastian Bergmann",
                    "email": "sebastian@phpunit.de"
                }
            ],
            "description": "Provides a list of PHP built-in functions that operate on resources",
            "homepage": "https://www.github.com/sebastianbergmann/resource-operations",
            "support": {
                "issues": "https://github.com/sebastianbergmann/resource-operations/issues",
                "source": "https://github.com/sebastianbergmann/resource-operations/tree/3.0.3"
            },
            "funding": [
                {
                    "url": "https://github.com/sebastianbergmann",
                    "type": "github"
                }
            ],
            "time": "2020-09-28T06:45:17+00:00"
        },
        {
            "name": "sebastian/type",
            "version": "3.2.0",
            "source": {
                "type": "git",
                "url": "https://github.com/sebastianbergmann/type.git",
                "reference": "fb3fe09c5f0bae6bc27ef3ce933a1e0ed9464b6e"
            },
            "dist": {
                "type": "zip",
                "url": "https://api.github.com/repos/sebastianbergmann/type/zipball/fb3fe09c5f0bae6bc27ef3ce933a1e0ed9464b6e",
                "reference": "fb3fe09c5f0bae6bc27ef3ce933a1e0ed9464b6e",
                "shasum": ""
            },
            "require": {
                "php": ">=7.3"
            },
            "require-dev": {
                "phpunit/phpunit": "^9.5"
            },
            "type": "library",
            "extra": {
                "branch-alias": {
                    "dev-master": "3.2-dev"
                }
            },
            "autoload": {
                "classmap": [
                    "src/"
                ]
            },
            "notification-url": "https://packagist.org/downloads/",
            "license": [
                "BSD-3-Clause"
            ],
            "authors": [
                {
                    "name": "Sebastian Bergmann",
                    "email": "sebastian@phpunit.de",
                    "role": "lead"
                }
            ],
            "description": "Collection of value objects that represent the types of the PHP type system",
            "homepage": "https://github.com/sebastianbergmann/type",
            "support": {
                "issues": "https://github.com/sebastianbergmann/type/issues",
                "source": "https://github.com/sebastianbergmann/type/tree/3.2.0"
            },
            "funding": [
                {
                    "url": "https://github.com/sebastianbergmann",
                    "type": "github"
                }
            ],
            "time": "2022-09-12T14:47:03+00:00"
        },
        {
            "name": "sebastian/version",
            "version": "3.0.2",
            "source": {
                "type": "git",
                "url": "https://github.com/sebastianbergmann/version.git",
                "reference": "c6c1022351a901512170118436c764e473f6de8c"
            },
            "dist": {
                "type": "zip",
                "url": "https://api.github.com/repos/sebastianbergmann/version/zipball/c6c1022351a901512170118436c764e473f6de8c",
                "reference": "c6c1022351a901512170118436c764e473f6de8c",
                "shasum": ""
            },
            "require": {
                "php": ">=7.3"
            },
            "type": "library",
            "extra": {
                "branch-alias": {
                    "dev-master": "3.0-dev"
                }
            },
            "autoload": {
                "classmap": [
                    "src/"
                ]
            },
            "notification-url": "https://packagist.org/downloads/",
            "license": [
                "BSD-3-Clause"
            ],
            "authors": [
                {
                    "name": "Sebastian Bergmann",
                    "email": "sebastian@phpunit.de",
                    "role": "lead"
                }
            ],
            "description": "Library that helps with managing the version number of Git-hosted PHP projects",
            "homepage": "https://github.com/sebastianbergmann/version",
            "support": {
                "issues": "https://github.com/sebastianbergmann/version/issues",
                "source": "https://github.com/sebastianbergmann/version/tree/3.0.2"
            },
            "funding": [
                {
                    "url": "https://github.com/sebastianbergmann",
                    "type": "github"
                }
            ],
            "time": "2020-09-28T06:39:44+00:00"
        },
        {
            "name": "squizlabs/php_codesniffer",
            "version": "3.7.1",
            "source": {
                "type": "git",
                "url": "https://github.com/squizlabs/PHP_CodeSniffer.git",
                "reference": "1359e176e9307e906dc3d890bcc9603ff6d90619"
            },
            "dist": {
                "type": "zip",
                "url": "https://api.github.com/repos/squizlabs/PHP_CodeSniffer/zipball/1359e176e9307e906dc3d890bcc9603ff6d90619",
                "reference": "1359e176e9307e906dc3d890bcc9603ff6d90619",
                "shasum": ""
            },
            "require": {
                "ext-simplexml": "*",
                "ext-tokenizer": "*",
                "ext-xmlwriter": "*",
                "php": ">=5.4.0"
            },
            "require-dev": {
                "phpunit/phpunit": "^4.0 || ^5.0 || ^6.0 || ^7.0"
            },
            "bin": [
                "bin/phpcs",
                "bin/phpcbf"
            ],
            "type": "library",
            "extra": {
                "branch-alias": {
                    "dev-master": "3.x-dev"
                }
            },
            "notification-url": "https://packagist.org/downloads/",
            "license": [
                "BSD-3-Clause"
            ],
            "authors": [
                {
                    "name": "Greg Sherwood",
                    "role": "lead"
                }
            ],
            "description": "PHP_CodeSniffer tokenizes PHP, JavaScript and CSS files and detects violations of a defined set of coding standards.",
            "homepage": "https://github.com/squizlabs/PHP_CodeSniffer",
            "keywords": [
                "phpcs",
                "standards"
            ],
            "support": {
                "issues": "https://github.com/squizlabs/PHP_CodeSniffer/issues",
                "source": "https://github.com/squizlabs/PHP_CodeSniffer",
                "wiki": "https://github.com/squizlabs/PHP_CodeSniffer/wiki"
            },
            "time": "2022-06-18T07:21:10+00:00"
        },
        {
            "name": "swoole/ide-helper",
            "version": "4.8.9",
            "source": {
                "type": "git",
                "url": "https://github.com/swoole/ide-helper.git",
                "reference": "8f82ba3b6af04a5bccb97c1654af992d1ee8b0fe"
            },
            "dist": {
                "type": "zip",
                "url": "https://api.github.com/repos/swoole/ide-helper/zipball/8f82ba3b6af04a5bccb97c1654af992d1ee8b0fe",
                "reference": "8f82ba3b6af04a5bccb97c1654af992d1ee8b0fe",
                "shasum": ""
            },
            "type": "library",
            "notification-url": "https://packagist.org/downloads/",
            "license": [
                "Apache-2.0"
            ],
            "authors": [
                {
                    "name": "Team Swoole",
                    "email": "team@swoole.com"
                }
            ],
            "description": "IDE help files for Swoole.",
            "support": {
                "issues": "https://github.com/swoole/ide-helper/issues",
                "source": "https://github.com/swoole/ide-helper/tree/4.8.9"
            },
            "funding": [
                {
                    "url": "https://gitee.com/swoole/swoole?donate=true",
                    "type": "custom"
                },
                {
                    "url": "https://github.com/swoole",
                    "type": "github"
                }
            ],
            "time": "2022-04-18T20:38:04+00:00"
        },
        {
            "name": "symfony/polyfill-ctype",
            "version": "v1.26.0",
            "source": {
                "type": "git",
                "url": "https://github.com/symfony/polyfill-ctype.git",
                "reference": "6fd1b9a79f6e3cf65f9e679b23af304cd9e010d4"
            },
            "dist": {
                "type": "zip",
                "url": "https://api.github.com/repos/symfony/polyfill-ctype/zipball/6fd1b9a79f6e3cf65f9e679b23af304cd9e010d4",
                "reference": "6fd1b9a79f6e3cf65f9e679b23af304cd9e010d4",
                "shasum": ""
            },
            "require": {
                "php": ">=7.1"
            },
            "provide": {
                "ext-ctype": "*"
            },
            "suggest": {
                "ext-ctype": "For best performance"
            },
            "type": "library",
            "extra": {
                "branch-alias": {
                    "dev-main": "1.26-dev"
                },
                "thanks": {
                    "name": "symfony/polyfill",
                    "url": "https://github.com/symfony/polyfill"
                }
            },
            "autoload": {
                "files": [
                    "bootstrap.php"
                ],
                "psr-4": {
                    "Symfony\\Polyfill\\Ctype\\": ""
                }
            },
            "notification-url": "https://packagist.org/downloads/",
            "license": [
                "MIT"
            ],
            "authors": [
                {
                    "name": "Gert de Pagter",
                    "email": "BackEndTea@gmail.com"
                },
                {
                    "name": "Symfony Community",
                    "homepage": "https://symfony.com/contributors"
                }
            ],
            "description": "Symfony polyfill for ctype functions",
            "homepage": "https://symfony.com",
            "keywords": [
                "compatibility",
                "ctype",
                "polyfill",
                "portable"
            ],
            "support": {
                "source": "https://github.com/symfony/polyfill-ctype/tree/v1.26.0"
            },
            "funding": [
                {
                    "url": "https://symfony.com/sponsor",
                    "type": "custom"
                },
                {
                    "url": "https://github.com/fabpot",
                    "type": "github"
                },
                {
                    "url": "https://tidelift.com/funding/github/packagist/symfony/symfony",
                    "type": "tidelift"
                }
            ],
            "time": "2022-05-24T11:49:31+00:00"
        },
        {
            "name": "symfony/polyfill-mbstring",
            "version": "v1.26.0",
            "source": {
                "type": "git",
                "url": "https://github.com/symfony/polyfill-mbstring.git",
                "reference": "9344f9cb97f3b19424af1a21a3b0e75b0a7d8d7e"
            },
            "dist": {
                "type": "zip",
                "url": "https://api.github.com/repos/symfony/polyfill-mbstring/zipball/9344f9cb97f3b19424af1a21a3b0e75b0a7d8d7e",
                "reference": "9344f9cb97f3b19424af1a21a3b0e75b0a7d8d7e",
                "shasum": ""
            },
            "require": {
                "php": ">=7.1"
            },
            "provide": {
                "ext-mbstring": "*"
            },
            "suggest": {
                "ext-mbstring": "For best performance"
            },
            "type": "library",
            "extra": {
                "branch-alias": {
                    "dev-main": "1.26-dev"
                },
                "thanks": {
                    "name": "symfony/polyfill",
                    "url": "https://github.com/symfony/polyfill"
                }
            },
            "autoload": {
                "files": [
                    "bootstrap.php"
                ],
                "psr-4": {
                    "Symfony\\Polyfill\\Mbstring\\": ""
                }
            },
            "notification-url": "https://packagist.org/downloads/",
            "license": [
                "MIT"
            ],
            "authors": [
                {
                    "name": "Nicolas Grekas",
                    "email": "p@tchwork.com"
                },
                {
                    "name": "Symfony Community",
                    "homepage": "https://symfony.com/contributors"
                }
            ],
            "description": "Symfony polyfill for the Mbstring extension",
            "homepage": "https://symfony.com",
            "keywords": [
                "compatibility",
                "mbstring",
                "polyfill",
                "portable",
                "shim"
            ],
            "support": {
                "source": "https://github.com/symfony/polyfill-mbstring/tree/v1.26.0"
            },
            "funding": [
                {
                    "url": "https://symfony.com/sponsor",
                    "type": "custom"
                },
                {
                    "url": "https://github.com/fabpot",
                    "type": "github"
                },
                {
                    "url": "https://tidelift.com/funding/github/packagist/symfony/symfony",
                    "type": "tidelift"
                }
            ],
            "time": "2022-05-24T11:49:31+00:00"
        },
        {
            "name": "textalk/websocket",
            "version": "1.5.7",
            "source": {
                "type": "git",
                "url": "https://github.com/Textalk/websocket-php.git",
                "reference": "1712325e99b6bf869ccbf9bf41ab749e7328ea46"
            },
            "dist": {
                "type": "zip",
                "url": "https://api.github.com/repos/Textalk/websocket-php/zipball/1712325e99b6bf869ccbf9bf41ab749e7328ea46",
                "reference": "1712325e99b6bf869ccbf9bf41ab749e7328ea46",
                "shasum": ""
            },
            "require": {
                "php": "^7.2 | ^8.0",
                "psr/log": "^1 | ^2 | ^3"
            },
            "require-dev": {
                "php-coveralls/php-coveralls": "^2.0",
                "phpunit/phpunit": "^8.0|^9.0",
                "squizlabs/php_codesniffer": "^3.5"
            },
            "type": "library",
            "autoload": {
                "psr-4": {
                    "WebSocket\\": "lib"
                }
            },
            "notification-url": "https://packagist.org/downloads/",
            "license": [
                "ISC"
            ],
            "authors": [
                {
                    "name": "Fredrik Liljegren"
                },
                {
                    "name": "Sören Jensen",
                    "email": "soren@abicart.se"
                }
            ],
            "description": "WebSocket client and server",
            "support": {
                "issues": "https://github.com/Textalk/websocket-php/issues",
                "source": "https://github.com/Textalk/websocket-php/tree/1.5.7"
            },
            "time": "2022-03-29T09:46:59+00:00"
        },
        {
            "name": "theseer/tokenizer",
            "version": "1.2.1",
            "source": {
                "type": "git",
                "url": "https://github.com/theseer/tokenizer.git",
                "reference": "34a41e998c2183e22995f158c581e7b5e755ab9e"
            },
            "dist": {
                "type": "zip",
                "url": "https://api.github.com/repos/theseer/tokenizer/zipball/34a41e998c2183e22995f158c581e7b5e755ab9e",
                "reference": "34a41e998c2183e22995f158c581e7b5e755ab9e",
                "shasum": ""
            },
            "require": {
                "ext-dom": "*",
                "ext-tokenizer": "*",
                "ext-xmlwriter": "*",
                "php": "^7.2 || ^8.0"
            },
            "type": "library",
            "autoload": {
                "classmap": [
                    "src/"
                ]
            },
            "notification-url": "https://packagist.org/downloads/",
            "license": [
                "BSD-3-Clause"
            ],
            "authors": [
                {
                    "name": "Arne Blankerts",
                    "email": "arne@blankerts.de",
                    "role": "Developer"
                }
            ],
            "description": "A small library for converting tokenized PHP source code into XML and potentially other formats",
            "support": {
                "issues": "https://github.com/theseer/tokenizer/issues",
                "source": "https://github.com/theseer/tokenizer/tree/1.2.1"
            },
            "funding": [
                {
                    "url": "https://github.com/theseer",
                    "type": "github"
                }
            ],
            "time": "2021-07-28T10:34:58+00:00"
        },
        {
            "name": "twig/twig",
            "version": "v3.4.3",
            "source": {
                "type": "git",
                "url": "https://github.com/twigphp/Twig.git",
                "reference": "c38fd6b0b7f370c198db91ffd02e23b517426b58"
            },
            "dist": {
                "type": "zip",
                "url": "https://api.github.com/repos/twigphp/Twig/zipball/c38fd6b0b7f370c198db91ffd02e23b517426b58",
                "reference": "c38fd6b0b7f370c198db91ffd02e23b517426b58",
                "shasum": ""
            },
            "require": {
                "php": ">=7.2.5",
                "symfony/polyfill-ctype": "^1.8",
                "symfony/polyfill-mbstring": "^1.3"
            },
            "require-dev": {
                "psr/container": "^1.0",
                "symfony/phpunit-bridge": "^4.4.9|^5.0.9|^6.0"
            },
            "type": "library",
            "extra": {
                "branch-alias": {
                    "dev-master": "3.4-dev"
                }
            },
            "autoload": {
                "psr-4": {
                    "Twig\\": "src/"
                }
            },
            "notification-url": "https://packagist.org/downloads/",
            "license": [
                "BSD-3-Clause"
            ],
            "authors": [
                {
                    "name": "Fabien Potencier",
                    "email": "fabien@symfony.com",
                    "homepage": "http://fabien.potencier.org",
                    "role": "Lead Developer"
                },
                {
                    "name": "Twig Team",
                    "role": "Contributors"
                },
                {
                    "name": "Armin Ronacher",
                    "email": "armin.ronacher@active-4.com",
                    "role": "Project Founder"
                }
            ],
            "description": "Twig, the flexible, fast, and secure template language for PHP",
            "homepage": "https://twig.symfony.com",
            "keywords": [
                "templating"
            ],
            "support": {
                "issues": "https://github.com/twigphp/Twig/issues",
                "source": "https://github.com/twigphp/Twig/tree/v3.4.3"
            },
            "funding": [
                {
                    "url": "https://github.com/fabpot",
                    "type": "github"
                },
                {
                    "url": "https://tidelift.com/funding/github/packagist/twig/twig",
                    "type": "tidelift"
                }
            ],
            "time": "2022-09-28T08:42:51+00:00"
        }
    ],
    "aliases": [],
    "minimum-stability": "stable",
    "stability-flags": {
        "utopia-php/platform": 20
    },
    "prefer-stable": false,
    "prefer-lowest": false,
    "platform": {
        "php": ">=8.0.0",
        "ext-curl": "*",
        "ext-imagick": "*",
        "ext-mbstring": "*",
        "ext-json": "*",
        "ext-yaml": "*",
        "ext-dom": "*",
        "ext-redis": "*",
        "ext-swoole": "*",
        "ext-pdo": "*",
        "ext-openssl": "*",
        "ext-zlib": "*",
        "ext-sockets": "*"
    },
    "platform-dev": {
        "ext-fileinfo": "*"
    },
    "platform-overrides": {
        "php": "8.0"
    },
    "plugin-api-version": "2.2.0"
}<|MERGE_RESOLUTION|>--- conflicted
+++ resolved
@@ -4,11 +4,7 @@
         "Read more about it at https://getcomposer.org/doc/01-basic-usage.md#installing-dependencies",
         "This file is @generated automatically"
     ],
-<<<<<<< HEAD
-    "content-hash": "78f080ed8fc791fd632e9a02db593bc4",
-=======
-    "content-hash": "568151395a8877f87d9bdce048adc2dc",
->>>>>>> e9b595bd
+    "content-hash": "b55f1a94691129653bc6ff0ac5f66e13",
     "packages": [
         {
             "name": "adhocore/jwt",
