--- conflicted
+++ resolved
@@ -4,11 +4,7 @@
         "Read more about it at https://getcomposer.org/doc/01-basic-usage.md#installing-dependencies",
         "This file is @generated automatically"
     ],
-<<<<<<< HEAD
-    "content-hash": "a05c1fe23b14b9f08345c9648540c304",
-=======
     "content-hash": "12d4da6b26d9f15f632cd681a837e026",
->>>>>>> c0f3404d
     "packages": [
         {
             "name": "adhocore/jwt",
