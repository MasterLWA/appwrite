{
    "_readme": [
        "This file locks the dependencies of your project to a known state",
        "Read more about it at https://getcomposer.org/doc/01-basic-usage.md#installing-dependencies",
        "This file is @generated automatically"
    ],
    "content-hash": "10f6cfc7ce51760284e4eb09f7c08f69",
    "packages": [
        {
            "name": "adhocore/jwt",
            "version": "1.1.2",
            "source": {
                "type": "git",
                "url": "https://github.com/adhocore/php-jwt.git",
                "reference": "6c434af7170090bb7a8880d2bc220a2254ba7899"
            },
            "dist": {
                "type": "zip",
                "url": "https://api.github.com/repos/adhocore/php-jwt/zipball/6c434af7170090bb7a8880d2bc220a2254ba7899",
                "reference": "6c434af7170090bb7a8880d2bc220a2254ba7899",
                "shasum": ""
            },
            "require": {
                "php": "^7.0 || ^8.0"
            },
            "require-dev": {
                "phpunit/phpunit": "^6.5 || ^7.5"
            },
            "type": "library",
            "autoload": {
                "psr-4": {
                    "Ahc\\Jwt\\": "src/"
                }
            },
            "notification-url": "https://packagist.org/downloads/",
            "license": [
                "MIT"
            ],
            "authors": [
                {
                    "name": "Jitendra Adhikari",
                    "email": "jiten.adhikary@gmail.com"
                }
            ],
            "description": "Ultra lightweight JSON web token (JWT) library for PHP5.5+.",
            "keywords": [
                "auth",
                "json-web-token",
                "jwt",
                "jwt-auth",
                "jwt-php",
                "token"
            ],
            "support": {
                "issues": "https://github.com/adhocore/php-jwt/issues",
                "source": "https://github.com/adhocore/php-jwt/tree/1.1.2"
            },
            "funding": [
                {
                    "url": "https://paypal.me/ji10",
                    "type": "custom"
                }
            ],
            "time": "2021-02-20T09:56:44+00:00"
        },
        {
            "name": "appwrite/php-clamav",
            "version": "1.1.0",
            "source": {
                "type": "git",
                "url": "https://github.com/appwrite/php-clamav.git",
                "reference": "61d00f24f9e7766fbba233e7b8d09c5475388073"
            },
            "dist": {
                "type": "zip",
                "url": "https://api.github.com/repos/appwrite/php-clamav/zipball/61d00f24f9e7766fbba233e7b8d09c5475388073",
                "reference": "61d00f24f9e7766fbba233e7b8d09c5475388073",
                "shasum": ""
            },
            "require": {
                "ext-sockets": "*",
                "php": ">=7.1"
            },
            "require-dev": {
                "phpunit/phpunit": "^7.0"
            },
            "type": "library",
            "autoload": {
                "psr-4": {
                    "Appwrite\\ClamAV\\": "src/ClamAV"
                }
            },
            "notification-url": "https://packagist.org/downloads/",
            "license": [
                "MIT"
            ],
            "authors": [
                {
                    "name": "Eldad Fux",
                    "email": "eldad@appwrite.io"
                }
            ],
            "description": "ClamAV network and pipe client for PHP",
            "keywords": [
                "anti virus",
                "appwrite",
                "clamav",
                "php"
            ],
            "support": {
                "issues": "https://github.com/appwrite/php-clamav/issues",
                "source": "https://github.com/appwrite/php-clamav/tree/1.1.0"
            },
            "time": "2020-10-02T05:23:46+00:00"
        },
        {
            "name": "appwrite/php-runtimes",
            "version": "0.11.1",
            "source": {
                "type": "git",
                "url": "https://github.com/appwrite/runtimes.git",
                "reference": "9d74a477ba3333cbcfac565c46fcf19606b7b603"
            },
            "require": {
                "php": ">=8.0",
                "utopia-php/system": "0.6.*"
            },
            "require-dev": {
                "phpunit/phpunit": "^9.3",
                "vimeo/psalm": "4.0.1"
            },
            "type": "library",
            "autoload": {
                "psr-4": {
                    "Appwrite\\Runtimes\\": "src/Runtimes"
                }
            },
            "license": [
                "BSD-3-Clause"
            ],
            "authors": [
                {
                    "name": "Eldad Fux",
                    "email": "eldad@appwrite.io"
                },
                {
                    "name": "Torsten Dittmann",
                    "email": "torsten@appwrite.io"
                }
            ],
            "description": "Appwrite repository for Cloud Function runtimes that contains the configurations and tests for all of the Appwrite runtime environments.",
            "keywords": [
                "appwrite",
                "php",
                "runtimes"
            ],
            "time": "2022-11-07T16:45:52+00:00"
        },
        {
            "name": "chillerlan/php-qrcode",
            "version": "4.3.3",
            "source": {
                "type": "git",
                "url": "https://github.com/chillerlan/php-qrcode.git",
                "reference": "6356b246948ac1025882b3f55e7c68ebd4515ae3"
            },
            "dist": {
                "type": "zip",
                "url": "https://api.github.com/repos/chillerlan/php-qrcode/zipball/6356b246948ac1025882b3f55e7c68ebd4515ae3",
                "reference": "6356b246948ac1025882b3f55e7c68ebd4515ae3",
                "shasum": ""
            },
            "require": {
                "chillerlan/php-settings-container": "^2.1",
                "ext-mbstring": "*",
                "php": "^7.4 || ^8.0"
            },
            "require-dev": {
                "phan/phan": "^5.3",
                "phpunit/phpunit": "^9.5",
                "setasign/fpdf": "^1.8.2"
            },
            "suggest": {
                "chillerlan/php-authenticator": "Yet another Google authenticator! Also creates URIs for mobile apps.",
                "setasign/fpdf": "Required to use the QR FPDF output."
            },
            "type": "library",
            "autoload": {
                "psr-4": {
                    "chillerlan\\QRCode\\": "src/"
                }
            },
            "notification-url": "https://packagist.org/downloads/",
            "license": [
                "MIT"
            ],
            "authors": [
                {
                    "name": "Kazuhiko Arase",
                    "homepage": "https://github.com/kazuhikoarase"
                },
                {
                    "name": "Smiley",
                    "email": "smiley@chillerlan.net",
                    "homepage": "https://github.com/codemasher"
                },
                {
                    "name": "Contributors",
                    "homepage": "https://github.com/chillerlan/php-qrcode/graphs/contributors"
                }
            ],
            "description": "A QR code generator. PHP 7.4+",
            "homepage": "https://github.com/chillerlan/php-qrcode",
            "keywords": [
                "phpqrcode",
                "qr",
                "qr code",
                "qrcode",
                "qrcode-generator"
            ],
            "support": {
                "issues": "https://github.com/chillerlan/php-qrcode/issues",
                "source": "https://github.com/chillerlan/php-qrcode/tree/4.3.3"
            },
            "funding": [
                {
                    "url": "https://www.paypal.com/donate?hosted_button_id=WLYUNAT9ZTJZ4",
                    "type": "custom"
                },
                {
                    "url": "https://ko-fi.com/codemasher",
                    "type": "ko_fi"
                }
            ],
            "time": "2021-11-25T22:38:09+00:00"
        },
        {
            "name": "chillerlan/php-settings-container",
            "version": "2.1.4",
            "source": {
                "type": "git",
                "url": "https://github.com/chillerlan/php-settings-container.git",
                "reference": "1beb7df3c14346d4344b0b2e12f6f9a74feabd4a"
            },
            "dist": {
                "type": "zip",
                "url": "https://api.github.com/repos/chillerlan/php-settings-container/zipball/1beb7df3c14346d4344b0b2e12f6f9a74feabd4a",
                "reference": "1beb7df3c14346d4344b0b2e12f6f9a74feabd4a",
                "shasum": ""
            },
            "require": {
                "ext-json": "*",
                "php": "^7.4 || ^8.0"
            },
            "require-dev": {
                "phan/phan": "^5.3",
                "phpunit/phpunit": "^9.5"
            },
            "type": "library",
            "autoload": {
                "psr-4": {
                    "chillerlan\\Settings\\": "src/"
                }
            },
            "notification-url": "https://packagist.org/downloads/",
            "license": [
                "MIT"
            ],
            "authors": [
                {
                    "name": "Smiley",
                    "email": "smiley@chillerlan.net",
                    "homepage": "https://github.com/codemasher"
                }
            ],
            "description": "A container class for immutable settings objects. Not a DI container. PHP 7.4+",
            "homepage": "https://github.com/chillerlan/php-settings-container",
            "keywords": [
                "PHP7",
                "Settings",
                "configuration",
                "container",
                "helper"
            ],
            "support": {
                "issues": "https://github.com/chillerlan/php-settings-container/issues",
                "source": "https://github.com/chillerlan/php-settings-container"
            },
            "funding": [
                {
                    "url": "https://www.paypal.com/donate?hosted_button_id=WLYUNAT9ZTJZ4",
                    "type": "custom"
                },
                {
                    "url": "https://ko-fi.com/codemasher",
                    "type": "ko_fi"
                }
            ],
            "time": "2022-07-05T22:32:14+00:00"
        },
        {
            "name": "colinmollenhour/credis",
            "version": "v1.14.0",
            "source": {
                "type": "git",
                "url": "https://github.com/colinmollenhour/credis.git",
                "reference": "dccc8a46586475075fbb012d8bd523b8a938c2dc"
            },
            "dist": {
                "type": "zip",
                "url": "https://api.github.com/repos/colinmollenhour/credis/zipball/dccc8a46586475075fbb012d8bd523b8a938c2dc",
                "reference": "dccc8a46586475075fbb012d8bd523b8a938c2dc",
                "shasum": ""
            },
            "require": {
                "php": ">=5.6.0"
            },
            "suggest": {
                "ext-redis": "Improved performance for communicating with redis"
            },
            "type": "library",
            "autoload": {
                "classmap": [
                    "Client.php",
                    "Cluster.php",
                    "Sentinel.php",
                    "Module.php"
                ]
            },
            "notification-url": "https://packagist.org/downloads/",
            "license": [
                "MIT"
            ],
            "authors": [
                {
                    "name": "Colin Mollenhour",
                    "email": "colin@mollenhour.com"
                }
            ],
            "description": "Credis is a lightweight interface to the Redis key-value store which wraps the phpredis library when available for better performance.",
            "homepage": "https://github.com/colinmollenhour/credis",
            "support": {
                "issues": "https://github.com/colinmollenhour/credis/issues",
                "source": "https://github.com/colinmollenhour/credis/tree/v1.14.0"
            },
            "time": "2022-11-09T01:18:39+00:00"
        },
        {
            "name": "dragonmantank/cron-expression",
            "version": "v3.3.1",
            "source": {
                "type": "git",
                "url": "https://github.com/dragonmantank/cron-expression.git",
                "reference": "be85b3f05b46c39bbc0d95f6c071ddff669510fa"
            },
            "dist": {
                "type": "zip",
                "url": "https://api.github.com/repos/dragonmantank/cron-expression/zipball/be85b3f05b46c39bbc0d95f6c071ddff669510fa",
                "reference": "be85b3f05b46c39bbc0d95f6c071ddff669510fa",
                "shasum": ""
            },
            "require": {
                "php": "^7.2|^8.0",
                "webmozart/assert": "^1.0"
            },
            "replace": {
                "mtdowling/cron-expression": "^1.0"
            },
            "require-dev": {
                "phpstan/extension-installer": "^1.0",
                "phpstan/phpstan": "^1.0",
                "phpstan/phpstan-webmozart-assert": "^1.0",
                "phpunit/phpunit": "^7.0|^8.0|^9.0"
            },
            "type": "library",
            "autoload": {
                "psr-4": {
                    "Cron\\": "src/Cron/"
                }
            },
            "notification-url": "https://packagist.org/downloads/",
            "license": [
                "MIT"
            ],
            "authors": [
                {
                    "name": "Chris Tankersley",
                    "email": "chris@ctankersley.com",
                    "homepage": "https://github.com/dragonmantank"
                }
            ],
            "description": "CRON for PHP: Calculate the next or previous run date and determine if a CRON expression is due",
            "keywords": [
                "cron",
                "schedule"
            ],
            "support": {
                "issues": "https://github.com/dragonmantank/cron-expression/issues",
                "source": "https://github.com/dragonmantank/cron-expression/tree/v3.3.1"
            },
            "funding": [
                {
                    "url": "https://github.com/dragonmantank",
                    "type": "github"
                }
            ],
            "time": "2022-01-18T15:43:28+00:00"
        },
        {
            "name": "guzzlehttp/guzzle",
            "version": "7.5.0",
            "source": {
                "type": "git",
                "url": "https://github.com/guzzle/guzzle.git",
                "reference": "b50a2a1251152e43f6a37f0fa053e730a67d25ba"
            },
            "dist": {
                "type": "zip",
                "url": "https://api.github.com/repos/guzzle/guzzle/zipball/b50a2a1251152e43f6a37f0fa053e730a67d25ba",
                "reference": "b50a2a1251152e43f6a37f0fa053e730a67d25ba",
                "shasum": ""
            },
            "require": {
                "ext-json": "*",
                "guzzlehttp/promises": "^1.5",
                "guzzlehttp/psr7": "^1.9 || ^2.4",
                "php": "^7.2.5 || ^8.0",
                "psr/http-client": "^1.0",
                "symfony/deprecation-contracts": "^2.2 || ^3.0"
            },
            "provide": {
                "psr/http-client-implementation": "1.0"
            },
            "require-dev": {
                "bamarni/composer-bin-plugin": "^1.8.1",
                "ext-curl": "*",
                "php-http/client-integration-tests": "^3.0",
                "phpunit/phpunit": "^8.5.29 || ^9.5.23",
                "psr/log": "^1.1 || ^2.0 || ^3.0"
            },
            "suggest": {
                "ext-curl": "Required for CURL handler support",
                "ext-intl": "Required for Internationalized Domain Name (IDN) support",
                "psr/log": "Required for using the Log middleware"
            },
            "type": "library",
            "extra": {
                "bamarni-bin": {
                    "bin-links": true,
                    "forward-command": false
                },
                "branch-alias": {
                    "dev-master": "7.5-dev"
                }
            },
            "autoload": {
                "files": [
                    "src/functions_include.php"
                ],
                "psr-4": {
                    "GuzzleHttp\\": "src/"
                }
            },
            "notification-url": "https://packagist.org/downloads/",
            "license": [
                "MIT"
            ],
            "authors": [
                {
                    "name": "Graham Campbell",
                    "email": "hello@gjcampbell.co.uk",
                    "homepage": "https://github.com/GrahamCampbell"
                },
                {
                    "name": "Michael Dowling",
                    "email": "mtdowling@gmail.com",
                    "homepage": "https://github.com/mtdowling"
                },
                {
                    "name": "Jeremy Lindblom",
                    "email": "jeremeamia@gmail.com",
                    "homepage": "https://github.com/jeremeamia"
                },
                {
                    "name": "George Mponos",
                    "email": "gmponos@gmail.com",
                    "homepage": "https://github.com/gmponos"
                },
                {
                    "name": "Tobias Nyholm",
                    "email": "tobias.nyholm@gmail.com",
                    "homepage": "https://github.com/Nyholm"
                },
                {
                    "name": "Márk Sági-Kazár",
                    "email": "mark.sagikazar@gmail.com",
                    "homepage": "https://github.com/sagikazarmark"
                },
                {
                    "name": "Tobias Schultze",
                    "email": "webmaster@tubo-world.de",
                    "homepage": "https://github.com/Tobion"
                }
            ],
            "description": "Guzzle is a PHP HTTP client library",
            "keywords": [
                "client",
                "curl",
                "framework",
                "http",
                "http client",
                "psr-18",
                "psr-7",
                "rest",
                "web service"
            ],
            "support": {
                "issues": "https://github.com/guzzle/guzzle/issues",
                "source": "https://github.com/guzzle/guzzle/tree/7.5.0"
            },
            "funding": [
                {
                    "url": "https://github.com/GrahamCampbell",
                    "type": "github"
                },
                {
                    "url": "https://github.com/Nyholm",
                    "type": "github"
                },
                {
                    "url": "https://tidelift.com/funding/github/packagist/guzzlehttp/guzzle",
                    "type": "tidelift"
                }
            ],
            "time": "2022-08-28T15:39:27+00:00"
        },
        {
            "name": "guzzlehttp/promises",
            "version": "1.5.2",
            "source": {
                "type": "git",
                "url": "https://github.com/guzzle/promises.git",
                "reference": "b94b2807d85443f9719887892882d0329d1e2598"
            },
            "dist": {
                "type": "zip",
                "url": "https://api.github.com/repos/guzzle/promises/zipball/b94b2807d85443f9719887892882d0329d1e2598",
                "reference": "b94b2807d85443f9719887892882d0329d1e2598",
                "shasum": ""
            },
            "require": {
                "php": ">=5.5"
            },
            "require-dev": {
                "symfony/phpunit-bridge": "^4.4 || ^5.1"
            },
            "type": "library",
            "extra": {
                "branch-alias": {
                    "dev-master": "1.5-dev"
                }
            },
            "autoload": {
                "files": [
                    "src/functions_include.php"
                ],
                "psr-4": {
                    "GuzzleHttp\\Promise\\": "src/"
                }
            },
            "notification-url": "https://packagist.org/downloads/",
            "license": [
                "MIT"
            ],
            "authors": [
                {
                    "name": "Graham Campbell",
                    "email": "hello@gjcampbell.co.uk",
                    "homepage": "https://github.com/GrahamCampbell"
                },
                {
                    "name": "Michael Dowling",
                    "email": "mtdowling@gmail.com",
                    "homepage": "https://github.com/mtdowling"
                },
                {
                    "name": "Tobias Nyholm",
                    "email": "tobias.nyholm@gmail.com",
                    "homepage": "https://github.com/Nyholm"
                },
                {
                    "name": "Tobias Schultze",
                    "email": "webmaster@tubo-world.de",
                    "homepage": "https://github.com/Tobion"
                }
            ],
            "description": "Guzzle promises library",
            "keywords": [
                "promise"
            ],
            "support": {
                "issues": "https://github.com/guzzle/promises/issues",
                "source": "https://github.com/guzzle/promises/tree/1.5.2"
            },
            "funding": [
                {
                    "url": "https://github.com/GrahamCampbell",
                    "type": "github"
                },
                {
                    "url": "https://github.com/Nyholm",
                    "type": "github"
                },
                {
                    "url": "https://tidelift.com/funding/github/packagist/guzzlehttp/promises",
                    "type": "tidelift"
                }
            ],
            "time": "2022-08-28T14:55:35+00:00"
        },
        {
            "name": "guzzlehttp/psr7",
            "version": "2.4.3",
            "source": {
                "type": "git",
                "url": "https://github.com/guzzle/psr7.git",
                "reference": "67c26b443f348a51926030c83481b85718457d3d"
            },
            "dist": {
                "type": "zip",
                "url": "https://api.github.com/repos/guzzle/psr7/zipball/67c26b443f348a51926030c83481b85718457d3d",
                "reference": "67c26b443f348a51926030c83481b85718457d3d",
                "shasum": ""
            },
            "require": {
                "php": "^7.2.5 || ^8.0",
                "psr/http-factory": "^1.0",
                "psr/http-message": "^1.0",
                "ralouphie/getallheaders": "^3.0"
            },
            "provide": {
                "psr/http-factory-implementation": "1.0",
                "psr/http-message-implementation": "1.0"
            },
            "require-dev": {
                "bamarni/composer-bin-plugin": "^1.8.1",
                "http-interop/http-factory-tests": "^0.9",
                "phpunit/phpunit": "^8.5.29 || ^9.5.23"
            },
            "suggest": {
                "laminas/laminas-httphandlerrunner": "Emit PSR-7 responses"
            },
            "type": "library",
            "extra": {
                "bamarni-bin": {
                    "bin-links": true,
                    "forward-command": false
                },
                "branch-alias": {
                    "dev-master": "2.4-dev"
                }
            },
            "autoload": {
                "psr-4": {
                    "GuzzleHttp\\Psr7\\": "src/"
                }
            },
            "notification-url": "https://packagist.org/downloads/",
            "license": [
                "MIT"
            ],
            "authors": [
                {
                    "name": "Graham Campbell",
                    "email": "hello@gjcampbell.co.uk",
                    "homepage": "https://github.com/GrahamCampbell"
                },
                {
                    "name": "Michael Dowling",
                    "email": "mtdowling@gmail.com",
                    "homepage": "https://github.com/mtdowling"
                },
                {
                    "name": "George Mponos",
                    "email": "gmponos@gmail.com",
                    "homepage": "https://github.com/gmponos"
                },
                {
                    "name": "Tobias Nyholm",
                    "email": "tobias.nyholm@gmail.com",
                    "homepage": "https://github.com/Nyholm"
                },
                {
                    "name": "Márk Sági-Kazár",
                    "email": "mark.sagikazar@gmail.com",
                    "homepage": "https://github.com/sagikazarmark"
                },
                {
                    "name": "Tobias Schultze",
                    "email": "webmaster@tubo-world.de",
                    "homepage": "https://github.com/Tobion"
                },
                {
                    "name": "Márk Sági-Kazár",
                    "email": "mark.sagikazar@gmail.com",
                    "homepage": "https://sagikazarmark.hu"
                }
            ],
            "description": "PSR-7 message implementation that also provides common utility methods",
            "keywords": [
                "http",
                "message",
                "psr-7",
                "request",
                "response",
                "stream",
                "uri",
                "url"
            ],
            "support": {
                "issues": "https://github.com/guzzle/psr7/issues",
                "source": "https://github.com/guzzle/psr7/tree/2.4.3"
            },
            "funding": [
                {
                    "url": "https://github.com/GrahamCampbell",
                    "type": "github"
                },
                {
                    "url": "https://github.com/Nyholm",
                    "type": "github"
                },
                {
                    "url": "https://tidelift.com/funding/github/packagist/guzzlehttp/psr7",
                    "type": "tidelift"
                }
            ],
            "time": "2022-10-26T14:07:24+00:00"
        },
        {
            "name": "influxdb/influxdb-php",
            "version": "1.15.2",
            "source": {
                "type": "git",
                "url": "https://github.com/influxdata/influxdb-php.git",
                "reference": "d6e59f4f04ab9107574fda69c2cbe36671253d03"
            },
            "dist": {
                "type": "zip",
                "url": "https://api.github.com/repos/influxdata/influxdb-php/zipball/d6e59f4f04ab9107574fda69c2cbe36671253d03",
                "reference": "d6e59f4f04ab9107574fda69c2cbe36671253d03",
                "shasum": ""
            },
            "require": {
                "guzzlehttp/guzzle": "^6.0|^7.0",
                "php": "^5.5 || ^7.0 || ^8.0"
            },
            "require-dev": {
                "dms/phpunit-arraysubset-asserts": "^0.2.1",
                "phpunit/phpunit": "^9.5"
            },
            "suggest": {
                "ext-curl": "Curl extension, needed for Curl driver",
                "stefanotorresi/influxdb-php-async": "An asyncronous client for InfluxDB, implemented via ReactPHP."
            },
            "type": "library",
            "autoload": {
                "psr-4": {
                    "InfluxDB\\": "src/InfluxDB"
                }
            },
            "notification-url": "https://packagist.org/downloads/",
            "license": [
                "MIT"
            ],
            "authors": [
                {
                    "name": "Stephen Hoogendijk",
                    "email": "stephen@tca0.nl"
                },
                {
                    "name": "Daniel Martinez",
                    "email": "danimartcas@hotmail.com"
                },
                {
                    "name": "Gianluca Arbezzano",
                    "email": "gianarb92@gmail.com"
                }
            ],
            "description": "InfluxDB client library for PHP",
            "keywords": [
                "client",
                "influxdata",
                "influxdb",
                "influxdb class",
                "influxdb client",
                "influxdb library",
                "time series"
            ],
            "support": {
                "issues": "https://github.com/influxdata/influxdb-php/issues",
                "source": "https://github.com/influxdata/influxdb-php/tree/1.15.2"
            },
            "abandoned": true,
            "time": "2020-12-26T17:45:17+00:00"
        },
        {
            "name": "laravel/pint",
            "version": "v1.2.1",
            "source": {
                "type": "git",
                "url": "https://github.com/laravel/pint.git",
                "reference": "e60e2112ee779ce60f253695b273d1646a17d6f1"
            },
            "dist": {
                "type": "zip",
                "url": "https://api.github.com/repos/laravel/pint/zipball/e60e2112ee779ce60f253695b273d1646a17d6f1",
                "reference": "e60e2112ee779ce60f253695b273d1646a17d6f1",
                "shasum": ""
            },
            "require": {
                "ext-json": "*",
                "ext-mbstring": "*",
                "ext-tokenizer": "*",
                "ext-xml": "*",
                "php": "^8.0"
            },
            "require-dev": {
                "friendsofphp/php-cs-fixer": "^3.11.0",
                "illuminate/view": "^9.32.0",
                "laravel-zero/framework": "^9.2.0",
                "mockery/mockery": "^1.5.1",
                "nunomaduro/larastan": "^2.2.0",
                "nunomaduro/termwind": "^1.14.0",
                "pestphp/pest": "^1.22.1"
            },
            "bin": [
                "builds/pint"
            ],
            "type": "project",
            "autoload": {
                "psr-4": {
                    "App\\": "app/",
                    "Database\\Seeders\\": "database/seeders/",
                    "Database\\Factories\\": "database/factories/"
                }
            },
            "notification-url": "https://packagist.org/downloads/",
            "license": [
                "MIT"
            ],
            "authors": [
                {
                    "name": "Nuno Maduro",
                    "email": "enunomaduro@gmail.com"
                }
            ],
            "description": "An opinionated code formatter for PHP.",
            "homepage": "https://laravel.com",
            "keywords": [
                "format",
                "formatter",
                "lint",
                "linter",
                "php"
            ],
            "support": {
                "issues": "https://github.com/laravel/pint/issues",
                "source": "https://github.com/laravel/pint"
            },
            "time": "2022-11-29T16:25:20+00:00"
        },
        {
            "name": "matomo/device-detector",
            "version": "6.0.0",
            "source": {
                "type": "git",
                "url": "https://github.com/matomo-org/device-detector.git",
                "reference": "7fc2af3af62bd69e6e3404d561e371a83c112be9"
            },
            "dist": {
                "type": "zip",
                "url": "https://api.github.com/repos/matomo-org/device-detector/zipball/7fc2af3af62bd69e6e3404d561e371a83c112be9",
                "reference": "7fc2af3af62bd69e6e3404d561e371a83c112be9",
                "shasum": ""
            },
            "require": {
                "mustangostang/spyc": "*",
                "php": "^7.2|^8.0"
            },
            "replace": {
                "piwik/device-detector": "self.version"
            },
            "require-dev": {
                "matthiasmullie/scrapbook": "^1.4.7",
                "mayflower/mo4-coding-standard": "^v8.0.0",
                "phpstan/phpstan": "^0.12.52",
                "phpunit/phpunit": "^8.5.8",
                "psr/cache": "^1.0.1",
                "psr/simple-cache": "^1.0.1",
                "symfony/yaml": "^5.1.7"
            },
            "suggest": {
                "doctrine/cache": "Can directly be used for caching purpose",
                "ext-yaml": "Necessary for using the Pecl YAML parser"
            },
            "type": "library",
            "autoload": {
                "psr-4": {
                    "DeviceDetector\\": ""
                },
                "exclude-from-classmap": [
                    "Tests/"
                ]
            },
            "notification-url": "https://packagist.org/downloads/",
            "license": [
                "LGPL-3.0-or-later"
            ],
            "authors": [
                {
                    "name": "The Matomo Team",
                    "email": "hello@matomo.org",
                    "homepage": "https://matomo.org/team/"
                }
            ],
            "description": "The Universal Device Detection library, that parses User Agents and detects devices (desktop, tablet, mobile, tv, cars, console, etc.), clients (browsers, media players, mobile apps, feed readers, libraries, etc), operating systems, devices, brands and models.",
            "homepage": "https://matomo.org",
            "keywords": [
                "devicedetection",
                "parser",
                "useragent"
            ],
            "support": {
                "forum": "https://forum.matomo.org/",
                "issues": "https://github.com/matomo-org/device-detector/issues",
                "source": "https://github.com/matomo-org/matomo",
                "wiki": "https://dev.matomo.org/"
            },
            "time": "2022-04-11T09:58:17+00:00"
        },
        {
            "name": "mustangostang/spyc",
            "version": "0.6.3",
            "source": {
                "type": "git",
                "url": "git@github.com:mustangostang/spyc.git",
                "reference": "4627c838b16550b666d15aeae1e5289dd5b77da0"
            },
            "dist": {
                "type": "zip",
                "url": "https://api.github.com/repos/mustangostang/spyc/zipball/4627c838b16550b666d15aeae1e5289dd5b77da0",
                "reference": "4627c838b16550b666d15aeae1e5289dd5b77da0",
                "shasum": ""
            },
            "require": {
                "php": ">=5.3.1"
            },
            "require-dev": {
                "phpunit/phpunit": "4.3.*@dev"
            },
            "type": "library",
            "extra": {
                "branch-alias": {
                    "dev-master": "0.5.x-dev"
                }
            },
            "autoload": {
                "files": [
                    "Spyc.php"
                ]
            },
            "notification-url": "https://packagist.org/downloads/",
            "license": [
                "MIT"
            ],
            "authors": [
                {
                    "name": "mustangostang",
                    "email": "vlad.andersen@gmail.com"
                }
            ],
            "description": "A simple YAML loader/dumper class for PHP",
            "homepage": "https://github.com/mustangostang/spyc/",
            "keywords": [
                "spyc",
                "yaml",
                "yml"
            ],
            "time": "2019-09-10T13:16:29+00:00"
        },
        {
            "name": "phpmailer/phpmailer",
            "version": "v6.6.0",
            "source": {
                "type": "git",
                "url": "https://github.com/PHPMailer/PHPMailer.git",
                "reference": "e43bac82edc26ca04b36143a48bde1c051cfd5b1"
            },
            "dist": {
                "type": "zip",
                "url": "https://api.github.com/repos/PHPMailer/PHPMailer/zipball/e43bac82edc26ca04b36143a48bde1c051cfd5b1",
                "reference": "e43bac82edc26ca04b36143a48bde1c051cfd5b1",
                "shasum": ""
            },
            "require": {
                "ext-ctype": "*",
                "ext-filter": "*",
                "ext-hash": "*",
                "php": ">=5.5.0"
            },
            "require-dev": {
                "dealerdirect/phpcodesniffer-composer-installer": "^0.7.0",
                "doctrine/annotations": "^1.2",
                "php-parallel-lint/php-console-highlighter": "^0.5.0",
                "php-parallel-lint/php-parallel-lint": "^1.3.1",
                "phpcompatibility/php-compatibility": "^9.3.5",
                "roave/security-advisories": "dev-latest",
                "squizlabs/php_codesniffer": "^3.6.2",
                "yoast/phpunit-polyfills": "^1.0.0"
            },
            "suggest": {
                "ext-mbstring": "Needed to send email in multibyte encoding charset or decode encoded addresses",
                "hayageek/oauth2-yahoo": "Needed for Yahoo XOAUTH2 authentication",
                "league/oauth2-google": "Needed for Google XOAUTH2 authentication",
                "psr/log": "For optional PSR-3 debug logging",
                "stevenmaguire/oauth2-microsoft": "Needed for Microsoft XOAUTH2 authentication",
                "symfony/polyfill-mbstring": "To support UTF-8 if the Mbstring PHP extension is not enabled (^1.2)"
            },
            "type": "library",
            "autoload": {
                "psr-4": {
                    "PHPMailer\\PHPMailer\\": "src/"
                }
            },
            "notification-url": "https://packagist.org/downloads/",
            "license": [
                "LGPL-2.1-only"
            ],
            "authors": [
                {
                    "name": "Marcus Bointon",
                    "email": "phpmailer@synchromedia.co.uk"
                },
                {
                    "name": "Jim Jagielski",
                    "email": "jimjag@gmail.com"
                },
                {
                    "name": "Andy Prevost",
                    "email": "codeworxtech@users.sourceforge.net"
                },
                {
                    "name": "Brent R. Matzelle"
                }
            ],
            "description": "PHPMailer is a full-featured email creation and transfer class for PHP",
            "support": {
                "issues": "https://github.com/PHPMailer/PHPMailer/issues",
                "source": "https://github.com/PHPMailer/PHPMailer/tree/v6.6.0"
            },
            "funding": [
                {
                    "url": "https://github.com/Synchro",
                    "type": "github"
                }
            ],
            "time": "2022-02-28T15:31:21+00:00"
        },
        {
            "name": "psr/http-client",
            "version": "1.0.1",
            "source": {
                "type": "git",
                "url": "https://github.com/php-fig/http-client.git",
                "reference": "2dfb5f6c5eff0e91e20e913f8c5452ed95b86621"
            },
            "dist": {
                "type": "zip",
                "url": "https://api.github.com/repos/php-fig/http-client/zipball/2dfb5f6c5eff0e91e20e913f8c5452ed95b86621",
                "reference": "2dfb5f6c5eff0e91e20e913f8c5452ed95b86621",
                "shasum": ""
            },
            "require": {
                "php": "^7.0 || ^8.0",
                "psr/http-message": "^1.0"
            },
            "type": "library",
            "extra": {
                "branch-alias": {
                    "dev-master": "1.0.x-dev"
                }
            },
            "autoload": {
                "psr-4": {
                    "Psr\\Http\\Client\\": "src/"
                }
            },
            "notification-url": "https://packagist.org/downloads/",
            "license": [
                "MIT"
            ],
            "authors": [
                {
                    "name": "PHP-FIG",
                    "homepage": "http://www.php-fig.org/"
                }
            ],
            "description": "Common interface for HTTP clients",
            "homepage": "https://github.com/php-fig/http-client",
            "keywords": [
                "http",
                "http-client",
                "psr",
                "psr-18"
            ],
            "support": {
                "source": "https://github.com/php-fig/http-client/tree/master"
            },
            "time": "2020-06-29T06:28:15+00:00"
        },
        {
            "name": "psr/http-factory",
            "version": "1.0.1",
            "source": {
                "type": "git",
                "url": "https://github.com/php-fig/http-factory.git",
                "reference": "12ac7fcd07e5b077433f5f2bee95b3a771bf61be"
            },
            "dist": {
                "type": "zip",
                "url": "https://api.github.com/repos/php-fig/http-factory/zipball/12ac7fcd07e5b077433f5f2bee95b3a771bf61be",
                "reference": "12ac7fcd07e5b077433f5f2bee95b3a771bf61be",
                "shasum": ""
            },
            "require": {
                "php": ">=7.0.0",
                "psr/http-message": "^1.0"
            },
            "type": "library",
            "extra": {
                "branch-alias": {
                    "dev-master": "1.0.x-dev"
                }
            },
            "autoload": {
                "psr-4": {
                    "Psr\\Http\\Message\\": "src/"
                }
            },
            "notification-url": "https://packagist.org/downloads/",
            "license": [
                "MIT"
            ],
            "authors": [
                {
                    "name": "PHP-FIG",
                    "homepage": "http://www.php-fig.org/"
                }
            ],
            "description": "Common interfaces for PSR-7 HTTP message factories",
            "keywords": [
                "factory",
                "http",
                "message",
                "psr",
                "psr-17",
                "psr-7",
                "request",
                "response"
            ],
            "support": {
                "source": "https://github.com/php-fig/http-factory/tree/master"
            },
            "time": "2019-04-30T12:38:16+00:00"
        },
        {
            "name": "psr/http-message",
            "version": "1.0.1",
            "source": {
                "type": "git",
                "url": "https://github.com/php-fig/http-message.git",
                "reference": "f6561bf28d520154e4b0ec72be95418abe6d9363"
            },
            "dist": {
                "type": "zip",
                "url": "https://api.github.com/repos/php-fig/http-message/zipball/f6561bf28d520154e4b0ec72be95418abe6d9363",
                "reference": "f6561bf28d520154e4b0ec72be95418abe6d9363",
                "shasum": ""
            },
            "require": {
                "php": ">=5.3.0"
            },
            "type": "library",
            "extra": {
                "branch-alias": {
                    "dev-master": "1.0.x-dev"
                }
            },
            "autoload": {
                "psr-4": {
                    "Psr\\Http\\Message\\": "src/"
                }
            },
            "notification-url": "https://packagist.org/downloads/",
            "license": [
                "MIT"
            ],
            "authors": [
                {
                    "name": "PHP-FIG",
                    "homepage": "http://www.php-fig.org/"
                }
            ],
            "description": "Common interface for HTTP messages",
            "homepage": "https://github.com/php-fig/http-message",
            "keywords": [
                "http",
                "http-message",
                "psr",
                "psr-7",
                "request",
                "response"
            ],
            "support": {
                "source": "https://github.com/php-fig/http-message/tree/master"
            },
            "time": "2016-08-06T14:39:51+00:00"
        },
        {
            "name": "psr/log",
            "version": "1.1.4",
            "source": {
                "type": "git",
                "url": "https://github.com/php-fig/log.git",
                "reference": "d49695b909c3b7628b6289db5479a1c204601f11"
            },
            "dist": {
                "type": "zip",
                "url": "https://api.github.com/repos/php-fig/log/zipball/d49695b909c3b7628b6289db5479a1c204601f11",
                "reference": "d49695b909c3b7628b6289db5479a1c204601f11",
                "shasum": ""
            },
            "require": {
                "php": ">=5.3.0"
            },
            "type": "library",
            "extra": {
                "branch-alias": {
                    "dev-master": "1.1.x-dev"
                }
            },
            "autoload": {
                "psr-4": {
                    "Psr\\Log\\": "Psr/Log/"
                }
            },
            "notification-url": "https://packagist.org/downloads/",
            "license": [
                "MIT"
            ],
            "authors": [
                {
                    "name": "PHP-FIG",
                    "homepage": "https://www.php-fig.org/"
                }
            ],
            "description": "Common interface for logging libraries",
            "homepage": "https://github.com/php-fig/log",
            "keywords": [
                "log",
                "psr",
                "psr-3"
            ],
            "support": {
                "source": "https://github.com/php-fig/log/tree/1.1.4"
            },
            "time": "2021-05-03T11:20:27+00:00"
        },
        {
            "name": "ralouphie/getallheaders",
            "version": "3.0.3",
            "source": {
                "type": "git",
                "url": "https://github.com/ralouphie/getallheaders.git",
                "reference": "120b605dfeb996808c31b6477290a714d356e822"
            },
            "dist": {
                "type": "zip",
                "url": "https://api.github.com/repos/ralouphie/getallheaders/zipball/120b605dfeb996808c31b6477290a714d356e822",
                "reference": "120b605dfeb996808c31b6477290a714d356e822",
                "shasum": ""
            },
            "require": {
                "php": ">=5.6"
            },
            "require-dev": {
                "php-coveralls/php-coveralls": "^2.1",
                "phpunit/phpunit": "^5 || ^6.5"
            },
            "type": "library",
            "autoload": {
                "files": [
                    "src/getallheaders.php"
                ]
            },
            "notification-url": "https://packagist.org/downloads/",
            "license": [
                "MIT"
            ],
            "authors": [
                {
                    "name": "Ralph Khattar",
                    "email": "ralph.khattar@gmail.com"
                }
            ],
            "description": "A polyfill for getallheaders.",
            "support": {
                "issues": "https://github.com/ralouphie/getallheaders/issues",
                "source": "https://github.com/ralouphie/getallheaders/tree/develop"
            },
            "time": "2019-03-08T08:55:37+00:00"
        },
        {
            "name": "resque/php-resque",
            "version": "v1.3.6",
            "source": {
                "type": "git",
                "url": "https://github.com/resque/php-resque.git",
                "reference": "fe41c04763699b1318d97ed14cc78583e9380161"
            },
            "dist": {
                "type": "zip",
                "url": "https://api.github.com/repos/resque/php-resque/zipball/fe41c04763699b1318d97ed14cc78583e9380161",
                "reference": "fe41c04763699b1318d97ed14cc78583e9380161",
                "shasum": ""
            },
            "require": {
                "colinmollenhour/credis": "~1.7",
                "php": ">=5.6.0",
                "psr/log": "~1.0"
            },
            "require-dev": {
                "phpunit/phpunit": "^5.7"
            },
            "suggest": {
                "ext-pcntl": "REQUIRED for forking processes on platforms that support it (so anything but Windows).",
                "ext-proctitle": "Allows php-resque to rename the title of UNIX processes to show the status of a worker.",
                "ext-redis": "Native PHP extension for Redis connectivity. Credis will automatically utilize when available."
            },
            "bin": [
                "bin/resque",
                "bin/resque-scheduler"
            ],
            "type": "library",
            "extra": {
                "branch-alias": {
                    "dev-master": "1.0-dev"
                }
            },
            "autoload": {
                "psr-0": {
                    "Resque": "lib",
                    "ResqueScheduler": "lib"
                }
            },
            "notification-url": "https://packagist.org/downloads/",
            "license": [
                "MIT"
            ],
            "authors": [
                {
                    "name": "Dan Hunsaker",
                    "email": "danhunsaker+resque@gmail.com",
                    "role": "Maintainer"
                },
                {
                    "name": "Rajib Ahmed",
                    "homepage": "https://github.com/rajibahmed",
                    "role": "Maintainer"
                },
                {
                    "name": "Steve Klabnik",
                    "email": "steve@steveklabnik.com",
                    "role": "Maintainer"
                },
                {
                    "name": "Chris Boulton",
                    "email": "chris@bigcommerce.com",
                    "role": "Creator"
                }
            ],
            "description": "Redis backed library for creating background jobs and processing them later. Based on resque for Ruby.",
            "homepage": "http://www.github.com/resque/php-resque/",
            "keywords": [
                "background",
                "job",
                "redis",
                "resque"
            ],
            "support": {
                "issues": "https://github.com/resque/php-resque/issues",
                "source": "https://github.com/resque/php-resque/tree/v1.3.6"
            },
            "time": "2020-04-16T16:39:50+00:00"
        },
        {
            "name": "slickdeals/statsd",
            "version": "3.1.0",
            "source": {
                "type": "git",
                "url": "https://github.com/Slickdeals/statsd-php.git",
                "reference": "225588a0a079e145359049f6e5e23eedb1b4c17f"
            },
            "dist": {
                "type": "zip",
                "url": "https://api.github.com/repos/Slickdeals/statsd-php/zipball/225588a0a079e145359049f6e5e23eedb1b4c17f",
                "reference": "225588a0a079e145359049f6e5e23eedb1b4c17f",
                "shasum": ""
            },
            "require": {
                "php": ">= 7.3 || ^8"
            },
            "replace": {
                "domnikl/statsd": "self.version"
            },
            "require-dev": {
                "friendsofphp/php-cs-fixer": "^3.0",
                "phpunit/phpunit": "^9",
                "vimeo/psalm": "^4.6"
            },
            "type": "library",
            "autoload": {
                "psr-4": {
                    "Domnikl\\Statsd\\": "src/"
                }
            },
            "notification-url": "https://packagist.org/downloads/",
            "license": [
                "MIT"
            ],
            "authors": [
                {
                    "name": "Dominik Liebler",
                    "email": "liebler.dominik@gmail.com"
                }
            ],
            "description": "a PHP client for statsd",
            "homepage": "https://github.com/Slickdeals/statsd-php",
            "keywords": [
                "Metrics",
                "monitoring",
                "statistics",
                "statsd",
                "udp"
            ],
            "support": {
                "issues": "https://github.com/Slickdeals/statsd-php/issues",
                "source": "https://github.com/Slickdeals/statsd-php/tree/3.1.0"
            },
            "time": "2021-06-04T20:33:46+00:00"
        },
        {
            "name": "symfony/deprecation-contracts",
            "version": "v3.2.0",
            "source": {
                "type": "git",
                "url": "https://github.com/symfony/deprecation-contracts.git",
                "reference": "1ee04c65529dea5d8744774d474e7cbd2f1206d3"
            },
            "dist": {
                "type": "zip",
                "url": "https://api.github.com/repos/symfony/deprecation-contracts/zipball/1ee04c65529dea5d8744774d474e7cbd2f1206d3",
                "reference": "1ee04c65529dea5d8744774d474e7cbd2f1206d3",
                "shasum": ""
            },
            "require": {
                "php": ">=8.1"
            },
            "type": "library",
            "extra": {
                "branch-alias": {
                    "dev-main": "3.3-dev"
                },
                "thanks": {
                    "name": "symfony/contracts",
                    "url": "https://github.com/symfony/contracts"
                }
            },
            "autoload": {
                "files": [
                    "function.php"
                ]
            },
            "notification-url": "https://packagist.org/downloads/",
            "license": [
                "MIT"
            ],
            "authors": [
                {
                    "name": "Nicolas Grekas",
                    "email": "p@tchwork.com"
                },
                {
                    "name": "Symfony Community",
                    "homepage": "https://symfony.com/contributors"
                }
            ],
            "description": "A generic function and convention to trigger deprecation notices",
            "homepage": "https://symfony.com",
            "support": {
                "source": "https://github.com/symfony/deprecation-contracts/tree/v3.2.0"
            },
            "funding": [
                {
                    "url": "https://symfony.com/sponsor",
                    "type": "custom"
                },
                {
                    "url": "https://github.com/fabpot",
                    "type": "github"
                },
                {
                    "url": "https://tidelift.com/funding/github/packagist/symfony/symfony",
                    "type": "tidelift"
                }
            ],
            "time": "2022-11-25T10:21:52+00:00"
        },
        {
            "name": "utopia-php/abuse",
            "version": "0.16.0",
            "source": {
                "type": "git",
                "url": "https://github.com/utopia-php/abuse.git",
                "reference": "6370d9150425460416583feba0990504ac789e98"
            },
            "dist": {
                "type": "zip",
                "url": "https://api.github.com/repos/utopia-php/abuse/zipball/6370d9150425460416583feba0990504ac789e98",
                "reference": "6370d9150425460416583feba0990504ac789e98",
                "shasum": ""
            },
            "require": {
                "ext-curl": "*",
                "ext-pdo": "*",
                "php": ">=8.0",
                "utopia-php/database": "0.28.*"
            },
            "require-dev": {
                "phpunit/phpunit": "^9.4",
                "vimeo/psalm": "4.0.1"
            },
            "type": "library",
            "autoload": {
                "psr-4": {
                    "Utopia\\Abuse\\": "src/Abuse"
                }
            },
            "notification-url": "https://packagist.org/downloads/",
            "license": [
                "MIT"
            ],
            "authors": [
                {
                    "name": "Eldad Fux",
                    "email": "eldad@appwrite.io"
                }
            ],
            "description": "A simple abuse library to manage application usage limits",
            "keywords": [
                "Abuse",
                "framework",
                "php",
                "upf",
                "utopia"
            ],
            "support": {
                "issues": "https://github.com/utopia-php/abuse/issues",
                "source": "https://github.com/utopia-php/abuse/tree/0.16.0"
            },
            "time": "2022-10-31T14:46:41+00:00"
        },
        {
            "name": "utopia-php/analytics",
            "version": "0.2.0",
            "source": {
                "type": "git",
                "url": "https://github.com/utopia-php/analytics.git",
                "reference": "adfc2d057a7f6ab618a77c8a20ed3e35485ff416"
            },
            "dist": {
                "type": "zip",
                "url": "https://api.github.com/repos/utopia-php/analytics/zipball/adfc2d057a7f6ab618a77c8a20ed3e35485ff416",
                "reference": "adfc2d057a7f6ab618a77c8a20ed3e35485ff416",
                "shasum": ""
            },
            "require": {
                "php": ">=7.4"
            },
            "require-dev": {
                "phpunit/phpunit": "^9.3",
                "vimeo/psalm": "4.0.1"
            },
            "type": "library",
            "autoload": {
                "psr-4": {
                    "Utopia\\Analytics\\": "src/Analytics"
                }
            },
            "notification-url": "https://packagist.org/downloads/",
            "license": [
                "MIT"
            ],
            "authors": [
                {
                    "name": "Eldad Fux",
                    "email": "eldad@appwrite.io"
                },
                {
                    "name": "Torsten Dittmann",
                    "email": "torsten@appwrite.io"
                }
            ],
            "description": "A simple library to track events & users.",
            "keywords": [
                "analytics",
                "framework",
                "php",
                "upf",
                "utopia"
            ],
            "support": {
                "issues": "https://github.com/utopia-php/analytics/issues",
                "source": "https://github.com/utopia-php/analytics/tree/0.2.0"
            },
            "time": "2021-03-23T21:33:07+00:00"
        },
        {
            "name": "utopia-php/audit",
            "version": "0.17.0",
            "source": {
                "type": "git",
                "url": "https://github.com/utopia-php/audit.git",
                "reference": "455471bd4de8d74026809e843f8c9740eb32922c"
            },
            "dist": {
                "type": "zip",
                "url": "https://api.github.com/repos/utopia-php/audit/zipball/455471bd4de8d74026809e843f8c9740eb32922c",
                "reference": "455471bd4de8d74026809e843f8c9740eb32922c",
                "shasum": ""
            },
            "require": {
                "ext-pdo": "*",
                "php": ">=8.0",
                "utopia-php/database": "0.28.*"
            },
            "require-dev": {
                "phpunit/phpunit": "^9.3",
                "vimeo/psalm": "4.0.1"
            },
            "type": "library",
            "autoload": {
                "psr-4": {
                    "Utopia\\Audit\\": "src/Audit"
                }
            },
            "notification-url": "https://packagist.org/downloads/",
            "license": [
                "MIT"
            ],
            "description": "A simple audit library to manage application users logs",
            "keywords": [
                "Audit",
                "framework",
                "php",
                "upf",
                "utopia"
            ],
            "support": {
                "issues": "https://github.com/utopia-php/audit/issues",
                "source": "https://github.com/utopia-php/audit/tree/0.17.0"
            },
            "time": "2022-10-31T14:44:52+00:00"
        },
        {
            "name": "utopia-php/cache",
            "version": "0.8.0",
            "source": {
                "type": "git",
                "url": "https://github.com/utopia-php/cache.git",
                "reference": "212e66100a1f32e674fca5d9bc317cc998303089"
            },
            "dist": {
                "type": "zip",
                "url": "https://api.github.com/repos/utopia-php/cache/zipball/212e66100a1f32e674fca5d9bc317cc998303089",
                "reference": "212e66100a1f32e674fca5d9bc317cc998303089",
                "shasum": ""
            },
            "require": {
                "ext-json": "*",
                "ext-memcached": "*",
                "ext-redis": "*",
                "php": ">=8.0"
            },
            "require-dev": {
                "laravel/pint": "1.2.*",
                "phpunit/phpunit": "^9.3",
                "vimeo/psalm": "4.13.1"
            },
            "type": "library",
            "autoload": {
                "psr-4": {
                    "Utopia\\Cache\\": "src/Cache"
                }
            },
            "notification-url": "https://packagist.org/downloads/",
            "license": [
                "MIT"
            ],
            "description": "A simple cache library to manage application cache storing, loading and purging",
            "keywords": [
                "cache",
                "framework",
                "php",
                "upf",
                "utopia"
            ],
            "support": {
                "issues": "https://github.com/utopia-php/cache/issues",
                "source": "https://github.com/utopia-php/cache/tree/0.8.0"
            },
            "time": "2022-10-16T16:48:09+00:00"
        },
        {
            "name": "utopia-php/cli",
            "version": "0.14.0",
            "source": {
                "type": "git",
                "url": "https://github.com/utopia-php/cli.git",
                "reference": "c30ef985a4e739758a0d95eb0706b357b6d8c086"
            },
            "dist": {
                "type": "zip",
                "url": "https://api.github.com/repos/utopia-php/cli/zipball/c30ef985a4e739758a0d95eb0706b357b6d8c086",
                "reference": "c30ef985a4e739758a0d95eb0706b357b6d8c086",
                "shasum": ""
            },
            "require": {
                "php": ">=7.4",
                "utopia-php/framework": "0.*.*"
            },
            "require-dev": {
                "phpunit/phpunit": "^9.3",
                "squizlabs/php_codesniffer": "^3.6"
            },
            "type": "library",
            "autoload": {
                "psr-4": {
                    "Utopia\\CLI\\": "src/CLI"
                }
            },
            "notification-url": "https://packagist.org/downloads/",
            "license": [
                "MIT"
            ],
            "authors": [
                {
                    "name": "Eldad Fux",
                    "email": "eldad@appwrite.io"
                }
            ],
            "description": "A simple CLI library to manage command line applications",
            "keywords": [
                "cli",
                "command line",
                "framework",
                "php",
                "upf",
                "utopia"
            ],
            "support": {
                "issues": "https://github.com/utopia-php/cli/issues",
                "source": "https://github.com/utopia-php/cli/tree/0.14.0"
            },
            "time": "2022-10-09T10:19:07+00:00"
        },
        {
            "name": "utopia-php/config",
            "version": "0.2.2",
            "source": {
                "type": "git",
                "url": "https://github.com/utopia-php/config.git",
                "reference": "a3d7bc0312d7150d5e04b1362dc34b2b136908cc"
            },
            "dist": {
                "type": "zip",
                "url": "https://api.github.com/repos/utopia-php/config/zipball/a3d7bc0312d7150d5e04b1362dc34b2b136908cc",
                "reference": "a3d7bc0312d7150d5e04b1362dc34b2b136908cc",
                "shasum": ""
            },
            "require": {
                "php": ">=7.3"
            },
            "require-dev": {
                "phpunit/phpunit": "^9.3",
                "vimeo/psalm": "4.0.1"
            },
            "type": "library",
            "autoload": {
                "psr-4": {
                    "Utopia\\Config\\": "src/Config"
                }
            },
            "notification-url": "https://packagist.org/downloads/",
            "license": [
                "MIT"
            ],
            "authors": [
                {
                    "name": "Eldad Fux",
                    "email": "eldad@appwrite.io"
                }
            ],
            "description": "A simple Config library to managing application config variables",
            "keywords": [
                "config",
                "framework",
                "php",
                "upf",
                "utopia"
            ],
            "support": {
                "issues": "https://github.com/utopia-php/config/issues",
                "source": "https://github.com/utopia-php/config/tree/0.2.2"
            },
            "time": "2020-10-24T09:49:09+00:00"
        },
        {
            "name": "utopia-php/database",
            "version": "0.28.0",
            "source": {
                "type": "git",
                "url": "https://github.com/utopia-php/database.git",
                "reference": "ef6506af1c09c22f5dc1e7859159d323f7fafa94"
            },
            "dist": {
                "type": "zip",
                "url": "https://api.github.com/repos/utopia-php/database/zipball/ef6506af1c09c22f5dc1e7859159d323f7fafa94",
                "reference": "ef6506af1c09c22f5dc1e7859159d323f7fafa94",
                "shasum": ""
            },
            "require": {
                "php": ">=8.0",
                "utopia-php/cache": "0.8.*",
                "utopia-php/framework": "0.*.*"
            },
            "require-dev": {
                "ext-mongodb": "*",
                "ext-pdo": "*",
                "ext-redis": "*",
                "fakerphp/faker": "^1.14",
                "mongodb/mongodb": "1.8.0",
                "phpunit/phpunit": "^9.4",
                "swoole/ide-helper": "4.8.0",
                "utopia-php/cli": "^0.11.0",
                "vimeo/psalm": "4.0.1"
            },
            "type": "library",
            "autoload": {
                "psr-4": {
                    "Utopia\\Database\\": "src/Database"
                }
            },
            "notification-url": "https://packagist.org/downloads/",
            "license": [
                "MIT"
            ],
            "description": "A simple library to manage application persistency using multiple database adapters",
            "keywords": [
                "database",
                "framework",
                "php",
                "upf",
                "utopia"
            ],
            "support": {
                "issues": "https://github.com/utopia-php/database/issues",
                "source": "https://github.com/utopia-php/database/tree/0.28.0"
            },
            "time": "2022-10-31T09:58:46+00:00"
        },
        {
            "name": "utopia-php/domains",
            "version": "v1.1.0",
            "source": {
                "type": "git",
                "url": "https://github.com/utopia-php/domains.git",
                "reference": "1665e1d9932afa3be63b5c1e0dcfe01fe77d8e73"
            },
            "dist": {
                "type": "zip",
                "url": "https://api.github.com/repos/utopia-php/domains/zipball/1665e1d9932afa3be63b5c1e0dcfe01fe77d8e73",
                "reference": "1665e1d9932afa3be63b5c1e0dcfe01fe77d8e73",
                "shasum": ""
            },
            "require": {
                "php": ">=7.1"
            },
            "require-dev": {
                "phpunit/phpunit": "^7.0"
            },
            "type": "library",
            "autoload": {
                "psr-4": {
                    "Utopia\\Domains\\": "src/Domains"
                }
            },
            "notification-url": "https://packagist.org/downloads/",
            "license": [
                "MIT"
            ],
            "authors": [
                {
                    "name": "Eldad Fux",
                    "email": "eldad@appwrite.io"
                }
            ],
            "description": "Utopia Domains library is simple and lite library for parsing web domains. This library is aiming to be as simple and easy to learn and use.",
            "keywords": [
                "domains",
                "framework",
                "icann",
                "php",
                "public suffix",
                "tld",
                "tld extract",
                "upf",
                "utopia"
            ],
            "support": {
                "issues": "https://github.com/utopia-php/domains/issues",
                "source": "https://github.com/utopia-php/domains/tree/master"
            },
            "time": "2020-02-23T07:40:02+00:00"
        },
        {
            "name": "utopia-php/dsn",
            "version": "0.1.0",
            "source": {
                "type": "git",
                "url": "https://github.com/utopia-php/dsn.git",
                "reference": "17a5935eab1b89fb4b95600db50a1b6d5faa6cea"
            },
            "dist": {
                "type": "zip",
                "url": "https://api.github.com/repos/utopia-php/dsn/zipball/17a5935eab1b89fb4b95600db50a1b6d5faa6cea",
                "reference": "17a5935eab1b89fb4b95600db50a1b6d5faa6cea",
                "shasum": ""
            },
            "require": {
                "php": ">=8.0"
            },
            "require-dev": {
                "laravel/pint": "1.2.*",
                "phpunit/phpunit": "^9.3",
                "squizlabs/php_codesniffer": "^3.6",
                "vimeo/psalm": "4.0.1"
            },
            "type": "library",
            "autoload": {
                "psr-4": {
                    "Utopia\\DSN\\": "src/DSN"
                }
            },
            "notification-url": "https://packagist.org/downloads/",
            "license": [
                "MIT"
            ],
            "description": "A simple library for parsing and managing Data Source Names ( DSNs )",
            "keywords": [
                "dsn",
                "framework",
                "php",
                "upf",
                "utopia"
            ],
            "support": {
                "issues": "https://github.com/utopia-php/dsn/issues",
                "source": "https://github.com/utopia-php/dsn/tree/0.1.0"
            },
            "time": "2022-10-26T10:06:20+00:00"
        },
        {
            "name": "utopia-php/framework",
            "version": "0.26.0",
            "source": {
                "type": "git",
                "url": "https://github.com/utopia-php/framework.git",
                "reference": "e8da5576370366d3bf9c574ec855f8c96fe4f34e"
            },
            "dist": {
                "type": "zip",
                "url": "https://api.github.com/repos/utopia-php/framework/zipball/e8da5576370366d3bf9c574ec855f8c96fe4f34e",
                "reference": "e8da5576370366d3bf9c574ec855f8c96fe4f34e",
                "shasum": ""
            },
            "require": {
                "php": ">=8.0.0"
            },
            "require-dev": {
                "laravel/pint": "^1.2",
                "phpunit/phpunit": "^9.5.25",
                "vimeo/psalm": "4.27.0"
            },
            "type": "library",
            "autoload": {
                "psr-4": {
                    "Utopia\\": "src/"
                }
            },
            "notification-url": "https://packagist.org/downloads/",
            "license": [
                "MIT"
            ],
            "description": "A simple, light and advanced PHP framework",
            "keywords": [
                "framework",
                "php",
                "upf"
            ],
            "support": {
                "issues": "https://github.com/utopia-php/framework/issues",
                "source": "https://github.com/utopia-php/framework/tree/0.26.0"
            },
            "time": "2023-01-13T08:14:43+00:00"
        },
        {
            "name": "utopia-php/image",
            "version": "0.5.4",
            "source": {
                "type": "git",
                "url": "https://github.com/utopia-php/image.git",
                "reference": "ca5f436f9aa22dedaa6648f24f3687733808e336"
            },
            "dist": {
                "type": "zip",
                "url": "https://api.github.com/repos/utopia-php/image/zipball/ca5f436f9aa22dedaa6648f24f3687733808e336",
                "reference": "ca5f436f9aa22dedaa6648f24f3687733808e336",
                "shasum": ""
            },
            "require": {
                "ext-imagick": "*",
                "php": ">=8.0"
            },
            "require-dev": {
                "phpunit/phpunit": "^9.3",
                "vimeo/psalm": "4.13.1"
            },
            "type": "library",
            "autoload": {
                "psr-4": {
                    "Utopia\\Image\\": "src/Image"
                }
            },
            "notification-url": "https://packagist.org/downloads/",
            "license": [
                "MIT"
            ],
            "authors": [
                {
                    "name": "Eldad Fux",
                    "email": "eldad@appwrite.io"
                }
            ],
            "description": "A simple Image manipulation library",
            "keywords": [
                "framework",
                "image",
                "php",
                "upf",
                "utopia"
            ],
            "support": {
                "issues": "https://github.com/utopia-php/image/issues",
                "source": "https://github.com/utopia-php/image/tree/0.5.4"
            },
            "time": "2022-05-11T12:30:41+00:00"
        },
        {
            "name": "utopia-php/locale",
            "version": "0.4.0",
            "source": {
                "type": "git",
                "url": "https://github.com/utopia-php/locale.git",
                "reference": "c2d9358d0fe2f6b6ed5448369f9d1e430c615447"
            },
            "dist": {
                "type": "zip",
                "url": "https://api.github.com/repos/utopia-php/locale/zipball/c2d9358d0fe2f6b6ed5448369f9d1e430c615447",
                "reference": "c2d9358d0fe2f6b6ed5448369f9d1e430c615447",
                "shasum": ""
            },
            "require": {
                "php": ">=7.4"
            },
            "require-dev": {
                "phpunit/phpunit": "^9.3",
                "vimeo/psalm": "4.0.1"
            },
            "type": "library",
            "autoload": {
                "psr-4": {
                    "Utopia\\Locale\\": "src/Locale"
                }
            },
            "notification-url": "https://packagist.org/downloads/",
            "license": [
                "MIT"
            ],
            "authors": [
                {
                    "name": "Eldad Fux",
                    "email": "eldad@appwrite.io"
                }
            ],
            "description": "A simple locale library to manage application translations",
            "keywords": [
                "framework",
                "locale",
                "php",
                "upf",
                "utopia"
            ],
            "support": {
                "issues": "https://github.com/utopia-php/locale/issues",
                "source": "https://github.com/utopia-php/locale/tree/0.4.0"
            },
            "time": "2021-07-24T11:35:55+00:00"
        },
        {
            "name": "utopia-php/logger",
            "version": "0.3.1",
            "source": {
                "type": "git",
                "url": "https://github.com/utopia-php/logger.git",
                "reference": "de623f1ec1c672c795d113dd25c5bf212f7ef4fc"
            },
            "dist": {
                "type": "zip",
                "url": "https://api.github.com/repos/utopia-php/logger/zipball/de623f1ec1c672c795d113dd25c5bf212f7ef4fc",
                "reference": "de623f1ec1c672c795d113dd25c5bf212f7ef4fc",
                "shasum": ""
            },
            "require": {
                "php": ">=8.0"
            },
            "require-dev": {
                "phpstan/phpstan": "1.9.x-dev",
                "phpunit/phpunit": "^9.3",
                "vimeo/psalm": "4.0.1"
            },
            "type": "library",
            "autoload": {
                "psr-4": {
                    "Utopia\\Logger\\": "src/Logger"
                }
            },
            "notification-url": "https://packagist.org/downloads/",
            "license": [
                "MIT"
            ],
            "description": "Utopia Logger library is simple and lite library for logging information, such as errors or warnings. This library is aiming to be as simple and easy to learn and use.",
            "keywords": [
                "appsignal",
                "errors",
                "framework",
                "logger",
                "logging",
                "logs",
                "php",
                "raygun",
                "sentry",
                "upf",
                "utopia",
                "warnings"
            ],
            "support": {
                "issues": "https://github.com/utopia-php/logger/issues",
                "source": "https://github.com/utopia-php/logger/tree/0.3.1"
            },
            "time": "2023-02-10T15:52:50+00:00"
        },
        {
            "name": "utopia-php/messaging",
            "version": "0.1.1",
            "source": {
                "type": "git",
                "url": "https://github.com/utopia-php/messaging.git",
                "reference": "a75d66ddd59b834ab500a4878a2c084e6572604a"
            },
            "dist": {
                "type": "zip",
                "url": "https://api.github.com/repos/utopia-php/messaging/zipball/a75d66ddd59b834ab500a4878a2c084e6572604a",
                "reference": "a75d66ddd59b834ab500a4878a2c084e6572604a",
                "shasum": ""
            },
            "require": {
                "ext-curl": "*",
                "php": ">=8.0.0"
            },
            "require-dev": {
                "laravel/pint": "^1.2",
                "phpmailer/phpmailer": "6.6.*",
                "phpunit/phpunit": "9.5.*"
            },
            "type": "library",
            "autoload": {
                "psr-4": {
                    "Utopia\\Messaging\\": "src/Utopia/Messaging"
                }
            },
            "notification-url": "https://packagist.org/downloads/",
            "license": [
                "MIT"
            ],
            "description": "A simple, light and advanced PHP messaging library",
            "keywords": [
                "library",
                "messaging",
                "php",
                "upf",
                "utopia",
                "utopia-php"
            ],
            "support": {
                "issues": "https://github.com/utopia-php/messaging/issues",
                "source": "https://github.com/utopia-php/messaging/tree/0.1.1"
            },
            "time": "2023-02-07T05:42:46+00:00"
        },
        {
            "name": "utopia-php/orchestration",
            "version": "0.9.0",
            "source": {
                "type": "git",
                "url": "https://github.com/utopia-php/orchestration.git",
                "reference": "1d4f66684b8c4927f31b695817eae6d84aafd172"
            },
            "dist": {
                "type": "zip",
                "url": "https://api.github.com/repos/utopia-php/orchestration/zipball/1d4f66684b8c4927f31b695817eae6d84aafd172",
                "reference": "1d4f66684b8c4927f31b695817eae6d84aafd172",
                "shasum": ""
            },
            "require": {
                "php": ">=8.0",
                "utopia-php/cli": "0.14.*"
            },
            "require-dev": {
                "phpunit/phpunit": "^9.3",
                "vimeo/psalm": "4.0.1"
            },
            "type": "library",
            "autoload": {
                "psr-4": {
                    "Utopia\\Orchestration\\": "src/Orchestration"
                }
            },
            "notification-url": "https://packagist.org/downloads/",
            "license": [
                "MIT"
            ],
            "description": "Lite & fast micro PHP abstraction library for container orchestration",
            "keywords": [
                "docker",
                "framework",
                "kubernetes",
                "orchestration",
                "php",
                "swarm",
                "upf",
                "utopia"
            ],
            "support": {
                "issues": "https://github.com/utopia-php/orchestration/issues",
                "source": "https://github.com/utopia-php/orchestration/tree/0.9.0"
            },
            "time": "2022-11-09T17:38:00+00:00"
        },
        {
            "name": "utopia-php/platform",
            "version": "dev-feat-upgrade-framework",
            "source": {
                "type": "git",
                "url": "https://github.com/utopia-php/platform.git",
                "reference": "9e2234d81fc5ec19ea01992bfc36e0c33f9e0555"
            },
            "dist": {
                "type": "zip",
                "url": "https://api.github.com/repos/utopia-php/platform/zipball/9e2234d81fc5ec19ea01992bfc36e0c33f9e0555",
                "reference": "9e2234d81fc5ec19ea01992bfc36e0c33f9e0555",
                "shasum": ""
            },
            "require": {
                "ext-json": "*",
                "ext-redis": "*",
                "php": ">=8.0",
                "utopia-php/cli": "0.14.*",
                "utopia-php/framework": "0.26.*"
            },
            "require-dev": {
                "phpunit/phpunit": "^9.3",
                "squizlabs/php_codesniffer": "^3.6"
            },
            "type": "library",
            "autoload": {
                "psr-4": {
                    "Utopia\\Platform\\": "src/Platform"
                }
            },
            "notification-url": "https://packagist.org/downloads/",
            "license": [
                "MIT"
            ],
            "description": "Light and Fast Platform Library",
            "keywords": [
                "cache",
                "framework",
                "php",
                "upf",
                "utopia"
            ],
            "support": {
                "issues": "https://github.com/utopia-php/platform/issues",
                "source": "https://github.com/utopia-php/platform/tree/feat-upgrade-framework"
            },
            "time": "2023-02-14T04:40:38+00:00"
        },
        {
            "name": "utopia-php/pools",
            "version": "0.4.2",
            "source": {
                "type": "git",
                "url": "https://github.com/utopia-php/pools.git",
                "reference": "d2870ab74b31b7f4027799f082e85122154f8bed"
            },
            "dist": {
                "type": "zip",
                "url": "https://api.github.com/repos/utopia-php/pools/zipball/d2870ab74b31b7f4027799f082e85122154f8bed",
                "reference": "d2870ab74b31b7f4027799f082e85122154f8bed",
                "shasum": ""
            },
            "require": {
                "php": ">=8.0"
            },
            "require-dev": {
                "laravel/pint": "1.2.*",
                "phpstan/phpstan": "1.8.*",
                "phpunit/phpunit": "^9.3"
            },
            "type": "library",
            "autoload": {
                "psr-4": {
                    "Utopia\\Pools\\": "src/Pools"
                }
            },
            "notification-url": "https://packagist.org/downloads/",
            "license": [
                "MIT"
            ],
            "authors": [
                {
                    "name": "Team Appwrite",
                    "email": "team@appwrite.io"
                }
            ],
            "description": "A simple library to manage connection pools",
            "keywords": [
                "framework",
                "php",
                "pools",
                "utopia"
            ],
            "support": {
                "issues": "https://github.com/utopia-php/pools/issues",
                "source": "https://github.com/utopia-php/pools/tree/0.4.2"
            },
            "time": "2022-11-22T07:55:45+00:00"
        },
        {
            "name": "utopia-php/preloader",
            "version": "0.2.4",
            "source": {
                "type": "git",
                "url": "https://github.com/utopia-php/preloader.git",
                "reference": "65ef48392e72172f584b0baa2e224f9a1cebcce0"
            },
            "dist": {
                "type": "zip",
                "url": "https://api.github.com/repos/utopia-php/preloader/zipball/65ef48392e72172f584b0baa2e224f9a1cebcce0",
                "reference": "65ef48392e72172f584b0baa2e224f9a1cebcce0",
                "shasum": ""
            },
            "require": {
                "php": ">=7.1"
            },
            "require-dev": {
                "phpunit/phpunit": "^9.3",
                "vimeo/psalm": "4.0.1"
            },
            "type": "library",
            "autoload": {
                "psr-4": {
                    "Utopia\\Preloader\\": "src/Preloader"
                }
            },
            "notification-url": "https://packagist.org/downloads/",
            "license": [
                "MIT"
            ],
            "authors": [
                {
                    "name": "Eldad Fux",
                    "email": "team@appwrite.io"
                }
            ],
            "description": "Utopia Preloader library is simple and lite library for managing PHP preloading configuration",
            "keywords": [
                "framework",
                "php",
                "preload",
                "preloader",
                "preloading",
                "upf",
                "utopia"
            ],
            "support": {
                "issues": "https://github.com/utopia-php/preloader/issues",
                "source": "https://github.com/utopia-php/preloader/tree/0.2.4"
            },
            "time": "2020-10-24T07:04:59+00:00"
        },
        {
            "name": "utopia-php/queue",
            "version": "0.5.1",
            "source": {
                "type": "git",
                "url": "https://github.com/utopia-php/queue.git",
                "reference": "4b39e1f232b2e619b0d7fb4004f2356df334ddc1"
            },
            "dist": {
                "type": "zip",
                "url": "https://api.github.com/repos/utopia-php/queue/zipball/4b39e1f232b2e619b0d7fb4004f2356df334ddc1",
                "reference": "4b39e1f232b2e619b0d7fb4004f2356df334ddc1",
                "shasum": ""
            },
            "require": {
                "php": ">=8.0",
                "utopia-php/cli": "0.14.*",
                "utopia-php/framework": "0.*.*"
            },
            "require-dev": {
                "laravel/pint": "^0.2.3",
                "phpstan/phpstan": "^1.8",
                "phpunit/phpunit": "^9.5.5",
                "swoole/ide-helper": "4.8.8",
                "workerman/workerman": "^4.0"
            },
            "suggest": {
                "ext-swoole": "Needed to support Swoole.",
                "workerman/workerman": "Needed to support Workerman."
            },
            "type": "library",
            "autoload": {
                "psr-4": {
                    "Utopia\\Queue\\": "src/Queue"
                }
            },
            "notification-url": "https://packagist.org/downloads/",
            "license": [
                "MIT"
            ],
            "authors": [
                {
                    "name": "Torsten Dittmann",
                    "email": "torsten@appwrite.io"
                }
            ],
            "description": "A powerful task queue.",
            "keywords": [
                "Tasks",
                "framework",
                "php",
                "queue",
                "upf",
                "utopia"
            ],
            "support": {
                "issues": "https://github.com/utopia-php/queue/issues",
                "source": "https://github.com/utopia-php/queue/tree/0.5.1"
            },
            "time": "2022-11-16T19:47:26+00:00"
        },
        {
            "name": "utopia-php/registry",
            "version": "0.5.0",
            "source": {
                "type": "git",
                "url": "https://github.com/utopia-php/registry.git",
                "reference": "bedc4ed54527b2803e6dfdccc39449f98522b70d"
            },
            "dist": {
                "type": "zip",
                "url": "https://api.github.com/repos/utopia-php/registry/zipball/bedc4ed54527b2803e6dfdccc39449f98522b70d",
                "reference": "bedc4ed54527b2803e6dfdccc39449f98522b70d",
                "shasum": ""
            },
            "require": {
                "php": ">=7.4"
            },
            "require-dev": {
                "phpunit/phpunit": "^9.3",
                "vimeo/psalm": "4.0.1"
            },
            "type": "library",
            "autoload": {
                "psr-4": {
                    "Utopia\\Registry\\": "src/Registry"
                }
            },
            "notification-url": "https://packagist.org/downloads/",
            "license": [
                "MIT"
            ],
            "authors": [
                {
                    "name": "Eldad Fux",
                    "email": "eldad@appwrite.io"
                }
            ],
            "description": "A simple dependency management library for PHP",
            "keywords": [
                "dependency management",
                "di",
                "framework",
                "php",
                "upf",
                "utopia"
            ],
            "support": {
                "issues": "https://github.com/utopia-php/registry/issues",
                "source": "https://github.com/utopia-php/registry/tree/0.5.0"
            },
            "time": "2021-03-10T10:45:22+00:00"
        },
        {
            "name": "utopia-php/storage",
            "version": "0.13.2",
            "source": {
                "type": "git",
                "url": "https://github.com/utopia-php/storage.git",
                "reference": "ad1c00f24ca56e73888acc2af3deee4919b1194b"
            },
            "dist": {
                "type": "zip",
                "url": "https://api.github.com/repos/utopia-php/storage/zipball/ad1c00f24ca56e73888acc2af3deee4919b1194b",
                "reference": "ad1c00f24ca56e73888acc2af3deee4919b1194b",
                "shasum": ""
            },
            "require": {
                "ext-fileinfo": "*",
                "ext-zlib": "*",
                "ext-zstd": "*",
                "php": ">=8.0",
                "utopia-php/framework": "0.*.*"
            },
            "require-dev": {
                "phpunit/phpunit": "^9.3",
                "vimeo/psalm": "4.0.1"
            },
            "type": "library",
            "autoload": {
                "psr-4": {
                    "Utopia\\Storage\\": "src/Storage"
                }
            },
            "notification-url": "https://packagist.org/downloads/",
            "license": [
                "MIT"
            ],
            "authors": [
                {
                    "name": "Eldad Fux",
                    "email": "eldad@appwrite.io"
                }
            ],
            "description": "A simple Storage library to manage application storage",
            "keywords": [
                "framework",
                "php",
                "storage",
                "upf",
                "utopia"
            ],
            "support": {
                "issues": "https://github.com/utopia-php/storage/issues",
                "source": "https://github.com/utopia-php/storage/tree/0.13.2"
            },
            "time": "2022-12-20T11:11:35+00:00"
        },
        {
            "name": "utopia-php/swoole",
            "version": "0.5.0",
            "source": {
                "type": "git",
                "url": "https://github.com/utopia-php/swoole.git",
                "reference": "c2a3a4f944a2f22945af3cbcb95b13f0769628b1"
            },
            "dist": {
                "type": "zip",
                "url": "https://api.github.com/repos/utopia-php/swoole/zipball/c2a3a4f944a2f22945af3cbcb95b13f0769628b1",
                "reference": "c2a3a4f944a2f22945af3cbcb95b13f0769628b1",
                "shasum": ""
            },
            "require": {
                "ext-swoole": "*",
                "php": ">=8.0",
                "utopia-php/framework": "0.*.*"
            },
            "require-dev": {
                "laravel/pint": "1.2.*",
                "phpunit/phpunit": "^9.3",
                "swoole/ide-helper": "4.8.3",
                "vimeo/psalm": "4.15.0"
            },
            "type": "library",
            "autoload": {
                "psr-4": {
                    "Utopia\\Swoole\\": "src/Swoole"
                }
            },
            "notification-url": "https://packagist.org/downloads/",
            "license": [
                "MIT"
            ],
            "description": "An extension for Utopia Framework to work with PHP Swoole as a PHP FPM alternative",
            "keywords": [
                "framework",
                "http",
                "php",
                "server",
                "swoole",
                "upf",
                "utopia"
            ],
            "support": {
                "issues": "https://github.com/utopia-php/swoole/issues",
                "source": "https://github.com/utopia-php/swoole/tree/0.5.0"
            },
            "time": "2022-10-19T22:19:07+00:00"
        },
        {
            "name": "utopia-php/system",
            "version": "0.6.0",
            "source": {
                "type": "git",
                "url": "https://github.com/utopia-php/system.git",
                "reference": "289c4327713deadc9c748b5317d248133a02f245"
            },
            "dist": {
                "type": "zip",
                "url": "https://api.github.com/repos/utopia-php/system/zipball/289c4327713deadc9c748b5317d248133a02f245",
                "reference": "289c4327713deadc9c748b5317d248133a02f245",
                "shasum": ""
            },
            "require": {
                "laravel/pint": "1.2.*",
                "php": ">=7.4"
            },
            "require-dev": {
                "phpunit/phpunit": "^9.3",
                "squizlabs/php_codesniffer": "^3.6",
                "vimeo/psalm": "4.0.1"
            },
            "type": "library",
            "autoload": {
                "psr-4": {
                    "Utopia\\System\\": "src/System"
                }
            },
            "notification-url": "https://packagist.org/downloads/",
            "license": [
                "MIT"
            ],
            "authors": [
                {
                    "name": "Eldad Fux",
                    "email": "eldad@appwrite.io"
                },
                {
                    "name": "Torsten Dittmann",
                    "email": "torsten@appwrite.io"
                }
            ],
            "description": "A simple library for obtaining information about the host's system.",
            "keywords": [
                "framework",
                "php",
                "system",
                "upf",
                "utopia"
            ],
            "support": {
                "issues": "https://github.com/utopia-php/system/issues",
                "source": "https://github.com/utopia-php/system/tree/0.6.0"
            },
            "time": "2022-11-07T13:51:59+00:00"
        },
        {
            "name": "utopia-php/websocket",
            "version": "0.1.0",
            "source": {
                "type": "git",
                "url": "https://github.com/utopia-php/websocket.git",
                "reference": "51fcb86171400d8aa40d76c54593481fd273dab5"
            },
            "dist": {
                "type": "zip",
                "url": "https://api.github.com/repos/utopia-php/websocket/zipball/51fcb86171400d8aa40d76c54593481fd273dab5",
                "reference": "51fcb86171400d8aa40d76c54593481fd273dab5",
                "shasum": ""
            },
            "require": {
                "php": ">=8.0"
            },
            "require-dev": {
                "phpunit/phpunit": "^9.5.5",
                "swoole/ide-helper": "4.6.6",
                "textalk/websocket": "1.5.2",
                "vimeo/psalm": "^4.8.1",
                "workerman/workerman": "^4.0"
            },
            "type": "library",
            "autoload": {
                "psr-4": {
                    "Utopia\\WebSocket\\": "src/WebSocket"
                }
            },
            "notification-url": "https://packagist.org/downloads/",
            "license": [
                "MIT"
            ],
            "authors": [
                {
                    "name": "Eldad Fux",
                    "email": "eldad@appwrite.io"
                },
                {
                    "name": "Torsten Dittmann",
                    "email": "torsten@appwrite.io"
                }
            ],
            "description": "A simple abstraction for WebSocket servers.",
            "keywords": [
                "framework",
                "php",
                "upf",
                "utopia",
                "websocket"
            ],
            "support": {
                "issues": "https://github.com/utopia-php/websocket/issues",
                "source": "https://github.com/utopia-php/websocket/tree/0.1.0"
            },
            "time": "2021-12-20T10:50:09+00:00"
        },
        {
            "name": "webmozart/assert",
            "version": "1.11.0",
            "source": {
                "type": "git",
                "url": "https://github.com/webmozarts/assert.git",
                "reference": "11cb2199493b2f8a3b53e7f19068fc6aac760991"
            },
            "dist": {
                "type": "zip",
                "url": "https://api.github.com/repos/webmozarts/assert/zipball/11cb2199493b2f8a3b53e7f19068fc6aac760991",
                "reference": "11cb2199493b2f8a3b53e7f19068fc6aac760991",
                "shasum": ""
            },
            "require": {
                "ext-ctype": "*",
                "php": "^7.2 || ^8.0"
            },
            "conflict": {
                "phpstan/phpstan": "<0.12.20",
                "vimeo/psalm": "<4.6.1 || 4.6.2"
            },
            "require-dev": {
                "phpunit/phpunit": "^8.5.13"
            },
            "type": "library",
            "extra": {
                "branch-alias": {
                    "dev-master": "1.10-dev"
                }
            },
            "autoload": {
                "psr-4": {
                    "Webmozart\\Assert\\": "src/"
                }
            },
            "notification-url": "https://packagist.org/downloads/",
            "license": [
                "MIT"
            ],
            "authors": [
                {
                    "name": "Bernhard Schussek",
                    "email": "bschussek@gmail.com"
                }
            ],
            "description": "Assertions to validate method input/output with nice error messages.",
            "keywords": [
                "assert",
                "check",
                "validate"
            ],
            "support": {
                "issues": "https://github.com/webmozarts/assert/issues",
                "source": "https://github.com/webmozarts/assert/tree/1.11.0"
            },
            "time": "2022-06-03T18:03:27+00:00"
        },
        {
            "name": "webonyx/graphql-php",
            "version": "v14.11.9",
            "source": {
                "type": "git",
                "url": "https://github.com/webonyx/graphql-php.git",
                "reference": "ff91c9f3cf241db702e30b2c42bcc0920e70ac70"
            },
            "dist": {
                "type": "zip",
                "url": "https://api.github.com/repos/webonyx/graphql-php/zipball/ff91c9f3cf241db702e30b2c42bcc0920e70ac70",
                "reference": "ff91c9f3cf241db702e30b2c42bcc0920e70ac70",
                "shasum": ""
            },
            "require": {
                "ext-json": "*",
                "ext-mbstring": "*",
                "php": "^7.1 || ^8"
            },
            "require-dev": {
                "amphp/amp": "^2.3",
                "doctrine/coding-standard": "^6.0",
                "nyholm/psr7": "^1.2",
                "phpbench/phpbench": "^1.2",
                "phpstan/extension-installer": "^1.0",
                "phpstan/phpstan": "0.12.82",
                "phpstan/phpstan-phpunit": "0.12.18",
                "phpstan/phpstan-strict-rules": "0.12.9",
                "phpunit/phpunit": "^7.2 || ^8.5",
                "psr/http-message": "^1.0",
                "react/promise": "2.*",
                "simpod/php-coveralls-mirror": "^3.0",
                "squizlabs/php_codesniffer": "3.5.4"
            },
            "suggest": {
                "psr/http-message": "To use standard GraphQL server",
                "react/promise": "To leverage async resolving on React PHP platform"
            },
            "type": "library",
            "autoload": {
                "psr-4": {
                    "GraphQL\\": "src/"
                }
            },
            "notification-url": "https://packagist.org/downloads/",
            "license": [
                "MIT"
            ],
            "description": "A PHP port of GraphQL reference implementation",
            "homepage": "https://github.com/webonyx/graphql-php",
            "keywords": [
                "api",
                "graphql"
            ],
            "support": {
                "issues": "https://github.com/webonyx/graphql-php/issues",
                "source": "https://github.com/webonyx/graphql-php/tree/v14.11.9"
            },
            "funding": [
                {
                    "url": "https://opencollective.com/webonyx-graphql-php",
                    "type": "open_collective"
                }
            ],
            "time": "2023-01-06T12:12:50+00:00"
        }
    ],
    "packages-dev": [
        {
            "name": "appwrite/sdk-generator",
            "version": "0.29.4",
            "source": {
                "type": "git",
                "url": "https://github.com/appwrite/sdk-generator.git",
                "reference": "35ec927d1de1854bebe8894e16b1646c3fdd5567"
            },
            "dist": {
                "type": "zip",
                "url": "https://api.github.com/repos/appwrite/sdk-generator/zipball/35ec927d1de1854bebe8894e16b1646c3fdd5567",
                "reference": "35ec927d1de1854bebe8894e16b1646c3fdd5567",
                "shasum": ""
            },
            "require": {
                "ext-curl": "*",
                "ext-json": "*",
                "ext-mbstring": "*",
                "matthiasmullie/minify": "^1.3.68",
                "php": ">=8.0",
                "twig/twig": "^3.4.1"
            },
            "require-dev": {
                "brianium/paratest": "^6.4",
                "phpunit/phpunit": "^9.5.21",
                "squizlabs/php_codesniffer": "^3.6"
            },
            "type": "library",
            "autoload": {
                "psr-4": {
                    "Appwrite\\SDK\\": "src/SDK",
                    "Appwrite\\Spec\\": "src/Spec"
                }
            },
            "notification-url": "https://packagist.org/downloads/",
            "license": [
                "MIT"
            ],
            "authors": [
                {
                    "name": "Eldad Fux",
                    "email": "eldad@appwrite.io"
                }
            ],
            "description": "Appwrite PHP library for generating API SDKs for multiple programming languages and platforms",
            "support": {
                "issues": "https://github.com/appwrite/sdk-generator/issues",
                "source": "https://github.com/appwrite/sdk-generator/tree/0.29.4"
            },
            "time": "2023-02-03T05:44:59+00:00"
        },
        {
            "name": "doctrine/instantiator",
            "version": "1.5.0",
            "source": {
                "type": "git",
                "url": "https://github.com/doctrine/instantiator.git",
                "reference": "0a0fa9780f5d4e507415a065172d26a98d02047b"
            },
            "dist": {
                "type": "zip",
                "url": "https://api.github.com/repos/doctrine/instantiator/zipball/0a0fa9780f5d4e507415a065172d26a98d02047b",
                "reference": "0a0fa9780f5d4e507415a065172d26a98d02047b",
                "shasum": ""
            },
            "require": {
                "php": "^7.1 || ^8.0"
            },
            "require-dev": {
                "doctrine/coding-standard": "^9 || ^11",
                "ext-pdo": "*",
                "ext-phar": "*",
                "phpbench/phpbench": "^0.16 || ^1",
                "phpstan/phpstan": "^1.4",
                "phpstan/phpstan-phpunit": "^1",
                "phpunit/phpunit": "^7.5 || ^8.5 || ^9.5",
                "vimeo/psalm": "^4.30 || ^5.4"
            },
            "type": "library",
            "autoload": {
                "psr-4": {
                    "Doctrine\\Instantiator\\": "src/Doctrine/Instantiator/"
                }
            },
            "notification-url": "https://packagist.org/downloads/",
            "license": [
                "MIT"
            ],
            "authors": [
                {
                    "name": "Marco Pivetta",
                    "email": "ocramius@gmail.com",
                    "homepage": "https://ocramius.github.io/"
                }
            ],
            "description": "A small, lightweight utility to instantiate objects in PHP without invoking their constructors",
            "homepage": "https://www.doctrine-project.org/projects/instantiator.html",
            "keywords": [
                "constructor",
                "instantiate"
            ],
            "support": {
                "issues": "https://github.com/doctrine/instantiator/issues",
                "source": "https://github.com/doctrine/instantiator/tree/1.5.0"
            },
            "funding": [
                {
                    "url": "https://www.doctrine-project.org/sponsorship.html",
                    "type": "custom"
                },
                {
                    "url": "https://www.patreon.com/phpdoctrine",
                    "type": "patreon"
                },
                {
                    "url": "https://tidelift.com/funding/github/packagist/doctrine%2Finstantiator",
                    "type": "tidelift"
                }
            ],
            "time": "2022-12-30T00:15:36+00:00"
        },
        {
            "name": "matthiasmullie/minify",
            "version": "1.3.70",
            "source": {
                "type": "git",
                "url": "https://github.com/matthiasmullie/minify.git",
                "reference": "2807d9f9bece6877577ad44acb5c801bb3ae536b"
            },
            "dist": {
                "type": "zip",
                "url": "https://api.github.com/repos/matthiasmullie/minify/zipball/2807d9f9bece6877577ad44acb5c801bb3ae536b",
                "reference": "2807d9f9bece6877577ad44acb5c801bb3ae536b",
                "shasum": ""
            },
            "require": {
                "ext-pcre": "*",
                "matthiasmullie/path-converter": "~1.1",
                "php": ">=5.3.0"
            },
            "require-dev": {
                "friendsofphp/php-cs-fixer": ">=2.0",
                "matthiasmullie/scrapbook": ">=1.3",
                "phpunit/phpunit": ">=4.8",
                "squizlabs/php_codesniffer": ">=3.0"
            },
            "suggest": {
                "psr/cache-implementation": "Cache implementation to use with Minify::cache"
            },
            "bin": [
                "bin/minifycss",
                "bin/minifyjs"
            ],
            "type": "library",
            "autoload": {
                "psr-4": {
                    "MatthiasMullie\\Minify\\": "src/"
                }
            },
            "notification-url": "https://packagist.org/downloads/",
            "license": [
                "MIT"
            ],
            "authors": [
                {
                    "name": "Matthias Mullie",
                    "email": "minify@mullie.eu",
                    "homepage": "https://www.mullie.eu",
                    "role": "Developer"
                }
            ],
            "description": "CSS & JavaScript minifier, in PHP. Removes whitespace, strips comments, combines files (incl. @import statements and small assets in CSS files), and optimizes/shortens a few common programming patterns.",
            "homepage": "https://github.com/matthiasmullie/minify",
            "keywords": [
                "JS",
                "css",
                "javascript",
                "minifier",
                "minify"
            ],
            "support": {
                "issues": "https://github.com/matthiasmullie/minify/issues",
                "source": "https://github.com/matthiasmullie/minify/tree/1.3.70"
            },
            "funding": [
                {
                    "url": "https://github.com/matthiasmullie",
                    "type": "github"
                }
            ],
            "time": "2022-12-09T12:56:44+00:00"
        },
        {
            "name": "matthiasmullie/path-converter",
            "version": "1.1.3",
            "source": {
                "type": "git",
                "url": "https://github.com/matthiasmullie/path-converter.git",
                "reference": "e7d13b2c7e2f2268e1424aaed02085518afa02d9"
            },
            "dist": {
                "type": "zip",
                "url": "https://api.github.com/repos/matthiasmullie/path-converter/zipball/e7d13b2c7e2f2268e1424aaed02085518afa02d9",
                "reference": "e7d13b2c7e2f2268e1424aaed02085518afa02d9",
                "shasum": ""
            },
            "require": {
                "ext-pcre": "*",
                "php": ">=5.3.0"
            },
            "require-dev": {
                "phpunit/phpunit": "~4.8"
            },
            "type": "library",
            "autoload": {
                "psr-4": {
                    "MatthiasMullie\\PathConverter\\": "src/"
                }
            },
            "notification-url": "https://packagist.org/downloads/",
            "license": [
                "MIT"
            ],
            "authors": [
                {
                    "name": "Matthias Mullie",
                    "email": "pathconverter@mullie.eu",
                    "homepage": "http://www.mullie.eu",
                    "role": "Developer"
                }
            ],
            "description": "Relative path converter",
            "homepage": "http://github.com/matthiasmullie/path-converter",
            "keywords": [
                "converter",
                "path",
                "paths",
                "relative"
            ],
            "support": {
                "issues": "https://github.com/matthiasmullie/path-converter/issues",
                "source": "https://github.com/matthiasmullie/path-converter/tree/1.1.3"
            },
            "time": "2019-02-05T23:41:09+00:00"
        },
        {
            "name": "myclabs/deep-copy",
            "version": "1.11.0",
            "source": {
                "type": "git",
                "url": "https://github.com/myclabs/DeepCopy.git",
                "reference": "14daed4296fae74d9e3201d2c4925d1acb7aa614"
            },
            "dist": {
                "type": "zip",
                "url": "https://api.github.com/repos/myclabs/DeepCopy/zipball/14daed4296fae74d9e3201d2c4925d1acb7aa614",
                "reference": "14daed4296fae74d9e3201d2c4925d1acb7aa614",
                "shasum": ""
            },
            "require": {
                "php": "^7.1 || ^8.0"
            },
            "conflict": {
                "doctrine/collections": "<1.6.8",
                "doctrine/common": "<2.13.3 || >=3,<3.2.2"
            },
            "require-dev": {
                "doctrine/collections": "^1.6.8",
                "doctrine/common": "^2.13.3 || ^3.2.2",
                "phpunit/phpunit": "^7.5.20 || ^8.5.23 || ^9.5.13"
            },
            "type": "library",
            "autoload": {
                "files": [
                    "src/DeepCopy/deep_copy.php"
                ],
                "psr-4": {
                    "DeepCopy\\": "src/DeepCopy/"
                }
            },
            "notification-url": "https://packagist.org/downloads/",
            "license": [
                "MIT"
            ],
            "description": "Create deep copies (clones) of your objects",
            "keywords": [
                "clone",
                "copy",
                "duplicate",
                "object",
                "object graph"
            ],
            "support": {
                "issues": "https://github.com/myclabs/DeepCopy/issues",
                "source": "https://github.com/myclabs/DeepCopy/tree/1.11.0"
            },
            "funding": [
                {
                    "url": "https://tidelift.com/funding/github/packagist/myclabs/deep-copy",
                    "type": "tidelift"
                }
            ],
            "time": "2022-03-03T13:19:32+00:00"
        },
        {
            "name": "nikic/php-parser",
            "version": "v4.15.3",
            "source": {
                "type": "git",
                "url": "https://github.com/nikic/PHP-Parser.git",
                "reference": "570e980a201d8ed0236b0a62ddf2c9cbb2034039"
            },
            "dist": {
                "type": "zip",
                "url": "https://api.github.com/repos/nikic/PHP-Parser/zipball/570e980a201d8ed0236b0a62ddf2c9cbb2034039",
                "reference": "570e980a201d8ed0236b0a62ddf2c9cbb2034039",
                "shasum": ""
            },
            "require": {
                "ext-tokenizer": "*",
                "php": ">=7.0"
            },
            "require-dev": {
                "ircmaxell/php-yacc": "^0.0.7",
                "phpunit/phpunit": "^6.5 || ^7.0 || ^8.0 || ^9.0"
            },
            "bin": [
                "bin/php-parse"
            ],
            "type": "library",
            "extra": {
                "branch-alias": {
                    "dev-master": "4.9-dev"
                }
            },
            "autoload": {
                "psr-4": {
                    "PhpParser\\": "lib/PhpParser"
                }
            },
            "notification-url": "https://packagist.org/downloads/",
            "license": [
                "BSD-3-Clause"
            ],
            "authors": [
                {
                    "name": "Nikita Popov"
                }
            ],
            "description": "A PHP parser written in PHP",
            "keywords": [
                "parser",
                "php"
            ],
            "support": {
                "issues": "https://github.com/nikic/PHP-Parser/issues",
                "source": "https://github.com/nikic/PHP-Parser/tree/v4.15.3"
            },
            "time": "2023-01-16T22:05:37+00:00"
        },
        {
            "name": "phar-io/manifest",
            "version": "2.0.3",
            "source": {
                "type": "git",
                "url": "https://github.com/phar-io/manifest.git",
                "reference": "97803eca37d319dfa7826cc2437fc020857acb53"
            },
            "dist": {
                "type": "zip",
                "url": "https://api.github.com/repos/phar-io/manifest/zipball/97803eca37d319dfa7826cc2437fc020857acb53",
                "reference": "97803eca37d319dfa7826cc2437fc020857acb53",
                "shasum": ""
            },
            "require": {
                "ext-dom": "*",
                "ext-phar": "*",
                "ext-xmlwriter": "*",
                "phar-io/version": "^3.0.1",
                "php": "^7.2 || ^8.0"
            },
            "type": "library",
            "extra": {
                "branch-alias": {
                    "dev-master": "2.0.x-dev"
                }
            },
            "autoload": {
                "classmap": [
                    "src/"
                ]
            },
            "notification-url": "https://packagist.org/downloads/",
            "license": [
                "BSD-3-Clause"
            ],
            "authors": [
                {
                    "name": "Arne Blankerts",
                    "email": "arne@blankerts.de",
                    "role": "Developer"
                },
                {
                    "name": "Sebastian Heuer",
                    "email": "sebastian@phpeople.de",
                    "role": "Developer"
                },
                {
                    "name": "Sebastian Bergmann",
                    "email": "sebastian@phpunit.de",
                    "role": "Developer"
                }
            ],
            "description": "Component for reading phar.io manifest information from a PHP Archive (PHAR)",
            "support": {
                "issues": "https://github.com/phar-io/manifest/issues",
                "source": "https://github.com/phar-io/manifest/tree/2.0.3"
            },
            "time": "2021-07-20T11:28:43+00:00"
        },
        {
            "name": "phar-io/version",
            "version": "3.2.1",
            "source": {
                "type": "git",
                "url": "https://github.com/phar-io/version.git",
                "reference": "4f7fd7836c6f332bb2933569e566a0d6c4cbed74"
            },
            "dist": {
                "type": "zip",
                "url": "https://api.github.com/repos/phar-io/version/zipball/4f7fd7836c6f332bb2933569e566a0d6c4cbed74",
                "reference": "4f7fd7836c6f332bb2933569e566a0d6c4cbed74",
                "shasum": ""
            },
            "require": {
                "php": "^7.2 || ^8.0"
            },
            "type": "library",
            "autoload": {
                "classmap": [
                    "src/"
                ]
            },
            "notification-url": "https://packagist.org/downloads/",
            "license": [
                "BSD-3-Clause"
            ],
            "authors": [
                {
                    "name": "Arne Blankerts",
                    "email": "arne@blankerts.de",
                    "role": "Developer"
                },
                {
                    "name": "Sebastian Heuer",
                    "email": "sebastian@phpeople.de",
                    "role": "Developer"
                },
                {
                    "name": "Sebastian Bergmann",
                    "email": "sebastian@phpunit.de",
                    "role": "Developer"
                }
            ],
            "description": "Library for handling version information and constraints",
            "support": {
                "issues": "https://github.com/phar-io/version/issues",
                "source": "https://github.com/phar-io/version/tree/3.2.1"
            },
            "time": "2022-02-21T01:04:05+00:00"
        },
        {
            "name": "phpdocumentor/reflection-common",
            "version": "2.2.0",
            "source": {
                "type": "git",
                "url": "https://github.com/phpDocumentor/ReflectionCommon.git",
                "reference": "1d01c49d4ed62f25aa84a747ad35d5a16924662b"
            },
            "dist": {
                "type": "zip",
                "url": "https://api.github.com/repos/phpDocumentor/ReflectionCommon/zipball/1d01c49d4ed62f25aa84a747ad35d5a16924662b",
                "reference": "1d01c49d4ed62f25aa84a747ad35d5a16924662b",
                "shasum": ""
            },
            "require": {
                "php": "^7.2 || ^8.0"
            },
            "type": "library",
            "extra": {
                "branch-alias": {
                    "dev-2.x": "2.x-dev"
                }
            },
            "autoload": {
                "psr-4": {
                    "phpDocumentor\\Reflection\\": "src/"
                }
            },
            "notification-url": "https://packagist.org/downloads/",
            "license": [
                "MIT"
            ],
            "authors": [
                {
                    "name": "Jaap van Otterdijk",
                    "email": "opensource@ijaap.nl"
                }
            ],
            "description": "Common reflection classes used by phpdocumentor to reflect the code structure",
            "homepage": "http://www.phpdoc.org",
            "keywords": [
                "FQSEN",
                "phpDocumentor",
                "phpdoc",
                "reflection",
                "static analysis"
            ],
            "support": {
                "issues": "https://github.com/phpDocumentor/ReflectionCommon/issues",
                "source": "https://github.com/phpDocumentor/ReflectionCommon/tree/2.x"
            },
            "time": "2020-06-27T09:03:43+00:00"
        },
        {
            "name": "phpdocumentor/reflection-docblock",
            "version": "5.3.0",
            "source": {
                "type": "git",
                "url": "https://github.com/phpDocumentor/ReflectionDocBlock.git",
                "reference": "622548b623e81ca6d78b721c5e029f4ce664f170"
            },
            "dist": {
                "type": "zip",
                "url": "https://api.github.com/repos/phpDocumentor/ReflectionDocBlock/zipball/622548b623e81ca6d78b721c5e029f4ce664f170",
                "reference": "622548b623e81ca6d78b721c5e029f4ce664f170",
                "shasum": ""
            },
            "require": {
                "ext-filter": "*",
                "php": "^7.2 || ^8.0",
                "phpdocumentor/reflection-common": "^2.2",
                "phpdocumentor/type-resolver": "^1.3",
                "webmozart/assert": "^1.9.1"
            },
            "require-dev": {
                "mockery/mockery": "~1.3.2",
                "psalm/phar": "^4.8"
            },
            "type": "library",
            "extra": {
                "branch-alias": {
                    "dev-master": "5.x-dev"
                }
            },
            "autoload": {
                "psr-4": {
                    "phpDocumentor\\Reflection\\": "src"
                }
            },
            "notification-url": "https://packagist.org/downloads/",
            "license": [
                "MIT"
            ],
            "authors": [
                {
                    "name": "Mike van Riel",
                    "email": "me@mikevanriel.com"
                },
                {
                    "name": "Jaap van Otterdijk",
                    "email": "account@ijaap.nl"
                }
            ],
            "description": "With this component, a library can provide support for annotations via DocBlocks or otherwise retrieve information that is embedded in a DocBlock.",
            "support": {
                "issues": "https://github.com/phpDocumentor/ReflectionDocBlock/issues",
                "source": "https://github.com/phpDocumentor/ReflectionDocBlock/tree/5.3.0"
            },
            "time": "2021-10-19T17:43:47+00:00"
        },
        {
            "name": "phpdocumentor/type-resolver",
            "version": "1.6.2",
            "source": {
                "type": "git",
                "url": "https://github.com/phpDocumentor/TypeResolver.git",
                "reference": "48f445a408c131e38cab1c235aa6d2bb7a0bb20d"
            },
            "dist": {
                "type": "zip",
                "url": "https://api.github.com/repos/phpDocumentor/TypeResolver/zipball/48f445a408c131e38cab1c235aa6d2bb7a0bb20d",
                "reference": "48f445a408c131e38cab1c235aa6d2bb7a0bb20d",
                "shasum": ""
            },
            "require": {
                "php": "^7.4 || ^8.0",
                "phpdocumentor/reflection-common": "^2.0"
            },
            "require-dev": {
                "ext-tokenizer": "*",
                "phpstan/extension-installer": "^1.1",
                "phpstan/phpstan": "^1.8",
                "phpstan/phpstan-phpunit": "^1.1",
                "phpunit/phpunit": "^9.5",
                "rector/rector": "^0.13.9",
                "vimeo/psalm": "^4.25"
            },
            "type": "library",
            "extra": {
                "branch-alias": {
                    "dev-1.x": "1.x-dev"
                }
            },
            "autoload": {
                "psr-4": {
                    "phpDocumentor\\Reflection\\": "src"
                }
            },
            "notification-url": "https://packagist.org/downloads/",
            "license": [
                "MIT"
            ],
            "authors": [
                {
                    "name": "Mike van Riel",
                    "email": "me@mikevanriel.com"
                }
            ],
            "description": "A PSR-5 based resolver of Class names, Types and Structural Element Names",
            "support": {
                "issues": "https://github.com/phpDocumentor/TypeResolver/issues",
                "source": "https://github.com/phpDocumentor/TypeResolver/tree/1.6.2"
            },
            "time": "2022-10-14T12:47:21+00:00"
        },
        {
            "name": "phpspec/prophecy",
            "version": "v1.17.0",
            "source": {
                "type": "git",
                "url": "https://github.com/phpspec/prophecy.git",
                "reference": "15873c65b207b07765dbc3c95d20fdf4a320cbe2"
            },
            "dist": {
                "type": "zip",
                "url": "https://api.github.com/repos/phpspec/prophecy/zipball/15873c65b207b07765dbc3c95d20fdf4a320cbe2",
                "reference": "15873c65b207b07765dbc3c95d20fdf4a320cbe2",
                "shasum": ""
            },
            "require": {
                "doctrine/instantiator": "^1.2 || ^2.0",
                "php": "^7.2 || 8.0.* || 8.1.* || 8.2.*",
                "phpdocumentor/reflection-docblock": "^5.2",
                "sebastian/comparator": "^3.0 || ^4.0",
                "sebastian/recursion-context": "^3.0 || ^4.0"
            },
            "require-dev": {
                "phpspec/phpspec": "^6.0 || ^7.0",
                "phpstan/phpstan": "^1.9",
                "phpunit/phpunit": "^8.0 || ^9.0"
            },
            "type": "library",
            "extra": {
                "branch-alias": {
                    "dev-master": "1.x-dev"
                }
            },
            "autoload": {
                "psr-4": {
                    "Prophecy\\": "src/Prophecy"
                }
            },
            "notification-url": "https://packagist.org/downloads/",
            "license": [
                "MIT"
            ],
            "authors": [
                {
                    "name": "Konstantin Kudryashov",
                    "email": "ever.zet@gmail.com",
                    "homepage": "http://everzet.com"
                },
                {
                    "name": "Marcello Duarte",
                    "email": "marcello.duarte@gmail.com"
                }
            ],
            "description": "Highly opinionated mocking framework for PHP 5.3+",
            "homepage": "https://github.com/phpspec/prophecy",
            "keywords": [
                "Double",
                "Dummy",
                "fake",
                "mock",
                "spy",
                "stub"
            ],
            "support": {
                "issues": "https://github.com/phpspec/prophecy/issues",
                "source": "https://github.com/phpspec/prophecy/tree/v1.17.0"
            },
            "time": "2023-02-02T15:41:36+00:00"
        },
        {
            "name": "phpunit/php-code-coverage",
            "version": "9.2.24",
            "source": {
                "type": "git",
                "url": "https://github.com/sebastianbergmann/php-code-coverage.git",
                "reference": "2cf940ebc6355a9d430462811b5aaa308b174bed"
            },
            "dist": {
                "type": "zip",
                "url": "https://api.github.com/repos/sebastianbergmann/php-code-coverage/zipball/2cf940ebc6355a9d430462811b5aaa308b174bed",
                "reference": "2cf940ebc6355a9d430462811b5aaa308b174bed",
                "shasum": ""
            },
            "require": {
                "ext-dom": "*",
                "ext-libxml": "*",
                "ext-xmlwriter": "*",
                "nikic/php-parser": "^4.14",
                "php": ">=7.3",
                "phpunit/php-file-iterator": "^3.0.3",
                "phpunit/php-text-template": "^2.0.2",
                "sebastian/code-unit-reverse-lookup": "^2.0.2",
                "sebastian/complexity": "^2.0",
                "sebastian/environment": "^5.1.2",
                "sebastian/lines-of-code": "^1.0.3",
                "sebastian/version": "^3.0.1",
                "theseer/tokenizer": "^1.2.0"
            },
            "require-dev": {
                "phpunit/phpunit": "^9.3"
            },
            "suggest": {
                "ext-pcov": "*",
                "ext-xdebug": "*"
            },
            "type": "library",
            "extra": {
                "branch-alias": {
                    "dev-master": "9.2-dev"
                }
            },
            "autoload": {
                "classmap": [
                    "src/"
                ]
            },
            "notification-url": "https://packagist.org/downloads/",
            "license": [
                "BSD-3-Clause"
            ],
            "authors": [
                {
                    "name": "Sebastian Bergmann",
                    "email": "sebastian@phpunit.de",
                    "role": "lead"
                }
            ],
            "description": "Library that provides collection, processing, and rendering functionality for PHP code coverage information.",
            "homepage": "https://github.com/sebastianbergmann/php-code-coverage",
            "keywords": [
                "coverage",
                "testing",
                "xunit"
            ],
            "support": {
                "issues": "https://github.com/sebastianbergmann/php-code-coverage/issues",
                "source": "https://github.com/sebastianbergmann/php-code-coverage/tree/9.2.24"
            },
            "funding": [
                {
                    "url": "https://github.com/sebastianbergmann",
                    "type": "github"
                }
            ],
            "time": "2023-01-26T08:26:55+00:00"
        },
        {
            "name": "phpunit/php-file-iterator",
            "version": "3.0.6",
            "source": {
                "type": "git",
                "url": "https://github.com/sebastianbergmann/php-file-iterator.git",
                "reference": "cf1c2e7c203ac650e352f4cc675a7021e7d1b3cf"
            },
            "dist": {
                "type": "zip",
                "url": "https://api.github.com/repos/sebastianbergmann/php-file-iterator/zipball/cf1c2e7c203ac650e352f4cc675a7021e7d1b3cf",
                "reference": "cf1c2e7c203ac650e352f4cc675a7021e7d1b3cf",
                "shasum": ""
            },
            "require": {
                "php": ">=7.3"
            },
            "require-dev": {
                "phpunit/phpunit": "^9.3"
            },
            "type": "library",
            "extra": {
                "branch-alias": {
                    "dev-master": "3.0-dev"
                }
            },
            "autoload": {
                "classmap": [
                    "src/"
                ]
            },
            "notification-url": "https://packagist.org/downloads/",
            "license": [
                "BSD-3-Clause"
            ],
            "authors": [
                {
                    "name": "Sebastian Bergmann",
                    "email": "sebastian@phpunit.de",
                    "role": "lead"
                }
            ],
            "description": "FilterIterator implementation that filters files based on a list of suffixes.",
            "homepage": "https://github.com/sebastianbergmann/php-file-iterator/",
            "keywords": [
                "filesystem",
                "iterator"
            ],
            "support": {
                "issues": "https://github.com/sebastianbergmann/php-file-iterator/issues",
                "source": "https://github.com/sebastianbergmann/php-file-iterator/tree/3.0.6"
            },
            "funding": [
                {
                    "url": "https://github.com/sebastianbergmann",
                    "type": "github"
                }
            ],
            "time": "2021-12-02T12:48:52+00:00"
        },
        {
            "name": "phpunit/php-invoker",
            "version": "3.1.1",
            "source": {
                "type": "git",
                "url": "https://github.com/sebastianbergmann/php-invoker.git",
                "reference": "5a10147d0aaf65b58940a0b72f71c9ac0423cc67"
            },
            "dist": {
                "type": "zip",
                "url": "https://api.github.com/repos/sebastianbergmann/php-invoker/zipball/5a10147d0aaf65b58940a0b72f71c9ac0423cc67",
                "reference": "5a10147d0aaf65b58940a0b72f71c9ac0423cc67",
                "shasum": ""
            },
            "require": {
                "php": ">=7.3"
            },
            "require-dev": {
                "ext-pcntl": "*",
                "phpunit/phpunit": "^9.3"
            },
            "suggest": {
                "ext-pcntl": "*"
            },
            "type": "library",
            "extra": {
                "branch-alias": {
                    "dev-master": "3.1-dev"
                }
            },
            "autoload": {
                "classmap": [
                    "src/"
                ]
            },
            "notification-url": "https://packagist.org/downloads/",
            "license": [
                "BSD-3-Clause"
            ],
            "authors": [
                {
                    "name": "Sebastian Bergmann",
                    "email": "sebastian@phpunit.de",
                    "role": "lead"
                }
            ],
            "description": "Invoke callables with a timeout",
            "homepage": "https://github.com/sebastianbergmann/php-invoker/",
            "keywords": [
                "process"
            ],
            "support": {
                "issues": "https://github.com/sebastianbergmann/php-invoker/issues",
                "source": "https://github.com/sebastianbergmann/php-invoker/tree/3.1.1"
            },
            "funding": [
                {
                    "url": "https://github.com/sebastianbergmann",
                    "type": "github"
                }
            ],
            "time": "2020-09-28T05:58:55+00:00"
        },
        {
            "name": "phpunit/php-text-template",
            "version": "2.0.4",
            "source": {
                "type": "git",
                "url": "https://github.com/sebastianbergmann/php-text-template.git",
                "reference": "5da5f67fc95621df9ff4c4e5a84d6a8a2acf7c28"
            },
            "dist": {
                "type": "zip",
                "url": "https://api.github.com/repos/sebastianbergmann/php-text-template/zipball/5da5f67fc95621df9ff4c4e5a84d6a8a2acf7c28",
                "reference": "5da5f67fc95621df9ff4c4e5a84d6a8a2acf7c28",
                "shasum": ""
            },
            "require": {
                "php": ">=7.3"
            },
            "require-dev": {
                "phpunit/phpunit": "^9.3"
            },
            "type": "library",
            "extra": {
                "branch-alias": {
                    "dev-master": "2.0-dev"
                }
            },
            "autoload": {
                "classmap": [
                    "src/"
                ]
            },
            "notification-url": "https://packagist.org/downloads/",
            "license": [
                "BSD-3-Clause"
            ],
            "authors": [
                {
                    "name": "Sebastian Bergmann",
                    "email": "sebastian@phpunit.de",
                    "role": "lead"
                }
            ],
            "description": "Simple template engine.",
            "homepage": "https://github.com/sebastianbergmann/php-text-template/",
            "keywords": [
                "template"
            ],
            "support": {
                "issues": "https://github.com/sebastianbergmann/php-text-template/issues",
                "source": "https://github.com/sebastianbergmann/php-text-template/tree/2.0.4"
            },
            "funding": [
                {
                    "url": "https://github.com/sebastianbergmann",
                    "type": "github"
                }
            ],
            "time": "2020-10-26T05:33:50+00:00"
        },
        {
            "name": "phpunit/php-timer",
            "version": "5.0.3",
            "source": {
                "type": "git",
                "url": "https://github.com/sebastianbergmann/php-timer.git",
                "reference": "5a63ce20ed1b5bf577850e2c4e87f4aa902afbd2"
            },
            "dist": {
                "type": "zip",
                "url": "https://api.github.com/repos/sebastianbergmann/php-timer/zipball/5a63ce20ed1b5bf577850e2c4e87f4aa902afbd2",
                "reference": "5a63ce20ed1b5bf577850e2c4e87f4aa902afbd2",
                "shasum": ""
            },
            "require": {
                "php": ">=7.3"
            },
            "require-dev": {
                "phpunit/phpunit": "^9.3"
            },
            "type": "library",
            "extra": {
                "branch-alias": {
                    "dev-master": "5.0-dev"
                }
            },
            "autoload": {
                "classmap": [
                    "src/"
                ]
            },
            "notification-url": "https://packagist.org/downloads/",
            "license": [
                "BSD-3-Clause"
            ],
            "authors": [
                {
                    "name": "Sebastian Bergmann",
                    "email": "sebastian@phpunit.de",
                    "role": "lead"
                }
            ],
            "description": "Utility class for timing",
            "homepage": "https://github.com/sebastianbergmann/php-timer/",
            "keywords": [
                "timer"
            ],
            "support": {
                "issues": "https://github.com/sebastianbergmann/php-timer/issues",
                "source": "https://github.com/sebastianbergmann/php-timer/tree/5.0.3"
            },
            "funding": [
                {
                    "url": "https://github.com/sebastianbergmann",
                    "type": "github"
                }
            ],
            "time": "2020-10-26T13:16:10+00:00"
        },
        {
            "name": "phpunit/phpunit",
            "version": "9.5.20",
            "source": {
                "type": "git",
                "url": "https://github.com/sebastianbergmann/phpunit.git",
                "reference": "12bc8879fb65aef2138b26fc633cb1e3620cffba"
            },
            "dist": {
                "type": "zip",
                "url": "https://api.github.com/repos/sebastianbergmann/phpunit/zipball/12bc8879fb65aef2138b26fc633cb1e3620cffba",
                "reference": "12bc8879fb65aef2138b26fc633cb1e3620cffba",
                "shasum": ""
            },
            "require": {
                "doctrine/instantiator": "^1.3.1",
                "ext-dom": "*",
                "ext-json": "*",
                "ext-libxml": "*",
                "ext-mbstring": "*",
                "ext-xml": "*",
                "ext-xmlwriter": "*",
                "myclabs/deep-copy": "^1.10.1",
                "phar-io/manifest": "^2.0.3",
                "phar-io/version": "^3.0.2",
                "php": ">=7.3",
                "phpspec/prophecy": "^1.12.1",
                "phpunit/php-code-coverage": "^9.2.13",
                "phpunit/php-file-iterator": "^3.0.5",
                "phpunit/php-invoker": "^3.1.1",
                "phpunit/php-text-template": "^2.0.3",
                "phpunit/php-timer": "^5.0.2",
                "sebastian/cli-parser": "^1.0.1",
                "sebastian/code-unit": "^1.0.6",
                "sebastian/comparator": "^4.0.5",
                "sebastian/diff": "^4.0.3",
                "sebastian/environment": "^5.1.3",
                "sebastian/exporter": "^4.0.3",
                "sebastian/global-state": "^5.0.1",
                "sebastian/object-enumerator": "^4.0.3",
                "sebastian/resource-operations": "^3.0.3",
                "sebastian/type": "^3.0",
                "sebastian/version": "^3.0.2"
            },
            "require-dev": {
                "ext-pdo": "*",
                "phpspec/prophecy-phpunit": "^2.0.1"
            },
            "suggest": {
                "ext-soap": "*",
                "ext-xdebug": "*"
            },
            "bin": [
                "phpunit"
            ],
            "type": "library",
            "extra": {
                "branch-alias": {
                    "dev-master": "9.5-dev"
                }
            },
            "autoload": {
                "files": [
                    "src/Framework/Assert/Functions.php"
                ],
                "classmap": [
                    "src/"
                ]
            },
            "notification-url": "https://packagist.org/downloads/",
            "license": [
                "BSD-3-Clause"
            ],
            "authors": [
                {
                    "name": "Sebastian Bergmann",
                    "email": "sebastian@phpunit.de",
                    "role": "lead"
                }
            ],
            "description": "The PHP Unit Testing framework.",
            "homepage": "https://phpunit.de/",
            "keywords": [
                "phpunit",
                "testing",
                "xunit"
            ],
            "support": {
                "issues": "https://github.com/sebastianbergmann/phpunit/issues",
                "source": "https://github.com/sebastianbergmann/phpunit/tree/9.5.20"
            },
            "funding": [
                {
                    "url": "https://phpunit.de/sponsors.html",
                    "type": "custom"
                },
                {
                    "url": "https://github.com/sebastianbergmann",
                    "type": "github"
                }
            ],
            "time": "2022-04-01T12:37:26+00:00"
        },
        {
            "name": "sebastian/cli-parser",
            "version": "1.0.1",
            "source": {
                "type": "git",
                "url": "https://github.com/sebastianbergmann/cli-parser.git",
                "reference": "442e7c7e687e42adc03470c7b668bc4b2402c0b2"
            },
            "dist": {
                "type": "zip",
                "url": "https://api.github.com/repos/sebastianbergmann/cli-parser/zipball/442e7c7e687e42adc03470c7b668bc4b2402c0b2",
                "reference": "442e7c7e687e42adc03470c7b668bc4b2402c0b2",
                "shasum": ""
            },
            "require": {
                "php": ">=7.3"
            },
            "require-dev": {
                "phpunit/phpunit": "^9.3"
            },
            "type": "library",
            "extra": {
                "branch-alias": {
                    "dev-master": "1.0-dev"
                }
            },
            "autoload": {
                "classmap": [
                    "src/"
                ]
            },
            "notification-url": "https://packagist.org/downloads/",
            "license": [
                "BSD-3-Clause"
            ],
            "authors": [
                {
                    "name": "Sebastian Bergmann",
                    "email": "sebastian@phpunit.de",
                    "role": "lead"
                }
            ],
            "description": "Library for parsing CLI options",
            "homepage": "https://github.com/sebastianbergmann/cli-parser",
            "support": {
                "issues": "https://github.com/sebastianbergmann/cli-parser/issues",
                "source": "https://github.com/sebastianbergmann/cli-parser/tree/1.0.1"
            },
            "funding": [
                {
                    "url": "https://github.com/sebastianbergmann",
                    "type": "github"
                }
            ],
            "time": "2020-09-28T06:08:49+00:00"
        },
        {
            "name": "sebastian/code-unit",
            "version": "1.0.8",
            "source": {
                "type": "git",
                "url": "https://github.com/sebastianbergmann/code-unit.git",
                "reference": "1fc9f64c0927627ef78ba436c9b17d967e68e120"
            },
            "dist": {
                "type": "zip",
                "url": "https://api.github.com/repos/sebastianbergmann/code-unit/zipball/1fc9f64c0927627ef78ba436c9b17d967e68e120",
                "reference": "1fc9f64c0927627ef78ba436c9b17d967e68e120",
                "shasum": ""
            },
            "require": {
                "php": ">=7.3"
            },
            "require-dev": {
                "phpunit/phpunit": "^9.3"
            },
            "type": "library",
            "extra": {
                "branch-alias": {
                    "dev-master": "1.0-dev"
                }
            },
            "autoload": {
                "classmap": [
                    "src/"
                ]
            },
            "notification-url": "https://packagist.org/downloads/",
            "license": [
                "BSD-3-Clause"
            ],
            "authors": [
                {
                    "name": "Sebastian Bergmann",
                    "email": "sebastian@phpunit.de",
                    "role": "lead"
                }
            ],
            "description": "Collection of value objects that represent the PHP code units",
            "homepage": "https://github.com/sebastianbergmann/code-unit",
            "support": {
                "issues": "https://github.com/sebastianbergmann/code-unit/issues",
                "source": "https://github.com/sebastianbergmann/code-unit/tree/1.0.8"
            },
            "funding": [
                {
                    "url": "https://github.com/sebastianbergmann",
                    "type": "github"
                }
            ],
            "time": "2020-10-26T13:08:54+00:00"
        },
        {
            "name": "sebastian/code-unit-reverse-lookup",
            "version": "2.0.3",
            "source": {
                "type": "git",
                "url": "https://github.com/sebastianbergmann/code-unit-reverse-lookup.git",
                "reference": "ac91f01ccec49fb77bdc6fd1e548bc70f7faa3e5"
            },
            "dist": {
                "type": "zip",
                "url": "https://api.github.com/repos/sebastianbergmann/code-unit-reverse-lookup/zipball/ac91f01ccec49fb77bdc6fd1e548bc70f7faa3e5",
                "reference": "ac91f01ccec49fb77bdc6fd1e548bc70f7faa3e5",
                "shasum": ""
            },
            "require": {
                "php": ">=7.3"
            },
            "require-dev": {
                "phpunit/phpunit": "^9.3"
            },
            "type": "library",
            "extra": {
                "branch-alias": {
                    "dev-master": "2.0-dev"
                }
            },
            "autoload": {
                "classmap": [
                    "src/"
                ]
            },
            "notification-url": "https://packagist.org/downloads/",
            "license": [
                "BSD-3-Clause"
            ],
            "authors": [
                {
                    "name": "Sebastian Bergmann",
                    "email": "sebastian@phpunit.de"
                }
            ],
            "description": "Looks up which function or method a line of code belongs to",
            "homepage": "https://github.com/sebastianbergmann/code-unit-reverse-lookup/",
            "support": {
                "issues": "https://github.com/sebastianbergmann/code-unit-reverse-lookup/issues",
                "source": "https://github.com/sebastianbergmann/code-unit-reverse-lookup/tree/2.0.3"
            },
            "funding": [
                {
                    "url": "https://github.com/sebastianbergmann",
                    "type": "github"
                }
            ],
            "time": "2020-09-28T05:30:19+00:00"
        },
        {
            "name": "sebastian/comparator",
            "version": "4.0.8",
            "source": {
                "type": "git",
                "url": "https://github.com/sebastianbergmann/comparator.git",
                "reference": "fa0f136dd2334583309d32b62544682ee972b51a"
            },
            "dist": {
                "type": "zip",
                "url": "https://api.github.com/repos/sebastianbergmann/comparator/zipball/fa0f136dd2334583309d32b62544682ee972b51a",
                "reference": "fa0f136dd2334583309d32b62544682ee972b51a",
                "shasum": ""
            },
            "require": {
                "php": ">=7.3",
                "sebastian/diff": "^4.0",
                "sebastian/exporter": "^4.0"
            },
            "require-dev": {
                "phpunit/phpunit": "^9.3"
            },
            "type": "library",
            "extra": {
                "branch-alias": {
                    "dev-master": "4.0-dev"
                }
            },
            "autoload": {
                "classmap": [
                    "src/"
                ]
            },
            "notification-url": "https://packagist.org/downloads/",
            "license": [
                "BSD-3-Clause"
            ],
            "authors": [
                {
                    "name": "Sebastian Bergmann",
                    "email": "sebastian@phpunit.de"
                },
                {
                    "name": "Jeff Welch",
                    "email": "whatthejeff@gmail.com"
                },
                {
                    "name": "Volker Dusch",
                    "email": "github@wallbash.com"
                },
                {
                    "name": "Bernhard Schussek",
                    "email": "bschussek@2bepublished.at"
                }
            ],
            "description": "Provides the functionality to compare PHP values for equality",
            "homepage": "https://github.com/sebastianbergmann/comparator",
            "keywords": [
                "comparator",
                "compare",
                "equality"
            ],
            "support": {
                "issues": "https://github.com/sebastianbergmann/comparator/issues",
                "source": "https://github.com/sebastianbergmann/comparator/tree/4.0.8"
            },
            "funding": [
                {
                    "url": "https://github.com/sebastianbergmann",
                    "type": "github"
                }
            ],
            "time": "2022-09-14T12:41:17+00:00"
        },
        {
            "name": "sebastian/complexity",
            "version": "2.0.2",
            "source": {
                "type": "git",
                "url": "https://github.com/sebastianbergmann/complexity.git",
                "reference": "739b35e53379900cc9ac327b2147867b8b6efd88"
            },
            "dist": {
                "type": "zip",
                "url": "https://api.github.com/repos/sebastianbergmann/complexity/zipball/739b35e53379900cc9ac327b2147867b8b6efd88",
                "reference": "739b35e53379900cc9ac327b2147867b8b6efd88",
                "shasum": ""
            },
            "require": {
                "nikic/php-parser": "^4.7",
                "php": ">=7.3"
            },
            "require-dev": {
                "phpunit/phpunit": "^9.3"
            },
            "type": "library",
            "extra": {
                "branch-alias": {
                    "dev-master": "2.0-dev"
                }
            },
            "autoload": {
                "classmap": [
                    "src/"
                ]
            },
            "notification-url": "https://packagist.org/downloads/",
            "license": [
                "BSD-3-Clause"
            ],
            "authors": [
                {
                    "name": "Sebastian Bergmann",
                    "email": "sebastian@phpunit.de",
                    "role": "lead"
                }
            ],
            "description": "Library for calculating the complexity of PHP code units",
            "homepage": "https://github.com/sebastianbergmann/complexity",
            "support": {
                "issues": "https://github.com/sebastianbergmann/complexity/issues",
                "source": "https://github.com/sebastianbergmann/complexity/tree/2.0.2"
            },
            "funding": [
                {
                    "url": "https://github.com/sebastianbergmann",
                    "type": "github"
                }
            ],
            "time": "2020-10-26T15:52:27+00:00"
        },
        {
            "name": "sebastian/diff",
            "version": "4.0.4",
            "source": {
                "type": "git",
                "url": "https://github.com/sebastianbergmann/diff.git",
                "reference": "3461e3fccc7cfdfc2720be910d3bd73c69be590d"
            },
            "dist": {
                "type": "zip",
                "url": "https://api.github.com/repos/sebastianbergmann/diff/zipball/3461e3fccc7cfdfc2720be910d3bd73c69be590d",
                "reference": "3461e3fccc7cfdfc2720be910d3bd73c69be590d",
                "shasum": ""
            },
            "require": {
                "php": ">=7.3"
            },
            "require-dev": {
                "phpunit/phpunit": "^9.3",
                "symfony/process": "^4.2 || ^5"
            },
            "type": "library",
            "extra": {
                "branch-alias": {
                    "dev-master": "4.0-dev"
                }
            },
            "autoload": {
                "classmap": [
                    "src/"
                ]
            },
            "notification-url": "https://packagist.org/downloads/",
            "license": [
                "BSD-3-Clause"
            ],
            "authors": [
                {
                    "name": "Sebastian Bergmann",
                    "email": "sebastian@phpunit.de"
                },
                {
                    "name": "Kore Nordmann",
                    "email": "mail@kore-nordmann.de"
                }
            ],
            "description": "Diff implementation",
            "homepage": "https://github.com/sebastianbergmann/diff",
            "keywords": [
                "diff",
                "udiff",
                "unidiff",
                "unified diff"
            ],
            "support": {
                "issues": "https://github.com/sebastianbergmann/diff/issues",
                "source": "https://github.com/sebastianbergmann/diff/tree/4.0.4"
            },
            "funding": [
                {
                    "url": "https://github.com/sebastianbergmann",
                    "type": "github"
                }
            ],
            "time": "2020-10-26T13:10:38+00:00"
        },
        {
            "name": "sebastian/environment",
            "version": "5.1.5",
            "source": {
                "type": "git",
                "url": "https://github.com/sebastianbergmann/environment.git",
                "reference": "830c43a844f1f8d5b7a1f6d6076b784454d8b7ed"
            },
            "dist": {
                "type": "zip",
                "url": "https://api.github.com/repos/sebastianbergmann/environment/zipball/830c43a844f1f8d5b7a1f6d6076b784454d8b7ed",
                "reference": "830c43a844f1f8d5b7a1f6d6076b784454d8b7ed",
                "shasum": ""
            },
            "require": {
                "php": ">=7.3"
            },
            "require-dev": {
                "phpunit/phpunit": "^9.3"
            },
            "suggest": {
                "ext-posix": "*"
            },
            "type": "library",
            "extra": {
                "branch-alias": {
                    "dev-master": "5.1-dev"
                }
            },
            "autoload": {
                "classmap": [
                    "src/"
                ]
            },
            "notification-url": "https://packagist.org/downloads/",
            "license": [
                "BSD-3-Clause"
            ],
            "authors": [
                {
                    "name": "Sebastian Bergmann",
                    "email": "sebastian@phpunit.de"
                }
            ],
            "description": "Provides functionality to handle HHVM/PHP environments",
            "homepage": "http://www.github.com/sebastianbergmann/environment",
            "keywords": [
                "Xdebug",
                "environment",
                "hhvm"
            ],
            "support": {
                "issues": "https://github.com/sebastianbergmann/environment/issues",
                "source": "https://github.com/sebastianbergmann/environment/tree/5.1.5"
            },
            "funding": [
                {
                    "url": "https://github.com/sebastianbergmann",
                    "type": "github"
                }
            ],
            "time": "2023-02-03T06:03:51+00:00"
        },
        {
            "name": "sebastian/exporter",
            "version": "4.0.5",
            "source": {
                "type": "git",
                "url": "https://github.com/sebastianbergmann/exporter.git",
                "reference": "ac230ed27f0f98f597c8a2b6eb7ac563af5e5b9d"
            },
            "dist": {
                "type": "zip",
                "url": "https://api.github.com/repos/sebastianbergmann/exporter/zipball/ac230ed27f0f98f597c8a2b6eb7ac563af5e5b9d",
                "reference": "ac230ed27f0f98f597c8a2b6eb7ac563af5e5b9d",
                "shasum": ""
            },
            "require": {
                "php": ">=7.3",
                "sebastian/recursion-context": "^4.0"
            },
            "require-dev": {
                "ext-mbstring": "*",
                "phpunit/phpunit": "^9.3"
            },
            "type": "library",
            "extra": {
                "branch-alias": {
                    "dev-master": "4.0-dev"
                }
            },
            "autoload": {
                "classmap": [
                    "src/"
                ]
            },
            "notification-url": "https://packagist.org/downloads/",
            "license": [
                "BSD-3-Clause"
            ],
            "authors": [
                {
                    "name": "Sebastian Bergmann",
                    "email": "sebastian@phpunit.de"
                },
                {
                    "name": "Jeff Welch",
                    "email": "whatthejeff@gmail.com"
                },
                {
                    "name": "Volker Dusch",
                    "email": "github@wallbash.com"
                },
                {
                    "name": "Adam Harvey",
                    "email": "aharvey@php.net"
                },
                {
                    "name": "Bernhard Schussek",
                    "email": "bschussek@gmail.com"
                }
            ],
            "description": "Provides the functionality to export PHP variables for visualization",
            "homepage": "https://www.github.com/sebastianbergmann/exporter",
            "keywords": [
                "export",
                "exporter"
            ],
            "support": {
                "issues": "https://github.com/sebastianbergmann/exporter/issues",
                "source": "https://github.com/sebastianbergmann/exporter/tree/4.0.5"
            },
            "funding": [
                {
                    "url": "https://github.com/sebastianbergmann",
                    "type": "github"
                }
            ],
            "time": "2022-09-14T06:03:37+00:00"
        },
        {
            "name": "sebastian/global-state",
            "version": "5.0.5",
            "source": {
                "type": "git",
                "url": "https://github.com/sebastianbergmann/global-state.git",
                "reference": "0ca8db5a5fc9c8646244e629625ac486fa286bf2"
            },
            "dist": {
                "type": "zip",
                "url": "https://api.github.com/repos/sebastianbergmann/global-state/zipball/0ca8db5a5fc9c8646244e629625ac486fa286bf2",
                "reference": "0ca8db5a5fc9c8646244e629625ac486fa286bf2",
                "shasum": ""
            },
            "require": {
                "php": ">=7.3",
                "sebastian/object-reflector": "^2.0",
                "sebastian/recursion-context": "^4.0"
            },
            "require-dev": {
                "ext-dom": "*",
                "phpunit/phpunit": "^9.3"
            },
            "suggest": {
                "ext-uopz": "*"
            },
            "type": "library",
            "extra": {
                "branch-alias": {
                    "dev-master": "5.0-dev"
                }
            },
            "autoload": {
                "classmap": [
                    "src/"
                ]
            },
            "notification-url": "https://packagist.org/downloads/",
            "license": [
                "BSD-3-Clause"
            ],
            "authors": [
                {
                    "name": "Sebastian Bergmann",
                    "email": "sebastian@phpunit.de"
                }
            ],
            "description": "Snapshotting of global state",
            "homepage": "http://www.github.com/sebastianbergmann/global-state",
            "keywords": [
                "global state"
            ],
            "support": {
                "issues": "https://github.com/sebastianbergmann/global-state/issues",
                "source": "https://github.com/sebastianbergmann/global-state/tree/5.0.5"
            },
            "funding": [
                {
                    "url": "https://github.com/sebastianbergmann",
                    "type": "github"
                }
            ],
            "time": "2022-02-14T08:28:10+00:00"
        },
        {
            "name": "sebastian/lines-of-code",
            "version": "1.0.3",
            "source": {
                "type": "git",
                "url": "https://github.com/sebastianbergmann/lines-of-code.git",
                "reference": "c1c2e997aa3146983ed888ad08b15470a2e22ecc"
            },
            "dist": {
                "type": "zip",
                "url": "https://api.github.com/repos/sebastianbergmann/lines-of-code/zipball/c1c2e997aa3146983ed888ad08b15470a2e22ecc",
                "reference": "c1c2e997aa3146983ed888ad08b15470a2e22ecc",
                "shasum": ""
            },
            "require": {
                "nikic/php-parser": "^4.6",
                "php": ">=7.3"
            },
            "require-dev": {
                "phpunit/phpunit": "^9.3"
            },
            "type": "library",
            "extra": {
                "branch-alias": {
                    "dev-master": "1.0-dev"
                }
            },
            "autoload": {
                "classmap": [
                    "src/"
                ]
            },
            "notification-url": "https://packagist.org/downloads/",
            "license": [
                "BSD-3-Clause"
            ],
            "authors": [
                {
                    "name": "Sebastian Bergmann",
                    "email": "sebastian@phpunit.de",
                    "role": "lead"
                }
            ],
            "description": "Library for counting the lines of code in PHP source code",
            "homepage": "https://github.com/sebastianbergmann/lines-of-code",
            "support": {
                "issues": "https://github.com/sebastianbergmann/lines-of-code/issues",
                "source": "https://github.com/sebastianbergmann/lines-of-code/tree/1.0.3"
            },
            "funding": [
                {
                    "url": "https://github.com/sebastianbergmann",
                    "type": "github"
                }
            ],
            "time": "2020-11-28T06:42:11+00:00"
        },
        {
            "name": "sebastian/object-enumerator",
            "version": "4.0.4",
            "source": {
                "type": "git",
                "url": "https://github.com/sebastianbergmann/object-enumerator.git",
                "reference": "5c9eeac41b290a3712d88851518825ad78f45c71"
            },
            "dist": {
                "type": "zip",
                "url": "https://api.github.com/repos/sebastianbergmann/object-enumerator/zipball/5c9eeac41b290a3712d88851518825ad78f45c71",
                "reference": "5c9eeac41b290a3712d88851518825ad78f45c71",
                "shasum": ""
            },
            "require": {
                "php": ">=7.3",
                "sebastian/object-reflector": "^2.0",
                "sebastian/recursion-context": "^4.0"
            },
            "require-dev": {
                "phpunit/phpunit": "^9.3"
            },
            "type": "library",
            "extra": {
                "branch-alias": {
                    "dev-master": "4.0-dev"
                }
            },
            "autoload": {
                "classmap": [
                    "src/"
                ]
            },
            "notification-url": "https://packagist.org/downloads/",
            "license": [
                "BSD-3-Clause"
            ],
            "authors": [
                {
                    "name": "Sebastian Bergmann",
                    "email": "sebastian@phpunit.de"
                }
            ],
            "description": "Traverses array structures and object graphs to enumerate all referenced objects",
            "homepage": "https://github.com/sebastianbergmann/object-enumerator/",
            "support": {
                "issues": "https://github.com/sebastianbergmann/object-enumerator/issues",
                "source": "https://github.com/sebastianbergmann/object-enumerator/tree/4.0.4"
            },
            "funding": [
                {
                    "url": "https://github.com/sebastianbergmann",
                    "type": "github"
                }
            ],
            "time": "2020-10-26T13:12:34+00:00"
        },
        {
            "name": "sebastian/object-reflector",
            "version": "2.0.4",
            "source": {
                "type": "git",
                "url": "https://github.com/sebastianbergmann/object-reflector.git",
                "reference": "b4f479ebdbf63ac605d183ece17d8d7fe49c15c7"
            },
            "dist": {
                "type": "zip",
                "url": "https://api.github.com/repos/sebastianbergmann/object-reflector/zipball/b4f479ebdbf63ac605d183ece17d8d7fe49c15c7",
                "reference": "b4f479ebdbf63ac605d183ece17d8d7fe49c15c7",
                "shasum": ""
            },
            "require": {
                "php": ">=7.3"
            },
            "require-dev": {
                "phpunit/phpunit": "^9.3"
            },
            "type": "library",
            "extra": {
                "branch-alias": {
                    "dev-master": "2.0-dev"
                }
            },
            "autoload": {
                "classmap": [
                    "src/"
                ]
            },
            "notification-url": "https://packagist.org/downloads/",
            "license": [
                "BSD-3-Clause"
            ],
            "authors": [
                {
                    "name": "Sebastian Bergmann",
                    "email": "sebastian@phpunit.de"
                }
            ],
            "description": "Allows reflection of object attributes, including inherited and non-public ones",
            "homepage": "https://github.com/sebastianbergmann/object-reflector/",
            "support": {
                "issues": "https://github.com/sebastianbergmann/object-reflector/issues",
                "source": "https://github.com/sebastianbergmann/object-reflector/tree/2.0.4"
            },
            "funding": [
                {
                    "url": "https://github.com/sebastianbergmann",
                    "type": "github"
                }
            ],
            "time": "2020-10-26T13:14:26+00:00"
        },
        {
            "name": "sebastian/recursion-context",
            "version": "4.0.5",
            "source": {
                "type": "git",
                "url": "https://github.com/sebastianbergmann/recursion-context.git",
                "reference": "e75bd0f07204fec2a0af9b0f3cfe97d05f92efc1"
            },
            "dist": {
                "type": "zip",
                "url": "https://api.github.com/repos/sebastianbergmann/recursion-context/zipball/e75bd0f07204fec2a0af9b0f3cfe97d05f92efc1",
                "reference": "e75bd0f07204fec2a0af9b0f3cfe97d05f92efc1",
                "shasum": ""
            },
            "require": {
                "php": ">=7.3"
            },
            "require-dev": {
                "phpunit/phpunit": "^9.3"
            },
            "type": "library",
            "extra": {
                "branch-alias": {
                    "dev-master": "4.0-dev"
                }
            },
            "autoload": {
                "classmap": [
                    "src/"
                ]
            },
            "notification-url": "https://packagist.org/downloads/",
            "license": [
                "BSD-3-Clause"
            ],
            "authors": [
                {
                    "name": "Sebastian Bergmann",
                    "email": "sebastian@phpunit.de"
                },
                {
                    "name": "Jeff Welch",
                    "email": "whatthejeff@gmail.com"
                },
                {
                    "name": "Adam Harvey",
                    "email": "aharvey@php.net"
                }
            ],
            "description": "Provides functionality to recursively process PHP variables",
            "homepage": "https://github.com/sebastianbergmann/recursion-context",
            "support": {
                "issues": "https://github.com/sebastianbergmann/recursion-context/issues",
                "source": "https://github.com/sebastianbergmann/recursion-context/tree/4.0.5"
            },
            "funding": [
                {
                    "url": "https://github.com/sebastianbergmann",
                    "type": "github"
                }
            ],
            "time": "2023-02-03T06:07:39+00:00"
        },
        {
            "name": "sebastian/resource-operations",
            "version": "3.0.3",
            "source": {
                "type": "git",
                "url": "https://github.com/sebastianbergmann/resource-operations.git",
                "reference": "0f4443cb3a1d92ce809899753bc0d5d5a8dd19a8"
            },
            "dist": {
                "type": "zip",
                "url": "https://api.github.com/repos/sebastianbergmann/resource-operations/zipball/0f4443cb3a1d92ce809899753bc0d5d5a8dd19a8",
                "reference": "0f4443cb3a1d92ce809899753bc0d5d5a8dd19a8",
                "shasum": ""
            },
            "require": {
                "php": ">=7.3"
            },
            "require-dev": {
                "phpunit/phpunit": "^9.0"
            },
            "type": "library",
            "extra": {
                "branch-alias": {
                    "dev-master": "3.0-dev"
                }
            },
            "autoload": {
                "classmap": [
                    "src/"
                ]
            },
            "notification-url": "https://packagist.org/downloads/",
            "license": [
                "BSD-3-Clause"
            ],
            "authors": [
                {
                    "name": "Sebastian Bergmann",
                    "email": "sebastian@phpunit.de"
                }
            ],
            "description": "Provides a list of PHP built-in functions that operate on resources",
            "homepage": "https://www.github.com/sebastianbergmann/resource-operations",
            "support": {
                "issues": "https://github.com/sebastianbergmann/resource-operations/issues",
                "source": "https://github.com/sebastianbergmann/resource-operations/tree/3.0.3"
            },
            "funding": [
                {
                    "url": "https://github.com/sebastianbergmann",
                    "type": "github"
                }
            ],
            "time": "2020-09-28T06:45:17+00:00"
        },
        {
            "name": "sebastian/type",
            "version": "3.2.1",
            "source": {
                "type": "git",
                "url": "https://github.com/sebastianbergmann/type.git",
                "reference": "75e2c2a32f5e0b3aef905b9ed0b179b953b3d7c7"
            },
            "dist": {
                "type": "zip",
                "url": "https://api.github.com/repos/sebastianbergmann/type/zipball/75e2c2a32f5e0b3aef905b9ed0b179b953b3d7c7",
                "reference": "75e2c2a32f5e0b3aef905b9ed0b179b953b3d7c7",
                "shasum": ""
            },
            "require": {
                "php": ">=7.3"
            },
            "require-dev": {
                "phpunit/phpunit": "^9.5"
            },
            "type": "library",
            "extra": {
                "branch-alias": {
                    "dev-master": "3.2-dev"
                }
            },
            "autoload": {
                "classmap": [
                    "src/"
                ]
            },
            "notification-url": "https://packagist.org/downloads/",
            "license": [
                "BSD-3-Clause"
            ],
            "authors": [
                {
                    "name": "Sebastian Bergmann",
                    "email": "sebastian@phpunit.de",
                    "role": "lead"
                }
            ],
            "description": "Collection of value objects that represent the types of the PHP type system",
            "homepage": "https://github.com/sebastianbergmann/type",
            "support": {
                "issues": "https://github.com/sebastianbergmann/type/issues",
                "source": "https://github.com/sebastianbergmann/type/tree/3.2.1"
            },
            "funding": [
                {
                    "url": "https://github.com/sebastianbergmann",
                    "type": "github"
                }
            ],
            "time": "2023-02-03T06:13:03+00:00"
        },
        {
            "name": "sebastian/version",
            "version": "3.0.2",
            "source": {
                "type": "git",
                "url": "https://github.com/sebastianbergmann/version.git",
                "reference": "c6c1022351a901512170118436c764e473f6de8c"
            },
            "dist": {
                "type": "zip",
                "url": "https://api.github.com/repos/sebastianbergmann/version/zipball/c6c1022351a901512170118436c764e473f6de8c",
                "reference": "c6c1022351a901512170118436c764e473f6de8c",
                "shasum": ""
            },
            "require": {
                "php": ">=7.3"
            },
            "type": "library",
            "extra": {
                "branch-alias": {
                    "dev-master": "3.0-dev"
                }
            },
            "autoload": {
                "classmap": [
                    "src/"
                ]
            },
            "notification-url": "https://packagist.org/downloads/",
            "license": [
                "BSD-3-Clause"
            ],
            "authors": [
                {
                    "name": "Sebastian Bergmann",
                    "email": "sebastian@phpunit.de",
                    "role": "lead"
                }
            ],
            "description": "Library that helps with managing the version number of Git-hosted PHP projects",
            "homepage": "https://github.com/sebastianbergmann/version",
            "support": {
                "issues": "https://github.com/sebastianbergmann/version/issues",
                "source": "https://github.com/sebastianbergmann/version/tree/3.0.2"
            },
            "funding": [
                {
                    "url": "https://github.com/sebastianbergmann",
                    "type": "github"
                }
            ],
            "time": "2020-09-28T06:39:44+00:00"
        },
        {
            "name": "squizlabs/php_codesniffer",
            "version": "3.7.1",
            "source": {
                "type": "git",
                "url": "https://github.com/squizlabs/PHP_CodeSniffer.git",
                "reference": "1359e176e9307e906dc3d890bcc9603ff6d90619"
            },
            "dist": {
                "type": "zip",
                "url": "https://api.github.com/repos/squizlabs/PHP_CodeSniffer/zipball/1359e176e9307e906dc3d890bcc9603ff6d90619",
                "reference": "1359e176e9307e906dc3d890bcc9603ff6d90619",
                "shasum": ""
            },
            "require": {
                "ext-simplexml": "*",
                "ext-tokenizer": "*",
                "ext-xmlwriter": "*",
                "php": ">=5.4.0"
            },
            "require-dev": {
                "phpunit/phpunit": "^4.0 || ^5.0 || ^6.0 || ^7.0"
            },
            "bin": [
                "bin/phpcs",
                "bin/phpcbf"
            ],
            "type": "library",
            "extra": {
                "branch-alias": {
                    "dev-master": "3.x-dev"
                }
            },
            "notification-url": "https://packagist.org/downloads/",
            "license": [
                "BSD-3-Clause"
            ],
            "authors": [
                {
                    "name": "Greg Sherwood",
                    "role": "lead"
                }
            ],
            "description": "PHP_CodeSniffer tokenizes PHP, JavaScript and CSS files and detects violations of a defined set of coding standards.",
            "homepage": "https://github.com/squizlabs/PHP_CodeSniffer",
            "keywords": [
                "phpcs",
                "standards"
            ],
            "support": {
                "issues": "https://github.com/squizlabs/PHP_CodeSniffer/issues",
                "source": "https://github.com/squizlabs/PHP_CodeSniffer",
                "wiki": "https://github.com/squizlabs/PHP_CodeSniffer/wiki"
            },
            "time": "2022-06-18T07:21:10+00:00"
        },
        {
            "name": "swoole/ide-helper",
            "version": "4.8.9",
            "source": {
                "type": "git",
                "url": "https://github.com/swoole/ide-helper.git",
                "reference": "8f82ba3b6af04a5bccb97c1654af992d1ee8b0fe"
            },
            "dist": {
                "type": "zip",
                "url": "https://api.github.com/repos/swoole/ide-helper/zipball/8f82ba3b6af04a5bccb97c1654af992d1ee8b0fe",
                "reference": "8f82ba3b6af04a5bccb97c1654af992d1ee8b0fe",
                "shasum": ""
            },
            "type": "library",
            "notification-url": "https://packagist.org/downloads/",
            "license": [
                "Apache-2.0"
            ],
            "authors": [
                {
                    "name": "Team Swoole",
                    "email": "team@swoole.com"
                }
            ],
            "description": "IDE help files for Swoole.",
            "support": {
                "issues": "https://github.com/swoole/ide-helper/issues",
                "source": "https://github.com/swoole/ide-helper/tree/4.8.9"
            },
            "funding": [
                {
                    "url": "https://gitee.com/swoole/swoole?donate=true",
                    "type": "custom"
                },
                {
                    "url": "https://github.com/swoole",
                    "type": "github"
                }
            ],
            "time": "2022-04-18T20:38:04+00:00"
        },
        {
            "name": "symfony/polyfill-ctype",
            "version": "v1.27.0",
            "source": {
                "type": "git",
                "url": "https://github.com/symfony/polyfill-ctype.git",
                "reference": "5bbc823adecdae860bb64756d639ecfec17b050a"
            },
            "dist": {
                "type": "zip",
                "url": "https://api.github.com/repos/symfony/polyfill-ctype/zipball/5bbc823adecdae860bb64756d639ecfec17b050a",
                "reference": "5bbc823adecdae860bb64756d639ecfec17b050a",
                "shasum": ""
            },
            "require": {
                "php": ">=7.1"
            },
            "provide": {
                "ext-ctype": "*"
            },
            "suggest": {
                "ext-ctype": "For best performance"
            },
            "type": "library",
            "extra": {
                "branch-alias": {
                    "dev-main": "1.27-dev"
                },
                "thanks": {
                    "name": "symfony/polyfill",
                    "url": "https://github.com/symfony/polyfill"
                }
            },
            "autoload": {
                "files": [
                    "bootstrap.php"
                ],
                "psr-4": {
                    "Symfony\\Polyfill\\Ctype\\": ""
                }
            },
            "notification-url": "https://packagist.org/downloads/",
            "license": [
                "MIT"
            ],
            "authors": [
                {
                    "name": "Gert de Pagter",
                    "email": "BackEndTea@gmail.com"
                },
                {
                    "name": "Symfony Community",
                    "homepage": "https://symfony.com/contributors"
                }
            ],
            "description": "Symfony polyfill for ctype functions",
            "homepage": "https://symfony.com",
            "keywords": [
                "compatibility",
                "ctype",
                "polyfill",
                "portable"
            ],
            "support": {
                "source": "https://github.com/symfony/polyfill-ctype/tree/v1.27.0"
            },
            "funding": [
                {
                    "url": "https://symfony.com/sponsor",
                    "type": "custom"
                },
                {
                    "url": "https://github.com/fabpot",
                    "type": "github"
                },
                {
                    "url": "https://tidelift.com/funding/github/packagist/symfony/symfony",
                    "type": "tidelift"
                }
            ],
            "time": "2022-11-03T14:55:06+00:00"
        },
        {
            "name": "symfony/polyfill-mbstring",
            "version": "v1.27.0",
            "source": {
                "type": "git",
                "url": "https://github.com/symfony/polyfill-mbstring.git",
                "reference": "8ad114f6b39e2c98a8b0e3bd907732c207c2b534"
            },
            "dist": {
                "type": "zip",
                "url": "https://api.github.com/repos/symfony/polyfill-mbstring/zipball/8ad114f6b39e2c98a8b0e3bd907732c207c2b534",
                "reference": "8ad114f6b39e2c98a8b0e3bd907732c207c2b534",
                "shasum": ""
            },
            "require": {
                "php": ">=7.1"
            },
            "provide": {
                "ext-mbstring": "*"
            },
            "suggest": {
                "ext-mbstring": "For best performance"
            },
            "type": "library",
            "extra": {
                "branch-alias": {
                    "dev-main": "1.27-dev"
                },
                "thanks": {
                    "name": "symfony/polyfill",
                    "url": "https://github.com/symfony/polyfill"
                }
            },
            "autoload": {
                "files": [
                    "bootstrap.php"
                ],
                "psr-4": {
                    "Symfony\\Polyfill\\Mbstring\\": ""
                }
            },
            "notification-url": "https://packagist.org/downloads/",
            "license": [
                "MIT"
            ],
            "authors": [
                {
                    "name": "Nicolas Grekas",
                    "email": "p@tchwork.com"
                },
                {
                    "name": "Symfony Community",
                    "homepage": "https://symfony.com/contributors"
                }
            ],
            "description": "Symfony polyfill for the Mbstring extension",
            "homepage": "https://symfony.com",
            "keywords": [
                "compatibility",
                "mbstring",
                "polyfill",
                "portable",
                "shim"
            ],
            "support": {
                "source": "https://github.com/symfony/polyfill-mbstring/tree/v1.27.0"
            },
            "funding": [
                {
                    "url": "https://symfony.com/sponsor",
                    "type": "custom"
                },
                {
                    "url": "https://github.com/fabpot",
                    "type": "github"
                },
                {
                    "url": "https://tidelift.com/funding/github/packagist/symfony/symfony",
                    "type": "tidelift"
                }
            ],
            "time": "2022-11-03T14:55:06+00:00"
        },
        {
            "name": "textalk/websocket",
            "version": "1.5.7",
            "source": {
                "type": "git",
                "url": "https://github.com/Textalk/websocket-php.git",
                "reference": "1712325e99b6bf869ccbf9bf41ab749e7328ea46"
            },
            "dist": {
                "type": "zip",
                "url": "https://api.github.com/repos/Textalk/websocket-php/zipball/1712325e99b6bf869ccbf9bf41ab749e7328ea46",
                "reference": "1712325e99b6bf869ccbf9bf41ab749e7328ea46",
                "shasum": ""
            },
            "require": {
                "php": "^7.2 | ^8.0",
                "psr/log": "^1 | ^2 | ^3"
            },
            "require-dev": {
                "php-coveralls/php-coveralls": "^2.0",
                "phpunit/phpunit": "^8.0|^9.0",
                "squizlabs/php_codesniffer": "^3.5"
            },
            "type": "library",
            "autoload": {
                "psr-4": {
                    "WebSocket\\": "lib"
                }
            },
            "notification-url": "https://packagist.org/downloads/",
            "license": [
                "ISC"
            ],
            "authors": [
                {
                    "name": "Fredrik Liljegren"
                },
                {
                    "name": "Sören Jensen",
                    "email": "soren@abicart.se"
                }
            ],
            "description": "WebSocket client and server",
            "support": {
                "issues": "https://github.com/Textalk/websocket-php/issues",
                "source": "https://github.com/Textalk/websocket-php/tree/1.5.7"
            },
            "time": "2022-03-29T09:46:59+00:00"
        },
        {
            "name": "theseer/tokenizer",
            "version": "1.2.1",
            "source": {
                "type": "git",
                "url": "https://github.com/theseer/tokenizer.git",
                "reference": "34a41e998c2183e22995f158c581e7b5e755ab9e"
            },
            "dist": {
                "type": "zip",
                "url": "https://api.github.com/repos/theseer/tokenizer/zipball/34a41e998c2183e22995f158c581e7b5e755ab9e",
                "reference": "34a41e998c2183e22995f158c581e7b5e755ab9e",
                "shasum": ""
            },
            "require": {
                "ext-dom": "*",
                "ext-tokenizer": "*",
                "ext-xmlwriter": "*",
                "php": "^7.2 || ^8.0"
            },
            "type": "library",
            "autoload": {
                "classmap": [
                    "src/"
                ]
            },
            "notification-url": "https://packagist.org/downloads/",
            "license": [
                "BSD-3-Clause"
            ],
            "authors": [
                {
                    "name": "Arne Blankerts",
                    "email": "arne@blankerts.de",
                    "role": "Developer"
                }
            ],
            "description": "A small library for converting tokenized PHP source code into XML and potentially other formats",
            "support": {
                "issues": "https://github.com/theseer/tokenizer/issues",
                "source": "https://github.com/theseer/tokenizer/tree/1.2.1"
            },
            "funding": [
                {
                    "url": "https://github.com/theseer",
                    "type": "github"
                }
            ],
            "time": "2021-07-28T10:34:58+00:00"
        },
        {
            "name": "twig/twig",
<<<<<<< HEAD
            "version": "v3.5.1",
            "source": {
                "type": "git",
                "url": "https://github.com/twigphp/Twig.git",
                "reference": "a6e0510cc793912b451fd40ab983a1d28f611c15"
            },
            "dist": {
                "type": "zip",
                "url": "https://api.github.com/repos/twigphp/Twig/zipball/a6e0510cc793912b451fd40ab983a1d28f611c15",
                "reference": "a6e0510cc793912b451fd40ab983a1d28f611c15",
=======
            "version": "v3.5.0",
            "source": {
                "type": "git",
                "url": "https://github.com/twigphp/Twig.git",
                "reference": "3ffcf4b7d890770466da3b2666f82ac054e7ec72"
            },
            "dist": {
                "type": "zip",
                "url": "https://api.github.com/repos/twigphp/Twig/zipball/3ffcf4b7d890770466da3b2666f82ac054e7ec72",
                "reference": "3ffcf4b7d890770466da3b2666f82ac054e7ec72",
>>>>>>> 2ea61953
                "shasum": ""
            },
            "require": {
                "php": ">=7.2.5",
                "symfony/polyfill-ctype": "^1.8",
                "symfony/polyfill-mbstring": "^1.3"
            },
            "require-dev": {
                "psr/container": "^1.0",
                "symfony/phpunit-bridge": "^4.4.9|^5.0.9|^6.0"
            },
            "type": "library",
            "extra": {
                "branch-alias": {
                    "dev-master": "3.5-dev"
                }
            },
            "autoload": {
                "psr-4": {
                    "Twig\\": "src/"
                }
            },
            "notification-url": "https://packagist.org/downloads/",
            "license": [
                "BSD-3-Clause"
            ],
            "authors": [
                {
                    "name": "Fabien Potencier",
                    "email": "fabien@symfony.com",
                    "homepage": "http://fabien.potencier.org",
                    "role": "Lead Developer"
                },
                {
                    "name": "Twig Team",
                    "role": "Contributors"
                },
                {
                    "name": "Armin Ronacher",
                    "email": "armin.ronacher@active-4.com",
                    "role": "Project Founder"
                }
            ],
            "description": "Twig, the flexible, fast, and secure template language for PHP",
            "homepage": "https://twig.symfony.com",
            "keywords": [
                "templating"
            ],
            "support": {
                "issues": "https://github.com/twigphp/Twig/issues",
<<<<<<< HEAD
                "source": "https://github.com/twigphp/Twig/tree/v3.5.1"
=======
                "source": "https://github.com/twigphp/Twig/tree/v3.5.0"
>>>>>>> 2ea61953
            },
            "funding": [
                {
                    "url": "https://github.com/fabpot",
                    "type": "github"
                },
                {
                    "url": "https://tidelift.com/funding/github/packagist/twig/twig",
                    "type": "tidelift"
                }
            ],
<<<<<<< HEAD
            "time": "2023-02-08T07:49:20+00:00"
=======
            "time": "2022-12-27T12:28:18+00:00"
>>>>>>> 2ea61953
        }
    ],
    "aliases": [],
    "minimum-stability": "stable",
    "stability-flags": {
        "utopia-php/platform": 20
    },
    "prefer-stable": false,
    "prefer-lowest": false,
    "platform": {
        "php": ">=8.0.0",
        "ext-curl": "*",
        "ext-imagick": "*",
        "ext-mbstring": "*",
        "ext-json": "*",
        "ext-yaml": "*",
        "ext-dom": "*",
        "ext-redis": "*",
        "ext-swoole": "*",
        "ext-pdo": "*",
        "ext-openssl": "*",
        "ext-zlib": "*",
        "ext-sockets": "*"
    },
    "platform-dev": {
        "ext-fileinfo": "*"
    },
    "platform-overrides": {
        "php": "8.0"
    },
    "plugin-api-version": "2.2.0"
}<|MERGE_RESOLUTION|>--- conflicted
+++ resolved
@@ -5354,7 +5354,6 @@
         },
         {
             "name": "twig/twig",
-<<<<<<< HEAD
             "version": "v3.5.1",
             "source": {
                 "type": "git",
@@ -5365,18 +5364,6 @@
                 "type": "zip",
                 "url": "https://api.github.com/repos/twigphp/Twig/zipball/a6e0510cc793912b451fd40ab983a1d28f611c15",
                 "reference": "a6e0510cc793912b451fd40ab983a1d28f611c15",
-=======
-            "version": "v3.5.0",
-            "source": {
-                "type": "git",
-                "url": "https://github.com/twigphp/Twig.git",
-                "reference": "3ffcf4b7d890770466da3b2666f82ac054e7ec72"
-            },
-            "dist": {
-                "type": "zip",
-                "url": "https://api.github.com/repos/twigphp/Twig/zipball/3ffcf4b7d890770466da3b2666f82ac054e7ec72",
-                "reference": "3ffcf4b7d890770466da3b2666f82ac054e7ec72",
->>>>>>> 2ea61953
                 "shasum": ""
             },
             "require": {
@@ -5427,11 +5414,7 @@
             ],
             "support": {
                 "issues": "https://github.com/twigphp/Twig/issues",
-<<<<<<< HEAD
                 "source": "https://github.com/twigphp/Twig/tree/v3.5.1"
-=======
-                "source": "https://github.com/twigphp/Twig/tree/v3.5.0"
->>>>>>> 2ea61953
             },
             "funding": [
                 {
@@ -5443,11 +5426,7 @@
                     "type": "tidelift"
                 }
             ],
-<<<<<<< HEAD
             "time": "2023-02-08T07:49:20+00:00"
-=======
-            "time": "2022-12-27T12:28:18+00:00"
->>>>>>> 2ea61953
         }
     ],
     "aliases": [],
