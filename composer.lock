{
    "_readme": [
        "This file locks the dependencies of your project to a known state",
        "Read more about it at https://getcomposer.org/doc/01-basic-usage.md#installing-dependencies",
        "This file is @generated automatically"
    ],
<<<<<<< HEAD
    "content-hash": "b579d6ac34eb119446727d63b21acca2",
=======
    "content-hash": "442d6d8b6c76ef7ae5ea26e500af6479",
>>>>>>> 7ebc7f75
    "packages": [
        {
            "name": "adhocore/jwt",
            "version": "1.1.2",
            "source": {
                "type": "git",
                "url": "https://github.com/adhocore/php-jwt.git",
                "reference": "6c434af7170090bb7a8880d2bc220a2254ba7899"
            },
            "dist": {
                "type": "zip",
                "url": "https://api.github.com/repos/adhocore/php-jwt/zipball/6c434af7170090bb7a8880d2bc220a2254ba7899",
                "reference": "6c434af7170090bb7a8880d2bc220a2254ba7899",
                "shasum": ""
            },
            "require": {
                "php": "^7.0 || ^8.0"
            },
            "require-dev": {
                "phpunit/phpunit": "^6.5 || ^7.5"
            },
            "type": "library",
            "autoload": {
                "psr-4": {
                    "Ahc\\Jwt\\": "src/"
                }
            },
            "notification-url": "https://packagist.org/downloads/",
            "license": [
                "MIT"
            ],
            "authors": [
                {
                    "name": "Jitendra Adhikari",
                    "email": "jiten.adhikary@gmail.com"
                }
            ],
            "description": "Ultra lightweight JSON web token (JWT) library for PHP5.5+.",
            "keywords": [
                "auth",
                "json-web-token",
                "jwt",
                "jwt-auth",
                "jwt-php",
                "token"
            ],
            "support": {
                "issues": "https://github.com/adhocore/php-jwt/issues",
                "source": "https://github.com/adhocore/php-jwt/tree/1.1.2"
            },
            "funding": [
                {
                    "url": "https://paypal.me/ji10",
                    "type": "custom"
                }
            ],
            "time": "2021-02-20T09:56:44+00:00"
        },
        {
            "name": "appwrite/php-clamav",
            "version": "v1.0.1",
            "source": {
                "type": "git",
                "url": "https://github.com/appwrite/php-clamav.git",
                "reference": "4c13abddfc89d59395da0bd75c18a8eeadc2a542"
            },
            "dist": {
                "type": "zip",
                "url": "https://api.github.com/repos/appwrite/php-clamav/zipball/4c13abddfc89d59395da0bd75c18a8eeadc2a542",
                "reference": "4c13abddfc89d59395da0bd75c18a8eeadc2a542",
                "shasum": ""
            },
            "require": {
                "php": ">=7.1"
            },
            "require-dev": {
                "phpunit/phpunit": "^7.0"
            },
            "type": "library",
            "autoload": {
                "psr-4": {
                    "Appwrite\\ClamAV\\": "src/ClamAV"
                }
            },
            "notification-url": "https://packagist.org/downloads/",
            "license": [
                "MIT"
            ],
            "authors": [
                {
                    "name": "Eldad Fux",
                    "email": "eldad@appwrite.io"
                }
            ],
            "description": "ClamAV network and pipe client for PHP",
            "keywords": [
                "anti virus",
                "appwrite",
                "clamav",
                "php"
            ],
            "support": {
                "issues": "https://github.com/appwrite/php-clamav/issues",
                "source": "https://github.com/appwrite/php-clamav/tree/master"
            },
            "time": "2020-02-29T11:35:01+00:00"
        },
        {
            "name": "chillerlan/php-qrcode",
            "version": "4.3.0",
            "source": {
                "type": "git",
                "url": "https://github.com/chillerlan/php-qrcode.git",
                "reference": "4968063fb3baeedb658293f89f9673fbf2499a3e"
            },
            "dist": {
                "type": "zip",
                "url": "https://api.github.com/repos/chillerlan/php-qrcode/zipball/4968063fb3baeedb658293f89f9673fbf2499a3e",
                "reference": "4968063fb3baeedb658293f89f9673fbf2499a3e",
                "shasum": ""
            },
            "require": {
                "chillerlan/php-settings-container": "^2.1",
                "ext-mbstring": "*",
                "php": "^7.4 || ^8.0"
            },
            "require-dev": {
                "phan/phan": "^3.2.2",
                "phpunit/phpunit": "^9.4",
                "setasign/fpdf": "^1.8.2"
            },
            "suggest": {
                "chillerlan/php-authenticator": "Yet another Google authenticator! Also creates URIs for mobile apps.",
                "setasign/fpdf": "Required to use the QR FPDF output."
            },
            "type": "library",
            "autoload": {
                "psr-4": {
                    "chillerlan\\QRCode\\": "src/"
                }
            },
            "notification-url": "https://packagist.org/downloads/",
            "license": [
                "MIT"
            ],
            "authors": [
                {
                    "name": "Kazuhiko Arase",
                    "homepage": "https://github.com/kazuhikoarase"
                },
                {
                    "name": "Smiley",
                    "email": "smiley@chillerlan.net",
                    "homepage": "https://github.com/codemasher"
                },
                {
                    "name": "Contributors",
                    "homepage": "https://github.com/chillerlan/php-qrcode/graphs/contributors"
                }
            ],
            "description": "A QR code generator. PHP 7.4+",
            "homepage": "https://github.com/chillerlan/php-qrcode",
            "keywords": [
                "phpqrcode",
                "qr",
                "qr code",
                "qrcode",
                "qrcode-generator"
            ],
            "support": {
                "issues": "https://github.com/chillerlan/php-qrcode/issues",
                "source": "https://github.com/chillerlan/php-qrcode/tree/4.3.0"
            },
            "funding": [
                {
                    "url": "https://www.paypal.com/donate?hosted_button_id=WLYUNAT9ZTJZ4",
                    "type": "custom"
                },
                {
                    "url": "https://ko-fi.com/codemasher",
                    "type": "ko_fi"
                }
            ],
            "time": "2020-11-18T20:49:20+00:00"
        },
        {
            "name": "chillerlan/php-settings-container",
            "version": "2.1.1",
            "source": {
                "type": "git",
                "url": "https://github.com/chillerlan/php-settings-container.git",
                "reference": "98ccc1b31b31a53bcb563465c4961879b2b93096"
            },
            "dist": {
                "type": "zip",
                "url": "https://api.github.com/repos/chillerlan/php-settings-container/zipball/98ccc1b31b31a53bcb563465c4961879b2b93096",
                "reference": "98ccc1b31b31a53bcb563465c4961879b2b93096",
                "shasum": ""
            },
            "require": {
                "ext-json": "*",
                "php": "^7.4 || ^8.0"
            },
            "require-dev": {
                "phan/phan": "^4.0",
                "phpunit/phpunit": "^9.5"
            },
            "type": "library",
            "autoload": {
                "psr-4": {
                    "chillerlan\\Settings\\": "src/"
                }
            },
            "notification-url": "https://packagist.org/downloads/",
            "license": [
                "MIT"
            ],
            "authors": [
                {
                    "name": "Smiley",
                    "email": "smiley@chillerlan.net",
                    "homepage": "https://github.com/codemasher"
                }
            ],
            "description": "A container class for immutable settings objects. Not a DI container. PHP 7.4+",
            "homepage": "https://github.com/chillerlan/php-settings-container",
            "keywords": [
                "PHP7",
                "Settings",
                "container",
                "helper"
            ],
            "support": {
                "issues": "https://github.com/chillerlan/php-settings-container/issues",
                "source": "https://github.com/chillerlan/php-settings-container"
            },
            "funding": [
                {
                    "url": "https://www.paypal.com/donate?hosted_button_id=WLYUNAT9ZTJZ4",
                    "type": "custom"
                },
                {
                    "url": "https://ko-fi.com/codemasher",
                    "type": "ko_fi"
                }
            ],
            "time": "2021-01-06T15:57:03+00:00"
        },
        {
            "name": "colinmollenhour/credis",
            "version": "v1.12.1",
            "source": {
                "type": "git",
                "url": "https://github.com/colinmollenhour/credis.git",
                "reference": "c27faa11724229986335c23f4b6d0f1d8d6547fb"
            },
            "dist": {
                "type": "zip",
                "url": "https://api.github.com/repos/colinmollenhour/credis/zipball/c27faa11724229986335c23f4b6d0f1d8d6547fb",
                "reference": "c27faa11724229986335c23f4b6d0f1d8d6547fb",
                "shasum": ""
            },
            "require": {
                "php": ">=5.4.0"
            },
            "type": "library",
            "autoload": {
                "classmap": [
                    "Client.php",
                    "Cluster.php",
                    "Sentinel.php",
                    "Module.php"
                ]
            },
            "notification-url": "https://packagist.org/downloads/",
            "license": [
                "MIT"
            ],
            "authors": [
                {
                    "name": "Colin Mollenhour",
                    "email": "colin@mollenhour.com"
                }
            ],
            "description": "Credis is a lightweight interface to the Redis key-value store which wraps the phpredis library when available for better performance.",
            "homepage": "https://github.com/colinmollenhour/credis",
            "support": {
                "issues": "https://github.com/colinmollenhour/credis/issues",
                "source": "https://github.com/colinmollenhour/credis/tree/v1.12.1"
            },
            "time": "2020-11-06T16:09:14+00:00"
        },
        {
<<<<<<< HEAD
            "name": "domnikl/statsd",
            "version": "3.0.2",
            "source": {
                "type": "git",
                "url": "https://github.com/domnikl/statsd-php.git",
                "reference": "393c6565efbfb23c8296ae3099a62fb6366c6ce3"
            },
            "dist": {
                "type": "zip",
                "url": "https://api.github.com/repos/domnikl/statsd-php/zipball/393c6565efbfb23c8296ae3099a62fb6366c6ce3",
                "reference": "393c6565efbfb23c8296ae3099a62fb6366c6ce3",
                "shasum": ""
            },
            "require": {
                "php": ">= 7.2"
            },
            "require-dev": {
                "flyeralarm/php-code-validator": "^2.2",
                "phpunit/phpunit": "~8.0",
                "vimeo/psalm": "^3.4"
            },
            "type": "library",
            "autoload": {
                "psr-4": {
                    "Domnikl\\Statsd\\": "src/",
                    "Domnikl\\Test\\Statsd\\": "tests/unit"
                }
            },
            "notification-url": "https://packagist.org/downloads/",
            "license": [
                "MIT"
            ],
            "authors": [
                {
                    "name": "Dominik Liebler",
                    "email": "liebler.dominik@gmail.com"
                }
            ],
            "description": "a PHP client for statsd",
            "homepage": "https://domnikl.github.com/statsd-php",
            "keywords": [
                "Metrics",
                "monitoring",
                "statistics",
                "statsd",
                "udp"
            ],
            "support": {
                "issues": "https://github.com/domnikl/statsd-php/issues",
                "source": "https://github.com/domnikl/statsd-php/tree/master"
            },
            "abandoned": "slickdeals/statsd",
            "time": "2020-01-03T14:24:58+00:00"
        },
        {
=======
>>>>>>> 7ebc7f75
            "name": "dragonmantank/cron-expression",
            "version": "v3.1.0",
            "source": {
                "type": "git",
                "url": "https://github.com/dragonmantank/cron-expression.git",
                "reference": "7a8c6e56ab3ffcc538d05e8155bb42269abf1a0c"
            },
            "dist": {
                "type": "zip",
                "url": "https://api.github.com/repos/dragonmantank/cron-expression/zipball/7a8c6e56ab3ffcc538d05e8155bb42269abf1a0c",
                "reference": "7a8c6e56ab3ffcc538d05e8155bb42269abf1a0c",
                "shasum": ""
            },
            "require": {
                "php": "^7.2|^8.0",
                "webmozart/assert": "^1.7.0"
            },
            "replace": {
                "mtdowling/cron-expression": "^1.0"
            },
            "require-dev": {
                "phpstan/extension-installer": "^1.0",
                "phpstan/phpstan": "^0.12",
                "phpstan/phpstan-webmozart-assert": "^0.12.7",
                "phpunit/phpunit": "^7.0|^8.0|^9.0"
            },
            "type": "library",
            "autoload": {
                "psr-4": {
                    "Cron\\": "src/Cron/"
                }
            },
            "notification-url": "https://packagist.org/downloads/",
            "license": [
                "MIT"
            ],
            "authors": [
                {
                    "name": "Chris Tankersley",
                    "email": "chris@ctankersley.com",
                    "homepage": "https://github.com/dragonmantank"
                }
            ],
            "description": "CRON for PHP: Calculate the next or previous run date and determine if a CRON expression is due",
            "keywords": [
                "cron",
                "schedule"
            ],
            "support": {
                "issues": "https://github.com/dragonmantank/cron-expression/issues",
                "source": "https://github.com/dragonmantank/cron-expression/tree/v3.1.0"
            },
            "funding": [
                {
                    "url": "https://github.com/dragonmantank",
                    "type": "github"
                }
            ],
            "time": "2020-11-24T19:55:57+00:00"
        },
        {
            "name": "guzzlehttp/guzzle",
            "version": "7.2.0",
            "source": {
                "type": "git",
                "url": "https://github.com/guzzle/guzzle.git",
                "reference": "0aa74dfb41ae110835923ef10a9d803a22d50e79"
            },
            "dist": {
                "type": "zip",
                "url": "https://api.github.com/repos/guzzle/guzzle/zipball/0aa74dfb41ae110835923ef10a9d803a22d50e79",
                "reference": "0aa74dfb41ae110835923ef10a9d803a22d50e79",
                "shasum": ""
            },
            "require": {
                "ext-json": "*",
                "guzzlehttp/promises": "^1.4",
                "guzzlehttp/psr7": "^1.7",
                "php": "^7.2.5 || ^8.0",
                "psr/http-client": "^1.0"
            },
            "provide": {
                "psr/http-client-implementation": "1.0"
            },
            "require-dev": {
                "ext-curl": "*",
                "php-http/client-integration-tests": "^3.0",
                "phpunit/phpunit": "^8.5.5 || ^9.3.5",
                "psr/log": "^1.1"
            },
            "suggest": {
                "ext-curl": "Required for CURL handler support",
                "ext-intl": "Required for Internationalized Domain Name (IDN) support",
                "psr/log": "Required for using the Log middleware"
            },
            "type": "library",
            "extra": {
                "branch-alias": {
                    "dev-master": "7.1-dev"
                }
            },
            "autoload": {
                "psr-4": {
                    "GuzzleHttp\\": "src/"
                },
                "files": [
                    "src/functions_include.php"
                ]
            },
            "notification-url": "https://packagist.org/downloads/",
            "license": [
                "MIT"
            ],
            "authors": [
                {
                    "name": "Michael Dowling",
                    "email": "mtdowling@gmail.com",
                    "homepage": "https://github.com/mtdowling"
                },
                {
                    "name": "Márk Sági-Kazár",
                    "email": "mark.sagikazar@gmail.com",
                    "homepage": "https://sagikazarmark.hu"
                }
            ],
            "description": "Guzzle is a PHP HTTP client library",
            "homepage": "http://guzzlephp.org/",
            "keywords": [
                "client",
                "curl",
                "framework",
                "http",
                "http client",
                "psr-18",
                "psr-7",
                "rest",
                "web service"
            ],
            "support": {
                "issues": "https://github.com/guzzle/guzzle/issues",
                "source": "https://github.com/guzzle/guzzle/tree/7.2.0"
            },
            "funding": [
                {
                    "url": "https://github.com/GrahamCampbell",
                    "type": "github"
                },
                {
                    "url": "https://github.com/Nyholm",
                    "type": "github"
                },
                {
                    "url": "https://github.com/alexeyshockov",
                    "type": "github"
                },
                {
                    "url": "https://github.com/gmponos",
                    "type": "github"
                }
            ],
            "time": "2020-10-10T11:47:56+00:00"
        },
        {
            "name": "guzzlehttp/promises",
            "version": "dev-master",
            "source": {
                "type": "git",
                "url": "https://github.com/guzzle/promises.git",
                "reference": "8e7d04f1f6450fef59366c399cfad4b9383aa30d"
            },
            "dist": {
                "type": "zip",
                "url": "https://api.github.com/repos/guzzle/promises/zipball/8e7d04f1f6450fef59366c399cfad4b9383aa30d",
                "reference": "8e7d04f1f6450fef59366c399cfad4b9383aa30d",
                "shasum": ""
            },
            "require": {
                "php": ">=5.5"
            },
            "require-dev": {
                "symfony/phpunit-bridge": "^4.4 || ^5.1"
            },
            "default-branch": true,
            "type": "library",
            "extra": {
                "branch-alias": {
                    "dev-master": "1.4-dev"
                }
            },
            "autoload": {
                "psr-4": {
                    "GuzzleHttp\\Promise\\": "src/"
                },
                "files": [
                    "src/functions_include.php"
                ]
            },
            "notification-url": "https://packagist.org/downloads/",
            "license": [
                "MIT"
            ],
            "authors": [
                {
                    "name": "Michael Dowling",
                    "email": "mtdowling@gmail.com",
                    "homepage": "https://github.com/mtdowling"
                }
            ],
            "description": "Guzzle promises library",
            "keywords": [
                "promise"
            ],
            "support": {
                "issues": "https://github.com/guzzle/promises/issues",
                "source": "https://github.com/guzzle/promises/tree/1.4.1"
            },
            "time": "2021-03-07T09:25:29+00:00"
        },
        {
            "name": "guzzlehttp/psr7",
            "version": "1.x-dev",
            "source": {
                "type": "git",
                "url": "https://github.com/guzzle/psr7.git",
<<<<<<< HEAD
                "reference": "d7fe0a0eabc266c3dcf2f20aa12121044ff196a4"
            },
            "dist": {
                "type": "zip",
                "url": "https://api.github.com/repos/guzzle/psr7/zipball/d7fe0a0eabc266c3dcf2f20aa12121044ff196a4",
                "reference": "d7fe0a0eabc266c3dcf2f20aa12121044ff196a4",
=======
                "reference": "2f3e4f6cf8fd4aad7624c90a94f0ab38fde25976"
            },
            "dist": {
                "type": "zip",
                "url": "https://api.github.com/repos/guzzle/psr7/zipball/2f3e4f6cf8fd4aad7624c90a94f0ab38fde25976",
                "reference": "2f3e4f6cf8fd4aad7624c90a94f0ab38fde25976",
>>>>>>> 7ebc7f75
                "shasum": ""
            },
            "require": {
                "php": ">=5.4.0",
                "psr/http-message": "~1.0",
                "ralouphie/getallheaders": "^2.0.5 || ^3.0.0"
            },
            "provide": {
                "psr/http-message-implementation": "1.0"
            },
            "require-dev": {
                "ext-zlib": "*",
                "phpunit/phpunit": "~4.8.36 || ^5.7.27 || ^6.5.14 || ^7.5.20 || ^8.5.8 || ^9.3.10"
            },
            "suggest": {
                "laminas/laminas-httphandlerrunner": "Emit PSR-7 responses"
            },
            "type": "library",
            "extra": {
                "branch-alias": {
                    "dev-master": "1.7-dev"
                }
            },
            "autoload": {
                "psr-4": {
                    "GuzzleHttp\\Psr7\\": "src/"
                },
                "files": [
                    "src/functions_include.php"
                ]
            },
            "notification-url": "https://packagist.org/downloads/",
            "license": [
                "MIT"
            ],
            "authors": [
                {
                    "name": "Michael Dowling",
                    "email": "mtdowling@gmail.com",
                    "homepage": "https://github.com/mtdowling"
                },
                {
                    "name": "Tobias Schultze",
                    "homepage": "https://github.com/Tobion"
                }
            ],
            "description": "PSR-7 message implementation that also provides common utility methods",
            "keywords": [
                "http",
                "message",
                "psr-7",
                "request",
                "response",
                "stream",
                "uri",
                "url"
            ],
            "support": {
                "issues": "https://github.com/guzzle/psr7/issues",
                "source": "https://github.com/guzzle/psr7/tree/1.x"
            },
<<<<<<< HEAD
            "time": "2021-03-09T14:42:40+00:00"
=======
            "time": "2021-03-02T18:57:24+00:00"
>>>>>>> 7ebc7f75
        },
        {
            "name": "influxdb/influxdb-php",
            "version": "1.15.2",
            "source": {
                "type": "git",
                "url": "https://github.com/influxdata/influxdb-php.git",
                "reference": "d6e59f4f04ab9107574fda69c2cbe36671253d03"
            },
            "dist": {
                "type": "zip",
                "url": "https://api.github.com/repos/influxdata/influxdb-php/zipball/d6e59f4f04ab9107574fda69c2cbe36671253d03",
                "reference": "d6e59f4f04ab9107574fda69c2cbe36671253d03",
                "shasum": ""
            },
            "require": {
                "guzzlehttp/guzzle": "^6.0|^7.0",
                "php": "^5.5 || ^7.0 || ^8.0"
            },
            "require-dev": {
                "dms/phpunit-arraysubset-asserts": "^0.2.1",
                "phpunit/phpunit": "^9.5"
            },
            "suggest": {
                "ext-curl": "Curl extension, needed for Curl driver",
                "stefanotorresi/influxdb-php-async": "An asyncronous client for InfluxDB, implemented via ReactPHP."
            },
            "type": "library",
            "autoload": {
                "psr-4": {
                    "InfluxDB\\": "src/InfluxDB"
                }
            },
            "notification-url": "https://packagist.org/downloads/",
            "license": [
                "MIT"
            ],
            "authors": [
                {
                    "name": "Stephen Hoogendijk",
                    "email": "stephen@tca0.nl"
                },
                {
                    "name": "Daniel Martinez",
                    "email": "danimartcas@hotmail.com"
                },
                {
                    "name": "Gianluca Arbezzano",
                    "email": "gianarb92@gmail.com"
                }
            ],
            "description": "InfluxDB client library for PHP",
            "keywords": [
                "client",
                "influxdata",
                "influxdb",
                "influxdb class",
                "influxdb client",
                "influxdb library",
                "time series"
            ],
            "support": {
                "issues": "https://github.com/influxdata/influxdb-php/issues",
                "source": "https://github.com/influxdata/influxdb-php/tree/1.15.2"
            },
            "time": "2020-12-26T17:45:17+00:00"
        },
        {
            "name": "matomo/device-detector",
            "version": "4.1.0",
            "source": {
                "type": "git",
                "url": "https://github.com/matomo-org/device-detector.git",
                "reference": "6b3facc35e7a465bc4223fddfa5fa88c5b327554"
            },
            "dist": {
                "type": "zip",
                "url": "https://api.github.com/repos/matomo-org/device-detector/zipball/6b3facc35e7a465bc4223fddfa5fa88c5b327554",
                "reference": "6b3facc35e7a465bc4223fddfa5fa88c5b327554",
                "shasum": ""
            },
            "require": {
                "mustangostang/spyc": "*",
                "php": ">=7.2"
            },
            "replace": {
                "piwik/device-detector": "self.version"
            },
            "require-dev": {
                "matthiasmullie/scrapbook": "^1.4.7",
                "mayflower/mo4-coding-standard": "dev-master#275cb9d",
                "phpstan/phpstan": "^0.12.52",
                "phpunit/phpunit": "^8.5.8",
                "psr/cache": "^1.0.1",
                "psr/simple-cache": "^1.0.1",
                "symfony/yaml": "^5.1.7"
            },
            "suggest": {
                "doctrine/cache": "Can directly be used for caching purpose",
                "ext-yaml": "Necessary for using the Pecl YAML parser"
            },
            "type": "library",
            "autoload": {
                "psr-4": {
                    "DeviceDetector\\": ""
                },
                "exclude-from-classmap": [
                    "Tests/"
                ]
            },
            "notification-url": "https://packagist.org/downloads/",
            "license": [
                "LGPL-3.0-or-later"
            ],
            "authors": [
                {
                    "name": "The Matomo Team",
                    "email": "hello@matomo.org",
                    "homepage": "https://matomo.org/team/"
                }
            ],
            "description": "The Universal Device Detection library, that parses User Agents and detects devices (desktop, tablet, mobile, tv, cars, console, etc.), clients (browsers, media players, mobile apps, feed readers, libraries, etc), operating systems, devices, brands and models.",
            "homepage": "https://matomo.org",
            "keywords": [
                "devicedetection",
                "parser",
                "useragent"
            ],
            "support": {
                "forum": "http://forum.matomo.org/",
                "issues": "https://github.com/matomo-org/device-detector/issues",
                "source": "https://github.com/matomo-org/piwik",
                "wiki": "https://dev.matomo.org/"
            },
            "time": "2021-01-08T14:14:55+00:00"
        },
        {
            "name": "mustangostang/spyc",
            "version": "0.6.3",
            "source": {
                "type": "git",
                "url": "git@github.com:mustangostang/spyc.git",
                "reference": "4627c838b16550b666d15aeae1e5289dd5b77da0"
            },
            "dist": {
                "type": "zip",
                "url": "https://api.github.com/repos/mustangostang/spyc/zipball/4627c838b16550b666d15aeae1e5289dd5b77da0",
                "reference": "4627c838b16550b666d15aeae1e5289dd5b77da0",
                "shasum": ""
            },
            "require": {
                "php": ">=5.3.1"
            },
            "require-dev": {
                "phpunit/phpunit": "4.3.*@dev"
            },
            "type": "library",
            "extra": {
                "branch-alias": {
                    "dev-master": "0.5.x-dev"
                }
            },
            "autoload": {
                "files": [
                    "Spyc.php"
                ]
            },
            "notification-url": "https://packagist.org/downloads/",
            "license": [
                "MIT"
            ],
            "authors": [
                {
                    "name": "mustangostang",
                    "email": "vlad.andersen@gmail.com"
                }
            ],
            "description": "A simple YAML loader/dumper class for PHP",
            "homepage": "https://github.com/mustangostang/spyc/",
            "keywords": [
                "spyc",
                "yaml",
                "yml"
            ],
            "time": "2019-09-10T13:16:29+00:00"
        },
        {
            "name": "phpmailer/phpmailer",
            "version": "v6.3.0",
            "source": {
                "type": "git",
                "url": "https://github.com/PHPMailer/PHPMailer.git",
                "reference": "4a08cf4cdd2c38d12ee2b9fa69e5d235f37a6dcb"
            },
            "dist": {
                "type": "zip",
                "url": "https://api.github.com/repos/PHPMailer/PHPMailer/zipball/4a08cf4cdd2c38d12ee2b9fa69e5d235f37a6dcb",
                "reference": "4a08cf4cdd2c38d12ee2b9fa69e5d235f37a6dcb",
                "shasum": ""
            },
            "require": {
                "ext-ctype": "*",
                "ext-filter": "*",
                "ext-hash": "*",
                "php": ">=5.5.0"
            },
            "require-dev": {
                "dealerdirect/phpcodesniffer-composer-installer": "^0.7.0",
                "doctrine/annotations": "^1.2",
                "phpcompatibility/php-compatibility": "^9.3.5",
                "roave/security-advisories": "dev-latest",
                "squizlabs/php_codesniffer": "^3.5.6",
                "yoast/phpunit-polyfills": "^0.2.0"
            },
            "suggest": {
                "ext-mbstring": "Needed to send email in multibyte encoding charset",
                "hayageek/oauth2-yahoo": "Needed for Yahoo XOAUTH2 authentication",
                "league/oauth2-google": "Needed for Google XOAUTH2 authentication",
                "psr/log": "For optional PSR-3 debug logging",
                "stevenmaguire/oauth2-microsoft": "Needed for Microsoft XOAUTH2 authentication",
                "symfony/polyfill-mbstring": "To support UTF-8 if the Mbstring PHP extension is not enabled (^1.2)"
            },
            "type": "library",
            "autoload": {
                "psr-4": {
                    "PHPMailer\\PHPMailer\\": "src/"
                }
            },
            "notification-url": "https://packagist.org/downloads/",
            "license": [
                "LGPL-2.1-only"
            ],
            "authors": [
                {
                    "name": "Marcus Bointon",
                    "email": "phpmailer@synchromedia.co.uk"
                },
                {
                    "name": "Jim Jagielski",
                    "email": "jimjag@gmail.com"
                },
                {
                    "name": "Andy Prevost",
                    "email": "codeworxtech@users.sourceforge.net"
                },
                {
                    "name": "Brent R. Matzelle"
                }
            ],
            "description": "PHPMailer is a full-featured email creation and transfer class for PHP",
            "support": {
                "issues": "https://github.com/PHPMailer/PHPMailer/issues",
                "source": "https://github.com/PHPMailer/PHPMailer/tree/v6.3.0"
            },
            "funding": [
                {
                    "url": "https://github.com/Synchro",
                    "type": "github"
                }
            ],
            "time": "2021-02-19T15:28:08+00:00"
        },
        {
            "name": "psr/http-client",
            "version": "dev-master",
            "source": {
                "type": "git",
                "url": "https://github.com/php-fig/http-client.git",
                "reference": "22b2ef5687f43679481615605d7a15c557ce85b1"
            },
            "dist": {
                "type": "zip",
                "url": "https://api.github.com/repos/php-fig/http-client/zipball/22b2ef5687f43679481615605d7a15c557ce85b1",
                "reference": "22b2ef5687f43679481615605d7a15c557ce85b1",
                "shasum": ""
            },
            "require": {
                "php": "^7.0 || ^8.0",
                "psr/http-message": "^1.0"
            },
            "default-branch": true,
            "type": "library",
            "extra": {
                "branch-alias": {
                    "dev-master": "1.0.x-dev"
                }
            },
            "autoload": {
                "psr-4": {
                    "Psr\\Http\\Client\\": "src/"
                }
            },
            "notification-url": "https://packagist.org/downloads/",
            "license": [
                "MIT"
            ],
            "authors": [
                {
                    "name": "PHP-FIG",
                    "homepage": "https://www.php-fig.org/"
                }
            ],
            "description": "Common interface for HTTP clients",
            "homepage": "https://github.com/php-fig/http-client",
            "keywords": [
                "http",
                "http-client",
                "psr",
                "psr-18"
            ],
            "support": {
                "source": "https://github.com/php-fig/http-client/tree/master"
            },
            "time": "2020-09-19T09:12:31+00:00"
        },
        {
            "name": "psr/http-message",
            "version": "dev-master",
            "source": {
                "type": "git",
                "url": "https://github.com/php-fig/http-message.git",
                "reference": "efd67d1dc14a7ef4fc4e518e7dee91c271d524e4"
            },
            "dist": {
                "type": "zip",
                "url": "https://api.github.com/repos/php-fig/http-message/zipball/efd67d1dc14a7ef4fc4e518e7dee91c271d524e4",
                "reference": "efd67d1dc14a7ef4fc4e518e7dee91c271d524e4",
                "shasum": ""
            },
            "require": {
                "php": ">=5.3.0"
            },
            "default-branch": true,
            "type": "library",
            "extra": {
                "branch-alias": {
                    "dev-master": "1.0.x-dev"
                }
            },
            "autoload": {
                "psr-4": {
                    "Psr\\Http\\Message\\": "src/"
                }
            },
            "notification-url": "https://packagist.org/downloads/",
            "license": [
                "MIT"
            ],
            "authors": [
                {
                    "name": "PHP-FIG",
                    "homepage": "http://www.php-fig.org/"
                }
            ],
            "description": "Common interface for HTTP messages",
            "homepage": "https://github.com/php-fig/http-message",
            "keywords": [
                "http",
                "http-message",
                "psr",
                "psr-7",
                "request",
                "response"
            ],
            "support": {
                "source": "https://github.com/php-fig/http-message/tree/master"
            },
            "time": "2019-08-29T13:16:46+00:00"
        },
        {
            "name": "psr/log",
            "version": "dev-master",
            "source": {
                "type": "git",
                "url": "https://github.com/php-fig/log.git",
                "reference": "a18c1e692e02b84abbafe4856c3cd7cc6903908c"
            },
            "dist": {
                "type": "zip",
                "url": "https://api.github.com/repos/php-fig/log/zipball/a18c1e692e02b84abbafe4856c3cd7cc6903908c",
                "reference": "a18c1e692e02b84abbafe4856c3cd7cc6903908c",
                "shasum": ""
            },
            "require": {
                "php": ">=5.3.0"
            },
            "default-branch": true,
            "type": "library",
            "extra": {
                "branch-alias": {
                    "dev-master": "1.1.x-dev"
                }
            },
            "autoload": {
                "psr-4": {
                    "Psr\\Log\\": "Psr/Log/"
                }
            },
            "notification-url": "https://packagist.org/downloads/",
            "license": [
                "MIT"
            ],
            "authors": [
                {
                    "name": "PHP-FIG",
                    "homepage": "https://www.php-fig.org/"
                }
            ],
            "description": "Common interface for logging libraries",
            "homepage": "https://github.com/php-fig/log",
            "keywords": [
                "log",
                "psr",
                "psr-3"
            ],
            "support": {
                "source": "https://github.com/php-fig/log/tree/master"
            },
            "time": "2021-03-02T15:02:34+00:00"
        },
        {
            "name": "ralouphie/getallheaders",
            "version": "3.0.3",
            "source": {
                "type": "git",
                "url": "https://github.com/ralouphie/getallheaders.git",
                "reference": "120b605dfeb996808c31b6477290a714d356e822"
            },
            "dist": {
                "type": "zip",
                "url": "https://api.github.com/repos/ralouphie/getallheaders/zipball/120b605dfeb996808c31b6477290a714d356e822",
                "reference": "120b605dfeb996808c31b6477290a714d356e822",
                "shasum": ""
            },
            "require": {
                "php": ">=5.6"
            },
            "require-dev": {
                "php-coveralls/php-coveralls": "^2.1",
                "phpunit/phpunit": "^5 || ^6.5"
            },
            "type": "library",
            "autoload": {
                "files": [
                    "src/getallheaders.php"
                ]
            },
            "notification-url": "https://packagist.org/downloads/",
            "license": [
                "MIT"
            ],
            "authors": [
                {
                    "name": "Ralph Khattar",
                    "email": "ralph.khattar@gmail.com"
                }
            ],
            "description": "A polyfill for getallheaders.",
            "support": {
                "issues": "https://github.com/ralouphie/getallheaders/issues",
                "source": "https://github.com/ralouphie/getallheaders/tree/develop"
            },
            "time": "2019-03-08T08:55:37+00:00"
        },
        {
            "name": "resque/php-resque",
            "version": "v1.3.6",
            "source": {
                "type": "git",
                "url": "https://github.com/resque/php-resque.git",
                "reference": "fe41c04763699b1318d97ed14cc78583e9380161"
            },
            "dist": {
                "type": "zip",
                "url": "https://api.github.com/repos/resque/php-resque/zipball/fe41c04763699b1318d97ed14cc78583e9380161",
                "reference": "fe41c04763699b1318d97ed14cc78583e9380161",
                "shasum": ""
            },
            "require": {
                "colinmollenhour/credis": "~1.7",
                "php": ">=5.6.0",
                "psr/log": "~1.0"
            },
            "require-dev": {
                "phpunit/phpunit": "^5.7"
            },
            "suggest": {
                "ext-pcntl": "REQUIRED for forking processes on platforms that support it (so anything but Windows).",
                "ext-proctitle": "Allows php-resque to rename the title of UNIX processes to show the status of a worker.",
                "ext-redis": "Native PHP extension for Redis connectivity. Credis will automatically utilize when available."
            },
            "bin": [
                "bin/resque",
                "bin/resque-scheduler"
            ],
            "type": "library",
            "extra": {
                "branch-alias": {
                    "dev-master": "1.0-dev"
                }
            },
            "autoload": {
                "psr-0": {
                    "Resque": "lib",
                    "ResqueScheduler": "lib"
                }
            },
            "notification-url": "https://packagist.org/downloads/",
            "license": [
                "MIT"
            ],
            "authors": [
                {
                    "name": "Dan Hunsaker",
                    "email": "danhunsaker+resque@gmail.com",
                    "role": "Maintainer"
                },
                {
                    "name": "Rajib Ahmed",
                    "homepage": "https://github.com/rajibahmed",
                    "role": "Maintainer"
                },
                {
                    "name": "Steve Klabnik",
                    "email": "steve@steveklabnik.com",
                    "role": "Maintainer"
                },
                {
                    "name": "Chris Boulton",
                    "email": "chris@bigcommerce.com",
                    "role": "Creator"
                }
            ],
            "description": "Redis backed library for creating background jobs and processing them later. Based on resque for Ruby.",
            "homepage": "http://www.github.com/resque/php-resque/",
            "keywords": [
                "background",
                "job",
                "redis",
                "resque"
            ],
            "support": {
                "issues": "https://github.com/resque/php-resque/issues",
                "source": "https://github.com/resque/php-resque/tree/v1.3.6"
            },
            "time": "2020-04-16T16:39:50+00:00"
        },
        {
            "name": "slickdeals/statsd",
            "version": "3.0.2",
            "source": {
                "type": "git",
                "url": "https://github.com/Slickdeals/statsd-php.git",
                "reference": "393c6565efbfb23c8296ae3099a62fb6366c6ce3"
            },
            "dist": {
                "type": "zip",
                "url": "https://api.github.com/repos/Slickdeals/statsd-php/zipball/393c6565efbfb23c8296ae3099a62fb6366c6ce3",
                "reference": "393c6565efbfb23c8296ae3099a62fb6366c6ce3",
                "shasum": ""
            },
            "require": {
                "php": ">= 7.2"
            },
            "require-dev": {
                "flyeralarm/php-code-validator": "^2.2",
                "phpunit/phpunit": "~8.0",
                "vimeo/psalm": "^3.4"
            },
            "type": "library",
            "autoload": {
                "psr-4": {
                    "Domnikl\\Statsd\\": "src/",
                    "Domnikl\\Test\\Statsd\\": "tests/unit"
                }
            },
            "notification-url": "https://packagist.org/downloads/",
            "license": [
                "MIT"
            ],
            "authors": [
                {
                    "name": "Dominik Liebler",
                    "email": "liebler.dominik@gmail.com"
                }
            ],
            "description": "a PHP client for statsd",
            "homepage": "https://domnikl.github.com/statsd-php",
            "keywords": [
                "Metrics",
                "monitoring",
                "statistics",
                "statsd",
                "udp"
            ],
            "support": {
                "source": "https://github.com/Slickdeals/statsd-php/tree/3.0.2"
            },
            "time": "2020-01-03T14:24:58+00:00"
        },
        {
            "name": "symfony/polyfill-ctype",
            "version": "dev-main",
            "source": {
                "type": "git",
                "url": "https://github.com/symfony/polyfill-ctype.git",
                "reference": "c6c942b1ac76c82448322025e084cadc56048b4e"
            },
            "dist": {
                "type": "zip",
                "url": "https://api.github.com/repos/symfony/polyfill-ctype/zipball/c6c942b1ac76c82448322025e084cadc56048b4e",
                "reference": "c6c942b1ac76c82448322025e084cadc56048b4e",
                "shasum": ""
            },
            "require": {
                "php": ">=7.1"
            },
            "suggest": {
                "ext-ctype": "For best performance"
            },
            "default-branch": true,
            "type": "library",
            "extra": {
                "branch-alias": {
                    "dev-main": "1.22-dev"
                },
                "thanks": {
                    "name": "symfony/polyfill",
                    "url": "https://github.com/symfony/polyfill"
                }
            },
            "autoload": {
                "psr-4": {
                    "Symfony\\Polyfill\\Ctype\\": ""
                },
                "files": [
                    "bootstrap.php"
                ]
            },
            "notification-url": "https://packagist.org/downloads/",
            "license": [
                "MIT"
            ],
            "authors": [
                {
                    "name": "Gert de Pagter",
                    "email": "BackEndTea@gmail.com"
                },
                {
                    "name": "Symfony Community",
                    "homepage": "https://symfony.com/contributors"
                }
            ],
            "description": "Symfony polyfill for ctype functions",
            "homepage": "https://symfony.com",
            "keywords": [
                "compatibility",
                "ctype",
                "polyfill",
                "portable"
            ],
            "support": {
                "source": "https://github.com/symfony/polyfill-ctype/tree/v1.22.1"
            },
            "funding": [
                {
                    "url": "https://symfony.com/sponsor",
                    "type": "custom"
                },
                {
                    "url": "https://github.com/fabpot",
                    "type": "github"
                },
                {
                    "url": "https://tidelift.com/funding/github/packagist/symfony/symfony",
                    "type": "tidelift"
                }
            ],
            "time": "2021-01-07T16:49:33+00:00"
        },
        {
            "name": "utopia-php/abuse",
            "version": "0.3.1",
            "source": {
                "type": "git",
                "url": "https://github.com/utopia-php/abuse.git",
                "reference": "23c2eb533bca8f3ef5548ae265398fa7d4d39a1c"
            },
            "dist": {
                "type": "zip",
                "url": "https://api.github.com/repos/utopia-php/abuse/zipball/23c2eb533bca8f3ef5548ae265398fa7d4d39a1c",
                "reference": "23c2eb533bca8f3ef5548ae265398fa7d4d39a1c",
                "shasum": ""
            },
            "require": {
                "ext-pdo": "*",
                "php": ">=7.1"
            },
            "require-dev": {
                "phpunit/phpunit": "^9.4",
                "vimeo/psalm": "4.0.1"
            },
            "type": "library",
            "autoload": {
                "psr-4": {
                    "Utopia\\Abuse\\": "src/Abuse"
                }
            },
            "notification-url": "https://packagist.org/downloads/",
            "license": [
                "MIT"
            ],
            "authors": [
                {
                    "name": "Eldad Fux",
                    "email": "eldad@appwrite.io"
                }
            ],
            "description": "A simple abuse library to manage application usage limits",
            "keywords": [
                "Abuse",
                "framework",
                "php",
                "upf",
                "utopia"
            ],
            "support": {
                "issues": "https://github.com/utopia-php/abuse/issues",
                "source": "https://github.com/utopia-php/abuse/tree/0.3.1"
            },
            "time": "2020-12-21T17:28:03+00:00"
        },
        {
            "name": "utopia-php/analytics",
            "version": "0.1.0",
            "source": {
                "type": "git",
                "url": "https://github.com/utopia-php/analytics.git",
                "reference": "a1f2a1672a927bef8cd4d9b47e5cfbc856a3c72f"
            },
            "dist": {
                "type": "zip",
                "url": "https://api.github.com/repos/utopia-php/analytics/zipball/a1f2a1672a927bef8cd4d9b47e5cfbc856a3c72f",
                "reference": "a1f2a1672a927bef8cd4d9b47e5cfbc856a3c72f",
                "shasum": ""
            },
            "require": {
                "php": ">=7.4"
            },
            "require-dev": {
                "phpunit/phpunit": "^9.3",
                "vimeo/psalm": "4.0.1"
            },
            "type": "library",
            "autoload": {
                "psr-4": {
                    "Utopia\\Analytics\\": "src/Analytics"
                }
            },
            "notification-url": "https://packagist.org/downloads/",
            "license": [
                "MIT"
            ],
            "authors": [
                {
                    "name": "Eldad Fux",
                    "email": "eldad@appwrite.io"
                },
                {
                    "name": "Torsten Dittmann",
                    "email": "torsten@appwrite.io"
                }
            ],
            "description": "A simple library to track events & users.",
            "keywords": [
                "analytics",
                "framework",
                "php",
                "upf",
                "utopia"
            ],
            "support": {
                "issues": "https://github.com/utopia-php/analytics/issues",
                "source": "https://github.com/utopia-php/analytics/tree/0.1.0"
            },
            "time": "2021-02-03T17:07:09+00:00"
        },
        {
            "name": "utopia-php/audit",
            "version": "0.5.1",
            "source": {
                "type": "git",
                "url": "https://github.com/utopia-php/audit.git",
                "reference": "154a850170a58667a15e4b65fbabb6cd0b709dd9"
            },
            "dist": {
                "type": "zip",
                "url": "https://api.github.com/repos/utopia-php/audit/zipball/154a850170a58667a15e4b65fbabb6cd0b709dd9",
                "reference": "154a850170a58667a15e4b65fbabb6cd0b709dd9",
                "shasum": ""
            },
            "require": {
                "ext-pdo": "*",
                "php": ">=7.1"
            },
            "require-dev": {
                "phpunit/phpunit": "^9.3",
                "vimeo/psalm": "4.0.1"
            },
            "type": "library",
            "autoload": {
                "psr-4": {
                    "Utopia\\Audit\\": "src/Audit"
                }
            },
            "notification-url": "https://packagist.org/downloads/",
            "license": [
                "MIT"
            ],
            "authors": [
                {
                    "name": "Eldad Fux",
                    "email": "eldad@appwrite.io"
                }
            ],
            "description": "A simple audit library to manage application users logs",
            "keywords": [
                "Audit",
                "framework",
                "php",
                "upf",
                "utopia"
            ],
            "support": {
                "issues": "https://github.com/utopia-php/audit/issues",
                "source": "https://github.com/utopia-php/audit/tree/0.5.1"
            },
            "time": "2020-12-21T17:28:53+00:00"
        },
        {
            "name": "utopia-php/cache",
            "version": "0.2.3",
            "source": {
                "type": "git",
                "url": "https://github.com/utopia-php/cache.git",
                "reference": "a44b904127f88fa64673e402e5c0732ff6687d47"
            },
            "dist": {
                "type": "zip",
                "url": "https://api.github.com/repos/utopia-php/cache/zipball/a44b904127f88fa64673e402e5c0732ff6687d47",
                "reference": "a44b904127f88fa64673e402e5c0732ff6687d47",
                "shasum": ""
            },
            "require": {
                "ext-json": "*",
                "php": ">=7.3"
            },
            "require-dev": {
                "phpunit/phpunit": "^9.3",
                "vimeo/psalm": "4.0.1"
            },
            "type": "library",
            "autoload": {
                "psr-4": {
                    "Utopia\\Cache\\": "src/Cache"
                }
            },
            "notification-url": "https://packagist.org/downloads/",
            "license": [
                "MIT"
            ],
            "authors": [
                {
                    "name": "Eldad Fux",
                    "email": "eldad@appwrite.io"
                }
            ],
            "description": "A simple cache library to manage application cache storing, loading and purging",
            "keywords": [
                "cache",
                "framework",
                "php",
                "upf",
                "utopia"
            ],
            "support": {
                "issues": "https://github.com/utopia-php/cache/issues",
                "source": "https://github.com/utopia-php/cache/tree/0.2.3"
            },
            "time": "2020-10-24T10:11:01+00:00"
        },
        {
            "name": "utopia-php/cli",
            "version": "0.10.0",
            "source": {
                "type": "git",
                "url": "https://github.com/utopia-php/cli.git",
                "reference": "69ae40187fb4b68ef14f0224a68d9cc016b83634"
            },
            "dist": {
                "type": "zip",
                "url": "https://api.github.com/repos/utopia-php/cli/zipball/69ae40187fb4b68ef14f0224a68d9cc016b83634",
                "reference": "69ae40187fb4b68ef14f0224a68d9cc016b83634",
                "shasum": ""
            },
            "require": {
                "php": ">=7.4",
                "utopia-php/framework": "0.*.*"
            },
            "require-dev": {
                "phpunit/phpunit": "^9.3",
                "vimeo/psalm": "4.0.1"
            },
            "type": "library",
            "autoload": {
                "psr-4": {
                    "Utopia\\CLI\\": "src/CLI"
                }
            },
            "notification-url": "https://packagist.org/downloads/",
            "license": [
                "MIT"
            ],
            "authors": [
                {
                    "name": "Eldad Fux",
                    "email": "eldad@appwrite.io"
                }
            ],
            "description": "A simple CLI library to manage command line applications",
            "keywords": [
                "cli",
                "command line",
                "framework",
                "php",
                "upf",
                "utopia"
            ],
            "support": {
                "issues": "https://github.com/utopia-php/cli/issues",
                "source": "https://github.com/utopia-php/cli/tree/0.10.0"
            },
            "time": "2021-01-26T16:35:15+00:00"
        },
        {
            "name": "utopia-php/config",
            "version": "0.2.2",
            "source": {
                "type": "git",
                "url": "https://github.com/utopia-php/config.git",
                "reference": "a3d7bc0312d7150d5e04b1362dc34b2b136908cc"
            },
            "dist": {
                "type": "zip",
                "url": "https://api.github.com/repos/utopia-php/config/zipball/a3d7bc0312d7150d5e04b1362dc34b2b136908cc",
                "reference": "a3d7bc0312d7150d5e04b1362dc34b2b136908cc",
                "shasum": ""
            },
            "require": {
                "php": ">=7.3"
            },
            "require-dev": {
                "phpunit/phpunit": "^9.3",
                "vimeo/psalm": "4.0.1"
            },
            "type": "library",
            "autoload": {
                "psr-4": {
                    "Utopia\\Config\\": "src/Config"
                }
            },
            "notification-url": "https://packagist.org/downloads/",
            "license": [
                "MIT"
            ],
            "authors": [
                {
                    "name": "Eldad Fux",
                    "email": "eldad@appwrite.io"
                }
            ],
            "description": "A simple Config library to managing application config variables",
            "keywords": [
                "config",
                "framework",
                "php",
                "upf",
                "utopia"
            ],
            "support": {
                "issues": "https://github.com/utopia-php/config/issues",
                "source": "https://github.com/utopia-php/config/tree/0.2.2"
            },
            "time": "2020-10-24T09:49:09+00:00"
        },
        {
            "name": "utopia-php/domains",
            "version": "0.2.3",
            "source": {
                "type": "git",
                "url": "https://github.com/utopia-php/domains.git",
                "reference": "6c9b3706b0df4e0150a1f9062321ff114270a643"
            },
            "dist": {
                "type": "zip",
                "url": "https://api.github.com/repos/utopia-php/domains/zipball/6c9b3706b0df4e0150a1f9062321ff114270a643",
                "reference": "6c9b3706b0df4e0150a1f9062321ff114270a643",
                "shasum": ""
            },
            "require": {
                "php": ">=7.1"
            },
            "require-dev": {
                "phpunit/phpunit": "^9.3",
                "vimeo/psalm": "4.0.1"
            },
            "type": "library",
            "autoload": {
                "psr-4": {
                    "Utopia\\Domains\\": "src/Domains"
                }
            },
            "notification-url": "https://packagist.org/downloads/",
            "license": [
                "MIT"
            ],
            "authors": [
                {
                    "name": "Eldad Fux",
                    "email": "eldad@appwrite.io"
                }
            ],
            "description": "Utopia Domains library is simple and lite library for parsing web domains. This library is aiming to be as simple and easy to learn and use.",
            "keywords": [
                "domains",
                "framework",
                "icann",
                "php",
                "public suffix",
                "tld",
                "tld extract",
                "upf",
                "utopia"
            ],
            "support": {
                "issues": "https://github.com/utopia-php/domains/issues",
                "source": "https://github.com/utopia-php/domains/tree/0.2.3"
            },
            "time": "2020-10-23T09:59:51+00:00"
        },
        {
            "name": "utopia-php/framework",
            "version": "0.10.0",
            "source": {
                "type": "git",
                "url": "https://github.com/utopia-php/framework.git",
                "reference": "65909bdb24ef6b6c6751abfdea90caf96bbc6c50"
            },
            "dist": {
                "type": "zip",
                "url": "https://api.github.com/repos/utopia-php/framework/zipball/65909bdb24ef6b6c6751abfdea90caf96bbc6c50",
                "reference": "65909bdb24ef6b6c6751abfdea90caf96bbc6c50",
                "shasum": ""
            },
            "require": {
                "php": ">=7.3.0"
            },
            "require-dev": {
                "phpunit/phpunit": "^9.4",
                "vimeo/psalm": "4.0.1"
            },
            "type": "library",
            "autoload": {
                "psr-4": {
                    "Utopia\\": "src/"
                }
            },
            "notification-url": "https://packagist.org/downloads/",
            "license": [
                "MIT"
            ],
            "authors": [
                {
                    "name": "Eldad Fux",
                    "email": "eldad@appwrite.io"
                }
            ],
            "description": "A simple, light and advanced PHP framework",
            "keywords": [
                "framework",
                "php",
                "upf"
            ],
            "support": {
                "issues": "https://github.com/utopia-php/framework/issues",
                "source": "https://github.com/utopia-php/framework/tree/0.10.0"
            },
            "time": "2020-12-26T12:02:39+00:00"
        },
        {
            "name": "utopia-php/image",
            "version": "0.1.0",
            "source": {
                "type": "git",
                "url": "https://github.com/utopia-php/image.git",
                "reference": "66e38db211b1d6fe93de09d82606641e0f996e42"
            },
            "dist": {
                "type": "zip",
                "url": "https://api.github.com/repos/utopia-php/image/zipball/66e38db211b1d6fe93de09d82606641e0f996e42",
                "reference": "66e38db211b1d6fe93de09d82606641e0f996e42",
                "shasum": ""
            },
            "require": {
                "chillerlan/php-qrcode": "4.3.0",
                "ext-imagick": "*",
                "php": ">=7.4"
            },
            "require-dev": {
                "phpunit/phpunit": "^9.3",
                "vimeo/psalm": "4.0.1"
            },
            "type": "library",
            "autoload": {
                "psr-4": {
                    "Utopia\\Image\\": "src/Image"
                }
            },
            "notification-url": "https://packagist.org/downloads/",
            "license": [
                "MIT"
            ],
            "authors": [
                {
                    "name": "Eldad Fux",
                    "email": "eldad@appwrite.io"
                }
            ],
            "description": "A simple Image manipulation library",
            "keywords": [
                "framework",
                "image",
                "php",
                "upf",
                "utopia"
            ],
            "support": {
                "issues": "https://github.com/utopia-php/image/issues",
                "source": "https://github.com/utopia-php/image/tree/0.1.0"
            },
            "time": "2021-02-19T05:09:46+00:00"
        },
        {
            "name": "utopia-php/locale",
            "version": "0.3.3",
            "source": {
                "type": "git",
                "url": "https://github.com/utopia-php/locale.git",
                "reference": "5b5b22aab786d6e66eb3b9d546b7e606deae68e4"
            },
            "dist": {
                "type": "zip",
                "url": "https://api.github.com/repos/utopia-php/locale/zipball/5b5b22aab786d6e66eb3b9d546b7e606deae68e4",
                "reference": "5b5b22aab786d6e66eb3b9d546b7e606deae68e4",
                "shasum": ""
            },
            "require": {
                "php": ">=7.1"
            },
            "require-dev": {
                "phpunit/phpunit": "^9.3",
                "vimeo/psalm": "4.0.1"
            },
            "type": "library",
            "autoload": {
                "psr-4": {
                    "Utopia\\Locale\\": "src/Locale"
                }
            },
            "notification-url": "https://packagist.org/downloads/",
            "license": [
                "MIT"
            ],
            "authors": [
                {
                    "name": "Eldad Fux",
                    "email": "eldad@appwrite.io"
                }
            ],
            "description": "A simple locale library to manage application translations",
            "keywords": [
                "framework",
                "locale",
                "php",
                "upf",
                "utopia"
            ],
            "support": {
                "issues": "https://github.com/utopia-php/locale/issues",
                "source": "https://github.com/utopia-php/locale/tree/0.3.3"
            },
            "time": "2020-10-24T08:12:55+00:00"
        },
        {
            "name": "utopia-php/preloader",
            "version": "0.2.4",
            "source": {
                "type": "git",
                "url": "https://github.com/utopia-php/preloader.git",
                "reference": "65ef48392e72172f584b0baa2e224f9a1cebcce0"
            },
            "dist": {
                "type": "zip",
                "url": "https://api.github.com/repos/utopia-php/preloader/zipball/65ef48392e72172f584b0baa2e224f9a1cebcce0",
                "reference": "65ef48392e72172f584b0baa2e224f9a1cebcce0",
                "shasum": ""
            },
            "require": {
                "php": ">=7.1"
            },
            "require-dev": {
                "phpunit/phpunit": "^9.3",
                "vimeo/psalm": "4.0.1"
            },
            "type": "library",
            "autoload": {
                "psr-4": {
                    "Utopia\\Preloader\\": "src/Preloader"
                }
            },
            "notification-url": "https://packagist.org/downloads/",
            "license": [
                "MIT"
            ],
            "authors": [
                {
                    "name": "Eldad Fux",
                    "email": "team@appwrite.io"
                }
            ],
            "description": "Utopia Preloader library is simple and lite library for managing PHP preloading configuration",
            "keywords": [
                "framework",
                "php",
                "preload",
                "preloader",
                "preloading",
                "upf",
                "utopia"
            ],
            "support": {
                "issues": "https://github.com/utopia-php/preloader/issues",
                "source": "https://github.com/utopia-php/preloader/tree/0.2.4"
            },
            "time": "2020-10-24T07:04:59+00:00"
        },
        {
            "name": "utopia-php/registry",
            "version": "dev-master",
            "source": {
                "type": "git",
                "url": "https://github.com/utopia-php/registry.git",
                "reference": "7aebbc6c5f3f04ff7a35ac3dad39fa91c9bd7c2d"
            },
            "dist": {
                "type": "zip",
                "url": "https://api.github.com/repos/utopia-php/registry/zipball/7aebbc6c5f3f04ff7a35ac3dad39fa91c9bd7c2d",
                "reference": "7aebbc6c5f3f04ff7a35ac3dad39fa91c9bd7c2d",
                "shasum": ""
            },
            "require": {
                "php": ">=7.4"
            },
            "require-dev": {
                "phpunit/phpunit": "^9.3",
                "vimeo/psalm": "4.0.1"
            },
            "default-branch": true,
            "type": "library",
            "autoload": {
                "psr-4": {
                    "Utopia\\Registry\\": "src/Registry"
                }
            },
            "notification-url": "https://packagist.org/downloads/",
            "license": [
                "MIT"
            ],
            "authors": [
                {
                    "name": "Eldad Fux",
                    "email": "eldad@appwrite.io"
                }
            ],
            "description": "A simple dependency management library for PHP",
            "keywords": [
                "dependency management",
                "di",
                "framework",
                "php",
                "upf",
                "utopia"
            ],
            "support": {
                "issues": "https://github.com/utopia-php/registry/issues",
                "source": "https://github.com/utopia-php/registry/tree/0.4.0"
            },
            "time": "2021-03-10T06:50:09+00:00"
        },
        {
            "name": "utopia-php/storage",
            "version": "0.4.3",
            "source": {
                "type": "git",
                "url": "https://github.com/utopia-php/storage.git",
                "reference": "9db3ab713a6d392c3c2c799aeea751f6c8dc2ff7"
            },
            "dist": {
                "type": "zip",
                "url": "https://api.github.com/repos/utopia-php/storage/zipball/9db3ab713a6d392c3c2c799aeea751f6c8dc2ff7",
                "reference": "9db3ab713a6d392c3c2c799aeea751f6c8dc2ff7",
                "shasum": ""
            },
            "require": {
                "php": ">=7.4",
                "utopia-php/framework": "0.*.*"
            },
            "require-dev": {
                "phpunit/phpunit": "^9.3",
                "vimeo/psalm": "4.0.1"
            },
            "type": "library",
            "autoload": {
                "psr-4": {
                    "Utopia\\Storage\\": "src/Storage"
                }
            },
            "notification-url": "https://packagist.org/downloads/",
            "license": [
                "MIT"
            ],
            "authors": [
                {
                    "name": "Eldad Fux",
                    "email": "eldad@appwrite.io"
                }
            ],
            "description": "A simple Storage library to manage application storage",
            "keywords": [
                "framework",
                "php",
                "storage",
                "upf",
                "utopia"
            ],
            "support": {
                "issues": "https://github.com/utopia-php/storage/issues",
                "source": "https://github.com/utopia-php/storage/tree/0.4.3"
            },
            "time": "2021-03-02T20:25:02+00:00"
        },
        {
            "name": "utopia-php/swoole",
            "version": "0.2.1",
            "source": {
                "type": "git",
                "url": "https://github.com/utopia-php/swoole.git",
                "reference": "63168a82037f371516a199d75da101c8caa3edc1"
            },
            "dist": {
                "type": "zip",
                "url": "https://api.github.com/repos/utopia-php/swoole/zipball/63168a82037f371516a199d75da101c8caa3edc1",
                "reference": "63168a82037f371516a199d75da101c8caa3edc1",
                "shasum": ""
            },
            "require": {
                "ext-swoole": "*",
                "php": ">=7.4",
                "utopia-php/framework": "0.*.*"
            },
            "require-dev": {
                "phpunit/phpunit": "^9.3",
                "swoole/ide-helper": "4.5.5",
                "vimeo/psalm": "4.0.1"
            },
            "type": "library",
            "autoload": {
                "psr-4": {
                    "Utopia\\Swoole\\": "src/Swoole"
                }
            },
            "notification-url": "https://packagist.org/downloads/",
            "license": [
                "MIT"
            ],
            "authors": [
                {
                    "name": "Eldad Fux",
                    "email": "team@appwrite.io"
                }
            ],
            "description": "An extension for Utopia Framework to work with PHP Swoole as a PHP FPM alternative",
            "keywords": [
                "framework",
                "http",
                "php",
                "server",
                "swoole",
                "upf",
                "utopia"
            ],
            "support": {
                "issues": "https://github.com/utopia-php/swoole/issues",
                "source": "https://github.com/utopia-php/swoole/tree/0.2.1"
            },
            "time": "2021-02-10T06:20:43+00:00"
        },
        {
            "name": "utopia-php/system",
            "version": "0.4.0",
            "source": {
                "type": "git",
                "url": "https://github.com/utopia-php/system.git",
                "reference": "67c92c66ce8f0cc925a00bca89f7a188bf9183c0"
            },
            "dist": {
                "type": "zip",
                "url": "https://api.github.com/repos/utopia-php/system/zipball/67c92c66ce8f0cc925a00bca89f7a188bf9183c0",
                "reference": "67c92c66ce8f0cc925a00bca89f7a188bf9183c0",
                "shasum": ""
            },
            "require": {
                "php": ">=7.4"
            },
            "require-dev": {
                "phpunit/phpunit": "^9.3",
                "vimeo/psalm": "4.0.1"
            },
            "type": "library",
            "autoload": {
                "psr-4": {
                    "Utopia\\System\\": "src/System"
                }
            },
            "notification-url": "https://packagist.org/downloads/",
            "license": [
                "MIT"
            ],
            "authors": [
                {
                    "name": "Eldad Fux",
                    "email": "eldad@appwrite.io"
                },
                {
                    "name": "Torsten Dittmann",
                    "email": "torsten@appwrite.io"
                }
            ],
            "description": "A simple library for obtaining information about the host's system.",
            "keywords": [
                "framework",
                "php",
                "system",
                "upf",
                "utopia"
            ],
            "support": {
                "issues": "https://github.com/utopia-php/system/issues",
                "source": "https://github.com/utopia-php/system/tree/0.4.0"
            },
            "time": "2021-02-04T14:14:49+00:00"
        },
        {
            "name": "webmozart/assert",
            "version": "1.9.1",
            "source": {
                "type": "git",
                "url": "https://github.com/webmozarts/assert.git",
<<<<<<< HEAD
                "reference": "bafc69caeb4d49c39fd0779086c03a3738cbb389"
            },
            "dist": {
                "type": "zip",
                "url": "https://api.github.com/repos/webmozarts/assert/zipball/bafc69caeb4d49c39fd0779086c03a3738cbb389",
                "reference": "bafc69caeb4d49c39fd0779086c03a3738cbb389",
=======
                "reference": "4631e2c7d2d7132adac9fd84d4c1a98c10a6e049"
            },
            "dist": {
                "type": "zip",
                "url": "https://api.github.com/repos/webmozarts/assert/zipball/4631e2c7d2d7132adac9fd84d4c1a98c10a6e049",
                "reference": "4631e2c7d2d7132adac9fd84d4c1a98c10a6e049",
>>>>>>> 7ebc7f75
                "shasum": ""
            },
            "require": {
                "php": "^5.3.3 || ^7.0 || ^8.0",
                "symfony/polyfill-ctype": "^1.8"
            },
            "conflict": {
                "phpstan/phpstan": "<0.12.20",
                "vimeo/psalm": "<3.9.1"
            },
            "require-dev": {
                "phpunit/phpunit": "^4.8.36 || ^7.5.13"
            },
            "type": "library",
            "autoload": {
                "psr-4": {
                    "Webmozart\\Assert\\": "src/"
                }
            },
            "notification-url": "https://packagist.org/downloads/",
            "license": [
                "MIT"
            ],
            "authors": [
                {
                    "name": "Bernhard Schussek",
                    "email": "bschussek@gmail.com"
                }
            ],
            "description": "Assertions to validate method input/output with nice error messages.",
            "keywords": [
                "assert",
                "check",
                "validate"
            ],
            "support": {
                "issues": "https://github.com/webmozarts/assert/issues",
                "source": "https://github.com/webmozarts/assert/tree/1.9.1"
            },
<<<<<<< HEAD
            "time": "2020-07-08T17:02:28+00:00"
=======
            "time": "2021-02-28T20:01:57+00:00"
>>>>>>> 7ebc7f75
        }
    ],
    "packages-dev": [
        {
            "name": "amphp/amp",
            "version": "dev-master",
            "source": {
                "type": "git",
                "url": "https://github.com/amphp/amp.git",
                "reference": "7d4bbc6e0b47c6bb39b6cce1a4b5942e0c5125fb"
            },
            "dist": {
                "type": "zip",
                "url": "https://api.github.com/repos/amphp/amp/zipball/7d4bbc6e0b47c6bb39b6cce1a4b5942e0c5125fb",
                "reference": "7d4bbc6e0b47c6bb39b6cce1a4b5942e0c5125fb",
                "shasum": ""
            },
            "require": {
                "php": ">=7.1"
            },
            "require-dev": {
                "amphp/php-cs-fixer-config": "dev-master",
                "amphp/phpunit-util": "^1",
                "ext-json": "*",
                "jetbrains/phpstorm-stubs": "^2019.3",
                "phpunit/phpunit": "^7 | ^8 | ^9",
                "psalm/phar": "^3.11@dev",
                "react/promise": "^2"
            },
            "default-branch": true,
            "type": "library",
            "extra": {
                "branch-alias": {
                    "dev-master": "2.x-dev"
                }
            },
            "autoload": {
                "psr-4": {
                    "Amp\\": "lib"
                },
                "files": [
                    "lib/functions.php",
                    "lib/Internal/functions.php"
                ]
            },
            "notification-url": "https://packagist.org/downloads/",
            "license": [
                "MIT"
            ],
            "authors": [
                {
                    "name": "Daniel Lowrey",
                    "email": "rdlowrey@php.net"
                },
                {
                    "name": "Aaron Piotrowski",
                    "email": "aaron@trowski.com"
                },
                {
                    "name": "Bob Weinand",
                    "email": "bobwei9@hotmail.com"
                },
                {
                    "name": "Niklas Keller",
                    "email": "me@kelunik.com"
                }
            ],
            "description": "A non-blocking concurrency framework for PHP applications.",
            "homepage": "http://amphp.org/amp",
            "keywords": [
                "async",
                "asynchronous",
                "awaitable",
                "concurrency",
                "event",
                "event-loop",
                "future",
                "non-blocking",
                "promise"
            ],
            "support": {
                "irc": "irc://irc.freenode.org/amphp",
                "issues": "https://github.com/amphp/amp/issues",
                "source": "https://github.com/amphp/amp/tree/master"
            },
            "funding": [
                {
                    "url": "https://github.com/amphp",
                    "type": "github"
                }
            ],
            "time": "2021-01-13T19:16:50+00:00"
        },
        {
            "name": "amphp/byte-stream",
            "version": "dev-master",
            "source": {
                "type": "git",
                "url": "https://github.com/amphp/byte-stream.git",
                "reference": "f813a658f0446192c5e17f96727070ee9342b93a"
            },
            "dist": {
                "type": "zip",
                "url": "https://api.github.com/repos/amphp/byte-stream/zipball/f813a658f0446192c5e17f96727070ee9342b93a",
                "reference": "f813a658f0446192c5e17f96727070ee9342b93a",
                "shasum": ""
            },
            "require": {
                "amphp/amp": "^2",
                "php": ">=7.1"
            },
            "require-dev": {
                "amphp/php-cs-fixer-config": "dev-master",
                "amphp/phpunit-util": "^1.4",
                "friendsofphp/php-cs-fixer": "^2.3",
                "jetbrains/phpstorm-stubs": "^2019.3",
                "phpunit/phpunit": "^6 || ^7 || ^8",
                "psalm/phar": "^3.11.4"
            },
            "default-branch": true,
            "type": "library",
            "extra": {
                "branch-alias": {
                    "dev-master": "1.x-dev"
                }
            },
            "autoload": {
                "psr-4": {
                    "Amp\\ByteStream\\": "lib"
                },
                "files": [
                    "lib/functions.php"
                ]
            },
            "notification-url": "https://packagist.org/downloads/",
            "license": [
                "MIT"
            ],
            "authors": [
                {
                    "name": "Aaron Piotrowski",
                    "email": "aaron@trowski.com"
                },
                {
                    "name": "Niklas Keller",
                    "email": "me@kelunik.com"
                }
            ],
            "description": "A stream abstraction to make working with non-blocking I/O simple.",
            "homepage": "http://amphp.org/byte-stream",
            "keywords": [
                "amp",
                "amphp",
                "async",
                "io",
                "non-blocking",
                "stream"
            ],
            "support": {
                "irc": "irc://irc.freenode.org/amphp",
                "issues": "https://github.com/amphp/byte-stream/issues",
                "source": "https://github.com/amphp/byte-stream/tree/master"
            },
            "funding": [
                {
                    "url": "https://github.com/amphp",
                    "type": "github"
                }
            ],
            "time": "2020-08-30T19:23:04+00:00"
        },
        {
            "name": "appwrite/sdk-generator",
            "version": "0.6.2",
            "source": {
                "type": "git",
                "url": "https://github.com/appwrite/sdk-generator",
                "reference": "d96376295c9265a054634d21dcdbfc02b832c677"
            },
            "require": {
                "ext-curl": "*",
                "ext-json": "*",
                "ext-mbstring": "*",
                "matthiasmullie/minify": "^1.3",
                "php": ">=7.0.0",
                "twig/twig": "^2.12"
            },
            "require-dev": {
                "phpunit/phpunit": "^7.0"
            },
            "type": "library",
            "autoload": {
                "psr-4": {
                    "Appwrite\\SDK\\": "src/SDK",
                    "Appwrite\\Spec\\": "src/Spec"
                }
            },
            "license": [
                "MIT"
            ],
            "authors": [
                {
                    "name": "Eldad Fux",
                    "email": "eldad@appwrite.io"
                }
            ],
            "description": "Appwrite PHP library for generating API SDKs for multiple programming languages and platforms",
            "time": "2021-03-03T12:53:32+00:00"
        },
        {
            "name": "composer/package-versions-deprecated",
            "version": "dev-master",
            "source": {
                "type": "git",
                "url": "https://github.com/composer/package-versions-deprecated.git",
                "reference": "f921205948ab93bb19f86327c793a81edb62f236"
            },
            "dist": {
                "type": "zip",
                "url": "https://api.github.com/repos/composer/package-versions-deprecated/zipball/f921205948ab93bb19f86327c793a81edb62f236",
                "reference": "f921205948ab93bb19f86327c793a81edb62f236",
                "shasum": ""
            },
            "require": {
                "composer-plugin-api": "^1.1.0 || ^2.0",
                "php": "^7 || ^8"
            },
            "replace": {
                "ocramius/package-versions": "1.11.99"
            },
            "require-dev": {
                "composer/composer": "^1.9.3 || ^2.0@dev",
                "ext-zip": "^1.13",
                "phpunit/phpunit": "^6.5 || ^7"
            },
            "default-branch": true,
            "type": "composer-plugin",
            "extra": {
                "class": "PackageVersions\\Installer",
                "branch-alias": {
                    "dev-master": "1.x-dev"
                }
            },
            "autoload": {
                "psr-4": {
                    "PackageVersions\\": "src/PackageVersions"
                }
            },
            "notification-url": "https://packagist.org/downloads/",
            "license": [
                "MIT"
            ],
            "authors": [
                {
                    "name": "Marco Pivetta",
                    "email": "ocramius@gmail.com"
                },
                {
                    "name": "Jordi Boggiano",
                    "email": "j.boggiano@seld.be"
                }
            ],
            "description": "Composer plugin that provides efficient querying for installed package versions (no runtime IO)",
            "support": {
                "issues": "https://github.com/composer/package-versions-deprecated/issues",
                "source": "https://github.com/composer/package-versions-deprecated/tree/master"
            },
            "funding": [
                {
                    "url": "https://packagist.com",
                    "type": "custom"
                },
                {
                    "url": "https://github.com/composer",
                    "type": "github"
                },
                {
                    "url": "https://tidelift.com/funding/github/packagist/composer/composer",
                    "type": "tidelift"
                }
            ],
            "time": "2020-12-27T20:11:05+00:00"
        },
        {
            "name": "composer/semver",
            "version": "dev-main",
            "source": {
                "type": "git",
                "url": "https://github.com/composer/semver.git",
                "reference": "dd61cb4efbd0cff1700b217faf24ce596af4fc4e"
            },
            "dist": {
                "type": "zip",
                "url": "https://api.github.com/repos/composer/semver/zipball/dd61cb4efbd0cff1700b217faf24ce596af4fc4e",
                "reference": "dd61cb4efbd0cff1700b217faf24ce596af4fc4e",
                "shasum": ""
            },
            "require": {
                "php": "^5.3.2 || ^7.0 || ^8.0"
            },
            "require-dev": {
                "phpstan/phpstan": "^0.12.54",
                "symfony/phpunit-bridge": "^4.2 || ^5"
            },
            "default-branch": true,
            "type": "library",
            "extra": {
                "branch-alias": {
                    "dev-main": "3.x-dev"
                }
            },
            "autoload": {
                "psr-4": {
                    "Composer\\Semver\\": "src"
                }
            },
            "notification-url": "https://packagist.org/downloads/",
            "license": [
                "MIT"
            ],
            "authors": [
                {
                    "name": "Nils Adermann",
                    "email": "naderman@naderman.de",
                    "homepage": "http://www.naderman.de"
                },
                {
                    "name": "Jordi Boggiano",
                    "email": "j.boggiano@seld.be",
                    "homepage": "http://seld.be"
                },
                {
                    "name": "Rob Bast",
                    "email": "rob.bast@gmail.com",
                    "homepage": "http://robbast.nl"
                }
            ],
            "description": "Semver library that offers utilities, version constraint parsing and validation.",
            "keywords": [
                "semantic",
                "semver",
                "validation",
                "versioning"
            ],
            "support": {
                "irc": "irc://irc.freenode.org/composer",
                "issues": "https://github.com/composer/semver/issues",
                "source": "https://github.com/composer/semver/tree/main"
            },
            "funding": [
                {
                    "url": "https://packagist.com",
                    "type": "custom"
                },
                {
                    "url": "https://github.com/composer",
                    "type": "github"
                },
                {
                    "url": "https://tidelift.com/funding/github/packagist/composer/composer",
                    "type": "tidelift"
                }
            ],
            "time": "2020-12-10T07:55:43+00:00"
        },
        {
            "name": "composer/xdebug-handler",
            "version": "1.4.5",
            "source": {
                "type": "git",
                "url": "https://github.com/composer/xdebug-handler.git",
                "reference": "f28d44c286812c714741478d968104c5e604a1d4"
            },
            "dist": {
                "type": "zip",
                "url": "https://api.github.com/repos/composer/xdebug-handler/zipball/f28d44c286812c714741478d968104c5e604a1d4",
                "reference": "f28d44c286812c714741478d968104c5e604a1d4",
                "shasum": ""
            },
            "require": {
                "php": "^5.3.2 || ^7.0 || ^8.0",
                "psr/log": "^1.0"
            },
            "require-dev": {
                "phpunit/phpunit": "^4.8.35 || ^5.7 || 6.5 - 8"
            },
            "type": "library",
            "autoload": {
                "psr-4": {
                    "Composer\\XdebugHandler\\": "src"
                }
            },
            "notification-url": "https://packagist.org/downloads/",
            "license": [
                "MIT"
            ],
            "authors": [
                {
                    "name": "John Stevenson",
                    "email": "john-stevenson@blueyonder.co.uk"
                }
            ],
            "description": "Restarts a process without Xdebug.",
            "keywords": [
                "Xdebug",
                "performance"
            ],
            "support": {
                "irc": "irc://irc.freenode.org/composer",
                "issues": "https://github.com/composer/xdebug-handler/issues",
                "source": "https://github.com/composer/xdebug-handler/tree/1.4.5"
            },
            "funding": [
                {
                    "url": "https://packagist.com",
                    "type": "custom"
                },
                {
                    "url": "https://github.com/composer",
                    "type": "github"
                },
                {
                    "url": "https://tidelift.com/funding/github/packagist/composer/composer",
                    "type": "tidelift"
                }
            ],
            "time": "2020-11-13T08:04:11+00:00"
        },
        {
            "name": "dnoegel/php-xdg-base-dir",
            "version": "v0.1.1",
            "source": {
                "type": "git",
                "url": "https://github.com/dnoegel/php-xdg-base-dir.git",
                "reference": "8f8a6e48c5ecb0f991c2fdcf5f154a47d85f9ffd"
            },
            "dist": {
                "type": "zip",
                "url": "https://api.github.com/repos/dnoegel/php-xdg-base-dir/zipball/8f8a6e48c5ecb0f991c2fdcf5f154a47d85f9ffd",
                "reference": "8f8a6e48c5ecb0f991c2fdcf5f154a47d85f9ffd",
                "shasum": ""
            },
            "require": {
                "php": ">=5.3.2"
            },
            "require-dev": {
                "phpunit/phpunit": "~7.0|~6.0|~5.0|~4.8.35"
            },
            "type": "library",
            "autoload": {
                "psr-4": {
                    "XdgBaseDir\\": "src/"
                }
            },
            "notification-url": "https://packagist.org/downloads/",
            "license": [
                "MIT"
            ],
            "description": "implementation of xdg base directory specification for php",
            "support": {
                "issues": "https://github.com/dnoegel/php-xdg-base-dir/issues",
                "source": "https://github.com/dnoegel/php-xdg-base-dir/tree/v0.1.1"
            },
            "time": "2019-12-04T15:06:13+00:00"
        },
        {
            "name": "doctrine/instantiator",
            "version": "1.5.x-dev",
            "source": {
                "type": "git",
                "url": "https://github.com/doctrine/instantiator.git",
                "reference": "6410c4b8352cb64218641457cef64997e6b784fb"
            },
            "dist": {
                "type": "zip",
                "url": "https://api.github.com/repos/doctrine/instantiator/zipball/6410c4b8352cb64218641457cef64997e6b784fb",
                "reference": "6410c4b8352cb64218641457cef64997e6b784fb",
                "shasum": ""
            },
            "require": {
                "php": "^7.1 || ^8.0"
            },
            "require-dev": {
                "doctrine/coding-standard": "^8.0",
                "ext-pdo": "*",
                "ext-phar": "*",
                "phpbench/phpbench": "^0.13 || 1.0.0-alpha2",
                "phpstan/phpstan": "^0.12",
                "phpstan/phpstan-phpunit": "^0.12",
                "phpunit/phpunit": "^7.0 || ^8.0 || ^9.0"
            },
            "type": "library",
            "autoload": {
                "psr-4": {
                    "Doctrine\\Instantiator\\": "src/Doctrine/Instantiator/"
                }
            },
            "notification-url": "https://packagist.org/downloads/",
            "license": [
                "MIT"
            ],
            "authors": [
                {
                    "name": "Marco Pivetta",
                    "email": "ocramius@gmail.com",
                    "homepage": "https://ocramius.github.io/"
                }
            ],
            "description": "A small, lightweight utility to instantiate objects in PHP without invoking their constructors",
            "homepage": "https://www.doctrine-project.org/projects/instantiator.html",
            "keywords": [
                "constructor",
                "instantiate"
            ],
            "support": {
                "issues": "https://github.com/doctrine/instantiator/issues",
                "source": "https://github.com/doctrine/instantiator/tree/1.4.x"
            },
            "funding": [
                {
                    "url": "https://www.doctrine-project.org/sponsorship.html",
                    "type": "custom"
                },
                {
                    "url": "https://www.patreon.com/phpdoctrine",
                    "type": "patreon"
                },
                {
                    "url": "https://tidelift.com/funding/github/packagist/doctrine%2Finstantiator",
                    "type": "tidelift"
                }
            ],
            "time": "2020-11-10T19:05:51+00:00"
        },
        {
            "name": "felixfbecker/advanced-json-rpc",
            "version": "v3.2.0",
            "source": {
                "type": "git",
                "url": "https://github.com/felixfbecker/php-advanced-json-rpc.git",
                "reference": "06f0b06043c7438959dbdeed8bb3f699a19be22e"
            },
            "dist": {
                "type": "zip",
                "url": "https://api.github.com/repos/felixfbecker/php-advanced-json-rpc/zipball/06f0b06043c7438959dbdeed8bb3f699a19be22e",
                "reference": "06f0b06043c7438959dbdeed8bb3f699a19be22e",
                "shasum": ""
            },
            "require": {
                "netresearch/jsonmapper": "^1.0 || ^2.0",
                "php": "^7.1 || ^8.0",
                "phpdocumentor/reflection-docblock": "^4.3.4 || ^5.0.0"
            },
            "require-dev": {
                "phpunit/phpunit": "^7.0 || ^8.0"
            },
            "type": "library",
            "autoload": {
                "psr-4": {
                    "AdvancedJsonRpc\\": "lib/"
                }
            },
            "notification-url": "https://packagist.org/downloads/",
            "license": [
                "ISC"
            ],
            "authors": [
                {
                    "name": "Felix Becker",
                    "email": "felix.b@outlook.com"
                }
            ],
            "description": "A more advanced JSONRPC implementation",
            "support": {
                "issues": "https://github.com/felixfbecker/php-advanced-json-rpc/issues",
                "source": "https://github.com/felixfbecker/php-advanced-json-rpc/tree/v3.2.0"
            },
            "time": "2021-01-10T17:48:47+00:00"
        },
        {
            "name": "felixfbecker/language-server-protocol",
            "version": "dev-master",
            "source": {
                "type": "git",
                "url": "https://github.com/felixfbecker/php-language-server-protocol.git",
                "reference": "9d846d1f5cf101deee7a61c8ba7caa0a975cd730"
            },
            "dist": {
                "type": "zip",
                "url": "https://api.github.com/repos/felixfbecker/php-language-server-protocol/zipball/9d846d1f5cf101deee7a61c8ba7caa0a975cd730",
                "reference": "9d846d1f5cf101deee7a61c8ba7caa0a975cd730",
                "shasum": ""
            },
            "require": {
                "php": ">=7.1"
            },
            "require-dev": {
                "phpstan/phpstan": "*",
                "squizlabs/php_codesniffer": "^3.1",
                "vimeo/psalm": "^4.0"
            },
            "default-branch": true,
            "type": "library",
            "extra": {
                "branch-alias": {
                    "dev-master": "1.x-dev"
                }
            },
            "autoload": {
                "psr-4": {
                    "LanguageServerProtocol\\": "src/"
                }
            },
            "notification-url": "https://packagist.org/downloads/",
            "license": [
                "ISC"
            ],
            "authors": [
                {
                    "name": "Felix Becker",
                    "email": "felix.b@outlook.com"
                }
            ],
            "description": "PHP classes for the Language Server Protocol",
            "keywords": [
                "language",
                "microsoft",
                "php",
                "server"
            ],
            "support": {
                "issues": "https://github.com/felixfbecker/php-language-server-protocol/issues",
                "source": "https://github.com/felixfbecker/php-language-server-protocol/tree/1.5.1"
            },
            "time": "2021-02-22T14:02:09+00:00"
        },
        {
            "name": "matthiasmullie/minify",
            "version": "1.3.66",
            "source": {
                "type": "git",
                "url": "https://github.com/matthiasmullie/minify.git",
                "reference": "45fd3b0f1dfa2c965857c6d4a470bea52adc31a6"
            },
            "dist": {
                "type": "zip",
                "url": "https://api.github.com/repos/matthiasmullie/minify/zipball/45fd3b0f1dfa2c965857c6d4a470bea52adc31a6",
                "reference": "45fd3b0f1dfa2c965857c6d4a470bea52adc31a6",
                "shasum": ""
            },
            "require": {
                "ext-pcre": "*",
                "matthiasmullie/path-converter": "~1.1",
                "php": ">=5.3.0"
            },
            "require-dev": {
                "friendsofphp/php-cs-fixer": "~2.0",
                "matthiasmullie/scrapbook": "dev-master",
                "phpunit/phpunit": ">=4.8"
            },
            "suggest": {
                "psr/cache-implementation": "Cache implementation to use with Minify::cache"
            },
            "bin": [
                "bin/minifycss",
                "bin/minifyjs"
            ],
            "type": "library",
            "autoload": {
                "psr-4": {
                    "MatthiasMullie\\Minify\\": "src/"
                }
            },
            "notification-url": "https://packagist.org/downloads/",
            "license": [
                "MIT"
            ],
            "authors": [
                {
                    "name": "Matthias Mullie",
                    "email": "minify@mullie.eu",
                    "homepage": "http://www.mullie.eu",
                    "role": "Developer"
                }
            ],
            "description": "CSS & JavaScript minifier, in PHP. Removes whitespace, strips comments, combines files (incl. @import statements and small assets in CSS files), and optimizes/shortens a few common programming patterns.",
            "homepage": "http://www.minifier.org",
            "keywords": [
                "JS",
                "css",
                "javascript",
                "minifier",
                "minify"
            ],
            "support": {
                "issues": "https://github.com/matthiasmullie/minify/issues",
                "source": "https://github.com/matthiasmullie/minify/tree/1.3.66"
            },
            "funding": [
                {
                    "url": "https://github.com/[user1",
                    "type": "github"
                },
                {
                    "url": "https://github.com/matthiasmullie] # Replace with up to 4 GitHub Sponsors-enabled usernames e.g.",
                    "type": "github"
                },
                {
                    "url": "https://github.com/user2",
                    "type": "github"
                }
            ],
            "time": "2021-01-06T15:18:10+00:00"
        },
        {
            "name": "matthiasmullie/path-converter",
            "version": "1.1.3",
            "source": {
                "type": "git",
                "url": "https://github.com/matthiasmullie/path-converter.git",
                "reference": "e7d13b2c7e2f2268e1424aaed02085518afa02d9"
            },
            "dist": {
                "type": "zip",
                "url": "https://api.github.com/repos/matthiasmullie/path-converter/zipball/e7d13b2c7e2f2268e1424aaed02085518afa02d9",
                "reference": "e7d13b2c7e2f2268e1424aaed02085518afa02d9",
                "shasum": ""
            },
            "require": {
                "ext-pcre": "*",
                "php": ">=5.3.0"
            },
            "require-dev": {
                "phpunit/phpunit": "~4.8"
            },
            "type": "library",
            "autoload": {
                "psr-4": {
                    "MatthiasMullie\\PathConverter\\": "src/"
                }
            },
            "notification-url": "https://packagist.org/downloads/",
            "license": [
                "MIT"
            ],
            "authors": [
                {
                    "name": "Matthias Mullie",
                    "email": "pathconverter@mullie.eu",
                    "homepage": "http://www.mullie.eu",
                    "role": "Developer"
                }
            ],
            "description": "Relative path converter",
            "homepage": "http://github.com/matthiasmullie/path-converter",
            "keywords": [
                "converter",
                "path",
                "paths",
                "relative"
            ],
            "support": {
                "issues": "https://github.com/matthiasmullie/path-converter/issues",
                "source": "https://github.com/matthiasmullie/path-converter/tree/1.1.3"
            },
            "time": "2019-02-05T23:41:09+00:00"
        },
        {
            "name": "myclabs/deep-copy",
            "version": "1.x-dev",
            "source": {
                "type": "git",
                "url": "https://github.com/myclabs/DeepCopy.git",
                "reference": "776f831124e9c62e1a2c601ecc52e776d8bb7220"
            },
            "dist": {
                "type": "zip",
                "url": "https://api.github.com/repos/myclabs/DeepCopy/zipball/776f831124e9c62e1a2c601ecc52e776d8bb7220",
                "reference": "776f831124e9c62e1a2c601ecc52e776d8bb7220",
                "shasum": ""
            },
            "require": {
                "php": "^7.1 || ^8.0"
            },
            "replace": {
                "myclabs/deep-copy": "self.version"
            },
            "require-dev": {
                "doctrine/collections": "^1.0",
                "doctrine/common": "^2.6",
                "phpunit/phpunit": "^7.1"
            },
            "default-branch": true,
            "type": "library",
            "autoload": {
                "psr-4": {
                    "DeepCopy\\": "src/DeepCopy/"
                },
                "files": [
                    "src/DeepCopy/deep_copy.php"
                ]
            },
            "notification-url": "https://packagist.org/downloads/",
            "license": [
                "MIT"
            ],
            "description": "Create deep copies (clones) of your objects",
            "keywords": [
                "clone",
                "copy",
                "duplicate",
                "object",
                "object graph"
            ],
            "support": {
                "issues": "https://github.com/myclabs/DeepCopy/issues",
                "source": "https://github.com/myclabs/DeepCopy/tree/1.10.2"
            },
            "funding": [
                {
                    "url": "https://tidelift.com/funding/github/packagist/myclabs/deep-copy",
                    "type": "tidelift"
                }
            ],
            "time": "2020-11-13T09:40:50+00:00"
        },
        {
            "name": "netresearch/jsonmapper",
            "version": "v2.1.0",
            "source": {
                "type": "git",
                "url": "https://github.com/cweiske/jsonmapper.git",
                "reference": "e0f1e33a71587aca81be5cffbb9746510e1fe04e"
            },
            "dist": {
                "type": "zip",
                "url": "https://api.github.com/repos/cweiske/jsonmapper/zipball/e0f1e33a71587aca81be5cffbb9746510e1fe04e",
                "reference": "e0f1e33a71587aca81be5cffbb9746510e1fe04e",
                "shasum": ""
            },
            "require": {
                "ext-json": "*",
                "ext-pcre": "*",
                "ext-reflection": "*",
                "ext-spl": "*",
                "php": ">=5.6"
            },
            "require-dev": {
                "phpunit/phpunit": "~4.8.35 || ~5.7 || ~6.4 || ~7.0",
                "squizlabs/php_codesniffer": "~3.5"
            },
            "type": "library",
            "autoload": {
                "psr-0": {
                    "JsonMapper": "src/"
                }
            },
            "notification-url": "https://packagist.org/downloads/",
            "license": [
                "OSL-3.0"
            ],
            "authors": [
                {
                    "name": "Christian Weiske",
                    "email": "cweiske@cweiske.de",
                    "homepage": "http://github.com/cweiske/jsonmapper/",
                    "role": "Developer"
                }
            ],
            "description": "Map nested JSON structures onto PHP classes",
            "support": {
                "email": "cweiske@cweiske.de",
                "issues": "https://github.com/cweiske/jsonmapper/issues",
                "source": "https://github.com/cweiske/jsonmapper/tree/master"
            },
            "time": "2020-04-16T18:48:43+00:00"
        },
        {
            "name": "nikic/php-parser",
            "version": "v4.10.4",
            "source": {
                "type": "git",
                "url": "https://github.com/nikic/PHP-Parser.git",
                "reference": "c6d052fc58cb876152f89f532b95a8d7907e7f0e"
            },
            "dist": {
                "type": "zip",
                "url": "https://api.github.com/repos/nikic/PHP-Parser/zipball/c6d052fc58cb876152f89f532b95a8d7907e7f0e",
                "reference": "c6d052fc58cb876152f89f532b95a8d7907e7f0e",
                "shasum": ""
            },
            "require": {
                "ext-tokenizer": "*",
                "php": ">=7.0"
            },
            "require-dev": {
                "ircmaxell/php-yacc": "^0.0.7",
                "phpunit/phpunit": "^6.5 || ^7.0 || ^8.0 || ^9.0"
            },
            "bin": [
                "bin/php-parse"
            ],
            "type": "library",
            "extra": {
                "branch-alias": {
                    "dev-master": "4.9-dev"
                }
            },
            "autoload": {
                "psr-4": {
                    "PhpParser\\": "lib/PhpParser"
                }
            },
            "notification-url": "https://packagist.org/downloads/",
            "license": [
                "BSD-3-Clause"
            ],
            "authors": [
                {
                    "name": "Nikita Popov"
                }
            ],
            "description": "A PHP parser written in PHP",
            "keywords": [
                "parser",
                "php"
            ],
            "support": {
                "issues": "https://github.com/nikic/PHP-Parser/issues",
                "source": "https://github.com/nikic/PHP-Parser/tree/v4.10.4"
            },
            "time": "2020-12-20T10:01:03+00:00"
        },
        {
            "name": "openlss/lib-array2xml",
            "version": "1.0.0",
            "source": {
                "type": "git",
                "url": "https://github.com/nullivex/lib-array2xml.git",
                "reference": "a91f18a8dfc69ffabe5f9b068bc39bb202c81d90"
            },
            "dist": {
                "type": "zip",
                "url": "https://api.github.com/repos/nullivex/lib-array2xml/zipball/a91f18a8dfc69ffabe5f9b068bc39bb202c81d90",
                "reference": "a91f18a8dfc69ffabe5f9b068bc39bb202c81d90",
                "shasum": ""
            },
            "require": {
                "php": ">=5.3.2"
            },
            "type": "library",
            "autoload": {
                "psr-0": {
                    "LSS": ""
                }
            },
            "notification-url": "https://packagist.org/downloads/",
            "license": [
                "Apache-2.0"
            ],
            "authors": [
                {
                    "name": "Bryan Tong",
                    "email": "bryan@nullivex.com",
                    "homepage": "https://www.nullivex.com"
                },
                {
                    "name": "Tony Butler",
                    "email": "spudz76@gmail.com",
                    "homepage": "https://www.nullivex.com"
                }
            ],
            "description": "Array2XML conversion library credit to lalit.org",
            "homepage": "https://www.nullivex.com",
            "keywords": [
                "array",
                "array conversion",
                "xml",
                "xml conversion"
            ],
            "support": {
                "issues": "https://github.com/nullivex/lib-array2xml/issues",
                "source": "https://github.com/nullivex/lib-array2xml/tree/master"
            },
            "time": "2019-03-29T20:06:56+00:00"
        },
        {
            "name": "phar-io/manifest",
            "version": "dev-master",
            "source": {
                "type": "git",
                "url": "https://github.com/phar-io/manifest.git",
                "reference": "85265efd3af7ba3ca4b2a2c34dbfc5788dd29133"
            },
            "dist": {
                "type": "zip",
                "url": "https://api.github.com/repos/phar-io/manifest/zipball/85265efd3af7ba3ca4b2a2c34dbfc5788dd29133",
                "reference": "85265efd3af7ba3ca4b2a2c34dbfc5788dd29133",
                "shasum": ""
            },
            "require": {
                "ext-dom": "*",
                "ext-phar": "*",
                "ext-xmlwriter": "*",
                "phar-io/version": "^3.0.1",
                "php": "^7.2 || ^8.0"
            },
            "default-branch": true,
            "type": "library",
            "extra": {
                "branch-alias": {
                    "dev-master": "2.0.x-dev"
                }
            },
            "autoload": {
                "classmap": [
                    "src/"
                ]
            },
            "notification-url": "https://packagist.org/downloads/",
            "license": [
                "BSD-3-Clause"
            ],
            "authors": [
                {
                    "name": "Arne Blankerts",
                    "email": "arne@blankerts.de",
                    "role": "Developer"
                },
                {
                    "name": "Sebastian Heuer",
                    "email": "sebastian@phpeople.de",
                    "role": "Developer"
                },
                {
                    "name": "Sebastian Bergmann",
                    "email": "sebastian@phpunit.de",
                    "role": "Developer"
                }
            ],
            "description": "Component for reading phar.io manifest information from a PHP Archive (PHAR)",
            "support": {
                "issues": "https://github.com/phar-io/manifest/issues",
                "source": "https://github.com/phar-io/manifest/tree/2.0.1"
            },
            "time": "2020-06-27T14:33:11+00:00"
        },
        {
            "name": "phar-io/version",
            "version": "3.1.0",
            "source": {
                "type": "git",
                "url": "https://github.com/phar-io/version.git",
                "reference": "bae7c545bef187884426f042434e561ab1ddb182"
            },
            "dist": {
                "type": "zip",
                "url": "https://api.github.com/repos/phar-io/version/zipball/bae7c545bef187884426f042434e561ab1ddb182",
                "reference": "bae7c545bef187884426f042434e561ab1ddb182",
                "shasum": ""
            },
            "require": {
                "php": "^7.2 || ^8.0"
            },
            "type": "library",
            "autoload": {
                "classmap": [
                    "src/"
                ]
            },
            "notification-url": "https://packagist.org/downloads/",
            "license": [
                "BSD-3-Clause"
            ],
            "authors": [
                {
                    "name": "Arne Blankerts",
                    "email": "arne@blankerts.de",
                    "role": "Developer"
                },
                {
                    "name": "Sebastian Heuer",
                    "email": "sebastian@phpeople.de",
                    "role": "Developer"
                },
                {
                    "name": "Sebastian Bergmann",
                    "email": "sebastian@phpunit.de",
                    "role": "Developer"
                }
            ],
            "description": "Library for handling version information and constraints",
            "support": {
                "issues": "https://github.com/phar-io/version/issues",
                "source": "https://github.com/phar-io/version/tree/3.1.0"
            },
            "time": "2021-02-23T14:00:09+00:00"
        },
        {
            "name": "phpdocumentor/reflection-common",
            "version": "dev-master",
            "source": {
                "type": "git",
                "url": "https://github.com/phpDocumentor/ReflectionCommon.git",
                "reference": "cf8df60735d98fd18070b7cab0019ba0831e219c"
            },
            "dist": {
                "type": "zip",
                "url": "https://api.github.com/repos/phpDocumentor/ReflectionCommon/zipball/cf8df60735d98fd18070b7cab0019ba0831e219c",
                "reference": "cf8df60735d98fd18070b7cab0019ba0831e219c",
                "shasum": ""
            },
            "require": {
                "php": ">=7.1"
            },
            "default-branch": true,
            "type": "library",
            "extra": {
                "branch-alias": {
                    "dev-master": "2.x-dev"
                }
            },
            "autoload": {
                "psr-4": {
                    "phpDocumentor\\Reflection\\": "src/"
                }
            },
            "notification-url": "https://packagist.org/downloads/",
            "license": [
                "MIT"
            ],
            "authors": [
                {
                    "name": "Jaap van Otterdijk",
                    "email": "opensource@ijaap.nl"
                }
            ],
            "description": "Common reflection classes used by phpdocumentor to reflect the code structure",
            "homepage": "http://www.phpdoc.org",
            "keywords": [
                "FQSEN",
                "phpDocumentor",
                "phpdoc",
                "reflection",
                "static analysis"
            ],
            "support": {
                "issues": "https://github.com/phpDocumentor/ReflectionCommon/issues",
                "source": "https://github.com/phpDocumentor/ReflectionCommon/tree/master"
            },
            "time": "2020-06-19T17:42:03+00:00"
        },
        {
            "name": "phpdocumentor/reflection-docblock",
            "version": "dev-master",
            "source": {
                "type": "git",
                "url": "https://github.com/phpDocumentor/ReflectionDocBlock.git",
                "reference": "f8d350d8514ff60b5993dd0121c62299480c989c"
            },
            "dist": {
                "type": "zip",
                "url": "https://api.github.com/repos/phpDocumentor/ReflectionDocBlock/zipball/f8d350d8514ff60b5993dd0121c62299480c989c",
                "reference": "f8d350d8514ff60b5993dd0121c62299480c989c",
                "shasum": ""
            },
            "require": {
                "ext-filter": "*",
                "php": "^7.2 || ^8.0",
                "phpdocumentor/reflection-common": "^2.2",
                "phpdocumentor/type-resolver": "^1.3",
                "webmozart/assert": "^1.9.1"
            },
            "require-dev": {
                "mockery/mockery": "~1.3.2"
            },
            "default-branch": true,
            "type": "library",
            "extra": {
                "branch-alias": {
                    "dev-master": "5.x-dev"
                }
            },
            "autoload": {
                "psr-4": {
                    "phpDocumentor\\Reflection\\": "src"
                }
            },
            "notification-url": "https://packagist.org/downloads/",
            "license": [
                "MIT"
            ],
            "authors": [
                {
                    "name": "Mike van Riel",
                    "email": "me@mikevanriel.com"
                },
                {
                    "name": "Jaap van Otterdijk",
                    "email": "account@ijaap.nl"
                }
            ],
            "description": "With this component, a library can provide support for annotations via DocBlocks or otherwise retrieve information that is embedded in a DocBlock.",
            "support": {
                "issues": "https://github.com/phpDocumentor/ReflectionDocBlock/issues",
                "source": "https://github.com/phpDocumentor/ReflectionDocBlock/tree/master"
            },
            "time": "2021-03-07T11:12:25+00:00"
        },
        {
            "name": "phpdocumentor/type-resolver",
            "version": "1.x-dev",
            "source": {
                "type": "git",
                "url": "https://github.com/phpDocumentor/TypeResolver.git",
                "reference": "6759f2268deb9f329812679e9dcb2d0083b2a30b"
            },
            "dist": {
                "type": "zip",
                "url": "https://api.github.com/repos/phpDocumentor/TypeResolver/zipball/6759f2268deb9f329812679e9dcb2d0083b2a30b",
                "reference": "6759f2268deb9f329812679e9dcb2d0083b2a30b",
                "shasum": ""
            },
            "require": {
                "php": "^7.2 || ^8.0",
                "phpdocumentor/reflection-common": "^2.0"
            },
            "require-dev": {
                "ext-tokenizer": "*"
            },
            "default-branch": true,
            "type": "library",
            "extra": {
                "branch-alias": {
                    "dev-1.x": "1.x-dev"
                }
            },
            "autoload": {
                "psr-4": {
                    "phpDocumentor\\Reflection\\": "src"
                }
            },
            "notification-url": "https://packagist.org/downloads/",
            "license": [
                "MIT"
            ],
            "authors": [
                {
                    "name": "Mike van Riel",
                    "email": "me@mikevanriel.com"
                }
            ],
            "description": "A PSR-5 based resolver of Class names, Types and Structural Element Names",
            "support": {
                "issues": "https://github.com/phpDocumentor/TypeResolver/issues",
                "source": "https://github.com/phpDocumentor/TypeResolver/tree/1.x"
            },
            "time": "2021-02-02T21:09:27+00:00"
        },
        {
            "name": "phpspec/prophecy",
            "version": "1.12.2",
            "source": {
                "type": "git",
                "url": "https://github.com/phpspec/prophecy.git",
                "reference": "245710e971a030f42e08f4912863805570f23d39"
            },
            "dist": {
                "type": "zip",
                "url": "https://api.github.com/repos/phpspec/prophecy/zipball/245710e971a030f42e08f4912863805570f23d39",
                "reference": "245710e971a030f42e08f4912863805570f23d39",
                "shasum": ""
            },
            "require": {
                "doctrine/instantiator": "^1.2",
                "php": "^7.2 || ~8.0, <8.1",
                "phpdocumentor/reflection-docblock": "^5.2",
                "sebastian/comparator": "^3.0 || ^4.0",
                "sebastian/recursion-context": "^3.0 || ^4.0"
            },
            "require-dev": {
                "phpspec/phpspec": "^6.0",
                "phpunit/phpunit": "^8.0 || ^9.0"
            },
            "type": "library",
            "extra": {
                "branch-alias": {
                    "dev-master": "1.11.x-dev"
                }
            },
            "autoload": {
                "psr-4": {
                    "Prophecy\\": "src/Prophecy"
                }
            },
            "notification-url": "https://packagist.org/downloads/",
            "license": [
                "MIT"
            ],
            "authors": [
                {
                    "name": "Konstantin Kudryashov",
                    "email": "ever.zet@gmail.com",
                    "homepage": "http://everzet.com"
                },
                {
                    "name": "Marcello Duarte",
                    "email": "marcello.duarte@gmail.com"
                }
            ],
            "description": "Highly opinionated mocking framework for PHP 5.3+",
            "homepage": "https://github.com/phpspec/prophecy",
            "keywords": [
                "Double",
                "Dummy",
                "fake",
                "mock",
                "spy",
                "stub"
            ],
            "support": {
                "issues": "https://github.com/phpspec/prophecy/issues",
                "source": "https://github.com/phpspec/prophecy/tree/1.12.2"
            },
            "time": "2020-12-19T10:15:11+00:00"
        },
        {
            "name": "phpunit/php-code-coverage",
            "version": "9.2.x-dev",
            "source": {
                "type": "git",
                "url": "https://github.com/sebastianbergmann/php-code-coverage.git",
                "reference": "ad069801f3d0cdb7102e58afd5f9f32834ec7160"
            },
            "dist": {
                "type": "zip",
                "url": "https://api.github.com/repos/sebastianbergmann/php-code-coverage/zipball/ad069801f3d0cdb7102e58afd5f9f32834ec7160",
                "reference": "ad069801f3d0cdb7102e58afd5f9f32834ec7160",
                "shasum": ""
            },
            "require": {
                "ext-dom": "*",
                "ext-libxml": "*",
                "ext-xmlwriter": "*",
                "nikic/php-parser": "^4.10.2",
                "php": ">=7.3",
                "phpunit/php-file-iterator": "^3.0.3",
                "phpunit/php-text-template": "^2.0.2",
                "sebastian/code-unit-reverse-lookup": "^2.0.2",
                "sebastian/complexity": "^2.0",
                "sebastian/environment": "^5.1.2",
                "sebastian/lines-of-code": "^1.0.3",
                "sebastian/version": "^3.0.1",
                "theseer/tokenizer": "^1.2.0"
            },
            "require-dev": {
                "phpunit/phpunit": "^9.3"
            },
            "suggest": {
                "ext-pcov": "*",
                "ext-xdebug": "*"
            },
            "type": "library",
            "extra": {
                "branch-alias": {
                    "dev-master": "9.2-dev"
                }
            },
            "autoload": {
                "classmap": [
                    "src/"
                ]
            },
            "notification-url": "https://packagist.org/downloads/",
            "license": [
                "BSD-3-Clause"
            ],
            "authors": [
                {
                    "name": "Sebastian Bergmann",
                    "email": "sebastian@phpunit.de",
                    "role": "lead"
                }
            ],
            "description": "Library that provides collection, processing, and rendering functionality for PHP code coverage information.",
            "homepage": "https://github.com/sebastianbergmann/php-code-coverage",
            "keywords": [
                "coverage",
                "testing",
                "xunit"
            ],
            "support": {
                "issues": "https://github.com/sebastianbergmann/php-code-coverage/issues",
                "source": "https://github.com/sebastianbergmann/php-code-coverage/tree/9.2"
            },
            "funding": [
                {
                    "url": "https://github.com/sebastianbergmann",
                    "type": "github"
                }
            ],
            "time": "2021-02-08T09:55:27+00:00"
        },
        {
            "name": "phpunit/php-file-iterator",
            "version": "dev-master",
            "source": {
                "type": "git",
                "url": "https://github.com/sebastianbergmann/php-file-iterator.git",
                "reference": "330949c62cbc3e44120990701c949e59a4f3e141"
            },
            "dist": {
                "type": "zip",
                "url": "https://api.github.com/repos/sebastianbergmann/php-file-iterator/zipball/330949c62cbc3e44120990701c949e59a4f3e141",
                "reference": "330949c62cbc3e44120990701c949e59a4f3e141",
                "shasum": ""
            },
            "require": {
                "php": ">=7.3"
            },
            "require-dev": {
                "phpunit/phpunit": "^9.3"
            },
            "default-branch": true,
            "type": "library",
            "extra": {
                "branch-alias": {
                    "dev-master": "3.0-dev"
                }
            },
            "autoload": {
                "classmap": [
                    "src/"
                ]
            },
            "notification-url": "https://packagist.org/downloads/",
            "license": [
                "BSD-3-Clause"
            ],
            "authors": [
                {
                    "name": "Sebastian Bergmann",
                    "email": "sebastian@phpunit.de",
                    "role": "lead"
                }
            ],
            "description": "FilterIterator implementation that filters files based on a list of suffixes.",
            "homepage": "https://github.com/sebastianbergmann/php-file-iterator/",
            "keywords": [
                "filesystem",
                "iterator"
            ],
            "support": {
                "issues": "https://github.com/sebastianbergmann/php-file-iterator/issues",
                "source": "https://github.com/sebastianbergmann/php-file-iterator/tree/master"
            },
            "funding": [
                {
                    "url": "https://github.com/sebastianbergmann",
                    "type": "github"
                }
            ],
            "time": "2021-03-10T06:29:10+00:00"
        },
        {
            "name": "phpunit/php-invoker",
            "version": "dev-master",
            "source": {
                "type": "git",
                "url": "https://github.com/sebastianbergmann/php-invoker.git",
                "reference": "fe3276f5cd81d19a8e8ef90a32855545f7aae7cb"
            },
            "dist": {
                "type": "zip",
                "url": "https://api.github.com/repos/sebastianbergmann/php-invoker/zipball/fe3276f5cd81d19a8e8ef90a32855545f7aae7cb",
                "reference": "fe3276f5cd81d19a8e8ef90a32855545f7aae7cb",
                "shasum": ""
            },
            "require": {
                "php": ">=7.3"
            },
            "require-dev": {
                "ext-pcntl": "*",
                "phpunit/phpunit": "^9.3"
            },
            "suggest": {
                "ext-pcntl": "*"
            },
            "default-branch": true,
            "type": "library",
            "extra": {
                "branch-alias": {
                    "dev-master": "3.1-dev"
                }
            },
            "autoload": {
                "classmap": [
                    "src/"
                ]
            },
            "notification-url": "https://packagist.org/downloads/",
            "license": [
                "BSD-3-Clause"
            ],
            "authors": [
                {
                    "name": "Sebastian Bergmann",
                    "email": "sebastian@phpunit.de",
                    "role": "lead"
                }
            ],
            "description": "Invoke callables with a timeout",
            "homepage": "https://github.com/sebastianbergmann/php-invoker/",
            "keywords": [
                "process"
            ],
            "support": {
                "issues": "https://github.com/sebastianbergmann/php-invoker/issues",
                "source": "https://github.com/sebastianbergmann/php-invoker/tree/master"
            },
            "funding": [
                {
                    "url": "https://github.com/sebastianbergmann",
                    "type": "github"
                }
            ],
            "time": "2021-03-10T06:29:18+00:00"
        },
        {
            "name": "phpunit/php-text-template",
            "version": "dev-master",
            "source": {
                "type": "git",
                "url": "https://github.com/sebastianbergmann/php-text-template.git",
                "reference": "11d864dc75b7f73d1e03361bff717894587f3987"
            },
            "dist": {
                "type": "zip",
                "url": "https://api.github.com/repos/sebastianbergmann/php-text-template/zipball/11d864dc75b7f73d1e03361bff717894587f3987",
                "reference": "11d864dc75b7f73d1e03361bff717894587f3987",
                "shasum": ""
            },
            "require": {
                "php": ">=7.3"
            },
            "require-dev": {
                "phpunit/phpunit": "^9.3"
            },
            "default-branch": true,
            "type": "library",
            "extra": {
                "branch-alias": {
                    "dev-master": "2.0-dev"
                }
            },
            "autoload": {
                "classmap": [
                    "src/"
                ]
            },
            "notification-url": "https://packagist.org/downloads/",
            "license": [
                "BSD-3-Clause"
            ],
            "authors": [
                {
                    "name": "Sebastian Bergmann",
                    "email": "sebastian@phpunit.de",
                    "role": "lead"
                }
            ],
            "description": "Simple template engine.",
            "homepage": "https://github.com/sebastianbergmann/php-text-template/",
            "keywords": [
                "template"
            ],
            "support": {
                "issues": "https://github.com/sebastianbergmann/php-text-template/issues",
                "source": "https://github.com/sebastianbergmann/php-text-template/tree/master"
            },
            "funding": [
                {
                    "url": "https://github.com/sebastianbergmann",
                    "type": "github"
                }
            ],
            "time": "2021-03-10T06:29:48+00:00"
        },
        {
            "name": "phpunit/php-timer",
            "version": "dev-master",
            "source": {
                "type": "git",
                "url": "https://github.com/sebastianbergmann/php-timer.git",
                "reference": "95242c4aa540e9b3655c7edbe8f76d55ac237b7b"
            },
            "dist": {
                "type": "zip",
                "url": "https://api.github.com/repos/sebastianbergmann/php-timer/zipball/95242c4aa540e9b3655c7edbe8f76d55ac237b7b",
                "reference": "95242c4aa540e9b3655c7edbe8f76d55ac237b7b",
                "shasum": ""
            },
            "require": {
                "php": ">=7.3"
            },
            "require-dev": {
                "phpunit/phpunit": "^9.3"
            },
            "default-branch": true,
            "type": "library",
            "extra": {
                "branch-alias": {
                    "dev-master": "5.0-dev"
                }
            },
            "autoload": {
                "classmap": [
                    "src/"
                ]
            },
            "notification-url": "https://packagist.org/downloads/",
            "license": [
                "BSD-3-Clause"
            ],
            "authors": [
                {
                    "name": "Sebastian Bergmann",
                    "email": "sebastian@phpunit.de",
                    "role": "lead"
                }
            ],
            "description": "Utility class for timing",
            "homepage": "https://github.com/sebastianbergmann/php-timer/",
            "keywords": [
                "timer"
            ],
            "support": {
                "issues": "https://github.com/sebastianbergmann/php-timer/issues",
                "source": "https://github.com/sebastianbergmann/php-timer/tree/master"
            },
            "funding": [
                {
                    "url": "https://github.com/sebastianbergmann",
                    "type": "github"
                }
            ],
            "time": "2021-03-10T06:29:26+00:00"
        },
        {
            "name": "phpunit/phpunit",
            "version": "9.4.2",
            "source": {
                "type": "git",
                "url": "https://github.com/sebastianbergmann/phpunit.git",
                "reference": "3866b2eeeed21b1b099c4bc0b7a1690ac6fd5baa"
            },
            "dist": {
                "type": "zip",
                "url": "https://api.github.com/repos/sebastianbergmann/phpunit/zipball/3866b2eeeed21b1b099c4bc0b7a1690ac6fd5baa",
                "reference": "3866b2eeeed21b1b099c4bc0b7a1690ac6fd5baa",
                "shasum": ""
            },
            "require": {
                "doctrine/instantiator": "^1.3.1",
                "ext-dom": "*",
                "ext-json": "*",
                "ext-libxml": "*",
                "ext-mbstring": "*",
                "ext-xml": "*",
                "ext-xmlwriter": "*",
                "myclabs/deep-copy": "^1.10.1",
                "phar-io/manifest": "^2.0.1",
                "phar-io/version": "^3.0.2",
                "php": ">=7.3",
                "phpspec/prophecy": "^1.12.1",
                "phpunit/php-code-coverage": "^9.2",
                "phpunit/php-file-iterator": "^3.0.5",
                "phpunit/php-invoker": "^3.1.1",
                "phpunit/php-text-template": "^2.0.3",
                "phpunit/php-timer": "^5.0.2",
                "sebastian/cli-parser": "^1.0.1",
                "sebastian/code-unit": "^1.0.6",
                "sebastian/comparator": "^4.0.5",
                "sebastian/diff": "^4.0.3",
                "sebastian/environment": "^5.1.3",
                "sebastian/exporter": "^4.0.3",
                "sebastian/global-state": "^5.0.1",
                "sebastian/object-enumerator": "^4.0.3",
                "sebastian/resource-operations": "^3.0.3",
                "sebastian/type": "^2.3",
                "sebastian/version": "^3.0.2"
            },
            "require-dev": {
                "ext-pdo": "*",
                "phpspec/prophecy-phpunit": "^2.0.1"
            },
            "suggest": {
                "ext-soap": "*",
                "ext-xdebug": "*"
            },
            "bin": [
                "phpunit"
            ],
            "type": "library",
            "extra": {
                "branch-alias": {
                    "dev-master": "9.4-dev"
                }
            },
            "autoload": {
                "classmap": [
                    "src/"
                ],
                "files": [
                    "src/Framework/Assert/Functions.php"
                ]
            },
            "notification-url": "https://packagist.org/downloads/",
            "license": [
                "BSD-3-Clause"
            ],
            "authors": [
                {
                    "name": "Sebastian Bergmann",
                    "email": "sebastian@phpunit.de",
                    "role": "lead"
                }
            ],
            "description": "The PHP Unit Testing framework.",
            "homepage": "https://phpunit.de/",
            "keywords": [
                "phpunit",
                "testing",
                "xunit"
            ],
            "support": {
                "issues": "https://github.com/sebastianbergmann/phpunit/issues",
                "source": "https://github.com/sebastianbergmann/phpunit/tree/9.4.2"
            },
            "funding": [
                {
                    "url": "https://phpunit.de/donate.html",
                    "type": "custom"
                },
                {
                    "url": "https://github.com/sebastianbergmann",
                    "type": "github"
                }
            ],
            "time": "2020-10-19T09:23:29+00:00"
        },
        {
            "name": "psr/container",
            "version": "1.1.x-dev",
            "source": {
                "type": "git",
                "url": "https://github.com/php-fig/container.git",
                "reference": "8622567409010282b7aeebe4bb841fe98b58dcaf"
            },
            "dist": {
                "type": "zip",
                "url": "https://api.github.com/repos/php-fig/container/zipball/8622567409010282b7aeebe4bb841fe98b58dcaf",
                "reference": "8622567409010282b7aeebe4bb841fe98b58dcaf",
                "shasum": ""
            },
            "require": {
                "php": ">=7.2.0"
            },
            "type": "library",
            "autoload": {
                "psr-4": {
                    "Psr\\Container\\": "src/"
                }
            },
            "notification-url": "https://packagist.org/downloads/",
            "license": [
                "MIT"
            ],
            "authors": [
                {
                    "name": "PHP-FIG",
                    "homepage": "https://www.php-fig.org/"
                }
            ],
            "description": "Common Container Interface (PHP FIG PSR-11)",
            "homepage": "https://github.com/php-fig/container",
            "keywords": [
                "PSR-11",
                "container",
                "container-interface",
                "container-interop",
                "psr"
            ],
            "support": {
                "issues": "https://github.com/php-fig/container/issues",
                "source": "https://github.com/php-fig/container/tree/1.1.x"
            },
            "time": "2021-03-05T17:36:06+00:00"
        },
        {
            "name": "sebastian/cli-parser",
            "version": "dev-master",
            "source": {
                "type": "git",
                "url": "https://github.com/sebastianbergmann/cli-parser.git",
                "reference": "c8472024d13a267ba49f4c1e194a01cba5b094f5"
            },
            "dist": {
                "type": "zip",
                "url": "https://api.github.com/repos/sebastianbergmann/cli-parser/zipball/c8472024d13a267ba49f4c1e194a01cba5b094f5",
                "reference": "c8472024d13a267ba49f4c1e194a01cba5b094f5",
                "shasum": ""
            },
            "require": {
                "php": ">=7.3"
            },
            "require-dev": {
                "phpunit/phpunit": "^9.3"
            },
            "default-branch": true,
            "type": "library",
            "extra": {
                "branch-alias": {
                    "dev-master": "1.0-dev"
                }
            },
            "autoload": {
                "classmap": [
                    "src/"
                ]
            },
            "notification-url": "https://packagist.org/downloads/",
            "license": [
                "BSD-3-Clause"
            ],
            "authors": [
                {
                    "name": "Sebastian Bergmann",
                    "email": "sebastian@phpunit.de",
                    "role": "lead"
                }
            ],
            "description": "Library for parsing CLI options",
            "homepage": "https://github.com/sebastianbergmann/cli-parser",
            "support": {
                "issues": "https://github.com/sebastianbergmann/cli-parser/issues",
                "source": "https://github.com/sebastianbergmann/cli-parser/tree/master"
            },
            "funding": [
                {
                    "url": "https://github.com/sebastianbergmann",
                    "type": "github"
                }
            ],
            "time": "2021-03-10T06:30:16+00:00"
        },
        {
            "name": "sebastian/code-unit",
            "version": "1.0.8",
            "source": {
                "type": "git",
                "url": "https://github.com/sebastianbergmann/code-unit.git",
                "reference": "1fc9f64c0927627ef78ba436c9b17d967e68e120"
            },
            "dist": {
                "type": "zip",
                "url": "https://api.github.com/repos/sebastianbergmann/code-unit/zipball/1fc9f64c0927627ef78ba436c9b17d967e68e120",
                "reference": "1fc9f64c0927627ef78ba436c9b17d967e68e120",
                "shasum": ""
            },
            "require": {
                "php": ">=7.3"
            },
            "require-dev": {
                "phpunit/phpunit": "^9.3"
            },
            "type": "library",
            "extra": {
                "branch-alias": {
                    "dev-master": "1.0-dev"
                }
            },
            "autoload": {
                "classmap": [
                    "src/"
                ]
            },
            "notification-url": "https://packagist.org/downloads/",
            "license": [
                "BSD-3-Clause"
            ],
            "authors": [
                {
                    "name": "Sebastian Bergmann",
                    "email": "sebastian@phpunit.de",
                    "role": "lead"
                }
            ],
            "description": "Collection of value objects that represent the PHP code units",
            "homepage": "https://github.com/sebastianbergmann/code-unit",
            "support": {
                "issues": "https://github.com/sebastianbergmann/code-unit/issues",
                "source": "https://github.com/sebastianbergmann/code-unit/tree/1.0.8"
            },
            "funding": [
                {
                    "url": "https://github.com/sebastianbergmann",
                    "type": "github"
                }
            ],
            "time": "2020-10-26T13:08:54+00:00"
        },
        {
            "name": "sebastian/code-unit-reverse-lookup",
            "version": "dev-master",
            "source": {
                "type": "git",
                "url": "https://github.com/sebastianbergmann/code-unit-reverse-lookup.git",
                "reference": "84710fb3a027eb62978539705a0cd00713d474c8"
            },
            "dist": {
                "type": "zip",
                "url": "https://api.github.com/repos/sebastianbergmann/code-unit-reverse-lookup/zipball/84710fb3a027eb62978539705a0cd00713d474c8",
                "reference": "84710fb3a027eb62978539705a0cd00713d474c8",
                "shasum": ""
            },
            "require": {
                "php": ">=7.3"
            },
            "require-dev": {
                "phpunit/phpunit": "^9.3"
            },
            "default-branch": true,
            "type": "library",
            "extra": {
                "branch-alias": {
                    "dev-master": "2.0-dev"
                }
            },
            "autoload": {
                "classmap": [
                    "src/"
                ]
            },
            "notification-url": "https://packagist.org/downloads/",
            "license": [
                "BSD-3-Clause"
            ],
            "authors": [
                {
                    "name": "Sebastian Bergmann",
                    "email": "sebastian@phpunit.de"
                }
            ],
            "description": "Looks up which function or method a line of code belongs to",
            "homepage": "https://github.com/sebastianbergmann/code-unit-reverse-lookup/",
            "support": {
                "issues": "https://github.com/sebastianbergmann/code-unit-reverse-lookup/issues",
                "source": "https://github.com/sebastianbergmann/code-unit-reverse-lookup/tree/master"
            },
            "funding": [
                {
                    "url": "https://github.com/sebastianbergmann",
                    "type": "github"
                }
            ],
            "time": "2021-03-10T06:28:05+00:00"
        },
        {
            "name": "sebastian/comparator",
            "version": "dev-master",
            "source": {
                "type": "git",
                "url": "https://github.com/sebastianbergmann/comparator.git",
                "reference": "5dfac003e3be0ca24000cee2a2e19ba2f21aa8f8"
            },
            "dist": {
                "type": "zip",
                "url": "https://api.github.com/repos/sebastianbergmann/comparator/zipball/5dfac003e3be0ca24000cee2a2e19ba2f21aa8f8",
                "reference": "5dfac003e3be0ca24000cee2a2e19ba2f21aa8f8",
                "shasum": ""
            },
            "require": {
                "php": ">=7.3",
                "sebastian/diff": "^4.0",
                "sebastian/exporter": "^4.0"
            },
            "require-dev": {
                "phpunit/phpunit": "^9.3"
            },
            "default-branch": true,
            "type": "library",
            "extra": {
                "branch-alias": {
                    "dev-master": "4.0-dev"
                }
            },
            "autoload": {
                "classmap": [
                    "src/"
                ]
            },
            "notification-url": "https://packagist.org/downloads/",
            "license": [
                "BSD-3-Clause"
            ],
            "authors": [
                {
                    "name": "Sebastian Bergmann",
                    "email": "sebastian@phpunit.de"
                },
                {
                    "name": "Jeff Welch",
                    "email": "whatthejeff@gmail.com"
                },
                {
                    "name": "Volker Dusch",
                    "email": "github@wallbash.com"
                },
                {
                    "name": "Bernhard Schussek",
                    "email": "bschussek@2bepublished.at"
                }
            ],
            "description": "Provides the functionality to compare PHP values for equality",
            "homepage": "https://github.com/sebastianbergmann/comparator",
            "keywords": [
                "comparator",
                "compare",
                "equality"
            ],
            "support": {
                "issues": "https://github.com/sebastianbergmann/comparator/issues",
                "source": "https://github.com/sebastianbergmann/comparator/tree/master"
            },
            "funding": [
                {
                    "url": "https://github.com/sebastianbergmann",
                    "type": "github"
                }
            ],
            "time": "2021-03-10T06:28:15+00:00"
        },
        {
            "name": "sebastian/complexity",
            "version": "2.0.2",
            "source": {
                "type": "git",
                "url": "https://github.com/sebastianbergmann/complexity.git",
                "reference": "739b35e53379900cc9ac327b2147867b8b6efd88"
            },
            "dist": {
                "type": "zip",
                "url": "https://api.github.com/repos/sebastianbergmann/complexity/zipball/739b35e53379900cc9ac327b2147867b8b6efd88",
                "reference": "739b35e53379900cc9ac327b2147867b8b6efd88",
                "shasum": ""
            },
            "require": {
                "nikic/php-parser": "^4.7",
                "php": ">=7.3"
            },
            "require-dev": {
                "phpunit/phpunit": "^9.3"
            },
            "type": "library",
            "extra": {
                "branch-alias": {
                    "dev-master": "2.0-dev"
                }
            },
            "autoload": {
                "classmap": [
                    "src/"
                ]
            },
            "notification-url": "https://packagist.org/downloads/",
            "license": [
                "BSD-3-Clause"
            ],
            "authors": [
                {
                    "name": "Sebastian Bergmann",
                    "email": "sebastian@phpunit.de",
                    "role": "lead"
                }
            ],
            "description": "Library for calculating the complexity of PHP code units",
            "homepage": "https://github.com/sebastianbergmann/complexity",
            "support": {
                "issues": "https://github.com/sebastianbergmann/complexity/issues",
                "source": "https://github.com/sebastianbergmann/complexity/tree/2.0.2"
            },
            "funding": [
                {
                    "url": "https://github.com/sebastianbergmann",
                    "type": "github"
                }
            ],
            "time": "2020-10-26T15:52:27+00:00"
        },
        {
            "name": "sebastian/diff",
            "version": "dev-master",
            "source": {
                "type": "git",
                "url": "https://github.com/sebastianbergmann/diff.git",
                "reference": "08ab1620f0f35c41e50d847433193da76d33151e"
            },
            "dist": {
                "type": "zip",
                "url": "https://api.github.com/repos/sebastianbergmann/diff/zipball/08ab1620f0f35c41e50d847433193da76d33151e",
                "reference": "08ab1620f0f35c41e50d847433193da76d33151e",
                "shasum": ""
            },
            "require": {
                "php": ">=7.3"
            },
            "require-dev": {
                "phpunit/phpunit": "^9.3",
                "symfony/process": "^4.2 || ^5"
            },
            "default-branch": true,
            "type": "library",
            "extra": {
                "branch-alias": {
                    "dev-master": "4.0-dev"
                }
            },
            "autoload": {
                "classmap": [
                    "src/"
                ]
            },
            "notification-url": "https://packagist.org/downloads/",
            "license": [
                "BSD-3-Clause"
            ],
            "authors": [
                {
                    "name": "Sebastian Bergmann",
                    "email": "sebastian@phpunit.de"
                },
                {
                    "name": "Kore Nordmann",
                    "email": "mail@kore-nordmann.de"
                }
            ],
            "description": "Diff implementation",
            "homepage": "https://github.com/sebastianbergmann/diff",
            "keywords": [
                "diff",
                "udiff",
                "unidiff",
                "unified diff"
            ],
            "support": {
                "issues": "https://github.com/sebastianbergmann/diff/issues",
                "source": "https://github.com/sebastianbergmann/diff/tree/master"
            },
            "funding": [
                {
                    "url": "https://github.com/sebastianbergmann",
                    "type": "github"
                }
            ],
            "time": "2021-03-10T06:28:23+00:00"
        },
        {
            "name": "sebastian/environment",
            "version": "dev-master",
            "source": {
                "type": "git",
                "url": "https://github.com/sebastianbergmann/environment.git",
                "reference": "e34aa76b02666b7f12417f2000b6d4fbb9c2016c"
            },
            "dist": {
                "type": "zip",
                "url": "https://api.github.com/repos/sebastianbergmann/environment/zipball/e34aa76b02666b7f12417f2000b6d4fbb9c2016c",
                "reference": "e34aa76b02666b7f12417f2000b6d4fbb9c2016c",
                "shasum": ""
            },
            "require": {
                "php": ">=7.3"
            },
            "require-dev": {
                "phpunit/phpunit": "^9.3"
            },
            "suggest": {
                "ext-posix": "*"
            },
            "default-branch": true,
            "type": "library",
            "extra": {
                "branch-alias": {
                    "dev-master": "5.1-dev"
                }
            },
            "autoload": {
                "classmap": [
                    "src/"
                ]
            },
            "notification-url": "https://packagist.org/downloads/",
            "license": [
                "BSD-3-Clause"
            ],
            "authors": [
                {
                    "name": "Sebastian Bergmann",
                    "email": "sebastian@phpunit.de"
                }
            ],
            "description": "Provides functionality to handle HHVM/PHP environments",
            "homepage": "http://www.github.com/sebastianbergmann/environment",
            "keywords": [
                "Xdebug",
                "environment",
                "hhvm"
            ],
            "support": {
                "issues": "https://github.com/sebastianbergmann/environment/issues",
                "source": "https://github.com/sebastianbergmann/environment/tree/master"
            },
            "funding": [
                {
                    "url": "https://github.com/sebastianbergmann",
                    "type": "github"
                }
            ],
            "time": "2021-03-10T06:28:31+00:00"
        },
        {
            "name": "sebastian/exporter",
            "version": "dev-master",
            "source": {
                "type": "git",
                "url": "https://github.com/sebastianbergmann/exporter.git",
                "reference": "889b30136f9f8a6c0c4d71954b772ac8b8d7feab"
            },
            "dist": {
                "type": "zip",
                "url": "https://api.github.com/repos/sebastianbergmann/exporter/zipball/889b30136f9f8a6c0c4d71954b772ac8b8d7feab",
                "reference": "889b30136f9f8a6c0c4d71954b772ac8b8d7feab",
                "shasum": ""
            },
            "require": {
                "php": ">=7.3",
                "sebastian/recursion-context": "^4.0"
            },
            "require-dev": {
                "ext-mbstring": "*",
                "phpunit/phpunit": "^9.3"
            },
            "default-branch": true,
            "type": "library",
            "extra": {
                "branch-alias": {
                    "dev-master": "4.0-dev"
                }
            },
            "autoload": {
                "classmap": [
                    "src/"
                ]
            },
            "notification-url": "https://packagist.org/downloads/",
            "license": [
                "BSD-3-Clause"
            ],
            "authors": [
                {
                    "name": "Sebastian Bergmann",
                    "email": "sebastian@phpunit.de"
                },
                {
                    "name": "Jeff Welch",
                    "email": "whatthejeff@gmail.com"
                },
                {
                    "name": "Volker Dusch",
                    "email": "github@wallbash.com"
                },
                {
                    "name": "Adam Harvey",
                    "email": "aharvey@php.net"
                },
                {
                    "name": "Bernhard Schussek",
                    "email": "bschussek@gmail.com"
                }
            ],
            "description": "Provides the functionality to export PHP variables for visualization",
            "homepage": "http://www.github.com/sebastianbergmann/exporter",
            "keywords": [
                "export",
                "exporter"
            ],
            "support": {
                "issues": "https://github.com/sebastianbergmann/exporter/issues",
                "source": "https://github.com/sebastianbergmann/exporter/tree/master"
            },
            "funding": [
                {
                    "url": "https://github.com/sebastianbergmann",
                    "type": "github"
                }
            ],
            "time": "2021-03-10T06:28:38+00:00"
        },
        {
            "name": "sebastian/global-state",
            "version": "dev-master",
            "source": {
                "type": "git",
                "url": "https://github.com/sebastianbergmann/global-state.git",
                "reference": "8a1428d5351ea5dae3aa386d3b321499ac23adea"
            },
            "dist": {
                "type": "zip",
                "url": "https://api.github.com/repos/sebastianbergmann/global-state/zipball/8a1428d5351ea5dae3aa386d3b321499ac23adea",
                "reference": "8a1428d5351ea5dae3aa386d3b321499ac23adea",
                "shasum": ""
            },
            "require": {
                "php": ">=7.3",
                "sebastian/object-reflector": "^2.0",
                "sebastian/recursion-context": "^4.0"
            },
            "require-dev": {
                "ext-dom": "*",
                "phpunit/phpunit": "^9.3"
            },
            "suggest": {
                "ext-uopz": "*"
            },
            "default-branch": true,
            "type": "library",
            "extra": {
                "branch-alias": {
                    "dev-master": "5.0-dev"
                }
            },
            "autoload": {
                "classmap": [
                    "src/"
                ]
            },
            "notification-url": "https://packagist.org/downloads/",
            "license": [
                "BSD-3-Clause"
            ],
            "authors": [
                {
                    "name": "Sebastian Bergmann",
                    "email": "sebastian@phpunit.de"
                }
            ],
            "description": "Snapshotting of global state",
            "homepage": "http://www.github.com/sebastianbergmann/global-state",
            "keywords": [
                "global state"
            ],
            "support": {
                "issues": "https://github.com/sebastianbergmann/global-state/issues",
                "source": "https://github.com/sebastianbergmann/global-state/tree/master"
            },
            "funding": [
                {
                    "url": "https://github.com/sebastianbergmann",
                    "type": "github"
                }
            ],
            "time": "2021-03-10T06:28:46+00:00"
        },
        {
            "name": "sebastian/lines-of-code",
            "version": "1.0.3",
            "source": {
                "type": "git",
                "url": "https://github.com/sebastianbergmann/lines-of-code.git",
                "reference": "c1c2e997aa3146983ed888ad08b15470a2e22ecc"
            },
            "dist": {
                "type": "zip",
                "url": "https://api.github.com/repos/sebastianbergmann/lines-of-code/zipball/c1c2e997aa3146983ed888ad08b15470a2e22ecc",
                "reference": "c1c2e997aa3146983ed888ad08b15470a2e22ecc",
                "shasum": ""
            },
            "require": {
                "nikic/php-parser": "^4.6",
                "php": ">=7.3"
            },
            "require-dev": {
                "phpunit/phpunit": "^9.3"
            },
            "type": "library",
            "extra": {
                "branch-alias": {
                    "dev-master": "1.0-dev"
                }
            },
            "autoload": {
                "classmap": [
                    "src/"
                ]
            },
            "notification-url": "https://packagist.org/downloads/",
            "license": [
                "BSD-3-Clause"
            ],
            "authors": [
                {
                    "name": "Sebastian Bergmann",
                    "email": "sebastian@phpunit.de",
                    "role": "lead"
                }
            ],
            "description": "Library for counting the lines of code in PHP source code",
            "homepage": "https://github.com/sebastianbergmann/lines-of-code",
            "support": {
                "issues": "https://github.com/sebastianbergmann/lines-of-code/issues",
                "source": "https://github.com/sebastianbergmann/lines-of-code/tree/1.0.3"
            },
            "funding": [
                {
                    "url": "https://github.com/sebastianbergmann",
                    "type": "github"
                }
            ],
            "time": "2020-11-28T06:42:11+00:00"
        },
        {
            "name": "sebastian/object-enumerator",
            "version": "dev-master",
            "source": {
                "type": "git",
                "url": "https://github.com/sebastianbergmann/object-enumerator.git",
                "reference": "b218fb1d63287edb7613b61122890f39e82ae8c2"
            },
            "dist": {
                "type": "zip",
                "url": "https://api.github.com/repos/sebastianbergmann/object-enumerator/zipball/b218fb1d63287edb7613b61122890f39e82ae8c2",
                "reference": "b218fb1d63287edb7613b61122890f39e82ae8c2",
                "shasum": ""
            },
            "require": {
                "php": ">=7.3",
                "sebastian/object-reflector": "^2.0",
                "sebastian/recursion-context": "^4.0"
            },
            "require-dev": {
                "phpunit/phpunit": "^9.3"
            },
            "default-branch": true,
            "type": "library",
            "extra": {
                "branch-alias": {
                    "dev-master": "4.0-dev"
                }
            },
            "autoload": {
                "classmap": [
                    "src/"
                ]
            },
            "notification-url": "https://packagist.org/downloads/",
            "license": [
                "BSD-3-Clause"
            ],
            "authors": [
                {
                    "name": "Sebastian Bergmann",
                    "email": "sebastian@phpunit.de"
                }
            ],
            "description": "Traverses array structures and object graphs to enumerate all referenced objects",
            "homepage": "https://github.com/sebastianbergmann/object-enumerator/",
            "support": {
                "issues": "https://github.com/sebastianbergmann/object-enumerator/issues",
                "source": "https://github.com/sebastianbergmann/object-enumerator/tree/master"
            },
            "funding": [
                {
                    "url": "https://github.com/sebastianbergmann",
                    "type": "github"
                }
            ],
            "time": "2021-03-10T06:28:54+00:00"
        },
        {
            "name": "sebastian/object-reflector",
            "version": "dev-master",
            "source": {
                "type": "git",
                "url": "https://github.com/sebastianbergmann/object-reflector.git",
                "reference": "cbf30bc9ed44451f5301480f668cd4fcf6bb225a"
            },
            "dist": {
                "type": "zip",
                "url": "https://api.github.com/repos/sebastianbergmann/object-reflector/zipball/cbf30bc9ed44451f5301480f668cd4fcf6bb225a",
                "reference": "cbf30bc9ed44451f5301480f668cd4fcf6bb225a",
                "shasum": ""
            },
            "require": {
                "php": ">=7.3"
            },
            "require-dev": {
                "phpunit/phpunit": "^9.3"
            },
            "default-branch": true,
            "type": "library",
            "extra": {
                "branch-alias": {
                    "dev-master": "2.0-dev"
                }
            },
            "autoload": {
                "classmap": [
                    "src/"
                ]
            },
            "notification-url": "https://packagist.org/downloads/",
            "license": [
                "BSD-3-Clause"
            ],
            "authors": [
                {
                    "name": "Sebastian Bergmann",
                    "email": "sebastian@phpunit.de"
                }
            ],
            "description": "Allows reflection of object attributes, including inherited and non-public ones",
            "homepage": "https://github.com/sebastianbergmann/object-reflector/",
            "support": {
                "issues": "https://github.com/sebastianbergmann/object-reflector/issues",
                "source": "https://github.com/sebastianbergmann/object-reflector/tree/master"
            },
            "funding": [
                {
                    "url": "https://github.com/sebastianbergmann",
                    "type": "github"
                }
            ],
            "time": "2021-03-10T06:29:02+00:00"
        },
        {
            "name": "sebastian/recursion-context",
            "version": "dev-master",
            "source": {
                "type": "git",
                "url": "https://github.com/sebastianbergmann/recursion-context.git",
                "reference": "c3333538e25ec932d0cbdce77b6ac846757b809d"
            },
            "dist": {
                "type": "zip",
                "url": "https://api.github.com/repos/sebastianbergmann/recursion-context/zipball/c3333538e25ec932d0cbdce77b6ac846757b809d",
                "reference": "c3333538e25ec932d0cbdce77b6ac846757b809d",
                "shasum": ""
            },
            "require": {
                "php": ">=7.3"
            },
            "require-dev": {
                "phpunit/phpunit": "^9.3"
            },
            "default-branch": true,
            "type": "library",
            "extra": {
                "branch-alias": {
                    "dev-master": "4.0-dev"
                }
            },
            "autoload": {
                "classmap": [
                    "src/"
                ]
            },
            "notification-url": "https://packagist.org/downloads/",
            "license": [
                "BSD-3-Clause"
            ],
            "authors": [
                {
                    "name": "Sebastian Bergmann",
                    "email": "sebastian@phpunit.de"
                },
                {
                    "name": "Jeff Welch",
                    "email": "whatthejeff@gmail.com"
                },
                {
                    "name": "Adam Harvey",
                    "email": "aharvey@php.net"
                }
            ],
            "description": "Provides functionality to recursively process PHP variables",
            "homepage": "http://www.github.com/sebastianbergmann/recursion-context",
            "support": {
                "issues": "https://github.com/sebastianbergmann/recursion-context/issues",
                "source": "https://github.com/sebastianbergmann/recursion-context/tree/master"
            },
            "funding": [
                {
                    "url": "https://github.com/sebastianbergmann",
                    "type": "github"
                }
            ],
            "time": "2021-03-10T06:29:33+00:00"
        },
        {
            "name": "sebastian/resource-operations",
            "version": "dev-master",
            "source": {
                "type": "git",
                "url": "https://github.com/sebastianbergmann/resource-operations.git",
                "reference": "0f4443cb3a1d92ce809899753bc0d5d5a8dd19a8"
            },
            "dist": {
                "type": "zip",
                "url": "https://api.github.com/repos/sebastianbergmann/resource-operations/zipball/0f4443cb3a1d92ce809899753bc0d5d5a8dd19a8",
                "reference": "0f4443cb3a1d92ce809899753bc0d5d5a8dd19a8",
                "shasum": ""
            },
            "require": {
                "php": ">=7.3"
            },
            "require-dev": {
                "phpunit/phpunit": "^9.0"
            },
            "default-branch": true,
            "type": "library",
            "extra": {
                "branch-alias": {
                    "dev-master": "3.0-dev"
                }
            },
            "autoload": {
                "classmap": [
                    "src/"
                ]
            },
            "notification-url": "https://packagist.org/downloads/",
            "license": [
                "BSD-3-Clause"
            ],
            "authors": [
                {
                    "name": "Sebastian Bergmann",
                    "email": "sebastian@phpunit.de"
                }
            ],
            "description": "Provides a list of PHP built-in functions that operate on resources",
            "homepage": "https://www.github.com/sebastianbergmann/resource-operations",
            "support": {
                "issues": "https://github.com/sebastianbergmann/resource-operations/issues",
                "source": "https://github.com/sebastianbergmann/resource-operations/tree/3.0.3"
            },
            "funding": [
                {
                    "url": "https://github.com/sebastianbergmann",
                    "type": "github"
                }
            ],
            "time": "2020-09-28T06:45:17+00:00"
        },
        {
            "name": "sebastian/type",
            "version": "dev-master",
            "source": {
                "type": "git",
                "url": "https://github.com/sebastianbergmann/type.git",
                "reference": "1bba184dccb563769fab9bd69c623c1a353dec98"
            },
            "dist": {
                "type": "zip",
                "url": "https://api.github.com/repos/sebastianbergmann/type/zipball/1bba184dccb563769fab9bd69c623c1a353dec98",
                "reference": "1bba184dccb563769fab9bd69c623c1a353dec98",
                "shasum": ""
            },
            "require": {
                "php": ">=7.3"
            },
            "require-dev": {
                "phpunit/phpunit": "^9.3"
            },
            "default-branch": true,
            "type": "library",
            "extra": {
                "branch-alias": {
                    "dev-master": "2.3-dev"
                }
            },
            "autoload": {
                "classmap": [
                    "src/"
                ]
            },
            "notification-url": "https://packagist.org/downloads/",
            "license": [
                "BSD-3-Clause"
            ],
            "authors": [
                {
                    "name": "Sebastian Bergmann",
                    "email": "sebastian@phpunit.de",
                    "role": "lead"
                }
            ],
            "description": "Collection of value objects that represent the types of the PHP type system",
            "homepage": "https://github.com/sebastianbergmann/type",
            "support": {
                "issues": "https://github.com/sebastianbergmann/type/issues",
                "source": "https://github.com/sebastianbergmann/type/tree/master"
            },
            "funding": [
                {
                    "url": "https://github.com/sebastianbergmann",
                    "type": "github"
                }
            ],
            "time": "2021-03-10T06:29:41+00:00"
        },
        {
            "name": "sebastian/version",
            "version": "3.0.2",
            "source": {
                "type": "git",
                "url": "https://github.com/sebastianbergmann/version.git",
                "reference": "c6c1022351a901512170118436c764e473f6de8c"
            },
            "dist": {
                "type": "zip",
                "url": "https://api.github.com/repos/sebastianbergmann/version/zipball/c6c1022351a901512170118436c764e473f6de8c",
                "reference": "c6c1022351a901512170118436c764e473f6de8c",
                "shasum": ""
            },
            "require": {
                "php": ">=7.3"
            },
            "type": "library",
            "extra": {
                "branch-alias": {
                    "dev-master": "3.0-dev"
                }
            },
            "autoload": {
                "classmap": [
                    "src/"
                ]
            },
            "notification-url": "https://packagist.org/downloads/",
            "license": [
                "BSD-3-Clause"
            ],
            "authors": [
                {
                    "name": "Sebastian Bergmann",
                    "email": "sebastian@phpunit.de",
                    "role": "lead"
                }
            ],
            "description": "Library that helps with managing the version number of Git-hosted PHP projects",
            "homepage": "https://github.com/sebastianbergmann/version",
            "support": {
                "issues": "https://github.com/sebastianbergmann/version/issues",
                "source": "https://github.com/sebastianbergmann/version/tree/3.0.2"
            },
            "funding": [
                {
                    "url": "https://github.com/sebastianbergmann",
                    "type": "github"
                }
            ],
            "time": "2020-09-28T06:39:44+00:00"
        },
        {
            "name": "swoole/ide-helper",
            "version": "4.5.5",
            "source": {
                "type": "git",
                "url": "https://github.com/swoole/ide-helper.git",
                "reference": "aefd9d15e00cf14b89a5ed87cfa3bd79c9889028"
            },
            "dist": {
                "type": "zip",
                "url": "https://api.github.com/repos/swoole/ide-helper/zipball/aefd9d15e00cf14b89a5ed87cfa3bd79c9889028",
                "reference": "aefd9d15e00cf14b89a5ed87cfa3bd79c9889028",
                "shasum": ""
            },
            "require-dev": {
                "guzzlehttp/guzzle": "~6.5.0",
                "laminas/laminas-code": "~3.4.0",
                "squizlabs/php_codesniffer": "~3.5.0",
                "symfony/filesystem": "~4.0"
            },
            "type": "library",
            "notification-url": "https://packagist.org/downloads/",
            "license": [
                "Apache-2.0"
            ],
            "authors": [
                {
                    "name": "Team Swoole",
                    "email": "team@swoole.com"
                }
            ],
            "description": "IDE help files for Swoole.",
            "support": {
                "issues": "https://github.com/swoole/ide-helper/issues",
                "source": "https://github.com/swoole/ide-helper/tree/4.5.5"
            },
            "time": "2020-10-14T18:05:12+00:00"
        },
        {
            "name": "symfony/console",
            "version": "5.x-dev",
            "source": {
                "type": "git",
                "url": "https://github.com/symfony/console.git",
                "reference": "4e102e4de39852a1dcd3b2169d263b88afee7fff"
            },
            "dist": {
                "type": "zip",
                "url": "https://api.github.com/repos/symfony/console/zipball/4e102e4de39852a1dcd3b2169d263b88afee7fff",
                "reference": "4e102e4de39852a1dcd3b2169d263b88afee7fff",
                "shasum": ""
            },
            "require": {
                "php": ">=7.2.5",
                "symfony/polyfill-mbstring": "~1.0",
                "symfony/polyfill-php73": "^1.8",
                "symfony/polyfill-php80": "^1.15",
                "symfony/service-contracts": "^1.1|^2",
                "symfony/string": "^5.1"
            },
            "conflict": {
                "symfony/dependency-injection": "<4.4",
                "symfony/dotenv": "<5.1",
                "symfony/event-dispatcher": "<4.4",
                "symfony/lock": "<4.4",
                "symfony/process": "<4.4"
            },
            "provide": {
                "psr/log-implementation": "1.0"
            },
            "require-dev": {
                "psr/log": "~1.0",
                "symfony/config": "^4.4|^5.0",
                "symfony/dependency-injection": "^4.4|^5.0",
                "symfony/event-dispatcher": "^4.4|^5.0",
                "symfony/lock": "^4.4|^5.0",
                "symfony/process": "^4.4|^5.0",
                "symfony/var-dumper": "^4.4|^5.0"
            },
            "suggest": {
                "psr/log": "For using the console logger",
                "symfony/event-dispatcher": "",
                "symfony/lock": "",
                "symfony/process": ""
            },
            "default-branch": true,
            "type": "library",
            "autoload": {
                "psr-4": {
                    "Symfony\\Component\\Console\\": ""
                },
                "exclude-from-classmap": [
                    "/Tests/"
                ]
            },
            "notification-url": "https://packagist.org/downloads/",
            "license": [
                "MIT"
            ],
            "authors": [
                {
                    "name": "Fabien Potencier",
                    "email": "fabien@symfony.com"
                },
                {
                    "name": "Symfony Community",
                    "homepage": "https://symfony.com/contributors"
                }
            ],
            "description": "Eases the creation of beautiful and testable command line interfaces",
            "homepage": "https://symfony.com",
            "keywords": [
                "cli",
                "command line",
                "console",
                "terminal"
            ],
            "support": {
                "source": "https://github.com/symfony/console/tree/5.x"
            },
            "funding": [
                {
                    "url": "https://symfony.com/sponsor",
                    "type": "custom"
                },
                {
                    "url": "https://github.com/fabpot",
                    "type": "github"
                },
                {
                    "url": "https://tidelift.com/funding/github/packagist/symfony/symfony",
                    "type": "tidelift"
                }
            ],
            "time": "2021-03-08T21:52:55+00:00"
        },
        {
            "name": "symfony/polyfill-ctype",
            "version": "dev-main",
            "source": {
                "type": "git",
                "url": "https://github.com/symfony/polyfill-ctype.git",
                "reference": "c6c942b1ac76c82448322025e084cadc56048b4e"
            },
            "dist": {
                "type": "zip",
                "url": "https://api.github.com/repos/symfony/polyfill-ctype/zipball/c6c942b1ac76c82448322025e084cadc56048b4e",
                "reference": "c6c942b1ac76c82448322025e084cadc56048b4e",
                "shasum": ""
            },
            "require": {
                "php": ">=7.1"
            },
            "suggest": {
                "ext-ctype": "For best performance"
            },
            "default-branch": true,
            "type": "library",
            "extra": {
                "branch-alias": {
                    "dev-main": "1.22-dev"
                },
                "thanks": {
                    "name": "symfony/polyfill",
                    "url": "https://github.com/symfony/polyfill"
                }
            },
            "autoload": {
                "psr-4": {
                    "Symfony\\Polyfill\\Ctype\\": ""
                },
                "files": [
                    "bootstrap.php"
                ]
            },
            "notification-url": "https://packagist.org/downloads/",
            "license": [
                "MIT"
            ],
            "authors": [
                {
                    "name": "Gert de Pagter",
                    "email": "BackEndTea@gmail.com"
                },
                {
                    "name": "Symfony Community",
                    "homepage": "https://symfony.com/contributors"
                }
            ],
            "description": "Symfony polyfill for ctype functions",
            "homepage": "https://symfony.com",
            "keywords": [
                "compatibility",
                "ctype",
                "polyfill",
                "portable"
            ],
            "support": {
                "source": "https://github.com/symfony/polyfill-ctype/tree/v1.22.1"
            },
            "funding": [
                {
                    "url": "https://symfony.com/sponsor",
                    "type": "custom"
                },
                {
                    "url": "https://github.com/fabpot",
                    "type": "github"
                },
                {
                    "url": "https://tidelift.com/funding/github/packagist/symfony/symfony",
                    "type": "tidelift"
                }
            ],
            "time": "2021-01-07T16:49:33+00:00"
        },
        {
            "name": "symfony/polyfill-intl-grapheme",
            "version": "dev-main",
            "source": {
                "type": "git",
                "url": "https://github.com/symfony/polyfill-intl-grapheme.git",
                "reference": "5601e09b69f26c1828b13b6bb87cb07cddba3170"
            },
            "dist": {
                "type": "zip",
                "url": "https://api.github.com/repos/symfony/polyfill-intl-grapheme/zipball/5601e09b69f26c1828b13b6bb87cb07cddba3170",
                "reference": "5601e09b69f26c1828b13b6bb87cb07cddba3170",
                "shasum": ""
            },
            "require": {
                "php": ">=7.1"
            },
            "suggest": {
                "ext-intl": "For best performance"
            },
            "default-branch": true,
            "type": "library",
            "extra": {
                "branch-alias": {
                    "dev-main": "1.22-dev"
                },
                "thanks": {
                    "name": "symfony/polyfill",
                    "url": "https://github.com/symfony/polyfill"
                }
            },
            "autoload": {
                "psr-4": {
                    "Symfony\\Polyfill\\Intl\\Grapheme\\": ""
                },
                "files": [
                    "bootstrap.php"
                ]
            },
            "notification-url": "https://packagist.org/downloads/",
            "license": [
                "MIT"
            ],
            "authors": [
                {
                    "name": "Nicolas Grekas",
                    "email": "p@tchwork.com"
                },
                {
                    "name": "Symfony Community",
                    "homepage": "https://symfony.com/contributors"
                }
            ],
            "description": "Symfony polyfill for intl's grapheme_* functions",
            "homepage": "https://symfony.com",
            "keywords": [
                "compatibility",
                "grapheme",
                "intl",
                "polyfill",
                "portable",
                "shim"
            ],
            "support": {
                "source": "https://github.com/symfony/polyfill-intl-grapheme/tree/v1.22.1"
            },
            "funding": [
                {
                    "url": "https://symfony.com/sponsor",
                    "type": "custom"
                },
                {
                    "url": "https://github.com/fabpot",
                    "type": "github"
                },
                {
                    "url": "https://tidelift.com/funding/github/packagist/symfony/symfony",
                    "type": "tidelift"
                }
            ],
            "time": "2021-01-22T09:19:47+00:00"
        },
        {
            "name": "symfony/polyfill-intl-normalizer",
            "version": "dev-main",
            "source": {
                "type": "git",
                "url": "https://github.com/symfony/polyfill-intl-normalizer.git",
                "reference": "43a0283138253ed1d48d352ab6d0bdb3f809f248"
            },
            "dist": {
                "type": "zip",
                "url": "https://api.github.com/repos/symfony/polyfill-intl-normalizer/zipball/43a0283138253ed1d48d352ab6d0bdb3f809f248",
                "reference": "43a0283138253ed1d48d352ab6d0bdb3f809f248",
                "shasum": ""
            },
            "require": {
                "php": ">=7.1"
            },
            "suggest": {
                "ext-intl": "For best performance"
            },
            "default-branch": true,
            "type": "library",
            "extra": {
                "branch-alias": {
                    "dev-main": "1.22-dev"
                },
                "thanks": {
                    "name": "symfony/polyfill",
                    "url": "https://github.com/symfony/polyfill"
                }
            },
            "autoload": {
                "psr-4": {
                    "Symfony\\Polyfill\\Intl\\Normalizer\\": ""
                },
                "files": [
                    "bootstrap.php"
                ],
                "classmap": [
                    "Resources/stubs"
                ]
            },
            "notification-url": "https://packagist.org/downloads/",
            "license": [
                "MIT"
            ],
            "authors": [
                {
                    "name": "Nicolas Grekas",
                    "email": "p@tchwork.com"
                },
                {
                    "name": "Symfony Community",
                    "homepage": "https://symfony.com/contributors"
                }
            ],
            "description": "Symfony polyfill for intl's Normalizer class and related functions",
            "homepage": "https://symfony.com",
            "keywords": [
                "compatibility",
                "intl",
                "normalizer",
                "polyfill",
                "portable",
                "shim"
            ],
            "support": {
                "source": "https://github.com/symfony/polyfill-intl-normalizer/tree/v1.22.1"
            },
            "funding": [
                {
                    "url": "https://symfony.com/sponsor",
                    "type": "custom"
                },
                {
                    "url": "https://github.com/fabpot",
                    "type": "github"
                },
                {
                    "url": "https://tidelift.com/funding/github/packagist/symfony/symfony",
                    "type": "tidelift"
                }
            ],
            "time": "2021-01-22T09:19:47+00:00"
        },
        {
            "name": "symfony/polyfill-mbstring",
            "version": "dev-main",
            "source": {
                "type": "git",
                "url": "https://github.com/symfony/polyfill-mbstring.git",
                "reference": "5232de97ee3b75b0360528dae24e73db49566ab1"
            },
            "dist": {
                "type": "zip",
                "url": "https://api.github.com/repos/symfony/polyfill-mbstring/zipball/5232de97ee3b75b0360528dae24e73db49566ab1",
                "reference": "5232de97ee3b75b0360528dae24e73db49566ab1",
                "shasum": ""
            },
            "require": {
                "php": ">=7.1"
            },
            "suggest": {
                "ext-mbstring": "For best performance"
            },
            "default-branch": true,
            "type": "library",
            "extra": {
                "branch-alias": {
                    "dev-main": "1.22-dev"
                },
                "thanks": {
                    "name": "symfony/polyfill",
                    "url": "https://github.com/symfony/polyfill"
                }
            },
            "autoload": {
                "psr-4": {
                    "Symfony\\Polyfill\\Mbstring\\": ""
                },
                "files": [
                    "bootstrap.php"
                ]
            },
            "notification-url": "https://packagist.org/downloads/",
            "license": [
                "MIT"
            ],
            "authors": [
                {
                    "name": "Nicolas Grekas",
                    "email": "p@tchwork.com"
                },
                {
                    "name": "Symfony Community",
                    "homepage": "https://symfony.com/contributors"
                }
            ],
            "description": "Symfony polyfill for the Mbstring extension",
            "homepage": "https://symfony.com",
            "keywords": [
                "compatibility",
                "mbstring",
                "polyfill",
                "portable",
                "shim"
            ],
            "support": {
                "source": "https://github.com/symfony/polyfill-mbstring/tree/v1.22.1"
            },
            "funding": [
                {
                    "url": "https://symfony.com/sponsor",
                    "type": "custom"
                },
                {
                    "url": "https://github.com/fabpot",
                    "type": "github"
                },
                {
                    "url": "https://tidelift.com/funding/github/packagist/symfony/symfony",
                    "type": "tidelift"
                }
            ],
            "time": "2021-01-22T09:19:47+00:00"
        },
        {
            "name": "symfony/polyfill-php73",
            "version": "dev-main",
            "source": {
                "type": "git",
                "url": "https://github.com/symfony/polyfill-php73.git",
                "reference": "a678b42e92f86eca04b7fa4c0f6f19d097fb69e2"
            },
            "dist": {
                "type": "zip",
                "url": "https://api.github.com/repos/symfony/polyfill-php73/zipball/a678b42e92f86eca04b7fa4c0f6f19d097fb69e2",
                "reference": "a678b42e92f86eca04b7fa4c0f6f19d097fb69e2",
                "shasum": ""
            },
            "require": {
                "php": ">=7.1"
            },
            "default-branch": true,
            "type": "library",
            "extra": {
                "branch-alias": {
                    "dev-main": "1.22-dev"
                },
                "thanks": {
                    "name": "symfony/polyfill",
                    "url": "https://github.com/symfony/polyfill"
                }
            },
            "autoload": {
                "psr-4": {
                    "Symfony\\Polyfill\\Php73\\": ""
                },
                "files": [
                    "bootstrap.php"
                ],
                "classmap": [
                    "Resources/stubs"
                ]
            },
            "notification-url": "https://packagist.org/downloads/",
            "license": [
                "MIT"
            ],
            "authors": [
                {
                    "name": "Nicolas Grekas",
                    "email": "p@tchwork.com"
                },
                {
                    "name": "Symfony Community",
                    "homepage": "https://symfony.com/contributors"
                }
            ],
            "description": "Symfony polyfill backporting some PHP 7.3+ features to lower PHP versions",
            "homepage": "https://symfony.com",
            "keywords": [
                "compatibility",
                "polyfill",
                "portable",
                "shim"
            ],
            "support": {
                "source": "https://github.com/symfony/polyfill-php73/tree/v1.22.1"
            },
            "funding": [
                {
                    "url": "https://symfony.com/sponsor",
                    "type": "custom"
                },
                {
                    "url": "https://github.com/fabpot",
                    "type": "github"
                },
                {
                    "url": "https://tidelift.com/funding/github/packagist/symfony/symfony",
                    "type": "tidelift"
                }
            ],
            "time": "2021-01-07T16:49:33+00:00"
        },
        {
            "name": "symfony/polyfill-php80",
            "version": "dev-main",
            "source": {
                "type": "git",
                "url": "https://github.com/symfony/polyfill-php80.git",
                "reference": "dc3063ba22c2a1fd2f45ed856374d79114998f91"
            },
            "dist": {
                "type": "zip",
                "url": "https://api.github.com/repos/symfony/polyfill-php80/zipball/dc3063ba22c2a1fd2f45ed856374d79114998f91",
                "reference": "dc3063ba22c2a1fd2f45ed856374d79114998f91",
                "shasum": ""
            },
            "require": {
                "php": ">=7.1"
            },
            "default-branch": true,
            "type": "library",
            "extra": {
                "branch-alias": {
                    "dev-main": "1.22-dev"
                },
                "thanks": {
                    "name": "symfony/polyfill",
                    "url": "https://github.com/symfony/polyfill"
                }
            },
            "autoload": {
                "psr-4": {
                    "Symfony\\Polyfill\\Php80\\": ""
                },
                "files": [
                    "bootstrap.php"
                ],
                "classmap": [
                    "Resources/stubs"
                ]
            },
            "notification-url": "https://packagist.org/downloads/",
            "license": [
                "MIT"
            ],
            "authors": [
                {
                    "name": "Ion Bazan",
                    "email": "ion.bazan@gmail.com"
                },
                {
                    "name": "Nicolas Grekas",
                    "email": "p@tchwork.com"
                },
                {
                    "name": "Symfony Community",
                    "homepage": "https://symfony.com/contributors"
                }
            ],
            "description": "Symfony polyfill backporting some PHP 8.0+ features to lower PHP versions",
            "homepage": "https://symfony.com",
            "keywords": [
                "compatibility",
                "polyfill",
                "portable",
                "shim"
            ],
            "support": {
                "source": "https://github.com/symfony/polyfill-php80/tree/v1.22.1"
            },
            "funding": [
                {
                    "url": "https://symfony.com/sponsor",
                    "type": "custom"
                },
                {
                    "url": "https://github.com/fabpot",
                    "type": "github"
                },
                {
                    "url": "https://tidelift.com/funding/github/packagist/symfony/symfony",
                    "type": "tidelift"
                }
            ],
            "time": "2021-01-07T16:49:33+00:00"
        },
        {
            "name": "symfony/service-contracts",
            "version": "dev-main",
            "source": {
                "type": "git",
                "url": "https://github.com/symfony/service-contracts.git",
                "reference": "96cd360b9f03a22a30cf5354e630c557bd3aac33"
            },
            "dist": {
                "type": "zip",
                "url": "https://api.github.com/repos/symfony/service-contracts/zipball/96cd360b9f03a22a30cf5354e630c557bd3aac33",
                "reference": "96cd360b9f03a22a30cf5354e630c557bd3aac33",
                "shasum": ""
            },
            "require": {
                "php": ">=7.2.5",
                "psr/container": "^1.1"
            },
            "suggest": {
                "symfony/service-implementation": ""
            },
            "default-branch": true,
            "type": "library",
            "extra": {
                "branch-alias": {
                    "dev-main": "2.4-dev"
                },
                "thanks": {
                    "name": "symfony/contracts",
                    "url": "https://github.com/symfony/contracts"
                }
            },
            "autoload": {
                "psr-4": {
                    "Symfony\\Contracts\\Service\\": ""
                }
            },
            "notification-url": "https://packagist.org/downloads/",
            "license": [
                "MIT"
            ],
            "authors": [
                {
                    "name": "Nicolas Grekas",
                    "email": "p@tchwork.com"
                },
                {
                    "name": "Symfony Community",
                    "homepage": "https://symfony.com/contributors"
                }
            ],
            "description": "Generic abstractions related to writing services",
            "homepage": "https://symfony.com",
            "keywords": [
                "abstractions",
                "contracts",
                "decoupling",
                "interfaces",
                "interoperability",
                "standards"
            ],
            "support": {
                "source": "https://github.com/symfony/service-contracts/tree/main"
            },
            "funding": [
                {
                    "url": "https://symfony.com/sponsor",
                    "type": "custom"
                },
                {
                    "url": "https://github.com/fabpot",
                    "type": "github"
                },
                {
                    "url": "https://tidelift.com/funding/github/packagist/symfony/symfony",
                    "type": "tidelift"
                }
            ],
            "time": "2021-03-05T22:51:52+00:00"
        },
        {
            "name": "symfony/string",
            "version": "5.x-dev",
            "source": {
                "type": "git",
                "url": "https://github.com/symfony/string.git",
                "reference": "6d830fae00e2bb336074eae141bb00db36cd3551"
            },
            "dist": {
                "type": "zip",
                "url": "https://api.github.com/repos/symfony/string/zipball/6d830fae00e2bb336074eae141bb00db36cd3551",
                "reference": "6d830fae00e2bb336074eae141bb00db36cd3551",
                "shasum": ""
            },
            "require": {
                "php": ">=7.2.5",
                "symfony/polyfill-ctype": "~1.8",
                "symfony/polyfill-intl-grapheme": "~1.0",
                "symfony/polyfill-intl-normalizer": "~1.0",
                "symfony/polyfill-mbstring": "~1.0",
                "symfony/polyfill-php80": "~1.15"
            },
            "require-dev": {
                "symfony/error-handler": "^4.4|^5.0",
                "symfony/http-client": "^4.4|^5.0",
                "symfony/translation-contracts": "^1.1|^2",
                "symfony/var-exporter": "^4.4|^5.0"
            },
            "default-branch": true,
            "type": "library",
            "autoload": {
                "psr-4": {
                    "Symfony\\Component\\String\\": ""
                },
                "files": [
                    "Resources/functions.php"
                ],
                "exclude-from-classmap": [
                    "/Tests/"
                ]
            },
            "notification-url": "https://packagist.org/downloads/",
            "license": [
                "MIT"
            ],
            "authors": [
                {
                    "name": "Nicolas Grekas",
                    "email": "p@tchwork.com"
                },
                {
                    "name": "Symfony Community",
                    "homepage": "https://symfony.com/contributors"
                }
            ],
            "description": "Provides an object-oriented API to strings and deals with bytes, UTF-8 code points and grapheme clusters in a unified way",
            "homepage": "https://symfony.com",
            "keywords": [
                "grapheme",
                "i18n",
                "string",
                "unicode",
                "utf-8",
                "utf8"
            ],
            "support": {
                "source": "https://github.com/symfony/string/tree/5.x"
            },
            "funding": [
                {
                    "url": "https://symfony.com/sponsor",
                    "type": "custom"
                },
                {
                    "url": "https://github.com/fabpot",
                    "type": "github"
                },
                {
                    "url": "https://tidelift.com/funding/github/packagist/symfony/symfony",
                    "type": "tidelift"
                }
            ],
            "time": "2021-02-17T15:27:35+00:00"
        },
        {
            "name": "textalk/websocket",
            "version": "1.5.2",
            "source": {
                "type": "git",
                "url": "https://github.com/Textalk/websocket-php.git",
                "reference": "b93249453806a2dd46495de46d76fcbcb0d8dee8"
            },
            "dist": {
                "type": "zip",
                "url": "https://api.github.com/repos/Textalk/websocket-php/zipball/b93249453806a2dd46495de46d76fcbcb0d8dee8",
                "reference": "b93249453806a2dd46495de46d76fcbcb0d8dee8",
                "shasum": ""
            },
            "require": {
                "php": "^7.2 | ^8.0",
                "psr/log": "^1.0"
            },
            "require-dev": {
                "php-coveralls/php-coveralls": "^2.0",
                "phpunit/phpunit": "^8.0|^9.0",
                "squizlabs/php_codesniffer": "^3.5"
            },
            "type": "library",
            "autoload": {
                "psr-4": {
                    "WebSocket\\": "lib"
                }
            },
            "notification-url": "https://packagist.org/downloads/",
            "license": [
                "ISC"
            ],
            "authors": [
                {
                    "name": "Fredrik Liljegren"
                },
                {
                    "name": "Sören Jensen",
                    "email": "soren@abicart.se"
                }
            ],
            "description": "WebSocket client and server",
            "support": {
                "issues": "https://github.com/Textalk/websocket-php/issues",
                "source": "https://github.com/Textalk/websocket-php/tree/1.5.2"
            },
            "time": "2021-02-12T15:39:23+00:00"
        },
        {
            "name": "theseer/tokenizer",
            "version": "1.2.0",
            "source": {
                "type": "git",
                "url": "https://github.com/theseer/tokenizer.git",
                "reference": "75a63c33a8577608444246075ea0af0d052e452a"
            },
            "dist": {
                "type": "zip",
                "url": "https://api.github.com/repos/theseer/tokenizer/zipball/75a63c33a8577608444246075ea0af0d052e452a",
                "reference": "75a63c33a8577608444246075ea0af0d052e452a",
                "shasum": ""
            },
            "require": {
                "ext-dom": "*",
                "ext-tokenizer": "*",
                "ext-xmlwriter": "*",
                "php": "^7.2 || ^8.0"
            },
            "type": "library",
            "autoload": {
                "classmap": [
                    "src/"
                ]
            },
            "notification-url": "https://packagist.org/downloads/",
            "license": [
                "BSD-3-Clause"
            ],
            "authors": [
                {
                    "name": "Arne Blankerts",
                    "email": "arne@blankerts.de",
                    "role": "Developer"
                }
            ],
            "description": "A small library for converting tokenized PHP source code into XML and potentially other formats",
            "support": {
                "issues": "https://github.com/theseer/tokenizer/issues",
                "source": "https://github.com/theseer/tokenizer/tree/master"
            },
            "funding": [
                {
                    "url": "https://github.com/theseer",
                    "type": "github"
                }
            ],
            "time": "2020-07-12T23:59:07+00:00"
        },
        {
            "name": "twig/twig",
            "version": "2.x-dev",
            "source": {
                "type": "git",
                "url": "https://github.com/twigphp/Twig.git",
                "reference": "37e48403c21e06f63bc27d7ccd997fbb72b0ae2a"
            },
            "dist": {
                "type": "zip",
                "url": "https://api.github.com/repos/twigphp/Twig/zipball/37e48403c21e06f63bc27d7ccd997fbb72b0ae2a",
                "reference": "37e48403c21e06f63bc27d7ccd997fbb72b0ae2a",
                "shasum": ""
            },
            "require": {
                "php": ">=7.2.5",
                "symfony/polyfill-ctype": "^1.8",
                "symfony/polyfill-mbstring": "^1.3"
            },
            "require-dev": {
                "psr/container": "^1.0",
                "symfony/phpunit-bridge": "^4.4.9|^5.0.9"
            },
            "type": "library",
            "extra": {
                "branch-alias": {
                    "dev-master": "2.14-dev"
                }
            },
            "autoload": {
                "psr-0": {
                    "Twig_": "lib/"
                },
                "psr-4": {
                    "Twig\\": "src/"
                }
            },
            "notification-url": "https://packagist.org/downloads/",
            "license": [
                "BSD-3-Clause"
            ],
            "authors": [
                {
                    "name": "Fabien Potencier",
                    "email": "fabien@symfony.com",
                    "homepage": "http://fabien.potencier.org",
                    "role": "Lead Developer"
                },
                {
                    "name": "Twig Team",
                    "role": "Contributors"
                },
                {
                    "name": "Armin Ronacher",
                    "email": "armin.ronacher@active-4.com",
                    "role": "Project Founder"
                }
            ],
            "description": "Twig, the flexible, fast, and secure template language for PHP",
            "homepage": "https://twig.symfony.com",
            "keywords": [
                "templating"
            ],
            "support": {
                "issues": "https://github.com/twigphp/Twig/issues",
                "source": "https://github.com/twigphp/Twig/tree/2.x"
            },
            "funding": [
                {
                    "url": "https://github.com/fabpot",
                    "type": "github"
                },
                {
                    "url": "https://tidelift.com/funding/github/packagist/twig/twig",
                    "type": "tidelift"
                }
            ],
            "time": "2021-03-10T10:07:14+00:00"
        },
        {
            "name": "vimeo/psalm",
            "version": "4.1.1",
            "source": {
                "type": "git",
                "url": "https://github.com/vimeo/psalm.git",
                "reference": "16bfbd9224698bd738c665f33039fade2a1a3977"
            },
            "dist": {
                "type": "zip",
                "url": "https://api.github.com/repos/vimeo/psalm/zipball/16bfbd9224698bd738c665f33039fade2a1a3977",
                "reference": "16bfbd9224698bd738c665f33039fade2a1a3977",
                "shasum": ""
            },
            "require": {
                "amphp/amp": "^2.1",
                "amphp/byte-stream": "^1.5",
                "composer/package-versions-deprecated": "^1.8.0",
                "composer/semver": "^1.4 || ^2.0 || ^3.0",
                "composer/xdebug-handler": "^1.1",
                "dnoegel/php-xdg-base-dir": "^0.1.1",
                "ext-dom": "*",
                "ext-json": "*",
                "ext-libxml": "*",
                "ext-mbstring": "*",
                "ext-simplexml": "*",
                "ext-tokenizer": "*",
                "felixfbecker/advanced-json-rpc": "^3.0.3",
                "felixfbecker/language-server-protocol": "^1.4",
                "netresearch/jsonmapper": "^1.0 || ^2.0 || ^3.0",
                "nikic/php-parser": "^4.10.1",
                "openlss/lib-array2xml": "^1.0",
                "php": "^7.1|^8",
                "sebastian/diff": "^3.0 || ^4.0",
                "symfony/console": "^3.4.17 || ^4.1.6 || ^5.0",
                "webmozart/path-util": "^2.3"
            },
            "provide": {
                "psalm/psalm": "self.version"
            },
            "require-dev": {
                "amphp/amp": "^2.4.2",
                "bamarni/composer-bin-plugin": "^1.2",
                "brianium/paratest": "^4.0.0",
                "ext-curl": "*",
                "php": "^7.3|^8",
                "phpdocumentor/reflection-docblock": "^5",
                "phpmyadmin/sql-parser": "5.1.0",
                "phpspec/prophecy": ">=1.9.0",
                "phpunit/phpunit": "^9.0",
                "psalm/plugin-phpunit": "^0.13",
                "slevomat/coding-standard": "^5.0",
                "squizlabs/php_codesniffer": "^3.5",
                "symfony/process": "^4.3",
                "weirdan/prophecy-shim": "^1.0 || ^2.0"
            },
            "suggest": {
                "ext-igbinary": "^2.0.5"
            },
            "bin": [
                "psalm",
                "psalm-language-server",
                "psalm-plugin",
                "psalm-refactor",
                "psalter"
            ],
            "type": "library",
            "extra": {
                "branch-alias": {
                    "dev-master": "4.x-dev",
                    "dev-3.x": "3.x-dev",
                    "dev-2.x": "2.x-dev",
                    "dev-1.x": "1.x-dev"
                }
            },
            "autoload": {
                "psr-4": {
                    "Psalm\\": "src/Psalm/"
                },
                "files": [
                    "src/functions.php",
                    "src/spl_object_id.php"
                ]
            },
            "notification-url": "https://packagist.org/downloads/",
            "license": [
                "MIT"
            ],
            "authors": [
                {
                    "name": "Matthew Brown"
                }
            ],
            "description": "A static analysis tool for finding errors in PHP applications",
            "keywords": [
                "code",
                "inspection",
                "php"
            ],
            "support": {
                "issues": "https://github.com/vimeo/psalm/issues",
                "source": "https://github.com/vimeo/psalm/tree/4.1.1"
            },
            "time": "2020-11-02T05:54:12+00:00"
        },
        {
            "name": "webmozart/assert",
            "version": "dev-master",
            "source": {
                "type": "git",
                "url": "https://github.com/webmozarts/assert.git",
                "reference": "4631e2c7d2d7132adac9fd84d4c1a98c10a6e049"
            },
            "dist": {
                "type": "zip",
                "url": "https://api.github.com/repos/webmozarts/assert/zipball/4631e2c7d2d7132adac9fd84d4c1a98c10a6e049",
                "reference": "4631e2c7d2d7132adac9fd84d4c1a98c10a6e049",
                "shasum": ""
            },
            "require": {
                "php": "^7.2 || ^8.0",
                "symfony/polyfill-ctype": "^1.8"
            },
            "conflict": {
                "phpstan/phpstan": "<0.12.20",
                "vimeo/psalm": "<3.9.1"
            },
            "require-dev": {
                "phpunit/phpunit": "^8.5.13"
            },
            "default-branch": true,
            "type": "library",
            "extra": {
                "branch-alias": {
                    "dev-master": "1.10-dev"
                }
            },
            "autoload": {
                "psr-4": {
                    "Webmozart\\Assert\\": "src/"
                }
            },
            "notification-url": "https://packagist.org/downloads/",
            "license": [
                "MIT"
            ],
            "authors": [
                {
                    "name": "Bernhard Schussek",
                    "email": "bschussek@gmail.com"
                }
            ],
            "description": "Assertions to validate method input/output with nice error messages.",
            "keywords": [
                "assert",
                "check",
                "validate"
            ],
            "support": {
                "issues": "https://github.com/webmozarts/assert/issues",
                "source": "https://github.com/webmozarts/assert/tree/master"
            },
            "time": "2021-02-28T20:01:57+00:00"
        },
        {
            "name": "webmozart/path-util",
            "version": "dev-master",
            "source": {
                "type": "git",
                "url": "https://github.com/webmozart/path-util.git",
                "reference": "95a8f7ad150c2a3773ff3c3d04f557a24c99cfd2"
            },
            "dist": {
                "type": "zip",
                "url": "https://api.github.com/repos/webmozart/path-util/zipball/95a8f7ad150c2a3773ff3c3d04f557a24c99cfd2",
                "reference": "95a8f7ad150c2a3773ff3c3d04f557a24c99cfd2",
                "shasum": ""
            },
            "require": {
                "php": "^5.3.3|^7.0",
                "webmozart/assert": "~1.0"
            },
            "require-dev": {
                "phpunit/phpunit": "^4.6",
                "sebastian/version": "^1.0.1"
            },
            "default-branch": true,
            "type": "library",
            "extra": {
                "branch-alias": {
                    "dev-master": "2.3-dev"
                }
            },
            "autoload": {
                "psr-4": {
                    "Webmozart\\PathUtil\\": "src/"
                }
            },
            "notification-url": "https://packagist.org/downloads/",
            "license": [
                "MIT"
            ],
            "authors": [
                {
                    "name": "Bernhard Schussek",
                    "email": "bschussek@gmail.com"
                }
            ],
            "description": "A robust cross-platform utility for normalizing, comparing and modifying file paths.",
            "support": {
                "issues": "https://github.com/webmozart/path-util/issues",
                "source": "https://github.com/webmozart/path-util/tree/master"
            },
            "time": "2016-08-15T15:31:42+00:00"
        }
    ],
    "aliases": [],
    "minimum-stability": "dev",
    "stability-flags": [],
    "prefer-stable": false,
    "prefer-lowest": false,
    "platform": {
        "php": ">=7.4.0",
        "ext-curl": "*",
        "ext-imagick": "*",
        "ext-mbstring": "*",
        "ext-json": "*",
        "ext-yaml": "*",
        "ext-dom": "*",
        "ext-redis": "*",
        "ext-swoole": "*",
        "ext-pdo": "*",
        "ext-openssl": "*",
        "ext-zlib": "*",
        "ext-sockets": "*"
    },
    "platform-dev": [],
    "platform-overrides": {
        "php": "7.4"
    },
    "plugin-api-version": "2.0.0"
}<|MERGE_RESOLUTION|>--- conflicted
+++ resolved
@@ -4,11 +4,7 @@
         "Read more about it at https://getcomposer.org/doc/01-basic-usage.md#installing-dependencies",
         "This file is @generated automatically"
     ],
-<<<<<<< HEAD
-    "content-hash": "b579d6ac34eb119446727d63b21acca2",
-=======
     "content-hash": "442d6d8b6c76ef7ae5ea26e500af6479",
->>>>>>> 7ebc7f75
     "packages": [
         {
             "name": "adhocore/jwt",
@@ -302,64 +298,6 @@
             "time": "2020-11-06T16:09:14+00:00"
         },
         {
-<<<<<<< HEAD
-            "name": "domnikl/statsd",
-            "version": "3.0.2",
-            "source": {
-                "type": "git",
-                "url": "https://github.com/domnikl/statsd-php.git",
-                "reference": "393c6565efbfb23c8296ae3099a62fb6366c6ce3"
-            },
-            "dist": {
-                "type": "zip",
-                "url": "https://api.github.com/repos/domnikl/statsd-php/zipball/393c6565efbfb23c8296ae3099a62fb6366c6ce3",
-                "reference": "393c6565efbfb23c8296ae3099a62fb6366c6ce3",
-                "shasum": ""
-            },
-            "require": {
-                "php": ">= 7.2"
-            },
-            "require-dev": {
-                "flyeralarm/php-code-validator": "^2.2",
-                "phpunit/phpunit": "~8.0",
-                "vimeo/psalm": "^3.4"
-            },
-            "type": "library",
-            "autoload": {
-                "psr-4": {
-                    "Domnikl\\Statsd\\": "src/",
-                    "Domnikl\\Test\\Statsd\\": "tests/unit"
-                }
-            },
-            "notification-url": "https://packagist.org/downloads/",
-            "license": [
-                "MIT"
-            ],
-            "authors": [
-                {
-                    "name": "Dominik Liebler",
-                    "email": "liebler.dominik@gmail.com"
-                }
-            ],
-            "description": "a PHP client for statsd",
-            "homepage": "https://domnikl.github.com/statsd-php",
-            "keywords": [
-                "Metrics",
-                "monitoring",
-                "statistics",
-                "statsd",
-                "udp"
-            ],
-            "support": {
-                "issues": "https://github.com/domnikl/statsd-php/issues",
-                "source": "https://github.com/domnikl/statsd-php/tree/master"
-            },
-            "abandoned": "slickdeals/statsd",
-            "time": "2020-01-03T14:24:58+00:00"
-        },
-        {
-=======
->>>>>>> 7ebc7f75
             "name": "dragonmantank/cron-expression",
             "version": "v3.1.0",
             "source": {
@@ -584,21 +522,12 @@
             "source": {
                 "type": "git",
                 "url": "https://github.com/guzzle/psr7.git",
-<<<<<<< HEAD
-                "reference": "d7fe0a0eabc266c3dcf2f20aa12121044ff196a4"
-            },
-            "dist": {
-                "type": "zip",
-                "url": "https://api.github.com/repos/guzzle/psr7/zipball/d7fe0a0eabc266c3dcf2f20aa12121044ff196a4",
-                "reference": "d7fe0a0eabc266c3dcf2f20aa12121044ff196a4",
-=======
                 "reference": "2f3e4f6cf8fd4aad7624c90a94f0ab38fde25976"
             },
             "dist": {
                 "type": "zip",
                 "url": "https://api.github.com/repos/guzzle/psr7/zipball/2f3e4f6cf8fd4aad7624c90a94f0ab38fde25976",
                 "reference": "2f3e4f6cf8fd4aad7624c90a94f0ab38fde25976",
->>>>>>> 7ebc7f75
                 "shasum": ""
             },
             "require": {
@@ -660,11 +589,7 @@
                 "issues": "https://github.com/guzzle/psr7/issues",
                 "source": "https://github.com/guzzle/psr7/tree/1.x"
             },
-<<<<<<< HEAD
-            "time": "2021-03-09T14:42:40+00:00"
-=======
             "time": "2021-03-02T18:57:24+00:00"
->>>>>>> 7ebc7f75
         },
         {
             "name": "influxdb/influxdb-php",
@@ -2143,21 +2068,12 @@
             "source": {
                 "type": "git",
                 "url": "https://github.com/webmozarts/assert.git",
-<<<<<<< HEAD
-                "reference": "bafc69caeb4d49c39fd0779086c03a3738cbb389"
-            },
-            "dist": {
-                "type": "zip",
-                "url": "https://api.github.com/repos/webmozarts/assert/zipball/bafc69caeb4d49c39fd0779086c03a3738cbb389",
-                "reference": "bafc69caeb4d49c39fd0779086c03a3738cbb389",
-=======
                 "reference": "4631e2c7d2d7132adac9fd84d4c1a98c10a6e049"
             },
             "dist": {
                 "type": "zip",
                 "url": "https://api.github.com/repos/webmozarts/assert/zipball/4631e2c7d2d7132adac9fd84d4c1a98c10a6e049",
                 "reference": "4631e2c7d2d7132adac9fd84d4c1a98c10a6e049",
->>>>>>> 7ebc7f75
                 "shasum": ""
             },
             "require": {
@@ -2197,11 +2113,7 @@
                 "issues": "https://github.com/webmozarts/assert/issues",
                 "source": "https://github.com/webmozarts/assert/tree/1.9.1"
             },
-<<<<<<< HEAD
-            "time": "2020-07-08T17:02:28+00:00"
-=======
             "time": "2021-02-28T20:01:57+00:00"
->>>>>>> 7ebc7f75
         }
     ],
     "packages-dev": [
