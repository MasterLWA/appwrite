--- conflicted
+++ resolved
@@ -4,11 +4,7 @@
         "Read more about it at https://getcomposer.org/doc/01-basic-usage.md#installing-dependencies",
         "This file is @generated automatically"
     ],
-<<<<<<< HEAD
-    "content-hash": "6607a4cd423907c91a43af2609c96b52",
-=======
-    "content-hash": "db9e7adb4caf775eaa200d3888b65579",
->>>>>>> e8583d93
+    "content-hash": "f8ec9ffac67a27b14c6a213d14c8706a",
     "packages": [
         {
             "name": "adhocore/jwt",
@@ -1812,40 +1808,23 @@
         },
         {
             "name": "utopia-php/abuse",
-<<<<<<< HEAD
-            "version": "0.22.0",
+            "version": "0.22.1",
             "source": {
                 "type": "git",
                 "url": "https://github.com/utopia-php/abuse.git",
-                "reference": "8b873d6ed8e24fb763553093008b215b4a66ce5d"
-            },
-            "dist": {
-                "type": "zip",
-                "url": "https://api.github.com/repos/utopia-php/abuse/zipball/8b873d6ed8e24fb763553093008b215b4a66ce5d",
-                "reference": "8b873d6ed8e24fb763553093008b215b4a66ce5d",
-=======
-            "version": "0.21.0",
-            "source": {
-                "type": "git",
-                "url": "https://github.com/utopia-php/abuse.git",
-                "reference": "7483068b192b27d698da9534c80091f69666d5eb"
-            },
-            "dist": {
-                "type": "zip",
-                "url": "https://api.github.com/repos/utopia-php/abuse/zipball/7483068b192b27d698da9534c80091f69666d5eb",
-                "reference": "7483068b192b27d698da9534c80091f69666d5eb",
->>>>>>> e8583d93
+                "reference": "9360a026d18809e35523b254ab57e51055008203"
+            },
+            "dist": {
+                "type": "zip",
+                "url": "https://api.github.com/repos/utopia-php/abuse/zipball/9360a026d18809e35523b254ab57e51055008203",
+                "reference": "9360a026d18809e35523b254ab57e51055008203",
                 "shasum": ""
             },
             "require": {
                 "ext-curl": "*",
                 "ext-pdo": "*",
                 "php": ">=8.0",
-<<<<<<< HEAD
                 "utopia-php/database": "0.34.*"
-=======
-                "utopia-php/database": "0.33.*"
->>>>>>> e8583d93
             },
             "require-dev": {
                 "laravel/pint": "1.2.*",
@@ -1872,15 +1851,9 @@
             ],
             "support": {
                 "issues": "https://github.com/utopia-php/abuse/issues",
-<<<<<<< HEAD
-                "source": "https://github.com/utopia-php/abuse/tree/0.22.0"
-            },
-            "time": "2023-03-23T05:28:32+00:00"
-=======
-                "source": "https://github.com/utopia-php/abuse/tree/0.21.0"
-            },
-            "time": "2023-03-10T08:49:10+00:00"
->>>>>>> e8583d93
+                "source": "https://github.com/utopia-php/abuse/tree/0.22.1"
+            },
+            "time": "2023-03-23T07:30:49+00:00"
         },
         {
             "name": "utopia-php/analytics",
@@ -1939,38 +1912,21 @@
         },
         {
             "name": "utopia-php/audit",
-<<<<<<< HEAD
-            "version": "0.24.0",
+            "version": "0.24.1",
             "source": {
                 "type": "git",
                 "url": "https://github.com/utopia-php/audit.git",
-                "reference": "38a4988a617890f1c2996bf0d12fec80a6c06da9"
-            },
-            "dist": {
-                "type": "zip",
-                "url": "https://api.github.com/repos/utopia-php/audit/zipball/38a4988a617890f1c2996bf0d12fec80a6c06da9",
-                "reference": "38a4988a617890f1c2996bf0d12fec80a6c06da9",
-=======
-            "version": "0.23.0",
-            "source": {
-                "type": "git",
-                "url": "https://github.com/utopia-php/audit.git",
-                "reference": "f16e893a22b93560d2af02afcb4761b3a940148a"
-            },
-            "dist": {
-                "type": "zip",
-                "url": "https://api.github.com/repos/utopia-php/audit/zipball/f16e893a22b93560d2af02afcb4761b3a940148a",
-                "reference": "f16e893a22b93560d2af02afcb4761b3a940148a",
->>>>>>> e8583d93
+                "reference": "237538b618506bbc0efc0e7884d49cdf52c20004"
+            },
+            "dist": {
+                "type": "zip",
+                "url": "https://api.github.com/repos/utopia-php/audit/zipball/237538b618506bbc0efc0e7884d49cdf52c20004",
+                "reference": "237538b618506bbc0efc0e7884d49cdf52c20004",
                 "shasum": ""
             },
             "require": {
                 "php": ">=8.0",
-<<<<<<< HEAD
                 "utopia-php/database": "0.34.*"
-=======
-                "utopia-php/database": "0.33.*"
->>>>>>> e8583d93
             },
             "require-dev": {
                 "laravel/pint": "1.2.*",
@@ -1997,15 +1953,9 @@
             ],
             "support": {
                 "issues": "https://github.com/utopia-php/audit/issues",
-<<<<<<< HEAD
-                "source": "https://github.com/utopia-php/audit/tree/0.24.0"
-            },
-            "time": "2023-03-23T05:33:06+00:00"
-=======
-                "source": "https://github.com/utopia-php/audit/tree/0.23.0"
-            },
-            "time": "2023-03-10T08:51:26+00:00"
->>>>>>> e8583d93
+                "source": "https://github.com/utopia-php/audit/tree/0.24.1"
+            },
+            "time": "2023-03-23T07:29:11+00:00"
         },
         {
             "name": "utopia-php/cache",
@@ -2162,29 +2112,16 @@
         },
         {
             "name": "utopia-php/database",
-<<<<<<< HEAD
-            "version": "0.34.0",
+            "version": "0.34.1",
             "source": {
                 "type": "git",
                 "url": "https://github.com/utopia-php/database.git",
-                "reference": "c0b2d93cd5b867f9816d89aa7883dda7e8373ea5"
-            },
-            "dist": {
-                "type": "zip",
-                "url": "https://api.github.com/repos/utopia-php/database/zipball/c0b2d93cd5b867f9816d89aa7883dda7e8373ea5",
-                "reference": "c0b2d93cd5b867f9816d89aa7883dda7e8373ea5",
-=======
-            "version": "0.33.0",
-            "source": {
-                "type": "git",
-                "url": "https://github.com/utopia-php/database.git",
-                "reference": "7453256728053cddfb0c872ac8ca60157c4d8a11"
-            },
-            "dist": {
-                "type": "zip",
-                "url": "https://api.github.com/repos/utopia-php/database/zipball/7453256728053cddfb0c872ac8ca60157c4d8a11",
-                "reference": "7453256728053cddfb0c872ac8ca60157c4d8a11",
->>>>>>> e8583d93
+                "reference": "b592ab1bab9d7412cf5b756fdcdf850c03b1470d"
+            },
+            "dist": {
+                "type": "zip",
+                "url": "https://api.github.com/repos/utopia-php/database/zipball/b592ab1bab9d7412cf5b756fdcdf850c03b1470d",
+                "reference": "b592ab1bab9d7412cf5b756fdcdf850c03b1470d",
                 "shasum": ""
             },
             "require": {
@@ -2227,15 +2164,9 @@
             ],
             "support": {
                 "issues": "https://github.com/utopia-php/database/issues",
-<<<<<<< HEAD
-                "source": "https://github.com/utopia-php/database/tree/0.34.0"
-            },
-            "time": "2023-03-23T05:24:05+00:00"
-=======
-                "source": "https://github.com/utopia-php/database/tree/0.33.0"
-            },
-            "time": "2023-03-08T08:46:35+00:00"
->>>>>>> e8583d93
+                "source": "https://github.com/utopia-php/database/tree/0.34.1"
+            },
+            "time": "2023-03-23T07:23:41+00:00"
         },
         {
             "name": "utopia-php/domains",
