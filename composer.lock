{
    "_readme": [
        "This file locks the dependencies of your project to a known state",
        "Read more about it at https://getcomposer.org/doc/01-basic-usage.md#installing-dependencies",
        "This file is @generated automatically"
    ],
<<<<<<< HEAD
    "content-hash": "6194919aa35d896dc3dfdb846936cba4",
=======
    "content-hash": "aca68a1c1c7d762cabd02ce02cf40df4",
>>>>>>> 022e9920
    "packages": [
        {
            "name": "adhocore/jwt",
            "version": "1.1.2",
            "source": {
                "type": "git",
                "url": "https://github.com/adhocore/php-jwt.git",
                "reference": "6c434af7170090bb7a8880d2bc220a2254ba7899"
            },
            "dist": {
                "type": "zip",
                "url": "https://api.github.com/repos/adhocore/php-jwt/zipball/6c434af7170090bb7a8880d2bc220a2254ba7899",
                "reference": "6c434af7170090bb7a8880d2bc220a2254ba7899",
                "shasum": ""
            },
            "require": {
                "php": "^7.0 || ^8.0"
            },
            "require-dev": {
                "phpunit/phpunit": "^6.5 || ^7.5"
            },
            "type": "library",
            "autoload": {
                "psr-4": {
                    "Ahc\\Jwt\\": "src/"
                }
            },
            "notification-url": "https://packagist.org/downloads/",
            "license": [
                "MIT"
            ],
            "authors": [
                {
                    "name": "Jitendra Adhikari",
                    "email": "jiten.adhikary@gmail.com"
                }
            ],
            "description": "Ultra lightweight JSON web token (JWT) library for PHP5.5+.",
            "keywords": [
                "auth",
                "json-web-token",
                "jwt",
                "jwt-auth",
                "jwt-php",
                "token"
            ],
            "support": {
                "issues": "https://github.com/adhocore/php-jwt/issues",
                "source": "https://github.com/adhocore/php-jwt/tree/1.1.2"
            },
            "funding": [
                {
                    "url": "https://paypal.me/ji10",
                    "type": "custom"
                }
            ],
            "time": "2021-02-20T09:56:44+00:00"
        },
        {
            "name": "appwrite/php-clamav",
            "version": "1.1.0",
            "source": {
                "type": "git",
                "url": "https://github.com/appwrite/php-clamav.git",
                "reference": "61d00f24f9e7766fbba233e7b8d09c5475388073"
            },
            "dist": {
                "type": "zip",
                "url": "https://api.github.com/repos/appwrite/php-clamav/zipball/61d00f24f9e7766fbba233e7b8d09c5475388073",
                "reference": "61d00f24f9e7766fbba233e7b8d09c5475388073",
                "shasum": ""
            },
            "require": {
                "ext-sockets": "*",
                "php": ">=7.1"
            },
            "require-dev": {
                "phpunit/phpunit": "^7.0"
            },
            "type": "library",
            "autoload": {
                "psr-4": {
                    "Appwrite\\ClamAV\\": "src/ClamAV"
                }
            },
            "notification-url": "https://packagist.org/downloads/",
            "license": [
                "MIT"
            ],
            "authors": [
                {
                    "name": "Eldad Fux",
                    "email": "eldad@appwrite.io"
                }
            ],
            "description": "ClamAV network and pipe client for PHP",
            "keywords": [
                "anti virus",
                "appwrite",
                "clamav",
                "php"
            ],
            "support": {
                "issues": "https://github.com/appwrite/php-clamav/issues",
                "source": "https://github.com/appwrite/php-clamav/tree/1.1.0"
            },
            "time": "2020-10-02T05:23:46+00:00"
        },
        {
            "name": "appwrite/php-runtimes",
            "version": "0.11.0",
            "source": {
                "type": "git",
                "url": "https://github.com/appwrite/runtimes.git",
                "reference": "547fc026e11c0946846a8ac690898f5bf53be101"
            },
            "require": {
                "php": ">=8.0",
                "utopia-php/system": "0.4.*"
            },
            "require-dev": {
                "phpunit/phpunit": "^9.3",
                "vimeo/psalm": "4.0.1"
            },
            "type": "library",
            "autoload": {
                "psr-4": {
                    "Appwrite\\Runtimes\\": "src/Runtimes"
                }
            },
            "license": [
                "BSD-3-Clause"
            ],
            "authors": [
                {
                    "name": "Eldad Fux",
                    "email": "eldad@appwrite.io"
                },
                {
                    "name": "Torsten Dittmann",
                    "email": "torsten@appwrite.io"
                }
            ],
            "description": "Appwrite repository for Cloud Function runtimes that contains the configurations and tests for all of the Appwrite runtime environments.",
            "keywords": [
                "appwrite",
                "php",
                "runtimes"
            ],
            "time": "2022-08-15T14:03:36+00:00"
        },
        {
            "name": "chillerlan/php-qrcode",
            "version": "4.3.3",
            "source": {
                "type": "git",
                "url": "https://github.com/chillerlan/php-qrcode.git",
                "reference": "6356b246948ac1025882b3f55e7c68ebd4515ae3"
            },
            "dist": {
                "type": "zip",
                "url": "https://api.github.com/repos/chillerlan/php-qrcode/zipball/6356b246948ac1025882b3f55e7c68ebd4515ae3",
                "reference": "6356b246948ac1025882b3f55e7c68ebd4515ae3",
                "shasum": ""
            },
            "require": {
                "chillerlan/php-settings-container": "^2.1",
                "ext-mbstring": "*",
                "php": "^7.4 || ^8.0"
            },
            "require-dev": {
                "phan/phan": "^5.3",
                "phpunit/phpunit": "^9.5",
                "setasign/fpdf": "^1.8.2"
            },
            "suggest": {
                "chillerlan/php-authenticator": "Yet another Google authenticator! Also creates URIs for mobile apps.",
                "setasign/fpdf": "Required to use the QR FPDF output."
            },
            "type": "library",
            "autoload": {
                "psr-4": {
                    "chillerlan\\QRCode\\": "src/"
                }
            },
            "notification-url": "https://packagist.org/downloads/",
            "license": [
                "MIT"
            ],
            "authors": [
                {
                    "name": "Kazuhiko Arase",
                    "homepage": "https://github.com/kazuhikoarase"
                },
                {
                    "name": "Smiley",
                    "email": "smiley@chillerlan.net",
                    "homepage": "https://github.com/codemasher"
                },
                {
                    "name": "Contributors",
                    "homepage": "https://github.com/chillerlan/php-qrcode/graphs/contributors"
                }
            ],
            "description": "A QR code generator. PHP 7.4+",
            "homepage": "https://github.com/chillerlan/php-qrcode",
            "keywords": [
                "phpqrcode",
                "qr",
                "qr code",
                "qrcode",
                "qrcode-generator"
            ],
            "support": {
                "issues": "https://github.com/chillerlan/php-qrcode/issues",
                "source": "https://github.com/chillerlan/php-qrcode/tree/4.3.3"
            },
            "funding": [
                {
                    "url": "https://www.paypal.com/donate?hosted_button_id=WLYUNAT9ZTJZ4",
                    "type": "custom"
                },
                {
                    "url": "https://ko-fi.com/codemasher",
                    "type": "ko_fi"
                }
            ],
            "time": "2021-11-25T22:38:09+00:00"
        },
        {
            "name": "chillerlan/php-settings-container",
            "version": "2.1.4",
            "source": {
                "type": "git",
                "url": "https://github.com/chillerlan/php-settings-container.git",
                "reference": "1beb7df3c14346d4344b0b2e12f6f9a74feabd4a"
            },
            "dist": {
                "type": "zip",
                "url": "https://api.github.com/repos/chillerlan/php-settings-container/zipball/1beb7df3c14346d4344b0b2e12f6f9a74feabd4a",
                "reference": "1beb7df3c14346d4344b0b2e12f6f9a74feabd4a",
                "shasum": ""
            },
            "require": {
                "ext-json": "*",
                "php": "^7.4 || ^8.0"
            },
            "require-dev": {
                "phan/phan": "^5.3",
                "phpunit/phpunit": "^9.5"
            },
            "type": "library",
            "autoload": {
                "psr-4": {
                    "chillerlan\\Settings\\": "src/"
                }
            },
            "notification-url": "https://packagist.org/downloads/",
            "license": [
                "MIT"
            ],
            "authors": [
                {
                    "name": "Smiley",
                    "email": "smiley@chillerlan.net",
                    "homepage": "https://github.com/codemasher"
                }
            ],
            "description": "A container class for immutable settings objects. Not a DI container. PHP 7.4+",
            "homepage": "https://github.com/chillerlan/php-settings-container",
            "keywords": [
                "PHP7",
                "Settings",
                "configuration",
                "container",
                "helper"
            ],
            "support": {
                "issues": "https://github.com/chillerlan/php-settings-container/issues",
                "source": "https://github.com/chillerlan/php-settings-container"
            },
            "funding": [
                {
                    "url": "https://www.paypal.com/donate?hosted_button_id=WLYUNAT9ZTJZ4",
                    "type": "custom"
                },
                {
                    "url": "https://ko-fi.com/codemasher",
                    "type": "ko_fi"
                }
            ],
            "time": "2022-07-05T22:32:14+00:00"
        },
        {
            "name": "colinmollenhour/credis",
            "version": "v1.13.1",
            "source": {
                "type": "git",
                "url": "https://github.com/colinmollenhour/credis.git",
                "reference": "85df015088e00daf8ce395189de22c8eb45c8d49"
            },
            "dist": {
                "type": "zip",
                "url": "https://api.github.com/repos/colinmollenhour/credis/zipball/85df015088e00daf8ce395189de22c8eb45c8d49",
                "reference": "85df015088e00daf8ce395189de22c8eb45c8d49",
                "shasum": ""
            },
            "require": {
                "php": ">=5.6.0"
            },
            "suggest": {
                "ext-redis": "Improved performance for communicating with redis"
            },
            "type": "library",
            "autoload": {
                "classmap": [
                    "Client.php",
                    "Cluster.php",
                    "Sentinel.php",
                    "Module.php"
                ]
            },
            "notification-url": "https://packagist.org/downloads/",
            "license": [
                "MIT"
            ],
            "authors": [
                {
                    "name": "Colin Mollenhour",
                    "email": "colin@mollenhour.com"
                }
            ],
            "description": "Credis is a lightweight interface to the Redis key-value store which wraps the phpredis library when available for better performance.",
            "homepage": "https://github.com/colinmollenhour/credis",
            "support": {
                "issues": "https://github.com/colinmollenhour/credis/issues",
                "source": "https://github.com/colinmollenhour/credis/tree/v1.13.1"
            },
            "time": "2022-06-20T22:56:59+00:00"
        },
        {
            "name": "composer/package-versions-deprecated",
            "version": "1.11.99.5",
            "source": {
                "type": "git",
                "url": "https://github.com/composer/package-versions-deprecated.git",
                "reference": "b4f54f74ef3453349c24a845d22392cd31e65f1d"
            },
            "dist": {
                "type": "zip",
                "url": "https://api.github.com/repos/composer/package-versions-deprecated/zipball/b4f54f74ef3453349c24a845d22392cd31e65f1d",
                "reference": "b4f54f74ef3453349c24a845d22392cd31e65f1d",
                "shasum": ""
            },
            "require": {
                "composer-plugin-api": "^1.1.0 || ^2.0",
                "php": "^7 || ^8"
            },
            "replace": {
                "ocramius/package-versions": "1.11.99"
            },
            "require-dev": {
                "composer/composer": "^1.9.3 || ^2.0@dev",
                "ext-zip": "^1.13",
                "phpunit/phpunit": "^6.5 || ^7"
            },
            "type": "composer-plugin",
            "extra": {
                "class": "PackageVersions\\Installer",
                "branch-alias": {
                    "dev-master": "1.x-dev"
                }
            },
            "autoload": {
                "psr-4": {
                    "PackageVersions\\": "src/PackageVersions"
                }
            },
            "notification-url": "https://packagist.org/downloads/",
            "license": [
                "MIT"
            ],
            "authors": [
                {
                    "name": "Marco Pivetta",
                    "email": "ocramius@gmail.com"
                },
                {
                    "name": "Jordi Boggiano",
                    "email": "j.boggiano@seld.be"
                }
            ],
            "description": "Composer plugin that provides efficient querying for installed package versions (no runtime IO)",
            "support": {
                "issues": "https://github.com/composer/package-versions-deprecated/issues",
                "source": "https://github.com/composer/package-versions-deprecated/tree/1.11.99.5"
            },
            "funding": [
                {
                    "url": "https://packagist.com",
                    "type": "custom"
                },
                {
                    "url": "https://github.com/composer",
                    "type": "github"
                },
                {
                    "url": "https://tidelift.com/funding/github/packagist/composer/composer",
                    "type": "tidelift"
                }
            ],
            "time": "2022-01-17T14:14:24+00:00"
        },
        {
            "name": "dragonmantank/cron-expression",
            "version": "v3.3.1",
            "source": {
                "type": "git",
                "url": "https://github.com/dragonmantank/cron-expression.git",
                "reference": "be85b3f05b46c39bbc0d95f6c071ddff669510fa"
            },
            "dist": {
                "type": "zip",
                "url": "https://api.github.com/repos/dragonmantank/cron-expression/zipball/be85b3f05b46c39bbc0d95f6c071ddff669510fa",
                "reference": "be85b3f05b46c39bbc0d95f6c071ddff669510fa",
                "shasum": ""
            },
            "require": {
                "php": "^7.2|^8.0",
                "webmozart/assert": "^1.0"
            },
            "replace": {
                "mtdowling/cron-expression": "^1.0"
            },
            "require-dev": {
                "phpstan/extension-installer": "^1.0",
                "phpstan/phpstan": "^1.0",
                "phpstan/phpstan-webmozart-assert": "^1.0",
                "phpunit/phpunit": "^7.0|^8.0|^9.0"
            },
            "type": "library",
            "autoload": {
                "psr-4": {
                    "Cron\\": "src/Cron/"
                }
            },
            "notification-url": "https://packagist.org/downloads/",
            "license": [
                "MIT"
            ],
            "authors": [
                {
                    "name": "Chris Tankersley",
                    "email": "chris@ctankersley.com",
                    "homepage": "https://github.com/dragonmantank"
                }
            ],
            "description": "CRON for PHP: Calculate the next or previous run date and determine if a CRON expression is due",
            "keywords": [
                "cron",
                "schedule"
            ],
            "support": {
                "issues": "https://github.com/dragonmantank/cron-expression/issues",
                "source": "https://github.com/dragonmantank/cron-expression/tree/v3.3.1"
            },
            "funding": [
                {
                    "url": "https://github.com/dragonmantank",
                    "type": "github"
                }
            ],
            "time": "2022-01-18T15:43:28+00:00"
        },
        {
            "name": "guzzlehttp/guzzle",
            "version": "7.5.0",
            "source": {
                "type": "git",
                "url": "https://github.com/guzzle/guzzle.git",
                "reference": "b50a2a1251152e43f6a37f0fa053e730a67d25ba"
            },
            "dist": {
                "type": "zip",
                "url": "https://api.github.com/repos/guzzle/guzzle/zipball/b50a2a1251152e43f6a37f0fa053e730a67d25ba",
                "reference": "b50a2a1251152e43f6a37f0fa053e730a67d25ba",
                "shasum": ""
            },
            "require": {
                "ext-json": "*",
                "guzzlehttp/promises": "^1.5",
                "guzzlehttp/psr7": "^1.9 || ^2.4",
                "php": "^7.2.5 || ^8.0",
                "psr/http-client": "^1.0",
                "symfony/deprecation-contracts": "^2.2 || ^3.0"
            },
            "provide": {
                "psr/http-client-implementation": "1.0"
            },
            "require-dev": {
                "bamarni/composer-bin-plugin": "^1.8.1",
                "ext-curl": "*",
                "php-http/client-integration-tests": "^3.0",
                "phpunit/phpunit": "^8.5.29 || ^9.5.23",
                "psr/log": "^1.1 || ^2.0 || ^3.0"
            },
            "suggest": {
                "ext-curl": "Required for CURL handler support",
                "ext-intl": "Required for Internationalized Domain Name (IDN) support",
                "psr/log": "Required for using the Log middleware"
            },
            "type": "library",
            "extra": {
                "bamarni-bin": {
                    "bin-links": true,
                    "forward-command": false
                },
                "branch-alias": {
                    "dev-master": "7.5-dev"
                }
            },
            "autoload": {
                "files": [
                    "src/functions_include.php"
                ],
                "psr-4": {
                    "GuzzleHttp\\": "src/"
                }
            },
            "notification-url": "https://packagist.org/downloads/",
            "license": [
                "MIT"
            ],
            "authors": [
                {
                    "name": "Graham Campbell",
                    "email": "hello@gjcampbell.co.uk",
                    "homepage": "https://github.com/GrahamCampbell"
                },
                {
                    "name": "Michael Dowling",
                    "email": "mtdowling@gmail.com",
                    "homepage": "https://github.com/mtdowling"
                },
                {
                    "name": "Jeremy Lindblom",
                    "email": "jeremeamia@gmail.com",
                    "homepage": "https://github.com/jeremeamia"
                },
                {
                    "name": "George Mponos",
                    "email": "gmponos@gmail.com",
                    "homepage": "https://github.com/gmponos"
                },
                {
                    "name": "Tobias Nyholm",
                    "email": "tobias.nyholm@gmail.com",
                    "homepage": "https://github.com/Nyholm"
                },
                {
                    "name": "Márk Sági-Kazár",
                    "email": "mark.sagikazar@gmail.com",
                    "homepage": "https://github.com/sagikazarmark"
                },
                {
                    "name": "Tobias Schultze",
                    "email": "webmaster@tubo-world.de",
                    "homepage": "https://github.com/Tobion"
                }
            ],
            "description": "Guzzle is a PHP HTTP client library",
            "keywords": [
                "client",
                "curl",
                "framework",
                "http",
                "http client",
                "psr-18",
                "psr-7",
                "rest",
                "web service"
            ],
            "support": {
                "issues": "https://github.com/guzzle/guzzle/issues",
                "source": "https://github.com/guzzle/guzzle/tree/7.5.0"
            },
            "funding": [
                {
                    "url": "https://github.com/GrahamCampbell",
                    "type": "github"
                },
                {
                    "url": "https://github.com/Nyholm",
                    "type": "github"
                },
                {
                    "url": "https://tidelift.com/funding/github/packagist/guzzlehttp/guzzle",
                    "type": "tidelift"
                }
            ],
            "time": "2022-08-28T15:39:27+00:00"
        },
        {
            "name": "guzzlehttp/promises",
            "version": "1.5.2",
            "source": {
                "type": "git",
                "url": "https://github.com/guzzle/promises.git",
                "reference": "b94b2807d85443f9719887892882d0329d1e2598"
            },
            "dist": {
                "type": "zip",
                "url": "https://api.github.com/repos/guzzle/promises/zipball/b94b2807d85443f9719887892882d0329d1e2598",
                "reference": "b94b2807d85443f9719887892882d0329d1e2598",
                "shasum": ""
            },
            "require": {
                "php": ">=5.5"
            },
            "require-dev": {
                "symfony/phpunit-bridge": "^4.4 || ^5.1"
            },
            "type": "library",
            "extra": {
                "branch-alias": {
                    "dev-master": "1.5-dev"
                }
            },
            "autoload": {
                "files": [
                    "src/functions_include.php"
                ],
                "psr-4": {
                    "GuzzleHttp\\Promise\\": "src/"
                }
            },
            "notification-url": "https://packagist.org/downloads/",
            "license": [
                "MIT"
            ],
            "authors": [
                {
                    "name": "Graham Campbell",
                    "email": "hello@gjcampbell.co.uk",
                    "homepage": "https://github.com/GrahamCampbell"
                },
                {
                    "name": "Michael Dowling",
                    "email": "mtdowling@gmail.com",
                    "homepage": "https://github.com/mtdowling"
                },
                {
                    "name": "Tobias Nyholm",
                    "email": "tobias.nyholm@gmail.com",
                    "homepage": "https://github.com/Nyholm"
                },
                {
                    "name": "Tobias Schultze",
                    "email": "webmaster@tubo-world.de",
                    "homepage": "https://github.com/Tobion"
                }
            ],
            "description": "Guzzle promises library",
            "keywords": [
                "promise"
            ],
            "support": {
                "issues": "https://github.com/guzzle/promises/issues",
                "source": "https://github.com/guzzle/promises/tree/1.5.2"
            },
            "funding": [
                {
                    "url": "https://github.com/GrahamCampbell",
                    "type": "github"
                },
                {
                    "url": "https://github.com/Nyholm",
                    "type": "github"
                },
                {
                    "url": "https://tidelift.com/funding/github/packagist/guzzlehttp/promises",
                    "type": "tidelift"
                }
            ],
            "time": "2022-08-28T14:55:35+00:00"
        },
        {
            "name": "guzzlehttp/psr7",
            "version": "2.4.1",
            "source": {
                "type": "git",
                "url": "https://github.com/guzzle/psr7.git",
                "reference": "69568e4293f4fa993f3b0e51c9723e1e17c41379"
            },
            "dist": {
                "type": "zip",
                "url": "https://api.github.com/repos/guzzle/psr7/zipball/69568e4293f4fa993f3b0e51c9723e1e17c41379",
                "reference": "69568e4293f4fa993f3b0e51c9723e1e17c41379",
                "shasum": ""
            },
            "require": {
                "php": "^7.2.5 || ^8.0",
                "psr/http-factory": "^1.0",
                "psr/http-message": "^1.0",
                "ralouphie/getallheaders": "^3.0"
            },
            "provide": {
                "psr/http-factory-implementation": "1.0",
                "psr/http-message-implementation": "1.0"
            },
            "require-dev": {
                "bamarni/composer-bin-plugin": "^1.8.1",
                "http-interop/http-factory-tests": "^0.9",
                "phpunit/phpunit": "^8.5.29 || ^9.5.23"
            },
            "suggest": {
                "laminas/laminas-httphandlerrunner": "Emit PSR-7 responses"
            },
            "type": "library",
            "extra": {
                "bamarni-bin": {
                    "bin-links": true,
                    "forward-command": false
                },
                "branch-alias": {
                    "dev-master": "2.4-dev"
                }
            },
            "autoload": {
                "psr-4": {
                    "GuzzleHttp\\Psr7\\": "src/"
                }
            },
            "notification-url": "https://packagist.org/downloads/",
            "license": [
                "MIT"
            ],
            "authors": [
                {
                    "name": "Graham Campbell",
                    "email": "hello@gjcampbell.co.uk",
                    "homepage": "https://github.com/GrahamCampbell"
                },
                {
                    "name": "Michael Dowling",
                    "email": "mtdowling@gmail.com",
                    "homepage": "https://github.com/mtdowling"
                },
                {
                    "name": "George Mponos",
                    "email": "gmponos@gmail.com",
                    "homepage": "https://github.com/gmponos"
                },
                {
                    "name": "Tobias Nyholm",
                    "email": "tobias.nyholm@gmail.com",
                    "homepage": "https://github.com/Nyholm"
                },
                {
                    "name": "Márk Sági-Kazár",
                    "email": "mark.sagikazar@gmail.com",
                    "homepage": "https://github.com/sagikazarmark"
                },
                {
                    "name": "Tobias Schultze",
                    "email": "webmaster@tubo-world.de",
                    "homepage": "https://github.com/Tobion"
                },
                {
                    "name": "Márk Sági-Kazár",
                    "email": "mark.sagikazar@gmail.com",
                    "homepage": "https://sagikazarmark.hu"
                }
            ],
            "description": "PSR-7 message implementation that also provides common utility methods",
            "keywords": [
                "http",
                "message",
                "psr-7",
                "request",
                "response",
                "stream",
                "uri",
                "url"
            ],
            "support": {
                "issues": "https://github.com/guzzle/psr7/issues",
                "source": "https://github.com/guzzle/psr7/tree/2.4.1"
            },
            "funding": [
                {
                    "url": "https://github.com/GrahamCampbell",
                    "type": "github"
                },
                {
                    "url": "https://github.com/Nyholm",
                    "type": "github"
                },
                {
                    "url": "https://tidelift.com/funding/github/packagist/guzzlehttp/psr7",
                    "type": "tidelift"
                }
            ],
            "time": "2022-08-28T14:45:39+00:00"
        },
        {
            "name": "influxdb/influxdb-php",
            "version": "1.15.2",
            "source": {
                "type": "git",
                "url": "https://github.com/influxdata/influxdb-php.git",
                "reference": "d6e59f4f04ab9107574fda69c2cbe36671253d03"
            },
            "dist": {
                "type": "zip",
                "url": "https://api.github.com/repos/influxdata/influxdb-php/zipball/d6e59f4f04ab9107574fda69c2cbe36671253d03",
                "reference": "d6e59f4f04ab9107574fda69c2cbe36671253d03",
                "shasum": ""
            },
            "require": {
                "guzzlehttp/guzzle": "^6.0|^7.0",
                "php": "^5.5 || ^7.0 || ^8.0"
            },
            "require-dev": {
                "dms/phpunit-arraysubset-asserts": "^0.2.1",
                "phpunit/phpunit": "^9.5"
            },
            "suggest": {
                "ext-curl": "Curl extension, needed for Curl driver",
                "stefanotorresi/influxdb-php-async": "An asyncronous client for InfluxDB, implemented via ReactPHP."
            },
            "type": "library",
            "autoload": {
                "psr-4": {
                    "InfluxDB\\": "src/InfluxDB"
                }
            },
            "notification-url": "https://packagist.org/downloads/",
            "license": [
                "MIT"
            ],
            "authors": [
                {
                    "name": "Stephen Hoogendijk",
                    "email": "stephen@tca0.nl"
                },
                {
                    "name": "Daniel Martinez",
                    "email": "danimartcas@hotmail.com"
                },
                {
                    "name": "Gianluca Arbezzano",
                    "email": "gianarb92@gmail.com"
                }
            ],
            "description": "InfluxDB client library for PHP",
            "keywords": [
                "client",
                "influxdata",
                "influxdb",
                "influxdb class",
                "influxdb client",
                "influxdb library",
                "time series"
            ],
            "support": {
                "issues": "https://github.com/influxdata/influxdb-php/issues",
                "source": "https://github.com/influxdata/influxdb-php/tree/1.15.2"
            },
            "time": "2020-12-26T17:45:17+00:00"
        },
        {
            "name": "jean85/pretty-package-versions",
            "version": "1.6.0",
            "source": {
                "type": "git",
                "url": "https://github.com/Jean85/pretty-package-versions.git",
                "reference": "1e0104b46f045868f11942aea058cd7186d6c303"
            },
            "dist": {
                "type": "zip",
                "url": "https://api.github.com/repos/Jean85/pretty-package-versions/zipball/1e0104b46f045868f11942aea058cd7186d6c303",
                "reference": "1e0104b46f045868f11942aea058cd7186d6c303",
                "shasum": ""
            },
            "require": {
                "composer/package-versions-deprecated": "^1.8.0",
                "php": "^7.0|^8.0"
            },
            "require-dev": {
                "phpunit/phpunit": "^6.0|^8.5|^9.2"
            },
            "type": "library",
            "extra": {
                "branch-alias": {
                    "dev-master": "1.x-dev"
                }
            },
            "autoload": {
                "psr-4": {
                    "Jean85\\": "src/"
                }
            },
            "notification-url": "https://packagist.org/downloads/",
            "license": [
                "MIT"
            ],
            "authors": [
                {
                    "name": "Alessandro Lai",
                    "email": "alessandro.lai85@gmail.com"
                }
            ],
            "description": "A wrapper for ocramius/package-versions to get pretty versions strings",
            "keywords": [
                "composer",
                "package",
                "release",
                "versions"
            ],
            "support": {
                "issues": "https://github.com/Jean85/pretty-package-versions/issues",
                "source": "https://github.com/Jean85/pretty-package-versions/tree/1.6.0"
            },
            "time": "2021-02-04T16:20:16+00:00"
        },
        {
            "name": "matomo/device-detector",
            "version": "6.0.0",
            "source": {
                "type": "git",
                "url": "https://github.com/matomo-org/device-detector.git",
                "reference": "7fc2af3af62bd69e6e3404d561e371a83c112be9"
            },
            "dist": {
                "type": "zip",
                "url": "https://api.github.com/repos/matomo-org/device-detector/zipball/7fc2af3af62bd69e6e3404d561e371a83c112be9",
                "reference": "7fc2af3af62bd69e6e3404d561e371a83c112be9",
                "shasum": ""
            },
            "require": {
                "mustangostang/spyc": "*",
                "php": "^7.2|^8.0"
            },
            "replace": {
                "piwik/device-detector": "self.version"
            },
            "require-dev": {
                "matthiasmullie/scrapbook": "^1.4.7",
                "mayflower/mo4-coding-standard": "^v8.0.0",
                "phpstan/phpstan": "^0.12.52",
                "phpunit/phpunit": "^8.5.8",
                "psr/cache": "^1.0.1",
                "psr/simple-cache": "^1.0.1",
                "symfony/yaml": "^5.1.7"
            },
            "suggest": {
                "doctrine/cache": "Can directly be used for caching purpose",
                "ext-yaml": "Necessary for using the Pecl YAML parser"
            },
            "type": "library",
            "autoload": {
                "psr-4": {
                    "DeviceDetector\\": ""
                },
                "exclude-from-classmap": [
                    "Tests/"
                ]
            },
            "notification-url": "https://packagist.org/downloads/",
            "license": [
                "LGPL-3.0-or-later"
            ],
            "authors": [
                {
                    "name": "The Matomo Team",
                    "email": "hello@matomo.org",
                    "homepage": "https://matomo.org/team/"
                }
            ],
            "description": "The Universal Device Detection library, that parses User Agents and detects devices (desktop, tablet, mobile, tv, cars, console, etc.), clients (browsers, media players, mobile apps, feed readers, libraries, etc), operating systems, devices, brands and models.",
            "homepage": "https://matomo.org",
            "keywords": [
                "devicedetection",
                "parser",
                "useragent"
            ],
            "support": {
                "forum": "https://forum.matomo.org/",
                "issues": "https://github.com/matomo-org/device-detector/issues",
                "source": "https://github.com/matomo-org/matomo",
                "wiki": "https://dev.matomo.org/"
            },
            "time": "2022-04-11T09:58:17+00:00"
        },
        {
            "name": "mongodb/mongodb",
            "version": "1.8.0",
            "source": {
                "type": "git",
                "url": "https://github.com/mongodb/mongo-php-library.git",
                "reference": "953dbc19443aa9314c44b7217a16873347e6840d"
            },
            "dist": {
                "type": "zip",
                "url": "https://api.github.com/repos/mongodb/mongo-php-library/zipball/953dbc19443aa9314c44b7217a16873347e6840d",
                "reference": "953dbc19443aa9314c44b7217a16873347e6840d",
                "shasum": ""
            },
            "require": {
                "ext-hash": "*",
                "ext-json": "*",
                "ext-mongodb": "^1.8.1",
                "jean85/pretty-package-versions": "^1.2",
                "php": "^7.0 || ^8.0",
                "symfony/polyfill-php80": "^1.19"
            },
            "require-dev": {
                "squizlabs/php_codesniffer": "^3.5, <3.5.5",
                "symfony/phpunit-bridge": "5.x-dev"
            },
            "type": "library",
            "extra": {
                "branch-alias": {
                    "dev-master": "1.8.x-dev"
                }
            },
            "autoload": {
                "files": [
                    "src/functions.php"
                ],
                "psr-4": {
                    "MongoDB\\": "src/"
                }
            },
            "notification-url": "https://packagist.org/downloads/",
            "license": [
                "Apache-2.0"
            ],
            "authors": [
                {
                    "name": "Andreas Braun",
                    "email": "andreas.braun@mongodb.com"
                },
                {
                    "name": "Jeremy Mikola",
                    "email": "jmikola@gmail.com"
                }
            ],
            "description": "MongoDB driver library",
            "homepage": "https://jira.mongodb.org/browse/PHPLIB",
            "keywords": [
                "database",
                "driver",
                "mongodb",
                "persistence"
            ],
            "support": {
                "issues": "https://github.com/mongodb/mongo-php-library/issues",
                "source": "https://github.com/mongodb/mongo-php-library/tree/1.8.0"
            },
            "time": "2020-11-25T12:26:02+00:00"
        },
        {
            "name": "mustangostang/spyc",
            "version": "0.6.3",
            "source": {
                "type": "git",
                "url": "git@github.com:mustangostang/spyc.git",
                "reference": "4627c838b16550b666d15aeae1e5289dd5b77da0"
            },
            "dist": {
                "type": "zip",
                "url": "https://api.github.com/repos/mustangostang/spyc/zipball/4627c838b16550b666d15aeae1e5289dd5b77da0",
                "reference": "4627c838b16550b666d15aeae1e5289dd5b77da0",
                "shasum": ""
            },
            "require": {
                "php": ">=5.3.1"
            },
            "require-dev": {
                "phpunit/phpunit": "4.3.*@dev"
            },
            "type": "library",
            "extra": {
                "branch-alias": {
                    "dev-master": "0.5.x-dev"
                }
            },
            "autoload": {
                "files": [
                    "Spyc.php"
                ]
            },
            "notification-url": "https://packagist.org/downloads/",
            "license": [
                "MIT"
            ],
            "authors": [
                {
                    "name": "mustangostang",
                    "email": "vlad.andersen@gmail.com"
                }
            ],
            "description": "A simple YAML loader/dumper class for PHP",
            "homepage": "https://github.com/mustangostang/spyc/",
            "keywords": [
                "spyc",
                "yaml",
                "yml"
            ],
            "time": "2019-09-10T13:16:29+00:00"
        },
        {
            "name": "phpmailer/phpmailer",
            "version": "v6.6.0",
            "source": {
                "type": "git",
                "url": "https://github.com/PHPMailer/PHPMailer.git",
                "reference": "e43bac82edc26ca04b36143a48bde1c051cfd5b1"
            },
            "dist": {
                "type": "zip",
                "url": "https://api.github.com/repos/PHPMailer/PHPMailer/zipball/e43bac82edc26ca04b36143a48bde1c051cfd5b1",
                "reference": "e43bac82edc26ca04b36143a48bde1c051cfd5b1",
                "shasum": ""
            },
            "require": {
                "ext-ctype": "*",
                "ext-filter": "*",
                "ext-hash": "*",
                "php": ">=5.5.0"
            },
            "require-dev": {
                "dealerdirect/phpcodesniffer-composer-installer": "^0.7.0",
                "doctrine/annotations": "^1.2",
                "php-parallel-lint/php-console-highlighter": "^0.5.0",
                "php-parallel-lint/php-parallel-lint": "^1.3.1",
                "phpcompatibility/php-compatibility": "^9.3.5",
                "roave/security-advisories": "dev-latest",
                "squizlabs/php_codesniffer": "^3.6.2",
                "yoast/phpunit-polyfills": "^1.0.0"
            },
            "suggest": {
                "ext-mbstring": "Needed to send email in multibyte encoding charset or decode encoded addresses",
                "hayageek/oauth2-yahoo": "Needed for Yahoo XOAUTH2 authentication",
                "league/oauth2-google": "Needed for Google XOAUTH2 authentication",
                "psr/log": "For optional PSR-3 debug logging",
                "stevenmaguire/oauth2-microsoft": "Needed for Microsoft XOAUTH2 authentication",
                "symfony/polyfill-mbstring": "To support UTF-8 if the Mbstring PHP extension is not enabled (^1.2)"
            },
            "type": "library",
            "autoload": {
                "psr-4": {
                    "PHPMailer\\PHPMailer\\": "src/"
                }
            },
            "notification-url": "https://packagist.org/downloads/",
            "license": [
                "LGPL-2.1-only"
            ],
            "authors": [
                {
                    "name": "Marcus Bointon",
                    "email": "phpmailer@synchromedia.co.uk"
                },
                {
                    "name": "Jim Jagielski",
                    "email": "jimjag@gmail.com"
                },
                {
                    "name": "Andy Prevost",
                    "email": "codeworxtech@users.sourceforge.net"
                },
                {
                    "name": "Brent R. Matzelle"
                }
            ],
            "description": "PHPMailer is a full-featured email creation and transfer class for PHP",
            "support": {
                "issues": "https://github.com/PHPMailer/PHPMailer/issues",
                "source": "https://github.com/PHPMailer/PHPMailer/tree/v6.6.0"
            },
            "funding": [
                {
                    "url": "https://github.com/Synchro",
                    "type": "github"
                }
            ],
            "time": "2022-02-28T15:31:21+00:00"
        },
        {
            "name": "psr/http-client",
            "version": "1.0.1",
            "source": {
                "type": "git",
                "url": "https://github.com/php-fig/http-client.git",
                "reference": "2dfb5f6c5eff0e91e20e913f8c5452ed95b86621"
            },
            "dist": {
                "type": "zip",
                "url": "https://api.github.com/repos/php-fig/http-client/zipball/2dfb5f6c5eff0e91e20e913f8c5452ed95b86621",
                "reference": "2dfb5f6c5eff0e91e20e913f8c5452ed95b86621",
                "shasum": ""
            },
            "require": {
                "php": "^7.0 || ^8.0",
                "psr/http-message": "^1.0"
            },
            "type": "library",
            "extra": {
                "branch-alias": {
                    "dev-master": "1.0.x-dev"
                }
            },
            "autoload": {
                "psr-4": {
                    "Psr\\Http\\Client\\": "src/"
                }
            },
            "notification-url": "https://packagist.org/downloads/",
            "license": [
                "MIT"
            ],
            "authors": [
                {
                    "name": "PHP-FIG",
                    "homepage": "http://www.php-fig.org/"
                }
            ],
            "description": "Common interface for HTTP clients",
            "homepage": "https://github.com/php-fig/http-client",
            "keywords": [
                "http",
                "http-client",
                "psr",
                "psr-18"
            ],
            "support": {
                "source": "https://github.com/php-fig/http-client/tree/master"
            },
            "time": "2020-06-29T06:28:15+00:00"
        },
        {
            "name": "psr/http-factory",
            "version": "1.0.1",
            "source": {
                "type": "git",
                "url": "https://github.com/php-fig/http-factory.git",
                "reference": "12ac7fcd07e5b077433f5f2bee95b3a771bf61be"
            },
            "dist": {
                "type": "zip",
                "url": "https://api.github.com/repos/php-fig/http-factory/zipball/12ac7fcd07e5b077433f5f2bee95b3a771bf61be",
                "reference": "12ac7fcd07e5b077433f5f2bee95b3a771bf61be",
                "shasum": ""
            },
            "require": {
                "php": ">=7.0.0",
                "psr/http-message": "^1.0"
            },
            "type": "library",
            "extra": {
                "branch-alias": {
                    "dev-master": "1.0.x-dev"
                }
            },
            "autoload": {
                "psr-4": {
                    "Psr\\Http\\Message\\": "src/"
                }
            },
            "notification-url": "https://packagist.org/downloads/",
            "license": [
                "MIT"
            ],
            "authors": [
                {
                    "name": "PHP-FIG",
                    "homepage": "http://www.php-fig.org/"
                }
            ],
            "description": "Common interfaces for PSR-7 HTTP message factories",
            "keywords": [
                "factory",
                "http",
                "message",
                "psr",
                "psr-17",
                "psr-7",
                "request",
                "response"
            ],
            "support": {
                "source": "https://github.com/php-fig/http-factory/tree/master"
            },
            "time": "2019-04-30T12:38:16+00:00"
        },
        {
            "name": "psr/http-message",
            "version": "1.0.1",
            "source": {
                "type": "git",
                "url": "https://github.com/php-fig/http-message.git",
                "reference": "f6561bf28d520154e4b0ec72be95418abe6d9363"
            },
            "dist": {
                "type": "zip",
                "url": "https://api.github.com/repos/php-fig/http-message/zipball/f6561bf28d520154e4b0ec72be95418abe6d9363",
                "reference": "f6561bf28d520154e4b0ec72be95418abe6d9363",
                "shasum": ""
            },
            "require": {
                "php": ">=5.3.0"
            },
            "type": "library",
            "extra": {
                "branch-alias": {
                    "dev-master": "1.0.x-dev"
                }
            },
            "autoload": {
                "psr-4": {
                    "Psr\\Http\\Message\\": "src/"
                }
            },
            "notification-url": "https://packagist.org/downloads/",
            "license": [
                "MIT"
            ],
            "authors": [
                {
                    "name": "PHP-FIG",
                    "homepage": "http://www.php-fig.org/"
                }
            ],
            "description": "Common interface for HTTP messages",
            "homepage": "https://github.com/php-fig/http-message",
            "keywords": [
                "http",
                "http-message",
                "psr",
                "psr-7",
                "request",
                "response"
            ],
            "support": {
                "source": "https://github.com/php-fig/http-message/tree/master"
            },
            "time": "2016-08-06T14:39:51+00:00"
        },
        {
            "name": "psr/log",
            "version": "1.1.4",
            "source": {
                "type": "git",
                "url": "https://github.com/php-fig/log.git",
                "reference": "d49695b909c3b7628b6289db5479a1c204601f11"
            },
            "dist": {
                "type": "zip",
                "url": "https://api.github.com/repos/php-fig/log/zipball/d49695b909c3b7628b6289db5479a1c204601f11",
                "reference": "d49695b909c3b7628b6289db5479a1c204601f11",
                "shasum": ""
            },
            "require": {
                "php": ">=5.3.0"
            },
            "type": "library",
            "extra": {
                "branch-alias": {
                    "dev-master": "1.1.x-dev"
                }
            },
            "autoload": {
                "psr-4": {
                    "Psr\\Log\\": "Psr/Log/"
                }
            },
            "notification-url": "https://packagist.org/downloads/",
            "license": [
                "MIT"
            ],
            "authors": [
                {
                    "name": "PHP-FIG",
                    "homepage": "https://www.php-fig.org/"
                }
            ],
            "description": "Common interface for logging libraries",
            "homepage": "https://github.com/php-fig/log",
            "keywords": [
                "log",
                "psr",
                "psr-3"
            ],
            "support": {
                "source": "https://github.com/php-fig/log/tree/1.1.4"
            },
            "time": "2021-05-03T11:20:27+00:00"
        },
        {
            "name": "ralouphie/getallheaders",
            "version": "3.0.3",
            "source": {
                "type": "git",
                "url": "https://github.com/ralouphie/getallheaders.git",
                "reference": "120b605dfeb996808c31b6477290a714d356e822"
            },
            "dist": {
                "type": "zip",
                "url": "https://api.github.com/repos/ralouphie/getallheaders/zipball/120b605dfeb996808c31b6477290a714d356e822",
                "reference": "120b605dfeb996808c31b6477290a714d356e822",
                "shasum": ""
            },
            "require": {
                "php": ">=5.6"
            },
            "require-dev": {
                "php-coveralls/php-coveralls": "^2.1",
                "phpunit/phpunit": "^5 || ^6.5"
            },
            "type": "library",
            "autoload": {
                "files": [
                    "src/getallheaders.php"
                ]
            },
            "notification-url": "https://packagist.org/downloads/",
            "license": [
                "MIT"
            ],
            "authors": [
                {
                    "name": "Ralph Khattar",
                    "email": "ralph.khattar@gmail.com"
                }
            ],
            "description": "A polyfill for getallheaders.",
            "support": {
                "issues": "https://github.com/ralouphie/getallheaders/issues",
                "source": "https://github.com/ralouphie/getallheaders/tree/develop"
            },
            "time": "2019-03-08T08:55:37+00:00"
        },
        {
            "name": "resque/php-resque",
            "version": "v1.3.6",
            "source": {
                "type": "git",
                "url": "https://github.com/resque/php-resque.git",
                "reference": "fe41c04763699b1318d97ed14cc78583e9380161"
            },
            "dist": {
                "type": "zip",
                "url": "https://api.github.com/repos/resque/php-resque/zipball/fe41c04763699b1318d97ed14cc78583e9380161",
                "reference": "fe41c04763699b1318d97ed14cc78583e9380161",
                "shasum": ""
            },
            "require": {
                "colinmollenhour/credis": "~1.7",
                "php": ">=5.6.0",
                "psr/log": "~1.0"
            },
            "require-dev": {
                "phpunit/phpunit": "^5.7"
            },
            "suggest": {
                "ext-pcntl": "REQUIRED for forking processes on platforms that support it (so anything but Windows).",
                "ext-proctitle": "Allows php-resque to rename the title of UNIX processes to show the status of a worker.",
                "ext-redis": "Native PHP extension for Redis connectivity. Credis will automatically utilize when available."
            },
            "bin": [
                "bin/resque",
                "bin/resque-scheduler"
            ],
            "type": "library",
            "extra": {
                "branch-alias": {
                    "dev-master": "1.0-dev"
                }
            },
            "autoload": {
                "psr-0": {
                    "Resque": "lib",
                    "ResqueScheduler": "lib"
                }
            },
            "notification-url": "https://packagist.org/downloads/",
            "license": [
                "MIT"
            ],
            "authors": [
                {
                    "name": "Dan Hunsaker",
                    "email": "danhunsaker+resque@gmail.com",
                    "role": "Maintainer"
                },
                {
                    "name": "Rajib Ahmed",
                    "homepage": "https://github.com/rajibahmed",
                    "role": "Maintainer"
                },
                {
                    "name": "Steve Klabnik",
                    "email": "steve@steveklabnik.com",
                    "role": "Maintainer"
                },
                {
                    "name": "Chris Boulton",
                    "email": "chris@bigcommerce.com",
                    "role": "Creator"
                }
            ],
            "description": "Redis backed library for creating background jobs and processing them later. Based on resque for Ruby.",
            "homepage": "http://www.github.com/resque/php-resque/",
            "keywords": [
                "background",
                "job",
                "redis",
                "resque"
            ],
            "support": {
                "issues": "https://github.com/resque/php-resque/issues",
                "source": "https://github.com/resque/php-resque/tree/v1.3.6"
            },
            "time": "2020-04-16T16:39:50+00:00"
        },
        {
            "name": "slickdeals/statsd",
            "version": "3.1.0",
            "source": {
                "type": "git",
                "url": "https://github.com/Slickdeals/statsd-php.git",
                "reference": "225588a0a079e145359049f6e5e23eedb1b4c17f"
            },
            "dist": {
                "type": "zip",
                "url": "https://api.github.com/repos/Slickdeals/statsd-php/zipball/225588a0a079e145359049f6e5e23eedb1b4c17f",
                "reference": "225588a0a079e145359049f6e5e23eedb1b4c17f",
                "shasum": ""
            },
            "require": {
                "php": ">= 7.3 || ^8"
            },
            "replace": {
                "domnikl/statsd": "self.version"
            },
            "require-dev": {
                "friendsofphp/php-cs-fixer": "^3.0",
                "phpunit/phpunit": "^9",
                "vimeo/psalm": "^4.6"
            },
            "type": "library",
            "autoload": {
                "psr-4": {
                    "Domnikl\\Statsd\\": "src/"
                }
            },
            "notification-url": "https://packagist.org/downloads/",
            "license": [
                "MIT"
            ],
            "authors": [
                {
                    "name": "Dominik Liebler",
                    "email": "liebler.dominik@gmail.com"
                }
            ],
            "description": "a PHP client for statsd",
            "homepage": "https://github.com/Slickdeals/statsd-php",
            "keywords": [
                "Metrics",
                "monitoring",
                "statistics",
                "statsd",
                "udp"
            ],
            "support": {
                "issues": "https://github.com/Slickdeals/statsd-php/issues",
                "source": "https://github.com/Slickdeals/statsd-php/tree/3.1.0"
            },
            "time": "2021-06-04T20:33:46+00:00"
        },
        {
            "name": "symfony/deprecation-contracts",
            "version": "v2.5.2",
            "source": {
                "type": "git",
                "url": "https://github.com/symfony/deprecation-contracts.git",
                "reference": "e8b495ea28c1d97b5e0c121748d6f9b53d075c66"
            },
            "dist": {
                "type": "zip",
                "url": "https://api.github.com/repos/symfony/deprecation-contracts/zipball/e8b495ea28c1d97b5e0c121748d6f9b53d075c66",
                "reference": "e8b495ea28c1d97b5e0c121748d6f9b53d075c66",
                "shasum": ""
            },
            "require": {
                "php": ">=7.1"
            },
            "type": "library",
            "extra": {
                "branch-alias": {
                    "dev-main": "2.5-dev"
                },
                "thanks": {
                    "name": "symfony/contracts",
                    "url": "https://github.com/symfony/contracts"
                }
            },
            "autoload": {
                "files": [
                    "function.php"
                ]
            },
            "notification-url": "https://packagist.org/downloads/",
            "license": [
                "MIT"
            ],
            "authors": [
                {
                    "name": "Nicolas Grekas",
                    "email": "p@tchwork.com"
                },
                {
                    "name": "Symfony Community",
                    "homepage": "https://symfony.com/contributors"
                }
            ],
            "description": "A generic function and convention to trigger deprecation notices",
            "homepage": "https://symfony.com",
            "support": {
                "source": "https://github.com/symfony/deprecation-contracts/tree/v2.5.2"
            },
            "funding": [
                {
                    "url": "https://symfony.com/sponsor",
                    "type": "custom"
                },
                {
                    "url": "https://github.com/fabpot",
                    "type": "github"
                },
                {
                    "url": "https://tidelift.com/funding/github/packagist/symfony/symfony",
                    "type": "tidelift"
                }
            ],
            "time": "2022-01-02T09:53:40+00:00"
        },
        {
            "name": "symfony/polyfill-php80",
            "version": "v1.26.0",
            "source": {
                "type": "git",
                "url": "https://github.com/symfony/polyfill-php80.git",
                "reference": "cfa0ae98841b9e461207c13ab093d76b0fa7bace"
            },
            "dist": {
                "type": "zip",
                "url": "https://api.github.com/repos/symfony/polyfill-php80/zipball/cfa0ae98841b9e461207c13ab093d76b0fa7bace",
                "reference": "cfa0ae98841b9e461207c13ab093d76b0fa7bace",
                "shasum": ""
            },
            "require": {
                "php": ">=7.1"
            },
            "type": "library",
            "extra": {
                "branch-alias": {
                    "dev-main": "1.26-dev"
                },
                "thanks": {
                    "name": "symfony/polyfill",
                    "url": "https://github.com/symfony/polyfill"
                }
            },
            "autoload": {
                "files": [
                    "bootstrap.php"
                ],
                "psr-4": {
                    "Symfony\\Polyfill\\Php80\\": ""
                },
                "classmap": [
                    "Resources/stubs"
                ]
            },
            "notification-url": "https://packagist.org/downloads/",
            "license": [
                "MIT"
            ],
            "authors": [
                {
                    "name": "Ion Bazan",
                    "email": "ion.bazan@gmail.com"
                },
                {
                    "name": "Nicolas Grekas",
                    "email": "p@tchwork.com"
                },
                {
                    "name": "Symfony Community",
                    "homepage": "https://symfony.com/contributors"
                }
            ],
            "description": "Symfony polyfill backporting some PHP 8.0+ features to lower PHP versions",
            "homepage": "https://symfony.com",
            "keywords": [
                "compatibility",
                "polyfill",
                "portable",
                "shim"
            ],
            "support": {
                "source": "https://github.com/symfony/polyfill-php80/tree/v1.26.0"
            },
            "funding": [
                {
                    "url": "https://symfony.com/sponsor",
                    "type": "custom"
                },
                {
                    "url": "https://github.com/fabpot",
                    "type": "github"
                },
                {
                    "url": "https://tidelift.com/funding/github/packagist/symfony/symfony",
                    "type": "tidelift"
                }
            ],
            "time": "2022-05-10T07:21:04+00:00"
        },
        {
            "name": "utopia-php/abuse",
            "version": "0.13.1",
            "source": {
                "type": "git",
                "url": "https://github.com/utopia-php/abuse.git",
                "reference": "4c1b8fe742f17158c59550cdfd9074a94bf474ac"
            },
            "dist": {
                "type": "zip",
                "url": "https://api.github.com/repos/utopia-php/abuse/zipball/4c1b8fe742f17158c59550cdfd9074a94bf474ac",
                "reference": "4c1b8fe742f17158c59550cdfd9074a94bf474ac",
                "shasum": ""
            },
            "require": {
                "ext-curl": "*",
                "ext-pdo": "*",
                "php": ">=8.0",
                "utopia-php/database": "0.25.*"
            },
            "require-dev": {
                "phpunit/phpunit": "^9.4",
                "vimeo/psalm": "4.0.1"
            },
            "type": "library",
            "autoload": {
                "psr-4": {
                    "Utopia\\Abuse\\": "src/Abuse"
                }
            },
            "notification-url": "https://packagist.org/downloads/",
            "license": [
                "MIT"
            ],
            "authors": [
                {
                    "name": "Eldad Fux",
                    "email": "eldad@appwrite.io"
                }
            ],
            "description": "A simple abuse library to manage application usage limits",
            "keywords": [
                "Abuse",
                "framework",
                "php",
                "upf",
                "utopia"
            ],
            "support": {
                "issues": "https://github.com/utopia-php/abuse/issues",
                "source": "https://github.com/utopia-php/abuse/tree/0.13.1"
            },
            "time": "2022-09-07T16:02:58+00:00"
        },
        {
            "name": "utopia-php/analytics",
            "version": "0.2.0",
            "source": {
                "type": "git",
                "url": "https://github.com/utopia-php/analytics.git",
                "reference": "adfc2d057a7f6ab618a77c8a20ed3e35485ff416"
            },
            "dist": {
                "type": "zip",
                "url": "https://api.github.com/repos/utopia-php/analytics/zipball/adfc2d057a7f6ab618a77c8a20ed3e35485ff416",
                "reference": "adfc2d057a7f6ab618a77c8a20ed3e35485ff416",
                "shasum": ""
            },
            "require": {
                "php": ">=7.4"
            },
            "require-dev": {
                "phpunit/phpunit": "^9.3",
                "vimeo/psalm": "4.0.1"
            },
            "type": "library",
            "autoload": {
                "psr-4": {
                    "Utopia\\Analytics\\": "src/Analytics"
                }
            },
            "notification-url": "https://packagist.org/downloads/",
            "license": [
                "MIT"
            ],
            "authors": [
                {
                    "name": "Eldad Fux",
                    "email": "eldad@appwrite.io"
                },
                {
                    "name": "Torsten Dittmann",
                    "email": "torsten@appwrite.io"
                }
            ],
            "description": "A simple library to track events & users.",
            "keywords": [
                "analytics",
                "framework",
                "php",
                "upf",
                "utopia"
            ],
            "support": {
                "issues": "https://github.com/utopia-php/analytics/issues",
                "source": "https://github.com/utopia-php/analytics/tree/0.2.0"
            },
            "time": "2021-03-23T21:33:07+00:00"
        },
        {
            "name": "utopia-php/audit",
            "version": "0.14.1",
            "source": {
                "type": "git",
                "url": "https://github.com/utopia-php/audit.git",
                "reference": "b011224ed9bfef7e5c849938e65619af28f7cf41"
            },
            "dist": {
                "type": "zip",
                "url": "https://api.github.com/repos/utopia-php/audit/zipball/b011224ed9bfef7e5c849938e65619af28f7cf41",
                "reference": "b011224ed9bfef7e5c849938e65619af28f7cf41",
                "shasum": ""
            },
            "require": {
                "ext-pdo": "*",
                "php": ">=8.0",
                "utopia-php/database": "0.25.*"
            },
            "require-dev": {
                "phpunit/phpunit": "^9.3",
                "vimeo/psalm": "4.0.1"
            },
            "type": "library",
            "autoload": {
                "psr-4": {
                    "Utopia\\Audit\\": "src/Audit"
                }
            },
            "notification-url": "https://packagist.org/downloads/",
            "license": [
                "MIT"
            ],
            "authors": [
                {
                    "name": "Eldad Fux",
                    "email": "eldad@appwrite.io"
                }
            ],
            "description": "A simple audit library to manage application users logs",
            "keywords": [
                "Audit",
                "framework",
                "php",
                "upf",
                "utopia"
            ],
            "support": {
                "issues": "https://github.com/utopia-php/audit/issues",
                "source": "https://github.com/utopia-php/audit/tree/0.14.1"
            },
            "time": "2022-09-07T16:03:16+00:00"
        },
        {
            "name": "utopia-php/cache",
            "version": "0.6.1",
            "source": {
                "type": "git",
                "url": "https://github.com/utopia-php/cache.git",
                "reference": "9889235a6d3da6cbb1f435201529da4d27c30e79"
            },
            "dist": {
                "type": "zip",
                "url": "https://api.github.com/repos/utopia-php/cache/zipball/9889235a6d3da6cbb1f435201529da4d27c30e79",
                "reference": "9889235a6d3da6cbb1f435201529da4d27c30e79",
                "shasum": ""
            },
            "require": {
                "ext-json": "*",
                "ext-redis": "*",
                "php": ">=8.0"
            },
            "require-dev": {
                "phpunit/phpunit": "^9.3",
                "vimeo/psalm": "4.13.1"
            },
            "type": "library",
            "autoload": {
                "psr-4": {
                    "Utopia\\Cache\\": "src/Cache"
                }
            },
            "notification-url": "https://packagist.org/downloads/",
            "license": [
                "MIT"
            ],
            "authors": [
                {
                    "name": "Eldad Fux",
                    "email": "eldad@appwrite.io"
                }
            ],
            "description": "A simple cache library to manage application cache storing, loading and purging",
            "keywords": [
                "cache",
                "framework",
                "php",
                "upf",
                "utopia"
            ],
            "support": {
                "issues": "https://github.com/utopia-php/cache/issues",
                "source": "https://github.com/utopia-php/cache/tree/0.6.1"
            },
            "time": "2022-08-10T08:12:46+00:00"
        },
        {
            "name": "utopia-php/cli",
            "version": "0.13.0",
            "source": {
                "type": "git",
                "url": "https://github.com/utopia-php/cli.git",
                "reference": "69e68f8ed525fe162fae950a0507ed28a0f179bc"
            },
            "dist": {
                "type": "zip",
                "url": "https://api.github.com/repos/utopia-php/cli/zipball/69e68f8ed525fe162fae950a0507ed28a0f179bc",
                "reference": "69e68f8ed525fe162fae950a0507ed28a0f179bc",
                "shasum": ""
            },
            "require": {
                "php": ">=7.4",
                "utopia-php/framework": "0.*.*"
            },
            "require-dev": {
                "phpunit/phpunit": "^9.3",
                "vimeo/psalm": "4.0.1"
            },
            "type": "library",
            "autoload": {
                "psr-4": {
                    "Utopia\\CLI\\": "src/CLI"
                }
            },
            "notification-url": "https://packagist.org/downloads/",
            "license": [
                "MIT"
            ],
            "authors": [
                {
                    "name": "Eldad Fux",
                    "email": "eldad@appwrite.io"
                }
            ],
            "description": "A simple CLI library to manage command line applications",
            "keywords": [
                "cli",
                "command line",
                "framework",
                "php",
                "upf",
                "utopia"
            ],
            "support": {
                "issues": "https://github.com/utopia-php/cli/issues",
                "source": "https://github.com/utopia-php/cli/tree/0.13.0"
            },
            "time": "2022-04-26T08:41:22+00:00"
        },
        {
            "name": "utopia-php/config",
            "version": "0.2.2",
            "source": {
                "type": "git",
                "url": "https://github.com/utopia-php/config.git",
                "reference": "a3d7bc0312d7150d5e04b1362dc34b2b136908cc"
            },
            "dist": {
                "type": "zip",
                "url": "https://api.github.com/repos/utopia-php/config/zipball/a3d7bc0312d7150d5e04b1362dc34b2b136908cc",
                "reference": "a3d7bc0312d7150d5e04b1362dc34b2b136908cc",
                "shasum": ""
            },
            "require": {
                "php": ">=7.3"
            },
            "require-dev": {
                "phpunit/phpunit": "^9.3",
                "vimeo/psalm": "4.0.1"
            },
            "type": "library",
            "autoload": {
                "psr-4": {
                    "Utopia\\Config\\": "src/Config"
                }
            },
            "notification-url": "https://packagist.org/downloads/",
            "license": [
                "MIT"
            ],
            "authors": [
                {
                    "name": "Eldad Fux",
                    "email": "eldad@appwrite.io"
                }
            ],
            "description": "A simple Config library to managing application config variables",
            "keywords": [
                "config",
                "framework",
                "php",
                "upf",
                "utopia"
            ],
            "support": {
                "issues": "https://github.com/utopia-php/config/issues",
                "source": "https://github.com/utopia-php/config/tree/0.2.2"
            },
            "time": "2020-10-24T09:49:09+00:00"
        },
        {
            "name": "utopia-php/database",
            "version": "0.25.2",
            "source": {
                "type": "git",
                "url": "https://github.com/utopia-php/database.git",
                "reference": "140bbedf1c4d622990fb94d26681fcca235cd5b9"
            },
            "dist": {
                "type": "zip",
                "url": "https://api.github.com/repos/utopia-php/database/zipball/140bbedf1c4d622990fb94d26681fcca235cd5b9",
                "reference": "140bbedf1c4d622990fb94d26681fcca235cd5b9",
                "shasum": ""
            },
            "require": {
                "ext-mongodb": "*",
                "ext-pdo": "*",
                "ext-redis": "*",
                "mongodb/mongodb": "1.8.0",
                "php": ">=8.0",
                "utopia-php/cache": "0.6.*",
                "utopia-php/framework": "0.*.*"
            },
            "require-dev": {
                "fakerphp/faker": "^1.14",
                "phpunit/phpunit": "^9.4",
                "swoole/ide-helper": "4.8.0",
                "utopia-php/cli": "^0.11.0",
                "vimeo/psalm": "4.0.1"
            },
            "type": "library",
            "autoload": {
                "psr-4": {
                    "Utopia\\Database\\": "src/Database"
                }
            },
            "notification-url": "https://packagist.org/downloads/",
            "license": [
                "MIT"
            ],
            "authors": [
                {
                    "name": "Eldad Fux",
                    "email": "eldad@appwrite.io"
                },
                {
                    "name": "Brandon Leckemby",
                    "email": "brandon@appwrite.io"
                }
            ],
            "description": "A simple library to manage application persistency using multiple database adapters",
            "keywords": [
                "database",
                "framework",
                "php",
                "upf",
                "utopia"
            ],
            "support": {
                "issues": "https://github.com/utopia-php/database/issues",
                "source": "https://github.com/utopia-php/database/tree/0.25.2"
            },
            "time": "2022-09-09T03:58:01+00:00"
        },
        {
            "name": "utopia-php/domains",
            "version": "v1.1.0",
            "source": {
                "type": "git",
                "url": "https://github.com/utopia-php/domains.git",
                "reference": "1665e1d9932afa3be63b5c1e0dcfe01fe77d8e73"
            },
            "dist": {
                "type": "zip",
                "url": "https://api.github.com/repos/utopia-php/domains/zipball/1665e1d9932afa3be63b5c1e0dcfe01fe77d8e73",
                "reference": "1665e1d9932afa3be63b5c1e0dcfe01fe77d8e73",
                "shasum": ""
            },
            "require": {
                "php": ">=7.1"
            },
            "require-dev": {
                "phpunit/phpunit": "^7.0"
            },
            "type": "library",
            "autoload": {
                "psr-4": {
                    "Utopia\\Domains\\": "src/Domains"
                }
            },
            "notification-url": "https://packagist.org/downloads/",
            "license": [
                "MIT"
            ],
            "authors": [
                {
                    "name": "Eldad Fux",
                    "email": "eldad@appwrite.io"
                }
            ],
            "description": "Utopia Domains library is simple and lite library for parsing web domains. This library is aiming to be as simple and easy to learn and use.",
            "keywords": [
                "domains",
                "framework",
                "icann",
                "php",
                "public suffix",
                "tld",
                "tld extract",
                "upf",
                "utopia"
            ],
            "support": {
                "issues": "https://github.com/utopia-php/domains/issues",
                "source": "https://github.com/utopia-php/domains/tree/master"
            },
            "time": "2020-02-23T07:40:02+00:00"
        },
        {
            "name": "utopia-php/framework",
            "version": "0.21.1",
            "source": {
                "type": "git",
                "url": "https://github.com/utopia-php/framework.git",
                "reference": "c81789b87a917da2daf336738170ebe01f50ea18"
            },
            "dist": {
                "type": "zip",
                "url": "https://api.github.com/repos/utopia-php/framework/zipball/c81789b87a917da2daf336738170ebe01f50ea18",
                "reference": "c81789b87a917da2daf336738170ebe01f50ea18",
                "shasum": ""
            },
            "require": {
                "php": ">=8.0.0"
            },
            "require-dev": {
                "phpunit/phpunit": "^9.5.10",
                "vimeo/psalm": "4.13.1"
            },
            "type": "library",
            "autoload": {
                "psr-4": {
                    "Utopia\\": "src/"
                }
            },
            "notification-url": "https://packagist.org/downloads/",
            "license": [
                "MIT"
            ],
            "authors": [
                {
                    "name": "Eldad Fux",
                    "email": "eldad@appwrite.io"
                }
            ],
            "description": "A simple, light and advanced PHP framework",
            "keywords": [
                "framework",
                "php",
                "upf"
            ],
            "support": {
                "issues": "https://github.com/utopia-php/framework/issues",
                "source": "https://github.com/utopia-php/framework/tree/0.21.1"
            },
            "time": "2022-09-07T09:56:28+00:00"
        },
        {
            "name": "utopia-php/image",
            "version": "0.5.4",
            "source": {
                "type": "git",
                "url": "https://github.com/utopia-php/image.git",
                "reference": "ca5f436f9aa22dedaa6648f24f3687733808e336"
            },
            "dist": {
                "type": "zip",
                "url": "https://api.github.com/repos/utopia-php/image/zipball/ca5f436f9aa22dedaa6648f24f3687733808e336",
                "reference": "ca5f436f9aa22dedaa6648f24f3687733808e336",
                "shasum": ""
            },
            "require": {
                "ext-imagick": "*",
                "php": ">=8.0"
            },
            "require-dev": {
                "phpunit/phpunit": "^9.3",
                "vimeo/psalm": "4.13.1"
            },
            "type": "library",
            "autoload": {
                "psr-4": {
                    "Utopia\\Image\\": "src/Image"
                }
            },
            "notification-url": "https://packagist.org/downloads/",
            "license": [
                "MIT"
            ],
            "authors": [
                {
                    "name": "Eldad Fux",
                    "email": "eldad@appwrite.io"
                }
            ],
            "description": "A simple Image manipulation library",
            "keywords": [
                "framework",
                "image",
                "php",
                "upf",
                "utopia"
            ],
            "support": {
                "issues": "https://github.com/utopia-php/image/issues",
                "source": "https://github.com/utopia-php/image/tree/0.5.4"
            },
            "time": "2022-05-11T12:30:41+00:00"
        },
        {
            "name": "utopia-php/locale",
            "version": "0.4.0",
            "source": {
                "type": "git",
                "url": "https://github.com/utopia-php/locale.git",
                "reference": "c2d9358d0fe2f6b6ed5448369f9d1e430c615447"
            },
            "dist": {
                "type": "zip",
                "url": "https://api.github.com/repos/utopia-php/locale/zipball/c2d9358d0fe2f6b6ed5448369f9d1e430c615447",
                "reference": "c2d9358d0fe2f6b6ed5448369f9d1e430c615447",
                "shasum": ""
            },
            "require": {
                "php": ">=7.4"
            },
            "require-dev": {
                "phpunit/phpunit": "^9.3",
                "vimeo/psalm": "4.0.1"
            },
            "type": "library",
            "autoload": {
                "psr-4": {
                    "Utopia\\Locale\\": "src/Locale"
                }
            },
            "notification-url": "https://packagist.org/downloads/",
            "license": [
                "MIT"
            ],
            "authors": [
                {
                    "name": "Eldad Fux",
                    "email": "eldad@appwrite.io"
                }
            ],
            "description": "A simple locale library to manage application translations",
            "keywords": [
                "framework",
                "locale",
                "php",
                "upf",
                "utopia"
            ],
            "support": {
                "issues": "https://github.com/utopia-php/locale/issues",
                "source": "https://github.com/utopia-php/locale/tree/0.4.0"
            },
            "time": "2021-07-24T11:35:55+00:00"
        },
        {
            "name": "utopia-php/logger",
            "version": "0.3.0",
            "source": {
                "type": "git",
                "url": "https://github.com/utopia-php/logger.git",
                "reference": "079656cb5169ca9600861eda0b6819199e3d4a57"
            },
            "dist": {
                "type": "zip",
                "url": "https://api.github.com/repos/utopia-php/logger/zipball/079656cb5169ca9600861eda0b6819199e3d4a57",
                "reference": "079656cb5169ca9600861eda0b6819199e3d4a57",
                "shasum": ""
            },
            "require": {
                "php": ">=8.0"
            },
            "require-dev": {
                "phpunit/phpunit": "^9.3",
                "vimeo/psalm": "4.0.1"
            },
            "type": "library",
            "autoload": {
                "psr-4": {
                    "Utopia\\Logger\\": "src/Logger"
                }
            },
            "notification-url": "https://packagist.org/downloads/",
            "license": [
                "MIT"
            ],
            "authors": [
                {
                    "name": "Eldad Fux",
                    "email": "eldad@appwrite.io"
                },
                {
                    "name": "Matej Bačo",
                    "email": "matej@appwrite.io"
                },
                {
                    "name": "Christy Jacob",
                    "email": "christy@appwrite.io"
                }
            ],
            "description": "Utopia Logger library is simple and lite library for logging information, such as errors or warnings. This library is aiming to be as simple and easy to learn and use.",
            "keywords": [
                "appsignal",
                "errors",
                "framework",
                "logger",
                "logging",
                "logs",
                "php",
                "raygun",
                "sentry",
                "upf",
                "utopia",
                "warnings"
            ],
            "support": {
                "issues": "https://github.com/utopia-php/logger/issues",
                "source": "https://github.com/utopia-php/logger/tree/0.3.0"
            },
            "time": "2022-03-18T10:56:57+00:00"
        },
        {
            "name": "utopia-php/orchestration",
            "version": "0.6.0",
            "source": {
                "type": "git",
                "url": "https://github.com/utopia-php/orchestration.git",
                "reference": "94263976413871efb6b16157a7101a81df3b6d78"
            },
            "dist": {
                "type": "zip",
                "url": "https://api.github.com/repos/utopia-php/orchestration/zipball/94263976413871efb6b16157a7101a81df3b6d78",
                "reference": "94263976413871efb6b16157a7101a81df3b6d78",
                "shasum": ""
            },
            "require": {
                "php": ">=8.0",
                "utopia-php/cli": "0.13.*"
            },
            "require-dev": {
                "phpunit/phpunit": "^9.3",
                "vimeo/psalm": "4.0.1"
            },
            "type": "library",
            "autoload": {
                "psr-4": {
                    "Utopia\\Orchestration\\": "src/Orchestration"
                }
            },
            "notification-url": "https://packagist.org/downloads/",
            "license": [
                "MIT"
            ],
            "authors": [
                {
                    "name": "Eldad Fux",
                    "email": "eldad@appwrite.io"
                }
            ],
            "description": "Lite & fast micro PHP abstraction library for container orchestration",
            "keywords": [
                "docker",
                "framework",
                "kubernetes",
                "orchestration",
                "php",
                "swarm",
                "upf",
                "utopia"
            ],
            "support": {
                "issues": "https://github.com/utopia-php/orchestration/issues",
                "source": "https://github.com/utopia-php/orchestration/tree/0.6.0"
            },
            "time": "2022-07-13T16:47:18+00:00"
        },
        {
            "name": "utopia-php/preloader",
            "version": "0.2.4",
            "source": {
                "type": "git",
                "url": "https://github.com/utopia-php/preloader.git",
                "reference": "65ef48392e72172f584b0baa2e224f9a1cebcce0"
            },
            "dist": {
                "type": "zip",
                "url": "https://api.github.com/repos/utopia-php/preloader/zipball/65ef48392e72172f584b0baa2e224f9a1cebcce0",
                "reference": "65ef48392e72172f584b0baa2e224f9a1cebcce0",
                "shasum": ""
            },
            "require": {
                "php": ">=7.1"
            },
            "require-dev": {
                "phpunit/phpunit": "^9.3",
                "vimeo/psalm": "4.0.1"
            },
            "type": "library",
            "autoload": {
                "psr-4": {
                    "Utopia\\Preloader\\": "src/Preloader"
                }
            },
            "notification-url": "https://packagist.org/downloads/",
            "license": [
                "MIT"
            ],
            "authors": [
                {
                    "name": "Eldad Fux",
                    "email": "team@appwrite.io"
                }
            ],
            "description": "Utopia Preloader library is simple and lite library for managing PHP preloading configuration",
            "keywords": [
                "framework",
                "php",
                "preload",
                "preloader",
                "preloading",
                "upf",
                "utopia"
            ],
            "support": {
                "issues": "https://github.com/utopia-php/preloader/issues",
                "source": "https://github.com/utopia-php/preloader/tree/0.2.4"
            },
            "time": "2020-10-24T07:04:59+00:00"
        },
        {
            "name": "utopia-php/registry",
            "version": "0.5.0",
            "source": {
                "type": "git",
                "url": "https://github.com/utopia-php/registry.git",
                "reference": "bedc4ed54527b2803e6dfdccc39449f98522b70d"
            },
            "dist": {
                "type": "zip",
                "url": "https://api.github.com/repos/utopia-php/registry/zipball/bedc4ed54527b2803e6dfdccc39449f98522b70d",
                "reference": "bedc4ed54527b2803e6dfdccc39449f98522b70d",
                "shasum": ""
            },
            "require": {
                "php": ">=7.4"
            },
            "require-dev": {
                "phpunit/phpunit": "^9.3",
                "vimeo/psalm": "4.0.1"
            },
            "type": "library",
            "autoload": {
                "psr-4": {
                    "Utopia\\Registry\\": "src/Registry"
                }
            },
            "notification-url": "https://packagist.org/downloads/",
            "license": [
                "MIT"
            ],
            "authors": [
                {
                    "name": "Eldad Fux",
                    "email": "eldad@appwrite.io"
                }
            ],
            "description": "A simple dependency management library for PHP",
            "keywords": [
                "dependency management",
                "di",
                "framework",
                "php",
                "upf",
                "utopia"
            ],
            "support": {
                "issues": "https://github.com/utopia-php/registry/issues",
                "source": "https://github.com/utopia-php/registry/tree/0.5.0"
            },
            "time": "2021-03-10T10:45:22+00:00"
        },
        {
            "name": "utopia-php/storage",
            "version": "0.11.0",
            "source": {
                "type": "git",
                "url": "https://github.com/utopia-php/storage.git",
                "reference": "59802cf281d1976560cf6e353f250a9b870efddc"
            },
            "dist": {
                "type": "zip",
                "url": "https://api.github.com/repos/utopia-php/storage/zipball/59802cf281d1976560cf6e353f250a9b870efddc",
                "reference": "59802cf281d1976560cf6e353f250a9b870efddc",
                "shasum": ""
            },
            "require": {
                "ext-fileinfo": "*",
                "ext-zlib": "*",
                "ext-zstd": "*",
                "php": ">=8.0",
                "utopia-php/framework": "0.*.*"
            },
            "require-dev": {
                "phpunit/phpunit": "^9.3",
                "vimeo/psalm": "4.0.1"
            },
            "type": "library",
            "autoload": {
                "psr-4": {
                    "Utopia\\Storage\\": "src/Storage"
                }
            },
            "notification-url": "https://packagist.org/downloads/",
            "license": [
                "MIT"
            ],
            "authors": [
                {
                    "name": "Eldad Fux",
                    "email": "eldad@appwrite.io"
                }
            ],
            "description": "A simple Storage library to manage application storage",
            "keywords": [
                "framework",
                "php",
                "storage",
                "upf",
                "utopia"
            ],
            "support": {
                "issues": "https://github.com/utopia-php/storage/issues",
                "source": "https://github.com/utopia-php/storage/tree/0.11.0"
            },
            "time": "2022-08-31T09:17:31+00:00"
        },
        {
            "name": "utopia-php/swoole",
            "version": "0.3.3",
            "source": {
                "type": "git",
                "url": "https://github.com/utopia-php/swoole.git",
                "reference": "8312df69233b5dcd3992de88f131f238002749de"
            },
            "dist": {
                "type": "zip",
                "url": "https://api.github.com/repos/utopia-php/swoole/zipball/8312df69233b5dcd3992de88f131f238002749de",
                "reference": "8312df69233b5dcd3992de88f131f238002749de",
                "shasum": ""
            },
            "require": {
                "ext-swoole": "*",
                "php": ">=8.0",
                "utopia-php/framework": "0.*.*"
            },
            "require-dev": {
                "phpunit/phpunit": "^9.3",
                "swoole/ide-helper": "4.8.3",
                "vimeo/psalm": "4.15.0"
            },
            "type": "library",
            "autoload": {
                "psr-4": {
                    "Utopia\\Swoole\\": "src/Swoole"
                }
            },
            "notification-url": "https://packagist.org/downloads/",
            "license": [
                "MIT"
            ],
            "authors": [
                {
                    "name": "Eldad Fux",
                    "email": "team@appwrite.io"
                }
            ],
            "description": "An extension for Utopia Framework to work with PHP Swoole as a PHP FPM alternative",
            "keywords": [
                "framework",
                "http",
                "php",
                "server",
                "swoole",
                "upf",
                "utopia"
            ],
            "support": {
                "issues": "https://github.com/utopia-php/swoole/issues",
                "source": "https://github.com/utopia-php/swoole/tree/0.3.3"
            },
            "time": "2022-01-20T09:58:43+00:00"
        },
        {
            "name": "utopia-php/system",
            "version": "0.4.0",
            "source": {
                "type": "git",
                "url": "https://github.com/utopia-php/system.git",
                "reference": "67c92c66ce8f0cc925a00bca89f7a188bf9183c0"
            },
            "dist": {
                "type": "zip",
                "url": "https://api.github.com/repos/utopia-php/system/zipball/67c92c66ce8f0cc925a00bca89f7a188bf9183c0",
                "reference": "67c92c66ce8f0cc925a00bca89f7a188bf9183c0",
                "shasum": ""
            },
            "require": {
                "php": ">=7.4"
            },
            "require-dev": {
                "phpunit/phpunit": "^9.3",
                "vimeo/psalm": "4.0.1"
            },
            "type": "library",
            "autoload": {
                "psr-4": {
                    "Utopia\\System\\": "src/System"
                }
            },
            "notification-url": "https://packagist.org/downloads/",
            "license": [
                "MIT"
            ],
            "authors": [
                {
                    "name": "Eldad Fux",
                    "email": "eldad@appwrite.io"
                },
                {
                    "name": "Torsten Dittmann",
                    "email": "torsten@appwrite.io"
                }
            ],
            "description": "A simple library for obtaining information about the host's system.",
            "keywords": [
                "framework",
                "php",
                "system",
                "upf",
                "utopia"
            ],
            "support": {
                "issues": "https://github.com/utopia-php/system/issues",
                "source": "https://github.com/utopia-php/system/tree/0.4.0"
            },
            "time": "2021-02-04T14:14:49+00:00"
        },
        {
            "name": "utopia-php/websocket",
            "version": "0.1.0",
            "source": {
                "type": "git",
                "url": "https://github.com/utopia-php/websocket.git",
                "reference": "51fcb86171400d8aa40d76c54593481fd273dab5"
            },
            "dist": {
                "type": "zip",
                "url": "https://api.github.com/repos/utopia-php/websocket/zipball/51fcb86171400d8aa40d76c54593481fd273dab5",
                "reference": "51fcb86171400d8aa40d76c54593481fd273dab5",
                "shasum": ""
            },
            "require": {
                "php": ">=8.0"
            },
            "require-dev": {
                "phpunit/phpunit": "^9.5.5",
                "swoole/ide-helper": "4.6.6",
                "textalk/websocket": "1.5.2",
                "vimeo/psalm": "^4.8.1",
                "workerman/workerman": "^4.0"
            },
            "type": "library",
            "autoload": {
                "psr-4": {
                    "Utopia\\WebSocket\\": "src/WebSocket"
                }
            },
            "notification-url": "https://packagist.org/downloads/",
            "license": [
                "MIT"
            ],
            "authors": [
                {
                    "name": "Eldad Fux",
                    "email": "eldad@appwrite.io"
                },
                {
                    "name": "Torsten Dittmann",
                    "email": "torsten@appwrite.io"
                }
            ],
            "description": "A simple abstraction for WebSocket servers.",
            "keywords": [
                "framework",
                "php",
                "upf",
                "utopia",
                "websocket"
            ],
            "support": {
                "issues": "https://github.com/utopia-php/websocket/issues",
                "source": "https://github.com/utopia-php/websocket/tree/0.1.0"
            },
            "time": "2021-12-20T10:50:09+00:00"
        },
        {
            "name": "webmozart/assert",
            "version": "1.11.0",
            "source": {
                "type": "git",
                "url": "https://github.com/webmozarts/assert.git",
                "reference": "11cb2199493b2f8a3b53e7f19068fc6aac760991"
            },
            "dist": {
                "type": "zip",
                "url": "https://api.github.com/repos/webmozarts/assert/zipball/11cb2199493b2f8a3b53e7f19068fc6aac760991",
                "reference": "11cb2199493b2f8a3b53e7f19068fc6aac760991",
                "shasum": ""
            },
            "require": {
                "ext-ctype": "*",
                "php": "^7.2 || ^8.0"
            },
            "conflict": {
                "phpstan/phpstan": "<0.12.20",
                "vimeo/psalm": "<4.6.1 || 4.6.2"
            },
            "require-dev": {
                "phpunit/phpunit": "^8.5.13"
            },
            "type": "library",
            "extra": {
                "branch-alias": {
                    "dev-master": "1.10-dev"
                }
            },
            "autoload": {
                "psr-4": {
                    "Webmozart\\Assert\\": "src/"
                }
            },
            "notification-url": "https://packagist.org/downloads/",
            "license": [
                "MIT"
            ],
            "authors": [
                {
                    "name": "Bernhard Schussek",
                    "email": "bschussek@gmail.com"
                }
            ],
            "description": "Assertions to validate method input/output with nice error messages.",
            "keywords": [
                "assert",
                "check",
                "validate"
            ],
            "support": {
                "issues": "https://github.com/webmozarts/assert/issues",
                "source": "https://github.com/webmozarts/assert/tree/1.11.0"
            },
            "time": "2022-06-03T18:03:27+00:00"
        }
    ],
    "packages-dev": [
        {
            "name": "appwrite/sdk-generator",
            "version": "0.25.0",
            "source": {
                "type": "git",
                "url": "https://github.com/appwrite/sdk-generator.git",
                "reference": "91e2b9bfb06521faabd610935cbfc1825110666a"
            },
            "dist": {
                "type": "zip",
                "url": "https://api.github.com/repos/appwrite/sdk-generator/zipball/91e2b9bfb06521faabd610935cbfc1825110666a",
                "reference": "91e2b9bfb06521faabd610935cbfc1825110666a",
                "shasum": ""
            },
            "require": {
                "ext-curl": "*",
                "ext-json": "*",
                "ext-mbstring": "*",
                "matthiasmullie/minify": "^1.3.68",
                "php": ">=7.0.0",
                "twig/twig": "^3.4.1"
            },
            "require-dev": {
                "brianium/paratest": "^6.4",
                "phpunit/phpunit": "^9.5.21"
            },
            "type": "library",
            "autoload": {
                "psr-4": {
                    "Appwrite\\SDK\\": "src/SDK",
                    "Appwrite\\Spec\\": "src/Spec"
                }
            },
            "notification-url": "https://packagist.org/downloads/",
            "license": [
                "MIT"
            ],
            "authors": [
                {
                    "name": "Eldad Fux",
                    "email": "eldad@appwrite.io"
                }
            ],
            "description": "Appwrite PHP library for generating API SDKs for multiple programming languages and platforms",
            "support": {
                "issues": "https://github.com/appwrite/sdk-generator/issues",
                "source": "https://github.com/appwrite/sdk-generator/tree/0.25.0"
            },
            "time": "2022-09-06T16:32:52+00:00"
        },
        {
            "name": "doctrine/instantiator",
            "version": "1.4.1",
            "source": {
                "type": "git",
                "url": "https://github.com/doctrine/instantiator.git",
                "reference": "10dcfce151b967d20fde1b34ae6640712c3891bc"
            },
            "dist": {
                "type": "zip",
                "url": "https://api.github.com/repos/doctrine/instantiator/zipball/10dcfce151b967d20fde1b34ae6640712c3891bc",
                "reference": "10dcfce151b967d20fde1b34ae6640712c3891bc",
                "shasum": ""
            },
            "require": {
                "php": "^7.1 || ^8.0"
            },
            "require-dev": {
                "doctrine/coding-standard": "^9",
                "ext-pdo": "*",
                "ext-phar": "*",
                "phpbench/phpbench": "^0.16 || ^1",
                "phpstan/phpstan": "^1.4",
                "phpstan/phpstan-phpunit": "^1",
                "phpunit/phpunit": "^7.5 || ^8.5 || ^9.5",
                "vimeo/psalm": "^4.22"
            },
            "type": "library",
            "autoload": {
                "psr-4": {
                    "Doctrine\\Instantiator\\": "src/Doctrine/Instantiator/"
                }
            },
            "notification-url": "https://packagist.org/downloads/",
            "license": [
                "MIT"
            ],
            "authors": [
                {
                    "name": "Marco Pivetta",
                    "email": "ocramius@gmail.com",
                    "homepage": "https://ocramius.github.io/"
                }
            ],
            "description": "A small, lightweight utility to instantiate objects in PHP without invoking their constructors",
            "homepage": "https://www.doctrine-project.org/projects/instantiator.html",
            "keywords": [
                "constructor",
                "instantiate"
            ],
            "support": {
                "issues": "https://github.com/doctrine/instantiator/issues",
                "source": "https://github.com/doctrine/instantiator/tree/1.4.1"
            },
            "funding": [
                {
                    "url": "https://www.doctrine-project.org/sponsorship.html",
                    "type": "custom"
                },
                {
                    "url": "https://www.patreon.com/phpdoctrine",
                    "type": "patreon"
                },
                {
                    "url": "https://tidelift.com/funding/github/packagist/doctrine%2Finstantiator",
                    "type": "tidelift"
                }
            ],
            "time": "2022-03-03T08:28:38+00:00"
        },
        {
            "name": "matthiasmullie/minify",
            "version": "1.3.69",
            "source": {
                "type": "git",
                "url": "https://github.com/matthiasmullie/minify.git",
                "reference": "a61c949cccd086808063611ef9698eabe42ef22f"
            },
            "dist": {
                "type": "zip",
                "url": "https://api.github.com/repos/matthiasmullie/minify/zipball/a61c949cccd086808063611ef9698eabe42ef22f",
                "reference": "a61c949cccd086808063611ef9698eabe42ef22f",
                "shasum": ""
            },
            "require": {
                "ext-pcre": "*",
                "matthiasmullie/path-converter": "~1.1",
                "php": ">=5.3.0"
            },
            "require-dev": {
                "friendsofphp/php-cs-fixer": "~2.0",
                "matthiasmullie/scrapbook": "dev-master",
                "phpunit/phpunit": ">=4.8"
            },
            "suggest": {
                "psr/cache-implementation": "Cache implementation to use with Minify::cache"
            },
            "bin": [
                "bin/minifycss",
                "bin/minifyjs"
            ],
            "type": "library",
            "autoload": {
                "psr-4": {
                    "MatthiasMullie\\Minify\\": "src/"
                }
            },
            "notification-url": "https://packagist.org/downloads/",
            "license": [
                "MIT"
            ],
            "authors": [
                {
                    "name": "Matthias Mullie",
                    "email": "minify@mullie.eu",
                    "homepage": "http://www.mullie.eu",
                    "role": "Developer"
                }
            ],
            "description": "CSS & JavaScript minifier, in PHP. Removes whitespace, strips comments, combines files (incl. @import statements and small assets in CSS files), and optimizes/shortens a few common programming patterns.",
            "homepage": "http://www.minifier.org",
            "keywords": [
                "JS",
                "css",
                "javascript",
                "minifier",
                "minify"
            ],
            "support": {
                "issues": "https://github.com/matthiasmullie/minify/issues",
                "source": "https://github.com/matthiasmullie/minify/tree/1.3.69"
            },
            "funding": [
                {
                    "url": "https://github.com/matthiasmullie",
                    "type": "github"
                }
            ],
            "time": "2022-08-01T09:00:18+00:00"
        },
        {
            "name": "matthiasmullie/path-converter",
            "version": "1.1.3",
            "source": {
                "type": "git",
                "url": "https://github.com/matthiasmullie/path-converter.git",
                "reference": "e7d13b2c7e2f2268e1424aaed02085518afa02d9"
            },
            "dist": {
                "type": "zip",
                "url": "https://api.github.com/repos/matthiasmullie/path-converter/zipball/e7d13b2c7e2f2268e1424aaed02085518afa02d9",
                "reference": "e7d13b2c7e2f2268e1424aaed02085518afa02d9",
                "shasum": ""
            },
            "require": {
                "ext-pcre": "*",
                "php": ">=5.3.0"
            },
            "require-dev": {
                "phpunit/phpunit": "~4.8"
            },
            "type": "library",
            "autoload": {
                "psr-4": {
                    "MatthiasMullie\\PathConverter\\": "src/"
                }
            },
            "notification-url": "https://packagist.org/downloads/",
            "license": [
                "MIT"
            ],
            "authors": [
                {
                    "name": "Matthias Mullie",
                    "email": "pathconverter@mullie.eu",
                    "homepage": "http://www.mullie.eu",
                    "role": "Developer"
                }
            ],
            "description": "Relative path converter",
            "homepage": "http://github.com/matthiasmullie/path-converter",
            "keywords": [
                "converter",
                "path",
                "paths",
                "relative"
            ],
            "support": {
                "issues": "https://github.com/matthiasmullie/path-converter/issues",
                "source": "https://github.com/matthiasmullie/path-converter/tree/1.1.3"
            },
            "time": "2019-02-05T23:41:09+00:00"
        },
        {
            "name": "myclabs/deep-copy",
            "version": "1.11.0",
            "source": {
                "type": "git",
                "url": "https://github.com/myclabs/DeepCopy.git",
                "reference": "14daed4296fae74d9e3201d2c4925d1acb7aa614"
            },
            "dist": {
                "type": "zip",
                "url": "https://api.github.com/repos/myclabs/DeepCopy/zipball/14daed4296fae74d9e3201d2c4925d1acb7aa614",
                "reference": "14daed4296fae74d9e3201d2c4925d1acb7aa614",
                "shasum": ""
            },
            "require": {
                "php": "^7.1 || ^8.0"
            },
            "conflict": {
                "doctrine/collections": "<1.6.8",
                "doctrine/common": "<2.13.3 || >=3,<3.2.2"
            },
            "require-dev": {
                "doctrine/collections": "^1.6.8",
                "doctrine/common": "^2.13.3 || ^3.2.2",
                "phpunit/phpunit": "^7.5.20 || ^8.5.23 || ^9.5.13"
            },
            "type": "library",
            "autoload": {
                "files": [
                    "src/DeepCopy/deep_copy.php"
                ],
                "psr-4": {
                    "DeepCopy\\": "src/DeepCopy/"
                }
            },
            "notification-url": "https://packagist.org/downloads/",
            "license": [
                "MIT"
            ],
            "description": "Create deep copies (clones) of your objects",
            "keywords": [
                "clone",
                "copy",
                "duplicate",
                "object",
                "object graph"
            ],
            "support": {
                "issues": "https://github.com/myclabs/DeepCopy/issues",
                "source": "https://github.com/myclabs/DeepCopy/tree/1.11.0"
            },
            "funding": [
                {
                    "url": "https://tidelift.com/funding/github/packagist/myclabs/deep-copy",
                    "type": "tidelift"
                }
            ],
            "time": "2022-03-03T13:19:32+00:00"
        },
        {
            "name": "nikic/php-parser",
            "version": "v4.15.1",
            "source": {
                "type": "git",
                "url": "https://github.com/nikic/PHP-Parser.git",
                "reference": "0ef6c55a3f47f89d7a374e6f835197a0b5fcf900"
            },
            "dist": {
                "type": "zip",
                "url": "https://api.github.com/repos/nikic/PHP-Parser/zipball/0ef6c55a3f47f89d7a374e6f835197a0b5fcf900",
                "reference": "0ef6c55a3f47f89d7a374e6f835197a0b5fcf900",
                "shasum": ""
            },
            "require": {
                "ext-tokenizer": "*",
                "php": ">=7.0"
            },
            "require-dev": {
                "ircmaxell/php-yacc": "^0.0.7",
                "phpunit/phpunit": "^6.5 || ^7.0 || ^8.0 || ^9.0"
            },
            "bin": [
                "bin/php-parse"
            ],
            "type": "library",
            "extra": {
                "branch-alias": {
                    "dev-master": "4.9-dev"
                }
            },
            "autoload": {
                "psr-4": {
                    "PhpParser\\": "lib/PhpParser"
                }
            },
            "notification-url": "https://packagist.org/downloads/",
            "license": [
                "BSD-3-Clause"
            ],
            "authors": [
                {
                    "name": "Nikita Popov"
                }
            ],
            "description": "A PHP parser written in PHP",
            "keywords": [
                "parser",
                "php"
            ],
            "support": {
                "issues": "https://github.com/nikic/PHP-Parser/issues",
                "source": "https://github.com/nikic/PHP-Parser/tree/v4.15.1"
            },
            "time": "2022-09-04T07:30:47+00:00"
        },
        {
            "name": "phar-io/manifest",
            "version": "2.0.3",
            "source": {
                "type": "git",
                "url": "https://github.com/phar-io/manifest.git",
                "reference": "97803eca37d319dfa7826cc2437fc020857acb53"
            },
            "dist": {
                "type": "zip",
                "url": "https://api.github.com/repos/phar-io/manifest/zipball/97803eca37d319dfa7826cc2437fc020857acb53",
                "reference": "97803eca37d319dfa7826cc2437fc020857acb53",
                "shasum": ""
            },
            "require": {
                "ext-dom": "*",
                "ext-phar": "*",
                "ext-xmlwriter": "*",
                "phar-io/version": "^3.0.1",
                "php": "^7.2 || ^8.0"
            },
            "type": "library",
            "extra": {
                "branch-alias": {
                    "dev-master": "2.0.x-dev"
                }
            },
            "autoload": {
                "classmap": [
                    "src/"
                ]
            },
            "notification-url": "https://packagist.org/downloads/",
            "license": [
                "BSD-3-Clause"
            ],
            "authors": [
                {
                    "name": "Arne Blankerts",
                    "email": "arne@blankerts.de",
                    "role": "Developer"
                },
                {
                    "name": "Sebastian Heuer",
                    "email": "sebastian@phpeople.de",
                    "role": "Developer"
                },
                {
                    "name": "Sebastian Bergmann",
                    "email": "sebastian@phpunit.de",
                    "role": "Developer"
                }
            ],
            "description": "Component for reading phar.io manifest information from a PHP Archive (PHAR)",
            "support": {
                "issues": "https://github.com/phar-io/manifest/issues",
                "source": "https://github.com/phar-io/manifest/tree/2.0.3"
            },
            "time": "2021-07-20T11:28:43+00:00"
        },
        {
            "name": "phar-io/version",
            "version": "3.2.1",
            "source": {
                "type": "git",
                "url": "https://github.com/phar-io/version.git",
                "reference": "4f7fd7836c6f332bb2933569e566a0d6c4cbed74"
            },
            "dist": {
                "type": "zip",
                "url": "https://api.github.com/repos/phar-io/version/zipball/4f7fd7836c6f332bb2933569e566a0d6c4cbed74",
                "reference": "4f7fd7836c6f332bb2933569e566a0d6c4cbed74",
                "shasum": ""
            },
            "require": {
                "php": "^7.2 || ^8.0"
            },
            "type": "library",
            "autoload": {
                "classmap": [
                    "src/"
                ]
            },
            "notification-url": "https://packagist.org/downloads/",
            "license": [
                "BSD-3-Clause"
            ],
            "authors": [
                {
                    "name": "Arne Blankerts",
                    "email": "arne@blankerts.de",
                    "role": "Developer"
                },
                {
                    "name": "Sebastian Heuer",
                    "email": "sebastian@phpeople.de",
                    "role": "Developer"
                },
                {
                    "name": "Sebastian Bergmann",
                    "email": "sebastian@phpunit.de",
                    "role": "Developer"
                }
            ],
            "description": "Library for handling version information and constraints",
            "support": {
                "issues": "https://github.com/phar-io/version/issues",
                "source": "https://github.com/phar-io/version/tree/3.2.1"
            },
            "time": "2022-02-21T01:04:05+00:00"
        },
        {
            "name": "phpdocumentor/reflection-common",
            "version": "2.2.0",
            "source": {
                "type": "git",
                "url": "https://github.com/phpDocumentor/ReflectionCommon.git",
                "reference": "1d01c49d4ed62f25aa84a747ad35d5a16924662b"
            },
            "dist": {
                "type": "zip",
                "url": "https://api.github.com/repos/phpDocumentor/ReflectionCommon/zipball/1d01c49d4ed62f25aa84a747ad35d5a16924662b",
                "reference": "1d01c49d4ed62f25aa84a747ad35d5a16924662b",
                "shasum": ""
            },
            "require": {
                "php": "^7.2 || ^8.0"
            },
            "type": "library",
            "extra": {
                "branch-alias": {
                    "dev-2.x": "2.x-dev"
                }
            },
            "autoload": {
                "psr-4": {
                    "phpDocumentor\\Reflection\\": "src/"
                }
            },
            "notification-url": "https://packagist.org/downloads/",
            "license": [
                "MIT"
            ],
            "authors": [
                {
                    "name": "Jaap van Otterdijk",
                    "email": "opensource@ijaap.nl"
                }
            ],
            "description": "Common reflection classes used by phpdocumentor to reflect the code structure",
            "homepage": "http://www.phpdoc.org",
            "keywords": [
                "FQSEN",
                "phpDocumentor",
                "phpdoc",
                "reflection",
                "static analysis"
            ],
            "support": {
                "issues": "https://github.com/phpDocumentor/ReflectionCommon/issues",
                "source": "https://github.com/phpDocumentor/ReflectionCommon/tree/2.x"
            },
            "time": "2020-06-27T09:03:43+00:00"
        },
        {
            "name": "phpdocumentor/reflection-docblock",
            "version": "5.3.0",
            "source": {
                "type": "git",
                "url": "https://github.com/phpDocumentor/ReflectionDocBlock.git",
                "reference": "622548b623e81ca6d78b721c5e029f4ce664f170"
            },
            "dist": {
                "type": "zip",
                "url": "https://api.github.com/repos/phpDocumentor/ReflectionDocBlock/zipball/622548b623e81ca6d78b721c5e029f4ce664f170",
                "reference": "622548b623e81ca6d78b721c5e029f4ce664f170",
                "shasum": ""
            },
            "require": {
                "ext-filter": "*",
                "php": "^7.2 || ^8.0",
                "phpdocumentor/reflection-common": "^2.2",
                "phpdocumentor/type-resolver": "^1.3",
                "webmozart/assert": "^1.9.1"
            },
            "require-dev": {
                "mockery/mockery": "~1.3.2",
                "psalm/phar": "^4.8"
            },
            "type": "library",
            "extra": {
                "branch-alias": {
                    "dev-master": "5.x-dev"
                }
            },
            "autoload": {
                "psr-4": {
                    "phpDocumentor\\Reflection\\": "src"
                }
            },
            "notification-url": "https://packagist.org/downloads/",
            "license": [
                "MIT"
            ],
            "authors": [
                {
                    "name": "Mike van Riel",
                    "email": "me@mikevanriel.com"
                },
                {
                    "name": "Jaap van Otterdijk",
                    "email": "account@ijaap.nl"
                }
            ],
            "description": "With this component, a library can provide support for annotations via DocBlocks or otherwise retrieve information that is embedded in a DocBlock.",
            "support": {
                "issues": "https://github.com/phpDocumentor/ReflectionDocBlock/issues",
                "source": "https://github.com/phpDocumentor/ReflectionDocBlock/tree/5.3.0"
            },
            "time": "2021-10-19T17:43:47+00:00"
        },
        {
            "name": "phpdocumentor/type-resolver",
            "version": "1.6.1",
            "source": {
                "type": "git",
                "url": "https://github.com/phpDocumentor/TypeResolver.git",
                "reference": "77a32518733312af16a44300404e945338981de3"
            },
            "dist": {
                "type": "zip",
                "url": "https://api.github.com/repos/phpDocumentor/TypeResolver/zipball/77a32518733312af16a44300404e945338981de3",
                "reference": "77a32518733312af16a44300404e945338981de3",
                "shasum": ""
            },
            "require": {
                "php": "^7.2 || ^8.0",
                "phpdocumentor/reflection-common": "^2.0"
            },
            "require-dev": {
                "ext-tokenizer": "*",
                "psalm/phar": "^4.8"
            },
            "type": "library",
            "extra": {
                "branch-alias": {
                    "dev-1.x": "1.x-dev"
                }
            },
            "autoload": {
                "psr-4": {
                    "phpDocumentor\\Reflection\\": "src"
                }
            },
            "notification-url": "https://packagist.org/downloads/",
            "license": [
                "MIT"
            ],
            "authors": [
                {
                    "name": "Mike van Riel",
                    "email": "me@mikevanriel.com"
                }
            ],
            "description": "A PSR-5 based resolver of Class names, Types and Structural Element Names",
            "support": {
                "issues": "https://github.com/phpDocumentor/TypeResolver/issues",
                "source": "https://github.com/phpDocumentor/TypeResolver/tree/1.6.1"
            },
            "time": "2022-03-15T21:29:03+00:00"
        },
        {
            "name": "phpspec/prophecy",
            "version": "v1.15.0",
            "source": {
                "type": "git",
                "url": "https://github.com/phpspec/prophecy.git",
                "reference": "bbcd7380b0ebf3961ee21409db7b38bc31d69a13"
            },
            "dist": {
                "type": "zip",
                "url": "https://api.github.com/repos/phpspec/prophecy/zipball/bbcd7380b0ebf3961ee21409db7b38bc31d69a13",
                "reference": "bbcd7380b0ebf3961ee21409db7b38bc31d69a13",
                "shasum": ""
            },
            "require": {
                "doctrine/instantiator": "^1.2",
                "php": "^7.2 || ~8.0, <8.2",
                "phpdocumentor/reflection-docblock": "^5.2",
                "sebastian/comparator": "^3.0 || ^4.0",
                "sebastian/recursion-context": "^3.0 || ^4.0"
            },
            "require-dev": {
                "phpspec/phpspec": "^6.0 || ^7.0",
                "phpunit/phpunit": "^8.0 || ^9.0"
            },
            "type": "library",
            "extra": {
                "branch-alias": {
                    "dev-master": "1.x-dev"
                }
            },
            "autoload": {
                "psr-4": {
                    "Prophecy\\": "src/Prophecy"
                }
            },
            "notification-url": "https://packagist.org/downloads/",
            "license": [
                "MIT"
            ],
            "authors": [
                {
                    "name": "Konstantin Kudryashov",
                    "email": "ever.zet@gmail.com",
                    "homepage": "http://everzet.com"
                },
                {
                    "name": "Marcello Duarte",
                    "email": "marcello.duarte@gmail.com"
                }
            ],
            "description": "Highly opinionated mocking framework for PHP 5.3+",
            "homepage": "https://github.com/phpspec/prophecy",
            "keywords": [
                "Double",
                "Dummy",
                "fake",
                "mock",
                "spy",
                "stub"
            ],
            "support": {
                "issues": "https://github.com/phpspec/prophecy/issues",
                "source": "https://github.com/phpspec/prophecy/tree/v1.15.0"
            },
            "time": "2021-12-08T12:19:24+00:00"
        },
        {
            "name": "phpunit/php-code-coverage",
            "version": "9.2.17",
            "source": {
                "type": "git",
                "url": "https://github.com/sebastianbergmann/php-code-coverage.git",
                "reference": "aa94dc41e8661fe90c7316849907cba3007b10d8"
            },
            "dist": {
                "type": "zip",
                "url": "https://api.github.com/repos/sebastianbergmann/php-code-coverage/zipball/aa94dc41e8661fe90c7316849907cba3007b10d8",
                "reference": "aa94dc41e8661fe90c7316849907cba3007b10d8",
                "shasum": ""
            },
            "require": {
                "ext-dom": "*",
                "ext-libxml": "*",
                "ext-xmlwriter": "*",
                "nikic/php-parser": "^4.14",
                "php": ">=7.3",
                "phpunit/php-file-iterator": "^3.0.3",
                "phpunit/php-text-template": "^2.0.2",
                "sebastian/code-unit-reverse-lookup": "^2.0.2",
                "sebastian/complexity": "^2.0",
                "sebastian/environment": "^5.1.2",
                "sebastian/lines-of-code": "^1.0.3",
                "sebastian/version": "^3.0.1",
                "theseer/tokenizer": "^1.2.0"
            },
            "require-dev": {
                "phpunit/phpunit": "^9.3"
            },
            "suggest": {
                "ext-pcov": "*",
                "ext-xdebug": "*"
            },
            "type": "library",
            "extra": {
                "branch-alias": {
                    "dev-master": "9.2-dev"
                }
            },
            "autoload": {
                "classmap": [
                    "src/"
                ]
            },
            "notification-url": "https://packagist.org/downloads/",
            "license": [
                "BSD-3-Clause"
            ],
            "authors": [
                {
                    "name": "Sebastian Bergmann",
                    "email": "sebastian@phpunit.de",
                    "role": "lead"
                }
            ],
            "description": "Library that provides collection, processing, and rendering functionality for PHP code coverage information.",
            "homepage": "https://github.com/sebastianbergmann/php-code-coverage",
            "keywords": [
                "coverage",
                "testing",
                "xunit"
            ],
            "support": {
                "issues": "https://github.com/sebastianbergmann/php-code-coverage/issues",
                "source": "https://github.com/sebastianbergmann/php-code-coverage/tree/9.2.17"
            },
            "funding": [
                {
                    "url": "https://github.com/sebastianbergmann",
                    "type": "github"
                }
            ],
            "time": "2022-08-30T12:24:04+00:00"
        },
        {
            "name": "phpunit/php-file-iterator",
            "version": "3.0.6",
            "source": {
                "type": "git",
                "url": "https://github.com/sebastianbergmann/php-file-iterator.git",
                "reference": "cf1c2e7c203ac650e352f4cc675a7021e7d1b3cf"
            },
            "dist": {
                "type": "zip",
                "url": "https://api.github.com/repos/sebastianbergmann/php-file-iterator/zipball/cf1c2e7c203ac650e352f4cc675a7021e7d1b3cf",
                "reference": "cf1c2e7c203ac650e352f4cc675a7021e7d1b3cf",
                "shasum": ""
            },
            "require": {
                "php": ">=7.3"
            },
            "require-dev": {
                "phpunit/phpunit": "^9.3"
            },
            "type": "library",
            "extra": {
                "branch-alias": {
                    "dev-master": "3.0-dev"
                }
            },
            "autoload": {
                "classmap": [
                    "src/"
                ]
            },
            "notification-url": "https://packagist.org/downloads/",
            "license": [
                "BSD-3-Clause"
            ],
            "authors": [
                {
                    "name": "Sebastian Bergmann",
                    "email": "sebastian@phpunit.de",
                    "role": "lead"
                }
            ],
            "description": "FilterIterator implementation that filters files based on a list of suffixes.",
            "homepage": "https://github.com/sebastianbergmann/php-file-iterator/",
            "keywords": [
                "filesystem",
                "iterator"
            ],
            "support": {
                "issues": "https://github.com/sebastianbergmann/php-file-iterator/issues",
                "source": "https://github.com/sebastianbergmann/php-file-iterator/tree/3.0.6"
            },
            "funding": [
                {
                    "url": "https://github.com/sebastianbergmann",
                    "type": "github"
                }
            ],
            "time": "2021-12-02T12:48:52+00:00"
        },
        {
            "name": "phpunit/php-invoker",
            "version": "3.1.1",
            "source": {
                "type": "git",
                "url": "https://github.com/sebastianbergmann/php-invoker.git",
                "reference": "5a10147d0aaf65b58940a0b72f71c9ac0423cc67"
            },
            "dist": {
                "type": "zip",
                "url": "https://api.github.com/repos/sebastianbergmann/php-invoker/zipball/5a10147d0aaf65b58940a0b72f71c9ac0423cc67",
                "reference": "5a10147d0aaf65b58940a0b72f71c9ac0423cc67",
                "shasum": ""
            },
            "require": {
                "php": ">=7.3"
            },
            "require-dev": {
                "ext-pcntl": "*",
                "phpunit/phpunit": "^9.3"
            },
            "suggest": {
                "ext-pcntl": "*"
            },
            "type": "library",
            "extra": {
                "branch-alias": {
                    "dev-master": "3.1-dev"
                }
            },
            "autoload": {
                "classmap": [
                    "src/"
                ]
            },
            "notification-url": "https://packagist.org/downloads/",
            "license": [
                "BSD-3-Clause"
            ],
            "authors": [
                {
                    "name": "Sebastian Bergmann",
                    "email": "sebastian@phpunit.de",
                    "role": "lead"
                }
            ],
            "description": "Invoke callables with a timeout",
            "homepage": "https://github.com/sebastianbergmann/php-invoker/",
            "keywords": [
                "process"
            ],
            "support": {
                "issues": "https://github.com/sebastianbergmann/php-invoker/issues",
                "source": "https://github.com/sebastianbergmann/php-invoker/tree/3.1.1"
            },
            "funding": [
                {
                    "url": "https://github.com/sebastianbergmann",
                    "type": "github"
                }
            ],
            "time": "2020-09-28T05:58:55+00:00"
        },
        {
            "name": "phpunit/php-text-template",
            "version": "2.0.4",
            "source": {
                "type": "git",
                "url": "https://github.com/sebastianbergmann/php-text-template.git",
                "reference": "5da5f67fc95621df9ff4c4e5a84d6a8a2acf7c28"
            },
            "dist": {
                "type": "zip",
                "url": "https://api.github.com/repos/sebastianbergmann/php-text-template/zipball/5da5f67fc95621df9ff4c4e5a84d6a8a2acf7c28",
                "reference": "5da5f67fc95621df9ff4c4e5a84d6a8a2acf7c28",
                "shasum": ""
            },
            "require": {
                "php": ">=7.3"
            },
            "require-dev": {
                "phpunit/phpunit": "^9.3"
            },
            "type": "library",
            "extra": {
                "branch-alias": {
                    "dev-master": "2.0-dev"
                }
            },
            "autoload": {
                "classmap": [
                    "src/"
                ]
            },
            "notification-url": "https://packagist.org/downloads/",
            "license": [
                "BSD-3-Clause"
            ],
            "authors": [
                {
                    "name": "Sebastian Bergmann",
                    "email": "sebastian@phpunit.de",
                    "role": "lead"
                }
            ],
            "description": "Simple template engine.",
            "homepage": "https://github.com/sebastianbergmann/php-text-template/",
            "keywords": [
                "template"
            ],
            "support": {
                "issues": "https://github.com/sebastianbergmann/php-text-template/issues",
                "source": "https://github.com/sebastianbergmann/php-text-template/tree/2.0.4"
            },
            "funding": [
                {
                    "url": "https://github.com/sebastianbergmann",
                    "type": "github"
                }
            ],
            "time": "2020-10-26T05:33:50+00:00"
        },
        {
            "name": "phpunit/php-timer",
            "version": "5.0.3",
            "source": {
                "type": "git",
                "url": "https://github.com/sebastianbergmann/php-timer.git",
                "reference": "5a63ce20ed1b5bf577850e2c4e87f4aa902afbd2"
            },
            "dist": {
                "type": "zip",
                "url": "https://api.github.com/repos/sebastianbergmann/php-timer/zipball/5a63ce20ed1b5bf577850e2c4e87f4aa902afbd2",
                "reference": "5a63ce20ed1b5bf577850e2c4e87f4aa902afbd2",
                "shasum": ""
            },
            "require": {
                "php": ">=7.3"
            },
            "require-dev": {
                "phpunit/phpunit": "^9.3"
            },
            "type": "library",
            "extra": {
                "branch-alias": {
                    "dev-master": "5.0-dev"
                }
            },
            "autoload": {
                "classmap": [
                    "src/"
                ]
            },
            "notification-url": "https://packagist.org/downloads/",
            "license": [
                "BSD-3-Clause"
            ],
            "authors": [
                {
                    "name": "Sebastian Bergmann",
                    "email": "sebastian@phpunit.de",
                    "role": "lead"
                }
            ],
            "description": "Utility class for timing",
            "homepage": "https://github.com/sebastianbergmann/php-timer/",
            "keywords": [
                "timer"
            ],
            "support": {
                "issues": "https://github.com/sebastianbergmann/php-timer/issues",
                "source": "https://github.com/sebastianbergmann/php-timer/tree/5.0.3"
            },
            "funding": [
                {
                    "url": "https://github.com/sebastianbergmann",
                    "type": "github"
                }
            ],
            "time": "2020-10-26T13:16:10+00:00"
        },
        {
            "name": "phpunit/phpunit",
            "version": "9.5.20",
            "source": {
                "type": "git",
                "url": "https://github.com/sebastianbergmann/phpunit.git",
                "reference": "12bc8879fb65aef2138b26fc633cb1e3620cffba"
            },
            "dist": {
                "type": "zip",
                "url": "https://api.github.com/repos/sebastianbergmann/phpunit/zipball/12bc8879fb65aef2138b26fc633cb1e3620cffba",
                "reference": "12bc8879fb65aef2138b26fc633cb1e3620cffba",
                "shasum": ""
            },
            "require": {
                "doctrine/instantiator": "^1.3.1",
                "ext-dom": "*",
                "ext-json": "*",
                "ext-libxml": "*",
                "ext-mbstring": "*",
                "ext-xml": "*",
                "ext-xmlwriter": "*",
                "myclabs/deep-copy": "^1.10.1",
                "phar-io/manifest": "^2.0.3",
                "phar-io/version": "^3.0.2",
                "php": ">=7.3",
                "phpspec/prophecy": "^1.12.1",
                "phpunit/php-code-coverage": "^9.2.13",
                "phpunit/php-file-iterator": "^3.0.5",
                "phpunit/php-invoker": "^3.1.1",
                "phpunit/php-text-template": "^2.0.3",
                "phpunit/php-timer": "^5.0.2",
                "sebastian/cli-parser": "^1.0.1",
                "sebastian/code-unit": "^1.0.6",
                "sebastian/comparator": "^4.0.5",
                "sebastian/diff": "^4.0.3",
                "sebastian/environment": "^5.1.3",
                "sebastian/exporter": "^4.0.3",
                "sebastian/global-state": "^5.0.1",
                "sebastian/object-enumerator": "^4.0.3",
                "sebastian/resource-operations": "^3.0.3",
                "sebastian/type": "^3.0",
                "sebastian/version": "^3.0.2"
            },
            "require-dev": {
                "ext-pdo": "*",
                "phpspec/prophecy-phpunit": "^2.0.1"
            },
            "suggest": {
                "ext-soap": "*",
                "ext-xdebug": "*"
            },
            "bin": [
                "phpunit"
            ],
            "type": "library",
            "extra": {
                "branch-alias": {
                    "dev-master": "9.5-dev"
                }
            },
            "autoload": {
                "files": [
                    "src/Framework/Assert/Functions.php"
                ],
                "classmap": [
                    "src/"
                ]
            },
            "notification-url": "https://packagist.org/downloads/",
            "license": [
                "BSD-3-Clause"
            ],
            "authors": [
                {
                    "name": "Sebastian Bergmann",
                    "email": "sebastian@phpunit.de",
                    "role": "lead"
                }
            ],
            "description": "The PHP Unit Testing framework.",
            "homepage": "https://phpunit.de/",
            "keywords": [
                "phpunit",
                "testing",
                "xunit"
            ],
            "support": {
                "issues": "https://github.com/sebastianbergmann/phpunit/issues",
                "source": "https://github.com/sebastianbergmann/phpunit/tree/9.5.20"
            },
            "funding": [
                {
                    "url": "https://phpunit.de/sponsors.html",
                    "type": "custom"
                },
                {
                    "url": "https://github.com/sebastianbergmann",
                    "type": "github"
                }
            ],
            "time": "2022-04-01T12:37:26+00:00"
        },
        {
            "name": "sebastian/cli-parser",
            "version": "1.0.1",
            "source": {
                "type": "git",
                "url": "https://github.com/sebastianbergmann/cli-parser.git",
                "reference": "442e7c7e687e42adc03470c7b668bc4b2402c0b2"
            },
            "dist": {
                "type": "zip",
                "url": "https://api.github.com/repos/sebastianbergmann/cli-parser/zipball/442e7c7e687e42adc03470c7b668bc4b2402c0b2",
                "reference": "442e7c7e687e42adc03470c7b668bc4b2402c0b2",
                "shasum": ""
            },
            "require": {
                "php": ">=7.3"
            },
            "require-dev": {
                "phpunit/phpunit": "^9.3"
            },
            "type": "library",
            "extra": {
                "branch-alias": {
                    "dev-master": "1.0-dev"
                }
            },
            "autoload": {
                "classmap": [
                    "src/"
                ]
            },
            "notification-url": "https://packagist.org/downloads/",
            "license": [
                "BSD-3-Clause"
            ],
            "authors": [
                {
                    "name": "Sebastian Bergmann",
                    "email": "sebastian@phpunit.de",
                    "role": "lead"
                }
            ],
            "description": "Library for parsing CLI options",
            "homepage": "https://github.com/sebastianbergmann/cli-parser",
            "support": {
                "issues": "https://github.com/sebastianbergmann/cli-parser/issues",
                "source": "https://github.com/sebastianbergmann/cli-parser/tree/1.0.1"
            },
            "funding": [
                {
                    "url": "https://github.com/sebastianbergmann",
                    "type": "github"
                }
            ],
            "time": "2020-09-28T06:08:49+00:00"
        },
        {
            "name": "sebastian/code-unit",
            "version": "1.0.8",
            "source": {
                "type": "git",
                "url": "https://github.com/sebastianbergmann/code-unit.git",
                "reference": "1fc9f64c0927627ef78ba436c9b17d967e68e120"
            },
            "dist": {
                "type": "zip",
                "url": "https://api.github.com/repos/sebastianbergmann/code-unit/zipball/1fc9f64c0927627ef78ba436c9b17d967e68e120",
                "reference": "1fc9f64c0927627ef78ba436c9b17d967e68e120",
                "shasum": ""
            },
            "require": {
                "php": ">=7.3"
            },
            "require-dev": {
                "phpunit/phpunit": "^9.3"
            },
            "type": "library",
            "extra": {
                "branch-alias": {
                    "dev-master": "1.0-dev"
                }
            },
            "autoload": {
                "classmap": [
                    "src/"
                ]
            },
            "notification-url": "https://packagist.org/downloads/",
            "license": [
                "BSD-3-Clause"
            ],
            "authors": [
                {
                    "name": "Sebastian Bergmann",
                    "email": "sebastian@phpunit.de",
                    "role": "lead"
                }
            ],
            "description": "Collection of value objects that represent the PHP code units",
            "homepage": "https://github.com/sebastianbergmann/code-unit",
            "support": {
                "issues": "https://github.com/sebastianbergmann/code-unit/issues",
                "source": "https://github.com/sebastianbergmann/code-unit/tree/1.0.8"
            },
            "funding": [
                {
                    "url": "https://github.com/sebastianbergmann",
                    "type": "github"
                }
            ],
            "time": "2020-10-26T13:08:54+00:00"
        },
        {
            "name": "sebastian/code-unit-reverse-lookup",
            "version": "2.0.3",
            "source": {
                "type": "git",
                "url": "https://github.com/sebastianbergmann/code-unit-reverse-lookup.git",
                "reference": "ac91f01ccec49fb77bdc6fd1e548bc70f7faa3e5"
            },
            "dist": {
                "type": "zip",
                "url": "https://api.github.com/repos/sebastianbergmann/code-unit-reverse-lookup/zipball/ac91f01ccec49fb77bdc6fd1e548bc70f7faa3e5",
                "reference": "ac91f01ccec49fb77bdc6fd1e548bc70f7faa3e5",
                "shasum": ""
            },
            "require": {
                "php": ">=7.3"
            },
            "require-dev": {
                "phpunit/phpunit": "^9.3"
            },
            "type": "library",
            "extra": {
                "branch-alias": {
                    "dev-master": "2.0-dev"
                }
            },
            "autoload": {
                "classmap": [
                    "src/"
                ]
            },
            "notification-url": "https://packagist.org/downloads/",
            "license": [
                "BSD-3-Clause"
            ],
            "authors": [
                {
                    "name": "Sebastian Bergmann",
                    "email": "sebastian@phpunit.de"
                }
            ],
            "description": "Looks up which function or method a line of code belongs to",
            "homepage": "https://github.com/sebastianbergmann/code-unit-reverse-lookup/",
            "support": {
                "issues": "https://github.com/sebastianbergmann/code-unit-reverse-lookup/issues",
                "source": "https://github.com/sebastianbergmann/code-unit-reverse-lookup/tree/2.0.3"
            },
            "funding": [
                {
                    "url": "https://github.com/sebastianbergmann",
                    "type": "github"
                }
            ],
            "time": "2020-09-28T05:30:19+00:00"
        },
        {
            "name": "sebastian/comparator",
            "version": "4.0.6",
            "source": {
                "type": "git",
                "url": "https://github.com/sebastianbergmann/comparator.git",
                "reference": "55f4261989e546dc112258c7a75935a81a7ce382"
            },
            "dist": {
                "type": "zip",
                "url": "https://api.github.com/repos/sebastianbergmann/comparator/zipball/55f4261989e546dc112258c7a75935a81a7ce382",
                "reference": "55f4261989e546dc112258c7a75935a81a7ce382",
                "shasum": ""
            },
            "require": {
                "php": ">=7.3",
                "sebastian/diff": "^4.0",
                "sebastian/exporter": "^4.0"
            },
            "require-dev": {
                "phpunit/phpunit": "^9.3"
            },
            "type": "library",
            "extra": {
                "branch-alias": {
                    "dev-master": "4.0-dev"
                }
            },
            "autoload": {
                "classmap": [
                    "src/"
                ]
            },
            "notification-url": "https://packagist.org/downloads/",
            "license": [
                "BSD-3-Clause"
            ],
            "authors": [
                {
                    "name": "Sebastian Bergmann",
                    "email": "sebastian@phpunit.de"
                },
                {
                    "name": "Jeff Welch",
                    "email": "whatthejeff@gmail.com"
                },
                {
                    "name": "Volker Dusch",
                    "email": "github@wallbash.com"
                },
                {
                    "name": "Bernhard Schussek",
                    "email": "bschussek@2bepublished.at"
                }
            ],
            "description": "Provides the functionality to compare PHP values for equality",
            "homepage": "https://github.com/sebastianbergmann/comparator",
            "keywords": [
                "comparator",
                "compare",
                "equality"
            ],
            "support": {
                "issues": "https://github.com/sebastianbergmann/comparator/issues",
                "source": "https://github.com/sebastianbergmann/comparator/tree/4.0.6"
            },
            "funding": [
                {
                    "url": "https://github.com/sebastianbergmann",
                    "type": "github"
                }
            ],
            "time": "2020-10-26T15:49:45+00:00"
        },
        {
            "name": "sebastian/complexity",
            "version": "2.0.2",
            "source": {
                "type": "git",
                "url": "https://github.com/sebastianbergmann/complexity.git",
                "reference": "739b35e53379900cc9ac327b2147867b8b6efd88"
            },
            "dist": {
                "type": "zip",
                "url": "https://api.github.com/repos/sebastianbergmann/complexity/zipball/739b35e53379900cc9ac327b2147867b8b6efd88",
                "reference": "739b35e53379900cc9ac327b2147867b8b6efd88",
                "shasum": ""
            },
            "require": {
                "nikic/php-parser": "^4.7",
                "php": ">=7.3"
            },
            "require-dev": {
                "phpunit/phpunit": "^9.3"
            },
            "type": "library",
            "extra": {
                "branch-alias": {
                    "dev-master": "2.0-dev"
                }
            },
            "autoload": {
                "classmap": [
                    "src/"
                ]
            },
            "notification-url": "https://packagist.org/downloads/",
            "license": [
                "BSD-3-Clause"
            ],
            "authors": [
                {
                    "name": "Sebastian Bergmann",
                    "email": "sebastian@phpunit.de",
                    "role": "lead"
                }
            ],
            "description": "Library for calculating the complexity of PHP code units",
            "homepage": "https://github.com/sebastianbergmann/complexity",
            "support": {
                "issues": "https://github.com/sebastianbergmann/complexity/issues",
                "source": "https://github.com/sebastianbergmann/complexity/tree/2.0.2"
            },
            "funding": [
                {
                    "url": "https://github.com/sebastianbergmann",
                    "type": "github"
                }
            ],
            "time": "2020-10-26T15:52:27+00:00"
        },
        {
            "name": "sebastian/diff",
            "version": "4.0.4",
            "source": {
                "type": "git",
                "url": "https://github.com/sebastianbergmann/diff.git",
                "reference": "3461e3fccc7cfdfc2720be910d3bd73c69be590d"
            },
            "dist": {
                "type": "zip",
                "url": "https://api.github.com/repos/sebastianbergmann/diff/zipball/3461e3fccc7cfdfc2720be910d3bd73c69be590d",
                "reference": "3461e3fccc7cfdfc2720be910d3bd73c69be590d",
                "shasum": ""
            },
            "require": {
                "php": ">=7.3"
            },
            "require-dev": {
                "phpunit/phpunit": "^9.3",
                "symfony/process": "^4.2 || ^5"
            },
            "type": "library",
            "extra": {
                "branch-alias": {
                    "dev-master": "4.0-dev"
                }
            },
            "autoload": {
                "classmap": [
                    "src/"
                ]
            },
            "notification-url": "https://packagist.org/downloads/",
            "license": [
                "BSD-3-Clause"
            ],
            "authors": [
                {
                    "name": "Sebastian Bergmann",
                    "email": "sebastian@phpunit.de"
                },
                {
                    "name": "Kore Nordmann",
                    "email": "mail@kore-nordmann.de"
                }
            ],
            "description": "Diff implementation",
            "homepage": "https://github.com/sebastianbergmann/diff",
            "keywords": [
                "diff",
                "udiff",
                "unidiff",
                "unified diff"
            ],
            "support": {
                "issues": "https://github.com/sebastianbergmann/diff/issues",
                "source": "https://github.com/sebastianbergmann/diff/tree/4.0.4"
            },
            "funding": [
                {
                    "url": "https://github.com/sebastianbergmann",
                    "type": "github"
                }
            ],
            "time": "2020-10-26T13:10:38+00:00"
        },
        {
            "name": "sebastian/environment",
            "version": "5.1.4",
            "source": {
                "type": "git",
                "url": "https://github.com/sebastianbergmann/environment.git",
                "reference": "1b5dff7bb151a4db11d49d90e5408e4e938270f7"
            },
            "dist": {
                "type": "zip",
                "url": "https://api.github.com/repos/sebastianbergmann/environment/zipball/1b5dff7bb151a4db11d49d90e5408e4e938270f7",
                "reference": "1b5dff7bb151a4db11d49d90e5408e4e938270f7",
                "shasum": ""
            },
            "require": {
                "php": ">=7.3"
            },
            "require-dev": {
                "phpunit/phpunit": "^9.3"
            },
            "suggest": {
                "ext-posix": "*"
            },
            "type": "library",
            "extra": {
                "branch-alias": {
                    "dev-master": "5.1-dev"
                }
            },
            "autoload": {
                "classmap": [
                    "src/"
                ]
            },
            "notification-url": "https://packagist.org/downloads/",
            "license": [
                "BSD-3-Clause"
            ],
            "authors": [
                {
                    "name": "Sebastian Bergmann",
                    "email": "sebastian@phpunit.de"
                }
            ],
            "description": "Provides functionality to handle HHVM/PHP environments",
            "homepage": "http://www.github.com/sebastianbergmann/environment",
            "keywords": [
                "Xdebug",
                "environment",
                "hhvm"
            ],
            "support": {
                "issues": "https://github.com/sebastianbergmann/environment/issues",
                "source": "https://github.com/sebastianbergmann/environment/tree/5.1.4"
            },
            "funding": [
                {
                    "url": "https://github.com/sebastianbergmann",
                    "type": "github"
                }
            ],
            "time": "2022-04-03T09:37:03+00:00"
        },
        {
            "name": "sebastian/exporter",
            "version": "4.0.4",
            "source": {
                "type": "git",
                "url": "https://github.com/sebastianbergmann/exporter.git",
                "reference": "65e8b7db476c5dd267e65eea9cab77584d3cfff9"
            },
            "dist": {
                "type": "zip",
                "url": "https://api.github.com/repos/sebastianbergmann/exporter/zipball/65e8b7db476c5dd267e65eea9cab77584d3cfff9",
                "reference": "65e8b7db476c5dd267e65eea9cab77584d3cfff9",
                "shasum": ""
            },
            "require": {
                "php": ">=7.3",
                "sebastian/recursion-context": "^4.0"
            },
            "require-dev": {
                "ext-mbstring": "*",
                "phpunit/phpunit": "^9.3"
            },
            "type": "library",
            "extra": {
                "branch-alias": {
                    "dev-master": "4.0-dev"
                }
            },
            "autoload": {
                "classmap": [
                    "src/"
                ]
            },
            "notification-url": "https://packagist.org/downloads/",
            "license": [
                "BSD-3-Clause"
            ],
            "authors": [
                {
                    "name": "Sebastian Bergmann",
                    "email": "sebastian@phpunit.de"
                },
                {
                    "name": "Jeff Welch",
                    "email": "whatthejeff@gmail.com"
                },
                {
                    "name": "Volker Dusch",
                    "email": "github@wallbash.com"
                },
                {
                    "name": "Adam Harvey",
                    "email": "aharvey@php.net"
                },
                {
                    "name": "Bernhard Schussek",
                    "email": "bschussek@gmail.com"
                }
            ],
            "description": "Provides the functionality to export PHP variables for visualization",
            "homepage": "https://www.github.com/sebastianbergmann/exporter",
            "keywords": [
                "export",
                "exporter"
            ],
            "support": {
                "issues": "https://github.com/sebastianbergmann/exporter/issues",
                "source": "https://github.com/sebastianbergmann/exporter/tree/4.0.4"
            },
            "funding": [
                {
                    "url": "https://github.com/sebastianbergmann",
                    "type": "github"
                }
            ],
            "time": "2021-11-11T14:18:36+00:00"
        },
        {
            "name": "sebastian/global-state",
            "version": "5.0.5",
            "source": {
                "type": "git",
                "url": "https://github.com/sebastianbergmann/global-state.git",
                "reference": "0ca8db5a5fc9c8646244e629625ac486fa286bf2"
            },
            "dist": {
                "type": "zip",
                "url": "https://api.github.com/repos/sebastianbergmann/global-state/zipball/0ca8db5a5fc9c8646244e629625ac486fa286bf2",
                "reference": "0ca8db5a5fc9c8646244e629625ac486fa286bf2",
                "shasum": ""
            },
            "require": {
                "php": ">=7.3",
                "sebastian/object-reflector": "^2.0",
                "sebastian/recursion-context": "^4.0"
            },
            "require-dev": {
                "ext-dom": "*",
                "phpunit/phpunit": "^9.3"
            },
            "suggest": {
                "ext-uopz": "*"
            },
            "type": "library",
            "extra": {
                "branch-alias": {
                    "dev-master": "5.0-dev"
                }
            },
            "autoload": {
                "classmap": [
                    "src/"
                ]
            },
            "notification-url": "https://packagist.org/downloads/",
            "license": [
                "BSD-3-Clause"
            ],
            "authors": [
                {
                    "name": "Sebastian Bergmann",
                    "email": "sebastian@phpunit.de"
                }
            ],
            "description": "Snapshotting of global state",
            "homepage": "http://www.github.com/sebastianbergmann/global-state",
            "keywords": [
                "global state"
            ],
            "support": {
                "issues": "https://github.com/sebastianbergmann/global-state/issues",
                "source": "https://github.com/sebastianbergmann/global-state/tree/5.0.5"
            },
            "funding": [
                {
                    "url": "https://github.com/sebastianbergmann",
                    "type": "github"
                }
            ],
            "time": "2022-02-14T08:28:10+00:00"
        },
        {
            "name": "sebastian/lines-of-code",
            "version": "1.0.3",
            "source": {
                "type": "git",
                "url": "https://github.com/sebastianbergmann/lines-of-code.git",
                "reference": "c1c2e997aa3146983ed888ad08b15470a2e22ecc"
            },
            "dist": {
                "type": "zip",
                "url": "https://api.github.com/repos/sebastianbergmann/lines-of-code/zipball/c1c2e997aa3146983ed888ad08b15470a2e22ecc",
                "reference": "c1c2e997aa3146983ed888ad08b15470a2e22ecc",
                "shasum": ""
            },
            "require": {
                "nikic/php-parser": "^4.6",
                "php": ">=7.3"
            },
            "require-dev": {
                "phpunit/phpunit": "^9.3"
            },
            "type": "library",
            "extra": {
                "branch-alias": {
                    "dev-master": "1.0-dev"
                }
            },
            "autoload": {
                "classmap": [
                    "src/"
                ]
            },
            "notification-url": "https://packagist.org/downloads/",
            "license": [
                "BSD-3-Clause"
            ],
            "authors": [
                {
                    "name": "Sebastian Bergmann",
                    "email": "sebastian@phpunit.de",
                    "role": "lead"
                }
            ],
            "description": "Library for counting the lines of code in PHP source code",
            "homepage": "https://github.com/sebastianbergmann/lines-of-code",
            "support": {
                "issues": "https://github.com/sebastianbergmann/lines-of-code/issues",
                "source": "https://github.com/sebastianbergmann/lines-of-code/tree/1.0.3"
            },
            "funding": [
                {
                    "url": "https://github.com/sebastianbergmann",
                    "type": "github"
                }
            ],
            "time": "2020-11-28T06:42:11+00:00"
        },
        {
            "name": "sebastian/object-enumerator",
            "version": "4.0.4",
            "source": {
                "type": "git",
                "url": "https://github.com/sebastianbergmann/object-enumerator.git",
                "reference": "5c9eeac41b290a3712d88851518825ad78f45c71"
            },
            "dist": {
                "type": "zip",
                "url": "https://api.github.com/repos/sebastianbergmann/object-enumerator/zipball/5c9eeac41b290a3712d88851518825ad78f45c71",
                "reference": "5c9eeac41b290a3712d88851518825ad78f45c71",
                "shasum": ""
            },
            "require": {
                "php": ">=7.3",
                "sebastian/object-reflector": "^2.0",
                "sebastian/recursion-context": "^4.0"
            },
            "require-dev": {
                "phpunit/phpunit": "^9.3"
            },
            "type": "library",
            "extra": {
                "branch-alias": {
                    "dev-master": "4.0-dev"
                }
            },
            "autoload": {
                "classmap": [
                    "src/"
                ]
            },
            "notification-url": "https://packagist.org/downloads/",
            "license": [
                "BSD-3-Clause"
            ],
            "authors": [
                {
                    "name": "Sebastian Bergmann",
                    "email": "sebastian@phpunit.de"
                }
            ],
            "description": "Traverses array structures and object graphs to enumerate all referenced objects",
            "homepage": "https://github.com/sebastianbergmann/object-enumerator/",
            "support": {
                "issues": "https://github.com/sebastianbergmann/object-enumerator/issues",
                "source": "https://github.com/sebastianbergmann/object-enumerator/tree/4.0.4"
            },
            "funding": [
                {
                    "url": "https://github.com/sebastianbergmann",
                    "type": "github"
                }
            ],
            "time": "2020-10-26T13:12:34+00:00"
        },
        {
            "name": "sebastian/object-reflector",
            "version": "2.0.4",
            "source": {
                "type": "git",
                "url": "https://github.com/sebastianbergmann/object-reflector.git",
                "reference": "b4f479ebdbf63ac605d183ece17d8d7fe49c15c7"
            },
            "dist": {
                "type": "zip",
                "url": "https://api.github.com/repos/sebastianbergmann/object-reflector/zipball/b4f479ebdbf63ac605d183ece17d8d7fe49c15c7",
                "reference": "b4f479ebdbf63ac605d183ece17d8d7fe49c15c7",
                "shasum": ""
            },
            "require": {
                "php": ">=7.3"
            },
            "require-dev": {
                "phpunit/phpunit": "^9.3"
            },
            "type": "library",
            "extra": {
                "branch-alias": {
                    "dev-master": "2.0-dev"
                }
            },
            "autoload": {
                "classmap": [
                    "src/"
                ]
            },
            "notification-url": "https://packagist.org/downloads/",
            "license": [
                "BSD-3-Clause"
            ],
            "authors": [
                {
                    "name": "Sebastian Bergmann",
                    "email": "sebastian@phpunit.de"
                }
            ],
            "description": "Allows reflection of object attributes, including inherited and non-public ones",
            "homepage": "https://github.com/sebastianbergmann/object-reflector/",
            "support": {
                "issues": "https://github.com/sebastianbergmann/object-reflector/issues",
                "source": "https://github.com/sebastianbergmann/object-reflector/tree/2.0.4"
            },
            "funding": [
                {
                    "url": "https://github.com/sebastianbergmann",
                    "type": "github"
                }
            ],
            "time": "2020-10-26T13:14:26+00:00"
        },
        {
            "name": "sebastian/recursion-context",
            "version": "4.0.4",
            "source": {
                "type": "git",
                "url": "https://github.com/sebastianbergmann/recursion-context.git",
                "reference": "cd9d8cf3c5804de4341c283ed787f099f5506172"
            },
            "dist": {
                "type": "zip",
                "url": "https://api.github.com/repos/sebastianbergmann/recursion-context/zipball/cd9d8cf3c5804de4341c283ed787f099f5506172",
                "reference": "cd9d8cf3c5804de4341c283ed787f099f5506172",
                "shasum": ""
            },
            "require": {
                "php": ">=7.3"
            },
            "require-dev": {
                "phpunit/phpunit": "^9.3"
            },
            "type": "library",
            "extra": {
                "branch-alias": {
                    "dev-master": "4.0-dev"
                }
            },
            "autoload": {
                "classmap": [
                    "src/"
                ]
            },
            "notification-url": "https://packagist.org/downloads/",
            "license": [
                "BSD-3-Clause"
            ],
            "authors": [
                {
                    "name": "Sebastian Bergmann",
                    "email": "sebastian@phpunit.de"
                },
                {
                    "name": "Jeff Welch",
                    "email": "whatthejeff@gmail.com"
                },
                {
                    "name": "Adam Harvey",
                    "email": "aharvey@php.net"
                }
            ],
            "description": "Provides functionality to recursively process PHP variables",
            "homepage": "http://www.github.com/sebastianbergmann/recursion-context",
            "support": {
                "issues": "https://github.com/sebastianbergmann/recursion-context/issues",
                "source": "https://github.com/sebastianbergmann/recursion-context/tree/4.0.4"
            },
            "funding": [
                {
                    "url": "https://github.com/sebastianbergmann",
                    "type": "github"
                }
            ],
            "time": "2020-10-26T13:17:30+00:00"
        },
        {
            "name": "sebastian/resource-operations",
            "version": "3.0.3",
            "source": {
                "type": "git",
                "url": "https://github.com/sebastianbergmann/resource-operations.git",
                "reference": "0f4443cb3a1d92ce809899753bc0d5d5a8dd19a8"
            },
            "dist": {
                "type": "zip",
                "url": "https://api.github.com/repos/sebastianbergmann/resource-operations/zipball/0f4443cb3a1d92ce809899753bc0d5d5a8dd19a8",
                "reference": "0f4443cb3a1d92ce809899753bc0d5d5a8dd19a8",
                "shasum": ""
            },
            "require": {
                "php": ">=7.3"
            },
            "require-dev": {
                "phpunit/phpunit": "^9.0"
            },
            "type": "library",
            "extra": {
                "branch-alias": {
                    "dev-master": "3.0-dev"
                }
            },
            "autoload": {
                "classmap": [
                    "src/"
                ]
            },
            "notification-url": "https://packagist.org/downloads/",
            "license": [
                "BSD-3-Clause"
            ],
            "authors": [
                {
                    "name": "Sebastian Bergmann",
                    "email": "sebastian@phpunit.de"
                }
            ],
            "description": "Provides a list of PHP built-in functions that operate on resources",
            "homepage": "https://www.github.com/sebastianbergmann/resource-operations",
            "support": {
                "issues": "https://github.com/sebastianbergmann/resource-operations/issues",
                "source": "https://github.com/sebastianbergmann/resource-operations/tree/3.0.3"
            },
            "funding": [
                {
                    "url": "https://github.com/sebastianbergmann",
                    "type": "github"
                }
            ],
            "time": "2020-09-28T06:45:17+00:00"
        },
        {
            "name": "sebastian/type",
            "version": "3.1.0",
            "source": {
                "type": "git",
                "url": "https://github.com/sebastianbergmann/type.git",
                "reference": "fb44e1cc6e557418387ad815780360057e40753e"
            },
            "dist": {
                "type": "zip",
                "url": "https://api.github.com/repos/sebastianbergmann/type/zipball/fb44e1cc6e557418387ad815780360057e40753e",
                "reference": "fb44e1cc6e557418387ad815780360057e40753e",
                "shasum": ""
            },
            "require": {
                "php": ">=7.3"
            },
            "require-dev": {
                "phpunit/phpunit": "^9.5"
            },
            "type": "library",
            "extra": {
                "branch-alias": {
                    "dev-master": "3.1-dev"
                }
            },
            "autoload": {
                "classmap": [
                    "src/"
                ]
            },
            "notification-url": "https://packagist.org/downloads/",
            "license": [
                "BSD-3-Clause"
            ],
            "authors": [
                {
                    "name": "Sebastian Bergmann",
                    "email": "sebastian@phpunit.de",
                    "role": "lead"
                }
            ],
            "description": "Collection of value objects that represent the types of the PHP type system",
            "homepage": "https://github.com/sebastianbergmann/type",
            "support": {
                "issues": "https://github.com/sebastianbergmann/type/issues",
                "source": "https://github.com/sebastianbergmann/type/tree/3.1.0"
            },
            "funding": [
                {
                    "url": "https://github.com/sebastianbergmann",
                    "type": "github"
                }
            ],
            "time": "2022-08-29T06:55:37+00:00"
        },
        {
            "name": "sebastian/version",
            "version": "3.0.2",
            "source": {
                "type": "git",
                "url": "https://github.com/sebastianbergmann/version.git",
                "reference": "c6c1022351a901512170118436c764e473f6de8c"
            },
            "dist": {
                "type": "zip",
                "url": "https://api.github.com/repos/sebastianbergmann/version/zipball/c6c1022351a901512170118436c764e473f6de8c",
                "reference": "c6c1022351a901512170118436c764e473f6de8c",
                "shasum": ""
            },
            "require": {
                "php": ">=7.3"
            },
            "type": "library",
            "extra": {
                "branch-alias": {
                    "dev-master": "3.0-dev"
                }
            },
            "autoload": {
                "classmap": [
                    "src/"
                ]
            },
            "notification-url": "https://packagist.org/downloads/",
            "license": [
                "BSD-3-Clause"
            ],
            "authors": [
                {
                    "name": "Sebastian Bergmann",
                    "email": "sebastian@phpunit.de",
                    "role": "lead"
                }
            ],
            "description": "Library that helps with managing the version number of Git-hosted PHP projects",
            "homepage": "https://github.com/sebastianbergmann/version",
            "support": {
                "issues": "https://github.com/sebastianbergmann/version/issues",
                "source": "https://github.com/sebastianbergmann/version/tree/3.0.2"
            },
            "funding": [
                {
                    "url": "https://github.com/sebastianbergmann",
                    "type": "github"
                }
            ],
            "time": "2020-09-28T06:39:44+00:00"
        },
        {
            "name": "squizlabs/php_codesniffer",
            "version": "3.7.1",
            "source": {
                "type": "git",
                "url": "https://github.com/squizlabs/PHP_CodeSniffer.git",
                "reference": "1359e176e9307e906dc3d890bcc9603ff6d90619"
            },
            "dist": {
                "type": "zip",
                "url": "https://api.github.com/repos/squizlabs/PHP_CodeSniffer/zipball/1359e176e9307e906dc3d890bcc9603ff6d90619",
                "reference": "1359e176e9307e906dc3d890bcc9603ff6d90619",
                "shasum": ""
            },
            "require": {
                "ext-simplexml": "*",
                "ext-tokenizer": "*",
                "ext-xmlwriter": "*",
                "php": ">=5.4.0"
            },
            "require-dev": {
                "phpunit/phpunit": "^4.0 || ^5.0 || ^6.0 || ^7.0"
            },
            "bin": [
                "bin/phpcs",
                "bin/phpcbf"
            ],
            "type": "library",
            "extra": {
                "branch-alias": {
                    "dev-master": "3.x-dev"
                }
            },
            "notification-url": "https://packagist.org/downloads/",
            "license": [
                "BSD-3-Clause"
            ],
            "authors": [
                {
                    "name": "Greg Sherwood",
                    "role": "lead"
                }
            ],
            "description": "PHP_CodeSniffer tokenizes PHP, JavaScript and CSS files and detects violations of a defined set of coding standards.",
            "homepage": "https://github.com/squizlabs/PHP_CodeSniffer",
            "keywords": [
                "phpcs",
                "standards"
            ],
            "support": {
                "issues": "https://github.com/squizlabs/PHP_CodeSniffer/issues",
                "source": "https://github.com/squizlabs/PHP_CodeSniffer",
                "wiki": "https://github.com/squizlabs/PHP_CodeSniffer/wiki"
            },
            "time": "2022-06-18T07:21:10+00:00"
        },
        {
            "name": "swoole/ide-helper",
            "version": "4.8.9",
            "source": {
                "type": "git",
                "url": "https://github.com/swoole/ide-helper.git",
                "reference": "8f82ba3b6af04a5bccb97c1654af992d1ee8b0fe"
            },
            "dist": {
                "type": "zip",
                "url": "https://api.github.com/repos/swoole/ide-helper/zipball/8f82ba3b6af04a5bccb97c1654af992d1ee8b0fe",
                "reference": "8f82ba3b6af04a5bccb97c1654af992d1ee8b0fe",
                "shasum": ""
            },
            "type": "library",
            "notification-url": "https://packagist.org/downloads/",
            "license": [
                "Apache-2.0"
            ],
            "authors": [
                {
                    "name": "Team Swoole",
                    "email": "team@swoole.com"
                }
            ],
            "description": "IDE help files for Swoole.",
            "support": {
                "issues": "https://github.com/swoole/ide-helper/issues",
                "source": "https://github.com/swoole/ide-helper/tree/4.8.9"
            },
            "funding": [
                {
                    "url": "https://gitee.com/swoole/swoole?donate=true",
                    "type": "custom"
                },
                {
                    "url": "https://github.com/swoole",
                    "type": "github"
                }
            ],
            "time": "2022-04-18T20:38:04+00:00"
        },
        {
            "name": "symfony/polyfill-ctype",
            "version": "v1.26.0",
            "source": {
                "type": "git",
                "url": "https://github.com/symfony/polyfill-ctype.git",
                "reference": "6fd1b9a79f6e3cf65f9e679b23af304cd9e010d4"
            },
            "dist": {
                "type": "zip",
                "url": "https://api.github.com/repos/symfony/polyfill-ctype/zipball/6fd1b9a79f6e3cf65f9e679b23af304cd9e010d4",
                "reference": "6fd1b9a79f6e3cf65f9e679b23af304cd9e010d4",
                "shasum": ""
            },
            "require": {
                "php": ">=7.1"
            },
            "provide": {
                "ext-ctype": "*"
            },
            "suggest": {
                "ext-ctype": "For best performance"
            },
            "type": "library",
            "extra": {
                "branch-alias": {
                    "dev-main": "1.26-dev"
                },
                "thanks": {
                    "name": "symfony/polyfill",
                    "url": "https://github.com/symfony/polyfill"
                }
            },
            "autoload": {
                "files": [
                    "bootstrap.php"
                ],
                "psr-4": {
                    "Symfony\\Polyfill\\Ctype\\": ""
                }
            },
            "notification-url": "https://packagist.org/downloads/",
            "license": [
                "MIT"
            ],
            "authors": [
                {
                    "name": "Gert de Pagter",
                    "email": "BackEndTea@gmail.com"
                },
                {
                    "name": "Symfony Community",
                    "homepage": "https://symfony.com/contributors"
                }
            ],
            "description": "Symfony polyfill for ctype functions",
            "homepage": "https://symfony.com",
            "keywords": [
                "compatibility",
                "ctype",
                "polyfill",
                "portable"
            ],
            "support": {
                "source": "https://github.com/symfony/polyfill-ctype/tree/v1.26.0"
            },
            "funding": [
                {
                    "url": "https://symfony.com/sponsor",
                    "type": "custom"
                },
                {
                    "url": "https://github.com/fabpot",
                    "type": "github"
                },
                {
                    "url": "https://tidelift.com/funding/github/packagist/symfony/symfony",
                    "type": "tidelift"
                }
            ],
            "time": "2022-05-24T11:49:31+00:00"
        },
        {
            "name": "symfony/polyfill-mbstring",
            "version": "v1.26.0",
            "source": {
                "type": "git",
                "url": "https://github.com/symfony/polyfill-mbstring.git",
                "reference": "9344f9cb97f3b19424af1a21a3b0e75b0a7d8d7e"
            },
            "dist": {
                "type": "zip",
                "url": "https://api.github.com/repos/symfony/polyfill-mbstring/zipball/9344f9cb97f3b19424af1a21a3b0e75b0a7d8d7e",
                "reference": "9344f9cb97f3b19424af1a21a3b0e75b0a7d8d7e",
                "shasum": ""
            },
            "require": {
                "php": ">=7.1"
            },
            "provide": {
                "ext-mbstring": "*"
            },
            "suggest": {
                "ext-mbstring": "For best performance"
            },
            "type": "library",
            "extra": {
                "branch-alias": {
                    "dev-main": "1.26-dev"
                },
                "thanks": {
                    "name": "symfony/polyfill",
                    "url": "https://github.com/symfony/polyfill"
                }
            },
            "autoload": {
                "files": [
                    "bootstrap.php"
                ],
                "psr-4": {
                    "Symfony\\Polyfill\\Mbstring\\": ""
                }
            },
            "notification-url": "https://packagist.org/downloads/",
            "license": [
                "MIT"
            ],
            "authors": [
                {
                    "name": "Nicolas Grekas",
                    "email": "p@tchwork.com"
                },
                {
                    "name": "Symfony Community",
                    "homepage": "https://symfony.com/contributors"
                }
            ],
            "description": "Symfony polyfill for the Mbstring extension",
            "homepage": "https://symfony.com",
            "keywords": [
                "compatibility",
                "mbstring",
                "polyfill",
                "portable",
                "shim"
            ],
            "support": {
                "source": "https://github.com/symfony/polyfill-mbstring/tree/v1.26.0"
            },
            "funding": [
                {
                    "url": "https://symfony.com/sponsor",
                    "type": "custom"
                },
                {
                    "url": "https://github.com/fabpot",
                    "type": "github"
                },
                {
                    "url": "https://tidelift.com/funding/github/packagist/symfony/symfony",
                    "type": "tidelift"
                }
            ],
            "time": "2022-05-24T11:49:31+00:00"
        },
        {
            "name": "textalk/websocket",
            "version": "1.5.7",
            "source": {
                "type": "git",
                "url": "https://github.com/Textalk/websocket-php.git",
                "reference": "1712325e99b6bf869ccbf9bf41ab749e7328ea46"
            },
            "dist": {
                "type": "zip",
                "url": "https://api.github.com/repos/Textalk/websocket-php/zipball/1712325e99b6bf869ccbf9bf41ab749e7328ea46",
                "reference": "1712325e99b6bf869ccbf9bf41ab749e7328ea46",
                "shasum": ""
            },
            "require": {
                "php": "^7.2 | ^8.0",
                "psr/log": "^1 | ^2 | ^3"
            },
            "require-dev": {
                "php-coveralls/php-coveralls": "^2.0",
                "phpunit/phpunit": "^8.0|^9.0",
                "squizlabs/php_codesniffer": "^3.5"
            },
            "type": "library",
            "autoload": {
                "psr-4": {
                    "WebSocket\\": "lib"
                }
            },
            "notification-url": "https://packagist.org/downloads/",
            "license": [
                "ISC"
            ],
            "authors": [
                {
                    "name": "Fredrik Liljegren"
                },
                {
                    "name": "Sören Jensen",
                    "email": "soren@abicart.se"
                }
            ],
            "description": "WebSocket client and server",
            "support": {
                "issues": "https://github.com/Textalk/websocket-php/issues",
                "source": "https://github.com/Textalk/websocket-php/tree/1.5.7"
            },
            "time": "2022-03-29T09:46:59+00:00"
        },
        {
            "name": "theseer/tokenizer",
            "version": "1.2.1",
            "source": {
                "type": "git",
                "url": "https://github.com/theseer/tokenizer.git",
                "reference": "34a41e998c2183e22995f158c581e7b5e755ab9e"
            },
            "dist": {
                "type": "zip",
                "url": "https://api.github.com/repos/theseer/tokenizer/zipball/34a41e998c2183e22995f158c581e7b5e755ab9e",
                "reference": "34a41e998c2183e22995f158c581e7b5e755ab9e",
                "shasum": ""
            },
            "require": {
                "ext-dom": "*",
                "ext-tokenizer": "*",
                "ext-xmlwriter": "*",
                "php": "^7.2 || ^8.0"
            },
            "type": "library",
            "autoload": {
                "classmap": [
                    "src/"
                ]
            },
            "notification-url": "https://packagist.org/downloads/",
            "license": [
                "BSD-3-Clause"
            ],
            "authors": [
                {
                    "name": "Arne Blankerts",
                    "email": "arne@blankerts.de",
                    "role": "Developer"
                }
            ],
            "description": "A small library for converting tokenized PHP source code into XML and potentially other formats",
            "support": {
                "issues": "https://github.com/theseer/tokenizer/issues",
                "source": "https://github.com/theseer/tokenizer/tree/1.2.1"
            },
            "funding": [
                {
                    "url": "https://github.com/theseer",
                    "type": "github"
                }
            ],
            "time": "2021-07-28T10:34:58+00:00"
        },
        {
            "name": "twig/twig",
            "version": "v3.4.2",
            "source": {
                "type": "git",
                "url": "https://github.com/twigphp/Twig.git",
                "reference": "e07cdd3d430cd7e453c31b36eb5ad6c0c5e43077"
            },
            "dist": {
                "type": "zip",
                "url": "https://api.github.com/repos/twigphp/Twig/zipball/e07cdd3d430cd7e453c31b36eb5ad6c0c5e43077",
                "reference": "e07cdd3d430cd7e453c31b36eb5ad6c0c5e43077",
                "shasum": ""
            },
            "require": {
                "php": ">=7.2.5",
                "symfony/polyfill-ctype": "^1.8",
                "symfony/polyfill-mbstring": "^1.3"
            },
            "require-dev": {
                "psr/container": "^1.0",
                "symfony/phpunit-bridge": "^4.4.9|^5.0.9|^6.0"
            },
            "type": "library",
            "extra": {
                "branch-alias": {
                    "dev-master": "3.4-dev"
                }
            },
            "autoload": {
                "psr-4": {
                    "Twig\\": "src/"
                }
            },
            "notification-url": "https://packagist.org/downloads/",
            "license": [
                "BSD-3-Clause"
            ],
            "authors": [
                {
                    "name": "Fabien Potencier",
                    "email": "fabien@symfony.com",
                    "homepage": "http://fabien.potencier.org",
                    "role": "Lead Developer"
                },
                {
                    "name": "Twig Team",
                    "role": "Contributors"
                },
                {
                    "name": "Armin Ronacher",
                    "email": "armin.ronacher@active-4.com",
                    "role": "Project Founder"
                }
            ],
            "description": "Twig, the flexible, fast, and secure template language for PHP",
            "homepage": "https://twig.symfony.com",
            "keywords": [
                "templating"
            ],
            "support": {
                "issues": "https://github.com/twigphp/Twig/issues",
                "source": "https://github.com/twigphp/Twig/tree/v3.4.2"
            },
            "funding": [
                {
                    "url": "https://github.com/fabpot",
                    "type": "github"
                },
                {
                    "url": "https://tidelift.com/funding/github/packagist/twig/twig",
                    "type": "tidelift"
                }
            ],
            "time": "2022-08-12T06:47:24+00:00"
        }
    ],
    "aliases": [],
    "minimum-stability": "stable",
    "stability-flags": [],
    "prefer-stable": false,
    "prefer-lowest": false,
    "platform": {
        "php": ">=8.0.0",
        "ext-curl": "*",
        "ext-imagick": "*",
        "ext-mbstring": "*",
        "ext-json": "*",
        "ext-yaml": "*",
        "ext-dom": "*",
        "ext-redis": "*",
        "ext-swoole": "*",
        "ext-pdo": "*",
        "ext-openssl": "*",
        "ext-zlib": "*",
        "ext-sockets": "*"
    },
    "platform-dev": {
        "ext-fileinfo": "*"
    },
    "platform-overrides": {
        "php": "8.0",
        "ext-imagick": "3.7.0",
        "ext-yaml": "2.2.2",
        "ext-redis": "5.3.7",
        "ext-swoole": "4.8.10",
        "ext-zstd": "0.11.0",
        "ext-mongodb": "1.13.0"
    },
    "plugin-api-version": "2.2.0"
}<|MERGE_RESOLUTION|>--- conflicted
+++ resolved
@@ -4,11 +4,7 @@
         "Read more about it at https://getcomposer.org/doc/01-basic-usage.md#installing-dependencies",
         "This file is @generated automatically"
     ],
-<<<<<<< HEAD
-    "content-hash": "6194919aa35d896dc3dfdb846936cba4",
-=======
     "content-hash": "aca68a1c1c7d762cabd02ce02cf40df4",
->>>>>>> 022e9920
     "packages": [
         {
             "name": "adhocore/jwt",
@@ -1595,25 +1591,25 @@
         },
         {
             "name": "symfony/deprecation-contracts",
-            "version": "v2.5.2",
+            "version": "v3.1.1",
             "source": {
                 "type": "git",
                 "url": "https://github.com/symfony/deprecation-contracts.git",
-                "reference": "e8b495ea28c1d97b5e0c121748d6f9b53d075c66"
-            },
-            "dist": {
-                "type": "zip",
-                "url": "https://api.github.com/repos/symfony/deprecation-contracts/zipball/e8b495ea28c1d97b5e0c121748d6f9b53d075c66",
-                "reference": "e8b495ea28c1d97b5e0c121748d6f9b53d075c66",
-                "shasum": ""
-            },
-            "require": {
-                "php": ">=7.1"
+                "reference": "07f1b9cc2ffee6aaafcf4b710fbc38ff736bd918"
+            },
+            "dist": {
+                "type": "zip",
+                "url": "https://api.github.com/repos/symfony/deprecation-contracts/zipball/07f1b9cc2ffee6aaafcf4b710fbc38ff736bd918",
+                "reference": "07f1b9cc2ffee6aaafcf4b710fbc38ff736bd918",
+                "shasum": ""
+            },
+            "require": {
+                "php": ">=8.1"
             },
             "type": "library",
             "extra": {
                 "branch-alias": {
-                    "dev-main": "2.5-dev"
+                    "dev-main": "3.1-dev"
                 },
                 "thanks": {
                     "name": "symfony/contracts",
@@ -1642,7 +1638,7 @@
             "description": "A generic function and convention to trigger deprecation notices",
             "homepage": "https://symfony.com",
             "support": {
-                "source": "https://github.com/symfony/deprecation-contracts/tree/v2.5.2"
+                "source": "https://github.com/symfony/deprecation-contracts/tree/v3.1.1"
             },
             "funding": [
                 {
@@ -1658,7 +1654,7 @@
                     "type": "tidelift"
                 }
             ],
-            "time": "2022-01-02T09:53:40+00:00"
+            "time": "2022-02-25T11:15:52+00:00"
         },
         {
             "name": "symfony/polyfill-php80",
@@ -4816,16 +4812,16 @@
         },
         {
             "name": "sebastian/type",
-            "version": "3.1.0",
+            "version": "3.2.0",
             "source": {
                 "type": "git",
                 "url": "https://github.com/sebastianbergmann/type.git",
-                "reference": "fb44e1cc6e557418387ad815780360057e40753e"
-            },
-            "dist": {
-                "type": "zip",
-                "url": "https://api.github.com/repos/sebastianbergmann/type/zipball/fb44e1cc6e557418387ad815780360057e40753e",
-                "reference": "fb44e1cc6e557418387ad815780360057e40753e",
+                "reference": "fb3fe09c5f0bae6bc27ef3ce933a1e0ed9464b6e"
+            },
+            "dist": {
+                "type": "zip",
+                "url": "https://api.github.com/repos/sebastianbergmann/type/zipball/fb3fe09c5f0bae6bc27ef3ce933a1e0ed9464b6e",
+                "reference": "fb3fe09c5f0bae6bc27ef3ce933a1e0ed9464b6e",
                 "shasum": ""
             },
             "require": {
@@ -4837,7 +4833,7 @@
             "type": "library",
             "extra": {
                 "branch-alias": {
-                    "dev-master": "3.1-dev"
+                    "dev-master": "3.2-dev"
                 }
             },
             "autoload": {
@@ -4860,7 +4856,7 @@
             "homepage": "https://github.com/sebastianbergmann/type",
             "support": {
                 "issues": "https://github.com/sebastianbergmann/type/issues",
-                "source": "https://github.com/sebastianbergmann/type/tree/3.1.0"
+                "source": "https://github.com/sebastianbergmann/type/tree/3.2.0"
             },
             "funding": [
                 {
@@ -4868,7 +4864,7 @@
                     "type": "github"
                 }
             ],
-            "time": "2022-08-29T06:55:37+00:00"
+            "time": "2022-09-12T14:47:03+00:00"
         },
         {
             "name": "sebastian/version",
@@ -5386,13 +5382,7 @@
         "ext-fileinfo": "*"
     },
     "platform-overrides": {
-        "php": "8.0",
-        "ext-imagick": "3.7.0",
-        "ext-yaml": "2.2.2",
-        "ext-redis": "5.3.7",
-        "ext-swoole": "4.8.10",
-        "ext-zstd": "0.11.0",
-        "ext-mongodb": "1.13.0"
+        "php": "8.0"
     },
     "plugin-api-version": "2.2.0"
 }