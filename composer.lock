{
    "_readme": [
        "This file locks the dependencies of your project to a known state",
        "Read more about it at https://getcomposer.org/doc/01-basic-usage.md#installing-dependencies",
        "This file is @generated automatically"
    ],
    "content-hash": "039de21eff3a27955696a9f6f645c548",
    "packages": [
        {
            "name": "adhocore/jwt",
            "version": "1.1.2",
            "source": {
                "type": "git",
                "url": "https://github.com/adhocore/php-jwt.git",
                "reference": "6c434af7170090bb7a8880d2bc220a2254ba7899"
            },
            "dist": {
                "type": "zip",
                "url": "https://api.github.com/repos/adhocore/php-jwt/zipball/6c434af7170090bb7a8880d2bc220a2254ba7899",
                "reference": "6c434af7170090bb7a8880d2bc220a2254ba7899",
                "shasum": ""
            },
            "require": {
                "php": "^7.0 || ^8.0"
            },
            "require-dev": {
                "phpunit/phpunit": "^6.5 || ^7.5"
            },
            "type": "library",
            "autoload": {
                "psr-4": {
                    "Ahc\\Jwt\\": "src/"
                }
            },
            "notification-url": "https://packagist.org/downloads/",
            "license": [
                "MIT"
            ],
            "authors": [
                {
                    "name": "Jitendra Adhikari",
                    "email": "jiten.adhikary@gmail.com"
                }
            ],
            "description": "Ultra lightweight JSON web token (JWT) library for PHP5.5+.",
            "keywords": [
                "auth",
                "json-web-token",
                "jwt",
                "jwt-auth",
                "jwt-php",
                "token"
            ],
            "support": {
                "issues": "https://github.com/adhocore/php-jwt/issues",
                "source": "https://github.com/adhocore/php-jwt/tree/1.1.2"
            },
            "funding": [
                {
                    "url": "https://paypal.me/ji10",
                    "type": "custom"
                }
            ],
            "time": "2021-02-20T09:56:44+00:00"
        },
        {
            "name": "appwrite/php-clamav",
            "version": "1.1.0",
            "source": {
                "type": "git",
                "url": "https://github.com/appwrite/php-clamav.git",
                "reference": "61d00f24f9e7766fbba233e7b8d09c5475388073"
            },
            "dist": {
                "type": "zip",
                "url": "https://api.github.com/repos/appwrite/php-clamav/zipball/61d00f24f9e7766fbba233e7b8d09c5475388073",
                "reference": "61d00f24f9e7766fbba233e7b8d09c5475388073",
                "shasum": ""
            },
            "require": {
                "ext-sockets": "*",
                "php": ">=7.1"
            },
            "require-dev": {
                "phpunit/phpunit": "^7.0"
            },
            "type": "library",
            "autoload": {
                "psr-4": {
                    "Appwrite\\ClamAV\\": "src/ClamAV"
                }
            },
            "notification-url": "https://packagist.org/downloads/",
            "license": [
                "MIT"
            ],
            "authors": [
                {
                    "name": "Eldad Fux",
                    "email": "eldad@appwrite.io"
                }
            ],
            "description": "ClamAV network and pipe client for PHP",
            "keywords": [
                "anti virus",
                "appwrite",
                "clamav",
                "php"
            ],
            "support": {
                "issues": "https://github.com/appwrite/php-clamav/issues",
                "source": "https://github.com/appwrite/php-clamav/tree/1.1.0"
            },
            "time": "2020-10-02T05:23:46+00:00"
        },
        {
            "name": "appwrite/php-runtimes",
            "version": "0.11.0",
            "source": {
                "type": "git",
                "url": "https://github.com/appwrite/runtimes.git",
                "reference": "547fc026e11c0946846a8ac690898f5bf53be101"
            },
            "require": {
                "php": ">=8.0",
                "utopia-php/system": "0.4.*"
            },
            "require-dev": {
                "phpunit/phpunit": "^9.3",
                "vimeo/psalm": "4.0.1"
            },
            "type": "library",
            "autoload": {
                "psr-4": {
                    "Appwrite\\Runtimes\\": "src/Runtimes"
                }
            },
            "license": [
                "BSD-3-Clause"
            ],
            "authors": [
                {
                    "name": "Eldad Fux",
                    "email": "eldad@appwrite.io"
                },
                {
                    "name": "Torsten Dittmann",
                    "email": "torsten@appwrite.io"
                }
            ],
            "description": "Appwrite repository for Cloud Function runtimes that contains the configurations and tests for all of the Appwrite runtime environments.",
            "keywords": [
                "appwrite",
                "php",
                "runtimes"
            ],
            "time": "2022-08-15T14:03:36+00:00"
        },
        {
            "name": "chillerlan/php-qrcode",
            "version": "4.3.3",
            "source": {
                "type": "git",
                "url": "https://github.com/chillerlan/php-qrcode.git",
                "reference": "6356b246948ac1025882b3f55e7c68ebd4515ae3"
            },
            "dist": {
                "type": "zip",
                "url": "https://api.github.com/repos/chillerlan/php-qrcode/zipball/6356b246948ac1025882b3f55e7c68ebd4515ae3",
                "reference": "6356b246948ac1025882b3f55e7c68ebd4515ae3",
                "shasum": ""
            },
            "require": {
                "chillerlan/php-settings-container": "^2.1",
                "ext-mbstring": "*",
                "php": "^7.4 || ^8.0"
            },
            "require-dev": {
                "phan/phan": "^5.3",
                "phpunit/phpunit": "^9.5",
                "setasign/fpdf": "^1.8.2"
            },
            "suggest": {
                "chillerlan/php-authenticator": "Yet another Google authenticator! Also creates URIs for mobile apps.",
                "setasign/fpdf": "Required to use the QR FPDF output."
            },
            "type": "library",
            "autoload": {
                "psr-4": {
                    "chillerlan\\QRCode\\": "src/"
                }
            },
            "notification-url": "https://packagist.org/downloads/",
            "license": [
                "MIT"
            ],
            "authors": [
                {
                    "name": "Kazuhiko Arase",
                    "homepage": "https://github.com/kazuhikoarase"
                },
                {
                    "name": "Smiley",
                    "email": "smiley@chillerlan.net",
                    "homepage": "https://github.com/codemasher"
                },
                {
                    "name": "Contributors",
                    "homepage": "https://github.com/chillerlan/php-qrcode/graphs/contributors"
                }
            ],
            "description": "A QR code generator. PHP 7.4+",
            "homepage": "https://github.com/chillerlan/php-qrcode",
            "keywords": [
                "phpqrcode",
                "qr",
                "qr code",
                "qrcode",
                "qrcode-generator"
            ],
            "support": {
                "issues": "https://github.com/chillerlan/php-qrcode/issues",
                "source": "https://github.com/chillerlan/php-qrcode/tree/4.3.3"
            },
            "funding": [
                {
                    "url": "https://www.paypal.com/donate?hosted_button_id=WLYUNAT9ZTJZ4",
                    "type": "custom"
                },
                {
                    "url": "https://ko-fi.com/codemasher",
                    "type": "ko_fi"
                }
            ],
            "time": "2021-11-25T22:38:09+00:00"
        },
        {
            "name": "chillerlan/php-settings-container",
            "version": "2.1.4",
            "source": {
                "type": "git",
                "url": "https://github.com/chillerlan/php-settings-container.git",
                "reference": "1beb7df3c14346d4344b0b2e12f6f9a74feabd4a"
            },
            "dist": {
                "type": "zip",
                "url": "https://api.github.com/repos/chillerlan/php-settings-container/zipball/1beb7df3c14346d4344b0b2e12f6f9a74feabd4a",
                "reference": "1beb7df3c14346d4344b0b2e12f6f9a74feabd4a",
                "shasum": ""
            },
            "require": {
                "ext-json": "*",
                "php": "^7.4 || ^8.0"
            },
            "require-dev": {
                "phan/phan": "^5.3",
                "phpunit/phpunit": "^9.5"
            },
            "type": "library",
            "autoload": {
                "psr-4": {
                    "chillerlan\\Settings\\": "src/"
                }
            },
            "notification-url": "https://packagist.org/downloads/",
            "license": [
                "MIT"
            ],
            "authors": [
                {
                    "name": "Smiley",
                    "email": "smiley@chillerlan.net",
                    "homepage": "https://github.com/codemasher"
                }
            ],
            "description": "A container class for immutable settings objects. Not a DI container. PHP 7.4+",
            "homepage": "https://github.com/chillerlan/php-settings-container",
            "keywords": [
                "PHP7",
                "Settings",
                "configuration",
                "container",
                "helper"
            ],
            "support": {
                "issues": "https://github.com/chillerlan/php-settings-container/issues",
                "source": "https://github.com/chillerlan/php-settings-container"
            },
            "funding": [
                {
                    "url": "https://www.paypal.com/donate?hosted_button_id=WLYUNAT9ZTJZ4",
                    "type": "custom"
                },
                {
                    "url": "https://ko-fi.com/codemasher",
                    "type": "ko_fi"
                }
            ],
            "time": "2022-07-05T22:32:14+00:00"
        },
        {
            "name": "colinmollenhour/credis",
            "version": "v1.13.1",
            "source": {
                "type": "git",
                "url": "https://github.com/colinmollenhour/credis.git",
                "reference": "85df015088e00daf8ce395189de22c8eb45c8d49"
            },
            "dist": {
                "type": "zip",
                "url": "https://api.github.com/repos/colinmollenhour/credis/zipball/85df015088e00daf8ce395189de22c8eb45c8d49",
                "reference": "85df015088e00daf8ce395189de22c8eb45c8d49",
                "shasum": ""
            },
            "require": {
                "php": ">=5.6.0"
            },
            "suggest": {
                "ext-redis": "Improved performance for communicating with redis"
            },
            "type": "library",
            "autoload": {
                "classmap": [
                    "Client.php",
                    "Cluster.php",
                    "Sentinel.php",
                    "Module.php"
                ]
            },
            "notification-url": "https://packagist.org/downloads/",
            "license": [
                "MIT"
            ],
            "authors": [
                {
                    "name": "Colin Mollenhour",
                    "email": "colin@mollenhour.com"
                }
            ],
            "description": "Credis is a lightweight interface to the Redis key-value store which wraps the phpredis library when available for better performance.",
            "homepage": "https://github.com/colinmollenhour/credis",
            "support": {
                "issues": "https://github.com/colinmollenhour/credis/issues",
                "source": "https://github.com/colinmollenhour/credis/tree/v1.13.1"
            },
            "time": "2022-06-20T22:56:59+00:00"
        },
        {
            "name": "composer/package-versions-deprecated",
            "version": "1.11.99.5",
            "source": {
                "type": "git",
                "url": "https://github.com/composer/package-versions-deprecated.git",
                "reference": "b4f54f74ef3453349c24a845d22392cd31e65f1d"
            },
            "dist": {
                "type": "zip",
                "url": "https://api.github.com/repos/composer/package-versions-deprecated/zipball/b4f54f74ef3453349c24a845d22392cd31e65f1d",
                "reference": "b4f54f74ef3453349c24a845d22392cd31e65f1d",
                "shasum": ""
            },
            "require": {
                "composer-plugin-api": "^1.1.0 || ^2.0",
                "php": "^7 || ^8"
            },
            "replace": {
                "ocramius/package-versions": "1.11.99"
            },
            "require-dev": {
                "composer/composer": "^1.9.3 || ^2.0@dev",
                "ext-zip": "^1.13",
                "phpunit/phpunit": "^6.5 || ^7"
            },
            "type": "composer-plugin",
            "extra": {
                "class": "PackageVersions\\Installer",
                "branch-alias": {
                    "dev-master": "1.x-dev"
                }
            },
            "autoload": {
                "psr-4": {
                    "PackageVersions\\": "src/PackageVersions"
                }
            },
            "notification-url": "https://packagist.org/downloads/",
            "license": [
                "MIT"
            ],
            "authors": [
                {
                    "name": "Marco Pivetta",
                    "email": "ocramius@gmail.com"
                },
                {
                    "name": "Jordi Boggiano",
                    "email": "j.boggiano@seld.be"
                }
            ],
            "description": "Composer plugin that provides efficient querying for installed package versions (no runtime IO)",
            "support": {
                "issues": "https://github.com/composer/package-versions-deprecated/issues",
                "source": "https://github.com/composer/package-versions-deprecated/tree/1.11.99.5"
            },
            "funding": [
                {
                    "url": "https://packagist.com",
                    "type": "custom"
                },
                {
                    "url": "https://github.com/composer",
                    "type": "github"
                },
                {
                    "url": "https://tidelift.com/funding/github/packagist/composer/composer",
                    "type": "tidelift"
                }
            ],
            "time": "2022-01-17T14:14:24+00:00"
        },
        {
            "name": "dragonmantank/cron-expression",
            "version": "v3.3.1",
            "source": {
                "type": "git",
                "url": "https://github.com/dragonmantank/cron-expression.git",
                "reference": "be85b3f05b46c39bbc0d95f6c071ddff669510fa"
            },
            "dist": {
                "type": "zip",
                "url": "https://api.github.com/repos/dragonmantank/cron-expression/zipball/be85b3f05b46c39bbc0d95f6c071ddff669510fa",
                "reference": "be85b3f05b46c39bbc0d95f6c071ddff669510fa",
                "shasum": ""
            },
            "require": {
                "php": "^7.2|^8.0",
                "webmozart/assert": "^1.0"
            },
            "replace": {
                "mtdowling/cron-expression": "^1.0"
            },
            "require-dev": {
                "phpstan/extension-installer": "^1.0",
                "phpstan/phpstan": "^1.0",
                "phpstan/phpstan-webmozart-assert": "^1.0",
                "phpunit/phpunit": "^7.0|^8.0|^9.0"
            },
            "type": "library",
            "autoload": {
                "psr-4": {
                    "Cron\\": "src/Cron/"
                }
            },
            "notification-url": "https://packagist.org/downloads/",
            "license": [
                "MIT"
            ],
            "authors": [
                {
                    "name": "Chris Tankersley",
                    "email": "chris@ctankersley.com",
                    "homepage": "https://github.com/dragonmantank"
                }
            ],
            "description": "CRON for PHP: Calculate the next or previous run date and determine if a CRON expression is due",
            "keywords": [
                "cron",
                "schedule"
            ],
            "support": {
                "issues": "https://github.com/dragonmantank/cron-expression/issues",
                "source": "https://github.com/dragonmantank/cron-expression/tree/v3.3.1"
            },
            "funding": [
                {
                    "url": "https://github.com/dragonmantank",
                    "type": "github"
                }
            ],
            "time": "2022-01-18T15:43:28+00:00"
        },
        {
            "name": "guzzlehttp/guzzle",
            "version": "7.5.0",
            "source": {
                "type": "git",
                "url": "https://github.com/guzzle/guzzle.git",
                "reference": "b50a2a1251152e43f6a37f0fa053e730a67d25ba"
            },
            "dist": {
                "type": "zip",
                "url": "https://api.github.com/repos/guzzle/guzzle/zipball/b50a2a1251152e43f6a37f0fa053e730a67d25ba",
                "reference": "b50a2a1251152e43f6a37f0fa053e730a67d25ba",
                "shasum": ""
            },
            "require": {
                "ext-json": "*",
                "guzzlehttp/promises": "^1.5",
                "guzzlehttp/psr7": "^1.9 || ^2.4",
                "php": "^7.2.5 || ^8.0",
                "psr/http-client": "^1.0",
                "symfony/deprecation-contracts": "^2.2 || ^3.0"
            },
            "provide": {
                "psr/http-client-implementation": "1.0"
            },
            "require-dev": {
                "bamarni/composer-bin-plugin": "^1.8.1",
                "ext-curl": "*",
                "php-http/client-integration-tests": "^3.0",
                "phpunit/phpunit": "^8.5.29 || ^9.5.23",
                "psr/log": "^1.1 || ^2.0 || ^3.0"
            },
            "suggest": {
                "ext-curl": "Required for CURL handler support",
                "ext-intl": "Required for Internationalized Domain Name (IDN) support",
                "psr/log": "Required for using the Log middleware"
            },
            "type": "library",
            "extra": {
                "bamarni-bin": {
                    "bin-links": true,
                    "forward-command": false
                },
                "branch-alias": {
                    "dev-master": "7.5-dev"
                }
            },
            "autoload": {
                "files": [
                    "src/functions_include.php"
                ],
                "psr-4": {
                    "GuzzleHttp\\": "src/"
                }
            },
            "notification-url": "https://packagist.org/downloads/",
            "license": [
                "MIT"
            ],
            "authors": [
                {
                    "name": "Graham Campbell",
                    "email": "hello@gjcampbell.co.uk",
                    "homepage": "https://github.com/GrahamCampbell"
                },
                {
                    "name": "Michael Dowling",
                    "email": "mtdowling@gmail.com",
                    "homepage": "https://github.com/mtdowling"
                },
                {
                    "name": "Jeremy Lindblom",
                    "email": "jeremeamia@gmail.com",
                    "homepage": "https://github.com/jeremeamia"
                },
                {
                    "name": "George Mponos",
                    "email": "gmponos@gmail.com",
                    "homepage": "https://github.com/gmponos"
                },
                {
                    "name": "Tobias Nyholm",
                    "email": "tobias.nyholm@gmail.com",
                    "homepage": "https://github.com/Nyholm"
                },
                {
                    "name": "Márk Sági-Kazár",
                    "email": "mark.sagikazar@gmail.com",
                    "homepage": "https://github.com/sagikazarmark"
                },
                {
                    "name": "Tobias Schultze",
                    "email": "webmaster@tubo-world.de",
                    "homepage": "https://github.com/Tobion"
                }
            ],
            "description": "Guzzle is a PHP HTTP client library",
            "keywords": [
                "client",
                "curl",
                "framework",
                "http",
                "http client",
                "psr-18",
                "psr-7",
                "rest",
                "web service"
            ],
            "support": {
                "issues": "https://github.com/guzzle/guzzle/issues",
                "source": "https://github.com/guzzle/guzzle/tree/7.5.0"
            },
            "funding": [
                {
                    "url": "https://github.com/GrahamCampbell",
                    "type": "github"
                },
                {
                    "url": "https://github.com/Nyholm",
                    "type": "github"
                },
                {
                    "url": "https://tidelift.com/funding/github/packagist/guzzlehttp/guzzle",
                    "type": "tidelift"
                }
            ],
            "time": "2022-08-28T15:39:27+00:00"
        },
        {
            "name": "guzzlehttp/promises",
            "version": "1.5.2",
            "source": {
                "type": "git",
                "url": "https://github.com/guzzle/promises.git",
                "reference": "b94b2807d85443f9719887892882d0329d1e2598"
            },
            "dist": {
                "type": "zip",
                "url": "https://api.github.com/repos/guzzle/promises/zipball/b94b2807d85443f9719887892882d0329d1e2598",
                "reference": "b94b2807d85443f9719887892882d0329d1e2598",
                "shasum": ""
            },
            "require": {
                "php": ">=5.5"
            },
            "require-dev": {
                "symfony/phpunit-bridge": "^4.4 || ^5.1"
            },
            "type": "library",
            "extra": {
                "branch-alias": {
                    "dev-master": "1.5-dev"
                }
            },
            "autoload": {
                "files": [
                    "src/functions_include.php"
                ],
                "psr-4": {
                    "GuzzleHttp\\Promise\\": "src/"
                }
            },
            "notification-url": "https://packagist.org/downloads/",
            "license": [
                "MIT"
            ],
            "authors": [
                {
                    "name": "Graham Campbell",
                    "email": "hello@gjcampbell.co.uk",
                    "homepage": "https://github.com/GrahamCampbell"
                },
                {
                    "name": "Michael Dowling",
                    "email": "mtdowling@gmail.com",
                    "homepage": "https://github.com/mtdowling"
                },
                {
                    "name": "Tobias Nyholm",
                    "email": "tobias.nyholm@gmail.com",
                    "homepage": "https://github.com/Nyholm"
                },
                {
                    "name": "Tobias Schultze",
                    "email": "webmaster@tubo-world.de",
                    "homepage": "https://github.com/Tobion"
                }
            ],
            "description": "Guzzle promises library",
            "keywords": [
                "promise"
            ],
            "support": {
                "issues": "https://github.com/guzzle/promises/issues",
                "source": "https://github.com/guzzle/promises/tree/1.5.2"
            },
            "funding": [
                {
                    "url": "https://github.com/GrahamCampbell",
                    "type": "github"
                },
                {
                    "url": "https://github.com/Nyholm",
                    "type": "github"
                },
                {
                    "url": "https://tidelift.com/funding/github/packagist/guzzlehttp/promises",
                    "type": "tidelift"
                }
            ],
            "time": "2022-08-28T14:55:35+00:00"
        },
        {
            "name": "guzzlehttp/psr7",
            "version": "2.4.1",
            "source": {
                "type": "git",
                "url": "https://github.com/guzzle/psr7.git",
                "reference": "69568e4293f4fa993f3b0e51c9723e1e17c41379"
            },
            "dist": {
                "type": "zip",
                "url": "https://api.github.com/repos/guzzle/psr7/zipball/69568e4293f4fa993f3b0e51c9723e1e17c41379",
                "reference": "69568e4293f4fa993f3b0e51c9723e1e17c41379",
                "shasum": ""
            },
            "require": {
                "php": "^7.2.5 || ^8.0",
                "psr/http-factory": "^1.0",
                "psr/http-message": "^1.0",
                "ralouphie/getallheaders": "^3.0"
            },
            "provide": {
                "psr/http-factory-implementation": "1.0",
                "psr/http-message-implementation": "1.0"
            },
            "require-dev": {
                "bamarni/composer-bin-plugin": "^1.8.1",
                "http-interop/http-factory-tests": "^0.9",
                "phpunit/phpunit": "^8.5.29 || ^9.5.23"
            },
            "suggest": {
                "laminas/laminas-httphandlerrunner": "Emit PSR-7 responses"
            },
            "type": "library",
            "extra": {
                "bamarni-bin": {
                    "bin-links": true,
                    "forward-command": false
                },
                "branch-alias": {
                    "dev-master": "2.4-dev"
                }
            },
            "autoload": {
                "psr-4": {
                    "GuzzleHttp\\Psr7\\": "src/"
                }
            },
            "notification-url": "https://packagist.org/downloads/",
            "license": [
                "MIT"
            ],
            "authors": [
                {
                    "name": "Graham Campbell",
                    "email": "hello@gjcampbell.co.uk",
                    "homepage": "https://github.com/GrahamCampbell"
                },
                {
                    "name": "Michael Dowling",
                    "email": "mtdowling@gmail.com",
                    "homepage": "https://github.com/mtdowling"
                },
                {
                    "name": "George Mponos",
                    "email": "gmponos@gmail.com",
                    "homepage": "https://github.com/gmponos"
                },
                {
                    "name": "Tobias Nyholm",
                    "email": "tobias.nyholm@gmail.com",
                    "homepage": "https://github.com/Nyholm"
                },
                {
                    "name": "Márk Sági-Kazár",
                    "email": "mark.sagikazar@gmail.com",
                    "homepage": "https://github.com/sagikazarmark"
                },
                {
                    "name": "Tobias Schultze",
                    "email": "webmaster@tubo-world.de",
                    "homepage": "https://github.com/Tobion"
                },
                {
                    "name": "Márk Sági-Kazár",
                    "email": "mark.sagikazar@gmail.com",
                    "homepage": "https://sagikazarmark.hu"
                }
            ],
            "description": "PSR-7 message implementation that also provides common utility methods",
            "keywords": [
                "http",
                "message",
                "psr-7",
                "request",
                "response",
                "stream",
                "uri",
                "url"
            ],
            "support": {
                "issues": "https://github.com/guzzle/psr7/issues",
                "source": "https://github.com/guzzle/psr7/tree/2.4.1"
            },
            "funding": [
                {
                    "url": "https://github.com/GrahamCampbell",
                    "type": "github"
                },
                {
                    "url": "https://github.com/Nyholm",
                    "type": "github"
                },
                {
                    "url": "https://tidelift.com/funding/github/packagist/guzzlehttp/psr7",
                    "type": "tidelift"
                }
            ],
            "time": "2022-08-28T14:45:39+00:00"
        },
        {
            "name": "influxdb/influxdb-php",
            "version": "1.15.2",
            "source": {
                "type": "git",
                "url": "https://github.com/influxdata/influxdb-php.git",
                "reference": "d6e59f4f04ab9107574fda69c2cbe36671253d03"
            },
            "dist": {
                "type": "zip",
                "url": "https://api.github.com/repos/influxdata/influxdb-php/zipball/d6e59f4f04ab9107574fda69c2cbe36671253d03",
                "reference": "d6e59f4f04ab9107574fda69c2cbe36671253d03",
                "shasum": ""
            },
            "require": {
                "guzzlehttp/guzzle": "^6.0|^7.0",
                "php": "^5.5 || ^7.0 || ^8.0"
            },
            "require-dev": {
                "dms/phpunit-arraysubset-asserts": "^0.2.1",
                "phpunit/phpunit": "^9.5"
            },
            "suggest": {
                "ext-curl": "Curl extension, needed for Curl driver",
                "stefanotorresi/influxdb-php-async": "An asyncronous client for InfluxDB, implemented via ReactPHP."
            },
            "type": "library",
            "autoload": {
                "psr-4": {
                    "InfluxDB\\": "src/InfluxDB"
                }
            },
            "notification-url": "https://packagist.org/downloads/",
            "license": [
                "MIT"
            ],
            "authors": [
                {
                    "name": "Stephen Hoogendijk",
                    "email": "stephen@tca0.nl"
                },
                {
                    "name": "Daniel Martinez",
                    "email": "danimartcas@hotmail.com"
                },
                {
                    "name": "Gianluca Arbezzano",
                    "email": "gianarb92@gmail.com"
                }
            ],
            "description": "InfluxDB client library for PHP",
            "keywords": [
                "client",
                "influxdata",
                "influxdb",
                "influxdb class",
                "influxdb client",
                "influxdb library",
                "time series"
            ],
            "support": {
                "issues": "https://github.com/influxdata/influxdb-php/issues",
                "source": "https://github.com/influxdata/influxdb-php/tree/1.15.2"
            },
            "time": "2020-12-26T17:45:17+00:00"
        },
        {
            "name": "jean85/pretty-package-versions",
            "version": "1.6.0",
            "source": {
                "type": "git",
                "url": "https://github.com/Jean85/pretty-package-versions.git",
                "reference": "1e0104b46f045868f11942aea058cd7186d6c303"
            },
            "dist": {
                "type": "zip",
                "url": "https://api.github.com/repos/Jean85/pretty-package-versions/zipball/1e0104b46f045868f11942aea058cd7186d6c303",
                "reference": "1e0104b46f045868f11942aea058cd7186d6c303",
                "shasum": ""
            },
            "require": {
                "composer/package-versions-deprecated": "^1.8.0",
                "php": "^7.0|^8.0"
            },
            "require-dev": {
                "phpunit/phpunit": "^6.0|^8.5|^9.2"
            },
            "type": "library",
            "extra": {
                "branch-alias": {
                    "dev-master": "1.x-dev"
                }
            },
            "autoload": {
                "psr-4": {
                    "Jean85\\": "src/"
                }
            },
            "notification-url": "https://packagist.org/downloads/",
            "license": [
                "MIT"
            ],
            "authors": [
                {
                    "name": "Alessandro Lai",
                    "email": "alessandro.lai85@gmail.com"
                }
            ],
            "description": "A wrapper for ocramius/package-versions to get pretty versions strings",
            "keywords": [
                "composer",
                "package",
                "release",
                "versions"
            ],
            "support": {
                "issues": "https://github.com/Jean85/pretty-package-versions/issues",
                "source": "https://github.com/Jean85/pretty-package-versions/tree/1.6.0"
            },
            "time": "2021-02-04T16:20:16+00:00"
        },
        {
            "name": "matomo/device-detector",
            "version": "6.0.0",
            "source": {
                "type": "git",
                "url": "https://github.com/matomo-org/device-detector.git",
                "reference": "7fc2af3af62bd69e6e3404d561e371a83c112be9"
            },
            "dist": {
                "type": "zip",
                "url": "https://api.github.com/repos/matomo-org/device-detector/zipball/7fc2af3af62bd69e6e3404d561e371a83c112be9",
                "reference": "7fc2af3af62bd69e6e3404d561e371a83c112be9",
                "shasum": ""
            },
            "require": {
                "mustangostang/spyc": "*",
                "php": "^7.2|^8.0"
            },
            "replace": {
                "piwik/device-detector": "self.version"
            },
            "require-dev": {
                "matthiasmullie/scrapbook": "^1.4.7",
                "mayflower/mo4-coding-standard": "^v8.0.0",
                "phpstan/phpstan": "^0.12.52",
                "phpunit/phpunit": "^8.5.8",
                "psr/cache": "^1.0.1",
                "psr/simple-cache": "^1.0.1",
                "symfony/yaml": "^5.1.7"
            },
            "suggest": {
                "doctrine/cache": "Can directly be used for caching purpose",
                "ext-yaml": "Necessary for using the Pecl YAML parser"
            },
            "type": "library",
            "autoload": {
                "psr-4": {
                    "DeviceDetector\\": ""
                },
                "exclude-from-classmap": [
                    "Tests/"
                ]
            },
            "notification-url": "https://packagist.org/downloads/",
            "license": [
                "LGPL-3.0-or-later"
            ],
            "authors": [
                {
                    "name": "The Matomo Team",
                    "email": "hello@matomo.org",
                    "homepage": "https://matomo.org/team/"
                }
            ],
            "description": "The Universal Device Detection library, that parses User Agents and detects devices (desktop, tablet, mobile, tv, cars, console, etc.), clients (browsers, media players, mobile apps, feed readers, libraries, etc), operating systems, devices, brands and models.",
            "homepage": "https://matomo.org",
            "keywords": [
                "devicedetection",
                "parser",
                "useragent"
            ],
            "support": {
                "forum": "https://forum.matomo.org/",
                "issues": "https://github.com/matomo-org/device-detector/issues",
                "source": "https://github.com/matomo-org/matomo",
                "wiki": "https://dev.matomo.org/"
            },
            "time": "2022-04-11T09:58:17+00:00"
        },
        {
            "name": "mongodb/mongodb",
            "version": "1.8.0",
            "source": {
                "type": "git",
                "url": "https://github.com/mongodb/mongo-php-library.git",
                "reference": "953dbc19443aa9314c44b7217a16873347e6840d"
            },
            "dist": {
                "type": "zip",
                "url": "https://api.github.com/repos/mongodb/mongo-php-library/zipball/953dbc19443aa9314c44b7217a16873347e6840d",
                "reference": "953dbc19443aa9314c44b7217a16873347e6840d",
                "shasum": ""
            },
            "require": {
                "ext-hash": "*",
                "ext-json": "*",
                "ext-mongodb": "^1.8.1",
                "jean85/pretty-package-versions": "^1.2",
                "php": "^7.0 || ^8.0",
                "symfony/polyfill-php80": "^1.19"
            },
            "require-dev": {
                "squizlabs/php_codesniffer": "^3.5, <3.5.5",
                "symfony/phpunit-bridge": "5.x-dev"
            },
            "type": "library",
            "extra": {
                "branch-alias": {
                    "dev-master": "1.8.x-dev"
                }
            },
            "autoload": {
                "files": [
                    "src/functions.php"
                ],
                "psr-4": {
                    "MongoDB\\": "src/"
                }
            },
            "notification-url": "https://packagist.org/downloads/",
            "license": [
                "Apache-2.0"
            ],
            "authors": [
                {
                    "name": "Andreas Braun",
                    "email": "andreas.braun@mongodb.com"
                },
                {
                    "name": "Jeremy Mikola",
                    "email": "jmikola@gmail.com"
                }
            ],
            "description": "MongoDB driver library",
            "homepage": "https://jira.mongodb.org/browse/PHPLIB",
            "keywords": [
                "database",
                "driver",
                "mongodb",
                "persistence"
            ],
            "support": {
                "issues": "https://github.com/mongodb/mongo-php-library/issues",
                "source": "https://github.com/mongodb/mongo-php-library/tree/1.8.0"
            },
            "time": "2020-11-25T12:26:02+00:00"
        },
        {
            "name": "mustangostang/spyc",
            "version": "0.6.3",
            "source": {
                "type": "git",
                "url": "git@github.com:mustangostang/spyc.git",
                "reference": "4627c838b16550b666d15aeae1e5289dd5b77da0"
            },
            "dist": {
                "type": "zip",
                "url": "https://api.github.com/repos/mustangostang/spyc/zipball/4627c838b16550b666d15aeae1e5289dd5b77da0",
                "reference": "4627c838b16550b666d15aeae1e5289dd5b77da0",
                "shasum": ""
            },
            "require": {
                "php": ">=5.3.1"
            },
            "require-dev": {
                "phpunit/phpunit": "4.3.*@dev"
            },
            "type": "library",
            "extra": {
                "branch-alias": {
                    "dev-master": "0.5.x-dev"
                }
            },
            "autoload": {
                "files": [
                    "Spyc.php"
                ]
            },
            "notification-url": "https://packagist.org/downloads/",
            "license": [
                "MIT"
            ],
            "authors": [
                {
                    "name": "mustangostang",
                    "email": "vlad.andersen@gmail.com"
                }
            ],
            "description": "A simple YAML loader/dumper class for PHP",
            "homepage": "https://github.com/mustangostang/spyc/",
            "keywords": [
                "spyc",
                "yaml",
                "yml"
            ],
            "time": "2019-09-10T13:16:29+00:00"
        },
        {
            "name": "phpmailer/phpmailer",
            "version": "v6.6.0",
            "source": {
                "type": "git",
                "url": "https://github.com/PHPMailer/PHPMailer.git",
                "reference": "e43bac82edc26ca04b36143a48bde1c051cfd5b1"
            },
            "dist": {
                "type": "zip",
                "url": "https://api.github.com/repos/PHPMailer/PHPMailer/zipball/e43bac82edc26ca04b36143a48bde1c051cfd5b1",
                "reference": "e43bac82edc26ca04b36143a48bde1c051cfd5b1",
                "shasum": ""
            },
            "require": {
                "ext-ctype": "*",
                "ext-filter": "*",
                "ext-hash": "*",
                "php": ">=5.5.0"
            },
            "require-dev": {
                "dealerdirect/phpcodesniffer-composer-installer": "^0.7.0",
                "doctrine/annotations": "^1.2",
                "php-parallel-lint/php-console-highlighter": "^0.5.0",
                "php-parallel-lint/php-parallel-lint": "^1.3.1",
                "phpcompatibility/php-compatibility": "^9.3.5",
                "roave/security-advisories": "dev-latest",
                "squizlabs/php_codesniffer": "^3.6.2",
                "yoast/phpunit-polyfills": "^1.0.0"
            },
            "suggest": {
                "ext-mbstring": "Needed to send email in multibyte encoding charset or decode encoded addresses",
                "hayageek/oauth2-yahoo": "Needed for Yahoo XOAUTH2 authentication",
                "league/oauth2-google": "Needed for Google XOAUTH2 authentication",
                "psr/log": "For optional PSR-3 debug logging",
                "stevenmaguire/oauth2-microsoft": "Needed for Microsoft XOAUTH2 authentication",
                "symfony/polyfill-mbstring": "To support UTF-8 if the Mbstring PHP extension is not enabled (^1.2)"
            },
            "type": "library",
            "autoload": {
                "psr-4": {
                    "PHPMailer\\PHPMailer\\": "src/"
                }
            },
            "notification-url": "https://packagist.org/downloads/",
            "license": [
                "LGPL-2.1-only"
            ],
            "authors": [
                {
                    "name": "Marcus Bointon",
                    "email": "phpmailer@synchromedia.co.uk"
                },
                {
                    "name": "Jim Jagielski",
                    "email": "jimjag@gmail.com"
                },
                {
                    "name": "Andy Prevost",
                    "email": "codeworxtech@users.sourceforge.net"
                },
                {
                    "name": "Brent R. Matzelle"
                }
            ],
            "description": "PHPMailer is a full-featured email creation and transfer class for PHP",
            "support": {
                "issues": "https://github.com/PHPMailer/PHPMailer/issues",
                "source": "https://github.com/PHPMailer/PHPMailer/tree/v6.6.0"
            },
            "funding": [
                {
                    "url": "https://github.com/Synchro",
                    "type": "github"
                }
            ],
            "time": "2022-02-28T15:31:21+00:00"
        },
        {
            "name": "psr/http-client",
            "version": "1.0.1",
            "source": {
                "type": "git",
                "url": "https://github.com/php-fig/http-client.git",
                "reference": "2dfb5f6c5eff0e91e20e913f8c5452ed95b86621"
            },
            "dist": {
                "type": "zip",
                "url": "https://api.github.com/repos/php-fig/http-client/zipball/2dfb5f6c5eff0e91e20e913f8c5452ed95b86621",
                "reference": "2dfb5f6c5eff0e91e20e913f8c5452ed95b86621",
                "shasum": ""
            },
            "require": {
                "php": "^7.0 || ^8.0",
                "psr/http-message": "^1.0"
            },
            "type": "library",
            "extra": {
                "branch-alias": {
                    "dev-master": "1.0.x-dev"
                }
            },
            "autoload": {
                "psr-4": {
                    "Psr\\Http\\Client\\": "src/"
                }
            },
            "notification-url": "https://packagist.org/downloads/",
            "license": [
                "MIT"
            ],
            "authors": [
                {
                    "name": "PHP-FIG",
                    "homepage": "http://www.php-fig.org/"
                }
            ],
            "description": "Common interface for HTTP clients",
            "homepage": "https://github.com/php-fig/http-client",
            "keywords": [
                "http",
                "http-client",
                "psr",
                "psr-18"
            ],
            "support": {
                "source": "https://github.com/php-fig/http-client/tree/master"
            },
            "time": "2020-06-29T06:28:15+00:00"
        },
        {
            "name": "psr/http-factory",
            "version": "1.0.1",
            "source": {
                "type": "git",
                "url": "https://github.com/php-fig/http-factory.git",
                "reference": "12ac7fcd07e5b077433f5f2bee95b3a771bf61be"
            },
            "dist": {
                "type": "zip",
                "url": "https://api.github.com/repos/php-fig/http-factory/zipball/12ac7fcd07e5b077433f5f2bee95b3a771bf61be",
                "reference": "12ac7fcd07e5b077433f5f2bee95b3a771bf61be",
                "shasum": ""
            },
            "require": {
                "php": ">=7.0.0",
                "psr/http-message": "^1.0"
            },
            "type": "library",
            "extra": {
                "branch-alias": {
                    "dev-master": "1.0.x-dev"
                }
            },
            "autoload": {
                "psr-4": {
                    "Psr\\Http\\Message\\": "src/"
                }
            },
            "notification-url": "https://packagist.org/downloads/",
            "license": [
                "MIT"
            ],
            "authors": [
                {
                    "name": "PHP-FIG",
                    "homepage": "http://www.php-fig.org/"
                }
            ],
            "description": "Common interfaces for PSR-7 HTTP message factories",
            "keywords": [
                "factory",
                "http",
                "message",
                "psr",
                "psr-17",
                "psr-7",
                "request",
                "response"
            ],
            "support": {
                "source": "https://github.com/php-fig/http-factory/tree/master"
            },
            "time": "2019-04-30T12:38:16+00:00"
        },
        {
            "name": "psr/http-message",
            "version": "1.0.1",
            "source": {
                "type": "git",
                "url": "https://github.com/php-fig/http-message.git",
                "reference": "f6561bf28d520154e4b0ec72be95418abe6d9363"
            },
            "dist": {
                "type": "zip",
                "url": "https://api.github.com/repos/php-fig/http-message/zipball/f6561bf28d520154e4b0ec72be95418abe6d9363",
                "reference": "f6561bf28d520154e4b0ec72be95418abe6d9363",
                "shasum": ""
            },
            "require": {
                "php": ">=5.3.0"
            },
            "type": "library",
            "extra": {
                "branch-alias": {
                    "dev-master": "1.0.x-dev"
                }
            },
            "autoload": {
                "psr-4": {
                    "Psr\\Http\\Message\\": "src/"
                }
            },
            "notification-url": "https://packagist.org/downloads/",
            "license": [
                "MIT"
            ],
            "authors": [
                {
                    "name": "PHP-FIG",
                    "homepage": "http://www.php-fig.org/"
                }
            ],
            "description": "Common interface for HTTP messages",
            "homepage": "https://github.com/php-fig/http-message",
            "keywords": [
                "http",
                "http-message",
                "psr",
                "psr-7",
                "request",
                "response"
            ],
            "support": {
                "source": "https://github.com/php-fig/http-message/tree/master"
            },
            "time": "2016-08-06T14:39:51+00:00"
        },
        {
            "name": "psr/log",
            "version": "1.1.4",
            "source": {
                "type": "git",
                "url": "https://github.com/php-fig/log.git",
                "reference": "d49695b909c3b7628b6289db5479a1c204601f11"
            },
            "dist": {
                "type": "zip",
                "url": "https://api.github.com/repos/php-fig/log/zipball/d49695b909c3b7628b6289db5479a1c204601f11",
                "reference": "d49695b909c3b7628b6289db5479a1c204601f11",
                "shasum": ""
            },
            "require": {
                "php": ">=5.3.0"
            },
            "type": "library",
            "extra": {
                "branch-alias": {
                    "dev-master": "1.1.x-dev"
                }
            },
            "autoload": {
                "psr-4": {
                    "Psr\\Log\\": "Psr/Log/"
                }
            },
            "notification-url": "https://packagist.org/downloads/",
            "license": [
                "MIT"
            ],
            "authors": [
                {
                    "name": "PHP-FIG",
                    "homepage": "https://www.php-fig.org/"
                }
            ],
            "description": "Common interface for logging libraries",
            "homepage": "https://github.com/php-fig/log",
            "keywords": [
                "log",
                "psr",
                "psr-3"
            ],
            "support": {
                "source": "https://github.com/php-fig/log/tree/1.1.4"
            },
            "time": "2021-05-03T11:20:27+00:00"
        },
        {
            "name": "ralouphie/getallheaders",
            "version": "3.0.3",
            "source": {
                "type": "git",
                "url": "https://github.com/ralouphie/getallheaders.git",
                "reference": "120b605dfeb996808c31b6477290a714d356e822"
            },
            "dist": {
                "type": "zip",
                "url": "https://api.github.com/repos/ralouphie/getallheaders/zipball/120b605dfeb996808c31b6477290a714d356e822",
                "reference": "120b605dfeb996808c31b6477290a714d356e822",
                "shasum": ""
            },
            "require": {
                "php": ">=5.6"
            },
            "require-dev": {
                "php-coveralls/php-coveralls": "^2.1",
                "phpunit/phpunit": "^5 || ^6.5"
            },
            "type": "library",
            "autoload": {
                "files": [
                    "src/getallheaders.php"
                ]
            },
            "notification-url": "https://packagist.org/downloads/",
            "license": [
                "MIT"
            ],
            "authors": [
                {
                    "name": "Ralph Khattar",
                    "email": "ralph.khattar@gmail.com"
                }
            ],
            "description": "A polyfill for getallheaders.",
            "support": {
                "issues": "https://github.com/ralouphie/getallheaders/issues",
                "source": "https://github.com/ralouphie/getallheaders/tree/develop"
            },
            "time": "2019-03-08T08:55:37+00:00"
        },
        {
            "name": "resque/php-resque",
            "version": "v1.3.6",
            "source": {
                "type": "git",
                "url": "https://github.com/resque/php-resque.git",
                "reference": "fe41c04763699b1318d97ed14cc78583e9380161"
            },
            "dist": {
                "type": "zip",
                "url": "https://api.github.com/repos/resque/php-resque/zipball/fe41c04763699b1318d97ed14cc78583e9380161",
                "reference": "fe41c04763699b1318d97ed14cc78583e9380161",
                "shasum": ""
            },
            "require": {
                "colinmollenhour/credis": "~1.7",
                "php": ">=5.6.0",
                "psr/log": "~1.0"
            },
            "require-dev": {
                "phpunit/phpunit": "^5.7"
            },
            "suggest": {
                "ext-pcntl": "REQUIRED for forking processes on platforms that support it (so anything but Windows).",
                "ext-proctitle": "Allows php-resque to rename the title of UNIX processes to show the status of a worker.",
                "ext-redis": "Native PHP extension for Redis connectivity. Credis will automatically utilize when available."
            },
            "bin": [
                "bin/resque",
                "bin/resque-scheduler"
            ],
            "type": "library",
            "extra": {
                "branch-alias": {
                    "dev-master": "1.0-dev"
                }
            },
            "autoload": {
                "psr-0": {
                    "Resque": "lib",
                    "ResqueScheduler": "lib"
                }
            },
            "notification-url": "https://packagist.org/downloads/",
            "license": [
                "MIT"
            ],
            "authors": [
                {
                    "name": "Dan Hunsaker",
                    "email": "danhunsaker+resque@gmail.com",
                    "role": "Maintainer"
                },
                {
                    "name": "Rajib Ahmed",
                    "homepage": "https://github.com/rajibahmed",
                    "role": "Maintainer"
                },
                {
                    "name": "Steve Klabnik",
                    "email": "steve@steveklabnik.com",
                    "role": "Maintainer"
                },
                {
                    "name": "Chris Boulton",
                    "email": "chris@bigcommerce.com",
                    "role": "Creator"
                }
            ],
            "description": "Redis backed library for creating background jobs and processing them later. Based on resque for Ruby.",
            "homepage": "http://www.github.com/resque/php-resque/",
            "keywords": [
                "background",
                "job",
                "redis",
                "resque"
            ],
            "support": {
                "issues": "https://github.com/resque/php-resque/issues",
                "source": "https://github.com/resque/php-resque/tree/v1.3.6"
            },
            "time": "2020-04-16T16:39:50+00:00"
        },
        {
            "name": "slickdeals/statsd",
            "version": "3.1.0",
            "source": {
                "type": "git",
                "url": "https://github.com/Slickdeals/statsd-php.git",
                "reference": "225588a0a079e145359049f6e5e23eedb1b4c17f"
            },
            "dist": {
                "type": "zip",
                "url": "https://api.github.com/repos/Slickdeals/statsd-php/zipball/225588a0a079e145359049f6e5e23eedb1b4c17f",
                "reference": "225588a0a079e145359049f6e5e23eedb1b4c17f",
                "shasum": ""
            },
            "require": {
                "php": ">= 7.3 || ^8"
            },
            "replace": {
                "domnikl/statsd": "self.version"
            },
            "require-dev": {
                "friendsofphp/php-cs-fixer": "^3.0",
                "phpunit/phpunit": "^9",
                "vimeo/psalm": "^4.6"
            },
            "type": "library",
            "autoload": {
                "psr-4": {
                    "Domnikl\\Statsd\\": "src/"
                }
            },
            "notification-url": "https://packagist.org/downloads/",
            "license": [
                "MIT"
            ],
            "authors": [
                {
                    "name": "Dominik Liebler",
                    "email": "liebler.dominik@gmail.com"
                }
            ],
            "description": "a PHP client for statsd",
            "homepage": "https://github.com/Slickdeals/statsd-php",
            "keywords": [
                "Metrics",
                "monitoring",
                "statistics",
                "statsd",
                "udp"
            ],
            "support": {
                "issues": "https://github.com/Slickdeals/statsd-php/issues",
                "source": "https://github.com/Slickdeals/statsd-php/tree/3.1.0"
            },
            "time": "2021-06-04T20:33:46+00:00"
        },
        {
            "name": "symfony/deprecation-contracts",
            "version": "v3.1.1",
            "source": {
                "type": "git",
                "url": "https://github.com/symfony/deprecation-contracts.git",
                "reference": "07f1b9cc2ffee6aaafcf4b710fbc38ff736bd918"
            },
            "dist": {
                "type": "zip",
                "url": "https://api.github.com/repos/symfony/deprecation-contracts/zipball/07f1b9cc2ffee6aaafcf4b710fbc38ff736bd918",
                "reference": "07f1b9cc2ffee6aaafcf4b710fbc38ff736bd918",
                "shasum": ""
            },
            "require": {
                "php": ">=8.1"
            },
            "type": "library",
            "extra": {
                "branch-alias": {
                    "dev-main": "3.1-dev"
                },
                "thanks": {
                    "name": "symfony/contracts",
                    "url": "https://github.com/symfony/contracts"
                }
            },
            "autoload": {
                "files": [
                    "function.php"
                ]
            },
            "notification-url": "https://packagist.org/downloads/",
            "license": [
                "MIT"
            ],
            "authors": [
                {
                    "name": "Nicolas Grekas",
                    "email": "p@tchwork.com"
                },
                {
                    "name": "Symfony Community",
                    "homepage": "https://symfony.com/contributors"
                }
            ],
            "description": "A generic function and convention to trigger deprecation notices",
            "homepage": "https://symfony.com",
            "support": {
                "source": "https://github.com/symfony/deprecation-contracts/tree/v3.1.1"
            },
            "funding": [
                {
                    "url": "https://symfony.com/sponsor",
                    "type": "custom"
                },
                {
                    "url": "https://github.com/fabpot",
                    "type": "github"
                },
                {
                    "url": "https://tidelift.com/funding/github/packagist/symfony/symfony",
                    "type": "tidelift"
                }
            ],
            "time": "2022-02-25T11:15:52+00:00"
        },
        {
            "name": "symfony/polyfill-php80",
            "version": "v1.26.0",
            "source": {
                "type": "git",
                "url": "https://github.com/symfony/polyfill-php80.git",
                "reference": "cfa0ae98841b9e461207c13ab093d76b0fa7bace"
            },
            "dist": {
                "type": "zip",
                "url": "https://api.github.com/repos/symfony/polyfill-php80/zipball/cfa0ae98841b9e461207c13ab093d76b0fa7bace",
                "reference": "cfa0ae98841b9e461207c13ab093d76b0fa7bace",
                "shasum": ""
            },
            "require": {
                "php": ">=7.1"
            },
            "type": "library",
            "extra": {
                "branch-alias": {
                    "dev-main": "1.26-dev"
                },
                "thanks": {
                    "name": "symfony/polyfill",
                    "url": "https://github.com/symfony/polyfill"
                }
            },
            "autoload": {
                "files": [
                    "bootstrap.php"
                ],
                "psr-4": {
                    "Symfony\\Polyfill\\Php80\\": ""
                },
                "classmap": [
                    "Resources/stubs"
                ]
            },
            "notification-url": "https://packagist.org/downloads/",
            "license": [
                "MIT"
            ],
            "authors": [
                {
                    "name": "Ion Bazan",
                    "email": "ion.bazan@gmail.com"
                },
                {
                    "name": "Nicolas Grekas",
                    "email": "p@tchwork.com"
                },
                {
                    "name": "Symfony Community",
                    "homepage": "https://symfony.com/contributors"
                }
            ],
            "description": "Symfony polyfill backporting some PHP 8.0+ features to lower PHP versions",
            "homepage": "https://symfony.com",
            "keywords": [
                "compatibility",
                "polyfill",
                "portable",
                "shim"
            ],
            "support": {
                "source": "https://github.com/symfony/polyfill-php80/tree/v1.26.0"
            },
            "funding": [
                {
                    "url": "https://symfony.com/sponsor",
                    "type": "custom"
                },
                {
                    "url": "https://github.com/fabpot",
                    "type": "github"
                },
                {
                    "url": "https://tidelift.com/funding/github/packagist/symfony/symfony",
                    "type": "tidelift"
                }
            ],
            "time": "2022-05-10T07:21:04+00:00"
        },
        {
            "name": "utopia-php/abuse",
            "version": "0.12.0",
            "source": {
                "type": "git",
                "url": "https://github.com/utopia-php/abuse.git",
                "reference": "aa1e1aae163ecf8ea81d48857ff55c241dcb695f"
            },
            "dist": {
                "type": "zip",
                "url": "https://api.github.com/repos/utopia-php/abuse/zipball/aa1e1aae163ecf8ea81d48857ff55c241dcb695f",
                "reference": "aa1e1aae163ecf8ea81d48857ff55c241dcb695f",
                "shasum": ""
            },
            "require": {
                "ext-curl": "*",
                "ext-pdo": "*",
                "php": ">=8.0",
                "utopia-php/database": "0.24.0"
            },
            "require-dev": {
                "phpunit/phpunit": "^9.4",
                "vimeo/psalm": "4.0.1"
            },
            "type": "library",
            "autoload": {
                "psr-4": {
                    "Utopia\\Abuse\\": "src/Abuse"
                }
            },
            "notification-url": "https://packagist.org/downloads/",
            "license": [
                "MIT"
            ],
            "authors": [
                {
                    "name": "Eldad Fux",
                    "email": "eldad@appwrite.io"
                }
            ],
            "description": "A simple abuse library to manage application usage limits",
            "keywords": [
                "Abuse",
                "framework",
                "php",
                "upf",
                "utopia"
            ],
            "support": {
                "issues": "https://github.com/utopia-php/abuse/issues",
                "source": "https://github.com/utopia-php/abuse/tree/0.12.0"
            },
            "time": "2022-08-27T09:50:09+00:00"
        },
        {
            "name": "utopia-php/analytics",
            "version": "0.2.0",
            "source": {
                "type": "git",
                "url": "https://github.com/utopia-php/analytics.git",
                "reference": "adfc2d057a7f6ab618a77c8a20ed3e35485ff416"
            },
            "dist": {
                "type": "zip",
                "url": "https://api.github.com/repos/utopia-php/analytics/zipball/adfc2d057a7f6ab618a77c8a20ed3e35485ff416",
                "reference": "adfc2d057a7f6ab618a77c8a20ed3e35485ff416",
                "shasum": ""
            },
            "require": {
                "php": ">=7.4"
            },
            "require-dev": {
                "phpunit/phpunit": "^9.3",
                "vimeo/psalm": "4.0.1"
            },
            "type": "library",
            "autoload": {
                "psr-4": {
                    "Utopia\\Analytics\\": "src/Analytics"
                }
            },
            "notification-url": "https://packagist.org/downloads/",
            "license": [
                "MIT"
            ],
            "authors": [
                {
                    "name": "Eldad Fux",
                    "email": "eldad@appwrite.io"
                },
                {
                    "name": "Torsten Dittmann",
                    "email": "torsten@appwrite.io"
                }
            ],
            "description": "A simple library to track events & users.",
            "keywords": [
                "analytics",
                "framework",
                "php",
                "upf",
                "utopia"
            ],
            "support": {
                "issues": "https://github.com/utopia-php/analytics/issues",
                "source": "https://github.com/utopia-php/analytics/tree/0.2.0"
            },
            "time": "2021-03-23T21:33:07+00:00"
        },
        {
            "name": "utopia-php/audit",
            "version": "0.13.0",
            "source": {
                "type": "git",
                "url": "https://github.com/utopia-php/audit.git",
                "reference": "a2f30ccfba7a61b1718b9ebd4557ed0d8a4dcb5b"
            },
            "dist": {
                "type": "zip",
                "url": "https://api.github.com/repos/utopia-php/audit/zipball/a2f30ccfba7a61b1718b9ebd4557ed0d8a4dcb5b",
                "reference": "a2f30ccfba7a61b1718b9ebd4557ed0d8a4dcb5b",
                "shasum": ""
            },
            "require": {
                "ext-pdo": "*",
                "php": ">=8.0",
                "utopia-php/database": "0.24.0"
            },
            "require-dev": {
                "phpunit/phpunit": "^9.3",
                "vimeo/psalm": "4.0.1"
            },
            "type": "library",
            "autoload": {
                "psr-4": {
                    "Utopia\\Audit\\": "src/Audit"
                }
            },
            "notification-url": "https://packagist.org/downloads/",
            "license": [
                "MIT"
            ],
            "authors": [
                {
                    "name": "Eldad Fux",
                    "email": "eldad@appwrite.io"
                }
            ],
            "description": "A simple audit library to manage application users logs",
            "keywords": [
                "Audit",
                "framework",
                "php",
                "upf",
                "utopia"
            ],
            "support": {
                "issues": "https://github.com/utopia-php/audit/issues",
                "source": "https://github.com/utopia-php/audit/tree/0.13.0"
            },
            "time": "2022-08-27T09:18:57+00:00"
        },
        {
            "name": "utopia-php/cache",
            "version": "0.6.1",
            "source": {
                "type": "git",
                "url": "https://github.com/utopia-php/cache.git",
                "reference": "9889235a6d3da6cbb1f435201529da4d27c30e79"
            },
            "dist": {
                "type": "zip",
                "url": "https://api.github.com/repos/utopia-php/cache/zipball/9889235a6d3da6cbb1f435201529da4d27c30e79",
                "reference": "9889235a6d3da6cbb1f435201529da4d27c30e79",
                "shasum": ""
            },
            "require": {
                "ext-json": "*",
                "ext-redis": "*",
                "php": ">=8.0"
            },
            "require-dev": {
                "phpunit/phpunit": "^9.3",
                "vimeo/psalm": "4.13.1"
            },
            "type": "library",
            "autoload": {
                "psr-4": {
                    "Utopia\\Cache\\": "src/Cache"
                }
            },
            "notification-url": "https://packagist.org/downloads/",
            "license": [
                "MIT"
            ],
            "authors": [
                {
                    "name": "Eldad Fux",
                    "email": "eldad@appwrite.io"
                }
            ],
            "description": "A simple cache library to manage application cache storing, loading and purging",
            "keywords": [
                "cache",
                "framework",
                "php",
                "upf",
                "utopia"
            ],
            "support": {
                "issues": "https://github.com/utopia-php/cache/issues",
                "source": "https://github.com/utopia-php/cache/tree/0.6.1"
            },
            "time": "2022-08-10T08:12:46+00:00"
        },
        {
            "name": "utopia-php/cli",
            "version": "0.13.0",
            "source": {
                "type": "git",
                "url": "https://github.com/utopia-php/cli.git",
                "reference": "69e68f8ed525fe162fae950a0507ed28a0f179bc"
            },
            "dist": {
                "type": "zip",
                "url": "https://api.github.com/repos/utopia-php/cli/zipball/69e68f8ed525fe162fae950a0507ed28a0f179bc",
                "reference": "69e68f8ed525fe162fae950a0507ed28a0f179bc",
                "shasum": ""
            },
            "require": {
                "php": ">=7.4",
                "utopia-php/framework": "0.*.*"
            },
            "require-dev": {
                "phpunit/phpunit": "^9.3",
                "vimeo/psalm": "4.0.1"
            },
            "type": "library",
            "autoload": {
                "psr-4": {
                    "Utopia\\CLI\\": "src/CLI"
                }
            },
            "notification-url": "https://packagist.org/downloads/",
            "license": [
                "MIT"
            ],
            "authors": [
                {
                    "name": "Eldad Fux",
                    "email": "eldad@appwrite.io"
                }
            ],
            "description": "A simple CLI library to manage command line applications",
            "keywords": [
                "cli",
                "command line",
                "framework",
                "php",
                "upf",
                "utopia"
            ],
            "support": {
                "issues": "https://github.com/utopia-php/cli/issues",
                "source": "https://github.com/utopia-php/cli/tree/0.13.0"
            },
            "time": "2022-04-26T08:41:22+00:00"
        },
        {
            "name": "utopia-php/config",
            "version": "0.2.2",
            "source": {
                "type": "git",
                "url": "https://github.com/utopia-php/config.git",
                "reference": "a3d7bc0312d7150d5e04b1362dc34b2b136908cc"
            },
            "dist": {
                "type": "zip",
                "url": "https://api.github.com/repos/utopia-php/config/zipball/a3d7bc0312d7150d5e04b1362dc34b2b136908cc",
                "reference": "a3d7bc0312d7150d5e04b1362dc34b2b136908cc",
                "shasum": ""
            },
            "require": {
                "php": ">=7.3"
            },
            "require-dev": {
                "phpunit/phpunit": "^9.3",
                "vimeo/psalm": "4.0.1"
            },
            "type": "library",
            "autoload": {
                "psr-4": {
                    "Utopia\\Config\\": "src/Config"
                }
            },
            "notification-url": "https://packagist.org/downloads/",
            "license": [
                "MIT"
            ],
            "authors": [
                {
                    "name": "Eldad Fux",
                    "email": "eldad@appwrite.io"
                }
            ],
            "description": "A simple Config library to managing application config variables",
            "keywords": [
                "config",
                "framework",
                "php",
                "upf",
                "utopia"
            ],
            "support": {
                "issues": "https://github.com/utopia-php/config/issues",
                "source": "https://github.com/utopia-php/config/tree/0.2.2"
            },
            "time": "2020-10-24T09:49:09+00:00"
        },
        {
            "name": "utopia-php/database",
            "version": "0.24.0",
            "source": {
                "type": "git",
                "url": "https://github.com/utopia-php/database.git",
                "reference": "7da841d65d87e9f2c242589e58c38880def44dd8"
            },
            "dist": {
                "type": "zip",
                "url": "https://api.github.com/repos/utopia-php/database/zipball/7da841d65d87e9f2c242589e58c38880def44dd8",
                "reference": "7da841d65d87e9f2c242589e58c38880def44dd8",
                "shasum": ""
            },
            "require": {
                "ext-mongodb": "*",
                "ext-pdo": "*",
                "ext-redis": "*",
                "mongodb/mongodb": "1.8.0",
                "php": ">=8.0",
                "utopia-php/cache": "0.6.*",
                "utopia-php/framework": "0.*.*"
            },
            "require-dev": {
                "fakerphp/faker": "^1.14",
                "phpunit/phpunit": "^9.4",
                "swoole/ide-helper": "4.8.0",
                "utopia-php/cli": "^0.11.0",
                "vimeo/psalm": "4.0.1"
            },
            "type": "library",
            "autoload": {
                "psr-4": {
                    "Utopia\\Database\\": "src/Database"
                }
            },
            "notification-url": "https://packagist.org/downloads/",
            "license": [
                "MIT"
            ],
            "authors": [
                {
                    "name": "Eldad Fux",
                    "email": "eldad@appwrite.io"
                },
                {
                    "name": "Brandon Leckemby",
                    "email": "brandon@appwrite.io"
                }
            ],
            "description": "A simple library to manage application persistency using multiple database adapters",
            "keywords": [
                "database",
                "framework",
                "php",
                "upf",
                "utopia"
            ],
            "support": {
                "issues": "https://github.com/utopia-php/database/issues",
                "source": "https://github.com/utopia-php/database/tree/0.24.0"
            },
            "time": "2022-08-27T09:16:05+00:00"
        },
        {
            "name": "utopia-php/domains",
            "version": "v1.1.0",
            "source": {
                "type": "git",
                "url": "https://github.com/utopia-php/domains.git",
                "reference": "1665e1d9932afa3be63b5c1e0dcfe01fe77d8e73"
            },
            "dist": {
                "type": "zip",
                "url": "https://api.github.com/repos/utopia-php/domains/zipball/1665e1d9932afa3be63b5c1e0dcfe01fe77d8e73",
                "reference": "1665e1d9932afa3be63b5c1e0dcfe01fe77d8e73",
                "shasum": ""
            },
            "require": {
                "php": ">=7.1"
            },
            "require-dev": {
                "phpunit/phpunit": "^7.0"
            },
            "type": "library",
            "autoload": {
                "psr-4": {
                    "Utopia\\Domains\\": "src/Domains"
                }
            },
            "notification-url": "https://packagist.org/downloads/",
            "license": [
                "MIT"
            ],
            "authors": [
                {
                    "name": "Eldad Fux",
                    "email": "eldad@appwrite.io"
                }
            ],
            "description": "Utopia Domains library is simple and lite library for parsing web domains. This library is aiming to be as simple and easy to learn and use.",
            "keywords": [
                "domains",
                "framework",
                "icann",
                "php",
                "public suffix",
                "tld",
                "tld extract",
                "upf",
                "utopia"
            ],
            "support": {
                "issues": "https://github.com/utopia-php/domains/issues",
                "source": "https://github.com/utopia-php/domains/tree/master"
            },
            "time": "2020-02-23T07:40:02+00:00"
        },
        {
            "name": "utopia-php/framework",
            "version": "0.21.0",
            "source": {
                "type": "git",
                "url": "https://github.com/utopia-php/framework.git",
                "reference": "5aa5431788460a782065e42b0e8a35e7f139af2f"
            },
            "dist": {
                "type": "zip",
                "url": "https://api.github.com/repos/utopia-php/framework/zipball/5aa5431788460a782065e42b0e8a35e7f139af2f",
                "reference": "5aa5431788460a782065e42b0e8a35e7f139af2f",
                "shasum": ""
            },
            "require": {
                "php": ">=8.0.0"
            },
            "require-dev": {
                "phpunit/phpunit": "^9.5.10",
                "vimeo/psalm": "4.13.1"
            },
            "type": "library",
            "autoload": {
                "psr-4": {
                    "Utopia\\": "src/"
                }
            },
            "notification-url": "https://packagist.org/downloads/",
            "license": [
                "MIT"
            ],
            "authors": [
                {
                    "name": "Eldad Fux",
                    "email": "eldad@appwrite.io"
                }
            ],
            "description": "A simple, light and advanced PHP framework",
            "keywords": [
                "framework",
                "php",
                "upf"
            ],
            "support": {
                "issues": "https://github.com/utopia-php/framework/issues",
                "source": "https://github.com/utopia-php/framework/tree/0.21.0"
            },
            "time": "2022-08-12T11:37:21+00:00"
        },
        {
            "name": "utopia-php/image",
            "version": "0.5.4",
            "source": {
                "type": "git",
                "url": "https://github.com/utopia-php/image.git",
                "reference": "ca5f436f9aa22dedaa6648f24f3687733808e336"
            },
            "dist": {
                "type": "zip",
                "url": "https://api.github.com/repos/utopia-php/image/zipball/ca5f436f9aa22dedaa6648f24f3687733808e336",
                "reference": "ca5f436f9aa22dedaa6648f24f3687733808e336",
                "shasum": ""
            },
            "require": {
                "ext-imagick": "*",
                "php": ">=8.0"
            },
            "require-dev": {
                "phpunit/phpunit": "^9.3",
                "vimeo/psalm": "4.13.1"
            },
            "type": "library",
            "autoload": {
                "psr-4": {
                    "Utopia\\Image\\": "src/Image"
                }
            },
            "notification-url": "https://packagist.org/downloads/",
            "license": [
                "MIT"
            ],
            "authors": [
                {
                    "name": "Eldad Fux",
                    "email": "eldad@appwrite.io"
                }
            ],
            "description": "A simple Image manipulation library",
            "keywords": [
                "framework",
                "image",
                "php",
                "upf",
                "utopia"
            ],
            "support": {
                "issues": "https://github.com/utopia-php/image/issues",
                "source": "https://github.com/utopia-php/image/tree/0.5.4"
            },
            "time": "2022-05-11T12:30:41+00:00"
        },
        {
            "name": "utopia-php/locale",
            "version": "0.4.0",
            "source": {
                "type": "git",
                "url": "https://github.com/utopia-php/locale.git",
                "reference": "c2d9358d0fe2f6b6ed5448369f9d1e430c615447"
            },
            "dist": {
                "type": "zip",
                "url": "https://api.github.com/repos/utopia-php/locale/zipball/c2d9358d0fe2f6b6ed5448369f9d1e430c615447",
                "reference": "c2d9358d0fe2f6b6ed5448369f9d1e430c615447",
                "shasum": ""
            },
            "require": {
                "php": ">=7.4"
            },
            "require-dev": {
                "phpunit/phpunit": "^9.3",
                "vimeo/psalm": "4.0.1"
            },
            "type": "library",
            "autoload": {
                "psr-4": {
                    "Utopia\\Locale\\": "src/Locale"
                }
            },
            "notification-url": "https://packagist.org/downloads/",
            "license": [
                "MIT"
            ],
            "authors": [
                {
                    "name": "Eldad Fux",
                    "email": "eldad@appwrite.io"
                }
            ],
            "description": "A simple locale library to manage application translations",
            "keywords": [
                "framework",
                "locale",
                "php",
                "upf",
                "utopia"
            ],
            "support": {
                "issues": "https://github.com/utopia-php/locale/issues",
                "source": "https://github.com/utopia-php/locale/tree/0.4.0"
            },
            "time": "2021-07-24T11:35:55+00:00"
        },
        {
            "name": "utopia-php/logger",
            "version": "0.3.0",
            "source": {
                "type": "git",
                "url": "https://github.com/utopia-php/logger.git",
                "reference": "079656cb5169ca9600861eda0b6819199e3d4a57"
            },
            "dist": {
                "type": "zip",
                "url": "https://api.github.com/repos/utopia-php/logger/zipball/079656cb5169ca9600861eda0b6819199e3d4a57",
                "reference": "079656cb5169ca9600861eda0b6819199e3d4a57",
                "shasum": ""
            },
            "require": {
                "php": ">=8.0"
            },
            "require-dev": {
                "phpunit/phpunit": "^9.3",
                "vimeo/psalm": "4.0.1"
            },
            "type": "library",
            "autoload": {
                "psr-4": {
                    "Utopia\\Logger\\": "src/Logger"
                }
            },
            "notification-url": "https://packagist.org/downloads/",
            "license": [
                "MIT"
            ],
            "authors": [
                {
                    "name": "Eldad Fux",
                    "email": "eldad@appwrite.io"
                },
                {
                    "name": "Matej Bačo",
                    "email": "matej@appwrite.io"
                },
                {
                    "name": "Christy Jacob",
                    "email": "christy@appwrite.io"
                }
            ],
            "description": "Utopia Logger library is simple and lite library for logging information, such as errors or warnings. This library is aiming to be as simple and easy to learn and use.",
            "keywords": [
                "appsignal",
                "errors",
                "framework",
                "logger",
                "logging",
                "logs",
                "php",
                "raygun",
                "sentry",
                "upf",
                "utopia",
                "warnings"
            ],
            "support": {
                "issues": "https://github.com/utopia-php/logger/issues",
                "source": "https://github.com/utopia-php/logger/tree/0.3.0"
            },
            "time": "2022-03-18T10:56:57+00:00"
        },
        {
            "name": "utopia-php/orchestration",
            "version": "0.6.0",
            "source": {
                "type": "git",
                "url": "https://github.com/utopia-php/orchestration.git",
                "reference": "94263976413871efb6b16157a7101a81df3b6d78"
            },
            "dist": {
                "type": "zip",
                "url": "https://api.github.com/repos/utopia-php/orchestration/zipball/94263976413871efb6b16157a7101a81df3b6d78",
                "reference": "94263976413871efb6b16157a7101a81df3b6d78",
                "shasum": ""
            },
            "require": {
                "php": ">=8.0",
                "utopia-php/cli": "0.13.*"
            },
            "require-dev": {
                "phpunit/phpunit": "^9.3",
                "vimeo/psalm": "4.0.1"
            },
            "type": "library",
            "autoload": {
                "psr-4": {
                    "Utopia\\Orchestration\\": "src/Orchestration"
                }
            },
            "notification-url": "https://packagist.org/downloads/",
            "license": [
                "MIT"
            ],
            "authors": [
                {
                    "name": "Eldad Fux",
                    "email": "eldad@appwrite.io"
                }
            ],
            "description": "Lite & fast micro PHP abstraction library for container orchestration",
            "keywords": [
                "docker",
                "framework",
                "kubernetes",
                "orchestration",
                "php",
                "swarm",
                "upf",
                "utopia"
            ],
            "support": {
                "issues": "https://github.com/utopia-php/orchestration/issues",
                "source": "https://github.com/utopia-php/orchestration/tree/0.6.0"
            },
            "time": "2022-07-13T16:47:18+00:00"
        },
        {
            "name": "utopia-php/preloader",
            "version": "0.2.4",
            "source": {
                "type": "git",
                "url": "https://github.com/utopia-php/preloader.git",
                "reference": "65ef48392e72172f584b0baa2e224f9a1cebcce0"
            },
            "dist": {
                "type": "zip",
                "url": "https://api.github.com/repos/utopia-php/preloader/zipball/65ef48392e72172f584b0baa2e224f9a1cebcce0",
                "reference": "65ef48392e72172f584b0baa2e224f9a1cebcce0",
                "shasum": ""
            },
            "require": {
                "php": ">=7.1"
            },
            "require-dev": {
                "phpunit/phpunit": "^9.3",
                "vimeo/psalm": "4.0.1"
            },
            "type": "library",
            "autoload": {
                "psr-4": {
                    "Utopia\\Preloader\\": "src/Preloader"
                }
            },
            "notification-url": "https://packagist.org/downloads/",
            "license": [
                "MIT"
            ],
            "authors": [
                {
                    "name": "Eldad Fux",
                    "email": "team@appwrite.io"
                }
            ],
            "description": "Utopia Preloader library is simple and lite library for managing PHP preloading configuration",
            "keywords": [
                "framework",
                "php",
                "preload",
                "preloader",
                "preloading",
                "upf",
                "utopia"
            ],
            "support": {
                "issues": "https://github.com/utopia-php/preloader/issues",
                "source": "https://github.com/utopia-php/preloader/tree/0.2.4"
            },
            "time": "2020-10-24T07:04:59+00:00"
        },
        {
            "name": "utopia-php/registry",
            "version": "0.5.0",
            "source": {
                "type": "git",
                "url": "https://github.com/utopia-php/registry.git",
                "reference": "bedc4ed54527b2803e6dfdccc39449f98522b70d"
            },
            "dist": {
                "type": "zip",
                "url": "https://api.github.com/repos/utopia-php/registry/zipball/bedc4ed54527b2803e6dfdccc39449f98522b70d",
                "reference": "bedc4ed54527b2803e6dfdccc39449f98522b70d",
                "shasum": ""
            },
            "require": {
                "php": ">=7.4"
            },
            "require-dev": {
                "phpunit/phpunit": "^9.3",
                "vimeo/psalm": "4.0.1"
            },
            "type": "library",
            "autoload": {
                "psr-4": {
                    "Utopia\\Registry\\": "src/Registry"
                }
            },
            "notification-url": "https://packagist.org/downloads/",
            "license": [
                "MIT"
            ],
            "authors": [
                {
                    "name": "Eldad Fux",
                    "email": "eldad@appwrite.io"
                }
            ],
            "description": "A simple dependency management library for PHP",
            "keywords": [
                "dependency management",
                "di",
                "framework",
                "php",
                "upf",
                "utopia"
            ],
            "support": {
                "issues": "https://github.com/utopia-php/registry/issues",
                "source": "https://github.com/utopia-php/registry/tree/0.5.0"
            },
            "time": "2021-03-10T10:45:22+00:00"
        },
        {
            "name": "utopia-php/storage",
            "version": "0.9.0",
            "source": {
                "type": "git",
                "url": "https://github.com/utopia-php/storage.git",
                "reference": "c7912481a56e17cc86358fa8de57309de5e88ef7"
            },
            "dist": {
                "type": "zip",
                "url": "https://api.github.com/repos/utopia-php/storage/zipball/c7912481a56e17cc86358fa8de57309de5e88ef7",
                "reference": "c7912481a56e17cc86358fa8de57309de5e88ef7",
                "shasum": ""
            },
            "require": {
                "php": ">=8.0",
                "utopia-php/framework": "0.*.*"
            },
            "require-dev": {
                "phpunit/phpunit": "^9.3",
                "vimeo/psalm": "4.0.1"
            },
            "type": "library",
            "autoload": {
                "psr-4": {
                    "Utopia\\Storage\\": "src/Storage"
                }
            },
            "notification-url": "https://packagist.org/downloads/",
            "license": [
                "MIT"
            ],
            "authors": [
                {
                    "name": "Eldad Fux",
                    "email": "eldad@appwrite.io"
                }
            ],
            "description": "A simple Storage library to manage application storage",
            "keywords": [
                "framework",
                "php",
                "storage",
                "upf",
                "utopia"
            ],
            "support": {
                "issues": "https://github.com/utopia-php/storage/issues",
                "source": "https://github.com/utopia-php/storage/tree/0.9.0"
            },
            "time": "2022-05-19T11:05:45+00:00"
        },
        {
            "name": "utopia-php/swoole",
            "version": "0.3.3",
            "source": {
                "type": "git",
                "url": "https://github.com/utopia-php/swoole.git",
                "reference": "8312df69233b5dcd3992de88f131f238002749de"
            },
            "dist": {
                "type": "zip",
                "url": "https://api.github.com/repos/utopia-php/swoole/zipball/8312df69233b5dcd3992de88f131f238002749de",
                "reference": "8312df69233b5dcd3992de88f131f238002749de",
                "shasum": ""
            },
            "require": {
                "ext-swoole": "*",
                "php": ">=8.0",
                "utopia-php/framework": "0.*.*"
            },
            "require-dev": {
                "phpunit/phpunit": "^9.3",
                "swoole/ide-helper": "4.8.3",
                "vimeo/psalm": "4.15.0"
            },
            "type": "library",
            "autoload": {
                "psr-4": {
                    "Utopia\\Swoole\\": "src/Swoole"
                }
            },
            "notification-url": "https://packagist.org/downloads/",
            "license": [
                "MIT"
            ],
            "authors": [
                {
                    "name": "Eldad Fux",
                    "email": "team@appwrite.io"
                }
            ],
            "description": "An extension for Utopia Framework to work with PHP Swoole as a PHP FPM alternative",
            "keywords": [
                "framework",
                "http",
                "php",
                "server",
                "swoole",
                "upf",
                "utopia"
            ],
            "support": {
                "issues": "https://github.com/utopia-php/swoole/issues",
                "source": "https://github.com/utopia-php/swoole/tree/0.3.3"
            },
            "time": "2022-01-20T09:58:43+00:00"
        },
        {
            "name": "utopia-php/system",
            "version": "0.4.0",
            "source": {
                "type": "git",
                "url": "https://github.com/utopia-php/system.git",
                "reference": "67c92c66ce8f0cc925a00bca89f7a188bf9183c0"
            },
            "dist": {
                "type": "zip",
                "url": "https://api.github.com/repos/utopia-php/system/zipball/67c92c66ce8f0cc925a00bca89f7a188bf9183c0",
                "reference": "67c92c66ce8f0cc925a00bca89f7a188bf9183c0",
                "shasum": ""
            },
            "require": {
                "php": ">=7.4"
            },
            "require-dev": {
                "phpunit/phpunit": "^9.3",
                "vimeo/psalm": "4.0.1"
            },
            "type": "library",
            "autoload": {
                "psr-4": {
                    "Utopia\\System\\": "src/System"
                }
            },
            "notification-url": "https://packagist.org/downloads/",
            "license": [
                "MIT"
            ],
            "authors": [
                {
                    "name": "Eldad Fux",
                    "email": "eldad@appwrite.io"
                },
                {
                    "name": "Torsten Dittmann",
                    "email": "torsten@appwrite.io"
                }
            ],
            "description": "A simple library for obtaining information about the host's system.",
            "keywords": [
                "framework",
                "php",
                "system",
                "upf",
                "utopia"
            ],
            "support": {
                "issues": "https://github.com/utopia-php/system/issues",
                "source": "https://github.com/utopia-php/system/tree/0.4.0"
            },
            "time": "2021-02-04T14:14:49+00:00"
        },
        {
            "name": "utopia-php/websocket",
            "version": "0.1.0",
            "source": {
                "type": "git",
                "url": "https://github.com/utopia-php/websocket.git",
                "reference": "51fcb86171400d8aa40d76c54593481fd273dab5"
            },
            "dist": {
                "type": "zip",
                "url": "https://api.github.com/repos/utopia-php/websocket/zipball/51fcb86171400d8aa40d76c54593481fd273dab5",
                "reference": "51fcb86171400d8aa40d76c54593481fd273dab5",
                "shasum": ""
            },
            "require": {
                "php": ">=8.0"
            },
            "require-dev": {
                "phpunit/phpunit": "^9.5.5",
                "swoole/ide-helper": "4.6.6",
                "textalk/websocket": "1.5.2",
                "vimeo/psalm": "^4.8.1",
                "workerman/workerman": "^4.0"
            },
            "type": "library",
            "autoload": {
                "psr-4": {
                    "Utopia\\WebSocket\\": "src/WebSocket"
                }
            },
            "notification-url": "https://packagist.org/downloads/",
            "license": [
                "MIT"
            ],
            "authors": [
                {
                    "name": "Eldad Fux",
                    "email": "eldad@appwrite.io"
                },
                {
                    "name": "Torsten Dittmann",
                    "email": "torsten@appwrite.io"
                }
            ],
            "description": "A simple abstraction for WebSocket servers.",
            "keywords": [
                "framework",
                "php",
                "upf",
                "utopia",
                "websocket"
            ],
            "support": {
                "issues": "https://github.com/utopia-php/websocket/issues",
                "source": "https://github.com/utopia-php/websocket/tree/0.1.0"
            },
            "time": "2021-12-20T10:50:09+00:00"
        },
        {
            "name": "webmozart/assert",
            "version": "1.11.0",
            "source": {
                "type": "git",
                "url": "https://github.com/webmozarts/assert.git",
                "reference": "11cb2199493b2f8a3b53e7f19068fc6aac760991"
            },
            "dist": {
                "type": "zip",
                "url": "https://api.github.com/repos/webmozarts/assert/zipball/11cb2199493b2f8a3b53e7f19068fc6aac760991",
                "reference": "11cb2199493b2f8a3b53e7f19068fc6aac760991",
                "shasum": ""
            },
            "require": {
                "ext-ctype": "*",
                "php": "^7.2 || ^8.0"
            },
            "conflict": {
                "phpstan/phpstan": "<0.12.20",
                "vimeo/psalm": "<4.6.1 || 4.6.2"
            },
            "require-dev": {
                "phpunit/phpunit": "^8.5.13"
            },
            "type": "library",
            "extra": {
                "branch-alias": {
                    "dev-master": "1.10-dev"
                }
            },
            "autoload": {
                "psr-4": {
                    "Webmozart\\Assert\\": "src/"
                }
            },
            "notification-url": "https://packagist.org/downloads/",
            "license": [
                "MIT"
            ],
            "authors": [
                {
                    "name": "Bernhard Schussek",
                    "email": "bschussek@gmail.com"
                }
            ],
            "description": "Assertions to validate method input/output with nice error messages.",
            "keywords": [
                "assert",
                "check",
                "validate"
            ],
            "support": {
                "issues": "https://github.com/webmozarts/assert/issues",
                "source": "https://github.com/webmozarts/assert/tree/1.11.0"
            },
            "time": "2022-06-03T18:03:27+00:00"
        }
    ],
    "packages-dev": [
        {
            "name": "appwrite/sdk-generator",
            "version": "dev-feat-new-headers",
            "source": {
                "type": "git",
                "url": "https://github.com/appwrite/sdk-generator.git",
<<<<<<< HEAD
                "reference": "6597948263e88f73dbdd5c70259dd54aff2dfcf8"
            },
            "dist": {
                "type": "zip",
                "url": "https://api.github.com/repos/appwrite/sdk-generator/zipball/6597948263e88f73dbdd5c70259dd54aff2dfcf8",
                "reference": "6597948263e88f73dbdd5c70259dd54aff2dfcf8",
=======
                "reference": "6e630a62f522ac68a7056bebf81cd032c7a053ba"
            },
            "dist": {
                "type": "zip",
                "url": "https://api.github.com/repos/appwrite/sdk-generator/zipball/6e630a62f522ac68a7056bebf81cd032c7a053ba",
                "reference": "6e630a62f522ac68a7056bebf81cd032c7a053ba",
>>>>>>> 054516d5
                "shasum": ""
            },
            "require": {
                "ext-curl": "*",
                "ext-json": "*",
                "ext-mbstring": "*",
                "matthiasmullie/minify": "^1.3.68",
                "php": ">=7.0.0",
                "twig/twig": "^3.4.1"
            },
            "require-dev": {
                "brianium/paratest": "^6.4",
                "phpunit/phpunit": "^9.5.21"
            },
            "type": "library",
            "autoload": {
                "psr-4": {
                    "Appwrite\\SDK\\": "src/SDK",
                    "Appwrite\\Spec\\": "src/Spec"
                }
            },
            "notification-url": "https://packagist.org/downloads/",
            "license": [
                "MIT"
            ],
            "authors": [
                {
                    "name": "Eldad Fux",
                    "email": "eldad@appwrite.io"
                }
            ],
            "description": "Appwrite PHP library for generating API SDKs for multiple programming languages and platforms",
            "support": {
                "issues": "https://github.com/appwrite/sdk-generator/issues",
                "source": "https://github.com/appwrite/sdk-generator/tree/feat-new-headers"
            },
<<<<<<< HEAD
            "time": "2022-08-30T18:29:13+00:00"
=======
            "time": "2022-08-29T10:43:33+00:00"
>>>>>>> 054516d5
        },
        {
            "name": "doctrine/instantiator",
            "version": "1.4.1",
            "source": {
                "type": "git",
                "url": "https://github.com/doctrine/instantiator.git",
                "reference": "10dcfce151b967d20fde1b34ae6640712c3891bc"
            },
            "dist": {
                "type": "zip",
                "url": "https://api.github.com/repos/doctrine/instantiator/zipball/10dcfce151b967d20fde1b34ae6640712c3891bc",
                "reference": "10dcfce151b967d20fde1b34ae6640712c3891bc",
                "shasum": ""
            },
            "require": {
                "php": "^7.1 || ^8.0"
            },
            "require-dev": {
                "doctrine/coding-standard": "^9",
                "ext-pdo": "*",
                "ext-phar": "*",
                "phpbench/phpbench": "^0.16 || ^1",
                "phpstan/phpstan": "^1.4",
                "phpstan/phpstan-phpunit": "^1",
                "phpunit/phpunit": "^7.5 || ^8.5 || ^9.5",
                "vimeo/psalm": "^4.22"
            },
            "type": "library",
            "autoload": {
                "psr-4": {
                    "Doctrine\\Instantiator\\": "src/Doctrine/Instantiator/"
                }
            },
            "notification-url": "https://packagist.org/downloads/",
            "license": [
                "MIT"
            ],
            "authors": [
                {
                    "name": "Marco Pivetta",
                    "email": "ocramius@gmail.com",
                    "homepage": "https://ocramius.github.io/"
                }
            ],
            "description": "A small, lightweight utility to instantiate objects in PHP without invoking their constructors",
            "homepage": "https://www.doctrine-project.org/projects/instantiator.html",
            "keywords": [
                "constructor",
                "instantiate"
            ],
            "support": {
                "issues": "https://github.com/doctrine/instantiator/issues",
                "source": "https://github.com/doctrine/instantiator/tree/1.4.1"
            },
            "funding": [
                {
                    "url": "https://www.doctrine-project.org/sponsorship.html",
                    "type": "custom"
                },
                {
                    "url": "https://www.patreon.com/phpdoctrine",
                    "type": "patreon"
                },
                {
                    "url": "https://tidelift.com/funding/github/packagist/doctrine%2Finstantiator",
                    "type": "tidelift"
                }
            ],
            "time": "2022-03-03T08:28:38+00:00"
        },
        {
            "name": "matthiasmullie/minify",
            "version": "1.3.69",
            "source": {
                "type": "git",
                "url": "https://github.com/matthiasmullie/minify.git",
                "reference": "a61c949cccd086808063611ef9698eabe42ef22f"
            },
            "dist": {
                "type": "zip",
                "url": "https://api.github.com/repos/matthiasmullie/minify/zipball/a61c949cccd086808063611ef9698eabe42ef22f",
                "reference": "a61c949cccd086808063611ef9698eabe42ef22f",
                "shasum": ""
            },
            "require": {
                "ext-pcre": "*",
                "matthiasmullie/path-converter": "~1.1",
                "php": ">=5.3.0"
            },
            "require-dev": {
                "friendsofphp/php-cs-fixer": "~2.0",
                "matthiasmullie/scrapbook": "dev-master",
                "phpunit/phpunit": ">=4.8"
            },
            "suggest": {
                "psr/cache-implementation": "Cache implementation to use with Minify::cache"
            },
            "bin": [
                "bin/minifycss",
                "bin/minifyjs"
            ],
            "type": "library",
            "autoload": {
                "psr-4": {
                    "MatthiasMullie\\Minify\\": "src/"
                }
            },
            "notification-url": "https://packagist.org/downloads/",
            "license": [
                "MIT"
            ],
            "authors": [
                {
                    "name": "Matthias Mullie",
                    "email": "minify@mullie.eu",
                    "homepage": "http://www.mullie.eu",
                    "role": "Developer"
                }
            ],
            "description": "CSS & JavaScript minifier, in PHP. Removes whitespace, strips comments, combines files (incl. @import statements and small assets in CSS files), and optimizes/shortens a few common programming patterns.",
            "homepage": "http://www.minifier.org",
            "keywords": [
                "JS",
                "css",
                "javascript",
                "minifier",
                "minify"
            ],
            "support": {
                "issues": "https://github.com/matthiasmullie/minify/issues",
                "source": "https://github.com/matthiasmullie/minify/tree/1.3.69"
            },
            "funding": [
                {
                    "url": "https://github.com/matthiasmullie",
                    "type": "github"
                }
            ],
            "time": "2022-08-01T09:00:18+00:00"
        },
        {
            "name": "matthiasmullie/path-converter",
            "version": "1.1.3",
            "source": {
                "type": "git",
                "url": "https://github.com/matthiasmullie/path-converter.git",
                "reference": "e7d13b2c7e2f2268e1424aaed02085518afa02d9"
            },
            "dist": {
                "type": "zip",
                "url": "https://api.github.com/repos/matthiasmullie/path-converter/zipball/e7d13b2c7e2f2268e1424aaed02085518afa02d9",
                "reference": "e7d13b2c7e2f2268e1424aaed02085518afa02d9",
                "shasum": ""
            },
            "require": {
                "ext-pcre": "*",
                "php": ">=5.3.0"
            },
            "require-dev": {
                "phpunit/phpunit": "~4.8"
            },
            "type": "library",
            "autoload": {
                "psr-4": {
                    "MatthiasMullie\\PathConverter\\": "src/"
                }
            },
            "notification-url": "https://packagist.org/downloads/",
            "license": [
                "MIT"
            ],
            "authors": [
                {
                    "name": "Matthias Mullie",
                    "email": "pathconverter@mullie.eu",
                    "homepage": "http://www.mullie.eu",
                    "role": "Developer"
                }
            ],
            "description": "Relative path converter",
            "homepage": "http://github.com/matthiasmullie/path-converter",
            "keywords": [
                "converter",
                "path",
                "paths",
                "relative"
            ],
            "support": {
                "issues": "https://github.com/matthiasmullie/path-converter/issues",
                "source": "https://github.com/matthiasmullie/path-converter/tree/1.1.3"
            },
            "time": "2019-02-05T23:41:09+00:00"
        },
        {
            "name": "myclabs/deep-copy",
            "version": "1.11.0",
            "source": {
                "type": "git",
                "url": "https://github.com/myclabs/DeepCopy.git",
                "reference": "14daed4296fae74d9e3201d2c4925d1acb7aa614"
            },
            "dist": {
                "type": "zip",
                "url": "https://api.github.com/repos/myclabs/DeepCopy/zipball/14daed4296fae74d9e3201d2c4925d1acb7aa614",
                "reference": "14daed4296fae74d9e3201d2c4925d1acb7aa614",
                "shasum": ""
            },
            "require": {
                "php": "^7.1 || ^8.0"
            },
            "conflict": {
                "doctrine/collections": "<1.6.8",
                "doctrine/common": "<2.13.3 || >=3,<3.2.2"
            },
            "require-dev": {
                "doctrine/collections": "^1.6.8",
                "doctrine/common": "^2.13.3 || ^3.2.2",
                "phpunit/phpunit": "^7.5.20 || ^8.5.23 || ^9.5.13"
            },
            "type": "library",
            "autoload": {
                "files": [
                    "src/DeepCopy/deep_copy.php"
                ],
                "psr-4": {
                    "DeepCopy\\": "src/DeepCopy/"
                }
            },
            "notification-url": "https://packagist.org/downloads/",
            "license": [
                "MIT"
            ],
            "description": "Create deep copies (clones) of your objects",
            "keywords": [
                "clone",
                "copy",
                "duplicate",
                "object",
                "object graph"
            ],
            "support": {
                "issues": "https://github.com/myclabs/DeepCopy/issues",
                "source": "https://github.com/myclabs/DeepCopy/tree/1.11.0"
            },
            "funding": [
                {
                    "url": "https://tidelift.com/funding/github/packagist/myclabs/deep-copy",
                    "type": "tidelift"
                }
            ],
            "time": "2022-03-03T13:19:32+00:00"
        },
        {
            "name": "nikic/php-parser",
            "version": "v4.14.0",
            "source": {
                "type": "git",
                "url": "https://github.com/nikic/PHP-Parser.git",
                "reference": "34bea19b6e03d8153165d8f30bba4c3be86184c1"
            },
            "dist": {
                "type": "zip",
                "url": "https://api.github.com/repos/nikic/PHP-Parser/zipball/34bea19b6e03d8153165d8f30bba4c3be86184c1",
                "reference": "34bea19b6e03d8153165d8f30bba4c3be86184c1",
                "shasum": ""
            },
            "require": {
                "ext-tokenizer": "*",
                "php": ">=7.0"
            },
            "require-dev": {
                "ircmaxell/php-yacc": "^0.0.7",
                "phpunit/phpunit": "^6.5 || ^7.0 || ^8.0 || ^9.0"
            },
            "bin": [
                "bin/php-parse"
            ],
            "type": "library",
            "extra": {
                "branch-alias": {
                    "dev-master": "4.9-dev"
                }
            },
            "autoload": {
                "psr-4": {
                    "PhpParser\\": "lib/PhpParser"
                }
            },
            "notification-url": "https://packagist.org/downloads/",
            "license": [
                "BSD-3-Clause"
            ],
            "authors": [
                {
                    "name": "Nikita Popov"
                }
            ],
            "description": "A PHP parser written in PHP",
            "keywords": [
                "parser",
                "php"
            ],
            "support": {
                "issues": "https://github.com/nikic/PHP-Parser/issues",
                "source": "https://github.com/nikic/PHP-Parser/tree/v4.14.0"
            },
            "time": "2022-05-31T20:59:12+00:00"
        },
        {
            "name": "phar-io/manifest",
            "version": "2.0.3",
            "source": {
                "type": "git",
                "url": "https://github.com/phar-io/manifest.git",
                "reference": "97803eca37d319dfa7826cc2437fc020857acb53"
            },
            "dist": {
                "type": "zip",
                "url": "https://api.github.com/repos/phar-io/manifest/zipball/97803eca37d319dfa7826cc2437fc020857acb53",
                "reference": "97803eca37d319dfa7826cc2437fc020857acb53",
                "shasum": ""
            },
            "require": {
                "ext-dom": "*",
                "ext-phar": "*",
                "ext-xmlwriter": "*",
                "phar-io/version": "^3.0.1",
                "php": "^7.2 || ^8.0"
            },
            "type": "library",
            "extra": {
                "branch-alias": {
                    "dev-master": "2.0.x-dev"
                }
            },
            "autoload": {
                "classmap": [
                    "src/"
                ]
            },
            "notification-url": "https://packagist.org/downloads/",
            "license": [
                "BSD-3-Clause"
            ],
            "authors": [
                {
                    "name": "Arne Blankerts",
                    "email": "arne@blankerts.de",
                    "role": "Developer"
                },
                {
                    "name": "Sebastian Heuer",
                    "email": "sebastian@phpeople.de",
                    "role": "Developer"
                },
                {
                    "name": "Sebastian Bergmann",
                    "email": "sebastian@phpunit.de",
                    "role": "Developer"
                }
            ],
            "description": "Component for reading phar.io manifest information from a PHP Archive (PHAR)",
            "support": {
                "issues": "https://github.com/phar-io/manifest/issues",
                "source": "https://github.com/phar-io/manifest/tree/2.0.3"
            },
            "time": "2021-07-20T11:28:43+00:00"
        },
        {
            "name": "phar-io/version",
            "version": "3.2.1",
            "source": {
                "type": "git",
                "url": "https://github.com/phar-io/version.git",
                "reference": "4f7fd7836c6f332bb2933569e566a0d6c4cbed74"
            },
            "dist": {
                "type": "zip",
                "url": "https://api.github.com/repos/phar-io/version/zipball/4f7fd7836c6f332bb2933569e566a0d6c4cbed74",
                "reference": "4f7fd7836c6f332bb2933569e566a0d6c4cbed74",
                "shasum": ""
            },
            "require": {
                "php": "^7.2 || ^8.0"
            },
            "type": "library",
            "autoload": {
                "classmap": [
                    "src/"
                ]
            },
            "notification-url": "https://packagist.org/downloads/",
            "license": [
                "BSD-3-Clause"
            ],
            "authors": [
                {
                    "name": "Arne Blankerts",
                    "email": "arne@blankerts.de",
                    "role": "Developer"
                },
                {
                    "name": "Sebastian Heuer",
                    "email": "sebastian@phpeople.de",
                    "role": "Developer"
                },
                {
                    "name": "Sebastian Bergmann",
                    "email": "sebastian@phpunit.de",
                    "role": "Developer"
                }
            ],
            "description": "Library for handling version information and constraints",
            "support": {
                "issues": "https://github.com/phar-io/version/issues",
                "source": "https://github.com/phar-io/version/tree/3.2.1"
            },
            "time": "2022-02-21T01:04:05+00:00"
        },
        {
            "name": "phpdocumentor/reflection-common",
            "version": "2.2.0",
            "source": {
                "type": "git",
                "url": "https://github.com/phpDocumentor/ReflectionCommon.git",
                "reference": "1d01c49d4ed62f25aa84a747ad35d5a16924662b"
            },
            "dist": {
                "type": "zip",
                "url": "https://api.github.com/repos/phpDocumentor/ReflectionCommon/zipball/1d01c49d4ed62f25aa84a747ad35d5a16924662b",
                "reference": "1d01c49d4ed62f25aa84a747ad35d5a16924662b",
                "shasum": ""
            },
            "require": {
                "php": "^7.2 || ^8.0"
            },
            "type": "library",
            "extra": {
                "branch-alias": {
                    "dev-2.x": "2.x-dev"
                }
            },
            "autoload": {
                "psr-4": {
                    "phpDocumentor\\Reflection\\": "src/"
                }
            },
            "notification-url": "https://packagist.org/downloads/",
            "license": [
                "MIT"
            ],
            "authors": [
                {
                    "name": "Jaap van Otterdijk",
                    "email": "opensource@ijaap.nl"
                }
            ],
            "description": "Common reflection classes used by phpdocumentor to reflect the code structure",
            "homepage": "http://www.phpdoc.org",
            "keywords": [
                "FQSEN",
                "phpDocumentor",
                "phpdoc",
                "reflection",
                "static analysis"
            ],
            "support": {
                "issues": "https://github.com/phpDocumentor/ReflectionCommon/issues",
                "source": "https://github.com/phpDocumentor/ReflectionCommon/tree/2.x"
            },
            "time": "2020-06-27T09:03:43+00:00"
        },
        {
            "name": "phpdocumentor/reflection-docblock",
            "version": "5.3.0",
            "source": {
                "type": "git",
                "url": "https://github.com/phpDocumentor/ReflectionDocBlock.git",
                "reference": "622548b623e81ca6d78b721c5e029f4ce664f170"
            },
            "dist": {
                "type": "zip",
                "url": "https://api.github.com/repos/phpDocumentor/ReflectionDocBlock/zipball/622548b623e81ca6d78b721c5e029f4ce664f170",
                "reference": "622548b623e81ca6d78b721c5e029f4ce664f170",
                "shasum": ""
            },
            "require": {
                "ext-filter": "*",
                "php": "^7.2 || ^8.0",
                "phpdocumentor/reflection-common": "^2.2",
                "phpdocumentor/type-resolver": "^1.3",
                "webmozart/assert": "^1.9.1"
            },
            "require-dev": {
                "mockery/mockery": "~1.3.2",
                "psalm/phar": "^4.8"
            },
            "type": "library",
            "extra": {
                "branch-alias": {
                    "dev-master": "5.x-dev"
                }
            },
            "autoload": {
                "psr-4": {
                    "phpDocumentor\\Reflection\\": "src"
                }
            },
            "notification-url": "https://packagist.org/downloads/",
            "license": [
                "MIT"
            ],
            "authors": [
                {
                    "name": "Mike van Riel",
                    "email": "me@mikevanriel.com"
                },
                {
                    "name": "Jaap van Otterdijk",
                    "email": "account@ijaap.nl"
                }
            ],
            "description": "With this component, a library can provide support for annotations via DocBlocks or otherwise retrieve information that is embedded in a DocBlock.",
            "support": {
                "issues": "https://github.com/phpDocumentor/ReflectionDocBlock/issues",
                "source": "https://github.com/phpDocumentor/ReflectionDocBlock/tree/5.3.0"
            },
            "time": "2021-10-19T17:43:47+00:00"
        },
        {
            "name": "phpdocumentor/type-resolver",
            "version": "1.6.1",
            "source": {
                "type": "git",
                "url": "https://github.com/phpDocumentor/TypeResolver.git",
                "reference": "77a32518733312af16a44300404e945338981de3"
            },
            "dist": {
                "type": "zip",
                "url": "https://api.github.com/repos/phpDocumentor/TypeResolver/zipball/77a32518733312af16a44300404e945338981de3",
                "reference": "77a32518733312af16a44300404e945338981de3",
                "shasum": ""
            },
            "require": {
                "php": "^7.2 || ^8.0",
                "phpdocumentor/reflection-common": "^2.0"
            },
            "require-dev": {
                "ext-tokenizer": "*",
                "psalm/phar": "^4.8"
            },
            "type": "library",
            "extra": {
                "branch-alias": {
                    "dev-1.x": "1.x-dev"
                }
            },
            "autoload": {
                "psr-4": {
                    "phpDocumentor\\Reflection\\": "src"
                }
            },
            "notification-url": "https://packagist.org/downloads/",
            "license": [
                "MIT"
            ],
            "authors": [
                {
                    "name": "Mike van Riel",
                    "email": "me@mikevanriel.com"
                }
            ],
            "description": "A PSR-5 based resolver of Class names, Types and Structural Element Names",
            "support": {
                "issues": "https://github.com/phpDocumentor/TypeResolver/issues",
                "source": "https://github.com/phpDocumentor/TypeResolver/tree/1.6.1"
            },
            "time": "2022-03-15T21:29:03+00:00"
        },
        {
            "name": "phpspec/prophecy",
            "version": "v1.15.0",
            "source": {
                "type": "git",
                "url": "https://github.com/phpspec/prophecy.git",
                "reference": "bbcd7380b0ebf3961ee21409db7b38bc31d69a13"
            },
            "dist": {
                "type": "zip",
                "url": "https://api.github.com/repos/phpspec/prophecy/zipball/bbcd7380b0ebf3961ee21409db7b38bc31d69a13",
                "reference": "bbcd7380b0ebf3961ee21409db7b38bc31d69a13",
                "shasum": ""
            },
            "require": {
                "doctrine/instantiator": "^1.2",
                "php": "^7.2 || ~8.0, <8.2",
                "phpdocumentor/reflection-docblock": "^5.2",
                "sebastian/comparator": "^3.0 || ^4.0",
                "sebastian/recursion-context": "^3.0 || ^4.0"
            },
            "require-dev": {
                "phpspec/phpspec": "^6.0 || ^7.0",
                "phpunit/phpunit": "^8.0 || ^9.0"
            },
            "type": "library",
            "extra": {
                "branch-alias": {
                    "dev-master": "1.x-dev"
                }
            },
            "autoload": {
                "psr-4": {
                    "Prophecy\\": "src/Prophecy"
                }
            },
            "notification-url": "https://packagist.org/downloads/",
            "license": [
                "MIT"
            ],
            "authors": [
                {
                    "name": "Konstantin Kudryashov",
                    "email": "ever.zet@gmail.com",
                    "homepage": "http://everzet.com"
                },
                {
                    "name": "Marcello Duarte",
                    "email": "marcello.duarte@gmail.com"
                }
            ],
            "description": "Highly opinionated mocking framework for PHP 5.3+",
            "homepage": "https://github.com/phpspec/prophecy",
            "keywords": [
                "Double",
                "Dummy",
                "fake",
                "mock",
                "spy",
                "stub"
            ],
            "support": {
                "issues": "https://github.com/phpspec/prophecy/issues",
                "source": "https://github.com/phpspec/prophecy/tree/v1.15.0"
            },
            "time": "2021-12-08T12:19:24+00:00"
        },
        {
            "name": "phpunit/php-code-coverage",
            "version": "9.2.17",
            "source": {
                "type": "git",
                "url": "https://github.com/sebastianbergmann/php-code-coverage.git",
                "reference": "aa94dc41e8661fe90c7316849907cba3007b10d8"
            },
            "dist": {
                "type": "zip",
                "url": "https://api.github.com/repos/sebastianbergmann/php-code-coverage/zipball/aa94dc41e8661fe90c7316849907cba3007b10d8",
                "reference": "aa94dc41e8661fe90c7316849907cba3007b10d8",
                "shasum": ""
            },
            "require": {
                "ext-dom": "*",
                "ext-libxml": "*",
                "ext-xmlwriter": "*",
                "nikic/php-parser": "^4.14",
                "php": ">=7.3",
                "phpunit/php-file-iterator": "^3.0.3",
                "phpunit/php-text-template": "^2.0.2",
                "sebastian/code-unit-reverse-lookup": "^2.0.2",
                "sebastian/complexity": "^2.0",
                "sebastian/environment": "^5.1.2",
                "sebastian/lines-of-code": "^1.0.3",
                "sebastian/version": "^3.0.1",
                "theseer/tokenizer": "^1.2.0"
            },
            "require-dev": {
                "phpunit/phpunit": "^9.3"
            },
            "suggest": {
                "ext-pcov": "*",
                "ext-xdebug": "*"
            },
            "type": "library",
            "extra": {
                "branch-alias": {
                    "dev-master": "9.2-dev"
                }
            },
            "autoload": {
                "classmap": [
                    "src/"
                ]
            },
            "notification-url": "https://packagist.org/downloads/",
            "license": [
                "BSD-3-Clause"
            ],
            "authors": [
                {
                    "name": "Sebastian Bergmann",
                    "email": "sebastian@phpunit.de",
                    "role": "lead"
                }
            ],
            "description": "Library that provides collection, processing, and rendering functionality for PHP code coverage information.",
            "homepage": "https://github.com/sebastianbergmann/php-code-coverage",
            "keywords": [
                "coverage",
                "testing",
                "xunit"
            ],
            "support": {
                "issues": "https://github.com/sebastianbergmann/php-code-coverage/issues",
                "source": "https://github.com/sebastianbergmann/php-code-coverage/tree/9.2.17"
            },
            "funding": [
                {
                    "url": "https://github.com/sebastianbergmann",
                    "type": "github"
                }
            ],
            "time": "2022-08-30T12:24:04+00:00"
        },
        {
            "name": "phpunit/php-file-iterator",
            "version": "3.0.6",
            "source": {
                "type": "git",
                "url": "https://github.com/sebastianbergmann/php-file-iterator.git",
                "reference": "cf1c2e7c203ac650e352f4cc675a7021e7d1b3cf"
            },
            "dist": {
                "type": "zip",
                "url": "https://api.github.com/repos/sebastianbergmann/php-file-iterator/zipball/cf1c2e7c203ac650e352f4cc675a7021e7d1b3cf",
                "reference": "cf1c2e7c203ac650e352f4cc675a7021e7d1b3cf",
                "shasum": ""
            },
            "require": {
                "php": ">=7.3"
            },
            "require-dev": {
                "phpunit/phpunit": "^9.3"
            },
            "type": "library",
            "extra": {
                "branch-alias": {
                    "dev-master": "3.0-dev"
                }
            },
            "autoload": {
                "classmap": [
                    "src/"
                ]
            },
            "notification-url": "https://packagist.org/downloads/",
            "license": [
                "BSD-3-Clause"
            ],
            "authors": [
                {
                    "name": "Sebastian Bergmann",
                    "email": "sebastian@phpunit.de",
                    "role": "lead"
                }
            ],
            "description": "FilterIterator implementation that filters files based on a list of suffixes.",
            "homepage": "https://github.com/sebastianbergmann/php-file-iterator/",
            "keywords": [
                "filesystem",
                "iterator"
            ],
            "support": {
                "issues": "https://github.com/sebastianbergmann/php-file-iterator/issues",
                "source": "https://github.com/sebastianbergmann/php-file-iterator/tree/3.0.6"
            },
            "funding": [
                {
                    "url": "https://github.com/sebastianbergmann",
                    "type": "github"
                }
            ],
            "time": "2021-12-02T12:48:52+00:00"
        },
        {
            "name": "phpunit/php-invoker",
            "version": "3.1.1",
            "source": {
                "type": "git",
                "url": "https://github.com/sebastianbergmann/php-invoker.git",
                "reference": "5a10147d0aaf65b58940a0b72f71c9ac0423cc67"
            },
            "dist": {
                "type": "zip",
                "url": "https://api.github.com/repos/sebastianbergmann/php-invoker/zipball/5a10147d0aaf65b58940a0b72f71c9ac0423cc67",
                "reference": "5a10147d0aaf65b58940a0b72f71c9ac0423cc67",
                "shasum": ""
            },
            "require": {
                "php": ">=7.3"
            },
            "require-dev": {
                "ext-pcntl": "*",
                "phpunit/phpunit": "^9.3"
            },
            "suggest": {
                "ext-pcntl": "*"
            },
            "type": "library",
            "extra": {
                "branch-alias": {
                    "dev-master": "3.1-dev"
                }
            },
            "autoload": {
                "classmap": [
                    "src/"
                ]
            },
            "notification-url": "https://packagist.org/downloads/",
            "license": [
                "BSD-3-Clause"
            ],
            "authors": [
                {
                    "name": "Sebastian Bergmann",
                    "email": "sebastian@phpunit.de",
                    "role": "lead"
                }
            ],
            "description": "Invoke callables with a timeout",
            "homepage": "https://github.com/sebastianbergmann/php-invoker/",
            "keywords": [
                "process"
            ],
            "support": {
                "issues": "https://github.com/sebastianbergmann/php-invoker/issues",
                "source": "https://github.com/sebastianbergmann/php-invoker/tree/3.1.1"
            },
            "funding": [
                {
                    "url": "https://github.com/sebastianbergmann",
                    "type": "github"
                }
            ],
            "time": "2020-09-28T05:58:55+00:00"
        },
        {
            "name": "phpunit/php-text-template",
            "version": "2.0.4",
            "source": {
                "type": "git",
                "url": "https://github.com/sebastianbergmann/php-text-template.git",
                "reference": "5da5f67fc95621df9ff4c4e5a84d6a8a2acf7c28"
            },
            "dist": {
                "type": "zip",
                "url": "https://api.github.com/repos/sebastianbergmann/php-text-template/zipball/5da5f67fc95621df9ff4c4e5a84d6a8a2acf7c28",
                "reference": "5da5f67fc95621df9ff4c4e5a84d6a8a2acf7c28",
                "shasum": ""
            },
            "require": {
                "php": ">=7.3"
            },
            "require-dev": {
                "phpunit/phpunit": "^9.3"
            },
            "type": "library",
            "extra": {
                "branch-alias": {
                    "dev-master": "2.0-dev"
                }
            },
            "autoload": {
                "classmap": [
                    "src/"
                ]
            },
            "notification-url": "https://packagist.org/downloads/",
            "license": [
                "BSD-3-Clause"
            ],
            "authors": [
                {
                    "name": "Sebastian Bergmann",
                    "email": "sebastian@phpunit.de",
                    "role": "lead"
                }
            ],
            "description": "Simple template engine.",
            "homepage": "https://github.com/sebastianbergmann/php-text-template/",
            "keywords": [
                "template"
            ],
            "support": {
                "issues": "https://github.com/sebastianbergmann/php-text-template/issues",
                "source": "https://github.com/sebastianbergmann/php-text-template/tree/2.0.4"
            },
            "funding": [
                {
                    "url": "https://github.com/sebastianbergmann",
                    "type": "github"
                }
            ],
            "time": "2020-10-26T05:33:50+00:00"
        },
        {
            "name": "phpunit/php-timer",
            "version": "5.0.3",
            "source": {
                "type": "git",
                "url": "https://github.com/sebastianbergmann/php-timer.git",
                "reference": "5a63ce20ed1b5bf577850e2c4e87f4aa902afbd2"
            },
            "dist": {
                "type": "zip",
                "url": "https://api.github.com/repos/sebastianbergmann/php-timer/zipball/5a63ce20ed1b5bf577850e2c4e87f4aa902afbd2",
                "reference": "5a63ce20ed1b5bf577850e2c4e87f4aa902afbd2",
                "shasum": ""
            },
            "require": {
                "php": ">=7.3"
            },
            "require-dev": {
                "phpunit/phpunit": "^9.3"
            },
            "type": "library",
            "extra": {
                "branch-alias": {
                    "dev-master": "5.0-dev"
                }
            },
            "autoload": {
                "classmap": [
                    "src/"
                ]
            },
            "notification-url": "https://packagist.org/downloads/",
            "license": [
                "BSD-3-Clause"
            ],
            "authors": [
                {
                    "name": "Sebastian Bergmann",
                    "email": "sebastian@phpunit.de",
                    "role": "lead"
                }
            ],
            "description": "Utility class for timing",
            "homepage": "https://github.com/sebastianbergmann/php-timer/",
            "keywords": [
                "timer"
            ],
            "support": {
                "issues": "https://github.com/sebastianbergmann/php-timer/issues",
                "source": "https://github.com/sebastianbergmann/php-timer/tree/5.0.3"
            },
            "funding": [
                {
                    "url": "https://github.com/sebastianbergmann",
                    "type": "github"
                }
            ],
            "time": "2020-10-26T13:16:10+00:00"
        },
        {
            "name": "phpunit/phpunit",
            "version": "9.5.20",
            "source": {
                "type": "git",
                "url": "https://github.com/sebastianbergmann/phpunit.git",
                "reference": "12bc8879fb65aef2138b26fc633cb1e3620cffba"
            },
            "dist": {
                "type": "zip",
                "url": "https://api.github.com/repos/sebastianbergmann/phpunit/zipball/12bc8879fb65aef2138b26fc633cb1e3620cffba",
                "reference": "12bc8879fb65aef2138b26fc633cb1e3620cffba",
                "shasum": ""
            },
            "require": {
                "doctrine/instantiator": "^1.3.1",
                "ext-dom": "*",
                "ext-json": "*",
                "ext-libxml": "*",
                "ext-mbstring": "*",
                "ext-xml": "*",
                "ext-xmlwriter": "*",
                "myclabs/deep-copy": "^1.10.1",
                "phar-io/manifest": "^2.0.3",
                "phar-io/version": "^3.0.2",
                "php": ">=7.3",
                "phpspec/prophecy": "^1.12.1",
                "phpunit/php-code-coverage": "^9.2.13",
                "phpunit/php-file-iterator": "^3.0.5",
                "phpunit/php-invoker": "^3.1.1",
                "phpunit/php-text-template": "^2.0.3",
                "phpunit/php-timer": "^5.0.2",
                "sebastian/cli-parser": "^1.0.1",
                "sebastian/code-unit": "^1.0.6",
                "sebastian/comparator": "^4.0.5",
                "sebastian/diff": "^4.0.3",
                "sebastian/environment": "^5.1.3",
                "sebastian/exporter": "^4.0.3",
                "sebastian/global-state": "^5.0.1",
                "sebastian/object-enumerator": "^4.0.3",
                "sebastian/resource-operations": "^3.0.3",
                "sebastian/type": "^3.0",
                "sebastian/version": "^3.0.2"
            },
            "require-dev": {
                "ext-pdo": "*",
                "phpspec/prophecy-phpunit": "^2.0.1"
            },
            "suggest": {
                "ext-soap": "*",
                "ext-xdebug": "*"
            },
            "bin": [
                "phpunit"
            ],
            "type": "library",
            "extra": {
                "branch-alias": {
                    "dev-master": "9.5-dev"
                }
            },
            "autoload": {
                "files": [
                    "src/Framework/Assert/Functions.php"
                ],
                "classmap": [
                    "src/"
                ]
            },
            "notification-url": "https://packagist.org/downloads/",
            "license": [
                "BSD-3-Clause"
            ],
            "authors": [
                {
                    "name": "Sebastian Bergmann",
                    "email": "sebastian@phpunit.de",
                    "role": "lead"
                }
            ],
            "description": "The PHP Unit Testing framework.",
            "homepage": "https://phpunit.de/",
            "keywords": [
                "phpunit",
                "testing",
                "xunit"
            ],
            "support": {
                "issues": "https://github.com/sebastianbergmann/phpunit/issues",
                "source": "https://github.com/sebastianbergmann/phpunit/tree/9.5.20"
            },
            "funding": [
                {
                    "url": "https://phpunit.de/sponsors.html",
                    "type": "custom"
                },
                {
                    "url": "https://github.com/sebastianbergmann",
                    "type": "github"
                }
            ],
            "time": "2022-04-01T12:37:26+00:00"
        },
        {
            "name": "sebastian/cli-parser",
            "version": "1.0.1",
            "source": {
                "type": "git",
                "url": "https://github.com/sebastianbergmann/cli-parser.git",
                "reference": "442e7c7e687e42adc03470c7b668bc4b2402c0b2"
            },
            "dist": {
                "type": "zip",
                "url": "https://api.github.com/repos/sebastianbergmann/cli-parser/zipball/442e7c7e687e42adc03470c7b668bc4b2402c0b2",
                "reference": "442e7c7e687e42adc03470c7b668bc4b2402c0b2",
                "shasum": ""
            },
            "require": {
                "php": ">=7.3"
            },
            "require-dev": {
                "phpunit/phpunit": "^9.3"
            },
            "type": "library",
            "extra": {
                "branch-alias": {
                    "dev-master": "1.0-dev"
                }
            },
            "autoload": {
                "classmap": [
                    "src/"
                ]
            },
            "notification-url": "https://packagist.org/downloads/",
            "license": [
                "BSD-3-Clause"
            ],
            "authors": [
                {
                    "name": "Sebastian Bergmann",
                    "email": "sebastian@phpunit.de",
                    "role": "lead"
                }
            ],
            "description": "Library for parsing CLI options",
            "homepage": "https://github.com/sebastianbergmann/cli-parser",
            "support": {
                "issues": "https://github.com/sebastianbergmann/cli-parser/issues",
                "source": "https://github.com/sebastianbergmann/cli-parser/tree/1.0.1"
            },
            "funding": [
                {
                    "url": "https://github.com/sebastianbergmann",
                    "type": "github"
                }
            ],
            "time": "2020-09-28T06:08:49+00:00"
        },
        {
            "name": "sebastian/code-unit",
            "version": "1.0.8",
            "source": {
                "type": "git",
                "url": "https://github.com/sebastianbergmann/code-unit.git",
                "reference": "1fc9f64c0927627ef78ba436c9b17d967e68e120"
            },
            "dist": {
                "type": "zip",
                "url": "https://api.github.com/repos/sebastianbergmann/code-unit/zipball/1fc9f64c0927627ef78ba436c9b17d967e68e120",
                "reference": "1fc9f64c0927627ef78ba436c9b17d967e68e120",
                "shasum": ""
            },
            "require": {
                "php": ">=7.3"
            },
            "require-dev": {
                "phpunit/phpunit": "^9.3"
            },
            "type": "library",
            "extra": {
                "branch-alias": {
                    "dev-master": "1.0-dev"
                }
            },
            "autoload": {
                "classmap": [
                    "src/"
                ]
            },
            "notification-url": "https://packagist.org/downloads/",
            "license": [
                "BSD-3-Clause"
            ],
            "authors": [
                {
                    "name": "Sebastian Bergmann",
                    "email": "sebastian@phpunit.de",
                    "role": "lead"
                }
            ],
            "description": "Collection of value objects that represent the PHP code units",
            "homepage": "https://github.com/sebastianbergmann/code-unit",
            "support": {
                "issues": "https://github.com/sebastianbergmann/code-unit/issues",
                "source": "https://github.com/sebastianbergmann/code-unit/tree/1.0.8"
            },
            "funding": [
                {
                    "url": "https://github.com/sebastianbergmann",
                    "type": "github"
                }
            ],
            "time": "2020-10-26T13:08:54+00:00"
        },
        {
            "name": "sebastian/code-unit-reverse-lookup",
            "version": "2.0.3",
            "source": {
                "type": "git",
                "url": "https://github.com/sebastianbergmann/code-unit-reverse-lookup.git",
                "reference": "ac91f01ccec49fb77bdc6fd1e548bc70f7faa3e5"
            },
            "dist": {
                "type": "zip",
                "url": "https://api.github.com/repos/sebastianbergmann/code-unit-reverse-lookup/zipball/ac91f01ccec49fb77bdc6fd1e548bc70f7faa3e5",
                "reference": "ac91f01ccec49fb77bdc6fd1e548bc70f7faa3e5",
                "shasum": ""
            },
            "require": {
                "php": ">=7.3"
            },
            "require-dev": {
                "phpunit/phpunit": "^9.3"
            },
            "type": "library",
            "extra": {
                "branch-alias": {
                    "dev-master": "2.0-dev"
                }
            },
            "autoload": {
                "classmap": [
                    "src/"
                ]
            },
            "notification-url": "https://packagist.org/downloads/",
            "license": [
                "BSD-3-Clause"
            ],
            "authors": [
                {
                    "name": "Sebastian Bergmann",
                    "email": "sebastian@phpunit.de"
                }
            ],
            "description": "Looks up which function or method a line of code belongs to",
            "homepage": "https://github.com/sebastianbergmann/code-unit-reverse-lookup/",
            "support": {
                "issues": "https://github.com/sebastianbergmann/code-unit-reverse-lookup/issues",
                "source": "https://github.com/sebastianbergmann/code-unit-reverse-lookup/tree/2.0.3"
            },
            "funding": [
                {
                    "url": "https://github.com/sebastianbergmann",
                    "type": "github"
                }
            ],
            "time": "2020-09-28T05:30:19+00:00"
        },
        {
            "name": "sebastian/comparator",
            "version": "4.0.6",
            "source": {
                "type": "git",
                "url": "https://github.com/sebastianbergmann/comparator.git",
                "reference": "55f4261989e546dc112258c7a75935a81a7ce382"
            },
            "dist": {
                "type": "zip",
                "url": "https://api.github.com/repos/sebastianbergmann/comparator/zipball/55f4261989e546dc112258c7a75935a81a7ce382",
                "reference": "55f4261989e546dc112258c7a75935a81a7ce382",
                "shasum": ""
            },
            "require": {
                "php": ">=7.3",
                "sebastian/diff": "^4.0",
                "sebastian/exporter": "^4.0"
            },
            "require-dev": {
                "phpunit/phpunit": "^9.3"
            },
            "type": "library",
            "extra": {
                "branch-alias": {
                    "dev-master": "4.0-dev"
                }
            },
            "autoload": {
                "classmap": [
                    "src/"
                ]
            },
            "notification-url": "https://packagist.org/downloads/",
            "license": [
                "BSD-3-Clause"
            ],
            "authors": [
                {
                    "name": "Sebastian Bergmann",
                    "email": "sebastian@phpunit.de"
                },
                {
                    "name": "Jeff Welch",
                    "email": "whatthejeff@gmail.com"
                },
                {
                    "name": "Volker Dusch",
                    "email": "github@wallbash.com"
                },
                {
                    "name": "Bernhard Schussek",
                    "email": "bschussek@2bepublished.at"
                }
            ],
            "description": "Provides the functionality to compare PHP values for equality",
            "homepage": "https://github.com/sebastianbergmann/comparator",
            "keywords": [
                "comparator",
                "compare",
                "equality"
            ],
            "support": {
                "issues": "https://github.com/sebastianbergmann/comparator/issues",
                "source": "https://github.com/sebastianbergmann/comparator/tree/4.0.6"
            },
            "funding": [
                {
                    "url": "https://github.com/sebastianbergmann",
                    "type": "github"
                }
            ],
            "time": "2020-10-26T15:49:45+00:00"
        },
        {
            "name": "sebastian/complexity",
            "version": "2.0.2",
            "source": {
                "type": "git",
                "url": "https://github.com/sebastianbergmann/complexity.git",
                "reference": "739b35e53379900cc9ac327b2147867b8b6efd88"
            },
            "dist": {
                "type": "zip",
                "url": "https://api.github.com/repos/sebastianbergmann/complexity/zipball/739b35e53379900cc9ac327b2147867b8b6efd88",
                "reference": "739b35e53379900cc9ac327b2147867b8b6efd88",
                "shasum": ""
            },
            "require": {
                "nikic/php-parser": "^4.7",
                "php": ">=7.3"
            },
            "require-dev": {
                "phpunit/phpunit": "^9.3"
            },
            "type": "library",
            "extra": {
                "branch-alias": {
                    "dev-master": "2.0-dev"
                }
            },
            "autoload": {
                "classmap": [
                    "src/"
                ]
            },
            "notification-url": "https://packagist.org/downloads/",
            "license": [
                "BSD-3-Clause"
            ],
            "authors": [
                {
                    "name": "Sebastian Bergmann",
                    "email": "sebastian@phpunit.de",
                    "role": "lead"
                }
            ],
            "description": "Library for calculating the complexity of PHP code units",
            "homepage": "https://github.com/sebastianbergmann/complexity",
            "support": {
                "issues": "https://github.com/sebastianbergmann/complexity/issues",
                "source": "https://github.com/sebastianbergmann/complexity/tree/2.0.2"
            },
            "funding": [
                {
                    "url": "https://github.com/sebastianbergmann",
                    "type": "github"
                }
            ],
            "time": "2020-10-26T15:52:27+00:00"
        },
        {
            "name": "sebastian/diff",
            "version": "4.0.4",
            "source": {
                "type": "git",
                "url": "https://github.com/sebastianbergmann/diff.git",
                "reference": "3461e3fccc7cfdfc2720be910d3bd73c69be590d"
            },
            "dist": {
                "type": "zip",
                "url": "https://api.github.com/repos/sebastianbergmann/diff/zipball/3461e3fccc7cfdfc2720be910d3bd73c69be590d",
                "reference": "3461e3fccc7cfdfc2720be910d3bd73c69be590d",
                "shasum": ""
            },
            "require": {
                "php": ">=7.3"
            },
            "require-dev": {
                "phpunit/phpunit": "^9.3",
                "symfony/process": "^4.2 || ^5"
            },
            "type": "library",
            "extra": {
                "branch-alias": {
                    "dev-master": "4.0-dev"
                }
            },
            "autoload": {
                "classmap": [
                    "src/"
                ]
            },
            "notification-url": "https://packagist.org/downloads/",
            "license": [
                "BSD-3-Clause"
            ],
            "authors": [
                {
                    "name": "Sebastian Bergmann",
                    "email": "sebastian@phpunit.de"
                },
                {
                    "name": "Kore Nordmann",
                    "email": "mail@kore-nordmann.de"
                }
            ],
            "description": "Diff implementation",
            "homepage": "https://github.com/sebastianbergmann/diff",
            "keywords": [
                "diff",
                "udiff",
                "unidiff",
                "unified diff"
            ],
            "support": {
                "issues": "https://github.com/sebastianbergmann/diff/issues",
                "source": "https://github.com/sebastianbergmann/diff/tree/4.0.4"
            },
            "funding": [
                {
                    "url": "https://github.com/sebastianbergmann",
                    "type": "github"
                }
            ],
            "time": "2020-10-26T13:10:38+00:00"
        },
        {
            "name": "sebastian/environment",
            "version": "5.1.4",
            "source": {
                "type": "git",
                "url": "https://github.com/sebastianbergmann/environment.git",
                "reference": "1b5dff7bb151a4db11d49d90e5408e4e938270f7"
            },
            "dist": {
                "type": "zip",
                "url": "https://api.github.com/repos/sebastianbergmann/environment/zipball/1b5dff7bb151a4db11d49d90e5408e4e938270f7",
                "reference": "1b5dff7bb151a4db11d49d90e5408e4e938270f7",
                "shasum": ""
            },
            "require": {
                "php": ">=7.3"
            },
            "require-dev": {
                "phpunit/phpunit": "^9.3"
            },
            "suggest": {
                "ext-posix": "*"
            },
            "type": "library",
            "extra": {
                "branch-alias": {
                    "dev-master": "5.1-dev"
                }
            },
            "autoload": {
                "classmap": [
                    "src/"
                ]
            },
            "notification-url": "https://packagist.org/downloads/",
            "license": [
                "BSD-3-Clause"
            ],
            "authors": [
                {
                    "name": "Sebastian Bergmann",
                    "email": "sebastian@phpunit.de"
                }
            ],
            "description": "Provides functionality to handle HHVM/PHP environments",
            "homepage": "http://www.github.com/sebastianbergmann/environment",
            "keywords": [
                "Xdebug",
                "environment",
                "hhvm"
            ],
            "support": {
                "issues": "https://github.com/sebastianbergmann/environment/issues",
                "source": "https://github.com/sebastianbergmann/environment/tree/5.1.4"
            },
            "funding": [
                {
                    "url": "https://github.com/sebastianbergmann",
                    "type": "github"
                }
            ],
            "time": "2022-04-03T09:37:03+00:00"
        },
        {
            "name": "sebastian/exporter",
            "version": "4.0.4",
            "source": {
                "type": "git",
                "url": "https://github.com/sebastianbergmann/exporter.git",
                "reference": "65e8b7db476c5dd267e65eea9cab77584d3cfff9"
            },
            "dist": {
                "type": "zip",
                "url": "https://api.github.com/repos/sebastianbergmann/exporter/zipball/65e8b7db476c5dd267e65eea9cab77584d3cfff9",
                "reference": "65e8b7db476c5dd267e65eea9cab77584d3cfff9",
                "shasum": ""
            },
            "require": {
                "php": ">=7.3",
                "sebastian/recursion-context": "^4.0"
            },
            "require-dev": {
                "ext-mbstring": "*",
                "phpunit/phpunit": "^9.3"
            },
            "type": "library",
            "extra": {
                "branch-alias": {
                    "dev-master": "4.0-dev"
                }
            },
            "autoload": {
                "classmap": [
                    "src/"
                ]
            },
            "notification-url": "https://packagist.org/downloads/",
            "license": [
                "BSD-3-Clause"
            ],
            "authors": [
                {
                    "name": "Sebastian Bergmann",
                    "email": "sebastian@phpunit.de"
                },
                {
                    "name": "Jeff Welch",
                    "email": "whatthejeff@gmail.com"
                },
                {
                    "name": "Volker Dusch",
                    "email": "github@wallbash.com"
                },
                {
                    "name": "Adam Harvey",
                    "email": "aharvey@php.net"
                },
                {
                    "name": "Bernhard Schussek",
                    "email": "bschussek@gmail.com"
                }
            ],
            "description": "Provides the functionality to export PHP variables for visualization",
            "homepage": "https://www.github.com/sebastianbergmann/exporter",
            "keywords": [
                "export",
                "exporter"
            ],
            "support": {
                "issues": "https://github.com/sebastianbergmann/exporter/issues",
                "source": "https://github.com/sebastianbergmann/exporter/tree/4.0.4"
            },
            "funding": [
                {
                    "url": "https://github.com/sebastianbergmann",
                    "type": "github"
                }
            ],
            "time": "2021-11-11T14:18:36+00:00"
        },
        {
            "name": "sebastian/global-state",
            "version": "5.0.5",
            "source": {
                "type": "git",
                "url": "https://github.com/sebastianbergmann/global-state.git",
                "reference": "0ca8db5a5fc9c8646244e629625ac486fa286bf2"
            },
            "dist": {
                "type": "zip",
                "url": "https://api.github.com/repos/sebastianbergmann/global-state/zipball/0ca8db5a5fc9c8646244e629625ac486fa286bf2",
                "reference": "0ca8db5a5fc9c8646244e629625ac486fa286bf2",
                "shasum": ""
            },
            "require": {
                "php": ">=7.3",
                "sebastian/object-reflector": "^2.0",
                "sebastian/recursion-context": "^4.0"
            },
            "require-dev": {
                "ext-dom": "*",
                "phpunit/phpunit": "^9.3"
            },
            "suggest": {
                "ext-uopz": "*"
            },
            "type": "library",
            "extra": {
                "branch-alias": {
                    "dev-master": "5.0-dev"
                }
            },
            "autoload": {
                "classmap": [
                    "src/"
                ]
            },
            "notification-url": "https://packagist.org/downloads/",
            "license": [
                "BSD-3-Clause"
            ],
            "authors": [
                {
                    "name": "Sebastian Bergmann",
                    "email": "sebastian@phpunit.de"
                }
            ],
            "description": "Snapshotting of global state",
            "homepage": "http://www.github.com/sebastianbergmann/global-state",
            "keywords": [
                "global state"
            ],
            "support": {
                "issues": "https://github.com/sebastianbergmann/global-state/issues",
                "source": "https://github.com/sebastianbergmann/global-state/tree/5.0.5"
            },
            "funding": [
                {
                    "url": "https://github.com/sebastianbergmann",
                    "type": "github"
                }
            ],
            "time": "2022-02-14T08:28:10+00:00"
        },
        {
            "name": "sebastian/lines-of-code",
            "version": "1.0.3",
            "source": {
                "type": "git",
                "url": "https://github.com/sebastianbergmann/lines-of-code.git",
                "reference": "c1c2e997aa3146983ed888ad08b15470a2e22ecc"
            },
            "dist": {
                "type": "zip",
                "url": "https://api.github.com/repos/sebastianbergmann/lines-of-code/zipball/c1c2e997aa3146983ed888ad08b15470a2e22ecc",
                "reference": "c1c2e997aa3146983ed888ad08b15470a2e22ecc",
                "shasum": ""
            },
            "require": {
                "nikic/php-parser": "^4.6",
                "php": ">=7.3"
            },
            "require-dev": {
                "phpunit/phpunit": "^9.3"
            },
            "type": "library",
            "extra": {
                "branch-alias": {
                    "dev-master": "1.0-dev"
                }
            },
            "autoload": {
                "classmap": [
                    "src/"
                ]
            },
            "notification-url": "https://packagist.org/downloads/",
            "license": [
                "BSD-3-Clause"
            ],
            "authors": [
                {
                    "name": "Sebastian Bergmann",
                    "email": "sebastian@phpunit.de",
                    "role": "lead"
                }
            ],
            "description": "Library for counting the lines of code in PHP source code",
            "homepage": "https://github.com/sebastianbergmann/lines-of-code",
            "support": {
                "issues": "https://github.com/sebastianbergmann/lines-of-code/issues",
                "source": "https://github.com/sebastianbergmann/lines-of-code/tree/1.0.3"
            },
            "funding": [
                {
                    "url": "https://github.com/sebastianbergmann",
                    "type": "github"
                }
            ],
            "time": "2020-11-28T06:42:11+00:00"
        },
        {
            "name": "sebastian/object-enumerator",
            "version": "4.0.4",
            "source": {
                "type": "git",
                "url": "https://github.com/sebastianbergmann/object-enumerator.git",
                "reference": "5c9eeac41b290a3712d88851518825ad78f45c71"
            },
            "dist": {
                "type": "zip",
                "url": "https://api.github.com/repos/sebastianbergmann/object-enumerator/zipball/5c9eeac41b290a3712d88851518825ad78f45c71",
                "reference": "5c9eeac41b290a3712d88851518825ad78f45c71",
                "shasum": ""
            },
            "require": {
                "php": ">=7.3",
                "sebastian/object-reflector": "^2.0",
                "sebastian/recursion-context": "^4.0"
            },
            "require-dev": {
                "phpunit/phpunit": "^9.3"
            },
            "type": "library",
            "extra": {
                "branch-alias": {
                    "dev-master": "4.0-dev"
                }
            },
            "autoload": {
                "classmap": [
                    "src/"
                ]
            },
            "notification-url": "https://packagist.org/downloads/",
            "license": [
                "BSD-3-Clause"
            ],
            "authors": [
                {
                    "name": "Sebastian Bergmann",
                    "email": "sebastian@phpunit.de"
                }
            ],
            "description": "Traverses array structures and object graphs to enumerate all referenced objects",
            "homepage": "https://github.com/sebastianbergmann/object-enumerator/",
            "support": {
                "issues": "https://github.com/sebastianbergmann/object-enumerator/issues",
                "source": "https://github.com/sebastianbergmann/object-enumerator/tree/4.0.4"
            },
            "funding": [
                {
                    "url": "https://github.com/sebastianbergmann",
                    "type": "github"
                }
            ],
            "time": "2020-10-26T13:12:34+00:00"
        },
        {
            "name": "sebastian/object-reflector",
            "version": "2.0.4",
            "source": {
                "type": "git",
                "url": "https://github.com/sebastianbergmann/object-reflector.git",
                "reference": "b4f479ebdbf63ac605d183ece17d8d7fe49c15c7"
            },
            "dist": {
                "type": "zip",
                "url": "https://api.github.com/repos/sebastianbergmann/object-reflector/zipball/b4f479ebdbf63ac605d183ece17d8d7fe49c15c7",
                "reference": "b4f479ebdbf63ac605d183ece17d8d7fe49c15c7",
                "shasum": ""
            },
            "require": {
                "php": ">=7.3"
            },
            "require-dev": {
                "phpunit/phpunit": "^9.3"
            },
            "type": "library",
            "extra": {
                "branch-alias": {
                    "dev-master": "2.0-dev"
                }
            },
            "autoload": {
                "classmap": [
                    "src/"
                ]
            },
            "notification-url": "https://packagist.org/downloads/",
            "license": [
                "BSD-3-Clause"
            ],
            "authors": [
                {
                    "name": "Sebastian Bergmann",
                    "email": "sebastian@phpunit.de"
                }
            ],
            "description": "Allows reflection of object attributes, including inherited and non-public ones",
            "homepage": "https://github.com/sebastianbergmann/object-reflector/",
            "support": {
                "issues": "https://github.com/sebastianbergmann/object-reflector/issues",
                "source": "https://github.com/sebastianbergmann/object-reflector/tree/2.0.4"
            },
            "funding": [
                {
                    "url": "https://github.com/sebastianbergmann",
                    "type": "github"
                }
            ],
            "time": "2020-10-26T13:14:26+00:00"
        },
        {
            "name": "sebastian/recursion-context",
            "version": "4.0.4",
            "source": {
                "type": "git",
                "url": "https://github.com/sebastianbergmann/recursion-context.git",
                "reference": "cd9d8cf3c5804de4341c283ed787f099f5506172"
            },
            "dist": {
                "type": "zip",
                "url": "https://api.github.com/repos/sebastianbergmann/recursion-context/zipball/cd9d8cf3c5804de4341c283ed787f099f5506172",
                "reference": "cd9d8cf3c5804de4341c283ed787f099f5506172",
                "shasum": ""
            },
            "require": {
                "php": ">=7.3"
            },
            "require-dev": {
                "phpunit/phpunit": "^9.3"
            },
            "type": "library",
            "extra": {
                "branch-alias": {
                    "dev-master": "4.0-dev"
                }
            },
            "autoload": {
                "classmap": [
                    "src/"
                ]
            },
            "notification-url": "https://packagist.org/downloads/",
            "license": [
                "BSD-3-Clause"
            ],
            "authors": [
                {
                    "name": "Sebastian Bergmann",
                    "email": "sebastian@phpunit.de"
                },
                {
                    "name": "Jeff Welch",
                    "email": "whatthejeff@gmail.com"
                },
                {
                    "name": "Adam Harvey",
                    "email": "aharvey@php.net"
                }
            ],
            "description": "Provides functionality to recursively process PHP variables",
            "homepage": "http://www.github.com/sebastianbergmann/recursion-context",
            "support": {
                "issues": "https://github.com/sebastianbergmann/recursion-context/issues",
                "source": "https://github.com/sebastianbergmann/recursion-context/tree/4.0.4"
            },
            "funding": [
                {
                    "url": "https://github.com/sebastianbergmann",
                    "type": "github"
                }
            ],
            "time": "2020-10-26T13:17:30+00:00"
        },
        {
            "name": "sebastian/resource-operations",
            "version": "3.0.3",
            "source": {
                "type": "git",
                "url": "https://github.com/sebastianbergmann/resource-operations.git",
                "reference": "0f4443cb3a1d92ce809899753bc0d5d5a8dd19a8"
            },
            "dist": {
                "type": "zip",
                "url": "https://api.github.com/repos/sebastianbergmann/resource-operations/zipball/0f4443cb3a1d92ce809899753bc0d5d5a8dd19a8",
                "reference": "0f4443cb3a1d92ce809899753bc0d5d5a8dd19a8",
                "shasum": ""
            },
            "require": {
                "php": ">=7.3"
            },
            "require-dev": {
                "phpunit/phpunit": "^9.0"
            },
            "type": "library",
            "extra": {
                "branch-alias": {
                    "dev-master": "3.0-dev"
                }
            },
            "autoload": {
                "classmap": [
                    "src/"
                ]
            },
            "notification-url": "https://packagist.org/downloads/",
            "license": [
                "BSD-3-Clause"
            ],
            "authors": [
                {
                    "name": "Sebastian Bergmann",
                    "email": "sebastian@phpunit.de"
                }
            ],
            "description": "Provides a list of PHP built-in functions that operate on resources",
            "homepage": "https://www.github.com/sebastianbergmann/resource-operations",
            "support": {
                "issues": "https://github.com/sebastianbergmann/resource-operations/issues",
                "source": "https://github.com/sebastianbergmann/resource-operations/tree/3.0.3"
            },
            "funding": [
                {
                    "url": "https://github.com/sebastianbergmann",
                    "type": "github"
                }
            ],
            "time": "2020-09-28T06:45:17+00:00"
        },
        {
            "name": "sebastian/type",
            "version": "3.1.0",
            "source": {
                "type": "git",
                "url": "https://github.com/sebastianbergmann/type.git",
                "reference": "fb44e1cc6e557418387ad815780360057e40753e"
            },
            "dist": {
                "type": "zip",
                "url": "https://api.github.com/repos/sebastianbergmann/type/zipball/fb44e1cc6e557418387ad815780360057e40753e",
                "reference": "fb44e1cc6e557418387ad815780360057e40753e",
                "shasum": ""
            },
            "require": {
                "php": ">=7.3"
            },
            "require-dev": {
                "phpunit/phpunit": "^9.5"
            },
            "type": "library",
            "extra": {
                "branch-alias": {
                    "dev-master": "3.1-dev"
                }
            },
            "autoload": {
                "classmap": [
                    "src/"
                ]
            },
            "notification-url": "https://packagist.org/downloads/",
            "license": [
                "BSD-3-Clause"
            ],
            "authors": [
                {
                    "name": "Sebastian Bergmann",
                    "email": "sebastian@phpunit.de",
                    "role": "lead"
                }
            ],
            "description": "Collection of value objects that represent the types of the PHP type system",
            "homepage": "https://github.com/sebastianbergmann/type",
            "support": {
                "issues": "https://github.com/sebastianbergmann/type/issues",
                "source": "https://github.com/sebastianbergmann/type/tree/3.1.0"
            },
            "funding": [
                {
                    "url": "https://github.com/sebastianbergmann",
                    "type": "github"
                }
            ],
            "time": "2022-08-29T06:55:37+00:00"
        },
        {
            "name": "sebastian/version",
            "version": "3.0.2",
            "source": {
                "type": "git",
                "url": "https://github.com/sebastianbergmann/version.git",
                "reference": "c6c1022351a901512170118436c764e473f6de8c"
            },
            "dist": {
                "type": "zip",
                "url": "https://api.github.com/repos/sebastianbergmann/version/zipball/c6c1022351a901512170118436c764e473f6de8c",
                "reference": "c6c1022351a901512170118436c764e473f6de8c",
                "shasum": ""
            },
            "require": {
                "php": ">=7.3"
            },
            "type": "library",
            "extra": {
                "branch-alias": {
                    "dev-master": "3.0-dev"
                }
            },
            "autoload": {
                "classmap": [
                    "src/"
                ]
            },
            "notification-url": "https://packagist.org/downloads/",
            "license": [
                "BSD-3-Clause"
            ],
            "authors": [
                {
                    "name": "Sebastian Bergmann",
                    "email": "sebastian@phpunit.de",
                    "role": "lead"
                }
            ],
            "description": "Library that helps with managing the version number of Git-hosted PHP projects",
            "homepage": "https://github.com/sebastianbergmann/version",
            "support": {
                "issues": "https://github.com/sebastianbergmann/version/issues",
                "source": "https://github.com/sebastianbergmann/version/tree/3.0.2"
            },
            "funding": [
                {
                    "url": "https://github.com/sebastianbergmann",
                    "type": "github"
                }
            ],
            "time": "2020-09-28T06:39:44+00:00"
        },
        {
            "name": "squizlabs/php_codesniffer",
            "version": "3.7.1",
            "source": {
                "type": "git",
                "url": "https://github.com/squizlabs/PHP_CodeSniffer.git",
                "reference": "1359e176e9307e906dc3d890bcc9603ff6d90619"
            },
            "dist": {
                "type": "zip",
                "url": "https://api.github.com/repos/squizlabs/PHP_CodeSniffer/zipball/1359e176e9307e906dc3d890bcc9603ff6d90619",
                "reference": "1359e176e9307e906dc3d890bcc9603ff6d90619",
                "shasum": ""
            },
            "require": {
                "ext-simplexml": "*",
                "ext-tokenizer": "*",
                "ext-xmlwriter": "*",
                "php": ">=5.4.0"
            },
            "require-dev": {
                "phpunit/phpunit": "^4.0 || ^5.0 || ^6.0 || ^7.0"
            },
            "bin": [
                "bin/phpcs",
                "bin/phpcbf"
            ],
            "type": "library",
            "extra": {
                "branch-alias": {
                    "dev-master": "3.x-dev"
                }
            },
            "notification-url": "https://packagist.org/downloads/",
            "license": [
                "BSD-3-Clause"
            ],
            "authors": [
                {
                    "name": "Greg Sherwood",
                    "role": "lead"
                }
            ],
            "description": "PHP_CodeSniffer tokenizes PHP, JavaScript and CSS files and detects violations of a defined set of coding standards.",
            "homepage": "https://github.com/squizlabs/PHP_CodeSniffer",
            "keywords": [
                "phpcs",
                "standards"
            ],
            "support": {
                "issues": "https://github.com/squizlabs/PHP_CodeSniffer/issues",
                "source": "https://github.com/squizlabs/PHP_CodeSniffer",
                "wiki": "https://github.com/squizlabs/PHP_CodeSniffer/wiki"
            },
            "time": "2022-06-18T07:21:10+00:00"
        },
        {
            "name": "swoole/ide-helper",
            "version": "4.8.9",
            "source": {
                "type": "git",
                "url": "https://github.com/swoole/ide-helper.git",
                "reference": "8f82ba3b6af04a5bccb97c1654af992d1ee8b0fe"
            },
            "dist": {
                "type": "zip",
                "url": "https://api.github.com/repos/swoole/ide-helper/zipball/8f82ba3b6af04a5bccb97c1654af992d1ee8b0fe",
                "reference": "8f82ba3b6af04a5bccb97c1654af992d1ee8b0fe",
                "shasum": ""
            },
            "type": "library",
            "notification-url": "https://packagist.org/downloads/",
            "license": [
                "Apache-2.0"
            ],
            "authors": [
                {
                    "name": "Team Swoole",
                    "email": "team@swoole.com"
                }
            ],
            "description": "IDE help files for Swoole.",
            "support": {
                "issues": "https://github.com/swoole/ide-helper/issues",
                "source": "https://github.com/swoole/ide-helper/tree/4.8.9"
            },
            "funding": [
                {
                    "url": "https://gitee.com/swoole/swoole?donate=true",
                    "type": "custom"
                },
                {
                    "url": "https://github.com/swoole",
                    "type": "github"
                }
            ],
            "time": "2022-04-18T20:38:04+00:00"
        },
        {
            "name": "symfony/polyfill-ctype",
            "version": "v1.26.0",
            "source": {
                "type": "git",
                "url": "https://github.com/symfony/polyfill-ctype.git",
                "reference": "6fd1b9a79f6e3cf65f9e679b23af304cd9e010d4"
            },
            "dist": {
                "type": "zip",
                "url": "https://api.github.com/repos/symfony/polyfill-ctype/zipball/6fd1b9a79f6e3cf65f9e679b23af304cd9e010d4",
                "reference": "6fd1b9a79f6e3cf65f9e679b23af304cd9e010d4",
                "shasum": ""
            },
            "require": {
                "php": ">=7.1"
            },
            "provide": {
                "ext-ctype": "*"
            },
            "suggest": {
                "ext-ctype": "For best performance"
            },
            "type": "library",
            "extra": {
                "branch-alias": {
                    "dev-main": "1.26-dev"
                },
                "thanks": {
                    "name": "symfony/polyfill",
                    "url": "https://github.com/symfony/polyfill"
                }
            },
            "autoload": {
                "files": [
                    "bootstrap.php"
                ],
                "psr-4": {
                    "Symfony\\Polyfill\\Ctype\\": ""
                }
            },
            "notification-url": "https://packagist.org/downloads/",
            "license": [
                "MIT"
            ],
            "authors": [
                {
                    "name": "Gert de Pagter",
                    "email": "BackEndTea@gmail.com"
                },
                {
                    "name": "Symfony Community",
                    "homepage": "https://symfony.com/contributors"
                }
            ],
            "description": "Symfony polyfill for ctype functions",
            "homepage": "https://symfony.com",
            "keywords": [
                "compatibility",
                "ctype",
                "polyfill",
                "portable"
            ],
            "support": {
                "source": "https://github.com/symfony/polyfill-ctype/tree/v1.26.0"
            },
            "funding": [
                {
                    "url": "https://symfony.com/sponsor",
                    "type": "custom"
                },
                {
                    "url": "https://github.com/fabpot",
                    "type": "github"
                },
                {
                    "url": "https://tidelift.com/funding/github/packagist/symfony/symfony",
                    "type": "tidelift"
                }
            ],
            "time": "2022-05-24T11:49:31+00:00"
        },
        {
            "name": "symfony/polyfill-mbstring",
            "version": "v1.26.0",
            "source": {
                "type": "git",
                "url": "https://github.com/symfony/polyfill-mbstring.git",
                "reference": "9344f9cb97f3b19424af1a21a3b0e75b0a7d8d7e"
            },
            "dist": {
                "type": "zip",
                "url": "https://api.github.com/repos/symfony/polyfill-mbstring/zipball/9344f9cb97f3b19424af1a21a3b0e75b0a7d8d7e",
                "reference": "9344f9cb97f3b19424af1a21a3b0e75b0a7d8d7e",
                "shasum": ""
            },
            "require": {
                "php": ">=7.1"
            },
            "provide": {
                "ext-mbstring": "*"
            },
            "suggest": {
                "ext-mbstring": "For best performance"
            },
            "type": "library",
            "extra": {
                "branch-alias": {
                    "dev-main": "1.26-dev"
                },
                "thanks": {
                    "name": "symfony/polyfill",
                    "url": "https://github.com/symfony/polyfill"
                }
            },
            "autoload": {
                "files": [
                    "bootstrap.php"
                ],
                "psr-4": {
                    "Symfony\\Polyfill\\Mbstring\\": ""
                }
            },
            "notification-url": "https://packagist.org/downloads/",
            "license": [
                "MIT"
            ],
            "authors": [
                {
                    "name": "Nicolas Grekas",
                    "email": "p@tchwork.com"
                },
                {
                    "name": "Symfony Community",
                    "homepage": "https://symfony.com/contributors"
                }
            ],
            "description": "Symfony polyfill for the Mbstring extension",
            "homepage": "https://symfony.com",
            "keywords": [
                "compatibility",
                "mbstring",
                "polyfill",
                "portable",
                "shim"
            ],
            "support": {
                "source": "https://github.com/symfony/polyfill-mbstring/tree/v1.26.0"
            },
            "funding": [
                {
                    "url": "https://symfony.com/sponsor",
                    "type": "custom"
                },
                {
                    "url": "https://github.com/fabpot",
                    "type": "github"
                },
                {
                    "url": "https://tidelift.com/funding/github/packagist/symfony/symfony",
                    "type": "tidelift"
                }
            ],
            "time": "2022-05-24T11:49:31+00:00"
        },
        {
            "name": "textalk/websocket",
            "version": "1.5.7",
            "source": {
                "type": "git",
                "url": "https://github.com/Textalk/websocket-php.git",
                "reference": "1712325e99b6bf869ccbf9bf41ab749e7328ea46"
            },
            "dist": {
                "type": "zip",
                "url": "https://api.github.com/repos/Textalk/websocket-php/zipball/1712325e99b6bf869ccbf9bf41ab749e7328ea46",
                "reference": "1712325e99b6bf869ccbf9bf41ab749e7328ea46",
                "shasum": ""
            },
            "require": {
                "php": "^7.2 | ^8.0",
                "psr/log": "^1 | ^2 | ^3"
            },
            "require-dev": {
                "php-coveralls/php-coveralls": "^2.0",
                "phpunit/phpunit": "^8.0|^9.0",
                "squizlabs/php_codesniffer": "^3.5"
            },
            "type": "library",
            "autoload": {
                "psr-4": {
                    "WebSocket\\": "lib"
                }
            },
            "notification-url": "https://packagist.org/downloads/",
            "license": [
                "ISC"
            ],
            "authors": [
                {
                    "name": "Fredrik Liljegren"
                },
                {
                    "name": "Sören Jensen",
                    "email": "soren@abicart.se"
                }
            ],
            "description": "WebSocket client and server",
            "support": {
                "issues": "https://github.com/Textalk/websocket-php/issues",
                "source": "https://github.com/Textalk/websocket-php/tree/1.5.7"
            },
            "time": "2022-03-29T09:46:59+00:00"
        },
        {
            "name": "theseer/tokenizer",
            "version": "1.2.1",
            "source": {
                "type": "git",
                "url": "https://github.com/theseer/tokenizer.git",
                "reference": "34a41e998c2183e22995f158c581e7b5e755ab9e"
            },
            "dist": {
                "type": "zip",
                "url": "https://api.github.com/repos/theseer/tokenizer/zipball/34a41e998c2183e22995f158c581e7b5e755ab9e",
                "reference": "34a41e998c2183e22995f158c581e7b5e755ab9e",
                "shasum": ""
            },
            "require": {
                "ext-dom": "*",
                "ext-tokenizer": "*",
                "ext-xmlwriter": "*",
                "php": "^7.2 || ^8.0"
            },
            "type": "library",
            "autoload": {
                "classmap": [
                    "src/"
                ]
            },
            "notification-url": "https://packagist.org/downloads/",
            "license": [
                "BSD-3-Clause"
            ],
            "authors": [
                {
                    "name": "Arne Blankerts",
                    "email": "arne@blankerts.de",
                    "role": "Developer"
                }
            ],
            "description": "A small library for converting tokenized PHP source code into XML and potentially other formats",
            "support": {
                "issues": "https://github.com/theseer/tokenizer/issues",
                "source": "https://github.com/theseer/tokenizer/tree/1.2.1"
            },
            "funding": [
                {
                    "url": "https://github.com/theseer",
                    "type": "github"
                }
            ],
            "time": "2021-07-28T10:34:58+00:00"
        },
        {
            "name": "twig/twig",
            "version": "v3.4.2",
            "source": {
                "type": "git",
                "url": "https://github.com/twigphp/Twig.git",
                "reference": "e07cdd3d430cd7e453c31b36eb5ad6c0c5e43077"
            },
            "dist": {
                "type": "zip",
                "url": "https://api.github.com/repos/twigphp/Twig/zipball/e07cdd3d430cd7e453c31b36eb5ad6c0c5e43077",
                "reference": "e07cdd3d430cd7e453c31b36eb5ad6c0c5e43077",
                "shasum": ""
            },
            "require": {
                "php": ">=7.2.5",
                "symfony/polyfill-ctype": "^1.8",
                "symfony/polyfill-mbstring": "^1.3"
            },
            "require-dev": {
                "psr/container": "^1.0",
                "symfony/phpunit-bridge": "^4.4.9|^5.0.9|^6.0"
            },
            "type": "library",
            "extra": {
                "branch-alias": {
                    "dev-master": "3.4-dev"
                }
            },
            "autoload": {
                "psr-4": {
                    "Twig\\": "src/"
                }
            },
            "notification-url": "https://packagist.org/downloads/",
            "license": [
                "BSD-3-Clause"
            ],
            "authors": [
                {
                    "name": "Fabien Potencier",
                    "email": "fabien@symfony.com",
                    "homepage": "http://fabien.potencier.org",
                    "role": "Lead Developer"
                },
                {
                    "name": "Twig Team",
                    "role": "Contributors"
                },
                {
                    "name": "Armin Ronacher",
                    "email": "armin.ronacher@active-4.com",
                    "role": "Project Founder"
                }
            ],
            "description": "Twig, the flexible, fast, and secure template language for PHP",
            "homepage": "https://twig.symfony.com",
            "keywords": [
                "templating"
            ],
            "support": {
                "issues": "https://github.com/twigphp/Twig/issues",
                "source": "https://github.com/twigphp/Twig/tree/v3.4.2"
            },
            "funding": [
                {
                    "url": "https://github.com/fabpot",
                    "type": "github"
                },
                {
                    "url": "https://tidelift.com/funding/github/packagist/twig/twig",
                    "type": "tidelift"
                }
            ],
            "time": "2022-08-12T06:47:24+00:00"
        }
    ],
    "aliases": [],
    "minimum-stability": "stable",
    "stability-flags": {
        "appwrite/sdk-generator": 20
    },
    "prefer-stable": false,
    "prefer-lowest": false,
    "platform": {
        "php": ">=8.0.0",
        "ext-curl": "*",
        "ext-imagick": "*",
        "ext-mbstring": "*",
        "ext-json": "*",
        "ext-yaml": "*",
        "ext-dom": "*",
        "ext-redis": "*",
        "ext-swoole": "*",
        "ext-pdo": "*",
        "ext-openssl": "*",
        "ext-zlib": "*",
        "ext-sockets": "*"
    },
    "platform-dev": {
        "ext-fileinfo": "*"
    },
    "platform-overrides": {
        "php": "8.0"
    },
    "plugin-api-version": "2.2.0"
}<|MERGE_RESOLUTION|>--- conflicted
+++ resolved
@@ -2841,21 +2841,12 @@
             "source": {
                 "type": "git",
                 "url": "https://github.com/appwrite/sdk-generator.git",
-<<<<<<< HEAD
-                "reference": "6597948263e88f73dbdd5c70259dd54aff2dfcf8"
-            },
-            "dist": {
-                "type": "zip",
-                "url": "https://api.github.com/repos/appwrite/sdk-generator/zipball/6597948263e88f73dbdd5c70259dd54aff2dfcf8",
-                "reference": "6597948263e88f73dbdd5c70259dd54aff2dfcf8",
-=======
                 "reference": "6e630a62f522ac68a7056bebf81cd032c7a053ba"
             },
             "dist": {
                 "type": "zip",
                 "url": "https://api.github.com/repos/appwrite/sdk-generator/zipball/6e630a62f522ac68a7056bebf81cd032c7a053ba",
                 "reference": "6e630a62f522ac68a7056bebf81cd032c7a053ba",
->>>>>>> 054516d5
                 "shasum": ""
             },
             "require": {
@@ -2892,11 +2883,7 @@
                 "issues": "https://github.com/appwrite/sdk-generator/issues",
                 "source": "https://github.com/appwrite/sdk-generator/tree/feat-new-headers"
             },
-<<<<<<< HEAD
-            "time": "2022-08-30T18:29:13+00:00"
-=======
             "time": "2022-08-29T10:43:33+00:00"
->>>>>>> 054516d5
         },
         {
             "name": "doctrine/instantiator",
