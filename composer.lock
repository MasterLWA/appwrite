--- conflicted
+++ resolved
@@ -5665,18 +5665,6 @@
         },
         {
             "name": "symfony/console",
-<<<<<<< HEAD
-            "version": "v5.4.0",
-            "source": {
-                "type": "git",
-                "url": "https://github.com/symfony/console.git",
-                "reference": "ec3661faca1d110d6c307e124b44f99ac54179e3"
-            },
-            "dist": {
-                "type": "zip",
-                "url": "https://api.github.com/repos/symfony/console/zipball/ec3661faca1d110d6c307e124b44f99ac54179e3",
-                "reference": "ec3661faca1d110d6c307e124b44f99ac54179e3",
-=======
             "version": "v5.4.1",
             "source": {
                 "type": "git",
@@ -5687,7 +5675,6 @@
                 "type": "zip",
                 "url": "https://api.github.com/repos/symfony/console/zipball/9130e1a0fc93cb0faadca4ee917171bd2ca9e5f4",
                 "reference": "9130e1a0fc93cb0faadca4ee917171bd2ca9e5f4",
->>>>>>> a10eccbd
                 "shasum": ""
             },
             "require": {
@@ -5757,11 +5744,7 @@
                 "terminal"
             ],
             "support": {
-<<<<<<< HEAD
-                "source": "https://github.com/symfony/console/tree/v5.4.0"
-=======
                 "source": "https://github.com/symfony/console/tree/v5.4.1"
->>>>>>> a10eccbd
             },
             "funding": [
                 {
@@ -5777,11 +5760,7 @@
                     "type": "tidelift"
                 }
             ],
-<<<<<<< HEAD
-            "time": "2021-11-29T15:30:56+00:00"
-=======
             "time": "2021-12-09T11:22:43+00:00"
->>>>>>> a10eccbd
         },
         {
             "name": "symfony/polyfill-intl-grapheme",
@@ -6191,18 +6170,6 @@
         },
         {
             "name": "symfony/string",
-<<<<<<< HEAD
-            "version": "v6.0.0",
-            "source": {
-                "type": "git",
-                "url": "https://github.com/symfony/string.git",
-                "reference": "ba727797426af0f587f4800566300bdc0cda0777"
-            },
-            "dist": {
-                "type": "zip",
-                "url": "https://api.github.com/repos/symfony/string/zipball/ba727797426af0f587f4800566300bdc0cda0777",
-                "reference": "ba727797426af0f587f4800566300bdc0cda0777",
-=======
             "version": "v6.0.1",
             "source": {
                 "type": "git",
@@ -6213,7 +6180,6 @@
                 "type": "zip",
                 "url": "https://api.github.com/repos/symfony/string/zipball/0cfed595758ec6e0a25591bdc8ca733c1896af32",
                 "reference": "0cfed595758ec6e0a25591bdc8ca733c1896af32",
->>>>>>> a10eccbd
                 "shasum": ""
             },
             "require": {
@@ -6269,11 +6235,7 @@
                 "utf8"
             ],
             "support": {
-<<<<<<< HEAD
-                "source": "https://github.com/symfony/string/tree/v6.0.0"
-=======
                 "source": "https://github.com/symfony/string/tree/v6.0.1"
->>>>>>> a10eccbd
             },
             "funding": [
                 {
@@ -6289,11 +6251,7 @@
                     "type": "tidelift"
                 }
             ],
-<<<<<<< HEAD
-            "time": "2021-10-29T07:35:21+00:00"
-=======
             "time": "2021-12-08T15:13:44+00:00"
->>>>>>> a10eccbd
         },
         {
             "name": "textalk/websocket",
