--- conflicted
+++ resolved
@@ -4,11 +4,7 @@
         "Read more about it at https://getcomposer.org/doc/01-basic-usage.md#installing-dependencies",
         "This file is @generated automatically"
     ],
-<<<<<<< HEAD
-    "content-hash": "7a4566aa80368b7df662246a90d86736",
-=======
     "content-hash": "3eadbfe5543aafdf8682ea0465159e3c",
->>>>>>> a9e2eca8
     "packages": [
         {
             "name": "adhocore/jwt",
@@ -2110,13 +2106,6 @@
         },
         {
             "name": "utopia-php/database",
-<<<<<<< HEAD
-            "version": "dev-add-exception-class",
-            "source": {
-                "type": "git",
-                "url": "https://github.com/everly-gif/database.git",
-                "reference": "e0b91278e8ce9644ec0504f466a90f59a75d2653"
-=======
             "version": "0.36.1",
             "source": {
                 "type": "git",
@@ -2128,7 +2117,6 @@
                 "url": "https://api.github.com/repos/utopia-php/database/zipball/f6ab65e59a199da5155c114564077b1ab8c4daef",
                 "reference": "f6ab65e59a199da5155c114564077b1ab8c4daef",
                 "shasum": ""
->>>>>>> a9e2eca8
             },
             "require": {
                 "ext-pdo": "*",
@@ -2172,15 +2160,11 @@
                 "upf",
                 "utopia"
             ],
-<<<<<<< HEAD
-            "time": "2022-11-01T19:45:41+00:00"
-=======
             "support": {
                 "issues": "https://github.com/utopia-php/database/issues",
                 "source": "https://github.com/utopia-php/database/tree/0.36.1"
             },
             "time": "2023-04-27T08:39:55+00:00"
->>>>>>> a9e2eca8
         },
         {
             "name": "utopia-php/domains",
@@ -5668,19 +5652,7 @@
                     "type": "tidelift"
                 }
             ],
-<<<<<<< HEAD
-            "time": "2022-09-28T08:42:51+00:00"
-        }
-    ],
-    "aliases": [
-        {
-            "package": "utopia-php/database",
-            "version": "dev-add-exception-class",
-            "alias": "0.28.0",
-            "alias_normalized": "0.28.0.0"
-=======
             "time": "2023-05-03T19:06:57+00:00"
->>>>>>> a9e2eca8
         }
     ],
     "aliases": [],
