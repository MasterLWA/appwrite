{
    "_readme": [
        "This file locks the dependencies of your project to a known state",
        "Read more about it at https://getcomposer.org/doc/01-basic-usage.md#installing-dependencies",
        "This file is @generated automatically"
    ],
<<<<<<< HEAD
    "content-hash": "0a6728adb9913dc7fe932d72e2dff882",
=======
    "content-hash": "e55db0e0bb8929027e77cb9a9164a215",
>>>>>>> 3e7605d1
    "packages": [
        {
            "name": "adhocore/jwt",
            "version": "1.1.2",
            "source": {
                "type": "git",
                "url": "https://github.com/adhocore/php-jwt.git",
                "reference": "6c434af7170090bb7a8880d2bc220a2254ba7899"
            },
            "dist": {
                "type": "zip",
                "url": "https://api.github.com/repos/adhocore/php-jwt/zipball/6c434af7170090bb7a8880d2bc220a2254ba7899",
                "reference": "6c434af7170090bb7a8880d2bc220a2254ba7899",
                "shasum": ""
            },
            "require": {
                "php": "^7.0 || ^8.0"
            },
            "require-dev": {
                "phpunit/phpunit": "^6.5 || ^7.5"
            },
            "type": "library",
            "autoload": {
                "psr-4": {
                    "Ahc\\Jwt\\": "src/"
                }
            },
            "notification-url": "https://packagist.org/downloads/",
            "license": [
                "MIT"
            ],
            "authors": [
                {
                    "name": "Jitendra Adhikari",
                    "email": "jiten.adhikary@gmail.com"
                }
            ],
            "description": "Ultra lightweight JSON web token (JWT) library for PHP5.5+.",
            "keywords": [
                "auth",
                "json-web-token",
                "jwt",
                "jwt-auth",
                "jwt-php",
                "token"
            ],
            "support": {
                "issues": "https://github.com/adhocore/php-jwt/issues",
                "source": "https://github.com/adhocore/php-jwt/tree/1.1.2"
            },
            "funding": [
                {
                    "url": "https://paypal.me/ji10",
                    "type": "custom"
                }
            ],
            "time": "2021-02-20T09:56:44+00:00"
        },
        {
            "name": "appwrite/php-clamav",
            "version": "1.1.0",
            "source": {
                "type": "git",
                "url": "https://github.com/appwrite/php-clamav.git",
                "reference": "61d00f24f9e7766fbba233e7b8d09c5475388073"
            },
            "dist": {
                "type": "zip",
                "url": "https://api.github.com/repos/appwrite/php-clamav/zipball/61d00f24f9e7766fbba233e7b8d09c5475388073",
                "reference": "61d00f24f9e7766fbba233e7b8d09c5475388073",
                "shasum": ""
            },
            "require": {
                "ext-sockets": "*",
                "php": ">=7.1"
            },
            "require-dev": {
                "phpunit/phpunit": "^7.0"
            },
            "type": "library",
            "autoload": {
                "psr-4": {
                    "Appwrite\\ClamAV\\": "src/ClamAV"
                }
            },
            "notification-url": "https://packagist.org/downloads/",
            "license": [
                "MIT"
            ],
            "authors": [
                {
                    "name": "Eldad Fux",
                    "email": "eldad@appwrite.io"
                }
            ],
            "description": "ClamAV network and pipe client for PHP",
            "keywords": [
                "anti virus",
                "appwrite",
                "clamav",
                "php"
            ],
            "support": {
                "issues": "https://github.com/appwrite/php-clamav/issues",
                "source": "https://github.com/appwrite/php-clamav/tree/1.1.0"
            },
            "time": "2020-10-02T05:23:46+00:00"
        },
        {
            "name": "appwrite/php-runtimes",
            "version": "0.4.0",
            "source": {
                "type": "git",
                "url": "https://github.com/appwrite/php-runtimes.git",
                "reference": "cc7090a67d8824c779190b38873f0f8154f906b2"
            },
            "dist": {
                "type": "zip",
                "url": "https://api.github.com/repos/appwrite/php-runtimes/zipball/cc7090a67d8824c779190b38873f0f8154f906b2",
                "reference": "cc7090a67d8824c779190b38873f0f8154f906b2",
                "shasum": ""
            },
            "require": {
                "php": ">=8.0",
                "utopia-php/system": "0.4.*"
            },
            "require-dev": {
                "phpunit/phpunit": "^9.3",
                "utopia-php/cli": "0.11.*",
                "vimeo/psalm": "4.0.1"
            },
            "type": "library",
            "autoload": {
                "psr-4": {
                    "Appwrite\\Runtimes\\": "src/Runtimes"
                }
            },
            "notification-url": "https://packagist.org/downloads/",
            "license": [
                "BSD-3-Clause"
            ],
            "authors": [
                {
                    "name": "Eldad Fux",
                    "email": "eldad@appwrite.io"
                },
                {
                    "name": "Torsten Dittmann",
                    "email": "torsten@appwrite.io"
                }
            ],
            "description": "Appwrite repository for Cloud Function runtimes that contains the configurations and tests for all of the Appwrite runtime environments.",
            "keywords": [
                "appwrite",
                "php",
                "runtimes"
            ],
            "support": {
                "issues": "https://github.com/appwrite/php-runtimes/issues",
                "source": "https://github.com/appwrite/php-runtimes/tree/0.4.0"
            },
            "time": "2021-06-23T07:17:12+00:00"
        },
        {
            "name": "chillerlan/php-qrcode",
            "version": "4.3.0",
            "source": {
                "type": "git",
                "url": "https://github.com/chillerlan/php-qrcode.git",
                "reference": "4968063fb3baeedb658293f89f9673fbf2499a3e"
            },
            "dist": {
                "type": "zip",
                "url": "https://api.github.com/repos/chillerlan/php-qrcode/zipball/4968063fb3baeedb658293f89f9673fbf2499a3e",
                "reference": "4968063fb3baeedb658293f89f9673fbf2499a3e",
                "shasum": ""
            },
            "require": {
                "chillerlan/php-settings-container": "^2.1",
                "ext-mbstring": "*",
                "php": "^7.4 || ^8.0"
            },
            "require-dev": {
                "phan/phan": "^3.2.2",
                "phpunit/phpunit": "^9.4",
                "setasign/fpdf": "^1.8.2"
            },
            "suggest": {
                "chillerlan/php-authenticator": "Yet another Google authenticator! Also creates URIs for mobile apps.",
                "setasign/fpdf": "Required to use the QR FPDF output."
            },
            "type": "library",
            "autoload": {
                "psr-4": {
                    "chillerlan\\QRCode\\": "src/"
                }
            },
            "notification-url": "https://packagist.org/downloads/",
            "license": [
                "MIT"
            ],
            "authors": [
                {
                    "name": "Kazuhiko Arase",
                    "homepage": "https://github.com/kazuhikoarase"
                },
                {
                    "name": "Smiley",
                    "email": "smiley@chillerlan.net",
                    "homepage": "https://github.com/codemasher"
                },
                {
                    "name": "Contributors",
                    "homepage": "https://github.com/chillerlan/php-qrcode/graphs/contributors"
                }
            ],
            "description": "A QR code generator. PHP 7.4+",
            "homepage": "https://github.com/chillerlan/php-qrcode",
            "keywords": [
                "phpqrcode",
                "qr",
                "qr code",
                "qrcode",
                "qrcode-generator"
            ],
            "support": {
                "issues": "https://github.com/chillerlan/php-qrcode/issues",
                "source": "https://github.com/chillerlan/php-qrcode/tree/4.3.0"
            },
            "funding": [
                {
                    "url": "https://www.paypal.com/donate?hosted_button_id=WLYUNAT9ZTJZ4",
                    "type": "custom"
                },
                {
                    "url": "https://ko-fi.com/codemasher",
                    "type": "ko_fi"
                }
            ],
            "time": "2020-11-18T20:49:20+00:00"
        },
        {
            "name": "chillerlan/php-settings-container",
            "version": "2.1.2",
            "source": {
                "type": "git",
                "url": "https://github.com/chillerlan/php-settings-container.git",
                "reference": "ec834493a88682dd69652a1eeaf462789ed0c5f5"
            },
            "dist": {
                "type": "zip",
                "url": "https://api.github.com/repos/chillerlan/php-settings-container/zipball/ec834493a88682dd69652a1eeaf462789ed0c5f5",
                "reference": "ec834493a88682dd69652a1eeaf462789ed0c5f5",
                "shasum": ""
            },
            "require": {
                "ext-json": "*",
                "php": "^7.4 || ^8.0"
            },
            "require-dev": {
                "phan/phan": "^4.0",
                "phpunit/phpunit": "^9.5"
            },
            "type": "library",
            "autoload": {
                "psr-4": {
                    "chillerlan\\Settings\\": "src/"
                }
            },
            "notification-url": "https://packagist.org/downloads/",
            "license": [
                "MIT"
            ],
            "authors": [
                {
                    "name": "Smiley",
                    "email": "smiley@chillerlan.net",
                    "homepage": "https://github.com/codemasher"
                }
            ],
            "description": "A container class for immutable settings objects. Not a DI container. PHP 7.4+",
            "homepage": "https://github.com/chillerlan/php-settings-container",
            "keywords": [
                "PHP7",
                "Settings",
                "container",
                "helper"
            ],
            "support": {
                "issues": "https://github.com/chillerlan/php-settings-container/issues",
                "source": "https://github.com/chillerlan/php-settings-container"
            },
            "funding": [
                {
                    "url": "https://www.paypal.com/donate?hosted_button_id=WLYUNAT9ZTJZ4",
                    "type": "custom"
                },
                {
                    "url": "https://ko-fi.com/codemasher",
                    "type": "ko_fi"
                }
            ],
            "time": "2021-09-06T15:17:01+00:00"
        },
        {
            "name": "colinmollenhour/credis",
            "version": "v1.12.1",
            "source": {
                "type": "git",
                "url": "https://github.com/colinmollenhour/credis.git",
                "reference": "c27faa11724229986335c23f4b6d0f1d8d6547fb"
            },
            "dist": {
                "type": "zip",
                "url": "https://api.github.com/repos/colinmollenhour/credis/zipball/c27faa11724229986335c23f4b6d0f1d8d6547fb",
                "reference": "c27faa11724229986335c23f4b6d0f1d8d6547fb",
                "shasum": ""
            },
            "require": {
                "php": ">=5.4.0"
            },
            "type": "library",
            "autoload": {
                "classmap": [
                    "Client.php",
                    "Cluster.php",
                    "Sentinel.php",
                    "Module.php"
                ]
            },
            "notification-url": "https://packagist.org/downloads/",
            "license": [
                "MIT"
            ],
            "authors": [
                {
                    "name": "Colin Mollenhour",
                    "email": "colin@mollenhour.com"
                }
            ],
            "description": "Credis is a lightweight interface to the Redis key-value store which wraps the phpredis library when available for better performance.",
            "homepage": "https://github.com/colinmollenhour/credis",
            "support": {
                "issues": "https://github.com/colinmollenhour/credis/issues",
                "source": "https://github.com/colinmollenhour/credis/tree/v1.12.1"
            },
            "time": "2020-11-06T16:09:14+00:00"
        },
        {
            "name": "composer/package-versions-deprecated",
            "version": "1.11.99.4",
            "source": {
                "type": "git",
                "url": "https://github.com/composer/package-versions-deprecated.git",
                "reference": "b174585d1fe49ceed21928a945138948cb394600"
            },
            "dist": {
                "type": "zip",
                "url": "https://api.github.com/repos/composer/package-versions-deprecated/zipball/b174585d1fe49ceed21928a945138948cb394600",
                "reference": "b174585d1fe49ceed21928a945138948cb394600",
                "shasum": ""
            },
            "require": {
                "composer-plugin-api": "^1.1.0 || ^2.0",
                "php": "^7 || ^8"
            },
            "replace": {
                "ocramius/package-versions": "1.11.99"
            },
            "require-dev": {
                "composer/composer": "^1.9.3 || ^2.0@dev",
                "ext-zip": "^1.13",
                "phpunit/phpunit": "^6.5 || ^7"
            },
            "type": "composer-plugin",
            "extra": {
                "class": "PackageVersions\\Installer",
                "branch-alias": {
                    "dev-master": "1.x-dev"
                }
            },
            "autoload": {
                "psr-4": {
                    "PackageVersions\\": "src/PackageVersions"
                }
            },
            "notification-url": "https://packagist.org/downloads/",
            "license": [
                "MIT"
            ],
            "authors": [
                {
                    "name": "Marco Pivetta",
                    "email": "ocramius@gmail.com"
                },
                {
                    "name": "Jordi Boggiano",
                    "email": "j.boggiano@seld.be"
                }
            ],
            "description": "Composer plugin that provides efficient querying for installed package versions (no runtime IO)",
            "support": {
                "issues": "https://github.com/composer/package-versions-deprecated/issues",
                "source": "https://github.com/composer/package-versions-deprecated/tree/1.11.99.4"
            },
            "funding": [
                {
                    "url": "https://packagist.com",
                    "type": "custom"
                },
                {
                    "url": "https://github.com/composer",
                    "type": "github"
                },
                {
                    "url": "https://tidelift.com/funding/github/packagist/composer/composer",
                    "type": "tidelift"
                }
            ],
            "time": "2021-09-13T08:41:34+00:00"
        },
        {
            "name": "dragonmantank/cron-expression",
            "version": "v3.1.0",
            "source": {
                "type": "git",
                "url": "https://github.com/dragonmantank/cron-expression.git",
                "reference": "7a8c6e56ab3ffcc538d05e8155bb42269abf1a0c"
            },
            "dist": {
                "type": "zip",
                "url": "https://api.github.com/repos/dragonmantank/cron-expression/zipball/7a8c6e56ab3ffcc538d05e8155bb42269abf1a0c",
                "reference": "7a8c6e56ab3ffcc538d05e8155bb42269abf1a0c",
                "shasum": ""
            },
            "require": {
                "php": "^7.2|^8.0",
                "webmozart/assert": "^1.7.0"
            },
            "replace": {
                "mtdowling/cron-expression": "^1.0"
            },
            "require-dev": {
                "phpstan/extension-installer": "^1.0",
                "phpstan/phpstan": "^0.12",
                "phpstan/phpstan-webmozart-assert": "^0.12.7",
                "phpunit/phpunit": "^7.0|^8.0|^9.0"
            },
            "type": "library",
            "autoload": {
                "psr-4": {
                    "Cron\\": "src/Cron/"
                }
            },
            "notification-url": "https://packagist.org/downloads/",
            "license": [
                "MIT"
            ],
            "authors": [
                {
                    "name": "Chris Tankersley",
                    "email": "chris@ctankersley.com",
                    "homepage": "https://github.com/dragonmantank"
                }
            ],
            "description": "CRON for PHP: Calculate the next or previous run date and determine if a CRON expression is due",
            "keywords": [
                "cron",
                "schedule"
            ],
            "support": {
                "issues": "https://github.com/dragonmantank/cron-expression/issues",
                "source": "https://github.com/dragonmantank/cron-expression/tree/v3.1.0"
            },
            "funding": [
                {
                    "url": "https://github.com/dragonmantank",
                    "type": "github"
                }
            ],
            "time": "2020-11-24T19:55:57+00:00"
        },
        {
            "name": "guzzlehttp/guzzle",
            "version": "7.3.0",
            "source": {
                "type": "git",
                "url": "https://github.com/guzzle/guzzle.git",
                "reference": "7008573787b430c1c1f650e3722d9bba59967628"
            },
            "dist": {
                "type": "zip",
                "url": "https://api.github.com/repos/guzzle/guzzle/zipball/7008573787b430c1c1f650e3722d9bba59967628",
                "reference": "7008573787b430c1c1f650e3722d9bba59967628",
                "shasum": ""
            },
            "require": {
                "ext-json": "*",
                "guzzlehttp/promises": "^1.4",
                "guzzlehttp/psr7": "^1.7 || ^2.0",
                "php": "^7.2.5 || ^8.0",
                "psr/http-client": "^1.0"
            },
            "provide": {
                "psr/http-client-implementation": "1.0"
            },
            "require-dev": {
                "bamarni/composer-bin-plugin": "^1.4.1",
                "ext-curl": "*",
                "php-http/client-integration-tests": "^3.0",
                "phpunit/phpunit": "^8.5.5 || ^9.3.5",
                "psr/log": "^1.1"
            },
            "suggest": {
                "ext-curl": "Required for CURL handler support",
                "ext-intl": "Required for Internationalized Domain Name (IDN) support",
                "psr/log": "Required for using the Log middleware"
            },
            "type": "library",
            "extra": {
                "branch-alias": {
                    "dev-master": "7.3-dev"
                }
            },
            "autoload": {
                "psr-4": {
                    "GuzzleHttp\\": "src/"
                },
                "files": [
                    "src/functions_include.php"
                ]
            },
            "notification-url": "https://packagist.org/downloads/",
            "license": [
                "MIT"
            ],
            "authors": [
                {
                    "name": "Michael Dowling",
                    "email": "mtdowling@gmail.com",
                    "homepage": "https://github.com/mtdowling"
                },
                {
                    "name": "Márk Sági-Kazár",
                    "email": "mark.sagikazar@gmail.com",
                    "homepage": "https://sagikazarmark.hu"
                }
            ],
            "description": "Guzzle is a PHP HTTP client library",
            "homepage": "http://guzzlephp.org/",
            "keywords": [
                "client",
                "curl",
                "framework",
                "http",
                "http client",
                "psr-18",
                "psr-7",
                "rest",
                "web service"
            ],
            "support": {
                "issues": "https://github.com/guzzle/guzzle/issues",
                "source": "https://github.com/guzzle/guzzle/tree/7.3.0"
            },
            "funding": [
                {
                    "url": "https://github.com/GrahamCampbell",
                    "type": "github"
                },
                {
                    "url": "https://github.com/Nyholm",
                    "type": "github"
                },
                {
                    "url": "https://github.com/alexeyshockov",
                    "type": "github"
                },
                {
                    "url": "https://github.com/gmponos",
                    "type": "github"
                }
            ],
            "time": "2021-03-23T11:33:13+00:00"
        },
        {
            "name": "guzzlehttp/promises",
            "version": "1.5.0",
            "source": {
                "type": "git",
                "url": "https://github.com/guzzle/promises.git",
                "reference": "136a635e2b4a49b9d79e9c8fee267ffb257fdba0"
            },
            "dist": {
                "type": "zip",
                "url": "https://api.github.com/repos/guzzle/promises/zipball/136a635e2b4a49b9d79e9c8fee267ffb257fdba0",
                "reference": "136a635e2b4a49b9d79e9c8fee267ffb257fdba0",
                "shasum": ""
            },
            "require": {
                "php": ">=5.5"
            },
            "require-dev": {
                "symfony/phpunit-bridge": "^4.4 || ^5.1"
            },
            "type": "library",
            "extra": {
                "branch-alias": {
                    "dev-master": "1.5-dev"
                }
            },
            "autoload": {
                "psr-4": {
                    "GuzzleHttp\\Promise\\": "src/"
                },
                "files": [
                    "src/functions_include.php"
                ]
            },
            "notification-url": "https://packagist.org/downloads/",
            "license": [
                "MIT"
            ],
            "authors": [
                {
                    "name": "Graham Campbell",
                    "email": "hello@gjcampbell.co.uk",
                    "homepage": "https://github.com/GrahamCampbell"
                },
                {
                    "name": "Michael Dowling",
                    "email": "mtdowling@gmail.com",
                    "homepage": "https://github.com/mtdowling"
                },
                {
                    "name": "Tobias Nyholm",
                    "email": "tobias.nyholm@gmail.com",
                    "homepage": "https://github.com/Nyholm"
                },
                {
                    "name": "Tobias Schultze",
                    "email": "webmaster@tubo-world.de",
                    "homepage": "https://github.com/Tobion"
                }
            ],
            "description": "Guzzle promises library",
            "keywords": [
                "promise"
            ],
            "support": {
                "issues": "https://github.com/guzzle/promises/issues",
                "source": "https://github.com/guzzle/promises/tree/1.5.0"
            },
            "funding": [
                {
                    "url": "https://github.com/GrahamCampbell",
                    "type": "github"
                },
                {
                    "url": "https://github.com/Nyholm",
                    "type": "github"
                },
                {
                    "url": "https://tidelift.com/funding/github/packagist/guzzlehttp/promises",
                    "type": "tidelift"
                }
            ],
            "time": "2021-10-07T13:05:22+00:00"
        },
        {
            "name": "guzzlehttp/psr7",
            "version": "2.1.0",
            "source": {
                "type": "git",
                "url": "https://github.com/guzzle/psr7.git",
                "reference": "089edd38f5b8abba6cb01567c2a8aaa47cec4c72"
            },
            "dist": {
                "type": "zip",
                "url": "https://api.github.com/repos/guzzle/psr7/zipball/089edd38f5b8abba6cb01567c2a8aaa47cec4c72",
                "reference": "089edd38f5b8abba6cb01567c2a8aaa47cec4c72",
                "shasum": ""
            },
            "require": {
                "php": "^7.2.5 || ^8.0",
                "psr/http-factory": "^1.0",
                "psr/http-message": "^1.0",
                "ralouphie/getallheaders": "^3.0"
            },
            "provide": {
                "psr/http-factory-implementation": "1.0",
                "psr/http-message-implementation": "1.0"
            },
            "require-dev": {
                "bamarni/composer-bin-plugin": "^1.4.1",
                "http-interop/http-factory-tests": "^0.9",
                "phpunit/phpunit": "^8.5.8 || ^9.3.10"
            },
            "suggest": {
                "laminas/laminas-httphandlerrunner": "Emit PSR-7 responses"
            },
            "type": "library",
            "extra": {
                "branch-alias": {
                    "dev-master": "2.1-dev"
                }
            },
            "autoload": {
                "psr-4": {
                    "GuzzleHttp\\Psr7\\": "src/"
                }
            },
            "notification-url": "https://packagist.org/downloads/",
            "license": [
                "MIT"
            ],
            "authors": [
                {
                    "name": "Graham Campbell",
                    "email": "hello@gjcampbell.co.uk",
                    "homepage": "https://github.com/GrahamCampbell"
                },
                {
                    "name": "Michael Dowling",
                    "email": "mtdowling@gmail.com",
                    "homepage": "https://github.com/mtdowling"
                },
                {
                    "name": "George Mponos",
                    "email": "gmponos@gmail.com",
                    "homepage": "https://github.com/gmponos"
                },
                {
                    "name": "Tobias Nyholm",
                    "email": "tobias.nyholm@gmail.com",
                    "homepage": "https://github.com/Nyholm"
                },
                {
                    "name": "Márk Sági-Kazár",
                    "email": "mark.sagikazar@gmail.com",
                    "homepage": "https://github.com/sagikazarmark"
                },
                {
                    "name": "Tobias Schultze",
                    "email": "webmaster@tubo-world.de",
                    "homepage": "https://github.com/Tobion"
                },
                {
                    "name": "Márk Sági-Kazár",
                    "email": "mark.sagikazar@gmail.com",
                    "homepage": "https://sagikazarmark.hu"
                }
            ],
            "description": "PSR-7 message implementation that also provides common utility methods",
            "keywords": [
                "http",
                "message",
                "psr-7",
                "request",
                "response",
                "stream",
                "uri",
                "url"
            ],
            "support": {
                "issues": "https://github.com/guzzle/psr7/issues",
                "source": "https://github.com/guzzle/psr7/tree/2.1.0"
            },
            "funding": [
                {
                    "url": "https://github.com/GrahamCampbell",
                    "type": "github"
                },
                {
                    "url": "https://github.com/Nyholm",
                    "type": "github"
                },
                {
                    "url": "https://tidelift.com/funding/github/packagist/guzzlehttp/psr7",
                    "type": "tidelift"
                }
            ],
            "time": "2021-10-06T17:43:30+00:00"
        },
        {
            "name": "influxdb/influxdb-php",
            "version": "1.15.2",
            "source": {
                "type": "git",
                "url": "https://github.com/influxdata/influxdb-php.git",
                "reference": "d6e59f4f04ab9107574fda69c2cbe36671253d03"
            },
            "dist": {
                "type": "zip",
                "url": "https://api.github.com/repos/influxdata/influxdb-php/zipball/d6e59f4f04ab9107574fda69c2cbe36671253d03",
                "reference": "d6e59f4f04ab9107574fda69c2cbe36671253d03",
                "shasum": ""
            },
            "require": {
                "guzzlehttp/guzzle": "^6.0|^7.0",
                "php": "^5.5 || ^7.0 || ^8.0"
            },
            "require-dev": {
                "dms/phpunit-arraysubset-asserts": "^0.2.1",
                "phpunit/phpunit": "^9.5"
            },
            "suggest": {
                "ext-curl": "Curl extension, needed for Curl driver",
                "stefanotorresi/influxdb-php-async": "An asyncronous client for InfluxDB, implemented via ReactPHP."
            },
            "type": "library",
            "autoload": {
                "psr-4": {
                    "InfluxDB\\": "src/InfluxDB"
                }
            },
            "notification-url": "https://packagist.org/downloads/",
            "license": [
                "MIT"
            ],
            "authors": [
                {
                    "name": "Stephen Hoogendijk",
                    "email": "stephen@tca0.nl"
                },
                {
                    "name": "Daniel Martinez",
                    "email": "danimartcas@hotmail.com"
                },
                {
                    "name": "Gianluca Arbezzano",
                    "email": "gianarb92@gmail.com"
                }
            ],
            "description": "InfluxDB client library for PHP",
            "keywords": [
                "client",
                "influxdata",
                "influxdb",
                "influxdb class",
                "influxdb client",
                "influxdb library",
                "time series"
            ],
            "support": {
                "issues": "https://github.com/influxdata/influxdb-php/issues",
                "source": "https://github.com/influxdata/influxdb-php/tree/1.15.2"
            },
            "time": "2020-12-26T17:45:17+00:00"
        },
        {
            "name": "jean85/pretty-package-versions",
            "version": "1.6.0",
            "source": {
                "type": "git",
                "url": "https://github.com/Jean85/pretty-package-versions.git",
                "reference": "1e0104b46f045868f11942aea058cd7186d6c303"
            },
            "dist": {
                "type": "zip",
                "url": "https://api.github.com/repos/Jean85/pretty-package-versions/zipball/1e0104b46f045868f11942aea058cd7186d6c303",
                "reference": "1e0104b46f045868f11942aea058cd7186d6c303",
                "shasum": ""
            },
            "require": {
                "composer/package-versions-deprecated": "^1.8.0",
                "php": "^7.0|^8.0"
            },
            "require-dev": {
                "phpunit/phpunit": "^6.0|^8.5|^9.2"
            },
            "type": "library",
            "extra": {
                "branch-alias": {
                    "dev-master": "1.x-dev"
                }
            },
            "autoload": {
                "psr-4": {
                    "Jean85\\": "src/"
                }
            },
            "notification-url": "https://packagist.org/downloads/",
            "license": [
                "MIT"
            ],
            "authors": [
                {
                    "name": "Alessandro Lai",
                    "email": "alessandro.lai85@gmail.com"
                }
            ],
            "description": "A wrapper for ocramius/package-versions to get pretty versions strings",
            "keywords": [
                "composer",
                "package",
                "release",
                "versions"
            ],
            "support": {
                "issues": "https://github.com/Jean85/pretty-package-versions/issues",
                "source": "https://github.com/Jean85/pretty-package-versions/tree/1.6.0"
            },
            "time": "2021-02-04T16:20:16+00:00"
        },
        {
            "name": "matomo/device-detector",
            "version": "4.2.3",
            "source": {
                "type": "git",
                "url": "https://github.com/matomo-org/device-detector.git",
                "reference": "d879f07496d6e6ee89cef5bcd925383d9b0c2cc0"
            },
            "dist": {
                "type": "zip",
                "url": "https://api.github.com/repos/matomo-org/device-detector/zipball/d879f07496d6e6ee89cef5bcd925383d9b0c2cc0",
                "reference": "d879f07496d6e6ee89cef5bcd925383d9b0c2cc0",
                "shasum": ""
            },
            "require": {
                "mustangostang/spyc": "*",
                "php": ">=7.2"
            },
            "replace": {
                "piwik/device-detector": "self.version"
            },
            "require-dev": {
                "matthiasmullie/scrapbook": "^1.4.7",
                "mayflower/mo4-coding-standard": "dev-master#275cb9d",
                "phpstan/phpstan": "^0.12.52",
                "phpunit/phpunit": "^8.5.8",
                "psr/cache": "^1.0.1",
                "psr/simple-cache": "^1.0.1",
                "symfony/yaml": "^5.1.7"
            },
            "suggest": {
                "doctrine/cache": "Can directly be used for caching purpose",
                "ext-yaml": "Necessary for using the Pecl YAML parser"
            },
            "type": "library",
            "autoload": {
                "psr-4": {
                    "DeviceDetector\\": ""
                },
                "exclude-from-classmap": [
                    "Tests/"
                ]
            },
            "notification-url": "https://packagist.org/downloads/",
            "license": [
                "LGPL-3.0-or-later"
            ],
            "authors": [
                {
                    "name": "The Matomo Team",
                    "email": "hello@matomo.org",
                    "homepage": "https://matomo.org/team/"
                }
            ],
            "description": "The Universal Device Detection library, that parses User Agents and detects devices (desktop, tablet, mobile, tv, cars, console, etc.), clients (browsers, media players, mobile apps, feed readers, libraries, etc), operating systems, devices, brands and models.",
            "homepage": "https://matomo.org",
            "keywords": [
                "devicedetection",
                "parser",
                "useragent"
            ],
            "support": {
                "forum": "https://forum.matomo.org/",
                "issues": "https://github.com/matomo-org/device-detector/issues",
                "source": "https://github.com/matomo-org/matomo",
                "wiki": "https://dev.matomo.org/"
            },
            "time": "2021-05-12T14:14:25+00:00"
        },
        {
            "name": "mongodb/mongodb",
            "version": "1.8.0",
            "source": {
                "type": "git",
                "url": "https://github.com/mongodb/mongo-php-library.git",
                "reference": "953dbc19443aa9314c44b7217a16873347e6840d"
            },
            "dist": {
                "type": "zip",
                "url": "https://api.github.com/repos/mongodb/mongo-php-library/zipball/953dbc19443aa9314c44b7217a16873347e6840d",
                "reference": "953dbc19443aa9314c44b7217a16873347e6840d",
                "shasum": ""
            },
            "require": {
                "ext-hash": "*",
                "ext-json": "*",
                "ext-mongodb": "^1.8.1",
                "jean85/pretty-package-versions": "^1.2",
                "php": "^7.0 || ^8.0",
                "symfony/polyfill-php80": "^1.19"
            },
            "require-dev": {
                "squizlabs/php_codesniffer": "^3.5, <3.5.5",
                "symfony/phpunit-bridge": "5.x-dev"
            },
            "type": "library",
            "extra": {
                "branch-alias": {
                    "dev-master": "1.8.x-dev"
                }
            },
            "autoload": {
                "psr-4": {
                    "MongoDB\\": "src/"
                },
                "files": [
                    "src/functions.php"
                ]
            },
            "notification-url": "https://packagist.org/downloads/",
            "license": [
                "Apache-2.0"
            ],
            "authors": [
                {
                    "name": "Andreas Braun",
                    "email": "andreas.braun@mongodb.com"
                },
                {
                    "name": "Jeremy Mikola",
                    "email": "jmikola@gmail.com"
                }
            ],
            "description": "MongoDB driver library",
            "homepage": "https://jira.mongodb.org/browse/PHPLIB",
            "keywords": [
                "database",
                "driver",
                "mongodb",
                "persistence"
            ],
            "support": {
                "issues": "https://github.com/mongodb/mongo-php-library/issues",
                "source": "https://github.com/mongodb/mongo-php-library/tree/1.8.0"
            },
            "time": "2020-11-25T12:26:02+00:00"
        },
        {
            "name": "mustangostang/spyc",
            "version": "0.6.3",
            "source": {
                "type": "git",
                "url": "git@github.com:mustangostang/spyc.git",
                "reference": "4627c838b16550b666d15aeae1e5289dd5b77da0"
            },
            "dist": {
                "type": "zip",
                "url": "https://api.github.com/repos/mustangostang/spyc/zipball/4627c838b16550b666d15aeae1e5289dd5b77da0",
                "reference": "4627c838b16550b666d15aeae1e5289dd5b77da0",
                "shasum": ""
            },
            "require": {
                "php": ">=5.3.1"
            },
            "require-dev": {
                "phpunit/phpunit": "4.3.*@dev"
            },
            "type": "library",
            "extra": {
                "branch-alias": {
                    "dev-master": "0.5.x-dev"
                }
            },
            "autoload": {
                "files": [
                    "Spyc.php"
                ]
            },
            "notification-url": "https://packagist.org/downloads/",
            "license": [
                "MIT"
            ],
            "authors": [
                {
                    "name": "mustangostang",
                    "email": "vlad.andersen@gmail.com"
                }
            ],
            "description": "A simple YAML loader/dumper class for PHP",
            "homepage": "https://github.com/mustangostang/spyc/",
            "keywords": [
                "spyc",
                "yaml",
                "yml"
            ],
            "time": "2019-09-10T13:16:29+00:00"
        },
        {
            "name": "phpmailer/phpmailer",
            "version": "v6.5.0",
            "source": {
                "type": "git",
                "url": "https://github.com/PHPMailer/PHPMailer.git",
                "reference": "a5b5c43e50b7fba655f793ad27303cd74c57363c"
            },
            "dist": {
                "type": "zip",
                "url": "https://api.github.com/repos/PHPMailer/PHPMailer/zipball/a5b5c43e50b7fba655f793ad27303cd74c57363c",
                "reference": "a5b5c43e50b7fba655f793ad27303cd74c57363c",
                "shasum": ""
            },
            "require": {
                "ext-ctype": "*",
                "ext-filter": "*",
                "ext-hash": "*",
                "php": ">=5.5.0"
            },
            "require-dev": {
                "dealerdirect/phpcodesniffer-composer-installer": "^0.7.0",
                "doctrine/annotations": "^1.2",
                "phpcompatibility/php-compatibility": "^9.3.5",
                "roave/security-advisories": "dev-latest",
                "squizlabs/php_codesniffer": "^3.5.6",
                "yoast/phpunit-polyfills": "^0.2.0"
            },
            "suggest": {
                "ext-mbstring": "Needed to send email in multibyte encoding charset or decode encoded addresses",
                "hayageek/oauth2-yahoo": "Needed for Yahoo XOAUTH2 authentication",
                "league/oauth2-google": "Needed for Google XOAUTH2 authentication",
                "psr/log": "For optional PSR-3 debug logging",
                "stevenmaguire/oauth2-microsoft": "Needed for Microsoft XOAUTH2 authentication",
                "symfony/polyfill-mbstring": "To support UTF-8 if the Mbstring PHP extension is not enabled (^1.2)"
            },
            "type": "library",
            "autoload": {
                "psr-4": {
                    "PHPMailer\\PHPMailer\\": "src/"
                }
            },
            "notification-url": "https://packagist.org/downloads/",
            "license": [
                "LGPL-2.1-only"
            ],
            "authors": [
                {
                    "name": "Marcus Bointon",
                    "email": "phpmailer@synchromedia.co.uk"
                },
                {
                    "name": "Jim Jagielski",
                    "email": "jimjag@gmail.com"
                },
                {
                    "name": "Andy Prevost",
                    "email": "codeworxtech@users.sourceforge.net"
                },
                {
                    "name": "Brent R. Matzelle"
                }
            ],
            "description": "PHPMailer is a full-featured email creation and transfer class for PHP",
            "support": {
                "issues": "https://github.com/PHPMailer/PHPMailer/issues",
                "source": "https://github.com/PHPMailer/PHPMailer/tree/v6.5.0"
            },
            "funding": [
                {
                    "url": "https://github.com/Synchro",
                    "type": "github"
                }
            ],
            "time": "2021-06-16T14:33:43+00:00"
        },
        {
            "name": "psr/http-client",
            "version": "1.0.1",
            "source": {
                "type": "git",
                "url": "https://github.com/php-fig/http-client.git",
                "reference": "2dfb5f6c5eff0e91e20e913f8c5452ed95b86621"
            },
            "dist": {
                "type": "zip",
                "url": "https://api.github.com/repos/php-fig/http-client/zipball/2dfb5f6c5eff0e91e20e913f8c5452ed95b86621",
                "reference": "2dfb5f6c5eff0e91e20e913f8c5452ed95b86621",
                "shasum": ""
            },
            "require": {
                "php": "^7.0 || ^8.0",
                "psr/http-message": "^1.0"
            },
            "type": "library",
            "extra": {
                "branch-alias": {
                    "dev-master": "1.0.x-dev"
                }
            },
            "autoload": {
                "psr-4": {
                    "Psr\\Http\\Client\\": "src/"
                }
            },
            "notification-url": "https://packagist.org/downloads/",
            "license": [
                "MIT"
            ],
            "authors": [
                {
                    "name": "PHP-FIG",
                    "homepage": "http://www.php-fig.org/"
                }
            ],
            "description": "Common interface for HTTP clients",
            "homepage": "https://github.com/php-fig/http-client",
            "keywords": [
                "http",
                "http-client",
                "psr",
                "psr-18"
            ],
            "support": {
                "source": "https://github.com/php-fig/http-client/tree/master"
            },
            "time": "2020-06-29T06:28:15+00:00"
        },
        {
            "name": "psr/http-factory",
            "version": "1.0.1",
            "source": {
                "type": "git",
                "url": "https://github.com/php-fig/http-factory.git",
                "reference": "12ac7fcd07e5b077433f5f2bee95b3a771bf61be"
            },
            "dist": {
                "type": "zip",
                "url": "https://api.github.com/repos/php-fig/http-factory/zipball/12ac7fcd07e5b077433f5f2bee95b3a771bf61be",
                "reference": "12ac7fcd07e5b077433f5f2bee95b3a771bf61be",
                "shasum": ""
            },
            "require": {
                "php": ">=7.0.0",
                "psr/http-message": "^1.0"
            },
            "type": "library",
            "extra": {
                "branch-alias": {
                    "dev-master": "1.0.x-dev"
                }
            },
            "autoload": {
                "psr-4": {
                    "Psr\\Http\\Message\\": "src/"
                }
            },
            "notification-url": "https://packagist.org/downloads/",
            "license": [
                "MIT"
            ],
            "authors": [
                {
                    "name": "PHP-FIG",
                    "homepage": "http://www.php-fig.org/"
                }
            ],
            "description": "Common interfaces for PSR-7 HTTP message factories",
            "keywords": [
                "factory",
                "http",
                "message",
                "psr",
                "psr-17",
                "psr-7",
                "request",
                "response"
            ],
            "support": {
                "source": "https://github.com/php-fig/http-factory/tree/master"
            },
            "time": "2019-04-30T12:38:16+00:00"
        },
        {
            "name": "psr/http-message",
            "version": "1.0.1",
            "source": {
                "type": "git",
                "url": "https://github.com/php-fig/http-message.git",
                "reference": "f6561bf28d520154e4b0ec72be95418abe6d9363"
            },
            "dist": {
                "type": "zip",
                "url": "https://api.github.com/repos/php-fig/http-message/zipball/f6561bf28d520154e4b0ec72be95418abe6d9363",
                "reference": "f6561bf28d520154e4b0ec72be95418abe6d9363",
                "shasum": ""
            },
            "require": {
                "php": ">=5.3.0"
            },
            "type": "library",
            "extra": {
                "branch-alias": {
                    "dev-master": "1.0.x-dev"
                }
            },
            "autoload": {
                "psr-4": {
                    "Psr\\Http\\Message\\": "src/"
                }
            },
            "notification-url": "https://packagist.org/downloads/",
            "license": [
                "MIT"
            ],
            "authors": [
                {
                    "name": "PHP-FIG",
                    "homepage": "http://www.php-fig.org/"
                }
            ],
            "description": "Common interface for HTTP messages",
            "homepage": "https://github.com/php-fig/http-message",
            "keywords": [
                "http",
                "http-message",
                "psr",
                "psr-7",
                "request",
                "response"
            ],
            "support": {
                "source": "https://github.com/php-fig/http-message/tree/master"
            },
            "time": "2016-08-06T14:39:51+00:00"
        },
        {
            "name": "psr/log",
            "version": "1.1.4",
            "source": {
                "type": "git",
                "url": "https://github.com/php-fig/log.git",
                "reference": "d49695b909c3b7628b6289db5479a1c204601f11"
            },
            "dist": {
                "type": "zip",
                "url": "https://api.github.com/repos/php-fig/log/zipball/d49695b909c3b7628b6289db5479a1c204601f11",
                "reference": "d49695b909c3b7628b6289db5479a1c204601f11",
                "shasum": ""
            },
            "require": {
                "php": ">=5.3.0"
            },
            "type": "library",
            "extra": {
                "branch-alias": {
                    "dev-master": "1.1.x-dev"
                }
            },
            "autoload": {
                "psr-4": {
                    "Psr\\Log\\": "Psr/Log/"
                }
            },
            "notification-url": "https://packagist.org/downloads/",
            "license": [
                "MIT"
            ],
            "authors": [
                {
                    "name": "PHP-FIG",
                    "homepage": "https://www.php-fig.org/"
                }
            ],
            "description": "Common interface for logging libraries",
            "homepage": "https://github.com/php-fig/log",
            "keywords": [
                "log",
                "psr",
                "psr-3"
            ],
            "support": {
                "source": "https://github.com/php-fig/log/tree/1.1.4"
            },
            "time": "2021-05-03T11:20:27+00:00"
        },
        {
            "name": "ralouphie/getallheaders",
            "version": "3.0.3",
            "source": {
                "type": "git",
                "url": "https://github.com/ralouphie/getallheaders.git",
                "reference": "120b605dfeb996808c31b6477290a714d356e822"
            },
            "dist": {
                "type": "zip",
                "url": "https://api.github.com/repos/ralouphie/getallheaders/zipball/120b605dfeb996808c31b6477290a714d356e822",
                "reference": "120b605dfeb996808c31b6477290a714d356e822",
                "shasum": ""
            },
            "require": {
                "php": ">=5.6"
            },
            "require-dev": {
                "php-coveralls/php-coveralls": "^2.1",
                "phpunit/phpunit": "^5 || ^6.5"
            },
            "type": "library",
            "autoload": {
                "files": [
                    "src/getallheaders.php"
                ]
            },
            "notification-url": "https://packagist.org/downloads/",
            "license": [
                "MIT"
            ],
            "authors": [
                {
                    "name": "Ralph Khattar",
                    "email": "ralph.khattar@gmail.com"
                }
            ],
            "description": "A polyfill for getallheaders.",
            "support": {
                "issues": "https://github.com/ralouphie/getallheaders/issues",
                "source": "https://github.com/ralouphie/getallheaders/tree/develop"
            },
            "time": "2019-03-08T08:55:37+00:00"
        },
        {
            "name": "resque/php-resque",
            "version": "v1.3.6",
            "source": {
                "type": "git",
                "url": "https://github.com/resque/php-resque.git",
                "reference": "fe41c04763699b1318d97ed14cc78583e9380161"
            },
            "dist": {
                "type": "zip",
                "url": "https://api.github.com/repos/resque/php-resque/zipball/fe41c04763699b1318d97ed14cc78583e9380161",
                "reference": "fe41c04763699b1318d97ed14cc78583e9380161",
                "shasum": ""
            },
            "require": {
                "colinmollenhour/credis": "~1.7",
                "php": ">=5.6.0",
                "psr/log": "~1.0"
            },
            "require-dev": {
                "phpunit/phpunit": "^5.7"
            },
            "suggest": {
                "ext-pcntl": "REQUIRED for forking processes on platforms that support it (so anything but Windows).",
                "ext-proctitle": "Allows php-resque to rename the title of UNIX processes to show the status of a worker.",
                "ext-redis": "Native PHP extension for Redis connectivity. Credis will automatically utilize when available."
            },
            "bin": [
                "bin/resque",
                "bin/resque-scheduler"
            ],
            "type": "library",
            "extra": {
                "branch-alias": {
                    "dev-master": "1.0-dev"
                }
            },
            "autoload": {
                "psr-0": {
                    "Resque": "lib",
                    "ResqueScheduler": "lib"
                }
            },
            "notification-url": "https://packagist.org/downloads/",
            "license": [
                "MIT"
            ],
            "authors": [
                {
                    "name": "Dan Hunsaker",
                    "email": "danhunsaker+resque@gmail.com",
                    "role": "Maintainer"
                },
                {
                    "name": "Rajib Ahmed",
                    "homepage": "https://github.com/rajibahmed",
                    "role": "Maintainer"
                },
                {
                    "name": "Steve Klabnik",
                    "email": "steve@steveklabnik.com",
                    "role": "Maintainer"
                },
                {
                    "name": "Chris Boulton",
                    "email": "chris@bigcommerce.com",
                    "role": "Creator"
                }
            ],
            "description": "Redis backed library for creating background jobs and processing them later. Based on resque for Ruby.",
            "homepage": "http://www.github.com/resque/php-resque/",
            "keywords": [
                "background",
                "job",
                "redis",
                "resque"
            ],
            "support": {
                "issues": "https://github.com/resque/php-resque/issues",
                "source": "https://github.com/resque/php-resque/tree/v1.3.6"
            },
            "time": "2020-04-16T16:39:50+00:00"
        },
        {
            "name": "slickdeals/statsd",
            "version": "3.1.0",
            "source": {
                "type": "git",
                "url": "https://github.com/Slickdeals/statsd-php.git",
                "reference": "225588a0a079e145359049f6e5e23eedb1b4c17f"
            },
            "dist": {
                "type": "zip",
                "url": "https://api.github.com/repos/Slickdeals/statsd-php/zipball/225588a0a079e145359049f6e5e23eedb1b4c17f",
                "reference": "225588a0a079e145359049f6e5e23eedb1b4c17f",
                "shasum": ""
            },
            "require": {
                "php": ">= 7.3 || ^8"
            },
            "replace": {
                "domnikl/statsd": "self.version"
            },
            "require-dev": {
                "friendsofphp/php-cs-fixer": "^3.0",
                "phpunit/phpunit": "^9",
                "vimeo/psalm": "^4.6"
            },
            "type": "library",
            "autoload": {
                "psr-4": {
                    "Domnikl\\Statsd\\": "src/"
                }
            },
            "notification-url": "https://packagist.org/downloads/",
            "license": [
                "MIT"
            ],
            "authors": [
                {
                    "name": "Dominik Liebler",
                    "email": "liebler.dominik@gmail.com"
                }
            ],
            "description": "a PHP client for statsd",
            "homepage": "https://github.com/Slickdeals/statsd-php",
            "keywords": [
                "Metrics",
                "monitoring",
                "statistics",
                "statsd",
                "udp"
            ],
            "support": {
                "issues": "https://github.com/Slickdeals/statsd-php/issues",
                "source": "https://github.com/Slickdeals/statsd-php/tree/3.1.0"
            },
            "time": "2021-06-04T20:33:46+00:00"
        },
        {
            "name": "symfony/polyfill-ctype",
            "version": "v1.23.0",
            "source": {
                "type": "git",
                "url": "https://github.com/symfony/polyfill-ctype.git",
                "reference": "46cd95797e9df938fdd2b03693b5fca5e64b01ce"
            },
            "dist": {
                "type": "zip",
                "url": "https://api.github.com/repos/symfony/polyfill-ctype/zipball/46cd95797e9df938fdd2b03693b5fca5e64b01ce",
                "reference": "46cd95797e9df938fdd2b03693b5fca5e64b01ce",
                "shasum": ""
            },
            "require": {
                "php": ">=7.1"
            },
            "suggest": {
                "ext-ctype": "For best performance"
            },
            "type": "library",
            "extra": {
                "branch-alias": {
                    "dev-main": "1.23-dev"
                },
                "thanks": {
                    "name": "symfony/polyfill",
                    "url": "https://github.com/symfony/polyfill"
                }
            },
            "autoload": {
                "psr-4": {
                    "Symfony\\Polyfill\\Ctype\\": ""
                },
                "files": [
                    "bootstrap.php"
                ]
            },
            "notification-url": "https://packagist.org/downloads/",
            "license": [
                "MIT"
            ],
            "authors": [
                {
                    "name": "Gert de Pagter",
                    "email": "BackEndTea@gmail.com"
                },
                {
                    "name": "Symfony Community",
                    "homepage": "https://symfony.com/contributors"
                }
            ],
            "description": "Symfony polyfill for ctype functions",
            "homepage": "https://symfony.com",
            "keywords": [
                "compatibility",
                "ctype",
                "polyfill",
                "portable"
            ],
            "support": {
                "source": "https://github.com/symfony/polyfill-ctype/tree/v1.23.0"
            },
            "funding": [
                {
                    "url": "https://symfony.com/sponsor",
                    "type": "custom"
                },
                {
                    "url": "https://github.com/fabpot",
                    "type": "github"
                },
                {
                    "url": "https://tidelift.com/funding/github/packagist/symfony/symfony",
                    "type": "tidelift"
                }
            ],
            "time": "2021-02-19T12:13:01+00:00"
        },
        {
            "name": "symfony/polyfill-php80",
            "version": "v1.23.1",
            "source": {
                "type": "git",
                "url": "https://github.com/symfony/polyfill-php80.git",
                "reference": "1100343ed1a92e3a38f9ae122fc0eb21602547be"
            },
            "dist": {
                "type": "zip",
                "url": "https://api.github.com/repos/symfony/polyfill-php80/zipball/1100343ed1a92e3a38f9ae122fc0eb21602547be",
                "reference": "1100343ed1a92e3a38f9ae122fc0eb21602547be",
                "shasum": ""
            },
            "require": {
                "php": ">=7.1"
            },
            "type": "library",
            "extra": {
                "branch-alias": {
                    "dev-main": "1.23-dev"
                },
                "thanks": {
                    "name": "symfony/polyfill",
                    "url": "https://github.com/symfony/polyfill"
                }
            },
            "autoload": {
                "psr-4": {
                    "Symfony\\Polyfill\\Php80\\": ""
                },
                "files": [
                    "bootstrap.php"
                ],
                "classmap": [
                    "Resources/stubs"
                ]
            },
            "notification-url": "https://packagist.org/downloads/",
            "license": [
                "MIT"
            ],
            "authors": [
                {
                    "name": "Ion Bazan",
                    "email": "ion.bazan@gmail.com"
                },
                {
                    "name": "Nicolas Grekas",
                    "email": "p@tchwork.com"
                },
                {
                    "name": "Symfony Community",
                    "homepage": "https://symfony.com/contributors"
                }
            ],
            "description": "Symfony polyfill backporting some PHP 8.0+ features to lower PHP versions",
            "homepage": "https://symfony.com",
            "keywords": [
                "compatibility",
                "polyfill",
                "portable",
                "shim"
            ],
            "support": {
                "source": "https://github.com/symfony/polyfill-php80/tree/v1.23.1"
            },
            "funding": [
                {
                    "url": "https://symfony.com/sponsor",
                    "type": "custom"
                },
                {
                    "url": "https://github.com/fabpot",
                    "type": "github"
                },
                {
                    "url": "https://tidelift.com/funding/github/packagist/symfony/symfony",
                    "type": "tidelift"
                }
            ],
            "time": "2021-07-28T13:41:28+00:00"
        },
        {
            "name": "utopia-php/abuse",
            "version": "0.6.3",
            "source": {
                "type": "git",
                "url": "https://github.com/utopia-php/abuse.git",
                "reference": "d63e928c2c50b367495a499a85ba9806ee274c5e"
            },
            "dist": {
                "type": "zip",
                "url": "https://api.github.com/repos/utopia-php/abuse/zipball/d63e928c2c50b367495a499a85ba9806ee274c5e",
                "reference": "d63e928c2c50b367495a499a85ba9806ee274c5e",
                "shasum": ""
            },
            "require": {
                "ext-pdo": "*",
                "php": ">=7.4",
                "utopia-php/database": ">=0.6 <1.0"
            },
            "require-dev": {
                "phpunit/phpunit": "^9.4",
                "vimeo/psalm": "4.0.1"
            },
            "type": "library",
            "autoload": {
                "psr-4": {
                    "Utopia\\Abuse\\": "src/Abuse"
                }
            },
            "notification-url": "https://packagist.org/downloads/",
            "license": [
                "MIT"
            ],
            "authors": [
                {
                    "name": "Eldad Fux",
                    "email": "eldad@appwrite.io"
                }
            ],
            "description": "A simple abuse library to manage application usage limits",
            "keywords": [
                "Abuse",
                "framework",
                "php",
                "upf",
                "utopia"
            ],
            "support": {
                "issues": "https://github.com/utopia-php/abuse/issues",
                "source": "https://github.com/utopia-php/abuse/tree/0.6.3"
            },
            "time": "2021-08-16T18:38:31+00:00"
        },
        {
            "name": "utopia-php/analytics",
            "version": "0.2.0",
            "source": {
                "type": "git",
                "url": "https://github.com/utopia-php/analytics.git",
                "reference": "adfc2d057a7f6ab618a77c8a20ed3e35485ff416"
            },
            "dist": {
                "type": "zip",
                "url": "https://api.github.com/repos/utopia-php/analytics/zipball/adfc2d057a7f6ab618a77c8a20ed3e35485ff416",
                "reference": "adfc2d057a7f6ab618a77c8a20ed3e35485ff416",
                "shasum": ""
            },
            "require": {
                "php": ">=7.4"
            },
            "require-dev": {
                "phpunit/phpunit": "^9.3",
                "vimeo/psalm": "4.0.1"
            },
            "type": "library",
            "autoload": {
                "psr-4": {
                    "Utopia\\Analytics\\": "src/Analytics"
                }
            },
            "notification-url": "https://packagist.org/downloads/",
            "license": [
                "MIT"
            ],
            "authors": [
                {
                    "name": "Eldad Fux",
                    "email": "eldad@appwrite.io"
                },
                {
                    "name": "Torsten Dittmann",
                    "email": "torsten@appwrite.io"
                }
            ],
            "description": "A simple library to track events & users.",
            "keywords": [
                "analytics",
                "framework",
                "php",
                "upf",
                "utopia"
            ],
            "support": {
                "issues": "https://github.com/utopia-php/analytics/issues",
                "source": "https://github.com/utopia-php/analytics/tree/0.2.0"
            },
            "time": "2021-03-23T21:33:07+00:00"
        },
        {
            "name": "utopia-php/audit",
            "version": "0.6.3",
            "source": {
                "type": "git",
                "url": "https://github.com/utopia-php/audit.git",
                "reference": "d79b467fbc7d03e5e02f12cdeb08761507a60ca0"
            },
            "dist": {
                "type": "zip",
                "url": "https://api.github.com/repos/utopia-php/audit/zipball/d79b467fbc7d03e5e02f12cdeb08761507a60ca0",
                "reference": "d79b467fbc7d03e5e02f12cdeb08761507a60ca0",
                "shasum": ""
            },
            "require": {
                "ext-pdo": "*",
                "php": ">=7.4",
                "utopia-php/database": ">=0.6 <1.0"
            },
            "require-dev": {
                "phpunit/phpunit": "^9.3",
                "vimeo/psalm": "4.0.1"
            },
            "type": "library",
            "autoload": {
                "psr-4": {
                    "Utopia\\Audit\\": "src/Audit"
                }
            },
            "notification-url": "https://packagist.org/downloads/",
            "license": [
                "MIT"
            ],
            "authors": [
                {
                    "name": "Eldad Fux",
                    "email": "eldad@appwrite.io"
                }
            ],
            "description": "A simple audit library to manage application users logs",
            "keywords": [
                "Audit",
                "framework",
                "php",
                "upf",
                "utopia"
            ],
            "support": {
                "issues": "https://github.com/utopia-php/audit/issues",
                "source": "https://github.com/utopia-php/audit/tree/0.6.3"
            },
            "time": "2021-08-16T18:49:55+00:00"
        },
        {
            "name": "utopia-php/cache",
            "version": "0.4.1",
            "source": {
                "type": "git",
                "url": "https://github.com/utopia-php/cache.git",
                "reference": "8c48eff73219c8c1ac2807909f0a38f3480c8938"
            },
            "dist": {
                "type": "zip",
                "url": "https://api.github.com/repos/utopia-php/cache/zipball/8c48eff73219c8c1ac2807909f0a38f3480c8938",
                "reference": "8c48eff73219c8c1ac2807909f0a38f3480c8938",
                "shasum": ""
            },
            "require": {
                "ext-json": "*",
                "ext-redis": "*",
                "php": ">=7.4"
            },
            "require-dev": {
                "phpunit/phpunit": "^9.3",
                "vimeo/psalm": "4.0.1"
            },
            "type": "library",
            "autoload": {
                "psr-4": {
                    "Utopia\\Cache\\": "src/Cache"
                }
            },
            "notification-url": "https://packagist.org/downloads/",
            "license": [
                "MIT"
            ],
            "authors": [
                {
                    "name": "Eldad Fux",
                    "email": "eldad@appwrite.io"
                }
            ],
            "description": "A simple cache library to manage application cache storing, loading and purging",
            "keywords": [
                "cache",
                "framework",
                "php",
                "upf",
                "utopia"
            ],
            "support": {
                "issues": "https://github.com/utopia-php/cache/issues",
                "source": "https://github.com/utopia-php/cache/tree/0.4.1"
            },
            "time": "2021-04-29T18:41:43+00:00"
        },
        {
            "name": "utopia-php/cli",
            "version": "0.11.0",
            "source": {
                "type": "git",
                "url": "https://github.com/utopia-php/cli.git",
                "reference": "c7a6908a8dbe9234b8b2c954e5487d34cb079af6"
            },
            "dist": {
                "type": "zip",
                "url": "https://api.github.com/repos/utopia-php/cli/zipball/c7a6908a8dbe9234b8b2c954e5487d34cb079af6",
                "reference": "c7a6908a8dbe9234b8b2c954e5487d34cb079af6",
                "shasum": ""
            },
            "require": {
                "php": ">=7.4",
                "utopia-php/framework": "0.*.*"
            },
            "require-dev": {
                "phpunit/phpunit": "^9.3",
                "vimeo/psalm": "4.0.1"
            },
            "type": "library",
            "autoload": {
                "psr-4": {
                    "Utopia\\CLI\\": "src/CLI"
                }
            },
            "notification-url": "https://packagist.org/downloads/",
            "license": [
                "MIT"
            ],
            "authors": [
                {
                    "name": "Eldad Fux",
                    "email": "eldad@appwrite.io"
                }
            ],
            "description": "A simple CLI library to manage command line applications",
            "keywords": [
                "cli",
                "command line",
                "framework",
                "php",
                "upf",
                "utopia"
            ],
            "support": {
                "issues": "https://github.com/utopia-php/cli/issues",
                "source": "https://github.com/utopia-php/cli/tree/0.11.0"
            },
            "time": "2021-04-16T15:16:08+00:00"
        },
        {
            "name": "utopia-php/config",
            "version": "0.2.2",
            "source": {
                "type": "git",
                "url": "https://github.com/utopia-php/config.git",
                "reference": "a3d7bc0312d7150d5e04b1362dc34b2b136908cc"
            },
            "dist": {
                "type": "zip",
                "url": "https://api.github.com/repos/utopia-php/config/zipball/a3d7bc0312d7150d5e04b1362dc34b2b136908cc",
                "reference": "a3d7bc0312d7150d5e04b1362dc34b2b136908cc",
                "shasum": ""
            },
            "require": {
                "php": ">=7.3"
            },
            "require-dev": {
                "phpunit/phpunit": "^9.3",
                "vimeo/psalm": "4.0.1"
            },
            "type": "library",
            "autoload": {
                "psr-4": {
                    "Utopia\\Config\\": "src/Config"
                }
            },
            "notification-url": "https://packagist.org/downloads/",
            "license": [
                "MIT"
            ],
            "authors": [
                {
                    "name": "Eldad Fux",
                    "email": "eldad@appwrite.io"
                }
            ],
            "description": "A simple Config library to managing application config variables",
            "keywords": [
                "config",
                "framework",
                "php",
                "upf",
                "utopia"
            ],
            "support": {
                "issues": "https://github.com/utopia-php/config/issues",
                "source": "https://github.com/utopia-php/config/tree/0.2.2"
            },
            "time": "2020-10-24T09:49:09+00:00"
        },
        {
            "name": "utopia-php/database",
<<<<<<< HEAD
            "version": "dev-feat-get-limit-methods-on-database",
            "source": {
                "type": "git",
                "url": "https://github.com/utopia-php/database",
                "reference": "4cc9d5eb9c6be1a9116a4d9dc2e6bd9db4e8e9c0"
=======
            "version": "0.10.0",
            "source": {
                "type": "git",
                "url": "https://github.com/utopia-php/database.git",
                "reference": "b7c60b0ec769a9050dd2b939b78ff1f5d4fa27e8"
            },
            "dist": {
                "type": "zip",
                "url": "https://api.github.com/repos/utopia-php/database/zipball/b7c60b0ec769a9050dd2b939b78ff1f5d4fa27e8",
                "reference": "b7c60b0ec769a9050dd2b939b78ff1f5d4fa27e8",
                "shasum": ""
>>>>>>> 3e7605d1
            },
            "require": {
                "ext-mongodb": "*",
                "ext-pdo": "*",
                "ext-redis": "*",
                "mongodb/mongodb": "1.8.0",
                "php": ">=7.1",
                "utopia-php/cache": "0.4.*",
                "utopia-php/framework": "0.*.*"
            },
            "require-dev": {
                "fakerphp/faker": "^1.14",
                "phpunit/phpunit": "^9.4",
                "utopia-php/cli": "^0.11.0",
                "vimeo/psalm": "4.0.1"
            },
            "type": "library",
            "autoload": {
                "psr-4": {
                    "Utopia\\Database\\": "src/Database"
                }
            },
            "notification-url": "https://packagist.org/downloads/",
            "license": [
                "MIT"
            ],
            "authors": [
                {
                    "name": "Eldad Fux",
                    "email": "eldad@appwrite.io"
                },
                {
                    "name": "Brandon Leckemby",
                    "email": "brandon@appwrite.io"
                }
            ],
            "description": "A simple library to manage application persistency using multiple database adapters",
            "keywords": [
                "database",
                "framework",
                "php",
                "upf",
                "utopia"
            ],
<<<<<<< HEAD
            "time": "2021-09-17T01:44:11+00:00"
=======
            "support": {
                "issues": "https://github.com/utopia-php/database/issues",
                "source": "https://github.com/utopia-php/database/tree/0.10.0"
            },
            "time": "2021-10-04T17:23:25+00:00"
>>>>>>> 3e7605d1
        },
        {
            "name": "utopia-php/domains",
            "version": "v1.1.0",
            "source": {
                "type": "git",
                "url": "https://github.com/utopia-php/domains.git",
                "reference": "1665e1d9932afa3be63b5c1e0dcfe01fe77d8e73"
            },
            "dist": {
                "type": "zip",
                "url": "https://api.github.com/repos/utopia-php/domains/zipball/1665e1d9932afa3be63b5c1e0dcfe01fe77d8e73",
                "reference": "1665e1d9932afa3be63b5c1e0dcfe01fe77d8e73",
                "shasum": ""
            },
            "require": {
                "php": ">=7.1"
            },
            "require-dev": {
                "phpunit/phpunit": "^7.0"
            },
            "type": "library",
            "autoload": {
                "psr-4": {
                    "Utopia\\Domains\\": "src/Domains"
                }
            },
            "notification-url": "https://packagist.org/downloads/",
            "license": [
                "MIT"
            ],
            "authors": [
                {
                    "name": "Eldad Fux",
                    "email": "eldad@appwrite.io"
                }
            ],
            "description": "Utopia Domains library is simple and lite library for parsing web domains. This library is aiming to be as simple and easy to learn and use.",
            "keywords": [
                "domains",
                "framework",
                "icann",
                "php",
                "public suffix",
                "tld",
                "tld extract",
                "upf",
                "utopia"
            ],
            "support": {
                "issues": "https://github.com/utopia-php/domains/issues",
                "source": "https://github.com/utopia-php/domains/tree/master"
            },
            "time": "2020-02-23T07:40:02+00:00"
        },
        {
            "name": "utopia-php/framework",
            "version": "0.18.0",
            "source": {
                "type": "git",
                "url": "https://github.com/utopia-php/framework.git",
                "reference": "f577522a5eb8009967b893fb7ad4ee70d3f7c0db"
            },
            "dist": {
                "type": "zip",
                "url": "https://api.github.com/repos/utopia-php/framework/zipball/f577522a5eb8009967b893fb7ad4ee70d3f7c0db",
                "reference": "f577522a5eb8009967b893fb7ad4ee70d3f7c0db",
                "shasum": ""
            },
            "require": {
                "php": ">=7.3.0"
            },
            "require-dev": {
                "phpunit/phpunit": "^9.4",
                "vimeo/psalm": "4.0.1"
            },
            "type": "library",
            "autoload": {
                "psr-4": {
                    "Utopia\\": "src/"
                }
            },
            "notification-url": "https://packagist.org/downloads/",
            "license": [
                "MIT"
            ],
            "authors": [
                {
                    "name": "Eldad Fux",
                    "email": "eldad@appwrite.io"
                }
            ],
            "description": "A simple, light and advanced PHP framework",
            "keywords": [
                "framework",
                "php",
                "upf"
            ],
            "support": {
                "issues": "https://github.com/utopia-php/framework/issues",
                "source": "https://github.com/utopia-php/framework/tree/0.18.0"
            },
            "time": "2021-08-19T04:58:47+00:00"
        },
        {
            "name": "utopia-php/image",
            "version": "0.5.0",
            "source": {
                "type": "git",
                "url": "https://github.com/utopia-php/image.git",
                "reference": "5b4ac25e70a95fa10b39c129b742ac66748d40b8"
            },
            "dist": {
                "type": "zip",
                "url": "https://api.github.com/repos/utopia-php/image/zipball/5b4ac25e70a95fa10b39c129b742ac66748d40b8",
                "reference": "5b4ac25e70a95fa10b39c129b742ac66748d40b8",
                "shasum": ""
            },
            "require": {
                "chillerlan/php-qrcode": "4.3.0",
                "ext-imagick": "*",
                "php": ">=7.4"
            },
            "require-dev": {
                "phpunit/phpunit": "^9.3",
                "vimeo/psalm": "4.0.1"
            },
            "type": "library",
            "autoload": {
                "psr-4": {
                    "Utopia\\Image\\": "src/Image"
                }
            },
            "notification-url": "https://packagist.org/downloads/",
            "license": [
                "MIT"
            ],
            "authors": [
                {
                    "name": "Eldad Fux",
                    "email": "eldad@appwrite.io"
                }
            ],
            "description": "A simple Image manipulation library",
            "keywords": [
                "framework",
                "image",
                "php",
                "upf",
                "utopia"
            ],
            "support": {
                "issues": "https://github.com/utopia-php/image/issues",
                "source": "https://github.com/utopia-php/image/tree/0.5.0"
            },
            "time": "2021-06-25T03:40:03+00:00"
        },
        {
            "name": "utopia-php/locale",
            "version": "0.4.0",
            "source": {
                "type": "git",
                "url": "https://github.com/utopia-php/locale.git",
                "reference": "c2d9358d0fe2f6b6ed5448369f9d1e430c615447"
            },
            "dist": {
                "type": "zip",
                "url": "https://api.github.com/repos/utopia-php/locale/zipball/c2d9358d0fe2f6b6ed5448369f9d1e430c615447",
                "reference": "c2d9358d0fe2f6b6ed5448369f9d1e430c615447",
                "shasum": ""
            },
            "require": {
                "php": ">=7.4"
            },
            "require-dev": {
                "phpunit/phpunit": "^9.3",
                "vimeo/psalm": "4.0.1"
            },
            "type": "library",
            "autoload": {
                "psr-4": {
                    "Utopia\\Locale\\": "src/Locale"
                }
            },
            "notification-url": "https://packagist.org/downloads/",
            "license": [
                "MIT"
            ],
            "authors": [
                {
                    "name": "Eldad Fux",
                    "email": "eldad@appwrite.io"
                }
            ],
            "description": "A simple locale library to manage application translations",
            "keywords": [
                "framework",
                "locale",
                "php",
                "upf",
                "utopia"
            ],
            "support": {
                "issues": "https://github.com/utopia-php/locale/issues",
                "source": "https://github.com/utopia-php/locale/tree/0.4.0"
            },
            "time": "2021-07-24T11:35:55+00:00"
        },
        {
            "name": "utopia-php/orchestration",
            "version": "0.2.1",
            "source": {
                "type": "git",
                "url": "https://github.com/utopia-php/orchestration.git",
                "reference": "55da7a331a45d5887de8122268dfccd15fee94d1"
            },
            "dist": {
                "type": "zip",
                "url": "https://api.github.com/repos/utopia-php/orchestration/zipball/55da7a331a45d5887de8122268dfccd15fee94d1",
                "reference": "55da7a331a45d5887de8122268dfccd15fee94d1",
                "shasum": ""
            },
            "require": {
                "php": ">=8.0",
                "utopia-php/cli": "0.11.*"
            },
            "require-dev": {
                "phpunit/phpunit": "^9.3",
                "vimeo/psalm": "4.0.1"
            },
            "type": "library",
            "autoload": {
                "psr-4": {
                    "Utopia\\Orchestration\\": "src/Orchestration"
                }
            },
            "notification-url": "https://packagist.org/downloads/",
            "license": [
                "MIT"
            ],
            "authors": [
                {
                    "name": "Eldad Fux",
                    "email": "eldad@appwrite.io"
                }
            ],
            "description": "Lite & fast micro PHP abstraction library for container orchestration",
            "keywords": [
                "docker",
                "framework",
                "kubernetes",
                "orchestration",
                "php",
                "swarm",
                "upf",
                "utopia"
            ],
            "support": {
                "issues": "https://github.com/utopia-php/orchestration/issues",
                "source": "https://github.com/utopia-php/orchestration/tree/0.2.1"
            },
            "time": "2021-09-03T11:29:20+00:00"
        },
        {
            "name": "utopia-php/preloader",
            "version": "0.2.4",
            "source": {
                "type": "git",
                "url": "https://github.com/utopia-php/preloader.git",
                "reference": "65ef48392e72172f584b0baa2e224f9a1cebcce0"
            },
            "dist": {
                "type": "zip",
                "url": "https://api.github.com/repos/utopia-php/preloader/zipball/65ef48392e72172f584b0baa2e224f9a1cebcce0",
                "reference": "65ef48392e72172f584b0baa2e224f9a1cebcce0",
                "shasum": ""
            },
            "require": {
                "php": ">=7.1"
            },
            "require-dev": {
                "phpunit/phpunit": "^9.3",
                "vimeo/psalm": "4.0.1"
            },
            "type": "library",
            "autoload": {
                "psr-4": {
                    "Utopia\\Preloader\\": "src/Preloader"
                }
            },
            "notification-url": "https://packagist.org/downloads/",
            "license": [
                "MIT"
            ],
            "authors": [
                {
                    "name": "Eldad Fux",
                    "email": "team@appwrite.io"
                }
            ],
            "description": "Utopia Preloader library is simple and lite library for managing PHP preloading configuration",
            "keywords": [
                "framework",
                "php",
                "preload",
                "preloader",
                "preloading",
                "upf",
                "utopia"
            ],
            "support": {
                "issues": "https://github.com/utopia-php/preloader/issues",
                "source": "https://github.com/utopia-php/preloader/tree/0.2.4"
            },
            "time": "2020-10-24T07:04:59+00:00"
        },
        {
            "name": "utopia-php/registry",
            "version": "0.5.0",
            "source": {
                "type": "git",
                "url": "https://github.com/utopia-php/registry.git",
                "reference": "bedc4ed54527b2803e6dfdccc39449f98522b70d"
            },
            "dist": {
                "type": "zip",
                "url": "https://api.github.com/repos/utopia-php/registry/zipball/bedc4ed54527b2803e6dfdccc39449f98522b70d",
                "reference": "bedc4ed54527b2803e6dfdccc39449f98522b70d",
                "shasum": ""
            },
            "require": {
                "php": ">=7.4"
            },
            "require-dev": {
                "phpunit/phpunit": "^9.3",
                "vimeo/psalm": "4.0.1"
            },
            "type": "library",
            "autoload": {
                "psr-4": {
                    "Utopia\\Registry\\": "src/Registry"
                }
            },
            "notification-url": "https://packagist.org/downloads/",
            "license": [
                "MIT"
            ],
            "authors": [
                {
                    "name": "Eldad Fux",
                    "email": "eldad@appwrite.io"
                }
            ],
            "description": "A simple dependency management library for PHP",
            "keywords": [
                "dependency management",
                "di",
                "framework",
                "php",
                "upf",
                "utopia"
            ],
            "support": {
                "issues": "https://github.com/utopia-php/registry/issues",
                "source": "https://github.com/utopia-php/registry/tree/0.5.0"
            },
            "time": "2021-03-10T10:45:22+00:00"
        },
        {
            "name": "utopia-php/storage",
            "version": "0.5.0",
            "source": {
                "type": "git",
                "url": "https://github.com/utopia-php/storage.git",
                "reference": "92ae20c7a2ac329f573a58a82dc245134cc63408"
            },
            "dist": {
                "type": "zip",
                "url": "https://api.github.com/repos/utopia-php/storage/zipball/92ae20c7a2ac329f573a58a82dc245134cc63408",
                "reference": "92ae20c7a2ac329f573a58a82dc245134cc63408",
                "shasum": ""
            },
            "require": {
                "php": ">=7.4",
                "utopia-php/framework": "0.*.*"
            },
            "require-dev": {
                "phpunit/phpunit": "^9.3",
                "vimeo/psalm": "4.0.1"
            },
            "type": "library",
            "autoload": {
                "psr-4": {
                    "Utopia\\Storage\\": "src/Storage"
                }
            },
            "notification-url": "https://packagist.org/downloads/",
            "license": [
                "MIT"
            ],
            "authors": [
                {
                    "name": "Eldad Fux",
                    "email": "eldad@appwrite.io"
                }
            ],
            "description": "A simple Storage library to manage application storage",
            "keywords": [
                "framework",
                "php",
                "storage",
                "upf",
                "utopia"
            ],
            "support": {
                "issues": "https://github.com/utopia-php/storage/issues",
                "source": "https://github.com/utopia-php/storage/tree/0.5.0"
            },
            "time": "2021-04-15T16:43:12+00:00"
        },
        {
            "name": "utopia-php/swoole",
            "version": "0.2.4",
            "source": {
                "type": "git",
                "url": "https://github.com/utopia-php/swoole.git",
                "reference": "37d8c64b536d6bc7da4f0f5a934a0ec44885abf4"
            },
            "dist": {
                "type": "zip",
                "url": "https://api.github.com/repos/utopia-php/swoole/zipball/37d8c64b536d6bc7da4f0f5a934a0ec44885abf4",
                "reference": "37d8c64b536d6bc7da4f0f5a934a0ec44885abf4",
                "shasum": ""
            },
            "require": {
                "ext-swoole": "*",
                "php": ">=7.4",
                "utopia-php/framework": "0.*.*"
            },
            "require-dev": {
                "phpunit/phpunit": "^9.3",
                "swoole/ide-helper": "4.5.5",
                "vimeo/psalm": "4.0.1"
            },
            "type": "library",
            "autoload": {
                "psr-4": {
                    "Utopia\\Swoole\\": "src/Swoole"
                }
            },
            "notification-url": "https://packagist.org/downloads/",
            "license": [
                "MIT"
            ],
            "authors": [
                {
                    "name": "Eldad Fux",
                    "email": "team@appwrite.io"
                }
            ],
            "description": "An extension for Utopia Framework to work with PHP Swoole as a PHP FPM alternative",
            "keywords": [
                "framework",
                "http",
                "php",
                "server",
                "swoole",
                "upf",
                "utopia"
            ],
            "support": {
                "issues": "https://github.com/utopia-php/swoole/issues",
                "source": "https://github.com/utopia-php/swoole/tree/0.2.4"
            },
            "time": "2021-06-22T10:49:24+00:00"
        },
        {
            "name": "utopia-php/system",
            "version": "0.4.0",
            "source": {
                "type": "git",
                "url": "https://github.com/utopia-php/system.git",
                "reference": "67c92c66ce8f0cc925a00bca89f7a188bf9183c0"
            },
            "dist": {
                "type": "zip",
                "url": "https://api.github.com/repos/utopia-php/system/zipball/67c92c66ce8f0cc925a00bca89f7a188bf9183c0",
                "reference": "67c92c66ce8f0cc925a00bca89f7a188bf9183c0",
                "shasum": ""
            },
            "require": {
                "php": ">=7.4"
            },
            "require-dev": {
                "phpunit/phpunit": "^9.3",
                "vimeo/psalm": "4.0.1"
            },
            "type": "library",
            "autoload": {
                "psr-4": {
                    "Utopia\\System\\": "src/System"
                }
            },
            "notification-url": "https://packagist.org/downloads/",
            "license": [
                "MIT"
            ],
            "authors": [
                {
                    "name": "Eldad Fux",
                    "email": "eldad@appwrite.io"
                },
                {
                    "name": "Torsten Dittmann",
                    "email": "torsten@appwrite.io"
                }
            ],
            "description": "A simple library for obtaining information about the host's system.",
            "keywords": [
                "framework",
                "php",
                "system",
                "upf",
                "utopia"
            ],
            "support": {
                "issues": "https://github.com/utopia-php/system/issues",
                "source": "https://github.com/utopia-php/system/tree/0.4.0"
            },
            "time": "2021-02-04T14:14:49+00:00"
        },
        {
            "name": "utopia-php/websocket",
            "version": "0.0.1",
            "source": {
                "type": "git",
                "url": "https://github.com/utopia-php/websocket.git",
                "reference": "808317ef4ea0683c2c82dee5d543b1c8378e2e1b"
            },
            "dist": {
                "type": "zip",
                "url": "https://api.github.com/repos/utopia-php/websocket/zipball/808317ef4ea0683c2c82dee5d543b1c8378e2e1b",
                "reference": "808317ef4ea0683c2c82dee5d543b1c8378e2e1b",
                "shasum": ""
            },
            "require": {
                "php": ">=8.0"
            },
            "require-dev": {
                "phpunit/phpunit": "^9.5.5",
                "swoole/ide-helper": "4.6.6",
                "textalk/websocket": "1.5.2",
                "vimeo/psalm": "^4.8.1",
                "workerman/workerman": "^4.0"
            },
            "type": "library",
            "autoload": {
                "psr-4": {
                    "Utopia\\WebSocket\\": "src/WebSocket"
                }
            },
            "notification-url": "https://packagist.org/downloads/",
            "license": [
                "MIT"
            ],
            "authors": [
                {
                    "name": "Eldad Fux",
                    "email": "eldad@appwrite.io"
                },
                {
                    "name": "Torsten Dittmann",
                    "email": "torsten@appwrite.io"
                }
            ],
            "description": "A simple abstraction for WebSocket servers.",
            "keywords": [
                "framework",
                "php",
                "upf",
                "utopia",
                "websocket"
            ],
            "support": {
                "issues": "https://github.com/utopia-php/websocket/issues",
                "source": "https://github.com/utopia-php/websocket/tree/0.0.1"
            },
            "time": "2021-07-11T13:09:44+00:00"
        },
        {
            "name": "webmozart/assert",
            "version": "1.10.0",
            "source": {
                "type": "git",
                "url": "https://github.com/webmozarts/assert.git",
                "reference": "6964c76c7804814a842473e0c8fd15bab0f18e25"
            },
            "dist": {
                "type": "zip",
                "url": "https://api.github.com/repos/webmozarts/assert/zipball/6964c76c7804814a842473e0c8fd15bab0f18e25",
                "reference": "6964c76c7804814a842473e0c8fd15bab0f18e25",
                "shasum": ""
            },
            "require": {
                "php": "^7.2 || ^8.0",
                "symfony/polyfill-ctype": "^1.8"
            },
            "conflict": {
                "phpstan/phpstan": "<0.12.20",
                "vimeo/psalm": "<4.6.1 || 4.6.2"
            },
            "require-dev": {
                "phpunit/phpunit": "^8.5.13"
            },
            "type": "library",
            "extra": {
                "branch-alias": {
                    "dev-master": "1.10-dev"
                }
            },
            "autoload": {
                "psr-4": {
                    "Webmozart\\Assert\\": "src/"
                }
            },
            "notification-url": "https://packagist.org/downloads/",
            "license": [
                "MIT"
            ],
            "authors": [
                {
                    "name": "Bernhard Schussek",
                    "email": "bschussek@gmail.com"
                }
            ],
            "description": "Assertions to validate method input/output with nice error messages.",
            "keywords": [
                "assert",
                "check",
                "validate"
            ],
            "support": {
                "issues": "https://github.com/webmozarts/assert/issues",
                "source": "https://github.com/webmozarts/assert/tree/1.10.0"
            },
            "time": "2021-03-09T10:59:23+00:00"
        }
    ],
    "packages-dev": [
        {
            "name": "amphp/amp",
            "version": "v2.6.1",
            "source": {
                "type": "git",
                "url": "https://github.com/amphp/amp.git",
                "reference": "c5fc66a78ee38d7ac9195a37bacaf940eb3f65ae"
            },
            "dist": {
                "type": "zip",
                "url": "https://api.github.com/repos/amphp/amp/zipball/c5fc66a78ee38d7ac9195a37bacaf940eb3f65ae",
                "reference": "c5fc66a78ee38d7ac9195a37bacaf940eb3f65ae",
                "shasum": ""
            },
            "require": {
                "php": ">=7.1"
            },
            "require-dev": {
                "amphp/php-cs-fixer-config": "dev-master",
                "amphp/phpunit-util": "^1",
                "ext-json": "*",
                "jetbrains/phpstorm-stubs": "^2019.3",
                "phpunit/phpunit": "^7 | ^8 | ^9",
                "psalm/phar": "^3.11@dev",
                "react/promise": "^2"
            },
            "type": "library",
            "extra": {
                "branch-alias": {
                    "dev-master": "2.x-dev"
                }
            },
            "autoload": {
                "psr-4": {
                    "Amp\\": "lib"
                },
                "files": [
                    "lib/functions.php",
                    "lib/Internal/functions.php"
                ]
            },
            "notification-url": "https://packagist.org/downloads/",
            "license": [
                "MIT"
            ],
            "authors": [
                {
                    "name": "Daniel Lowrey",
                    "email": "rdlowrey@php.net"
                },
                {
                    "name": "Aaron Piotrowski",
                    "email": "aaron@trowski.com"
                },
                {
                    "name": "Bob Weinand",
                    "email": "bobwei9@hotmail.com"
                },
                {
                    "name": "Niklas Keller",
                    "email": "me@kelunik.com"
                }
            ],
            "description": "A non-blocking concurrency framework for PHP applications.",
            "homepage": "http://amphp.org/amp",
            "keywords": [
                "async",
                "asynchronous",
                "awaitable",
                "concurrency",
                "event",
                "event-loop",
                "future",
                "non-blocking",
                "promise"
            ],
            "support": {
                "irc": "irc://irc.freenode.org/amphp",
                "issues": "https://github.com/amphp/amp/issues",
                "source": "https://github.com/amphp/amp/tree/v2.6.1"
            },
            "funding": [
                {
                    "url": "https://github.com/amphp",
                    "type": "github"
                }
            ],
            "time": "2021-09-23T18:43:08+00:00"
        },
        {
            "name": "amphp/byte-stream",
            "version": "v1.8.1",
            "source": {
                "type": "git",
                "url": "https://github.com/amphp/byte-stream.git",
                "reference": "acbd8002b3536485c997c4e019206b3f10ca15bd"
            },
            "dist": {
                "type": "zip",
                "url": "https://api.github.com/repos/amphp/byte-stream/zipball/acbd8002b3536485c997c4e019206b3f10ca15bd",
                "reference": "acbd8002b3536485c997c4e019206b3f10ca15bd",
                "shasum": ""
            },
            "require": {
                "amphp/amp": "^2",
                "php": ">=7.1"
            },
            "require-dev": {
                "amphp/php-cs-fixer-config": "dev-master",
                "amphp/phpunit-util": "^1.4",
                "friendsofphp/php-cs-fixer": "^2.3",
                "jetbrains/phpstorm-stubs": "^2019.3",
                "phpunit/phpunit": "^6 || ^7 || ^8",
                "psalm/phar": "^3.11.4"
            },
            "type": "library",
            "extra": {
                "branch-alias": {
                    "dev-master": "1.x-dev"
                }
            },
            "autoload": {
                "psr-4": {
                    "Amp\\ByteStream\\": "lib"
                },
                "files": [
                    "lib/functions.php"
                ]
            },
            "notification-url": "https://packagist.org/downloads/",
            "license": [
                "MIT"
            ],
            "authors": [
                {
                    "name": "Aaron Piotrowski",
                    "email": "aaron@trowski.com"
                },
                {
                    "name": "Niklas Keller",
                    "email": "me@kelunik.com"
                }
            ],
            "description": "A stream abstraction to make working with non-blocking I/O simple.",
            "homepage": "http://amphp.org/byte-stream",
            "keywords": [
                "amp",
                "amphp",
                "async",
                "io",
                "non-blocking",
                "stream"
            ],
            "support": {
                "irc": "irc://irc.freenode.org/amphp",
                "issues": "https://github.com/amphp/byte-stream/issues",
                "source": "https://github.com/amphp/byte-stream/tree/v1.8.1"
            },
            "funding": [
                {
                    "url": "https://github.com/amphp",
                    "type": "github"
                }
            ],
            "time": "2021-03-30T17:13:30+00:00"
        },
        {
            "name": "appwrite/sdk-generator",
<<<<<<< HEAD
            "version": "0.15.1",
            "source": {
                "type": "git",
                "url": "https://github.com/appwrite/sdk-generator.git",
                "reference": "024dcb29e892fb22aede6d8040d20b1571e7105e"
            },
            "dist": {
                "type": "zip",
                "url": "https://api.github.com/repos/appwrite/sdk-generator/zipball/024dcb29e892fb22aede6d8040d20b1571e7105e",
                "reference": "024dcb29e892fb22aede6d8040d20b1571e7105e",
=======
            "version": "0.15.2",
            "source": {
                "type": "git",
                "url": "https://github.com/appwrite/sdk-generator.git",
                "reference": "f42e70737d3b63fb8440111022c9509529a16479"
            },
            "dist": {
                "type": "zip",
                "url": "https://api.github.com/repos/appwrite/sdk-generator/zipball/f42e70737d3b63fb8440111022c9509529a16479",
                "reference": "f42e70737d3b63fb8440111022c9509529a16479",
>>>>>>> 3e7605d1
                "shasum": ""
            },
            "require": {
                "ext-curl": "*",
                "ext-json": "*",
                "ext-mbstring": "*",
                "matthiasmullie/minify": "^1.3",
                "php": ">=7.0.0",
                "twig/twig": "^2.14"
            },
            "require-dev": {
                "phpunit/phpunit": "^7.0"
            },
            "type": "library",
            "autoload": {
                "psr-4": {
                    "Appwrite\\SDK\\": "src/SDK",
                    "Appwrite\\Spec\\": "src/Spec"
                }
            },
            "notification-url": "https://packagist.org/downloads/",
            "license": [
                "MIT"
            ],
            "authors": [
                {
                    "name": "Eldad Fux",
                    "email": "eldad@appwrite.io"
                }
            ],
            "description": "Appwrite PHP library for generating API SDKs for multiple programming languages and platforms",
            "support": {
                "issues": "https://github.com/appwrite/sdk-generator/issues",
<<<<<<< HEAD
                "source": "https://github.com/appwrite/sdk-generator/tree/0.15.1"
            },
            "time": "2021-09-24T07:42:53+00:00"
=======
                "source": "https://github.com/appwrite/sdk-generator/tree/0.15.2"
            },
            "time": "2021-09-24T16:14:17+00:00"
>>>>>>> 3e7605d1
        },
        {
            "name": "composer/semver",
            "version": "3.2.5",
            "source": {
                "type": "git",
                "url": "https://github.com/composer/semver.git",
                "reference": "31f3ea725711245195f62e54ffa402d8ef2fdba9"
            },
            "dist": {
                "type": "zip",
                "url": "https://api.github.com/repos/composer/semver/zipball/31f3ea725711245195f62e54ffa402d8ef2fdba9",
                "reference": "31f3ea725711245195f62e54ffa402d8ef2fdba9",
                "shasum": ""
            },
            "require": {
                "php": "^5.3.2 || ^7.0 || ^8.0"
            },
            "require-dev": {
                "phpstan/phpstan": "^0.12.54",
                "symfony/phpunit-bridge": "^4.2 || ^5"
            },
            "type": "library",
            "extra": {
                "branch-alias": {
                    "dev-main": "3.x-dev"
                }
            },
            "autoload": {
                "psr-4": {
                    "Composer\\Semver\\": "src"
                }
            },
            "notification-url": "https://packagist.org/downloads/",
            "license": [
                "MIT"
            ],
            "authors": [
                {
                    "name": "Nils Adermann",
                    "email": "naderman@naderman.de",
                    "homepage": "http://www.naderman.de"
                },
                {
                    "name": "Jordi Boggiano",
                    "email": "j.boggiano@seld.be",
                    "homepage": "http://seld.be"
                },
                {
                    "name": "Rob Bast",
                    "email": "rob.bast@gmail.com",
                    "homepage": "http://robbast.nl"
                }
            ],
            "description": "Semver library that offers utilities, version constraint parsing and validation.",
            "keywords": [
                "semantic",
                "semver",
                "validation",
                "versioning"
            ],
            "support": {
                "irc": "irc://irc.freenode.org/composer",
                "issues": "https://github.com/composer/semver/issues",
                "source": "https://github.com/composer/semver/tree/3.2.5"
            },
            "funding": [
                {
                    "url": "https://packagist.com",
                    "type": "custom"
                },
                {
                    "url": "https://github.com/composer",
                    "type": "github"
                },
                {
                    "url": "https://tidelift.com/funding/github/packagist/composer/composer",
                    "type": "tidelift"
                }
            ],
            "time": "2021-05-24T12:41:47+00:00"
        },
        {
            "name": "composer/xdebug-handler",
            "version": "2.0.2",
            "source": {
                "type": "git",
                "url": "https://github.com/composer/xdebug-handler.git",
                "reference": "84674dd3a7575ba617f5a76d7e9e29a7d3891339"
            },
            "dist": {
                "type": "zip",
                "url": "https://api.github.com/repos/composer/xdebug-handler/zipball/84674dd3a7575ba617f5a76d7e9e29a7d3891339",
                "reference": "84674dd3a7575ba617f5a76d7e9e29a7d3891339",
                "shasum": ""
            },
            "require": {
                "php": "^5.3.2 || ^7.0 || ^8.0",
                "psr/log": "^1 || ^2 || ^3"
            },
            "require-dev": {
                "phpstan/phpstan": "^0.12.55",
                "symfony/phpunit-bridge": "^4.2 || ^5"
            },
            "type": "library",
            "autoload": {
                "psr-4": {
                    "Composer\\XdebugHandler\\": "src"
                }
            },
            "notification-url": "https://packagist.org/downloads/",
            "license": [
                "MIT"
            ],
            "authors": [
                {
                    "name": "John Stevenson",
                    "email": "john-stevenson@blueyonder.co.uk"
                }
            ],
            "description": "Restarts a process without Xdebug.",
            "keywords": [
                "Xdebug",
                "performance"
            ],
            "support": {
                "irc": "irc://irc.freenode.org/composer",
                "issues": "https://github.com/composer/xdebug-handler/issues",
                "source": "https://github.com/composer/xdebug-handler/tree/2.0.2"
            },
            "funding": [
                {
                    "url": "https://packagist.com",
                    "type": "custom"
                },
                {
                    "url": "https://github.com/composer",
                    "type": "github"
                },
                {
                    "url": "https://tidelift.com/funding/github/packagist/composer/composer",
                    "type": "tidelift"
                }
            ],
            "time": "2021-07-31T17:03:58+00:00"
        },
        {
            "name": "dnoegel/php-xdg-base-dir",
            "version": "v0.1.1",
            "source": {
                "type": "git",
                "url": "https://github.com/dnoegel/php-xdg-base-dir.git",
                "reference": "8f8a6e48c5ecb0f991c2fdcf5f154a47d85f9ffd"
            },
            "dist": {
                "type": "zip",
                "url": "https://api.github.com/repos/dnoegel/php-xdg-base-dir/zipball/8f8a6e48c5ecb0f991c2fdcf5f154a47d85f9ffd",
                "reference": "8f8a6e48c5ecb0f991c2fdcf5f154a47d85f9ffd",
                "shasum": ""
            },
            "require": {
                "php": ">=5.3.2"
            },
            "require-dev": {
                "phpunit/phpunit": "~7.0|~6.0|~5.0|~4.8.35"
            },
            "type": "library",
            "autoload": {
                "psr-4": {
                    "XdgBaseDir\\": "src/"
                }
            },
            "notification-url": "https://packagist.org/downloads/",
            "license": [
                "MIT"
            ],
            "description": "implementation of xdg base directory specification for php",
            "support": {
                "issues": "https://github.com/dnoegel/php-xdg-base-dir/issues",
                "source": "https://github.com/dnoegel/php-xdg-base-dir/tree/v0.1.1"
            },
            "time": "2019-12-04T15:06:13+00:00"
        },
        {
            "name": "doctrine/instantiator",
            "version": "1.4.0",
            "source": {
                "type": "git",
                "url": "https://github.com/doctrine/instantiator.git",
                "reference": "d56bf6102915de5702778fe20f2de3b2fe570b5b"
            },
            "dist": {
                "type": "zip",
                "url": "https://api.github.com/repos/doctrine/instantiator/zipball/d56bf6102915de5702778fe20f2de3b2fe570b5b",
                "reference": "d56bf6102915de5702778fe20f2de3b2fe570b5b",
                "shasum": ""
            },
            "require": {
                "php": "^7.1 || ^8.0"
            },
            "require-dev": {
                "doctrine/coding-standard": "^8.0",
                "ext-pdo": "*",
                "ext-phar": "*",
                "phpbench/phpbench": "^0.13 || 1.0.0-alpha2",
                "phpstan/phpstan": "^0.12",
                "phpstan/phpstan-phpunit": "^0.12",
                "phpunit/phpunit": "^7.0 || ^8.0 || ^9.0"
            },
            "type": "library",
            "autoload": {
                "psr-4": {
                    "Doctrine\\Instantiator\\": "src/Doctrine/Instantiator/"
                }
            },
            "notification-url": "https://packagist.org/downloads/",
            "license": [
                "MIT"
            ],
            "authors": [
                {
                    "name": "Marco Pivetta",
                    "email": "ocramius@gmail.com",
                    "homepage": "https://ocramius.github.io/"
                }
            ],
            "description": "A small, lightweight utility to instantiate objects in PHP without invoking their constructors",
            "homepage": "https://www.doctrine-project.org/projects/instantiator.html",
            "keywords": [
                "constructor",
                "instantiate"
            ],
            "support": {
                "issues": "https://github.com/doctrine/instantiator/issues",
                "source": "https://github.com/doctrine/instantiator/tree/1.4.0"
            },
            "funding": [
                {
                    "url": "https://www.doctrine-project.org/sponsorship.html",
                    "type": "custom"
                },
                {
                    "url": "https://www.patreon.com/phpdoctrine",
                    "type": "patreon"
                },
                {
                    "url": "https://tidelift.com/funding/github/packagist/doctrine%2Finstantiator",
                    "type": "tidelift"
                }
            ],
            "time": "2020-11-10T18:47:58+00:00"
        },
        {
            "name": "felixfbecker/advanced-json-rpc",
            "version": "v3.2.1",
            "source": {
                "type": "git",
                "url": "https://github.com/felixfbecker/php-advanced-json-rpc.git",
                "reference": "b5f37dbff9a8ad360ca341f3240dc1c168b45447"
            },
            "dist": {
                "type": "zip",
                "url": "https://api.github.com/repos/felixfbecker/php-advanced-json-rpc/zipball/b5f37dbff9a8ad360ca341f3240dc1c168b45447",
                "reference": "b5f37dbff9a8ad360ca341f3240dc1c168b45447",
                "shasum": ""
            },
            "require": {
                "netresearch/jsonmapper": "^1.0 || ^2.0 || ^3.0 || ^4.0",
                "php": "^7.1 || ^8.0",
                "phpdocumentor/reflection-docblock": "^4.3.4 || ^5.0.0"
            },
            "require-dev": {
                "phpunit/phpunit": "^7.0 || ^8.0"
            },
            "type": "library",
            "autoload": {
                "psr-4": {
                    "AdvancedJsonRpc\\": "lib/"
                }
            },
            "notification-url": "https://packagist.org/downloads/",
            "license": [
                "ISC"
            ],
            "authors": [
                {
                    "name": "Felix Becker",
                    "email": "felix.b@outlook.com"
                }
            ],
            "description": "A more advanced JSONRPC implementation",
            "support": {
                "issues": "https://github.com/felixfbecker/php-advanced-json-rpc/issues",
                "source": "https://github.com/felixfbecker/php-advanced-json-rpc/tree/v3.2.1"
            },
            "time": "2021-06-11T22:34:44+00:00"
        },
        {
            "name": "felixfbecker/language-server-protocol",
            "version": "1.5.1",
            "source": {
                "type": "git",
                "url": "https://github.com/felixfbecker/php-language-server-protocol.git",
                "reference": "9d846d1f5cf101deee7a61c8ba7caa0a975cd730"
            },
            "dist": {
                "type": "zip",
                "url": "https://api.github.com/repos/felixfbecker/php-language-server-protocol/zipball/9d846d1f5cf101deee7a61c8ba7caa0a975cd730",
                "reference": "9d846d1f5cf101deee7a61c8ba7caa0a975cd730",
                "shasum": ""
            },
            "require": {
                "php": ">=7.1"
            },
            "require-dev": {
                "phpstan/phpstan": "*",
                "squizlabs/php_codesniffer": "^3.1",
                "vimeo/psalm": "^4.0"
            },
            "type": "library",
            "extra": {
                "branch-alias": {
                    "dev-master": "1.x-dev"
                }
            },
            "autoload": {
                "psr-4": {
                    "LanguageServerProtocol\\": "src/"
                }
            },
            "notification-url": "https://packagist.org/downloads/",
            "license": [
                "ISC"
            ],
            "authors": [
                {
                    "name": "Felix Becker",
                    "email": "felix.b@outlook.com"
                }
            ],
            "description": "PHP classes for the Language Server Protocol",
            "keywords": [
                "language",
                "microsoft",
                "php",
                "server"
            ],
            "support": {
                "issues": "https://github.com/felixfbecker/php-language-server-protocol/issues",
                "source": "https://github.com/felixfbecker/php-language-server-protocol/tree/1.5.1"
            },
            "time": "2021-02-22T14:02:09+00:00"
        },
        {
            "name": "matthiasmullie/minify",
            "version": "1.3.66",
            "source": {
                "type": "git",
                "url": "https://github.com/matthiasmullie/minify.git",
                "reference": "45fd3b0f1dfa2c965857c6d4a470bea52adc31a6"
            },
            "dist": {
                "type": "zip",
                "url": "https://api.github.com/repos/matthiasmullie/minify/zipball/45fd3b0f1dfa2c965857c6d4a470bea52adc31a6",
                "reference": "45fd3b0f1dfa2c965857c6d4a470bea52adc31a6",
                "shasum": ""
            },
            "require": {
                "ext-pcre": "*",
                "matthiasmullie/path-converter": "~1.1",
                "php": ">=5.3.0"
            },
            "require-dev": {
                "friendsofphp/php-cs-fixer": "~2.0",
                "matthiasmullie/scrapbook": "dev-master",
                "phpunit/phpunit": ">=4.8"
            },
            "suggest": {
                "psr/cache-implementation": "Cache implementation to use with Minify::cache"
            },
            "bin": [
                "bin/minifycss",
                "bin/minifyjs"
            ],
            "type": "library",
            "autoload": {
                "psr-4": {
                    "MatthiasMullie\\Minify\\": "src/"
                }
            },
            "notification-url": "https://packagist.org/downloads/",
            "license": [
                "MIT"
            ],
            "authors": [
                {
                    "name": "Matthias Mullie",
                    "email": "minify@mullie.eu",
                    "homepage": "http://www.mullie.eu",
                    "role": "Developer"
                }
            ],
            "description": "CSS & JavaScript minifier, in PHP. Removes whitespace, strips comments, combines files (incl. @import statements and small assets in CSS files), and optimizes/shortens a few common programming patterns.",
            "homepage": "http://www.minifier.org",
            "keywords": [
                "JS",
                "css",
                "javascript",
                "minifier",
                "minify"
            ],
            "support": {
                "issues": "https://github.com/matthiasmullie/minify/issues",
                "source": "https://github.com/matthiasmullie/minify/tree/1.3.66"
            },
            "funding": [
                {
                    "url": "https://github.com/[user1",
                    "type": "github"
                },
                {
                    "url": "https://github.com/matthiasmullie] # Replace with up to 4 GitHub Sponsors-enabled usernames e.g.",
                    "type": "github"
                },
                {
                    "url": "https://github.com/user2",
                    "type": "github"
                }
            ],
            "time": "2021-01-06T15:18:10+00:00"
        },
        {
            "name": "matthiasmullie/path-converter",
            "version": "1.1.3",
            "source": {
                "type": "git",
                "url": "https://github.com/matthiasmullie/path-converter.git",
                "reference": "e7d13b2c7e2f2268e1424aaed02085518afa02d9"
            },
            "dist": {
                "type": "zip",
                "url": "https://api.github.com/repos/matthiasmullie/path-converter/zipball/e7d13b2c7e2f2268e1424aaed02085518afa02d9",
                "reference": "e7d13b2c7e2f2268e1424aaed02085518afa02d9",
                "shasum": ""
            },
            "require": {
                "ext-pcre": "*",
                "php": ">=5.3.0"
            },
            "require-dev": {
                "phpunit/phpunit": "~4.8"
            },
            "type": "library",
            "autoload": {
                "psr-4": {
                    "MatthiasMullie\\PathConverter\\": "src/"
                }
            },
            "notification-url": "https://packagist.org/downloads/",
            "license": [
                "MIT"
            ],
            "authors": [
                {
                    "name": "Matthias Mullie",
                    "email": "pathconverter@mullie.eu",
                    "homepage": "http://www.mullie.eu",
                    "role": "Developer"
                }
            ],
            "description": "Relative path converter",
            "homepage": "http://github.com/matthiasmullie/path-converter",
            "keywords": [
                "converter",
                "path",
                "paths",
                "relative"
            ],
            "support": {
                "issues": "https://github.com/matthiasmullie/path-converter/issues",
                "source": "https://github.com/matthiasmullie/path-converter/tree/1.1.3"
            },
            "time": "2019-02-05T23:41:09+00:00"
        },
        {
            "name": "myclabs/deep-copy",
            "version": "1.10.2",
            "source": {
                "type": "git",
                "url": "https://github.com/myclabs/DeepCopy.git",
                "reference": "776f831124e9c62e1a2c601ecc52e776d8bb7220"
            },
            "dist": {
                "type": "zip",
                "url": "https://api.github.com/repos/myclabs/DeepCopy/zipball/776f831124e9c62e1a2c601ecc52e776d8bb7220",
                "reference": "776f831124e9c62e1a2c601ecc52e776d8bb7220",
                "shasum": ""
            },
            "require": {
                "php": "^7.1 || ^8.0"
            },
            "replace": {
                "myclabs/deep-copy": "self.version"
            },
            "require-dev": {
                "doctrine/collections": "^1.0",
                "doctrine/common": "^2.6",
                "phpunit/phpunit": "^7.1"
            },
            "type": "library",
            "autoload": {
                "psr-4": {
                    "DeepCopy\\": "src/DeepCopy/"
                },
                "files": [
                    "src/DeepCopy/deep_copy.php"
                ]
            },
            "notification-url": "https://packagist.org/downloads/",
            "license": [
                "MIT"
            ],
            "description": "Create deep copies (clones) of your objects",
            "keywords": [
                "clone",
                "copy",
                "duplicate",
                "object",
                "object graph"
            ],
            "support": {
                "issues": "https://github.com/myclabs/DeepCopy/issues",
                "source": "https://github.com/myclabs/DeepCopy/tree/1.10.2"
            },
            "funding": [
                {
                    "url": "https://tidelift.com/funding/github/packagist/myclabs/deep-copy",
                    "type": "tidelift"
                }
            ],
            "time": "2020-11-13T09:40:50+00:00"
        },
        {
            "name": "netresearch/jsonmapper",
            "version": "v4.0.0",
            "source": {
                "type": "git",
                "url": "https://github.com/cweiske/jsonmapper.git",
                "reference": "8bbc021a8edb2e4a7ea2f8ad4fa9ec9dce2fcb8d"
            },
            "dist": {
                "type": "zip",
                "url": "https://api.github.com/repos/cweiske/jsonmapper/zipball/8bbc021a8edb2e4a7ea2f8ad4fa9ec9dce2fcb8d",
                "reference": "8bbc021a8edb2e4a7ea2f8ad4fa9ec9dce2fcb8d",
                "shasum": ""
            },
            "require": {
                "ext-json": "*",
                "ext-pcre": "*",
                "ext-reflection": "*",
                "ext-spl": "*",
                "php": ">=7.1"
            },
            "require-dev": {
                "phpunit/phpunit": "~7.5 || ~8.0 || ~9.0",
                "squizlabs/php_codesniffer": "~3.5"
            },
            "type": "library",
            "autoload": {
                "psr-0": {
                    "JsonMapper": "src/"
                }
            },
            "notification-url": "https://packagist.org/downloads/",
            "license": [
                "OSL-3.0"
            ],
            "authors": [
                {
                    "name": "Christian Weiske",
                    "email": "cweiske@cweiske.de",
                    "homepage": "http://github.com/cweiske/jsonmapper/",
                    "role": "Developer"
                }
            ],
            "description": "Map nested JSON structures onto PHP classes",
            "support": {
                "email": "cweiske@cweiske.de",
                "issues": "https://github.com/cweiske/jsonmapper/issues",
                "source": "https://github.com/cweiske/jsonmapper/tree/v4.0.0"
            },
            "time": "2020-12-01T19:48:11+00:00"
        },
        {
            "name": "nikic/php-parser",
            "version": "v4.13.0",
            "source": {
                "type": "git",
                "url": "https://github.com/nikic/PHP-Parser.git",
                "reference": "50953a2691a922aa1769461637869a0a2faa3f53"
            },
            "dist": {
                "type": "zip",
                "url": "https://api.github.com/repos/nikic/PHP-Parser/zipball/50953a2691a922aa1769461637869a0a2faa3f53",
                "reference": "50953a2691a922aa1769461637869a0a2faa3f53",
                "shasum": ""
            },
            "require": {
                "ext-tokenizer": "*",
                "php": ">=7.0"
            },
            "require-dev": {
                "ircmaxell/php-yacc": "^0.0.7",
                "phpunit/phpunit": "^6.5 || ^7.0 || ^8.0 || ^9.0"
            },
            "bin": [
                "bin/php-parse"
            ],
            "type": "library",
            "extra": {
                "branch-alias": {
                    "dev-master": "4.9-dev"
                }
            },
            "autoload": {
                "psr-4": {
                    "PhpParser\\": "lib/PhpParser"
                }
            },
            "notification-url": "https://packagist.org/downloads/",
            "license": [
                "BSD-3-Clause"
            ],
            "authors": [
                {
                    "name": "Nikita Popov"
                }
            ],
            "description": "A PHP parser written in PHP",
            "keywords": [
                "parser",
                "php"
            ],
            "support": {
                "issues": "https://github.com/nikic/PHP-Parser/issues",
                "source": "https://github.com/nikic/PHP-Parser/tree/v4.13.0"
            },
            "time": "2021-09-20T12:20:58+00:00"
        },
        {
            "name": "openlss/lib-array2xml",
            "version": "1.0.0",
            "source": {
                "type": "git",
                "url": "https://github.com/nullivex/lib-array2xml.git",
                "reference": "a91f18a8dfc69ffabe5f9b068bc39bb202c81d90"
            },
            "dist": {
                "type": "zip",
                "url": "https://api.github.com/repos/nullivex/lib-array2xml/zipball/a91f18a8dfc69ffabe5f9b068bc39bb202c81d90",
                "reference": "a91f18a8dfc69ffabe5f9b068bc39bb202c81d90",
                "shasum": ""
            },
            "require": {
                "php": ">=5.3.2"
            },
            "type": "library",
            "autoload": {
                "psr-0": {
                    "LSS": ""
                }
            },
            "notification-url": "https://packagist.org/downloads/",
            "license": [
                "Apache-2.0"
            ],
            "authors": [
                {
                    "name": "Bryan Tong",
                    "email": "bryan@nullivex.com",
                    "homepage": "https://www.nullivex.com"
                },
                {
                    "name": "Tony Butler",
                    "email": "spudz76@gmail.com",
                    "homepage": "https://www.nullivex.com"
                }
            ],
            "description": "Array2XML conversion library credit to lalit.org",
            "homepage": "https://www.nullivex.com",
            "keywords": [
                "array",
                "array conversion",
                "xml",
                "xml conversion"
            ],
            "support": {
                "issues": "https://github.com/nullivex/lib-array2xml/issues",
                "source": "https://github.com/nullivex/lib-array2xml/tree/master"
            },
            "time": "2019-03-29T20:06:56+00:00"
        },
        {
            "name": "phar-io/manifest",
            "version": "2.0.3",
            "source": {
                "type": "git",
                "url": "https://github.com/phar-io/manifest.git",
                "reference": "97803eca37d319dfa7826cc2437fc020857acb53"
            },
            "dist": {
                "type": "zip",
                "url": "https://api.github.com/repos/phar-io/manifest/zipball/97803eca37d319dfa7826cc2437fc020857acb53",
                "reference": "97803eca37d319dfa7826cc2437fc020857acb53",
                "shasum": ""
            },
            "require": {
                "ext-dom": "*",
                "ext-phar": "*",
                "ext-xmlwriter": "*",
                "phar-io/version": "^3.0.1",
                "php": "^7.2 || ^8.0"
            },
            "type": "library",
            "extra": {
                "branch-alias": {
                    "dev-master": "2.0.x-dev"
                }
            },
            "autoload": {
                "classmap": [
                    "src/"
                ]
            },
            "notification-url": "https://packagist.org/downloads/",
            "license": [
                "BSD-3-Clause"
            ],
            "authors": [
                {
                    "name": "Arne Blankerts",
                    "email": "arne@blankerts.de",
                    "role": "Developer"
                },
                {
                    "name": "Sebastian Heuer",
                    "email": "sebastian@phpeople.de",
                    "role": "Developer"
                },
                {
                    "name": "Sebastian Bergmann",
                    "email": "sebastian@phpunit.de",
                    "role": "Developer"
                }
            ],
            "description": "Component for reading phar.io manifest information from a PHP Archive (PHAR)",
            "support": {
                "issues": "https://github.com/phar-io/manifest/issues",
                "source": "https://github.com/phar-io/manifest/tree/2.0.3"
            },
            "time": "2021-07-20T11:28:43+00:00"
        },
        {
            "name": "phar-io/version",
            "version": "3.1.0",
            "source": {
                "type": "git",
                "url": "https://github.com/phar-io/version.git",
                "reference": "bae7c545bef187884426f042434e561ab1ddb182"
            },
            "dist": {
                "type": "zip",
                "url": "https://api.github.com/repos/phar-io/version/zipball/bae7c545bef187884426f042434e561ab1ddb182",
                "reference": "bae7c545bef187884426f042434e561ab1ddb182",
                "shasum": ""
            },
            "require": {
                "php": "^7.2 || ^8.0"
            },
            "type": "library",
            "autoload": {
                "classmap": [
                    "src/"
                ]
            },
            "notification-url": "https://packagist.org/downloads/",
            "license": [
                "BSD-3-Clause"
            ],
            "authors": [
                {
                    "name": "Arne Blankerts",
                    "email": "arne@blankerts.de",
                    "role": "Developer"
                },
                {
                    "name": "Sebastian Heuer",
                    "email": "sebastian@phpeople.de",
                    "role": "Developer"
                },
                {
                    "name": "Sebastian Bergmann",
                    "email": "sebastian@phpunit.de",
                    "role": "Developer"
                }
            ],
            "description": "Library for handling version information and constraints",
            "support": {
                "issues": "https://github.com/phar-io/version/issues",
                "source": "https://github.com/phar-io/version/tree/3.1.0"
            },
            "time": "2021-02-23T14:00:09+00:00"
        },
        {
            "name": "phpdocumentor/reflection-common",
            "version": "2.2.0",
            "source": {
                "type": "git",
                "url": "https://github.com/phpDocumentor/ReflectionCommon.git",
                "reference": "1d01c49d4ed62f25aa84a747ad35d5a16924662b"
            },
            "dist": {
                "type": "zip",
                "url": "https://api.github.com/repos/phpDocumentor/ReflectionCommon/zipball/1d01c49d4ed62f25aa84a747ad35d5a16924662b",
                "reference": "1d01c49d4ed62f25aa84a747ad35d5a16924662b",
                "shasum": ""
            },
            "require": {
                "php": "^7.2 || ^8.0"
            },
            "type": "library",
            "extra": {
                "branch-alias": {
                    "dev-2.x": "2.x-dev"
                }
            },
            "autoload": {
                "psr-4": {
                    "phpDocumentor\\Reflection\\": "src/"
                }
            },
            "notification-url": "https://packagist.org/downloads/",
            "license": [
                "MIT"
            ],
            "authors": [
                {
                    "name": "Jaap van Otterdijk",
                    "email": "opensource@ijaap.nl"
                }
            ],
            "description": "Common reflection classes used by phpdocumentor to reflect the code structure",
            "homepage": "http://www.phpdoc.org",
            "keywords": [
                "FQSEN",
                "phpDocumentor",
                "phpdoc",
                "reflection",
                "static analysis"
            ],
            "support": {
                "issues": "https://github.com/phpDocumentor/ReflectionCommon/issues",
                "source": "https://github.com/phpDocumentor/ReflectionCommon/tree/2.x"
            },
            "time": "2020-06-27T09:03:43+00:00"
        },
        {
            "name": "phpdocumentor/reflection-docblock",
            "version": "5.2.2",
            "source": {
                "type": "git",
                "url": "https://github.com/phpDocumentor/ReflectionDocBlock.git",
                "reference": "069a785b2141f5bcf49f3e353548dc1cce6df556"
            },
            "dist": {
                "type": "zip",
                "url": "https://api.github.com/repos/phpDocumentor/ReflectionDocBlock/zipball/069a785b2141f5bcf49f3e353548dc1cce6df556",
                "reference": "069a785b2141f5bcf49f3e353548dc1cce6df556",
                "shasum": ""
            },
            "require": {
                "ext-filter": "*",
                "php": "^7.2 || ^8.0",
                "phpdocumentor/reflection-common": "^2.2",
                "phpdocumentor/type-resolver": "^1.3",
                "webmozart/assert": "^1.9.1"
            },
            "require-dev": {
                "mockery/mockery": "~1.3.2"
            },
            "type": "library",
            "extra": {
                "branch-alias": {
                    "dev-master": "5.x-dev"
                }
            },
            "autoload": {
                "psr-4": {
                    "phpDocumentor\\Reflection\\": "src"
                }
            },
            "notification-url": "https://packagist.org/downloads/",
            "license": [
                "MIT"
            ],
            "authors": [
                {
                    "name": "Mike van Riel",
                    "email": "me@mikevanriel.com"
                },
                {
                    "name": "Jaap van Otterdijk",
                    "email": "account@ijaap.nl"
                }
            ],
            "description": "With this component, a library can provide support for annotations via DocBlocks or otherwise retrieve information that is embedded in a DocBlock.",
            "support": {
                "issues": "https://github.com/phpDocumentor/ReflectionDocBlock/issues",
                "source": "https://github.com/phpDocumentor/ReflectionDocBlock/tree/master"
            },
            "time": "2020-09-03T19:13:55+00:00"
        },
        {
            "name": "phpdocumentor/type-resolver",
<<<<<<< HEAD
            "version": "1.5.0",
            "source": {
                "type": "git",
                "url": "https://github.com/phpDocumentor/TypeResolver.git",
                "reference": "30f38bffc6f24293dadd1823936372dfa9e86e2f"
            },
            "dist": {
                "type": "zip",
                "url": "https://api.github.com/repos/phpDocumentor/TypeResolver/zipball/30f38bffc6f24293dadd1823936372dfa9e86e2f",
                "reference": "30f38bffc6f24293dadd1823936372dfa9e86e2f",
=======
            "version": "1.5.1",
            "source": {
                "type": "git",
                "url": "https://github.com/phpDocumentor/TypeResolver.git",
                "reference": "a12f7e301eb7258bb68acd89d4aefa05c2906cae"
            },
            "dist": {
                "type": "zip",
                "url": "https://api.github.com/repos/phpDocumentor/TypeResolver/zipball/a12f7e301eb7258bb68acd89d4aefa05c2906cae",
                "reference": "a12f7e301eb7258bb68acd89d4aefa05c2906cae",
>>>>>>> 3e7605d1
                "shasum": ""
            },
            "require": {
                "php": "^7.2 || ^8.0",
                "phpdocumentor/reflection-common": "^2.0"
            },
            "require-dev": {
                "ext-tokenizer": "*",
                "psalm/phar": "^4.8"
            },
            "type": "library",
            "extra": {
                "branch-alias": {
                    "dev-1.x": "1.x-dev"
                }
            },
            "autoload": {
                "psr-4": {
                    "phpDocumentor\\Reflection\\": "src"
                }
            },
            "notification-url": "https://packagist.org/downloads/",
            "license": [
                "MIT"
            ],
            "authors": [
                {
                    "name": "Mike van Riel",
                    "email": "me@mikevanriel.com"
                }
            ],
            "description": "A PSR-5 based resolver of Class names, Types and Structural Element Names",
            "support": {
                "issues": "https://github.com/phpDocumentor/TypeResolver/issues",
<<<<<<< HEAD
                "source": "https://github.com/phpDocumentor/TypeResolver/tree/1.5.0"
            },
            "time": "2021-09-17T15:28:14+00:00"
=======
                "source": "https://github.com/phpDocumentor/TypeResolver/tree/1.5.1"
            },
            "time": "2021-10-02T14:08:47+00:00"
>>>>>>> 3e7605d1
        },
        {
            "name": "phpspec/prophecy",
            "version": "1.14.0",
            "source": {
                "type": "git",
                "url": "https://github.com/phpspec/prophecy.git",
                "reference": "d86dfc2e2a3cd366cee475e52c6bb3bbc371aa0e"
            },
            "dist": {
                "type": "zip",
                "url": "https://api.github.com/repos/phpspec/prophecy/zipball/d86dfc2e2a3cd366cee475e52c6bb3bbc371aa0e",
                "reference": "d86dfc2e2a3cd366cee475e52c6bb3bbc371aa0e",
                "shasum": ""
            },
            "require": {
                "doctrine/instantiator": "^1.2",
                "php": "^7.2 || ~8.0, <8.2",
                "phpdocumentor/reflection-docblock": "^5.2",
                "sebastian/comparator": "^3.0 || ^4.0",
                "sebastian/recursion-context": "^3.0 || ^4.0"
            },
            "require-dev": {
                "phpspec/phpspec": "^6.0 || ^7.0",
                "phpunit/phpunit": "^8.0 || ^9.0"
            },
            "type": "library",
            "extra": {
                "branch-alias": {
                    "dev-master": "1.x-dev"
                }
            },
            "autoload": {
                "psr-4": {
                    "Prophecy\\": "src/Prophecy"
                }
            },
            "notification-url": "https://packagist.org/downloads/",
            "license": [
                "MIT"
            ],
            "authors": [
                {
                    "name": "Konstantin Kudryashov",
                    "email": "ever.zet@gmail.com",
                    "homepage": "http://everzet.com"
                },
                {
                    "name": "Marcello Duarte",
                    "email": "marcello.duarte@gmail.com"
                }
            ],
            "description": "Highly opinionated mocking framework for PHP 5.3+",
            "homepage": "https://github.com/phpspec/prophecy",
            "keywords": [
                "Double",
                "Dummy",
                "fake",
                "mock",
                "spy",
                "stub"
            ],
            "support": {
                "issues": "https://github.com/phpspec/prophecy/issues",
                "source": "https://github.com/phpspec/prophecy/tree/1.14.0"
            },
            "time": "2021-09-10T09:02:12+00:00"
        },
        {
            "name": "phpunit/php-code-coverage",
            "version": "9.2.7",
            "source": {
                "type": "git",
                "url": "https://github.com/sebastianbergmann/php-code-coverage.git",
                "reference": "d4c798ed8d51506800b441f7a13ecb0f76f12218"
            },
            "dist": {
                "type": "zip",
                "url": "https://api.github.com/repos/sebastianbergmann/php-code-coverage/zipball/d4c798ed8d51506800b441f7a13ecb0f76f12218",
                "reference": "d4c798ed8d51506800b441f7a13ecb0f76f12218",
                "shasum": ""
            },
            "require": {
                "ext-dom": "*",
                "ext-libxml": "*",
                "ext-xmlwriter": "*",
                "nikic/php-parser": "^4.12.0",
                "php": ">=7.3",
                "phpunit/php-file-iterator": "^3.0.3",
                "phpunit/php-text-template": "^2.0.2",
                "sebastian/code-unit-reverse-lookup": "^2.0.2",
                "sebastian/complexity": "^2.0",
                "sebastian/environment": "^5.1.2",
                "sebastian/lines-of-code": "^1.0.3",
                "sebastian/version": "^3.0.1",
                "theseer/tokenizer": "^1.2.0"
            },
            "require-dev": {
                "phpunit/phpunit": "^9.3"
            },
            "suggest": {
                "ext-pcov": "*",
                "ext-xdebug": "*"
            },
            "type": "library",
            "extra": {
                "branch-alias": {
                    "dev-master": "9.2-dev"
                }
            },
            "autoload": {
                "classmap": [
                    "src/"
                ]
            },
            "notification-url": "https://packagist.org/downloads/",
            "license": [
                "BSD-3-Clause"
            ],
            "authors": [
                {
                    "name": "Sebastian Bergmann",
                    "email": "sebastian@phpunit.de",
                    "role": "lead"
                }
            ],
            "description": "Library that provides collection, processing, and rendering functionality for PHP code coverage information.",
            "homepage": "https://github.com/sebastianbergmann/php-code-coverage",
            "keywords": [
                "coverage",
                "testing",
                "xunit"
            ],
            "support": {
                "issues": "https://github.com/sebastianbergmann/php-code-coverage/issues",
                "source": "https://github.com/sebastianbergmann/php-code-coverage/tree/9.2.7"
            },
            "funding": [
                {
                    "url": "https://github.com/sebastianbergmann",
                    "type": "github"
                }
            ],
            "time": "2021-09-17T05:39:03+00:00"
        },
        {
            "name": "phpunit/php-file-iterator",
            "version": "3.0.5",
            "source": {
                "type": "git",
                "url": "https://github.com/sebastianbergmann/php-file-iterator.git",
                "reference": "aa4be8575f26070b100fccb67faabb28f21f66f8"
            },
            "dist": {
                "type": "zip",
                "url": "https://api.github.com/repos/sebastianbergmann/php-file-iterator/zipball/aa4be8575f26070b100fccb67faabb28f21f66f8",
                "reference": "aa4be8575f26070b100fccb67faabb28f21f66f8",
                "shasum": ""
            },
            "require": {
                "php": ">=7.3"
            },
            "require-dev": {
                "phpunit/phpunit": "^9.3"
            },
            "type": "library",
            "extra": {
                "branch-alias": {
                    "dev-master": "3.0-dev"
                }
            },
            "autoload": {
                "classmap": [
                    "src/"
                ]
            },
            "notification-url": "https://packagist.org/downloads/",
            "license": [
                "BSD-3-Clause"
            ],
            "authors": [
                {
                    "name": "Sebastian Bergmann",
                    "email": "sebastian@phpunit.de",
                    "role": "lead"
                }
            ],
            "description": "FilterIterator implementation that filters files based on a list of suffixes.",
            "homepage": "https://github.com/sebastianbergmann/php-file-iterator/",
            "keywords": [
                "filesystem",
                "iterator"
            ],
            "support": {
                "issues": "https://github.com/sebastianbergmann/php-file-iterator/issues",
                "source": "https://github.com/sebastianbergmann/php-file-iterator/tree/3.0.5"
            },
            "funding": [
                {
                    "url": "https://github.com/sebastianbergmann",
                    "type": "github"
                }
            ],
            "time": "2020-09-28T05:57:25+00:00"
        },
        {
            "name": "phpunit/php-invoker",
            "version": "3.1.1",
            "source": {
                "type": "git",
                "url": "https://github.com/sebastianbergmann/php-invoker.git",
                "reference": "5a10147d0aaf65b58940a0b72f71c9ac0423cc67"
            },
            "dist": {
                "type": "zip",
                "url": "https://api.github.com/repos/sebastianbergmann/php-invoker/zipball/5a10147d0aaf65b58940a0b72f71c9ac0423cc67",
                "reference": "5a10147d0aaf65b58940a0b72f71c9ac0423cc67",
                "shasum": ""
            },
            "require": {
                "php": ">=7.3"
            },
            "require-dev": {
                "ext-pcntl": "*",
                "phpunit/phpunit": "^9.3"
            },
            "suggest": {
                "ext-pcntl": "*"
            },
            "type": "library",
            "extra": {
                "branch-alias": {
                    "dev-master": "3.1-dev"
                }
            },
            "autoload": {
                "classmap": [
                    "src/"
                ]
            },
            "notification-url": "https://packagist.org/downloads/",
            "license": [
                "BSD-3-Clause"
            ],
            "authors": [
                {
                    "name": "Sebastian Bergmann",
                    "email": "sebastian@phpunit.de",
                    "role": "lead"
                }
            ],
            "description": "Invoke callables with a timeout",
            "homepage": "https://github.com/sebastianbergmann/php-invoker/",
            "keywords": [
                "process"
            ],
            "support": {
                "issues": "https://github.com/sebastianbergmann/php-invoker/issues",
                "source": "https://github.com/sebastianbergmann/php-invoker/tree/3.1.1"
            },
            "funding": [
                {
                    "url": "https://github.com/sebastianbergmann",
                    "type": "github"
                }
            ],
            "time": "2020-09-28T05:58:55+00:00"
        },
        {
            "name": "phpunit/php-text-template",
            "version": "2.0.4",
            "source": {
                "type": "git",
                "url": "https://github.com/sebastianbergmann/php-text-template.git",
                "reference": "5da5f67fc95621df9ff4c4e5a84d6a8a2acf7c28"
            },
            "dist": {
                "type": "zip",
                "url": "https://api.github.com/repos/sebastianbergmann/php-text-template/zipball/5da5f67fc95621df9ff4c4e5a84d6a8a2acf7c28",
                "reference": "5da5f67fc95621df9ff4c4e5a84d6a8a2acf7c28",
                "shasum": ""
            },
            "require": {
                "php": ">=7.3"
            },
            "require-dev": {
                "phpunit/phpunit": "^9.3"
            },
            "type": "library",
            "extra": {
                "branch-alias": {
                    "dev-master": "2.0-dev"
                }
            },
            "autoload": {
                "classmap": [
                    "src/"
                ]
            },
            "notification-url": "https://packagist.org/downloads/",
            "license": [
                "BSD-3-Clause"
            ],
            "authors": [
                {
                    "name": "Sebastian Bergmann",
                    "email": "sebastian@phpunit.de",
                    "role": "lead"
                }
            ],
            "description": "Simple template engine.",
            "homepage": "https://github.com/sebastianbergmann/php-text-template/",
            "keywords": [
                "template"
            ],
            "support": {
                "issues": "https://github.com/sebastianbergmann/php-text-template/issues",
                "source": "https://github.com/sebastianbergmann/php-text-template/tree/2.0.4"
            },
            "funding": [
                {
                    "url": "https://github.com/sebastianbergmann",
                    "type": "github"
                }
            ],
            "time": "2020-10-26T05:33:50+00:00"
        },
        {
            "name": "phpunit/php-timer",
            "version": "5.0.3",
            "source": {
                "type": "git",
                "url": "https://github.com/sebastianbergmann/php-timer.git",
                "reference": "5a63ce20ed1b5bf577850e2c4e87f4aa902afbd2"
            },
            "dist": {
                "type": "zip",
                "url": "https://api.github.com/repos/sebastianbergmann/php-timer/zipball/5a63ce20ed1b5bf577850e2c4e87f4aa902afbd2",
                "reference": "5a63ce20ed1b5bf577850e2c4e87f4aa902afbd2",
                "shasum": ""
            },
            "require": {
                "php": ">=7.3"
            },
            "require-dev": {
                "phpunit/phpunit": "^9.3"
            },
            "type": "library",
            "extra": {
                "branch-alias": {
                    "dev-master": "5.0-dev"
                }
            },
            "autoload": {
                "classmap": [
                    "src/"
                ]
            },
            "notification-url": "https://packagist.org/downloads/",
            "license": [
                "BSD-3-Clause"
            ],
            "authors": [
                {
                    "name": "Sebastian Bergmann",
                    "email": "sebastian@phpunit.de",
                    "role": "lead"
                }
            ],
            "description": "Utility class for timing",
            "homepage": "https://github.com/sebastianbergmann/php-timer/",
            "keywords": [
                "timer"
            ],
            "support": {
                "issues": "https://github.com/sebastianbergmann/php-timer/issues",
                "source": "https://github.com/sebastianbergmann/php-timer/tree/5.0.3"
            },
            "funding": [
                {
                    "url": "https://github.com/sebastianbergmann",
                    "type": "github"
                }
            ],
            "time": "2020-10-26T13:16:10+00:00"
        },
        {
            "name": "phpunit/phpunit",
            "version": "9.5.6",
            "source": {
                "type": "git",
                "url": "https://github.com/sebastianbergmann/phpunit.git",
                "reference": "fb9b8333f14e3dce976a60ef6a7e05c7c7ed8bfb"
            },
            "dist": {
                "type": "zip",
                "url": "https://api.github.com/repos/sebastianbergmann/phpunit/zipball/fb9b8333f14e3dce976a60ef6a7e05c7c7ed8bfb",
                "reference": "fb9b8333f14e3dce976a60ef6a7e05c7c7ed8bfb",
                "shasum": ""
            },
            "require": {
                "doctrine/instantiator": "^1.3.1",
                "ext-dom": "*",
                "ext-json": "*",
                "ext-libxml": "*",
                "ext-mbstring": "*",
                "ext-xml": "*",
                "ext-xmlwriter": "*",
                "myclabs/deep-copy": "^1.10.1",
                "phar-io/manifest": "^2.0.1",
                "phar-io/version": "^3.0.2",
                "php": ">=7.3",
                "phpspec/prophecy": "^1.12.1",
                "phpunit/php-code-coverage": "^9.2.3",
                "phpunit/php-file-iterator": "^3.0.5",
                "phpunit/php-invoker": "^3.1.1",
                "phpunit/php-text-template": "^2.0.3",
                "phpunit/php-timer": "^5.0.2",
                "sebastian/cli-parser": "^1.0.1",
                "sebastian/code-unit": "^1.0.6",
                "sebastian/comparator": "^4.0.5",
                "sebastian/diff": "^4.0.3",
                "sebastian/environment": "^5.1.3",
                "sebastian/exporter": "^4.0.3",
                "sebastian/global-state": "^5.0.1",
                "sebastian/object-enumerator": "^4.0.3",
                "sebastian/resource-operations": "^3.0.3",
                "sebastian/type": "^2.3.4",
                "sebastian/version": "^3.0.2"
            },
            "require-dev": {
                "ext-pdo": "*",
                "phpspec/prophecy-phpunit": "^2.0.1"
            },
            "suggest": {
                "ext-soap": "*",
                "ext-xdebug": "*"
            },
            "bin": [
                "phpunit"
            ],
            "type": "library",
            "extra": {
                "branch-alias": {
                    "dev-master": "9.5-dev"
                }
            },
            "autoload": {
                "classmap": [
                    "src/"
                ],
                "files": [
                    "src/Framework/Assert/Functions.php"
                ]
            },
            "notification-url": "https://packagist.org/downloads/",
            "license": [
                "BSD-3-Clause"
            ],
            "authors": [
                {
                    "name": "Sebastian Bergmann",
                    "email": "sebastian@phpunit.de",
                    "role": "lead"
                }
            ],
            "description": "The PHP Unit Testing framework.",
            "homepage": "https://phpunit.de/",
            "keywords": [
                "phpunit",
                "testing",
                "xunit"
            ],
            "support": {
                "issues": "https://github.com/sebastianbergmann/phpunit/issues",
                "source": "https://github.com/sebastianbergmann/phpunit/tree/9.5.6"
            },
            "funding": [
                {
                    "url": "https://phpunit.de/donate.html",
                    "type": "custom"
                },
                {
                    "url": "https://github.com/sebastianbergmann",
                    "type": "github"
                }
            ],
            "time": "2021-06-23T05:14:38+00:00"
        },
        {
            "name": "psr/container",
            "version": "1.1.1",
            "source": {
                "type": "git",
                "url": "https://github.com/php-fig/container.git",
                "reference": "8622567409010282b7aeebe4bb841fe98b58dcaf"
            },
            "dist": {
                "type": "zip",
                "url": "https://api.github.com/repos/php-fig/container/zipball/8622567409010282b7aeebe4bb841fe98b58dcaf",
                "reference": "8622567409010282b7aeebe4bb841fe98b58dcaf",
                "shasum": ""
            },
            "require": {
                "php": ">=7.2.0"
            },
            "type": "library",
            "autoload": {
                "psr-4": {
                    "Psr\\Container\\": "src/"
                }
            },
            "notification-url": "https://packagist.org/downloads/",
            "license": [
                "MIT"
            ],
            "authors": [
                {
                    "name": "PHP-FIG",
                    "homepage": "https://www.php-fig.org/"
                }
            ],
            "description": "Common Container Interface (PHP FIG PSR-11)",
            "homepage": "https://github.com/php-fig/container",
            "keywords": [
                "PSR-11",
                "container",
                "container-interface",
                "container-interop",
                "psr"
            ],
            "support": {
                "issues": "https://github.com/php-fig/container/issues",
                "source": "https://github.com/php-fig/container/tree/1.1.1"
            },
            "time": "2021-03-05T17:36:06+00:00"
        },
        {
            "name": "sebastian/cli-parser",
            "version": "1.0.1",
            "source": {
                "type": "git",
                "url": "https://github.com/sebastianbergmann/cli-parser.git",
                "reference": "442e7c7e687e42adc03470c7b668bc4b2402c0b2"
            },
            "dist": {
                "type": "zip",
                "url": "https://api.github.com/repos/sebastianbergmann/cli-parser/zipball/442e7c7e687e42adc03470c7b668bc4b2402c0b2",
                "reference": "442e7c7e687e42adc03470c7b668bc4b2402c0b2",
                "shasum": ""
            },
            "require": {
                "php": ">=7.3"
            },
            "require-dev": {
                "phpunit/phpunit": "^9.3"
            },
            "type": "library",
            "extra": {
                "branch-alias": {
                    "dev-master": "1.0-dev"
                }
            },
            "autoload": {
                "classmap": [
                    "src/"
                ]
            },
            "notification-url": "https://packagist.org/downloads/",
            "license": [
                "BSD-3-Clause"
            ],
            "authors": [
                {
                    "name": "Sebastian Bergmann",
                    "email": "sebastian@phpunit.de",
                    "role": "lead"
                }
            ],
            "description": "Library for parsing CLI options",
            "homepage": "https://github.com/sebastianbergmann/cli-parser",
            "support": {
                "issues": "https://github.com/sebastianbergmann/cli-parser/issues",
                "source": "https://github.com/sebastianbergmann/cli-parser/tree/1.0.1"
            },
            "funding": [
                {
                    "url": "https://github.com/sebastianbergmann",
                    "type": "github"
                }
            ],
            "time": "2020-09-28T06:08:49+00:00"
        },
        {
            "name": "sebastian/code-unit",
            "version": "1.0.8",
            "source": {
                "type": "git",
                "url": "https://github.com/sebastianbergmann/code-unit.git",
                "reference": "1fc9f64c0927627ef78ba436c9b17d967e68e120"
            },
            "dist": {
                "type": "zip",
                "url": "https://api.github.com/repos/sebastianbergmann/code-unit/zipball/1fc9f64c0927627ef78ba436c9b17d967e68e120",
                "reference": "1fc9f64c0927627ef78ba436c9b17d967e68e120",
                "shasum": ""
            },
            "require": {
                "php": ">=7.3"
            },
            "require-dev": {
                "phpunit/phpunit": "^9.3"
            },
            "type": "library",
            "extra": {
                "branch-alias": {
                    "dev-master": "1.0-dev"
                }
            },
            "autoload": {
                "classmap": [
                    "src/"
                ]
            },
            "notification-url": "https://packagist.org/downloads/",
            "license": [
                "BSD-3-Clause"
            ],
            "authors": [
                {
                    "name": "Sebastian Bergmann",
                    "email": "sebastian@phpunit.de",
                    "role": "lead"
                }
            ],
            "description": "Collection of value objects that represent the PHP code units",
            "homepage": "https://github.com/sebastianbergmann/code-unit",
            "support": {
                "issues": "https://github.com/sebastianbergmann/code-unit/issues",
                "source": "https://github.com/sebastianbergmann/code-unit/tree/1.0.8"
            },
            "funding": [
                {
                    "url": "https://github.com/sebastianbergmann",
                    "type": "github"
                }
            ],
            "time": "2020-10-26T13:08:54+00:00"
        },
        {
            "name": "sebastian/code-unit-reverse-lookup",
            "version": "2.0.3",
            "source": {
                "type": "git",
                "url": "https://github.com/sebastianbergmann/code-unit-reverse-lookup.git",
                "reference": "ac91f01ccec49fb77bdc6fd1e548bc70f7faa3e5"
            },
            "dist": {
                "type": "zip",
                "url": "https://api.github.com/repos/sebastianbergmann/code-unit-reverse-lookup/zipball/ac91f01ccec49fb77bdc6fd1e548bc70f7faa3e5",
                "reference": "ac91f01ccec49fb77bdc6fd1e548bc70f7faa3e5",
                "shasum": ""
            },
            "require": {
                "php": ">=7.3"
            },
            "require-dev": {
                "phpunit/phpunit": "^9.3"
            },
            "type": "library",
            "extra": {
                "branch-alias": {
                    "dev-master": "2.0-dev"
                }
            },
            "autoload": {
                "classmap": [
                    "src/"
                ]
            },
            "notification-url": "https://packagist.org/downloads/",
            "license": [
                "BSD-3-Clause"
            ],
            "authors": [
                {
                    "name": "Sebastian Bergmann",
                    "email": "sebastian@phpunit.de"
                }
            ],
            "description": "Looks up which function or method a line of code belongs to",
            "homepage": "https://github.com/sebastianbergmann/code-unit-reverse-lookup/",
            "support": {
                "issues": "https://github.com/sebastianbergmann/code-unit-reverse-lookup/issues",
                "source": "https://github.com/sebastianbergmann/code-unit-reverse-lookup/tree/2.0.3"
            },
            "funding": [
                {
                    "url": "https://github.com/sebastianbergmann",
                    "type": "github"
                }
            ],
            "time": "2020-09-28T05:30:19+00:00"
        },
        {
            "name": "sebastian/comparator",
            "version": "4.0.6",
            "source": {
                "type": "git",
                "url": "https://github.com/sebastianbergmann/comparator.git",
                "reference": "55f4261989e546dc112258c7a75935a81a7ce382"
            },
            "dist": {
                "type": "zip",
                "url": "https://api.github.com/repos/sebastianbergmann/comparator/zipball/55f4261989e546dc112258c7a75935a81a7ce382",
                "reference": "55f4261989e546dc112258c7a75935a81a7ce382",
                "shasum": ""
            },
            "require": {
                "php": ">=7.3",
                "sebastian/diff": "^4.0",
                "sebastian/exporter": "^4.0"
            },
            "require-dev": {
                "phpunit/phpunit": "^9.3"
            },
            "type": "library",
            "extra": {
                "branch-alias": {
                    "dev-master": "4.0-dev"
                }
            },
            "autoload": {
                "classmap": [
                    "src/"
                ]
            },
            "notification-url": "https://packagist.org/downloads/",
            "license": [
                "BSD-3-Clause"
            ],
            "authors": [
                {
                    "name": "Sebastian Bergmann",
                    "email": "sebastian@phpunit.de"
                },
                {
                    "name": "Jeff Welch",
                    "email": "whatthejeff@gmail.com"
                },
                {
                    "name": "Volker Dusch",
                    "email": "github@wallbash.com"
                },
                {
                    "name": "Bernhard Schussek",
                    "email": "bschussek@2bepublished.at"
                }
            ],
            "description": "Provides the functionality to compare PHP values for equality",
            "homepage": "https://github.com/sebastianbergmann/comparator",
            "keywords": [
                "comparator",
                "compare",
                "equality"
            ],
            "support": {
                "issues": "https://github.com/sebastianbergmann/comparator/issues",
                "source": "https://github.com/sebastianbergmann/comparator/tree/4.0.6"
            },
            "funding": [
                {
                    "url": "https://github.com/sebastianbergmann",
                    "type": "github"
                }
            ],
            "time": "2020-10-26T15:49:45+00:00"
        },
        {
            "name": "sebastian/complexity",
            "version": "2.0.2",
            "source": {
                "type": "git",
                "url": "https://github.com/sebastianbergmann/complexity.git",
                "reference": "739b35e53379900cc9ac327b2147867b8b6efd88"
            },
            "dist": {
                "type": "zip",
                "url": "https://api.github.com/repos/sebastianbergmann/complexity/zipball/739b35e53379900cc9ac327b2147867b8b6efd88",
                "reference": "739b35e53379900cc9ac327b2147867b8b6efd88",
                "shasum": ""
            },
            "require": {
                "nikic/php-parser": "^4.7",
                "php": ">=7.3"
            },
            "require-dev": {
                "phpunit/phpunit": "^9.3"
            },
            "type": "library",
            "extra": {
                "branch-alias": {
                    "dev-master": "2.0-dev"
                }
            },
            "autoload": {
                "classmap": [
                    "src/"
                ]
            },
            "notification-url": "https://packagist.org/downloads/",
            "license": [
                "BSD-3-Clause"
            ],
            "authors": [
                {
                    "name": "Sebastian Bergmann",
                    "email": "sebastian@phpunit.de",
                    "role": "lead"
                }
            ],
            "description": "Library for calculating the complexity of PHP code units",
            "homepage": "https://github.com/sebastianbergmann/complexity",
            "support": {
                "issues": "https://github.com/sebastianbergmann/complexity/issues",
                "source": "https://github.com/sebastianbergmann/complexity/tree/2.0.2"
            },
            "funding": [
                {
                    "url": "https://github.com/sebastianbergmann",
                    "type": "github"
                }
            ],
            "time": "2020-10-26T15:52:27+00:00"
        },
        {
            "name": "sebastian/diff",
            "version": "4.0.4",
            "source": {
                "type": "git",
                "url": "https://github.com/sebastianbergmann/diff.git",
                "reference": "3461e3fccc7cfdfc2720be910d3bd73c69be590d"
            },
            "dist": {
                "type": "zip",
                "url": "https://api.github.com/repos/sebastianbergmann/diff/zipball/3461e3fccc7cfdfc2720be910d3bd73c69be590d",
                "reference": "3461e3fccc7cfdfc2720be910d3bd73c69be590d",
                "shasum": ""
            },
            "require": {
                "php": ">=7.3"
            },
            "require-dev": {
                "phpunit/phpunit": "^9.3",
                "symfony/process": "^4.2 || ^5"
            },
            "type": "library",
            "extra": {
                "branch-alias": {
                    "dev-master": "4.0-dev"
                }
            },
            "autoload": {
                "classmap": [
                    "src/"
                ]
            },
            "notification-url": "https://packagist.org/downloads/",
            "license": [
                "BSD-3-Clause"
            ],
            "authors": [
                {
                    "name": "Sebastian Bergmann",
                    "email": "sebastian@phpunit.de"
                },
                {
                    "name": "Kore Nordmann",
                    "email": "mail@kore-nordmann.de"
                }
            ],
            "description": "Diff implementation",
            "homepage": "https://github.com/sebastianbergmann/diff",
            "keywords": [
                "diff",
                "udiff",
                "unidiff",
                "unified diff"
            ],
            "support": {
                "issues": "https://github.com/sebastianbergmann/diff/issues",
                "source": "https://github.com/sebastianbergmann/diff/tree/4.0.4"
            },
            "funding": [
                {
                    "url": "https://github.com/sebastianbergmann",
                    "type": "github"
                }
            ],
            "time": "2020-10-26T13:10:38+00:00"
        },
        {
            "name": "sebastian/environment",
            "version": "5.1.3",
            "source": {
                "type": "git",
                "url": "https://github.com/sebastianbergmann/environment.git",
                "reference": "388b6ced16caa751030f6a69e588299fa09200ac"
            },
            "dist": {
                "type": "zip",
                "url": "https://api.github.com/repos/sebastianbergmann/environment/zipball/388b6ced16caa751030f6a69e588299fa09200ac",
                "reference": "388b6ced16caa751030f6a69e588299fa09200ac",
                "shasum": ""
            },
            "require": {
                "php": ">=7.3"
            },
            "require-dev": {
                "phpunit/phpunit": "^9.3"
            },
            "suggest": {
                "ext-posix": "*"
            },
            "type": "library",
            "extra": {
                "branch-alias": {
                    "dev-master": "5.1-dev"
                }
            },
            "autoload": {
                "classmap": [
                    "src/"
                ]
            },
            "notification-url": "https://packagist.org/downloads/",
            "license": [
                "BSD-3-Clause"
            ],
            "authors": [
                {
                    "name": "Sebastian Bergmann",
                    "email": "sebastian@phpunit.de"
                }
            ],
            "description": "Provides functionality to handle HHVM/PHP environments",
            "homepage": "http://www.github.com/sebastianbergmann/environment",
            "keywords": [
                "Xdebug",
                "environment",
                "hhvm"
            ],
            "support": {
                "issues": "https://github.com/sebastianbergmann/environment/issues",
                "source": "https://github.com/sebastianbergmann/environment/tree/5.1.3"
            },
            "funding": [
                {
                    "url": "https://github.com/sebastianbergmann",
                    "type": "github"
                }
            ],
            "time": "2020-09-28T05:52:38+00:00"
        },
        {
            "name": "sebastian/exporter",
            "version": "4.0.3",
            "source": {
                "type": "git",
                "url": "https://github.com/sebastianbergmann/exporter.git",
                "reference": "d89cc98761b8cb5a1a235a6b703ae50d34080e65"
            },
            "dist": {
                "type": "zip",
                "url": "https://api.github.com/repos/sebastianbergmann/exporter/zipball/d89cc98761b8cb5a1a235a6b703ae50d34080e65",
                "reference": "d89cc98761b8cb5a1a235a6b703ae50d34080e65",
                "shasum": ""
            },
            "require": {
                "php": ">=7.3",
                "sebastian/recursion-context": "^4.0"
            },
            "require-dev": {
                "ext-mbstring": "*",
                "phpunit/phpunit": "^9.3"
            },
            "type": "library",
            "extra": {
                "branch-alias": {
                    "dev-master": "4.0-dev"
                }
            },
            "autoload": {
                "classmap": [
                    "src/"
                ]
            },
            "notification-url": "https://packagist.org/downloads/",
            "license": [
                "BSD-3-Clause"
            ],
            "authors": [
                {
                    "name": "Sebastian Bergmann",
                    "email": "sebastian@phpunit.de"
                },
                {
                    "name": "Jeff Welch",
                    "email": "whatthejeff@gmail.com"
                },
                {
                    "name": "Volker Dusch",
                    "email": "github@wallbash.com"
                },
                {
                    "name": "Adam Harvey",
                    "email": "aharvey@php.net"
                },
                {
                    "name": "Bernhard Schussek",
                    "email": "bschussek@gmail.com"
                }
            ],
            "description": "Provides the functionality to export PHP variables for visualization",
            "homepage": "http://www.github.com/sebastianbergmann/exporter",
            "keywords": [
                "export",
                "exporter"
            ],
            "support": {
                "issues": "https://github.com/sebastianbergmann/exporter/issues",
                "source": "https://github.com/sebastianbergmann/exporter/tree/4.0.3"
            },
            "funding": [
                {
                    "url": "https://github.com/sebastianbergmann",
                    "type": "github"
                }
            ],
            "time": "2020-09-28T05:24:23+00:00"
        },
        {
            "name": "sebastian/global-state",
            "version": "5.0.3",
            "source": {
                "type": "git",
                "url": "https://github.com/sebastianbergmann/global-state.git",
                "reference": "23bd5951f7ff26f12d4e3242864df3e08dec4e49"
            },
            "dist": {
                "type": "zip",
                "url": "https://api.github.com/repos/sebastianbergmann/global-state/zipball/23bd5951f7ff26f12d4e3242864df3e08dec4e49",
                "reference": "23bd5951f7ff26f12d4e3242864df3e08dec4e49",
                "shasum": ""
            },
            "require": {
                "php": ">=7.3",
                "sebastian/object-reflector": "^2.0",
                "sebastian/recursion-context": "^4.0"
            },
            "require-dev": {
                "ext-dom": "*",
                "phpunit/phpunit": "^9.3"
            },
            "suggest": {
                "ext-uopz": "*"
            },
            "type": "library",
            "extra": {
                "branch-alias": {
                    "dev-master": "5.0-dev"
                }
            },
            "autoload": {
                "classmap": [
                    "src/"
                ]
            },
            "notification-url": "https://packagist.org/downloads/",
            "license": [
                "BSD-3-Clause"
            ],
            "authors": [
                {
                    "name": "Sebastian Bergmann",
                    "email": "sebastian@phpunit.de"
                }
            ],
            "description": "Snapshotting of global state",
            "homepage": "http://www.github.com/sebastianbergmann/global-state",
            "keywords": [
                "global state"
            ],
            "support": {
                "issues": "https://github.com/sebastianbergmann/global-state/issues",
                "source": "https://github.com/sebastianbergmann/global-state/tree/5.0.3"
            },
            "funding": [
                {
                    "url": "https://github.com/sebastianbergmann",
                    "type": "github"
                }
            ],
            "time": "2021-06-11T13:31:12+00:00"
        },
        {
            "name": "sebastian/lines-of-code",
            "version": "1.0.3",
            "source": {
                "type": "git",
                "url": "https://github.com/sebastianbergmann/lines-of-code.git",
                "reference": "c1c2e997aa3146983ed888ad08b15470a2e22ecc"
            },
            "dist": {
                "type": "zip",
                "url": "https://api.github.com/repos/sebastianbergmann/lines-of-code/zipball/c1c2e997aa3146983ed888ad08b15470a2e22ecc",
                "reference": "c1c2e997aa3146983ed888ad08b15470a2e22ecc",
                "shasum": ""
            },
            "require": {
                "nikic/php-parser": "^4.6",
                "php": ">=7.3"
            },
            "require-dev": {
                "phpunit/phpunit": "^9.3"
            },
            "type": "library",
            "extra": {
                "branch-alias": {
                    "dev-master": "1.0-dev"
                }
            },
            "autoload": {
                "classmap": [
                    "src/"
                ]
            },
            "notification-url": "https://packagist.org/downloads/",
            "license": [
                "BSD-3-Clause"
            ],
            "authors": [
                {
                    "name": "Sebastian Bergmann",
                    "email": "sebastian@phpunit.de",
                    "role": "lead"
                }
            ],
            "description": "Library for counting the lines of code in PHP source code",
            "homepage": "https://github.com/sebastianbergmann/lines-of-code",
            "support": {
                "issues": "https://github.com/sebastianbergmann/lines-of-code/issues",
                "source": "https://github.com/sebastianbergmann/lines-of-code/tree/1.0.3"
            },
            "funding": [
                {
                    "url": "https://github.com/sebastianbergmann",
                    "type": "github"
                }
            ],
            "time": "2020-11-28T06:42:11+00:00"
        },
        {
            "name": "sebastian/object-enumerator",
            "version": "4.0.4",
            "source": {
                "type": "git",
                "url": "https://github.com/sebastianbergmann/object-enumerator.git",
                "reference": "5c9eeac41b290a3712d88851518825ad78f45c71"
            },
            "dist": {
                "type": "zip",
                "url": "https://api.github.com/repos/sebastianbergmann/object-enumerator/zipball/5c9eeac41b290a3712d88851518825ad78f45c71",
                "reference": "5c9eeac41b290a3712d88851518825ad78f45c71",
                "shasum": ""
            },
            "require": {
                "php": ">=7.3",
                "sebastian/object-reflector": "^2.0",
                "sebastian/recursion-context": "^4.0"
            },
            "require-dev": {
                "phpunit/phpunit": "^9.3"
            },
            "type": "library",
            "extra": {
                "branch-alias": {
                    "dev-master": "4.0-dev"
                }
            },
            "autoload": {
                "classmap": [
                    "src/"
                ]
            },
            "notification-url": "https://packagist.org/downloads/",
            "license": [
                "BSD-3-Clause"
            ],
            "authors": [
                {
                    "name": "Sebastian Bergmann",
                    "email": "sebastian@phpunit.de"
                }
            ],
            "description": "Traverses array structures and object graphs to enumerate all referenced objects",
            "homepage": "https://github.com/sebastianbergmann/object-enumerator/",
            "support": {
                "issues": "https://github.com/sebastianbergmann/object-enumerator/issues",
                "source": "https://github.com/sebastianbergmann/object-enumerator/tree/4.0.4"
            },
            "funding": [
                {
                    "url": "https://github.com/sebastianbergmann",
                    "type": "github"
                }
            ],
            "time": "2020-10-26T13:12:34+00:00"
        },
        {
            "name": "sebastian/object-reflector",
            "version": "2.0.4",
            "source": {
                "type": "git",
                "url": "https://github.com/sebastianbergmann/object-reflector.git",
                "reference": "b4f479ebdbf63ac605d183ece17d8d7fe49c15c7"
            },
            "dist": {
                "type": "zip",
                "url": "https://api.github.com/repos/sebastianbergmann/object-reflector/zipball/b4f479ebdbf63ac605d183ece17d8d7fe49c15c7",
                "reference": "b4f479ebdbf63ac605d183ece17d8d7fe49c15c7",
                "shasum": ""
            },
            "require": {
                "php": ">=7.3"
            },
            "require-dev": {
                "phpunit/phpunit": "^9.3"
            },
            "type": "library",
            "extra": {
                "branch-alias": {
                    "dev-master": "2.0-dev"
                }
            },
            "autoload": {
                "classmap": [
                    "src/"
                ]
            },
            "notification-url": "https://packagist.org/downloads/",
            "license": [
                "BSD-3-Clause"
            ],
            "authors": [
                {
                    "name": "Sebastian Bergmann",
                    "email": "sebastian@phpunit.de"
                }
            ],
            "description": "Allows reflection of object attributes, including inherited and non-public ones",
            "homepage": "https://github.com/sebastianbergmann/object-reflector/",
            "support": {
                "issues": "https://github.com/sebastianbergmann/object-reflector/issues",
                "source": "https://github.com/sebastianbergmann/object-reflector/tree/2.0.4"
            },
            "funding": [
                {
                    "url": "https://github.com/sebastianbergmann",
                    "type": "github"
                }
            ],
            "time": "2020-10-26T13:14:26+00:00"
        },
        {
            "name": "sebastian/recursion-context",
            "version": "4.0.4",
            "source": {
                "type": "git",
                "url": "https://github.com/sebastianbergmann/recursion-context.git",
                "reference": "cd9d8cf3c5804de4341c283ed787f099f5506172"
            },
            "dist": {
                "type": "zip",
                "url": "https://api.github.com/repos/sebastianbergmann/recursion-context/zipball/cd9d8cf3c5804de4341c283ed787f099f5506172",
                "reference": "cd9d8cf3c5804de4341c283ed787f099f5506172",
                "shasum": ""
            },
            "require": {
                "php": ">=7.3"
            },
            "require-dev": {
                "phpunit/phpunit": "^9.3"
            },
            "type": "library",
            "extra": {
                "branch-alias": {
                    "dev-master": "4.0-dev"
                }
            },
            "autoload": {
                "classmap": [
                    "src/"
                ]
            },
            "notification-url": "https://packagist.org/downloads/",
            "license": [
                "BSD-3-Clause"
            ],
            "authors": [
                {
                    "name": "Sebastian Bergmann",
                    "email": "sebastian@phpunit.de"
                },
                {
                    "name": "Jeff Welch",
                    "email": "whatthejeff@gmail.com"
                },
                {
                    "name": "Adam Harvey",
                    "email": "aharvey@php.net"
                }
            ],
            "description": "Provides functionality to recursively process PHP variables",
            "homepage": "http://www.github.com/sebastianbergmann/recursion-context",
            "support": {
                "issues": "https://github.com/sebastianbergmann/recursion-context/issues",
                "source": "https://github.com/sebastianbergmann/recursion-context/tree/4.0.4"
            },
            "funding": [
                {
                    "url": "https://github.com/sebastianbergmann",
                    "type": "github"
                }
            ],
            "time": "2020-10-26T13:17:30+00:00"
        },
        {
            "name": "sebastian/resource-operations",
            "version": "3.0.3",
            "source": {
                "type": "git",
                "url": "https://github.com/sebastianbergmann/resource-operations.git",
                "reference": "0f4443cb3a1d92ce809899753bc0d5d5a8dd19a8"
            },
            "dist": {
                "type": "zip",
                "url": "https://api.github.com/repos/sebastianbergmann/resource-operations/zipball/0f4443cb3a1d92ce809899753bc0d5d5a8dd19a8",
                "reference": "0f4443cb3a1d92ce809899753bc0d5d5a8dd19a8",
                "shasum": ""
            },
            "require": {
                "php": ">=7.3"
            },
            "require-dev": {
                "phpunit/phpunit": "^9.0"
            },
            "type": "library",
            "extra": {
                "branch-alias": {
                    "dev-master": "3.0-dev"
                }
            },
            "autoload": {
                "classmap": [
                    "src/"
                ]
            },
            "notification-url": "https://packagist.org/downloads/",
            "license": [
                "BSD-3-Clause"
            ],
            "authors": [
                {
                    "name": "Sebastian Bergmann",
                    "email": "sebastian@phpunit.de"
                }
            ],
            "description": "Provides a list of PHP built-in functions that operate on resources",
            "homepage": "https://www.github.com/sebastianbergmann/resource-operations",
            "support": {
                "issues": "https://github.com/sebastianbergmann/resource-operations/issues",
                "source": "https://github.com/sebastianbergmann/resource-operations/tree/3.0.3"
            },
            "funding": [
                {
                    "url": "https://github.com/sebastianbergmann",
                    "type": "github"
                }
            ],
            "time": "2020-09-28T06:45:17+00:00"
        },
        {
            "name": "sebastian/type",
            "version": "2.3.4",
            "source": {
                "type": "git",
                "url": "https://github.com/sebastianbergmann/type.git",
                "reference": "b8cd8a1c753c90bc1a0f5372170e3e489136f914"
            },
            "dist": {
                "type": "zip",
                "url": "https://api.github.com/repos/sebastianbergmann/type/zipball/b8cd8a1c753c90bc1a0f5372170e3e489136f914",
                "reference": "b8cd8a1c753c90bc1a0f5372170e3e489136f914",
                "shasum": ""
            },
            "require": {
                "php": ">=7.3"
            },
            "require-dev": {
                "phpunit/phpunit": "^9.3"
            },
            "type": "library",
            "extra": {
                "branch-alias": {
                    "dev-master": "2.3-dev"
                }
            },
            "autoload": {
                "classmap": [
                    "src/"
                ]
            },
            "notification-url": "https://packagist.org/downloads/",
            "license": [
                "BSD-3-Clause"
            ],
            "authors": [
                {
                    "name": "Sebastian Bergmann",
                    "email": "sebastian@phpunit.de",
                    "role": "lead"
                }
            ],
            "description": "Collection of value objects that represent the types of the PHP type system",
            "homepage": "https://github.com/sebastianbergmann/type",
            "support": {
                "issues": "https://github.com/sebastianbergmann/type/issues",
                "source": "https://github.com/sebastianbergmann/type/tree/2.3.4"
            },
            "funding": [
                {
                    "url": "https://github.com/sebastianbergmann",
                    "type": "github"
                }
            ],
            "time": "2021-06-15T12:49:02+00:00"
        },
        {
            "name": "sebastian/version",
            "version": "3.0.2",
            "source": {
                "type": "git",
                "url": "https://github.com/sebastianbergmann/version.git",
                "reference": "c6c1022351a901512170118436c764e473f6de8c"
            },
            "dist": {
                "type": "zip",
                "url": "https://api.github.com/repos/sebastianbergmann/version/zipball/c6c1022351a901512170118436c764e473f6de8c",
                "reference": "c6c1022351a901512170118436c764e473f6de8c",
                "shasum": ""
            },
            "require": {
                "php": ">=7.3"
            },
            "type": "library",
            "extra": {
                "branch-alias": {
                    "dev-master": "3.0-dev"
                }
            },
            "autoload": {
                "classmap": [
                    "src/"
                ]
            },
            "notification-url": "https://packagist.org/downloads/",
            "license": [
                "BSD-3-Clause"
            ],
            "authors": [
                {
                    "name": "Sebastian Bergmann",
                    "email": "sebastian@phpunit.de",
                    "role": "lead"
                }
            ],
            "description": "Library that helps with managing the version number of Git-hosted PHP projects",
            "homepage": "https://github.com/sebastianbergmann/version",
            "support": {
                "issues": "https://github.com/sebastianbergmann/version/issues",
                "source": "https://github.com/sebastianbergmann/version/tree/3.0.2"
            },
            "funding": [
                {
                    "url": "https://github.com/sebastianbergmann",
                    "type": "github"
                }
            ],
            "time": "2020-09-28T06:39:44+00:00"
        },
        {
            "name": "swoole/ide-helper",
            "version": "4.6.7",
            "source": {
                "type": "git",
                "url": "https://github.com/swoole/ide-helper.git",
                "reference": "0d1409b8274117addfe64d3ea412812a69807411"
            },
            "dist": {
                "type": "zip",
                "url": "https://api.github.com/repos/swoole/ide-helper/zipball/0d1409b8274117addfe64d3ea412812a69807411",
                "reference": "0d1409b8274117addfe64d3ea412812a69807411",
                "shasum": ""
            },
            "require-dev": {
                "guzzlehttp/guzzle": "~6.5.0",
                "laminas/laminas-code": "~3.4.0",
                "squizlabs/php_codesniffer": "~3.5.0",
                "symfony/filesystem": "~4.0"
            },
            "type": "library",
            "notification-url": "https://packagist.org/downloads/",
            "license": [
                "Apache-2.0"
            ],
            "authors": [
                {
                    "name": "Team Swoole",
                    "email": "team@swoole.com"
                }
            ],
            "description": "IDE help files for Swoole.",
            "support": {
                "issues": "https://github.com/swoole/ide-helper/issues",
                "source": "https://github.com/swoole/ide-helper/tree/4.6.7"
            },
            "funding": [
                {
                    "url": "https://gitee.com/swoole/swoole?donate=true",
                    "type": "custom"
                },
                {
                    "url": "https://github.com/swoole",
                    "type": "github"
                },
                {
                    "url": "https://opencollective.com/swoole-src",
                    "type": "open_collective"
                }
            ],
            "time": "2021-05-14T16:05:16+00:00"
        },
        {
            "name": "symfony/console",
            "version": "v5.3.7",
            "source": {
                "type": "git",
                "url": "https://github.com/symfony/console.git",
                "reference": "8b1008344647462ae6ec57559da166c2bfa5e16a"
            },
            "dist": {
                "type": "zip",
                "url": "https://api.github.com/repos/symfony/console/zipball/8b1008344647462ae6ec57559da166c2bfa5e16a",
                "reference": "8b1008344647462ae6ec57559da166c2bfa5e16a",
                "shasum": ""
            },
            "require": {
                "php": ">=7.2.5",
                "symfony/deprecation-contracts": "^2.1",
                "symfony/polyfill-mbstring": "~1.0",
                "symfony/polyfill-php73": "^1.8",
                "symfony/polyfill-php80": "^1.16",
                "symfony/service-contracts": "^1.1|^2",
                "symfony/string": "^5.1"
            },
            "conflict": {
                "psr/log": ">=3",
                "symfony/dependency-injection": "<4.4",
                "symfony/dotenv": "<5.1",
                "symfony/event-dispatcher": "<4.4",
                "symfony/lock": "<4.4",
                "symfony/process": "<4.4"
            },
            "provide": {
                "psr/log-implementation": "1.0|2.0"
            },
            "require-dev": {
                "psr/log": "^1|^2",
                "symfony/config": "^4.4|^5.0",
                "symfony/dependency-injection": "^4.4|^5.0",
                "symfony/event-dispatcher": "^4.4|^5.0",
                "symfony/lock": "^4.4|^5.0",
                "symfony/process": "^4.4|^5.0",
                "symfony/var-dumper": "^4.4|^5.0"
            },
            "suggest": {
                "psr/log": "For using the console logger",
                "symfony/event-dispatcher": "",
                "symfony/lock": "",
                "symfony/process": ""
            },
            "type": "library",
            "autoload": {
                "psr-4": {
                    "Symfony\\Component\\Console\\": ""
                },
                "exclude-from-classmap": [
                    "/Tests/"
                ]
            },
            "notification-url": "https://packagist.org/downloads/",
            "license": [
                "MIT"
            ],
            "authors": [
                {
                    "name": "Fabien Potencier",
                    "email": "fabien@symfony.com"
                },
                {
                    "name": "Symfony Community",
                    "homepage": "https://symfony.com/contributors"
                }
            ],
            "description": "Eases the creation of beautiful and testable command line interfaces",
            "homepage": "https://symfony.com",
            "keywords": [
                "cli",
                "command line",
                "console",
                "terminal"
            ],
            "support": {
                "source": "https://github.com/symfony/console/tree/v5.3.7"
            },
            "funding": [
                {
                    "url": "https://symfony.com/sponsor",
                    "type": "custom"
                },
                {
                    "url": "https://github.com/fabpot",
                    "type": "github"
                },
                {
                    "url": "https://tidelift.com/funding/github/packagist/symfony/symfony",
                    "type": "tidelift"
                }
            ],
            "time": "2021-08-25T20:02:16+00:00"
        },
        {
            "name": "symfony/deprecation-contracts",
            "version": "v2.4.0",
            "source": {
                "type": "git",
                "url": "https://github.com/symfony/deprecation-contracts.git",
                "reference": "5f38c8804a9e97d23e0c8d63341088cd8a22d627"
            },
            "dist": {
                "type": "zip",
                "url": "https://api.github.com/repos/symfony/deprecation-contracts/zipball/5f38c8804a9e97d23e0c8d63341088cd8a22d627",
                "reference": "5f38c8804a9e97d23e0c8d63341088cd8a22d627",
                "shasum": ""
            },
            "require": {
                "php": ">=7.1"
            },
            "type": "library",
            "extra": {
                "branch-alias": {
                    "dev-main": "2.4-dev"
                },
                "thanks": {
                    "name": "symfony/contracts",
                    "url": "https://github.com/symfony/contracts"
                }
            },
            "autoload": {
                "files": [
                    "function.php"
                ]
            },
            "notification-url": "https://packagist.org/downloads/",
            "license": [
                "MIT"
            ],
            "authors": [
                {
                    "name": "Nicolas Grekas",
                    "email": "p@tchwork.com"
                },
                {
                    "name": "Symfony Community",
                    "homepage": "https://symfony.com/contributors"
                }
            ],
            "description": "A generic function and convention to trigger deprecation notices",
            "homepage": "https://symfony.com",
            "support": {
                "source": "https://github.com/symfony/deprecation-contracts/tree/v2.4.0"
            },
            "funding": [
                {
                    "url": "https://symfony.com/sponsor",
                    "type": "custom"
                },
                {
                    "url": "https://github.com/fabpot",
                    "type": "github"
                },
                {
                    "url": "https://tidelift.com/funding/github/packagist/symfony/symfony",
                    "type": "tidelift"
                }
            ],
            "time": "2021-03-23T23:28:01+00:00"
        },
        {
            "name": "symfony/polyfill-intl-grapheme",
            "version": "v1.23.1",
            "source": {
                "type": "git",
                "url": "https://github.com/symfony/polyfill-intl-grapheme.git",
                "reference": "16880ba9c5ebe3642d1995ab866db29270b36535"
            },
            "dist": {
                "type": "zip",
                "url": "https://api.github.com/repos/symfony/polyfill-intl-grapheme/zipball/16880ba9c5ebe3642d1995ab866db29270b36535",
                "reference": "16880ba9c5ebe3642d1995ab866db29270b36535",
                "shasum": ""
            },
            "require": {
                "php": ">=7.1"
            },
            "suggest": {
                "ext-intl": "For best performance"
            },
            "type": "library",
            "extra": {
                "branch-alias": {
                    "dev-main": "1.23-dev"
                },
                "thanks": {
                    "name": "symfony/polyfill",
                    "url": "https://github.com/symfony/polyfill"
                }
            },
            "autoload": {
                "psr-4": {
                    "Symfony\\Polyfill\\Intl\\Grapheme\\": ""
                },
                "files": [
                    "bootstrap.php"
                ]
            },
            "notification-url": "https://packagist.org/downloads/",
            "license": [
                "MIT"
            ],
            "authors": [
                {
                    "name": "Nicolas Grekas",
                    "email": "p@tchwork.com"
                },
                {
                    "name": "Symfony Community",
                    "homepage": "https://symfony.com/contributors"
                }
            ],
            "description": "Symfony polyfill for intl's grapheme_* functions",
            "homepage": "https://symfony.com",
            "keywords": [
                "compatibility",
                "grapheme",
                "intl",
                "polyfill",
                "portable",
                "shim"
            ],
            "support": {
                "source": "https://github.com/symfony/polyfill-intl-grapheme/tree/v1.23.1"
            },
            "funding": [
                {
                    "url": "https://symfony.com/sponsor",
                    "type": "custom"
                },
                {
                    "url": "https://github.com/fabpot",
                    "type": "github"
                },
                {
                    "url": "https://tidelift.com/funding/github/packagist/symfony/symfony",
                    "type": "tidelift"
                }
            ],
            "time": "2021-05-27T12:26:48+00:00"
        },
        {
            "name": "symfony/polyfill-intl-normalizer",
            "version": "v1.23.0",
            "source": {
                "type": "git",
                "url": "https://github.com/symfony/polyfill-intl-normalizer.git",
                "reference": "8590a5f561694770bdcd3f9b5c69dde6945028e8"
            },
            "dist": {
                "type": "zip",
                "url": "https://api.github.com/repos/symfony/polyfill-intl-normalizer/zipball/8590a5f561694770bdcd3f9b5c69dde6945028e8",
                "reference": "8590a5f561694770bdcd3f9b5c69dde6945028e8",
                "shasum": ""
            },
            "require": {
                "php": ">=7.1"
            },
            "suggest": {
                "ext-intl": "For best performance"
            },
            "type": "library",
            "extra": {
                "branch-alias": {
                    "dev-main": "1.23-dev"
                },
                "thanks": {
                    "name": "symfony/polyfill",
                    "url": "https://github.com/symfony/polyfill"
                }
            },
            "autoload": {
                "psr-4": {
                    "Symfony\\Polyfill\\Intl\\Normalizer\\": ""
                },
                "files": [
                    "bootstrap.php"
                ],
                "classmap": [
                    "Resources/stubs"
                ]
            },
            "notification-url": "https://packagist.org/downloads/",
            "license": [
                "MIT"
            ],
            "authors": [
                {
                    "name": "Nicolas Grekas",
                    "email": "p@tchwork.com"
                },
                {
                    "name": "Symfony Community",
                    "homepage": "https://symfony.com/contributors"
                }
            ],
            "description": "Symfony polyfill for intl's Normalizer class and related functions",
            "homepage": "https://symfony.com",
            "keywords": [
                "compatibility",
                "intl",
                "normalizer",
                "polyfill",
                "portable",
                "shim"
            ],
            "support": {
                "source": "https://github.com/symfony/polyfill-intl-normalizer/tree/v1.23.0"
            },
            "funding": [
                {
                    "url": "https://symfony.com/sponsor",
                    "type": "custom"
                },
                {
                    "url": "https://github.com/fabpot",
                    "type": "github"
                },
                {
                    "url": "https://tidelift.com/funding/github/packagist/symfony/symfony",
                    "type": "tidelift"
                }
            ],
            "time": "2021-02-19T12:13:01+00:00"
        },
        {
            "name": "symfony/polyfill-mbstring",
            "version": "v1.23.1",
            "source": {
                "type": "git",
                "url": "https://github.com/symfony/polyfill-mbstring.git",
                "reference": "9174a3d80210dca8daa7f31fec659150bbeabfc6"
            },
            "dist": {
                "type": "zip",
                "url": "https://api.github.com/repos/symfony/polyfill-mbstring/zipball/9174a3d80210dca8daa7f31fec659150bbeabfc6",
                "reference": "9174a3d80210dca8daa7f31fec659150bbeabfc6",
                "shasum": ""
            },
            "require": {
                "php": ">=7.1"
            },
            "suggest": {
                "ext-mbstring": "For best performance"
            },
            "type": "library",
            "extra": {
                "branch-alias": {
                    "dev-main": "1.23-dev"
                },
                "thanks": {
                    "name": "symfony/polyfill",
                    "url": "https://github.com/symfony/polyfill"
                }
            },
            "autoload": {
                "psr-4": {
                    "Symfony\\Polyfill\\Mbstring\\": ""
                },
                "files": [
                    "bootstrap.php"
                ]
            },
            "notification-url": "https://packagist.org/downloads/",
            "license": [
                "MIT"
            ],
            "authors": [
                {
                    "name": "Nicolas Grekas",
                    "email": "p@tchwork.com"
                },
                {
                    "name": "Symfony Community",
                    "homepage": "https://symfony.com/contributors"
                }
            ],
            "description": "Symfony polyfill for the Mbstring extension",
            "homepage": "https://symfony.com",
            "keywords": [
                "compatibility",
                "mbstring",
                "polyfill",
                "portable",
                "shim"
            ],
            "support": {
                "source": "https://github.com/symfony/polyfill-mbstring/tree/v1.23.1"
            },
            "funding": [
                {
                    "url": "https://symfony.com/sponsor",
                    "type": "custom"
                },
                {
                    "url": "https://github.com/fabpot",
                    "type": "github"
                },
                {
                    "url": "https://tidelift.com/funding/github/packagist/symfony/symfony",
                    "type": "tidelift"
                }
            ],
            "time": "2021-05-27T12:26:48+00:00"
        },
        {
            "name": "symfony/polyfill-php73",
            "version": "v1.23.0",
            "source": {
                "type": "git",
                "url": "https://github.com/symfony/polyfill-php73.git",
                "reference": "fba8933c384d6476ab14fb7b8526e5287ca7e010"
            },
            "dist": {
                "type": "zip",
                "url": "https://api.github.com/repos/symfony/polyfill-php73/zipball/fba8933c384d6476ab14fb7b8526e5287ca7e010",
                "reference": "fba8933c384d6476ab14fb7b8526e5287ca7e010",
                "shasum": ""
            },
            "require": {
                "php": ">=7.1"
            },
            "type": "library",
            "extra": {
                "branch-alias": {
                    "dev-main": "1.23-dev"
                },
                "thanks": {
                    "name": "symfony/polyfill",
                    "url": "https://github.com/symfony/polyfill"
                }
            },
            "autoload": {
                "psr-4": {
                    "Symfony\\Polyfill\\Php73\\": ""
                },
                "files": [
                    "bootstrap.php"
                ],
                "classmap": [
                    "Resources/stubs"
                ]
            },
            "notification-url": "https://packagist.org/downloads/",
            "license": [
                "MIT"
            ],
            "authors": [
                {
                    "name": "Nicolas Grekas",
                    "email": "p@tchwork.com"
                },
                {
                    "name": "Symfony Community",
                    "homepage": "https://symfony.com/contributors"
                }
            ],
            "description": "Symfony polyfill backporting some PHP 7.3+ features to lower PHP versions",
            "homepage": "https://symfony.com",
            "keywords": [
                "compatibility",
                "polyfill",
                "portable",
                "shim"
            ],
            "support": {
                "source": "https://github.com/symfony/polyfill-php73/tree/v1.23.0"
            },
            "funding": [
                {
                    "url": "https://symfony.com/sponsor",
                    "type": "custom"
                },
                {
                    "url": "https://github.com/fabpot",
                    "type": "github"
                },
                {
                    "url": "https://tidelift.com/funding/github/packagist/symfony/symfony",
                    "type": "tidelift"
                }
            ],
            "time": "2021-02-19T12:13:01+00:00"
        },
        {
            "name": "symfony/service-contracts",
            "version": "v2.4.0",
            "source": {
                "type": "git",
                "url": "https://github.com/symfony/service-contracts.git",
                "reference": "f040a30e04b57fbcc9c6cbcf4dbaa96bd318b9bb"
            },
            "dist": {
                "type": "zip",
                "url": "https://api.github.com/repos/symfony/service-contracts/zipball/f040a30e04b57fbcc9c6cbcf4dbaa96bd318b9bb",
                "reference": "f040a30e04b57fbcc9c6cbcf4dbaa96bd318b9bb",
                "shasum": ""
            },
            "require": {
                "php": ">=7.2.5",
                "psr/container": "^1.1"
            },
            "suggest": {
                "symfony/service-implementation": ""
            },
            "type": "library",
            "extra": {
                "branch-alias": {
                    "dev-main": "2.4-dev"
                },
                "thanks": {
                    "name": "symfony/contracts",
                    "url": "https://github.com/symfony/contracts"
                }
            },
            "autoload": {
                "psr-4": {
                    "Symfony\\Contracts\\Service\\": ""
                }
            },
            "notification-url": "https://packagist.org/downloads/",
            "license": [
                "MIT"
            ],
            "authors": [
                {
                    "name": "Nicolas Grekas",
                    "email": "p@tchwork.com"
                },
                {
                    "name": "Symfony Community",
                    "homepage": "https://symfony.com/contributors"
                }
            ],
            "description": "Generic abstractions related to writing services",
            "homepage": "https://symfony.com",
            "keywords": [
                "abstractions",
                "contracts",
                "decoupling",
                "interfaces",
                "interoperability",
                "standards"
            ],
            "support": {
                "source": "https://github.com/symfony/service-contracts/tree/v2.4.0"
            },
            "funding": [
                {
                    "url": "https://symfony.com/sponsor",
                    "type": "custom"
                },
                {
                    "url": "https://github.com/fabpot",
                    "type": "github"
                },
                {
                    "url": "https://tidelift.com/funding/github/packagist/symfony/symfony",
                    "type": "tidelift"
                }
            ],
            "time": "2021-04-01T10:43:52+00:00"
        },
        {
            "name": "symfony/string",
            "version": "v5.3.7",
            "source": {
                "type": "git",
                "url": "https://github.com/symfony/string.git",
                "reference": "8d224396e28d30f81969f083a58763b8b9ceb0a5"
            },
            "dist": {
                "type": "zip",
                "url": "https://api.github.com/repos/symfony/string/zipball/8d224396e28d30f81969f083a58763b8b9ceb0a5",
                "reference": "8d224396e28d30f81969f083a58763b8b9ceb0a5",
                "shasum": ""
            },
            "require": {
                "php": ">=7.2.5",
                "symfony/polyfill-ctype": "~1.8",
                "symfony/polyfill-intl-grapheme": "~1.0",
                "symfony/polyfill-intl-normalizer": "~1.0",
                "symfony/polyfill-mbstring": "~1.0",
                "symfony/polyfill-php80": "~1.15"
            },
            "require-dev": {
                "symfony/error-handler": "^4.4|^5.0",
                "symfony/http-client": "^4.4|^5.0",
                "symfony/translation-contracts": "^1.1|^2",
                "symfony/var-exporter": "^4.4|^5.0"
            },
            "type": "library",
            "autoload": {
                "psr-4": {
                    "Symfony\\Component\\String\\": ""
                },
                "files": [
                    "Resources/functions.php"
                ],
                "exclude-from-classmap": [
                    "/Tests/"
                ]
            },
            "notification-url": "https://packagist.org/downloads/",
            "license": [
                "MIT"
            ],
            "authors": [
                {
                    "name": "Nicolas Grekas",
                    "email": "p@tchwork.com"
                },
                {
                    "name": "Symfony Community",
                    "homepage": "https://symfony.com/contributors"
                }
            ],
            "description": "Provides an object-oriented API to strings and deals with bytes, UTF-8 code points and grapheme clusters in a unified way",
            "homepage": "https://symfony.com",
            "keywords": [
                "grapheme",
                "i18n",
                "string",
                "unicode",
                "utf-8",
                "utf8"
            ],
            "support": {
                "source": "https://github.com/symfony/string/tree/v5.3.7"
            },
            "funding": [
                {
                    "url": "https://symfony.com/sponsor",
                    "type": "custom"
                },
                {
                    "url": "https://github.com/fabpot",
                    "type": "github"
                },
                {
                    "url": "https://tidelift.com/funding/github/packagist/symfony/symfony",
                    "type": "tidelift"
                }
            ],
            "time": "2021-08-26T08:00:08+00:00"
<<<<<<< HEAD
=======
        },
        {
            "name": "textalk/websocket",
            "version": "1.5.2",
            "source": {
                "type": "git",
                "url": "https://github.com/Textalk/websocket-php.git",
                "reference": "b93249453806a2dd46495de46d76fcbcb0d8dee8"
            },
            "dist": {
                "type": "zip",
                "url": "https://api.github.com/repos/Textalk/websocket-php/zipball/b93249453806a2dd46495de46d76fcbcb0d8dee8",
                "reference": "b93249453806a2dd46495de46d76fcbcb0d8dee8",
                "shasum": ""
            },
            "require": {
                "php": "^7.2 | ^8.0",
                "psr/log": "^1.0"
            },
            "require-dev": {
                "php-coveralls/php-coveralls": "^2.0",
                "phpunit/phpunit": "^8.0|^9.0",
                "squizlabs/php_codesniffer": "^3.5"
            },
            "type": "library",
            "autoload": {
                "psr-4": {
                    "WebSocket\\": "lib"
                }
            },
            "notification-url": "https://packagist.org/downloads/",
            "license": [
                "ISC"
            ],
            "authors": [
                {
                    "name": "Fredrik Liljegren"
                },
                {
                    "name": "Sören Jensen",
                    "email": "soren@abicart.se"
                }
            ],
            "description": "WebSocket client and server",
            "support": {
                "issues": "https://github.com/Textalk/websocket-php/issues",
                "source": "https://github.com/Textalk/websocket-php/tree/1.5.2"
            },
            "time": "2021-02-12T15:39:23+00:00"
>>>>>>> 3e7605d1
        },
        {
            "name": "theseer/tokenizer",
            "version": "1.2.1",
            "source": {
                "type": "git",
                "url": "https://github.com/theseer/tokenizer.git",
                "reference": "34a41e998c2183e22995f158c581e7b5e755ab9e"
            },
            "dist": {
                "type": "zip",
                "url": "https://api.github.com/repos/theseer/tokenizer/zipball/34a41e998c2183e22995f158c581e7b5e755ab9e",
                "reference": "34a41e998c2183e22995f158c581e7b5e755ab9e",
                "shasum": ""
            },
            "require": {
                "ext-dom": "*",
                "ext-tokenizer": "*",
                "ext-xmlwriter": "*",
                "php": "^7.2 || ^8.0"
            },
            "type": "library",
            "autoload": {
                "classmap": [
                    "src/"
                ]
            },
            "notification-url": "https://packagist.org/downloads/",
            "license": [
                "BSD-3-Clause"
            ],
            "authors": [
                {
                    "name": "Arne Blankerts",
                    "email": "arne@blankerts.de",
                    "role": "Developer"
                }
            ],
            "description": "A small library for converting tokenized PHP source code into XML and potentially other formats",
            "support": {
                "issues": "https://github.com/theseer/tokenizer/issues",
                "source": "https://github.com/theseer/tokenizer/tree/1.2.1"
            },
            "funding": [
                {
                    "url": "https://github.com/theseer",
                    "type": "github"
                }
            ],
            "time": "2021-07-28T10:34:58+00:00"
        },
        {
            "name": "twig/twig",
            "version": "v2.14.7",
            "source": {
                "type": "git",
                "url": "https://github.com/twigphp/Twig.git",
                "reference": "8e202327ee1ed863629de9b18a5ec70ac614d88f"
            },
            "dist": {
                "type": "zip",
                "url": "https://api.github.com/repos/twigphp/Twig/zipball/8e202327ee1ed863629de9b18a5ec70ac614d88f",
                "reference": "8e202327ee1ed863629de9b18a5ec70ac614d88f",
                "shasum": ""
            },
            "require": {
                "php": ">=7.2.5",
                "symfony/polyfill-ctype": "^1.8",
                "symfony/polyfill-mbstring": "^1.3"
            },
            "require-dev": {
                "psr/container": "^1.0",
                "symfony/phpunit-bridge": "^4.4.9|^5.0.9|^6.0"
            },
            "type": "library",
            "extra": {
                "branch-alias": {
                    "dev-master": "2.14-dev"
                }
            },
            "autoload": {
                "psr-0": {
                    "Twig_": "lib/"
                },
                "psr-4": {
                    "Twig\\": "src/"
                }
            },
            "notification-url": "https://packagist.org/downloads/",
            "license": [
                "BSD-3-Clause"
            ],
            "authors": [
                {
                    "name": "Fabien Potencier",
                    "email": "fabien@symfony.com",
                    "homepage": "http://fabien.potencier.org",
                    "role": "Lead Developer"
                },
                {
                    "name": "Twig Team",
                    "role": "Contributors"
                },
                {
                    "name": "Armin Ronacher",
                    "email": "armin.ronacher@active-4.com",
                    "role": "Project Founder"
                }
            ],
            "description": "Twig, the flexible, fast, and secure template language for PHP",
            "homepage": "https://twig.symfony.com",
            "keywords": [
                "templating"
            ],
            "support": {
                "issues": "https://github.com/twigphp/Twig/issues",
                "source": "https://github.com/twigphp/Twig/tree/v2.14.7"
            },
            "funding": [
                {
                    "url": "https://github.com/fabpot",
                    "type": "github"
                },
                {
                    "url": "https://tidelift.com/funding/github/packagist/twig/twig",
                    "type": "tidelift"
                }
            ],
            "time": "2021-09-17T08:39:54+00:00"
        },
        {
            "name": "vimeo/psalm",
            "version": "4.7.2",
            "source": {
                "type": "git",
                "url": "https://github.com/vimeo/psalm.git",
                "reference": "83a0325c0a95c0ab531d6b90c877068b464377b5"
            },
            "dist": {
                "type": "zip",
                "url": "https://api.github.com/repos/vimeo/psalm/zipball/83a0325c0a95c0ab531d6b90c877068b464377b5",
                "reference": "83a0325c0a95c0ab531d6b90c877068b464377b5",
                "shasum": ""
            },
            "require": {
                "amphp/amp": "^2.4.2",
                "amphp/byte-stream": "^1.5",
                "composer/package-versions-deprecated": "^1.8.0",
                "composer/semver": "^1.4 || ^2.0 || ^3.0",
                "composer/xdebug-handler": "^1.1 || ^2.0",
                "dnoegel/php-xdg-base-dir": "^0.1.1",
                "ext-dom": "*",
                "ext-json": "*",
                "ext-libxml": "*",
                "ext-mbstring": "*",
                "ext-simplexml": "*",
                "ext-tokenizer": "*",
                "felixfbecker/advanced-json-rpc": "^3.0.3",
                "felixfbecker/language-server-protocol": "^1.5",
                "netresearch/jsonmapper": "^1.0 || ^2.0 || ^3.0 || ^4.0",
                "nikic/php-parser": "^4.10.1",
                "openlss/lib-array2xml": "^1.0",
                "php": "^7.1|^8",
                "sebastian/diff": "^3.0 || ^4.0",
                "symfony/console": "^3.4.17 || ^4.1.6 || ^5.0",
                "webmozart/path-util": "^2.3"
            },
            "provide": {
                "psalm/psalm": "self.version"
            },
            "require-dev": {
                "bamarni/composer-bin-plugin": "^1.2",
                "brianium/paratest": "^4.0||^6.0",
                "ext-curl": "*",
                "php-parallel-lint/php-parallel-lint": "^1.2",
                "phpdocumentor/reflection-docblock": "^5",
                "phpmyadmin/sql-parser": "5.1.0||dev-master",
                "phpspec/prophecy": ">=1.9.0",
                "phpunit/phpunit": "^9.0",
                "psalm/plugin-phpunit": "^0.13",
                "slevomat/coding-standard": "^6.3.11",
                "squizlabs/php_codesniffer": "^3.5",
                "symfony/process": "^4.3",
                "weirdan/phpunit-appveyor-reporter": "^1.0.0",
                "weirdan/prophecy-shim": "^1.0 || ^2.0"
            },
            "suggest": {
                "ext-igbinary": "^2.0.5"
            },
            "bin": [
                "psalm",
                "psalm-language-server",
                "psalm-plugin",
                "psalm-refactor",
                "psalter"
            ],
            "type": "library",
            "extra": {
                "branch-alias": {
                    "dev-master": "4.x-dev",
                    "dev-3.x": "3.x-dev",
                    "dev-2.x": "2.x-dev",
                    "dev-1.x": "1.x-dev"
                }
            },
            "autoload": {
                "psr-4": {
                    "Psalm\\": "src/Psalm/"
                },
                "files": [
                    "src/functions.php",
                    "src/spl_object_id.php"
                ]
            },
            "notification-url": "https://packagist.org/downloads/",
            "license": [
                "MIT"
            ],
            "authors": [
                {
                    "name": "Matthew Brown"
                }
            ],
            "description": "A static analysis tool for finding errors in PHP applications",
            "keywords": [
                "code",
                "inspection",
                "php"
            ],
            "support": {
                "issues": "https://github.com/vimeo/psalm/issues",
                "source": "https://github.com/vimeo/psalm/tree/4.7.2"
            },
            "time": "2021-05-01T20:56:25+00:00"
        },
        {
            "name": "webmozart/path-util",
            "version": "2.3.0",
            "source": {
                "type": "git",
                "url": "https://github.com/webmozart/path-util.git",
                "reference": "d939f7edc24c9a1bb9c0dee5cb05d8e859490725"
            },
            "dist": {
                "type": "zip",
                "url": "https://api.github.com/repos/webmozart/path-util/zipball/d939f7edc24c9a1bb9c0dee5cb05d8e859490725",
                "reference": "d939f7edc24c9a1bb9c0dee5cb05d8e859490725",
                "shasum": ""
            },
            "require": {
                "php": ">=5.3.3",
                "webmozart/assert": "~1.0"
            },
            "require-dev": {
                "phpunit/phpunit": "^4.6",
                "sebastian/version": "^1.0.1"
            },
            "type": "library",
            "extra": {
                "branch-alias": {
                    "dev-master": "2.3-dev"
                }
            },
            "autoload": {
                "psr-4": {
                    "Webmozart\\PathUtil\\": "src/"
                }
            },
            "notification-url": "https://packagist.org/downloads/",
            "license": [
                "MIT"
            ],
            "authors": [
                {
                    "name": "Bernhard Schussek",
                    "email": "bschussek@gmail.com"
                }
            ],
            "description": "A robust cross-platform utility for normalizing, comparing and modifying file paths.",
            "support": {
                "issues": "https://github.com/webmozart/path-util/issues",
                "source": "https://github.com/webmozart/path-util/tree/2.3.0"
            },
            "time": "2015-12-17T08:42:14+00:00"
        }
    ],
<<<<<<< HEAD
    "aliases": [
        {
            "package": "utopia-php/database",
            "version": "dev-feat-get-limit-methods-on-database",
            "alias": "0.10.0",
            "alias_normalized": "0.10.0.0"
        }
    ],
=======
    "aliases": [],
>>>>>>> 3e7605d1
    "minimum-stability": "stable",
    "stability-flags": [],
    "prefer-stable": false,
    "prefer-lowest": false,
    "platform": {
        "php": ">=8.0.0",
        "ext-curl": "*",
        "ext-imagick": "*",
        "ext-mbstring": "*",
        "ext-json": "*",
        "ext-yaml": "*",
        "ext-dom": "*",
        "ext-redis": "*",
        "ext-swoole": "*",
        "ext-pdo": "*",
        "ext-openssl": "*",
        "ext-zlib": "*",
        "ext-sockets": "*"
    },
    "platform-dev": [],
    "platform-overrides": {
        "php": "8.0"
    },
    "plugin-api-version": "2.0.0"
}<|MERGE_RESOLUTION|>--- conflicted
+++ resolved
@@ -4,11 +4,7 @@
         "Read more about it at https://getcomposer.org/doc/01-basic-usage.md#installing-dependencies",
         "This file is @generated automatically"
     ],
-<<<<<<< HEAD
-    "content-hash": "0a6728adb9913dc7fe932d72e2dff882",
-=======
     "content-hash": "e55db0e0bb8929027e77cb9a9164a215",
->>>>>>> 3e7605d1
     "packages": [
         {
             "name": "adhocore/jwt",
@@ -2052,13 +2048,6 @@
         },
         {
             "name": "utopia-php/database",
-<<<<<<< HEAD
-            "version": "dev-feat-get-limit-methods-on-database",
-            "source": {
-                "type": "git",
-                "url": "https://github.com/utopia-php/database",
-                "reference": "4cc9d5eb9c6be1a9116a4d9dc2e6bd9db4e8e9c0"
-=======
             "version": "0.10.0",
             "source": {
                 "type": "git",
@@ -2070,7 +2059,6 @@
                 "url": "https://api.github.com/repos/utopia-php/database/zipball/b7c60b0ec769a9050dd2b939b78ff1f5d4fa27e8",
                 "reference": "b7c60b0ec769a9050dd2b939b78ff1f5d4fa27e8",
                 "shasum": ""
->>>>>>> 3e7605d1
             },
             "require": {
                 "ext-mongodb": "*",
@@ -2115,15 +2103,11 @@
                 "upf",
                 "utopia"
             ],
-<<<<<<< HEAD
-            "time": "2021-09-17T01:44:11+00:00"
-=======
             "support": {
                 "issues": "https://github.com/utopia-php/database/issues",
                 "source": "https://github.com/utopia-php/database/tree/0.10.0"
             },
             "time": "2021-10-04T17:23:25+00:00"
->>>>>>> 3e7605d1
         },
         {
             "name": "utopia-php/domains",
@@ -2941,18 +2925,6 @@
         },
         {
             "name": "appwrite/sdk-generator",
-<<<<<<< HEAD
-            "version": "0.15.1",
-            "source": {
-                "type": "git",
-                "url": "https://github.com/appwrite/sdk-generator.git",
-                "reference": "024dcb29e892fb22aede6d8040d20b1571e7105e"
-            },
-            "dist": {
-                "type": "zip",
-                "url": "https://api.github.com/repos/appwrite/sdk-generator/zipball/024dcb29e892fb22aede6d8040d20b1571e7105e",
-                "reference": "024dcb29e892fb22aede6d8040d20b1571e7105e",
-=======
             "version": "0.15.2",
             "source": {
                 "type": "git",
@@ -2963,7 +2935,6 @@
                 "type": "zip",
                 "url": "https://api.github.com/repos/appwrite/sdk-generator/zipball/f42e70737d3b63fb8440111022c9509529a16479",
                 "reference": "f42e70737d3b63fb8440111022c9509529a16479",
->>>>>>> 3e7605d1
                 "shasum": ""
             },
             "require": {
@@ -2997,15 +2968,9 @@
             "description": "Appwrite PHP library for generating API SDKs for multiple programming languages and platforms",
             "support": {
                 "issues": "https://github.com/appwrite/sdk-generator/issues",
-<<<<<<< HEAD
-                "source": "https://github.com/appwrite/sdk-generator/tree/0.15.1"
-            },
-            "time": "2021-09-24T07:42:53+00:00"
-=======
                 "source": "https://github.com/appwrite/sdk-generator/tree/0.15.2"
             },
             "time": "2021-09-24T16:14:17+00:00"
->>>>>>> 3e7605d1
         },
         {
             "name": "composer/semver",
@@ -3930,18 +3895,6 @@
         },
         {
             "name": "phpdocumentor/type-resolver",
-<<<<<<< HEAD
-            "version": "1.5.0",
-            "source": {
-                "type": "git",
-                "url": "https://github.com/phpDocumentor/TypeResolver.git",
-                "reference": "30f38bffc6f24293dadd1823936372dfa9e86e2f"
-            },
-            "dist": {
-                "type": "zip",
-                "url": "https://api.github.com/repos/phpDocumentor/TypeResolver/zipball/30f38bffc6f24293dadd1823936372dfa9e86e2f",
-                "reference": "30f38bffc6f24293dadd1823936372dfa9e86e2f",
-=======
             "version": "1.5.1",
             "source": {
                 "type": "git",
@@ -3952,7 +3905,6 @@
                 "type": "zip",
                 "url": "https://api.github.com/repos/phpDocumentor/TypeResolver/zipball/a12f7e301eb7258bb68acd89d4aefa05c2906cae",
                 "reference": "a12f7e301eb7258bb68acd89d4aefa05c2906cae",
->>>>>>> 3e7605d1
                 "shasum": ""
             },
             "require": {
@@ -3987,15 +3939,9 @@
             "description": "A PSR-5 based resolver of Class names, Types and Structural Element Names",
             "support": {
                 "issues": "https://github.com/phpDocumentor/TypeResolver/issues",
-<<<<<<< HEAD
-                "source": "https://github.com/phpDocumentor/TypeResolver/tree/1.5.0"
-            },
-            "time": "2021-09-17T15:28:14+00:00"
-=======
                 "source": "https://github.com/phpDocumentor/TypeResolver/tree/1.5.1"
             },
             "time": "2021-10-02T14:08:47+00:00"
->>>>>>> 3e7605d1
         },
         {
             "name": "phpspec/prophecy",
@@ -6200,8 +6146,6 @@
                 }
             ],
             "time": "2021-08-26T08:00:08+00:00"
-<<<<<<< HEAD
-=======
         },
         {
             "name": "textalk/websocket",
@@ -6251,7 +6195,6 @@
                 "source": "https://github.com/Textalk/websocket-php/tree/1.5.2"
             },
             "time": "2021-02-12T15:39:23+00:00"
->>>>>>> 3e7605d1
         },
         {
             "name": "theseer/tokenizer",
@@ -6538,18 +6481,7 @@
             "time": "2015-12-17T08:42:14+00:00"
         }
     ],
-<<<<<<< HEAD
-    "aliases": [
-        {
-            "package": "utopia-php/database",
-            "version": "dev-feat-get-limit-methods-on-database",
-            "alias": "0.10.0",
-            "alias_normalized": "0.10.0.0"
-        }
-    ],
-=======
     "aliases": [],
->>>>>>> 3e7605d1
     "minimum-stability": "stable",
     "stability-flags": [],
     "prefer-stable": false,
@@ -6573,5 +6505,5 @@
     "platform-overrides": {
         "php": "8.0"
     },
-    "plugin-api-version": "2.0.0"
+    "plugin-api-version": "2.1.0"
 }