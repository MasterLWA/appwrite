--- conflicted
+++ resolved
@@ -4,11 +4,7 @@
         "Read more about it at https://getcomposer.org/doc/01-basic-usage.md#installing-dependencies",
         "This file is @generated automatically"
     ],
-<<<<<<< HEAD
     "content-hash": "3ac373911997865bce95b62656cd0af0",
-=======
-    "content-hash": "b30bdf7eb1369ae7f2f742e2f30055ae",
->>>>>>> 75ce42ea
     "packages": [
         {
             "name": "adhocore/jwt",
@@ -1586,7 +1582,6 @@
             "time": "2021-02-19T12:13:01+00:00"
         },
         {
-<<<<<<< HEAD
             "name": "symfony/polyfill-php80",
             "version": "v1.23.0",
             "source": {
@@ -1598,19 +1593,6 @@
                 "type": "zip",
                 "url": "https://api.github.com/repos/symfony/polyfill-php80/zipball/eca0bf41ed421bed1b57c4958bab16aa86b757d0",
                 "reference": "eca0bf41ed421bed1b57c4958bab16aa86b757d0",
-=======
-            "name": "utopia-php/abuse",
-            "version": "0.5.0",
-            "source": {
-                "type": "git",
-                "url": "https://github.com/utopia-php/abuse.git",
-                "reference": "339c1720e5aa5314276128170463594b81f84760"
-            },
-            "dist": {
-                "type": "zip",
-                "url": "https://api.github.com/repos/utopia-php/abuse/zipball/339c1720e5aa5314276128170463594b81f84760",
-                "reference": "339c1720e5aa5314276128170463594b81f84760",
->>>>>>> 75ce42ea
                 "shasum": ""
             },
             "require": {
@@ -1722,15 +1704,7 @@
                 "upf",
                 "utopia"
             ],
-<<<<<<< HEAD
             "time": "2021-07-01T14:20:57+00:00"
-=======
-            "support": {
-                "issues": "https://github.com/utopia-php/abuse/issues",
-                "source": "https://github.com/utopia-php/abuse/tree/0.5.0"
-            },
-            "time": "2021-06-28T10:11:01+00:00"
->>>>>>> 75ce42ea
         },
         {
             "name": "utopia-php/analytics",
@@ -6259,14 +6233,10 @@
     ],
     "aliases": [],
     "minimum-stability": "stable",
-<<<<<<< HEAD
     "stability-flags": {
         "utopia-php/abuse": 20,
         "utopia-php/audit": 20
     },
-=======
-    "stability-flags": [],
->>>>>>> 75ce42ea
     "prefer-stable": false,
     "prefer-lowest": false,
     "platform": {
