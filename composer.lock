--- conflicted
+++ resolved
@@ -4,11 +4,7 @@
         "Read more about it at https://getcomposer.org/doc/01-basic-usage.md#installing-dependencies",
         "This file is @generated automatically"
     ],
-<<<<<<< HEAD
-    "content-hash": "1a20aaab4a5e2858c4088865be641035",
-=======
     "content-hash": "2b1ed15e618832ee86b69cff2dcdd6ac",
->>>>>>> b6dddd3c
     "packages": [
         {
             "name": "adhocore/jwt",
@@ -2410,72 +2406,6 @@
             "time": "2021-07-24T11:35:55+00:00"
         },
         {
-            "name": "utopia-php/logger",
-            "version": "0.1.0",
-            "source": {
-                "type": "git",
-                "url": "https://github.com/utopia-php/logger.git",
-                "reference": "a7d626e349e8736e46d4d75f5ba686b40e73c097"
-            },
-            "dist": {
-                "type": "zip",
-                "url": "https://api.github.com/repos/utopia-php/logger/zipball/a7d626e349e8736e46d4d75f5ba686b40e73c097",
-                "reference": "a7d626e349e8736e46d4d75f5ba686b40e73c097",
-                "shasum": ""
-            },
-            "require": {
-                "php": ">=8.0"
-            },
-            "require-dev": {
-                "phpunit/phpunit": "^9.3",
-                "vimeo/psalm": "4.0.1"
-            },
-            "type": "library",
-            "autoload": {
-                "psr-4": {
-                    "Utopia\\Logger\\": "src/Logger"
-                }
-            },
-            "notification-url": "https://packagist.org/downloads/",
-            "license": [
-                "MIT"
-            ],
-            "authors": [
-                {
-                    "name": "Eldad Fux",
-                    "email": "eldad@appwrite.io"
-                },
-                {
-                    "name": "Matej Bačo",
-                    "email": "matej@appwrite.io"
-                },
-                {
-                    "name": "Christy Jacob",
-                    "email": "christy@appwrite.io"
-                }
-            ],
-            "description": "Utopia Logger library is simple and lite library for logging information, such as errors or warnings. This library is aiming to be as simple and easy to learn and use.",
-            "keywords": [
-                "appsignal",
-                "errors",
-                "framework",
-                "logger",
-                "logging",
-                "logs",
-                "php",
-                "raygun",
-                "sentry",
-                "upf",
-                "utopia",
-                "warnings"
-            ],
-            "support": {
-                "issues": "https://github.com/utopia-php/logger/issues",
-                "source": "https://github.com/utopia-php/logger/tree/0.1.0"
-            },
-            "time": "2021-12-20T06:57:26+00:00"
-        },
-        {
             "name": "utopia-php/orchestration",
             "version": "0.2.1",
             "source": {
@@ -2800,16 +2730,16 @@
         },
         {
             "name": "utopia-php/websocket",
-            "version": "0.1.0",
+            "version": "0.0.1",
             "source": {
                 "type": "git",
                 "url": "https://github.com/utopia-php/websocket.git",
-                "reference": "51fcb86171400d8aa40d76c54593481fd273dab5"
-            },
-            "dist": {
-                "type": "zip",
-                "url": "https://api.github.com/repos/utopia-php/websocket/zipball/51fcb86171400d8aa40d76c54593481fd273dab5",
-                "reference": "51fcb86171400d8aa40d76c54593481fd273dab5",
+                "reference": "808317ef4ea0683c2c82dee5d543b1c8378e2e1b"
+            },
+            "dist": {
+                "type": "zip",
+                "url": "https://api.github.com/repos/utopia-php/websocket/zipball/808317ef4ea0683c2c82dee5d543b1c8378e2e1b",
+                "reference": "808317ef4ea0683c2c82dee5d543b1c8378e2e1b",
                 "shasum": ""
             },
             "require": {
@@ -2852,9 +2782,9 @@
             ],
             "support": {
                 "issues": "https://github.com/utopia-php/websocket/issues",
-                "source": "https://github.com/utopia-php/websocket/tree/0.1.0"
-            },
-            "time": "2021-12-20T10:50:09+00:00"
+                "source": "https://github.com/utopia-php/websocket/tree/0.0.1"
+            },
+            "time": "2021-07-11T13:09:44+00:00"
         },
         {
             "name": "webmozart/assert",
