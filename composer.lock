{
    "_readme": [
        "This file locks the dependencies of your project to a known state",
        "Read more about it at https://getcomposer.org/doc/01-basic-usage.md#installing-dependencies",
        "This file is @generated automatically"
    ],
    "content-hash": "7f6cbe77fe2e0f8bdff33c37a4d9ca11",
    "packages": [
        {
            "name": "appwrite/php-clamav",
            "version": "v1.0.1",
            "source": {
                "type": "git",
                "url": "https://github.com/appwrite/php-clamav.git",
                "reference": "4c13abddfc89d59395da0bd75c18a8eeadc2a542"
            },
            "dist": {
                "type": "zip",
                "url": "https://api.github.com/repos/appwrite/php-clamav/zipball/4c13abddfc89d59395da0bd75c18a8eeadc2a542",
                "reference": "4c13abddfc89d59395da0bd75c18a8eeadc2a542",
                "shasum": ""
            },
            "require": {
                "php": ">=7.1"
            },
            "require-dev": {
                "phpunit/phpunit": "^7.0"
            },
            "type": "library",
            "autoload": {
                "psr-4": {
                    "Appwrite\\ClamAV\\": "src/ClamAV"
                }
            },
            "notification-url": "https://packagist.org/downloads/",
            "license": [
                "MIT"
            ],
            "authors": [
                {
                    "name": "Eldad Fux",
                    "email": "eldad@appwrite.io"
                }
            ],
            "description": "ClamAV network and pipe client for PHP",
            "keywords": [
                "anti virus",
                "appwrite",
                "clamav",
                "php"
            ],
            "time": "2020-02-29T11:35:01+00:00"
        },
        {
            "name": "bacon/bacon-qr-code",
            "version": "2.0.0",
            "source": {
                "type": "git",
                "url": "https://github.com/Bacon/BaconQrCode.git",
                "reference": "eaac909da3ccc32b748a65b127acd8918f58d9b0"
            },
            "dist": {
                "type": "zip",
                "url": "https://api.github.com/repos/Bacon/BaconQrCode/zipball/eaac909da3ccc32b748a65b127acd8918f58d9b0",
                "reference": "eaac909da3ccc32b748a65b127acd8918f58d9b0",
                "shasum": ""
            },
            "require": {
                "dasprid/enum": "^1.0",
                "ext-iconv": "*",
                "php": "^7.1"
            },
            "require-dev": {
                "phly/keep-a-changelog": "^1.4",
                "phpunit/phpunit": "^6.4",
                "squizlabs/php_codesniffer": "^3.1"
            },
            "suggest": {
                "ext-imagick": "to generate QR code images"
            },
            "type": "library",
            "autoload": {
                "psr-4": {
                    "BaconQrCode\\": "src/"
                }
            },
            "notification-url": "https://packagist.org/downloads/",
            "license": [
                "BSD-2-Clause"
            ],
            "authors": [
                {
                    "name": "Ben Scholzen 'DASPRiD'",
                    "email": "mail@dasprids.de",
                    "homepage": "http://www.dasprids.de",
                    "role": "Developer"
                }
            ],
            "description": "BaconQrCode is a QR code generator for PHP.",
            "homepage": "https://github.com/Bacon/BaconQrCode",
            "time": "2018-04-25T17:53:56+00:00"
        },
        {
            "name": "colinmollenhour/credis",
            "version": "1.11.2",
            "source": {
                "type": "git",
                "url": "https://github.com/colinmollenhour/credis.git",
                "reference": "b8b2bd6b87d2d4df67065f3510efb80d5f9c4e53"
            },
            "dist": {
                "type": "zip",
                "url": "https://api.github.com/repos/colinmollenhour/credis/zipball/b8b2bd6b87d2d4df67065f3510efb80d5f9c4e53",
                "reference": "b8b2bd6b87d2d4df67065f3510efb80d5f9c4e53",
                "shasum": ""
            },
            "require": {
                "php": ">=5.4.0"
            },
            "type": "library",
            "autoload": {
                "classmap": [
                    "Client.php",
                    "Cluster.php",
                    "Sentinel.php",
                    "Module.php"
                ]
            },
            "notification-url": "https://packagist.org/downloads/",
            "license": [
                "MIT"
            ],
            "authors": [
                {
                    "name": "Colin Mollenhour",
                    "email": "colin@mollenhour.com"
                }
            ],
            "description": "Credis is a lightweight interface to the Redis key-value store which wraps the phpredis library when available for better performance.",
            "homepage": "https://github.com/colinmollenhour/credis",
            "time": "2020-06-15T19:25:47+00:00"
        },
        {
            "name": "composer/ca-bundle",
            "version": "dev-master",
            "source": {
                "type": "git",
                "url": "https://github.com/composer/ca-bundle.git",
                "reference": "95c63ab2117a72f48f5a55da9740a3273d45b7fd"
            },
            "dist": {
                "type": "zip",
                "url": "https://api.github.com/repos/composer/ca-bundle/zipball/95c63ab2117a72f48f5a55da9740a3273d45b7fd",
                "reference": "95c63ab2117a72f48f5a55da9740a3273d45b7fd",
                "shasum": ""
            },
            "require": {
                "ext-openssl": "*",
                "ext-pcre": "*",
                "php": "^5.3.2 || ^7.0 || ^8.0"
            },
            "require-dev": {
                "phpunit/phpunit": "^4.8.35 || ^5.7 || 6.5 - 8",
                "psr/log": "^1.0",
                "symfony/process": "^2.5 || ^3.0 || ^4.0 || ^5.0"
            },
            "type": "library",
            "extra": {
                "branch-alias": {
                    "dev-master": "1.x-dev"
                }
            },
            "autoload": {
                "psr-4": {
                    "Composer\\CaBundle\\": "src"
                }
            },
            "notification-url": "https://packagist.org/downloads/",
            "license": [
                "MIT"
            ],
            "authors": [
                {
                    "name": "Jordi Boggiano",
                    "email": "j.boggiano@seld.be",
                    "homepage": "http://seld.be"
                }
            ],
            "description": "Lets you find a path to the system CA bundle, and includes a fallback to the Mozilla CA bundle.",
            "keywords": [
                "cabundle",
                "cacert",
                "certificate",
                "ssl",
                "tls"
            ],
            "time": "2020-04-08T08:27:21+00:00"
        },
        {
            "name": "dasprid/enum",
            "version": "1.0.0",
            "source": {
                "type": "git",
                "url": "https://github.com/DASPRiD/Enum.git",
                "reference": "631ef6e638e9494b0310837fa531bedd908fc22b"
            },
            "dist": {
                "type": "zip",
                "url": "https://api.github.com/repos/DASPRiD/Enum/zipball/631ef6e638e9494b0310837fa531bedd908fc22b",
                "reference": "631ef6e638e9494b0310837fa531bedd908fc22b",
                "shasum": ""
            },
            "require-dev": {
                "phpunit/phpunit": "^6.4",
                "squizlabs/php_codesniffer": "^3.1"
            },
            "type": "library",
            "autoload": {
                "psr-4": {
                    "DASPRiD\\Enum\\": "src/"
                }
            },
            "notification-url": "https://packagist.org/downloads/",
            "license": [
                "BSD-2-Clause"
            ],
            "authors": [
                {
                    "name": "Ben Scholzen 'DASPRiD'",
                    "email": "mail@dasprids.de",
                    "homepage": "https://dasprids.de/"
                }
            ],
            "description": "PHP 7.1 enum implementation",
            "keywords": [
                "enum",
                "map"
            ],
            "time": "2017-10-25T22:45:27+00:00"
        },
        {
            "name": "domnikl/statsd",
            "version": "2.0.1",
            "source": {
                "type": "git",
                "url": "https://github.com/domnikl/statsd-php.git",
                "reference": "cb4b2f50287c08bff820fb25ae45f0620b39f507"
            },
            "dist": {
                "type": "zip",
                "url": "https://api.github.com/repos/domnikl/statsd-php/zipball/cb4b2f50287c08bff820fb25ae45f0620b39f507",
                "reference": "cb4b2f50287c08bff820fb25ae45f0620b39f507",
                "shasum": ""
            },
            "require": {
                "php": ">= 5.4.0"
            },
            "require-dev": {
                "phpunit/phpunit": ">= 4.4.0"
            },
            "type": "library",
            "autoload": {
                "psr-4": {
                    "Domnikl\\Statsd\\": "lib/"
                }
            },
            "notification-url": "https://packagist.org/downloads/",
            "license": [
                "MIT"
            ],
            "authors": [
                {
                    "name": "Dominik Liebler",
                    "email": "liebler.dominik@gmail.com"
                }
            ],
            "description": "a PHP client for statsd",
            "homepage": "https://domnikl.github.com/statsd-php",
            "keywords": [
                "Metrics",
                "monitoring",
                "statistics",
                "statsd",
                "udp"
            ],
            "time": "2014-12-09T09:37:49+00:00"
        },
        {
            "name": "dragonmantank/cron-expression",
            "version": "v2.2.0",
            "source": {
                "type": "git",
                "url": "https://github.com/dragonmantank/cron-expression.git",
                "reference": "92a2c3768d50e21a1f26a53cb795ce72806266c5"
            },
            "dist": {
                "type": "zip",
                "url": "https://api.github.com/repos/dragonmantank/cron-expression/zipball/92a2c3768d50e21a1f26a53cb795ce72806266c5",
                "reference": "92a2c3768d50e21a1f26a53cb795ce72806266c5",
                "shasum": ""
            },
            "require": {
                "php": ">=7.0.0"
            },
            "require-dev": {
                "phpunit/phpunit": "~6.4"
            },
            "type": "library",
            "autoload": {
                "psr-4": {
                    "Cron\\": "src/Cron/"
                }
            },
            "notification-url": "https://packagist.org/downloads/",
            "license": [
                "MIT"
            ],
            "authors": [
                {
                    "name": "Michael Dowling",
                    "email": "mtdowling@gmail.com",
                    "homepage": "https://github.com/mtdowling"
                },
                {
                    "name": "Chris Tankersley",
                    "email": "chris@ctankersley.com",
                    "homepage": "https://github.com/dragonmantank"
                }
            ],
            "description": "CRON for PHP: Calculate the next or previous run date and determine if a CRON expression is due",
            "keywords": [
                "cron",
                "schedule"
            ],
            "time": "2018-06-06T03:12:17+00:00"
        },
        {
            "name": "geoip2/geoip2",
            "version": "v2.9.0",
            "source": {
                "type": "git",
                "url": "https://github.com/maxmind/GeoIP2-php.git",
                "reference": "a807fbf65212eef5d8d2db1a1b31082b53633d77"
            },
            "dist": {
                "type": "zip",
                "url": "https://api.github.com/repos/maxmind/GeoIP2-php/zipball/a807fbf65212eef5d8d2db1a1b31082b53633d77",
                "reference": "a807fbf65212eef5d8d2db1a1b31082b53633d77",
                "shasum": ""
            },
            "require": {
                "maxmind-db/reader": "~1.0",
                "maxmind/web-service-common": "~0.5",
                "php": ">=5.4"
            },
            "require-dev": {
                "friendsofphp/php-cs-fixer": "2.*",
                "phpunit/phpunit": "4.*",
                "squizlabs/php_codesniffer": "3.*"
            },
            "type": "library",
            "autoload": {
                "psr-4": {
                    "GeoIp2\\": "src"
                }
            },
            "notification-url": "https://packagist.org/downloads/",
            "license": [
                "Apache-2.0"
            ],
            "authors": [
                {
                    "name": "Gregory J. Oschwald",
                    "email": "goschwald@maxmind.com",
                    "homepage": "http://www.maxmind.com/"
                }
            ],
            "description": "MaxMind GeoIP2 PHP API",
            "homepage": "https://github.com/maxmind/GeoIP2-php",
            "keywords": [
                "IP",
                "geoip",
                "geoip2",
                "geolocation",
                "maxmind"
            ],
            "time": "2018-04-10T15:32:59+00:00"
        },
        {
            "name": "guzzlehttp/guzzle",
            "version": "6.5.x-dev",
            "source": {
                "type": "git",
                "url": "https://github.com/guzzle/guzzle.git",
                "reference": "9d4290de1cfd701f38099ef7e183b64b4b7b0c5e"
            },
            "dist": {
                "type": "zip",
                "url": "https://api.github.com/repos/guzzle/guzzle/zipball/9d4290de1cfd701f38099ef7e183b64b4b7b0c5e",
                "reference": "9d4290de1cfd701f38099ef7e183b64b4b7b0c5e",
                "shasum": ""
            },
            "require": {
                "ext-json": "*",
                "guzzlehttp/promises": "^1.0",
                "guzzlehttp/psr7": "^1.6.1",
                "php": ">=5.5",
                "symfony/polyfill-intl-idn": "^1.17.0"
            },
            "require-dev": {
                "ext-curl": "*",
                "phpunit/phpunit": "^4.8.35 || ^5.7 || ^6.4 || ^7.0",
                "psr/log": "^1.1"
            },
            "suggest": {
                "psr/log": "Required for using the Log middleware"
            },
            "type": "library",
            "extra": {
                "branch-alias": {
                    "dev-master": "6.5-dev"
                }
            },
            "autoload": {
                "psr-4": {
                    "GuzzleHttp\\": "src/"
                },
                "files": [
                    "src/functions_include.php"
                ]
            },
            "notification-url": "https://packagist.org/downloads/",
            "license": [
                "MIT"
            ],
            "authors": [
                {
                    "name": "Michael Dowling",
                    "email": "mtdowling@gmail.com",
                    "homepage": "https://github.com/mtdowling"
                }
            ],
            "description": "Guzzle is a PHP HTTP client library",
            "homepage": "http://guzzlephp.org/",
            "keywords": [
                "client",
                "curl",
                "framework",
                "http",
                "http client",
                "rest",
                "web service"
            ],
            "time": "2020-06-16T21:01:06+00:00"
        },
        {
            "name": "guzzlehttp/promises",
            "version": "dev-master",
            "source": {
                "type": "git",
                "url": "https://github.com/guzzle/promises.git",
                "reference": "bbf3b200bc83c1e9298580a9f99b9be248543467"
            },
            "dist": {
                "type": "zip",
                "url": "https://api.github.com/repos/guzzle/promises/zipball/bbf3b200bc83c1e9298580a9f99b9be248543467",
                "reference": "bbf3b200bc83c1e9298580a9f99b9be248543467",
                "shasum": ""
            },
            "require": {
                "php": ">=5.5"
            },
            "require-dev": {
                "phpunit/phpunit": "^4.8.36 || ^5.7.27 || ^7.5"
            },
            "type": "library",
            "extra": {
                "branch-alias": {
                    "dev-master": "1.3-dev"
                }
            },
            "autoload": {
                "psr-4": {
                    "GuzzleHttp\\Promise\\": "src/"
                },
                "files": [
                    "src/functions_include.php"
                ]
            },
            "notification-url": "https://packagist.org/downloads/",
            "license": [
                "MIT"
            ],
            "authors": [
                {
                    "name": "Michael Dowling",
                    "email": "mtdowling@gmail.com",
                    "homepage": "https://github.com/mtdowling"
                }
            ],
            "description": "Guzzle promises library",
            "keywords": [
                "promise"
            ],
            "time": "2020-06-21T23:10:57+00:00"
        },
        {
            "name": "guzzlehttp/psr7",
            "version": "1.x-dev",
            "source": {
                "type": "git",
                "url": "https://github.com/guzzle/psr7.git",
                "reference": "188cc82398f157483976ccf61bd04ee80afcf29c"
            },
            "dist": {
                "type": "zip",
                "url": "https://api.github.com/repos/guzzle/psr7/zipball/188cc82398f157483976ccf61bd04ee80afcf29c",
                "reference": "188cc82398f157483976ccf61bd04ee80afcf29c",
                "shasum": ""
            },
            "require": {
                "php": ">=5.4.0",
                "psr/http-message": "~1.0",
                "ralouphie/getallheaders": "^2.0.5 || ^3.0.0"
            },
            "provide": {
                "psr/http-message-implementation": "1.0"
            },
            "require-dev": {
                "ext-zlib": "*",
                "phpunit/phpunit": "~4.8.36 || ^5.7.27 || ^6.5.8"
            },
            "suggest": {
                "laminas/laminas-httphandlerrunner": "Emit PSR-7 responses"
            },
            "type": "library",
            "extra": {
                "branch-alias": {
                    "dev-master": "1.6-dev"
                }
            },
            "autoload": {
                "psr-4": {
                    "GuzzleHttp\\Psr7\\": "src/"
                },
                "files": [
                    "src/functions_include.php"
                ]
            },
            "notification-url": "https://packagist.org/downloads/",
            "license": [
                "MIT"
            ],
            "authors": [
                {
                    "name": "Michael Dowling",
                    "email": "mtdowling@gmail.com",
                    "homepage": "https://github.com/mtdowling"
                },
                {
                    "name": "Tobias Schultze",
                    "homepage": "https://github.com/Tobion"
                }
            ],
            "description": "PSR-7 message implementation that also provides common utility methods",
            "keywords": [
                "http",
                "message",
                "psr-7",
                "request",
                "response",
                "stream",
                "uri",
                "url"
            ],
            "time": "2020-05-17T20:05:25+00:00"
        },
        {
            "name": "influxdb/influxdb-php",
            "version": "1.15.0",
            "source": {
                "type": "git",
                "url": "https://github.com/influxdata/influxdb-php.git",
                "reference": "bf3415f81962e1ab8c939bc1a08a85f500bead35"
            },
            "dist": {
                "type": "zip",
                "url": "https://api.github.com/repos/influxdata/influxdb-php/zipball/bf3415f81962e1ab8c939bc1a08a85f500bead35",
                "reference": "bf3415f81962e1ab8c939bc1a08a85f500bead35",
                "shasum": ""
            },
            "require": {
                "guzzlehttp/guzzle": "^6.0",
                "php": "^5.5 || ^7.0"
            },
            "require-dev": {
                "phpunit/phpunit": "^5.7"
            },
            "suggest": {
                "ext-curl": "Curl extension, needed for Curl driver",
                "stefanotorresi/influxdb-php-async": "An asyncronous client for InfluxDB, implemented via ReactPHP."
            },
            "type": "library",
            "autoload": {
                "psr-4": {
                    "InfluxDB\\": "src/InfluxDB"
                }
            },
            "notification-url": "https://packagist.org/downloads/",
            "license": [
                "MIT"
            ],
            "authors": [
                {
                    "name": "Gianluca Arbezzano",
                    "email": "gianarb92@gmail.com"
                },
                {
                    "name": "Daniel Martinez",
                    "email": "danimartcas@hotmail.com"
                },
                {
                    "name": "Stephen Hoogendijk",
                    "email": "stephen@tca0.nl"
                }
            ],
            "description": "InfluxDB client library for PHP",
            "keywords": [
                "client",
                "influxdata",
                "influxdb",
                "influxdb class",
                "influxdb client",
                "influxdb library",
                "time series"
            ],
            "time": "2019-05-30T00:15:14+00:00"
        },
        {
            "name": "maxmind-db/reader",
            "version": "v1.6.0",
            "source": {
                "type": "git",
                "url": "https://github.com/maxmind/MaxMind-DB-Reader-php.git",
                "reference": "febd4920bf17c1da84cef58e56a8227dfb37fbe4"
            },
            "dist": {
                "type": "zip",
                "url": "https://api.github.com/repos/maxmind/MaxMind-DB-Reader-php/zipball/febd4920bf17c1da84cef58e56a8227dfb37fbe4",
                "reference": "febd4920bf17c1da84cef58e56a8227dfb37fbe4",
                "shasum": ""
            },
            "require": {
                "php": ">=5.6"
            },
            "conflict": {
                "ext-maxminddb": "<1.6.0,>=2.0.0"
            },
            "require-dev": {
                "friendsofphp/php-cs-fixer": "2.*",
                "php-coveralls/php-coveralls": "^2.1",
                "phpunit/phpcov": "^3.0",
                "phpunit/phpunit": "5.*",
                "squizlabs/php_codesniffer": "3.*"
            },
            "suggest": {
                "ext-bcmath": "bcmath or gmp is required for decoding larger integers with the pure PHP decoder",
                "ext-gmp": "bcmath or gmp is required for decoding larger integers with the pure PHP decoder",
                "ext-maxminddb": "A C-based database decoder that provides significantly faster lookups"
            },
            "type": "library",
            "autoload": {
                "psr-4": {
                    "MaxMind\\Db\\": "src/MaxMind/Db"
                }
            },
            "notification-url": "https://packagist.org/downloads/",
            "license": [
                "Apache-2.0"
            ],
            "authors": [
                {
                    "name": "Gregory J. Oschwald",
                    "email": "goschwald@maxmind.com",
                    "homepage": "https://www.maxmind.com/"
                }
            ],
            "description": "MaxMind DB Reader API",
            "homepage": "https://github.com/maxmind/MaxMind-DB-Reader-php",
            "keywords": [
                "database",
                "geoip",
                "geoip2",
                "geolocation",
                "maxmind"
            ],
            "time": "2019-12-19T22:59:03+00:00"
        },
        {
            "name": "maxmind/web-service-common",
            "version": "v0.7.0",
            "source": {
                "type": "git",
                "url": "https://github.com/maxmind/web-service-common-php.git",
                "reference": "74c996c218ada5c639c8c2f076756e059f5552fc"
            },
            "dist": {
                "type": "zip",
                "url": "https://api.github.com/repos/maxmind/web-service-common-php/zipball/74c996c218ada5c639c8c2f076756e059f5552fc",
                "reference": "74c996c218ada5c639c8c2f076756e059f5552fc",
                "shasum": ""
            },
            "require": {
                "composer/ca-bundle": "^1.0.3",
                "ext-curl": "*",
                "ext-json": "*",
                "php": ">=5.6"
            },
            "require-dev": {
                "friendsofphp/php-cs-fixer": "2.*",
                "phpunit/phpunit": "^4.8.36 || ^5.7 || ^6.5 || ^7.0",
                "squizlabs/php_codesniffer": "3.*"
            },
            "type": "library",
            "autoload": {
                "psr-4": {
                    "MaxMind\\Exception\\": "src/Exception",
                    "MaxMind\\WebService\\": "src/WebService"
                }
            },
            "notification-url": "https://packagist.org/downloads/",
            "license": [
                "Apache-2.0"
            ],
            "authors": [
                {
                    "name": "Gregory Oschwald",
                    "email": "goschwald@maxmind.com"
                }
            ],
            "description": "Internal MaxMind Web Service API",
            "homepage": "https://github.com/maxmind/web-service-common-php",
            "time": "2020-05-06T14:07:26+00:00"
        },
        {
            "name": "mustangostang/spyc",
            "version": "dev-master",
            "source": {
                "type": "git",
                "url": "https://github.com/mustangostang/spyc.git",
                "reference": "daf9fa4ef675519386b4f556c9d5ab5f9c14055a"
            },
            "dist": {
                "type": "zip",
                "url": "https://api.github.com/repos/mustangostang/spyc/zipball/daf9fa4ef675519386b4f556c9d5ab5f9c14055a",
                "reference": "daf9fa4ef675519386b4f556c9d5ab5f9c14055a",
                "shasum": ""
            },
            "require": {
                "php": ">=5.3.1"
            },
            "require-dev": {
                "phpunit/phpunit": "4.3.*@dev"
            },
            "type": "library",
            "extra": {
                "branch-alias": {
                    "dev-master": "0.5.x-dev"
                }
            },
            "autoload": {
                "files": [
                    "Spyc.php"
                ]
            },
            "notification-url": "https://packagist.org/downloads/",
            "license": [
                "MIT"
            ],
            "authors": [
                {
                    "name": "mustangostang",
                    "email": "vlad.andersen@gmail.com"
                }
            ],
            "description": "A simple YAML loader/dumper class for PHP",
            "homepage": "https://github.com/mustangostang/spyc/",
            "keywords": [
                "spyc",
                "yaml",
                "yml"
            ],
            "time": "2019-12-03T17:11:33+00:00"
        },
        {
            "name": "paragonie/random_compat",
            "version": "v9.99.99.x-dev",
            "source": {
                "type": "git",
                "url": "https://github.com/paragonie/random_compat.git",
                "reference": "0947f25b883d4172df340a0d95f1b7cdabc5368a"
            },
            "dist": {
                "type": "zip",
                "url": "https://api.github.com/repos/paragonie/random_compat/zipball/0947f25b883d4172df340a0d95f1b7cdabc5368a",
                "reference": "0947f25b883d4172df340a0d95f1b7cdabc5368a",
                "shasum": ""
            },
            "require": {
                "php": "^7"
            },
            "require-dev": {
                "phpunit/phpunit": "4.*|5.*",
                "vimeo/psalm": "^1"
            },
            "type": "library",
            "notification-url": "https://packagist.org/downloads/",
            "license": [
                "MIT"
            ],
            "authors": [
                {
                    "name": "Paragon Initiative Enterprises",
                    "email": "security@paragonie.com",
                    "homepage": "https://paragonie.com"
                }
            ],
            "description": "PHP 5.x polyfill for random_bytes() and random_int() from PHP 7",
            "keywords": [
                "csprng",
                "polyfill",
                "pseudorandom",
                "random"
            ],
            "time": "2018-08-07T13:07:48+00:00"
        },
        {
            "name": "phpmailer/phpmailer",
            "version": "v6.1.6",
            "source": {
                "type": "git",
                "url": "https://github.com/PHPMailer/PHPMailer.git",
                "reference": "c2796cb1cb99d7717290b48c4e6f32cb6c60b7b3"
            },
            "dist": {
                "type": "zip",
                "url": "https://api.github.com/repos/PHPMailer/PHPMailer/zipball/c2796cb1cb99d7717290b48c4e6f32cb6c60b7b3",
                "reference": "c2796cb1cb99d7717290b48c4e6f32cb6c60b7b3",
                "shasum": ""
            },
            "require": {
                "ext-ctype": "*",
                "ext-filter": "*",
                "php": ">=5.5.0"
            },
            "require-dev": {
                "doctrine/annotations": "^1.2",
                "friendsofphp/php-cs-fixer": "^2.2",
                "phpunit/phpunit": "^4.8 || ^5.7"
            },
            "suggest": {
                "ext-mbstring": "Needed to send email in multibyte encoding charset",
                "hayageek/oauth2-yahoo": "Needed for Yahoo XOAUTH2 authentication",
                "league/oauth2-google": "Needed for Google XOAUTH2 authentication",
                "psr/log": "For optional PSR-3 debug logging",
                "stevenmaguire/oauth2-microsoft": "Needed for Microsoft XOAUTH2 authentication",
                "symfony/polyfill-mbstring": "To support UTF-8 if the Mbstring PHP extension is not enabled (^1.2)"
            },
            "type": "library",
            "autoload": {
                "psr-4": {
                    "PHPMailer\\PHPMailer\\": "src/"
                }
            },
            "notification-url": "https://packagist.org/downloads/",
            "license": [
                "LGPL-2.1-only"
            ],
            "authors": [
                {
                    "name": "Marcus Bointon",
                    "email": "phpmailer@synchromedia.co.uk"
                },
                {
                    "name": "Jim Jagielski",
                    "email": "jimjag@gmail.com"
                },
                {
                    "name": "Andy Prevost",
                    "email": "codeworxtech@users.sourceforge.net"
                },
                {
                    "name": "Brent R. Matzelle"
                }
            ],
            "description": "PHPMailer is a full-featured email creation and transfer class for PHP",
            "time": "2020-05-27T12:24:03+00:00"
        },
        {
            "name": "piwik/device-detector",
            "version": "3.5.1",
            "source": {
                "type": "git",
                "url": "https://github.com/matomo-org/device-detector.git",
                "reference": "29830f9bd67c8300e37828db0688161dd6f5f7a5"
            },
            "dist": {
                "type": "zip",
                "url": "https://api.github.com/repos/matomo-org/device-detector/zipball/29830f9bd67c8300e37828db0688161dd6f5f7a5",
                "reference": "29830f9bd67c8300e37828db0688161dd6f5f7a5",
                "shasum": ""
            },
            "require": {
                "mustangostang/spyc": "*",
                "php": ">=5.3.2"
            },
            "require-dev": {
                "fabpot/php-cs-fixer": "~1.7",
                "phpunit/phpunit": "4.1.*"
            },
            "suggest": {
                "doctrine/cache": "Can directly be used for caching purpose"
            },
            "type": "library",
            "autoload": {
                "psr-4": {
                    "DeviceDetector\\": ""
                }
            },
            "notification-url": "https://packagist.org/downloads/",
            "license": [
                "LGPL-3.0+"
            ],
            "authors": [
                {
                    "name": "The Piwik Team",
                    "email": "hello@piwik.org",
                    "homepage": "http://piwik.org/the-piwik-team/"
                }
            ],
            "description": "The Universal Device Detection library, that parses User Agents and detects devices (desktop, tablet, mobile, tv, cars, console, etc.), clients (browsers, media players, mobile apps, feed readers, libraries, etc), operating systems, devices, brands and models.",
            "homepage": "http://piwik.org",
            "keywords": [
                "devicedetection",
                "parser",
                "useragent"
            ],
            "time": "2016-01-21T22:26:37+00:00"
        },
        {
            "name": "psr/http-message",
            "version": "dev-master",
            "source": {
                "type": "git",
                "url": "https://github.com/php-fig/http-message.git",
                "reference": "efd67d1dc14a7ef4fc4e518e7dee91c271d524e4"
            },
            "dist": {
                "type": "zip",
                "url": "https://api.github.com/repos/php-fig/http-message/zipball/efd67d1dc14a7ef4fc4e518e7dee91c271d524e4",
                "reference": "efd67d1dc14a7ef4fc4e518e7dee91c271d524e4",
                "shasum": ""
            },
            "require": {
                "php": ">=5.3.0"
            },
            "type": "library",
            "extra": {
                "branch-alias": {
                    "dev-master": "1.0.x-dev"
                }
            },
            "autoload": {
                "psr-4": {
                    "Psr\\Http\\Message\\": "src/"
                }
            },
            "notification-url": "https://packagist.org/downloads/",
            "license": [
                "MIT"
            ],
            "authors": [
                {
                    "name": "PHP-FIG",
                    "homepage": "http://www.php-fig.org/"
                }
            ],
            "description": "Common interface for HTTP messages",
            "homepage": "https://github.com/php-fig/http-message",
            "keywords": [
                "http",
                "http-message",
                "psr",
                "psr-7",
                "request",
                "response"
            ],
            "time": "2019-08-29T13:16:46+00:00"
        },
        {
            "name": "psr/log",
            "version": "dev-master",
            "source": {
                "type": "git",
                "url": "https://github.com/php-fig/log.git",
                "reference": "0f73288fd15629204f9d42b7055f72dacbe811fc"
            },
            "dist": {
                "type": "zip",
                "url": "https://api.github.com/repos/php-fig/log/zipball/0f73288fd15629204f9d42b7055f72dacbe811fc",
                "reference": "0f73288fd15629204f9d42b7055f72dacbe811fc",
                "shasum": ""
            },
            "require": {
                "php": ">=5.3.0"
            },
            "type": "library",
            "extra": {
                "branch-alias": {
                    "dev-master": "1.1.x-dev"
                }
            },
            "autoload": {
                "psr-4": {
                    "Psr\\Log\\": "Psr/Log/"
                }
            },
            "notification-url": "https://packagist.org/downloads/",
            "license": [
                "MIT"
            ],
            "authors": [
                {
                    "name": "PHP-FIG",
                    "homepage": "http://www.php-fig.org/"
                }
            ],
            "description": "Common interface for logging libraries",
            "homepage": "https://github.com/php-fig/log",
            "keywords": [
                "log",
                "psr",
                "psr-3"
            ],
            "time": "2020-03-23T09:12:05+00:00"
        },
        {
            "name": "ralouphie/getallheaders",
            "version": "3.0.3",
            "source": {
                "type": "git",
                "url": "https://github.com/ralouphie/getallheaders.git",
                "reference": "120b605dfeb996808c31b6477290a714d356e822"
            },
            "dist": {
                "type": "zip",
                "url": "https://api.github.com/repos/ralouphie/getallheaders/zipball/120b605dfeb996808c31b6477290a714d356e822",
                "reference": "120b605dfeb996808c31b6477290a714d356e822",
                "shasum": ""
            },
            "require": {
                "php": ">=5.6"
            },
            "require-dev": {
                "php-coveralls/php-coveralls": "^2.1",
                "phpunit/phpunit": "^5 || ^6.5"
            },
            "type": "library",
            "autoload": {
                "files": [
                    "src/getallheaders.php"
                ]
            },
            "notification-url": "https://packagist.org/downloads/",
            "license": [
                "MIT"
            ],
            "authors": [
                {
                    "name": "Ralph Khattar",
                    "email": "ralph.khattar@gmail.com"
                }
            ],
            "description": "A polyfill for getallheaders.",
            "time": "2019-03-08T08:55:37+00:00"
        },
        {
            "name": "resque/php-resque",
            "version": "v1.3.6",
            "source": {
                "type": "git",
                "url": "https://github.com/resque/php-resque.git",
                "reference": "fe41c04763699b1318d97ed14cc78583e9380161"
            },
            "dist": {
                "type": "zip",
                "url": "https://api.github.com/repos/resque/php-resque/zipball/fe41c04763699b1318d97ed14cc78583e9380161",
                "reference": "fe41c04763699b1318d97ed14cc78583e9380161",
                "shasum": ""
            },
            "require": {
                "colinmollenhour/credis": "~1.7",
                "php": ">=5.6.0",
                "psr/log": "~1.0"
            },
            "require-dev": {
                "phpunit/phpunit": "^5.7"
            },
            "suggest": {
                "ext-pcntl": "REQUIRED for forking processes on platforms that support it (so anything but Windows).",
                "ext-proctitle": "Allows php-resque to rename the title of UNIX processes to show the status of a worker.",
                "ext-redis": "Native PHP extension for Redis connectivity. Credis will automatically utilize when available."
            },
            "bin": [
                "bin/resque",
                "bin/resque-scheduler"
            ],
            "type": "library",
            "extra": {
                "branch-alias": {
                    "dev-master": "1.0-dev"
                }
            },
            "autoload": {
                "psr-0": {
                    "Resque": "lib",
                    "ResqueScheduler": "lib"
                }
            },
            "notification-url": "https://packagist.org/downloads/",
            "license": [
                "MIT"
            ],
            "authors": [
                {
                    "name": "Dan Hunsaker",
                    "email": "danhunsaker+resque@gmail.com",
                    "role": "Maintainer"
                },
                {
                    "name": "Rajib Ahmed",
                    "homepage": "https://github.com/rajibahmed",
                    "role": "Maintainer"
                },
                {
                    "name": "Steve Klabnik",
                    "email": "steve@steveklabnik.com",
                    "role": "Maintainer"
                },
                {
                    "name": "Chris Boulton",
                    "email": "chris@bigcommerce.com",
                    "role": "Creator"
                }
            ],
            "description": "Redis backed library for creating background jobs and processing them later. Based on resque for Ruby.",
            "homepage": "http://www.github.com/resque/php-resque/",
            "keywords": [
                "background",
                "job",
                "redis",
                "resque"
            ],
            "time": "2020-04-16T16:39:50+00:00"
        },
        {
            "name": "symfony/polyfill-intl-idn",
            "version": "dev-master",
            "source": {
                "type": "git",
                "url": "https://github.com/symfony/polyfill-intl-idn.git",
                "reference": "bc6549d068d0160e0f10f7a5a23c7d1406b95ebe"
            },
            "dist": {
                "type": "zip",
                "url": "https://api.github.com/repos/symfony/polyfill-intl-idn/zipball/bc6549d068d0160e0f10f7a5a23c7d1406b95ebe",
                "reference": "bc6549d068d0160e0f10f7a5a23c7d1406b95ebe",
                "shasum": ""
            },
            "require": {
                "php": ">=5.3.3",
                "symfony/polyfill-intl-normalizer": "^1.10",
                "symfony/polyfill-php70": "^1.10",
                "symfony/polyfill-php72": "^1.10"
            },
            "suggest": {
                "ext-intl": "For best performance"
            },
            "type": "library",
            "extra": {
                "branch-alias": {
                    "dev-master": "1.18-dev"
                },
                "thanks": {
                    "name": "symfony/polyfill",
                    "url": "https://github.com/symfony/polyfill"
                }
            },
            "autoload": {
                "psr-4": {
                    "Symfony\\Polyfill\\Intl\\Idn\\": ""
                },
                "files": [
                    "bootstrap.php"
                ]
            },
            "notification-url": "https://packagist.org/downloads/",
            "license": [
                "MIT"
            ],
            "authors": [
                {
                    "name": "Laurent Bassin",
                    "email": "laurent@bassin.info"
                },
                {
                    "name": "Trevor Rowbotham",
                    "email": "trevor.rowbotham@pm.me"
                },
                {
                    "name": "Symfony Community",
                    "homepage": "https://symfony.com/contributors"
                }
            ],
            "description": "Symfony polyfill for intl's idn_to_ascii and idn_to_utf8 functions",
            "homepage": "https://symfony.com",
            "keywords": [
                "compatibility",
                "idn",
                "intl",
                "polyfill",
                "portable",
                "shim"
            ],
            "funding": [
                {
                    "url": "https://symfony.com/sponsor",
                    "type": "custom"
                },
                {
                    "url": "https://github.com/fabpot",
                    "type": "github"
                },
                {
                    "url": "https://tidelift.com/funding/github/packagist/symfony/symfony",
                    "type": "tidelift"
                }
            ],
            "time": "2020-07-14T12:35:20+00:00"
        },
        {
            "name": "symfony/polyfill-intl-normalizer",
            "version": "dev-master",
            "source": {
                "type": "git",
                "url": "https://github.com/symfony/polyfill-intl-normalizer.git",
                "reference": "37078a8dd4a2a1e9ab0231af7c6cb671b2ed5a7e"
            },
            "dist": {
                "type": "zip",
                "url": "https://api.github.com/repos/symfony/polyfill-intl-normalizer/zipball/37078a8dd4a2a1e9ab0231af7c6cb671b2ed5a7e",
                "reference": "37078a8dd4a2a1e9ab0231af7c6cb671b2ed5a7e",
                "shasum": ""
            },
            "require": {
                "php": ">=5.3.3"
            },
            "suggest": {
                "ext-intl": "For best performance"
            },
            "type": "library",
            "extra": {
                "branch-alias": {
                    "dev-master": "1.18-dev"
                },
                "thanks": {
                    "name": "symfony/polyfill",
                    "url": "https://github.com/symfony/polyfill"
                }
            },
            "autoload": {
                "psr-4": {
                    "Symfony\\Polyfill\\Intl\\Normalizer\\": ""
                },
                "files": [
                    "bootstrap.php"
                ],
                "classmap": [
                    "Resources/stubs"
                ]
            },
            "notification-url": "https://packagist.org/downloads/",
            "license": [
                "MIT"
            ],
            "authors": [
                {
                    "name": "Nicolas Grekas",
                    "email": "p@tchwork.com"
                },
                {
                    "name": "Symfony Community",
                    "homepage": "https://symfony.com/contributors"
                }
            ],
            "description": "Symfony polyfill for intl's Normalizer class and related functions",
            "homepage": "https://symfony.com",
            "keywords": [
                "compatibility",
                "intl",
                "normalizer",
                "polyfill",
                "portable",
                "shim"
            ],
            "funding": [
                {
                    "url": "https://symfony.com/sponsor",
                    "type": "custom"
                },
                {
                    "url": "https://github.com/fabpot",
                    "type": "github"
                },
                {
                    "url": "https://tidelift.com/funding/github/packagist/symfony/symfony",
                    "type": "tidelift"
                }
            ],
            "time": "2020-07-14T12:35:20+00:00"
        },
        {
            "name": "symfony/polyfill-php70",
            "version": "dev-master",
            "source": {
                "type": "git",
                "url": "https://github.com/symfony/polyfill-php70.git",
                "reference": "0dd93f2c578bdc9c72697eaa5f1dd25644e618d3"
            },
            "dist": {
                "type": "zip",
                "url": "https://api.github.com/repos/symfony/polyfill-php70/zipball/0dd93f2c578bdc9c72697eaa5f1dd25644e618d3",
                "reference": "0dd93f2c578bdc9c72697eaa5f1dd25644e618d3",
                "shasum": ""
            },
            "require": {
                "paragonie/random_compat": "~1.0|~2.0|~9.99",
                "php": ">=5.3.3"
            },
            "type": "library",
            "extra": {
                "branch-alias": {
                    "dev-master": "1.18-dev"
                },
                "thanks": {
                    "name": "symfony/polyfill",
                    "url": "https://github.com/symfony/polyfill"
                }
            },
            "autoload": {
                "psr-4": {
                    "Symfony\\Polyfill\\Php70\\": ""
                },
                "files": [
                    "bootstrap.php"
                ],
                "classmap": [
                    "Resources/stubs"
                ]
            },
            "notification-url": "https://packagist.org/downloads/",
            "license": [
                "MIT"
            ],
            "authors": [
                {
                    "name": "Nicolas Grekas",
                    "email": "p@tchwork.com"
                },
                {
                    "name": "Symfony Community",
                    "homepage": "https://symfony.com/contributors"
                }
            ],
            "description": "Symfony polyfill backporting some PHP 7.0+ features to lower PHP versions",
            "homepage": "https://symfony.com",
            "keywords": [
                "compatibility",
                "polyfill",
                "portable",
                "shim"
            ],
            "funding": [
                {
                    "url": "https://symfony.com/sponsor",
                    "type": "custom"
                },
                {
                    "url": "https://github.com/fabpot",
                    "type": "github"
                },
                {
                    "url": "https://tidelift.com/funding/github/packagist/symfony/symfony",
                    "type": "tidelift"
                }
            ],
            "time": "2020-07-14T12:35:20+00:00"
        },
        {
            "name": "symfony/polyfill-php72",
            "version": "dev-master",
            "source": {
                "type": "git",
                "url": "https://github.com/symfony/polyfill-php72.git",
                "reference": "639447d008615574653fb3bc60d1986d7172eaae"
            },
            "dist": {
                "type": "zip",
                "url": "https://api.github.com/repos/symfony/polyfill-php72/zipball/639447d008615574653fb3bc60d1986d7172eaae",
                "reference": "639447d008615574653fb3bc60d1986d7172eaae",
                "shasum": ""
            },
            "require": {
                "php": ">=5.3.3"
            },
            "type": "library",
            "extra": {
                "branch-alias": {
                    "dev-master": "1.18-dev"
                },
                "thanks": {
                    "name": "symfony/polyfill",
                    "url": "https://github.com/symfony/polyfill"
                }
            },
            "autoload": {
                "psr-4": {
                    "Symfony\\Polyfill\\Php72\\": ""
                },
                "files": [
                    "bootstrap.php"
                ]
            },
            "notification-url": "https://packagist.org/downloads/",
            "license": [
                "MIT"
            ],
            "authors": [
                {
                    "name": "Nicolas Grekas",
                    "email": "p@tchwork.com"
                },
                {
                    "name": "Symfony Community",
                    "homepage": "https://symfony.com/contributors"
                }
            ],
            "description": "Symfony polyfill backporting some PHP 7.2+ features to lower PHP versions",
            "homepage": "https://symfony.com",
            "keywords": [
                "compatibility",
                "polyfill",
                "portable",
                "shim"
            ],
            "funding": [
                {
                    "url": "https://symfony.com/sponsor",
                    "type": "custom"
                },
                {
                    "url": "https://github.com/fabpot",
                    "type": "github"
                },
                {
                    "url": "https://tidelift.com/funding/github/packagist/symfony/symfony",
                    "type": "tidelift"
                }
            ],
            "time": "2020-07-14T12:35:20+00:00"
        },
        {
            "name": "utopia-php/abuse",
            "version": "0.2.1",
            "source": {
                "type": "git",
                "url": "https://github.com/utopia-php/abuse.git",
                "reference": "b485eddeda335c4f7d1a16fbf5544e37bdf195ac"
            },
            "dist": {
                "type": "zip",
                "url": "https://api.github.com/repos/utopia-php/abuse/zipball/b485eddeda335c4f7d1a16fbf5544e37bdf195ac",
                "reference": "b485eddeda335c4f7d1a16fbf5544e37bdf195ac",
                "shasum": ""
            },
            "require": {
                "ext-pdo": "*",
                "php": ">=7.1"
            },
            "require-dev": {
                "phpunit/phpunit": "^7.0"
            },
            "type": "library",
            "autoload": {
                "psr-4": {
                    "Utopia\\Abuse\\": "src/Abuse"
                }
            },
            "notification-url": "https://packagist.org/downloads/",
            "license": [
                "MIT"
            ],
            "authors": [
                {
                    "name": "Eldad Fux",
                    "email": "eldad@appwrite.io"
                }
            ],
            "description": "A simple abuse library to manage application usage limits",
            "keywords": [
                "Abuse",
                "framework",
                "php",
                "upf",
                "utopia"
            ],
            "time": "2020-06-20T11:35:08+00:00"
        },
        {
            "name": "utopia-php/audit",
            "version": "0.3.1",
            "source": {
                "type": "git",
                "url": "https://github.com/utopia-php/audit.git",
                "reference": "7bcceba05ed640fe910e7b6b0c82d998fb9d6495"
            },
            "dist": {
                "type": "zip",
                "url": "https://api.github.com/repos/utopia-php/audit/zipball/7bcceba05ed640fe910e7b6b0c82d998fb9d6495",
                "reference": "7bcceba05ed640fe910e7b6b0c82d998fb9d6495",
                "shasum": ""
            },
            "require": {
                "ext-pdo": "*",
                "php": ">=7.1"
            },
            "require-dev": {
                "phpunit/phpunit": "^7.0"
            },
            "type": "library",
            "autoload": {
                "psr-4": {
                    "Utopia\\Audit\\": "src/Audit"
                }
            },
            "notification-url": "https://packagist.org/downloads/",
            "license": [
                "MIT"
            ],
            "authors": [
                {
                    "name": "Eldad Fux",
                    "email": "eldad@appwrite.io"
                }
            ],
            "description": "A simple audit library to manage application users logs",
            "keywords": [
                "Audit",
                "framework",
                "php",
                "upf",
                "utopia"
            ],
            "time": "2020-06-20T11:36:43+00:00"
        },
        {
            "name": "utopia-php/cache",
            "version": "0.2.1",
            "source": {
                "type": "git",
                "url": "https://github.com/utopia-php/cache.git",
                "reference": "52a20ae1d5e3f5be11492c4bb0af9cf2a2c07e5d"
            },
            "dist": {
                "type": "zip",
                "url": "https://api.github.com/repos/utopia-php/cache/zipball/52a20ae1d5e3f5be11492c4bb0af9cf2a2c07e5d",
                "reference": "52a20ae1d5e3f5be11492c4bb0af9cf2a2c07e5d",
                "shasum": ""
            },
            "require": {
                "ext-json": "*",
                "php": ">=7.1"
            },
            "require-dev": {
                "phpunit/phpunit": "^7.0"
            },
            "type": "library",
            "autoload": {
                "psr-4": {
                    "Utopia\\Cache\\": "src/Cache"
                }
            },
            "notification-url": "https://packagist.org/downloads/",
            "license": [
                "MIT"
            ],
            "authors": [
                {
                    "name": "Eldad Fux",
                    "email": "eldad@appwrite.io"
                }
            ],
            "description": "A simple cache library to manage application cache storing, loading and purging",
            "keywords": [
                "cache",
                "framework",
                "php",
                "upf",
                "utopia"
            ],
            "time": "2020-06-20T11:43:40+00:00"
        },
        {
            "name": "utopia-php/cli",
            "version": "0.6.2",
            "source": {
                "type": "git",
                "url": "https://github.com/utopia-php/cli.git",
                "reference": "8ad0371ce045b60034ebcb2b001b6e88bdcc3670"
            },
            "dist": {
                "type": "zip",
                "url": "https://api.github.com/repos/utopia-php/cli/zipball/8ad0371ce045b60034ebcb2b001b6e88bdcc3670",
                "reference": "8ad0371ce045b60034ebcb2b001b6e88bdcc3670",
                "shasum": ""
            },
            "require": {
                "php": ">=7.1",
                "utopia-php/framework": "0.*.*"
            },
            "require-dev": {
                "phpunit/phpunit": "^7.0"
            },
            "type": "library",
            "autoload": {
                "psr-4": {
                    "Utopia\\CLI\\": "src/CLI"
                }
            },
            "notification-url": "https://packagist.org/downloads/",
            "license": [
                "MIT"
            ],
            "authors": [
                {
                    "name": "Eldad Fux",
                    "email": "eldad@appwrite.io"
                }
            ],
            "description": "A simple CLI library to manage command line applications",
            "keywords": [
                "cli",
                "command line",
                "framework",
                "php",
                "upf",
                "utopia"
            ],
            "time": "2020-06-20T11:37:51+00:00"
        },
        {
            "name": "utopia-php/config",
            "version": "0.2.1",
            "source": {
                "type": "git",
                "url": "https://github.com/utopia-php/config.git",
                "reference": "48c5009c33b8426260ee7425100e716d7ed7f693"
            },
            "dist": {
                "type": "zip",
                "url": "https://api.github.com/repos/utopia-php/config/zipball/48c5009c33b8426260ee7425100e716d7ed7f693",
                "reference": "48c5009c33b8426260ee7425100e716d7ed7f693",
                "shasum": ""
            },
            "require": {
                "php": ">=7.1"
            },
            "require-dev": {
                "phpunit/phpunit": "^7.0"
            },
            "type": "library",
            "autoload": {
                "psr-4": {
                    "Utopia\\Config\\": "src/Config"
                }
            },
            "notification-url": "https://packagist.org/downloads/",
            "license": [
                "MIT"
            ],
            "authors": [
                {
                    "name": "Eldad Fux",
                    "email": "eldad@appwrite.io"
                }
            ],
            "description": "A simple Config library to managing application config variables",
            "keywords": [
                "config",
                "framework",
                "php",
                "upf",
                "utopia"
            ],
            "time": "2020-06-20T11:38:58+00:00"
        },
        {
            "name": "utopia-php/domains",
            "version": "0.2.1",
            "source": {
                "type": "git",
                "url": "https://github.com/utopia-php/domains.git",
                "reference": "98e85296867a59c9d712d6ed768a5c5b2b297b43"
            },
            "dist": {
                "type": "zip",
                "url": "https://api.github.com/repos/utopia-php/domains/zipball/98e85296867a59c9d712d6ed768a5c5b2b297b43",
                "reference": "98e85296867a59c9d712d6ed768a5c5b2b297b43",
                "shasum": ""
            },
            "require": {
                "php": ">=7.1"
            },
            "require-dev": {
                "phpunit/phpunit": "^7.0"
            },
            "type": "library",
            "autoload": {
                "psr-4": {
                    "Utopia\\Domains\\": "src/Domains"
                }
            },
            "notification-url": "https://packagist.org/downloads/",
            "license": [
                "MIT"
            ],
            "authors": [
                {
                    "name": "Eldad Fux",
                    "email": "eldad@appwrite.io"
                }
            ],
            "description": "Utopia Domains library is simple and lite library for parsing web domains. This library is aiming to be as simple and easy to learn and use.",
            "keywords": [
                "domains",
                "framework",
                "icann",
                "php",
                "public suffix",
                "tld",
                "tld extract",
                "upf",
                "utopia"
            ],
            "time": "2020-06-20T11:47:04+00:00"
        },
        {
            "name": "utopia-php/framework",
            "version": "0.4.0",
            "source": {
                "type": "git",
                "url": "https://github.com/utopia-php/framework.git",
                "reference": "30aeb2aeecf8ea2ab83242efad0f5f9fab8d4be5"
            },
            "dist": {
                "type": "zip",
                "url": "https://api.github.com/repos/utopia-php/framework/zipball/30aeb2aeecf8ea2ab83242efad0f5f9fab8d4be5",
                "reference": "30aeb2aeecf8ea2ab83242efad0f5f9fab8d4be5",
                "shasum": ""
            },
            "require": {
                "php": ">=7.0.0"
            },
            "require-dev": {
                "phpunit/phpunit": "^7.0"
            },
            "type": "library",
            "autoload": {
                "psr-4": {
                    "Utopia\\": "src/"
                }
            },
            "notification-url": "https://packagist.org/downloads/",
            "license": [
                "MIT"
            ],
            "authors": [
                {
                    "name": "Eldad Fux",
                    "email": "eldad@appwrite.io"
                }
            ],
            "description": "A simple, light and advanced PHP framework",
            "keywords": [
                "framework",
                "php",
                "upf"
            ],
            "time": "2020-06-25T18:21:48+00:00"
        },
        {
            "name": "utopia-php/locale",
            "version": "0.2.1",
            "source": {
                "type": "git",
                "url": "https://github.com/utopia-php/locale.git",
                "reference": "f2ed7f0b50fe961d65600871e8f8d9dea3167500"
            },
            "dist": {
                "type": "zip",
                "url": "https://api.github.com/repos/utopia-php/locale/zipball/f2ed7f0b50fe961d65600871e8f8d9dea3167500",
                "reference": "f2ed7f0b50fe961d65600871e8f8d9dea3167500",
                "shasum": ""
            },
            "require": {
                "php": ">=7.1"
            },
            "require-dev": {
                "phpunit/phpunit": "^7.0"
            },
            "type": "library",
            "autoload": {
                "psr-4": {
                    "Utopia\\Locale\\": "src/Locale"
                }
            },
            "notification-url": "https://packagist.org/downloads/",
            "license": [
                "MIT"
            ],
            "authors": [
                {
                    "name": "Eldad Fux",
                    "email": "eldad@appwrite.io"
                }
            ],
            "description": "A simple locale library to manage application translations",
            "keywords": [
                "framework",
                "locale",
                "php",
                "upf",
                "utopia"
            ],
            "time": "2020-06-20T11:41:46+00:00"
        },
        {
            "name": "utopia-php/registry",
            "version": "0.2.1",
            "source": {
                "type": "git",
                "url": "https://github.com/utopia-php/registry.git",
                "reference": "2cd2d318067a6b310c35c9f3ad73d2ce3c1ca7d5"
            },
            "dist": {
                "type": "zip",
                "url": "https://api.github.com/repos/utopia-php/registry/zipball/2cd2d318067a6b310c35c9f3ad73d2ce3c1ca7d5",
                "reference": "2cd2d318067a6b310c35c9f3ad73d2ce3c1ca7d5",
                "shasum": ""
            },
            "require": {
                "php": ">=7.1"
            },
            "require-dev": {
                "phpunit/phpunit": "^7.0"
            },
            "type": "library",
            "autoload": {
                "psr-4": {
                    "Utopia\\Registry\\": "src/Registry"
                }
            },
            "notification-url": "https://packagist.org/downloads/",
            "license": [
                "MIT"
            ],
            "authors": [
                {
                    "name": "Eldad Fux",
                    "email": "eldad@appwrite.io"
                }
            ],
            "description": "A simple dependency management library for PHP",
            "keywords": [
                "dependency management",
                "di",
                "framework",
                "php",
                "upf",
                "utopia"
            ],
            "time": "2020-06-20T11:46:06+00:00"
        }
    ],
    "packages-dev": [
        {
            "name": "appwrite/sdk-generator",
            "version": "dev-master",
            "source": {
                "type": "git",
                "url": "https://github.com/appwrite/sdk-generator",
<<<<<<< HEAD
                "reference": "2b9a55bc447b8b856a8b9dc8c5c86a2c61a6ed3a"
=======
                "reference": "404cf6bb4c75f8ae3b2419e04f6afd215ed706a5"
>>>>>>> 676bf3a1
            },
            "require": {
                "ext-curl": "*",
                "ext-json": "*",
                "ext-mbstring": "*",
                "matthiasmullie/minify": "^1.3",
                "php": ">=7.0.0",
                "twig/twig": "^2.12"
            },
            "require-dev": {
                "phpunit/phpunit": "^7.0"
            },
            "type": "library",
            "autoload": {
                "psr-4": {
                    "Appwrite\\SDK\\": "src/SDK",
                    "Appwrite\\Spec\\": "src/Spec"
                }
            },
            "license": [
                "MIT"
            ],
            "authors": [
                {
                    "name": "Eldad Fux",
                    "email": "eldad@appwrite.io"
                }
            ],
            "description": "Appwrite PHP library for generating API SDKs for multiple programming languages and platforms",
<<<<<<< HEAD
            "time": "2020-06-20T07:38:05+00:00"
=======
            "time": "2020-07-26T07:11:06+00:00"
>>>>>>> 676bf3a1
        },
        {
            "name": "doctrine/instantiator",
            "version": "dev-master",
            "source": {
                "type": "git",
                "url": "https://github.com/doctrine/instantiator.git",
                "reference": "3e7a22aed197e9333cc929e7f6b4300bdae91fcc"
            },
            "dist": {
                "type": "zip",
                "url": "https://api.github.com/repos/doctrine/instantiator/zipball/3e7a22aed197e9333cc929e7f6b4300bdae91fcc",
                "reference": "3e7a22aed197e9333cc929e7f6b4300bdae91fcc",
                "shasum": ""
            },
            "require": {
                "php": "^7.1 || ^8.0"
            },
            "require-dev": {
                "doctrine/coding-standard": "^6.0",
                "ext-pdo": "*",
                "ext-phar": "*",
                "phpbench/phpbench": "^0.13",
                "phpstan/phpstan-phpunit": "^0.11",
                "phpstan/phpstan-shim": "^0.11",
                "phpunit/phpunit": "^7.0"
            },
            "type": "library",
            "extra": {
                "branch-alias": {
                    "dev-master": "1.4.x-dev"
                }
            },
            "autoload": {
                "psr-4": {
                    "Doctrine\\Instantiator\\": "src/Doctrine/Instantiator/"
                }
            },
            "notification-url": "https://packagist.org/downloads/",
            "license": [
                "MIT"
            ],
            "authors": [
                {
                    "name": "Marco Pivetta",
                    "email": "ocramius@gmail.com",
                    "homepage": "http://ocramius.github.com/"
                }
            ],
            "description": "A small, lightweight utility to instantiate objects in PHP without invoking their constructors",
            "homepage": "https://www.doctrine-project.org/projects/instantiator.html",
            "keywords": [
                "constructor",
                "instantiate"
            ],
            "time": "2020-06-15T18:51:04+00:00"
        },
        {
            "name": "matthiasmullie/minify",
            "version": "1.3.63",
            "source": {
                "type": "git",
                "url": "https://github.com/matthiasmullie/minify.git",
                "reference": "9ba1b459828adc13430f4dd6c49dae4950dc4117"
            },
            "dist": {
                "type": "zip",
                "url": "https://api.github.com/repos/matthiasmullie/minify/zipball/9ba1b459828adc13430f4dd6c49dae4950dc4117",
                "reference": "9ba1b459828adc13430f4dd6c49dae4950dc4117",
                "shasum": ""
            },
            "require": {
                "ext-pcre": "*",
                "matthiasmullie/path-converter": "~1.1",
                "php": ">=5.3.0"
            },
            "require-dev": {
                "friendsofphp/php-cs-fixer": "~2.0",
                "matthiasmullie/scrapbook": "~1.0",
                "phpunit/phpunit": "~4.8"
            },
            "suggest": {
                "psr/cache-implementation": "Cache implementation to use with Minify::cache"
            },
            "bin": [
                "bin/minifycss",
                "bin/minifyjs"
            ],
            "type": "library",
            "autoload": {
                "psr-4": {
                    "MatthiasMullie\\Minify\\": "src/"
                }
            },
            "notification-url": "https://packagist.org/downloads/",
            "license": [
                "MIT"
            ],
            "authors": [
                {
                    "name": "Matthias Mullie",
                    "email": "minify@mullie.eu",
                    "homepage": "http://www.mullie.eu",
                    "role": "Developer"
                }
            ],
            "description": "CSS & JavaScript minifier, in PHP. Removes whitespace, strips comments, combines files (incl. @import statements and small assets in CSS files), and optimizes/shortens a few common programming patterns.",
            "homepage": "http://www.minifier.org",
            "keywords": [
                "JS",
                "css",
                "javascript",
                "minifier",
                "minify"
            ],
            "time": "2020-01-21T20:21:08+00:00"
        },
        {
            "name": "matthiasmullie/path-converter",
            "version": "1.1.3",
            "source": {
                "type": "git",
                "url": "https://github.com/matthiasmullie/path-converter.git",
                "reference": "e7d13b2c7e2f2268e1424aaed02085518afa02d9"
            },
            "dist": {
                "type": "zip",
                "url": "https://api.github.com/repos/matthiasmullie/path-converter/zipball/e7d13b2c7e2f2268e1424aaed02085518afa02d9",
                "reference": "e7d13b2c7e2f2268e1424aaed02085518afa02d9",
                "shasum": ""
            },
            "require": {
                "ext-pcre": "*",
                "php": ">=5.3.0"
            },
            "require-dev": {
                "phpunit/phpunit": "~4.8"
            },
            "type": "library",
            "autoload": {
                "psr-4": {
                    "MatthiasMullie\\PathConverter\\": "src/"
                }
            },
            "notification-url": "https://packagist.org/downloads/",
            "license": [
                "MIT"
            ],
            "authors": [
                {
                    "name": "Matthias Mullie",
                    "email": "pathconverter@mullie.eu",
                    "homepage": "http://www.mullie.eu",
                    "role": "Developer"
                }
            ],
            "description": "Relative path converter",
            "homepage": "http://github.com/matthiasmullie/path-converter",
            "keywords": [
                "converter",
                "path",
                "paths",
                "relative"
            ],
            "time": "2019-02-05T23:41:09+00:00"
        },
        {
            "name": "myclabs/deep-copy",
            "version": "1.x-dev",
            "source": {
                "type": "git",
                "url": "https://github.com/myclabs/DeepCopy.git",
                "reference": "969b211f9a51aa1f6c01d1d2aef56d3bd91598e5"
            },
            "dist": {
                "type": "zip",
                "url": "https://api.github.com/repos/myclabs/DeepCopy/zipball/969b211f9a51aa1f6c01d1d2aef56d3bd91598e5",
                "reference": "969b211f9a51aa1f6c01d1d2aef56d3bd91598e5",
                "shasum": ""
            },
            "require": {
                "php": "^7.1 || ^8.0"
            },
            "replace": {
                "myclabs/deep-copy": "self.version"
            },
            "require-dev": {
                "doctrine/collections": "^1.0",
                "doctrine/common": "^2.6",
                "phpunit/phpunit": "^7.1"
            },
            "type": "library",
            "autoload": {
                "psr-4": {
                    "DeepCopy\\": "src/DeepCopy/"
                },
                "files": [
                    "src/DeepCopy/deep_copy.php"
                ]
            },
            "notification-url": "https://packagist.org/downloads/",
            "license": [
                "MIT"
            ],
            "description": "Create deep copies (clones) of your objects",
            "keywords": [
                "clone",
                "copy",
                "duplicate",
                "object",
                "object graph"
            ],
            "time": "2020-06-29T13:22:24+00:00"
        },
        {
            "name": "phar-io/manifest",
            "version": "1.0.3",
            "source": {
                "type": "git",
                "url": "https://github.com/phar-io/manifest.git",
                "reference": "7761fcacf03b4d4f16e7ccb606d4879ca431fcf4"
            },
            "dist": {
                "type": "zip",
                "url": "https://api.github.com/repos/phar-io/manifest/zipball/7761fcacf03b4d4f16e7ccb606d4879ca431fcf4",
                "reference": "7761fcacf03b4d4f16e7ccb606d4879ca431fcf4",
                "shasum": ""
            },
            "require": {
                "ext-dom": "*",
                "ext-phar": "*",
                "phar-io/version": "^2.0",
                "php": "^5.6 || ^7.0"
            },
            "type": "library",
            "extra": {
                "branch-alias": {
                    "dev-master": "1.0.x-dev"
                }
            },
            "autoload": {
                "classmap": [
                    "src/"
                ]
            },
            "notification-url": "https://packagist.org/downloads/",
            "license": [
                "BSD-3-Clause"
            ],
            "authors": [
                {
                    "name": "Arne Blankerts",
                    "email": "arne@blankerts.de",
                    "role": "Developer"
                },
                {
                    "name": "Sebastian Heuer",
                    "email": "sebastian@phpeople.de",
                    "role": "Developer"
                },
                {
                    "name": "Sebastian Bergmann",
                    "email": "sebastian@phpunit.de",
                    "role": "Developer"
                }
            ],
            "description": "Component for reading phar.io manifest information from a PHP Archive (PHAR)",
            "time": "2018-07-08T19:23:20+00:00"
        },
        {
            "name": "phar-io/version",
            "version": "2.0.1",
            "source": {
                "type": "git",
                "url": "https://github.com/phar-io/version.git",
                "reference": "45a2ec53a73c70ce41d55cedef9063630abaf1b6"
            },
            "dist": {
                "type": "zip",
                "url": "https://api.github.com/repos/phar-io/version/zipball/45a2ec53a73c70ce41d55cedef9063630abaf1b6",
                "reference": "45a2ec53a73c70ce41d55cedef9063630abaf1b6",
                "shasum": ""
            },
            "require": {
                "php": "^5.6 || ^7.0"
            },
            "type": "library",
            "autoload": {
                "classmap": [
                    "src/"
                ]
            },
            "notification-url": "https://packagist.org/downloads/",
            "license": [
                "BSD-3-Clause"
            ],
            "authors": [
                {
                    "name": "Arne Blankerts",
                    "email": "arne@blankerts.de",
                    "role": "Developer"
                },
                {
                    "name": "Sebastian Heuer",
                    "email": "sebastian@phpeople.de",
                    "role": "Developer"
                },
                {
                    "name": "Sebastian Bergmann",
                    "email": "sebastian@phpunit.de",
                    "role": "Developer"
                }
            ],
            "description": "Library for handling version information and constraints",
            "time": "2018-07-08T19:19:57+00:00"
        },
        {
            "name": "phpdocumentor/reflection-common",
            "version": "dev-master",
            "source": {
                "type": "git",
                "url": "https://github.com/phpDocumentor/ReflectionCommon.git",
                "reference": "cf8df60735d98fd18070b7cab0019ba0831e219c"
            },
            "dist": {
                "type": "zip",
                "url": "https://api.github.com/repos/phpDocumentor/ReflectionCommon/zipball/cf8df60735d98fd18070b7cab0019ba0831e219c",
                "reference": "cf8df60735d98fd18070b7cab0019ba0831e219c",
                "shasum": ""
            },
            "require": {
                "php": ">=7.1"
            },
            "type": "library",
            "extra": {
                "branch-alias": {
                    "dev-master": "2.x-dev"
                }
            },
            "autoload": {
                "psr-4": {
                    "phpDocumentor\\Reflection\\": "src/"
                }
            },
            "notification-url": "https://packagist.org/downloads/",
            "license": [
                "MIT"
            ],
            "authors": [
                {
                    "name": "Jaap van Otterdijk",
                    "email": "opensource@ijaap.nl"
                }
            ],
            "description": "Common reflection classes used by phpdocumentor to reflect the code structure",
            "homepage": "http://www.phpdoc.org",
            "keywords": [
                "FQSEN",
                "phpDocumentor",
                "phpdoc",
                "reflection",
                "static analysis"
            ],
            "time": "2020-06-19T17:42:03+00:00"
        },
        {
            "name": "phpdocumentor/reflection-docblock",
            "version": "dev-master",
            "source": {
                "type": "git",
                "url": "https://github.com/phpDocumentor/ReflectionDocBlock.git",
<<<<<<< HEAD
                "reference": "664187301bfbc87e686df212094e6817805c3ab8"
            },
            "dist": {
                "type": "zip",
                "url": "https://api.github.com/repos/phpDocumentor/ReflectionDocBlock/zipball/664187301bfbc87e686df212094e6817805c3ab8",
                "reference": "664187301bfbc87e686df212094e6817805c3ab8",
=======
                "reference": "1ac416df3f66c542f2d3688925105b539f064b64"
            },
            "dist": {
                "type": "zip",
                "url": "https://api.github.com/repos/phpDocumentor/ReflectionDocBlock/zipball/1ac416df3f66c542f2d3688925105b539f064b64",
                "reference": "1ac416df3f66c542f2d3688925105b539f064b64",
>>>>>>> 676bf3a1
                "shasum": ""
            },
            "require": {
                "ext-filter": "*",
                "php": "^7.2 || ^8.0",
                "phpdocumentor/reflection-common": "^2.0",
                "phpdocumentor/type-resolver": "^1.0",
                "webmozart/assert": "^1"
            },
            "require-dev": {
                "mockery/mockery": "1.3.*"
            },
            "type": "library",
            "extra": {
                "branch-alias": {
                    "dev-master": "5.x-dev"
                }
            },
            "autoload": {
                "psr-4": {
                    "phpDocumentor\\Reflection\\": "src"
                }
            },
            "notification-url": "https://packagist.org/downloads/",
            "license": [
                "MIT"
            ],
            "authors": [
                {
                    "name": "Mike van Riel",
                    "email": "me@mikevanriel.com"
                },
                {
                    "name": "Jaap van Otterdijk",
                    "email": "account@ijaap.nl"
                }
            ],
            "description": "With this component, a library can provide support for annotations via DocBlocks or otherwise retrieve information that is embedded in a DocBlock.",
<<<<<<< HEAD
            "time": "2020-06-27T17:33:53+00:00"
=======
            "time": "2020-07-21T08:16:41+00:00"
>>>>>>> 676bf3a1
        },
        {
            "name": "phpdocumentor/type-resolver",
            "version": "dev-master",
            "source": {
                "type": "git",
                "url": "https://github.com/phpDocumentor/TypeResolver.git",
                "reference": "94f3ddc5d77e49daadadd33b798b933e52dde82c"
            },
            "dist": {
                "type": "zip",
                "url": "https://api.github.com/repos/phpDocumentor/TypeResolver/zipball/94f3ddc5d77e49daadadd33b798b933e52dde82c",
                "reference": "94f3ddc5d77e49daadadd33b798b933e52dde82c",
                "shasum": ""
            },
            "require": {
                "php": "^7.2",
                "phpdocumentor/reflection-common": "^2.0"
            },
            "require-dev": {
                "ext-tokenizer": "^7.2",
                "mockery/mockery": "~1"
            },
            "type": "library",
            "extra": {
                "branch-alias": {
                    "dev-master": "1.x-dev"
                }
            },
            "autoload": {
                "psr-4": {
                    "phpDocumentor\\Reflection\\": "src"
                }
            },
            "notification-url": "https://packagist.org/downloads/",
            "license": [
                "MIT"
            ],
            "authors": [
                {
                    "name": "Mike van Riel",
                    "email": "me@mikevanriel.com"
                }
            ],
            "description": "A PSR-5 based resolver of Class names, Types and Structural Element Names",
            "time": "2020-06-19T19:40:27+00:00"
        },
        {
            "name": "phpspec/prophecy",
            "version": "dev-master",
            "source": {
                "type": "git",
                "url": "https://github.com/phpspec/prophecy.git",
                "reference": "c99da517f9e7b6e6c4067611d804808c34d8cec3"
            },
            "dist": {
                "type": "zip",
                "url": "https://api.github.com/repos/phpspec/prophecy/zipball/c99da517f9e7b6e6c4067611d804808c34d8cec3",
                "reference": "c99da517f9e7b6e6c4067611d804808c34d8cec3",
                "shasum": ""
            },
            "require": {
                "doctrine/instantiator": "^1.2",
                "php": "^7.2",
                "phpdocumentor/reflection-docblock": "^5.2",
                "sebastian/comparator": "^3.0 || ^4.0",
                "sebastian/recursion-context": "^3.0 || ^4.0"
            },
            "require-dev": {
                "phpspec/phpspec": "^6.0",
                "phpunit/phpunit": "^8.0"
            },
            "type": "library",
            "extra": {
                "branch-alias": {
                    "dev-master": "1.11.x-dev"
                }
            },
            "autoload": {
                "psr-4": {
                    "Prophecy\\": "src/Prophecy"
                }
            },
            "notification-url": "https://packagist.org/downloads/",
            "license": [
                "MIT"
            ],
            "authors": [
                {
                    "name": "Konstantin Kudryashov",
                    "email": "ever.zet@gmail.com",
                    "homepage": "http://everzet.com"
                },
                {
                    "name": "Marcello Duarte",
                    "email": "marcello.duarte@gmail.com"
                }
            ],
            "description": "Highly opinionated mocking framework for PHP 5.3+",
            "homepage": "https://github.com/phpspec/prophecy",
            "keywords": [
                "Double",
                "Dummy",
                "fake",
                "mock",
                "spy",
                "stub"
            ],
            "time": "2020-07-21T10:09:02+00:00"
        },
        {
            "name": "phpunit/php-code-coverage",
            "version": "6.1.4",
            "source": {
                "type": "git",
                "url": "https://github.com/sebastianbergmann/php-code-coverage.git",
                "reference": "807e6013b00af69b6c5d9ceb4282d0393dbb9d8d"
            },
            "dist": {
                "type": "zip",
                "url": "https://api.github.com/repos/sebastianbergmann/php-code-coverage/zipball/807e6013b00af69b6c5d9ceb4282d0393dbb9d8d",
                "reference": "807e6013b00af69b6c5d9ceb4282d0393dbb9d8d",
                "shasum": ""
            },
            "require": {
                "ext-dom": "*",
                "ext-xmlwriter": "*",
                "php": "^7.1",
                "phpunit/php-file-iterator": "^2.0",
                "phpunit/php-text-template": "^1.2.1",
                "phpunit/php-token-stream": "^3.0",
                "sebastian/code-unit-reverse-lookup": "^1.0.1",
                "sebastian/environment": "^3.1 || ^4.0",
                "sebastian/version": "^2.0.1",
                "theseer/tokenizer": "^1.1"
            },
            "require-dev": {
                "phpunit/phpunit": "^7.0"
            },
            "suggest": {
                "ext-xdebug": "^2.6.0"
            },
            "type": "library",
            "extra": {
                "branch-alias": {
                    "dev-master": "6.1-dev"
                }
            },
            "autoload": {
                "classmap": [
                    "src/"
                ]
            },
            "notification-url": "https://packagist.org/downloads/",
            "license": [
                "BSD-3-Clause"
            ],
            "authors": [
                {
                    "name": "Sebastian Bergmann",
                    "email": "sebastian@phpunit.de",
                    "role": "lead"
                }
            ],
            "description": "Library that provides collection, processing, and rendering functionality for PHP code coverage information.",
            "homepage": "https://github.com/sebastianbergmann/php-code-coverage",
            "keywords": [
                "coverage",
                "testing",
                "xunit"
            ],
            "time": "2018-10-31T16:06:48+00:00"
        },
        {
            "name": "phpunit/php-file-iterator",
            "version": "2.0.2",
            "source": {
                "type": "git",
                "url": "https://github.com/sebastianbergmann/php-file-iterator.git",
                "reference": "050bedf145a257b1ff02746c31894800e5122946"
            },
            "dist": {
                "type": "zip",
                "url": "https://api.github.com/repos/sebastianbergmann/php-file-iterator/zipball/050bedf145a257b1ff02746c31894800e5122946",
                "reference": "050bedf145a257b1ff02746c31894800e5122946",
                "shasum": ""
            },
            "require": {
                "php": "^7.1"
            },
            "require-dev": {
                "phpunit/phpunit": "^7.1"
            },
            "type": "library",
            "extra": {
                "branch-alias": {
                    "dev-master": "2.0.x-dev"
                }
            },
            "autoload": {
                "classmap": [
                    "src/"
                ]
            },
            "notification-url": "https://packagist.org/downloads/",
            "license": [
                "BSD-3-Clause"
            ],
            "authors": [
                {
                    "name": "Sebastian Bergmann",
                    "email": "sebastian@phpunit.de",
                    "role": "lead"
                }
            ],
            "description": "FilterIterator implementation that filters files based on a list of suffixes.",
            "homepage": "https://github.com/sebastianbergmann/php-file-iterator/",
            "keywords": [
                "filesystem",
                "iterator"
            ],
            "time": "2018-09-13T20:33:42+00:00"
        },
        {
            "name": "phpunit/php-text-template",
            "version": "1.2.1",
            "source": {
                "type": "git",
                "url": "https://github.com/sebastianbergmann/php-text-template.git",
                "reference": "31f8b717e51d9a2afca6c9f046f5d69fc27c8686"
            },
            "dist": {
                "type": "zip",
                "url": "https://api.github.com/repos/sebastianbergmann/php-text-template/zipball/31f8b717e51d9a2afca6c9f046f5d69fc27c8686",
                "reference": "31f8b717e51d9a2afca6c9f046f5d69fc27c8686",
                "shasum": ""
            },
            "require": {
                "php": ">=5.3.3"
            },
            "type": "library",
            "autoload": {
                "classmap": [
                    "src/"
                ]
            },
            "notification-url": "https://packagist.org/downloads/",
            "license": [
                "BSD-3-Clause"
            ],
            "authors": [
                {
                    "name": "Sebastian Bergmann",
                    "email": "sebastian@phpunit.de",
                    "role": "lead"
                }
            ],
            "description": "Simple template engine.",
            "homepage": "https://github.com/sebastianbergmann/php-text-template/",
            "keywords": [
                "template"
            ],
            "time": "2015-06-21T13:50:34+00:00"
        },
        {
            "name": "phpunit/php-timer",
            "version": "2.1.2",
            "source": {
                "type": "git",
                "url": "https://github.com/sebastianbergmann/php-timer.git",
                "reference": "1038454804406b0b5f5f520358e78c1c2f71501e"
            },
            "dist": {
                "type": "zip",
                "url": "https://api.github.com/repos/sebastianbergmann/php-timer/zipball/1038454804406b0b5f5f520358e78c1c2f71501e",
                "reference": "1038454804406b0b5f5f520358e78c1c2f71501e",
                "shasum": ""
            },
            "require": {
                "php": "^7.1"
            },
            "require-dev": {
                "phpunit/phpunit": "^7.0"
            },
            "type": "library",
            "extra": {
                "branch-alias": {
                    "dev-master": "2.1-dev"
                }
            },
            "autoload": {
                "classmap": [
                    "src/"
                ]
            },
            "notification-url": "https://packagist.org/downloads/",
            "license": [
                "BSD-3-Clause"
            ],
            "authors": [
                {
                    "name": "Sebastian Bergmann",
                    "email": "sebastian@phpunit.de",
                    "role": "lead"
                }
            ],
            "description": "Utility class for timing",
            "homepage": "https://github.com/sebastianbergmann/php-timer/",
            "keywords": [
                "timer"
            ],
            "time": "2019-06-07T04:22:29+00:00"
        },
        {
            "name": "phpunit/php-token-stream",
            "version": "3.1.1",
            "source": {
                "type": "git",
                "url": "https://github.com/sebastianbergmann/php-token-stream.git",
                "reference": "995192df77f63a59e47f025390d2d1fdf8f425ff"
            },
            "dist": {
                "type": "zip",
                "url": "https://api.github.com/repos/sebastianbergmann/php-token-stream/zipball/995192df77f63a59e47f025390d2d1fdf8f425ff",
                "reference": "995192df77f63a59e47f025390d2d1fdf8f425ff",
                "shasum": ""
            },
            "require": {
                "ext-tokenizer": "*",
                "php": "^7.1"
            },
            "require-dev": {
                "phpunit/phpunit": "^7.0"
            },
            "type": "library",
            "extra": {
                "branch-alias": {
                    "dev-master": "3.1-dev"
                }
            },
            "autoload": {
                "classmap": [
                    "src/"
                ]
            },
            "notification-url": "https://packagist.org/downloads/",
            "license": [
                "BSD-3-Clause"
            ],
            "authors": [
                {
                    "name": "Sebastian Bergmann",
                    "email": "sebastian@phpunit.de"
                }
            ],
            "description": "Wrapper around PHP's tokenizer extension.",
            "homepage": "https://github.com/sebastianbergmann/php-token-stream/",
            "keywords": [
                "tokenizer"
            ],
            "time": "2019-09-17T06:23:10+00:00"
        },
        {
            "name": "phpunit/phpunit",
            "version": "7.5.20",
            "source": {
                "type": "git",
                "url": "https://github.com/sebastianbergmann/phpunit.git",
                "reference": "9467db479d1b0487c99733bb1e7944d32deded2c"
            },
            "dist": {
                "type": "zip",
                "url": "https://api.github.com/repos/sebastianbergmann/phpunit/zipball/9467db479d1b0487c99733bb1e7944d32deded2c",
                "reference": "9467db479d1b0487c99733bb1e7944d32deded2c",
                "shasum": ""
            },
            "require": {
                "doctrine/instantiator": "^1.1",
                "ext-dom": "*",
                "ext-json": "*",
                "ext-libxml": "*",
                "ext-mbstring": "*",
                "ext-xml": "*",
                "myclabs/deep-copy": "^1.7",
                "phar-io/manifest": "^1.0.2",
                "phar-io/version": "^2.0",
                "php": "^7.1",
                "phpspec/prophecy": "^1.7",
                "phpunit/php-code-coverage": "^6.0.7",
                "phpunit/php-file-iterator": "^2.0.1",
                "phpunit/php-text-template": "^1.2.1",
                "phpunit/php-timer": "^2.1",
                "sebastian/comparator": "^3.0",
                "sebastian/diff": "^3.0",
                "sebastian/environment": "^4.0",
                "sebastian/exporter": "^3.1",
                "sebastian/global-state": "^2.0",
                "sebastian/object-enumerator": "^3.0.3",
                "sebastian/resource-operations": "^2.0",
                "sebastian/version": "^2.0.1"
            },
            "conflict": {
                "phpunit/phpunit-mock-objects": "*"
            },
            "require-dev": {
                "ext-pdo": "*"
            },
            "suggest": {
                "ext-soap": "*",
                "ext-xdebug": "*",
                "phpunit/php-invoker": "^2.0"
            },
            "bin": [
                "phpunit"
            ],
            "type": "library",
            "extra": {
                "branch-alias": {
                    "dev-master": "7.5-dev"
                }
            },
            "autoload": {
                "classmap": [
                    "src/"
                ]
            },
            "notification-url": "https://packagist.org/downloads/",
            "license": [
                "BSD-3-Clause"
            ],
            "authors": [
                {
                    "name": "Sebastian Bergmann",
                    "email": "sebastian@phpunit.de",
                    "role": "lead"
                }
            ],
            "description": "The PHP Unit Testing framework.",
            "homepage": "https://phpunit.de/",
            "keywords": [
                "phpunit",
                "testing",
                "xunit"
            ],
            "time": "2020-01-08T08:45:45+00:00"
        },
        {
            "name": "sebastian/code-unit-reverse-lookup",
            "version": "1.0.1",
            "source": {
                "type": "git",
                "url": "https://github.com/sebastianbergmann/code-unit-reverse-lookup.git",
                "reference": "4419fcdb5eabb9caa61a27c7a1db532a6b55dd18"
            },
            "dist": {
                "type": "zip",
                "url": "https://api.github.com/repos/sebastianbergmann/code-unit-reverse-lookup/zipball/4419fcdb5eabb9caa61a27c7a1db532a6b55dd18",
                "reference": "4419fcdb5eabb9caa61a27c7a1db532a6b55dd18",
                "shasum": ""
            },
            "require": {
                "php": "^5.6 || ^7.0"
            },
            "require-dev": {
                "phpunit/phpunit": "^5.7 || ^6.0"
            },
            "type": "library",
            "extra": {
                "branch-alias": {
                    "dev-master": "1.0.x-dev"
                }
            },
            "autoload": {
                "classmap": [
                    "src/"
                ]
            },
            "notification-url": "https://packagist.org/downloads/",
            "license": [
                "BSD-3-Clause"
            ],
            "authors": [
                {
                    "name": "Sebastian Bergmann",
                    "email": "sebastian@phpunit.de"
                }
            ],
            "description": "Looks up which function or method a line of code belongs to",
            "homepage": "https://github.com/sebastianbergmann/code-unit-reverse-lookup/",
            "time": "2017-03-04T06:30:41+00:00"
        },
        {
            "name": "sebastian/comparator",
            "version": "3.0.2",
            "source": {
                "type": "git",
                "url": "https://github.com/sebastianbergmann/comparator.git",
                "reference": "5de4fc177adf9bce8df98d8d141a7559d7ccf6da"
            },
            "dist": {
                "type": "zip",
                "url": "https://api.github.com/repos/sebastianbergmann/comparator/zipball/5de4fc177adf9bce8df98d8d141a7559d7ccf6da",
                "reference": "5de4fc177adf9bce8df98d8d141a7559d7ccf6da",
                "shasum": ""
            },
            "require": {
                "php": "^7.1",
                "sebastian/diff": "^3.0",
                "sebastian/exporter": "^3.1"
            },
            "require-dev": {
                "phpunit/phpunit": "^7.1"
            },
            "type": "library",
            "extra": {
                "branch-alias": {
                    "dev-master": "3.0-dev"
                }
            },
            "autoload": {
                "classmap": [
                    "src/"
                ]
            },
            "notification-url": "https://packagist.org/downloads/",
            "license": [
                "BSD-3-Clause"
            ],
            "authors": [
                {
                    "name": "Jeff Welch",
                    "email": "whatthejeff@gmail.com"
                },
                {
                    "name": "Volker Dusch",
                    "email": "github@wallbash.com"
                },
                {
                    "name": "Bernhard Schussek",
                    "email": "bschussek@2bepublished.at"
                },
                {
                    "name": "Sebastian Bergmann",
                    "email": "sebastian@phpunit.de"
                }
            ],
            "description": "Provides the functionality to compare PHP values for equality",
            "homepage": "https://github.com/sebastianbergmann/comparator",
            "keywords": [
                "comparator",
                "compare",
                "equality"
            ],
            "time": "2018-07-12T15:12:46+00:00"
        },
        {
            "name": "sebastian/diff",
            "version": "3.0.2",
            "source": {
                "type": "git",
                "url": "https://github.com/sebastianbergmann/diff.git",
                "reference": "720fcc7e9b5cf384ea68d9d930d480907a0c1a29"
            },
            "dist": {
                "type": "zip",
                "url": "https://api.github.com/repos/sebastianbergmann/diff/zipball/720fcc7e9b5cf384ea68d9d930d480907a0c1a29",
                "reference": "720fcc7e9b5cf384ea68d9d930d480907a0c1a29",
                "shasum": ""
            },
            "require": {
                "php": "^7.1"
            },
            "require-dev": {
                "phpunit/phpunit": "^7.5 || ^8.0",
                "symfony/process": "^2 || ^3.3 || ^4"
            },
            "type": "library",
            "extra": {
                "branch-alias": {
                    "dev-master": "3.0-dev"
                }
            },
            "autoload": {
                "classmap": [
                    "src/"
                ]
            },
            "notification-url": "https://packagist.org/downloads/",
            "license": [
                "BSD-3-Clause"
            ],
            "authors": [
                {
                    "name": "Kore Nordmann",
                    "email": "mail@kore-nordmann.de"
                },
                {
                    "name": "Sebastian Bergmann",
                    "email": "sebastian@phpunit.de"
                }
            ],
            "description": "Diff implementation",
            "homepage": "https://github.com/sebastianbergmann/diff",
            "keywords": [
                "diff",
                "udiff",
                "unidiff",
                "unified diff"
            ],
            "time": "2019-02-04T06:01:07+00:00"
        },
        {
            "name": "sebastian/environment",
            "version": "4.2.3",
            "source": {
                "type": "git",
                "url": "https://github.com/sebastianbergmann/environment.git",
                "reference": "464c90d7bdf5ad4e8a6aea15c091fec0603d4368"
            },
            "dist": {
                "type": "zip",
                "url": "https://api.github.com/repos/sebastianbergmann/environment/zipball/464c90d7bdf5ad4e8a6aea15c091fec0603d4368",
                "reference": "464c90d7bdf5ad4e8a6aea15c091fec0603d4368",
                "shasum": ""
            },
            "require": {
                "php": "^7.1"
            },
            "require-dev": {
                "phpunit/phpunit": "^7.5"
            },
            "suggest": {
                "ext-posix": "*"
            },
            "type": "library",
            "extra": {
                "branch-alias": {
                    "dev-master": "4.2-dev"
                }
            },
            "autoload": {
                "classmap": [
                    "src/"
                ]
            },
            "notification-url": "https://packagist.org/downloads/",
            "license": [
                "BSD-3-Clause"
            ],
            "authors": [
                {
                    "name": "Sebastian Bergmann",
                    "email": "sebastian@phpunit.de"
                }
            ],
            "description": "Provides functionality to handle HHVM/PHP environments",
            "homepage": "http://www.github.com/sebastianbergmann/environment",
            "keywords": [
                "Xdebug",
                "environment",
                "hhvm"
            ],
            "time": "2019-11-20T08:46:58+00:00"
        },
        {
            "name": "sebastian/exporter",
            "version": "3.1.2",
            "source": {
                "type": "git",
                "url": "https://github.com/sebastianbergmann/exporter.git",
                "reference": "68609e1261d215ea5b21b7987539cbfbe156ec3e"
            },
            "dist": {
                "type": "zip",
                "url": "https://api.github.com/repos/sebastianbergmann/exporter/zipball/68609e1261d215ea5b21b7987539cbfbe156ec3e",
                "reference": "68609e1261d215ea5b21b7987539cbfbe156ec3e",
                "shasum": ""
            },
            "require": {
                "php": "^7.0",
                "sebastian/recursion-context": "^3.0"
            },
            "require-dev": {
                "ext-mbstring": "*",
                "phpunit/phpunit": "^6.0"
            },
            "type": "library",
            "extra": {
                "branch-alias": {
                    "dev-master": "3.1.x-dev"
                }
            },
            "autoload": {
                "classmap": [
                    "src/"
                ]
            },
            "notification-url": "https://packagist.org/downloads/",
            "license": [
                "BSD-3-Clause"
            ],
            "authors": [
                {
                    "name": "Sebastian Bergmann",
                    "email": "sebastian@phpunit.de"
                },
                {
                    "name": "Jeff Welch",
                    "email": "whatthejeff@gmail.com"
                },
                {
                    "name": "Volker Dusch",
                    "email": "github@wallbash.com"
                },
                {
                    "name": "Adam Harvey",
                    "email": "aharvey@php.net"
                },
                {
                    "name": "Bernhard Schussek",
                    "email": "bschussek@gmail.com"
                }
            ],
            "description": "Provides the functionality to export PHP variables for visualization",
            "homepage": "http://www.github.com/sebastianbergmann/exporter",
            "keywords": [
                "export",
                "exporter"
            ],
            "time": "2019-09-14T09:02:43+00:00"
        },
        {
            "name": "sebastian/global-state",
            "version": "2.0.0",
            "source": {
                "type": "git",
                "url": "https://github.com/sebastianbergmann/global-state.git",
                "reference": "e8ba02eed7bbbb9e59e43dedd3dddeff4a56b0c4"
            },
            "dist": {
                "type": "zip",
                "url": "https://api.github.com/repos/sebastianbergmann/global-state/zipball/e8ba02eed7bbbb9e59e43dedd3dddeff4a56b0c4",
                "reference": "e8ba02eed7bbbb9e59e43dedd3dddeff4a56b0c4",
                "shasum": ""
            },
            "require": {
                "php": "^7.0"
            },
            "require-dev": {
                "phpunit/phpunit": "^6.0"
            },
            "suggest": {
                "ext-uopz": "*"
            },
            "type": "library",
            "extra": {
                "branch-alias": {
                    "dev-master": "2.0-dev"
                }
            },
            "autoload": {
                "classmap": [
                    "src/"
                ]
            },
            "notification-url": "https://packagist.org/downloads/",
            "license": [
                "BSD-3-Clause"
            ],
            "authors": [
                {
                    "name": "Sebastian Bergmann",
                    "email": "sebastian@phpunit.de"
                }
            ],
            "description": "Snapshotting of global state",
            "homepage": "http://www.github.com/sebastianbergmann/global-state",
            "keywords": [
                "global state"
            ],
            "time": "2017-04-27T15:39:26+00:00"
        },
        {
            "name": "sebastian/object-enumerator",
            "version": "3.0.3",
            "source": {
                "type": "git",
                "url": "https://github.com/sebastianbergmann/object-enumerator.git",
                "reference": "7cfd9e65d11ffb5af41198476395774d4c8a84c5"
            },
            "dist": {
                "type": "zip",
                "url": "https://api.github.com/repos/sebastianbergmann/object-enumerator/zipball/7cfd9e65d11ffb5af41198476395774d4c8a84c5",
                "reference": "7cfd9e65d11ffb5af41198476395774d4c8a84c5",
                "shasum": ""
            },
            "require": {
                "php": "^7.0",
                "sebastian/object-reflector": "^1.1.1",
                "sebastian/recursion-context": "^3.0"
            },
            "require-dev": {
                "phpunit/phpunit": "^6.0"
            },
            "type": "library",
            "extra": {
                "branch-alias": {
                    "dev-master": "3.0.x-dev"
                }
            },
            "autoload": {
                "classmap": [
                    "src/"
                ]
            },
            "notification-url": "https://packagist.org/downloads/",
            "license": [
                "BSD-3-Clause"
            ],
            "authors": [
                {
                    "name": "Sebastian Bergmann",
                    "email": "sebastian@phpunit.de"
                }
            ],
            "description": "Traverses array structures and object graphs to enumerate all referenced objects",
            "homepage": "https://github.com/sebastianbergmann/object-enumerator/",
            "time": "2017-08-03T12:35:26+00:00"
        },
        {
            "name": "sebastian/object-reflector",
            "version": "1.1.1",
            "source": {
                "type": "git",
                "url": "https://github.com/sebastianbergmann/object-reflector.git",
                "reference": "773f97c67f28de00d397be301821b06708fca0be"
            },
            "dist": {
                "type": "zip",
                "url": "https://api.github.com/repos/sebastianbergmann/object-reflector/zipball/773f97c67f28de00d397be301821b06708fca0be",
                "reference": "773f97c67f28de00d397be301821b06708fca0be",
                "shasum": ""
            },
            "require": {
                "php": "^7.0"
            },
            "require-dev": {
                "phpunit/phpunit": "^6.0"
            },
            "type": "library",
            "extra": {
                "branch-alias": {
                    "dev-master": "1.1-dev"
                }
            },
            "autoload": {
                "classmap": [
                    "src/"
                ]
            },
            "notification-url": "https://packagist.org/downloads/",
            "license": [
                "BSD-3-Clause"
            ],
            "authors": [
                {
                    "name": "Sebastian Bergmann",
                    "email": "sebastian@phpunit.de"
                }
            ],
            "description": "Allows reflection of object attributes, including inherited and non-public ones",
            "homepage": "https://github.com/sebastianbergmann/object-reflector/",
            "time": "2017-03-29T09:07:27+00:00"
        },
        {
            "name": "sebastian/recursion-context",
            "version": "3.0.0",
            "source": {
                "type": "git",
                "url": "https://github.com/sebastianbergmann/recursion-context.git",
                "reference": "5b0cd723502bac3b006cbf3dbf7a1e3fcefe4fa8"
            },
            "dist": {
                "type": "zip",
                "url": "https://api.github.com/repos/sebastianbergmann/recursion-context/zipball/5b0cd723502bac3b006cbf3dbf7a1e3fcefe4fa8",
                "reference": "5b0cd723502bac3b006cbf3dbf7a1e3fcefe4fa8",
                "shasum": ""
            },
            "require": {
                "php": "^7.0"
            },
            "require-dev": {
                "phpunit/phpunit": "^6.0"
            },
            "type": "library",
            "extra": {
                "branch-alias": {
                    "dev-master": "3.0.x-dev"
                }
            },
            "autoload": {
                "classmap": [
                    "src/"
                ]
            },
            "notification-url": "https://packagist.org/downloads/",
            "license": [
                "BSD-3-Clause"
            ],
            "authors": [
                {
                    "name": "Jeff Welch",
                    "email": "whatthejeff@gmail.com"
                },
                {
                    "name": "Sebastian Bergmann",
                    "email": "sebastian@phpunit.de"
                },
                {
                    "name": "Adam Harvey",
                    "email": "aharvey@php.net"
                }
            ],
            "description": "Provides functionality to recursively process PHP variables",
            "homepage": "http://www.github.com/sebastianbergmann/recursion-context",
            "time": "2017-03-03T06:23:57+00:00"
        },
        {
            "name": "sebastian/resource-operations",
            "version": "2.0.1",
            "source": {
                "type": "git",
                "url": "https://github.com/sebastianbergmann/resource-operations.git",
                "reference": "4d7a795d35b889bf80a0cc04e08d77cedfa917a9"
            },
            "dist": {
                "type": "zip",
                "url": "https://api.github.com/repos/sebastianbergmann/resource-operations/zipball/4d7a795d35b889bf80a0cc04e08d77cedfa917a9",
                "reference": "4d7a795d35b889bf80a0cc04e08d77cedfa917a9",
                "shasum": ""
            },
            "require": {
                "php": "^7.1"
            },
            "type": "library",
            "extra": {
                "branch-alias": {
                    "dev-master": "2.0-dev"
                }
            },
            "autoload": {
                "classmap": [
                    "src/"
                ]
            },
            "notification-url": "https://packagist.org/downloads/",
            "license": [
                "BSD-3-Clause"
            ],
            "authors": [
                {
                    "name": "Sebastian Bergmann",
                    "email": "sebastian@phpunit.de"
                }
            ],
            "description": "Provides a list of PHP built-in functions that operate on resources",
            "homepage": "https://www.github.com/sebastianbergmann/resource-operations",
            "time": "2018-10-04T04:07:39+00:00"
        },
        {
            "name": "sebastian/version",
            "version": "2.0.1",
            "source": {
                "type": "git",
                "url": "https://github.com/sebastianbergmann/version.git",
                "reference": "99732be0ddb3361e16ad77b68ba41efc8e979019"
            },
            "dist": {
                "type": "zip",
                "url": "https://api.github.com/repos/sebastianbergmann/version/zipball/99732be0ddb3361e16ad77b68ba41efc8e979019",
                "reference": "99732be0ddb3361e16ad77b68ba41efc8e979019",
                "shasum": ""
            },
            "require": {
                "php": ">=5.6"
            },
            "type": "library",
            "extra": {
                "branch-alias": {
                    "dev-master": "2.0.x-dev"
                }
            },
            "autoload": {
                "classmap": [
                    "src/"
                ]
            },
            "notification-url": "https://packagist.org/downloads/",
            "license": [
                "BSD-3-Clause"
            ],
            "authors": [
                {
                    "name": "Sebastian Bergmann",
                    "email": "sebastian@phpunit.de",
                    "role": "lead"
                }
            ],
            "description": "Library that helps with managing the version number of Git-hosted PHP projects",
            "homepage": "https://github.com/sebastianbergmann/version",
            "time": "2016-10-03T07:35:21+00:00"
        },
        {
            "name": "symfony/polyfill-ctype",
            "version": "dev-master",
            "source": {
                "type": "git",
                "url": "https://github.com/symfony/polyfill-ctype.git",
                "reference": "1c302646f6efc070cd46856e600e5e0684d6b454"
            },
            "dist": {
                "type": "zip",
                "url": "https://api.github.com/repos/symfony/polyfill-ctype/zipball/1c302646f6efc070cd46856e600e5e0684d6b454",
                "reference": "1c302646f6efc070cd46856e600e5e0684d6b454",
                "shasum": ""
            },
            "require": {
                "php": ">=5.3.3"
            },
            "suggest": {
                "ext-ctype": "For best performance"
            },
            "type": "library",
            "extra": {
                "branch-alias": {
                    "dev-master": "1.18-dev"
                },
                "thanks": {
                    "name": "symfony/polyfill",
                    "url": "https://github.com/symfony/polyfill"
                }
            },
            "autoload": {
                "psr-4": {
                    "Symfony\\Polyfill\\Ctype\\": ""
                },
                "files": [
                    "bootstrap.php"
                ]
            },
            "notification-url": "https://packagist.org/downloads/",
            "license": [
                "MIT"
            ],
            "authors": [
                {
                    "name": "Gert de Pagter",
                    "email": "BackEndTea@gmail.com"
                },
                {
                    "name": "Symfony Community",
                    "homepage": "https://symfony.com/contributors"
                }
            ],
            "description": "Symfony polyfill for ctype functions",
            "homepage": "https://symfony.com",
            "keywords": [
                "compatibility",
                "ctype",
                "polyfill",
                "portable"
            ],
            "funding": [
                {
                    "url": "https://symfony.com/sponsor",
                    "type": "custom"
                },
                {
                    "url": "https://github.com/fabpot",
                    "type": "github"
                },
                {
                    "url": "https://tidelift.com/funding/github/packagist/symfony/symfony",
                    "type": "tidelift"
                }
            ],
            "time": "2020-07-14T12:35:20+00:00"
        },
        {
            "name": "symfony/polyfill-mbstring",
            "version": "dev-master",
            "source": {
                "type": "git",
                "url": "https://github.com/symfony/polyfill-mbstring.git",
                "reference": "a6977d63bf9a0ad4c65cd352709e230876f9904a"
            },
            "dist": {
                "type": "zip",
                "url": "https://api.github.com/repos/symfony/polyfill-mbstring/zipball/a6977d63bf9a0ad4c65cd352709e230876f9904a",
                "reference": "a6977d63bf9a0ad4c65cd352709e230876f9904a",
                "shasum": ""
            },
            "require": {
                "php": ">=5.3.3"
            },
            "suggest": {
                "ext-mbstring": "For best performance"
            },
            "type": "library",
            "extra": {
                "branch-alias": {
                    "dev-master": "1.18-dev"
                },
                "thanks": {
                    "name": "symfony/polyfill",
                    "url": "https://github.com/symfony/polyfill"
                }
            },
            "autoload": {
                "psr-4": {
                    "Symfony\\Polyfill\\Mbstring\\": ""
                },
                "files": [
                    "bootstrap.php"
                ]
            },
            "notification-url": "https://packagist.org/downloads/",
            "license": [
                "MIT"
            ],
            "authors": [
                {
                    "name": "Nicolas Grekas",
                    "email": "p@tchwork.com"
                },
                {
                    "name": "Symfony Community",
                    "homepage": "https://symfony.com/contributors"
                }
            ],
            "description": "Symfony polyfill for the Mbstring extension",
            "homepage": "https://symfony.com",
            "keywords": [
                "compatibility",
                "mbstring",
                "polyfill",
                "portable",
                "shim"
            ],
            "funding": [
                {
                    "url": "https://symfony.com/sponsor",
                    "type": "custom"
                },
                {
                    "url": "https://github.com/fabpot",
                    "type": "github"
                },
                {
                    "url": "https://tidelift.com/funding/github/packagist/symfony/symfony",
                    "type": "tidelift"
                }
            ],
            "time": "2020-07-14T12:35:20+00:00"
        },
        {
            "name": "theseer/tokenizer",
            "version": "1.2.0",
            "source": {
                "type": "git",
                "url": "https://github.com/theseer/tokenizer.git",
                "reference": "75a63c33a8577608444246075ea0af0d052e452a"
            },
            "dist": {
                "type": "zip",
                "url": "https://api.github.com/repos/theseer/tokenizer/zipball/75a63c33a8577608444246075ea0af0d052e452a",
                "reference": "75a63c33a8577608444246075ea0af0d052e452a",
                "shasum": ""
            },
            "require": {
                "ext-dom": "*",
                "ext-tokenizer": "*",
                "ext-xmlwriter": "*",
                "php": "^7.2 || ^8.0"
            },
            "type": "library",
            "autoload": {
                "classmap": [
                    "src/"
                ]
            },
            "notification-url": "https://packagist.org/downloads/",
            "license": [
                "BSD-3-Clause"
            ],
            "authors": [
                {
                    "name": "Arne Blankerts",
                    "email": "arne@blankerts.de",
                    "role": "Developer"
                }
            ],
            "description": "A small library for converting tokenized PHP source code into XML and potentially other formats",
            "funding": [
                {
                    "url": "https://github.com/theseer",
                    "type": "github"
                }
            ],
            "time": "2020-07-12T23:59:07+00:00"
        },
        {
            "name": "twig/twig",
            "version": "2.x-dev",
            "source": {
                "type": "git",
                "url": "https://github.com/twigphp/Twig.git",
                "reference": "f32950c872a995a93807909bab69387f47afaa25"
            },
            "dist": {
                "type": "zip",
                "url": "https://api.github.com/repos/twigphp/Twig/zipball/f32950c872a995a93807909bab69387f47afaa25",
                "reference": "f32950c872a995a93807909bab69387f47afaa25",
                "shasum": ""
            },
            "require": {
                "php": ">=7.1.3",
                "symfony/polyfill-ctype": "^1.8",
                "symfony/polyfill-mbstring": "^1.3"
            },
            "require-dev": {
                "psr/container": "^1.0",
                "symfony/phpunit-bridge": "^4.4.9|^5.0.9"
            },
            "type": "library",
            "extra": {
                "branch-alias": {
                    "dev-master": "2.13-dev"
                }
            },
            "autoload": {
                "psr-0": {
                    "Twig_": "lib/"
                },
                "psr-4": {
                    "Twig\\": "src/"
                }
            },
            "notification-url": "https://packagist.org/downloads/",
            "license": [
                "BSD-3-Clause"
            ],
            "authors": [
                {
                    "name": "Fabien Potencier",
                    "email": "fabien@symfony.com",
                    "homepage": "http://fabien.potencier.org",
                    "role": "Lead Developer"
                },
                {
                    "name": "Twig Team",
                    "role": "Contributors"
                },
                {
                    "name": "Armin Ronacher",
                    "email": "armin.ronacher@active-4.com",
                    "role": "Project Founder"
                }
            ],
            "description": "Twig, the flexible, fast, and secure template language for PHP",
            "homepage": "https://twig.symfony.com",
            "keywords": [
                "templating"
            ],
            "time": "2020-06-22T15:25:21+00:00"
        },
        {
            "name": "webmozart/assert",
            "version": "1.9.0",
            "source": {
                "type": "git",
                "url": "https://github.com/webmozart/assert.git",
                "reference": "9dc4f203e36f2b486149058bade43c851dd97451"
            },
            "dist": {
                "type": "zip",
                "url": "https://api.github.com/repos/webmozart/assert/zipball/9dc4f203e36f2b486149058bade43c851dd97451",
                "reference": "9dc4f203e36f2b486149058bade43c851dd97451",
                "shasum": ""
            },
            "require": {
                "php": "^5.3.3 || ^7.0 || ^8.0",
                "symfony/polyfill-ctype": "^1.8"
            },
            "conflict": {
                "phpstan/phpstan": "<0.12.20",
                "vimeo/psalm": "<3.9.1"
            },
            "require-dev": {
                "phpunit/phpunit": "^4.8.36 || ^7.5.13"
            },
            "type": "library",
            "autoload": {
                "psr-4": {
                    "Webmozart\\Assert\\": "src/"
                }
            },
            "notification-url": "https://packagist.org/downloads/",
            "license": [
                "MIT"
            ],
            "authors": [
                {
                    "name": "Bernhard Schussek",
                    "email": "bschussek@gmail.com"
                }
            ],
            "description": "Assertions to validate method input/output with nice error messages.",
            "keywords": [
                "assert",
                "check",
                "validate"
            ],
            "time": "2020-06-16T10:16:42+00:00"
        }
    ],
    "aliases": [],
    "minimum-stability": "dev",
    "stability-flags": [],
    "prefer-stable": false,
    "prefer-lowest": false,
    "platform": {
        "php": ">=7.4.0",
        "ext-curl": "*",
        "ext-imagick": "*",
        "ext-mbstring": "*",
        "ext-json": "*",
        "ext-dom": "*",
        "ext-redis": "*",
        "ext-pdo": "*",
        "ext-openssl": "*",
        "ext-zlib": "*",
        "ext-sockets": "*"
    },
    "platform-dev": [],
    "platform-overrides": {
        "php": "7.4"
    },
    "plugin-api-version": "1.1.0"
}<|MERGE_RESOLUTION|>--- conflicted
+++ resolved
@@ -1909,11 +1909,7 @@
             "source": {
                 "type": "git",
                 "url": "https://github.com/appwrite/sdk-generator",
-<<<<<<< HEAD
-                "reference": "2b9a55bc447b8b856a8b9dc8c5c86a2c61a6ed3a"
-=======
                 "reference": "404cf6bb4c75f8ae3b2419e04f6afd215ed706a5"
->>>>>>> 676bf3a1
             },
             "require": {
                 "ext-curl": "*",
@@ -1943,11 +1939,7 @@
                 }
             ],
             "description": "Appwrite PHP library for generating API SDKs for multiple programming languages and platforms",
-<<<<<<< HEAD
-            "time": "2020-06-20T07:38:05+00:00"
-=======
             "time": "2020-07-26T07:11:06+00:00"
->>>>>>> 676bf3a1
         },
         {
             "name": "doctrine/instantiator",
@@ -2319,21 +2311,12 @@
             "source": {
                 "type": "git",
                 "url": "https://github.com/phpDocumentor/ReflectionDocBlock.git",
-<<<<<<< HEAD
-                "reference": "664187301bfbc87e686df212094e6817805c3ab8"
-            },
-            "dist": {
-                "type": "zip",
-                "url": "https://api.github.com/repos/phpDocumentor/ReflectionDocBlock/zipball/664187301bfbc87e686df212094e6817805c3ab8",
-                "reference": "664187301bfbc87e686df212094e6817805c3ab8",
-=======
                 "reference": "1ac416df3f66c542f2d3688925105b539f064b64"
             },
             "dist": {
                 "type": "zip",
                 "url": "https://api.github.com/repos/phpDocumentor/ReflectionDocBlock/zipball/1ac416df3f66c542f2d3688925105b539f064b64",
                 "reference": "1ac416df3f66c542f2d3688925105b539f064b64",
->>>>>>> 676bf3a1
                 "shasum": ""
             },
             "require": {
@@ -2372,11 +2355,7 @@
                 }
             ],
             "description": "With this component, a library can provide support for annotations via DocBlocks or otherwise retrieve information that is embedded in a DocBlock.",
-<<<<<<< HEAD
-            "time": "2020-06-27T17:33:53+00:00"
-=======
             "time": "2020-07-21T08:16:41+00:00"
->>>>>>> 676bf3a1
         },
         {
             "name": "phpdocumentor/type-resolver",
