{
    "_readme": [
        "This file locks the dependencies of your project to a known state",
        "Read more about it at https://getcomposer.org/doc/01-basic-usage.md#installing-dependencies",
        "This file is @generated automatically"
    ],
    "content-hash": "eacaae6ec0973349a9b9f4ec78877b0a",
    "packages": [
        {
            "name": "adhocore/jwt",
            "version": "1.1.2",
            "source": {
                "type": "git",
                "url": "https://github.com/adhocore/php-jwt.git",
                "reference": "6c434af7170090bb7a8880d2bc220a2254ba7899"
            },
            "dist": {
                "type": "zip",
                "url": "https://api.github.com/repos/adhocore/php-jwt/zipball/6c434af7170090bb7a8880d2bc220a2254ba7899",
                "reference": "6c434af7170090bb7a8880d2bc220a2254ba7899",
                "shasum": ""
            },
            "require": {
                "php": "^7.0 || ^8.0"
            },
            "require-dev": {
                "phpunit/phpunit": "^6.5 || ^7.5"
            },
            "type": "library",
            "autoload": {
                "psr-4": {
                    "Ahc\\Jwt\\": "src/"
                }
            },
            "notification-url": "https://packagist.org/downloads/",
            "license": [
                "MIT"
            ],
            "authors": [
                {
                    "name": "Jitendra Adhikari",
                    "email": "jiten.adhikary@gmail.com"
                }
            ],
            "description": "Ultra lightweight JSON web token (JWT) library for PHP5.5+.",
            "keywords": [
                "auth",
                "json-web-token",
                "jwt",
                "jwt-auth",
                "jwt-php",
                "token"
            ],
            "support": {
                "issues": "https://github.com/adhocore/php-jwt/issues",
                "source": "https://github.com/adhocore/php-jwt/tree/1.1.2"
            },
            "funding": [
                {
                    "url": "https://paypal.me/ji10",
                    "type": "custom"
                }
            ],
            "time": "2021-02-20T09:56:44+00:00"
        },
        {
            "name": "appwrite/php-clamav",
            "version": "1.1.0",
            "source": {
                "type": "git",
                "url": "https://github.com/appwrite/php-clamav.git",
                "reference": "61d00f24f9e7766fbba233e7b8d09c5475388073"
            },
            "dist": {
                "type": "zip",
                "url": "https://api.github.com/repos/appwrite/php-clamav/zipball/61d00f24f9e7766fbba233e7b8d09c5475388073",
                "reference": "61d00f24f9e7766fbba233e7b8d09c5475388073",
                "shasum": ""
            },
            "require": {
                "ext-sockets": "*",
                "php": ">=7.1"
            },
            "require-dev": {
                "phpunit/phpunit": "^7.0"
            },
            "type": "library",
            "autoload": {
                "psr-4": {
                    "Appwrite\\ClamAV\\": "src/ClamAV"
                }
            },
            "notification-url": "https://packagist.org/downloads/",
            "license": [
                "MIT"
            ],
            "authors": [
                {
                    "name": "Eldad Fux",
                    "email": "eldad@appwrite.io"
                }
            ],
            "description": "ClamAV network and pipe client for PHP",
            "keywords": [
                "anti virus",
                "appwrite",
                "clamav",
                "php"
            ],
            "support": {
                "issues": "https://github.com/appwrite/php-clamav/issues",
                "source": "https://github.com/appwrite/php-clamav/tree/1.1.0"
            },
            "time": "2020-10-02T05:23:46+00:00"
        },
        {
            "name": "appwrite/php-runtimes",
            "version": "0.10.0",
            "source": {
                "type": "git",
                "url": "https://github.com/appwrite/runtimes.git",
                "reference": "09874846c6bdb7be58c97b12323d2b35ec995409"
            },
            "require": {
                "php": ">=8.0",
                "utopia-php/system": "0.4.*"
            },
            "require-dev": {
                "phpunit/phpunit": "^9.3",
                "vimeo/psalm": "4.0.1"
            },
            "type": "library",
            "autoload": {
                "psr-4": {
                    "Appwrite\\Runtimes\\": "src/Runtimes"
                }
            },
            "license": [
                "BSD-3-Clause"
            ],
            "authors": [
                {
                    "name": "Eldad Fux",
                    "email": "eldad@appwrite.io"
                },
                {
                    "name": "Torsten Dittmann",
                    "email": "torsten@appwrite.io"
                }
            ],
            "description": "Appwrite repository for Cloud Function runtimes that contains the configurations and tests for all of the Appwrite runtime environments.",
            "keywords": [
                "appwrite",
                "php",
                "runtimes"
            ],
            "time": "2022-06-28T05:26:20+00:00"
        },
        {
            "name": "chillerlan/php-qrcode",
            "version": "4.3.3",
            "source": {
                "type": "git",
                "url": "https://github.com/chillerlan/php-qrcode.git",
                "reference": "6356b246948ac1025882b3f55e7c68ebd4515ae3"
            },
            "dist": {
                "type": "zip",
                "url": "https://api.github.com/repos/chillerlan/php-qrcode/zipball/6356b246948ac1025882b3f55e7c68ebd4515ae3",
                "reference": "6356b246948ac1025882b3f55e7c68ebd4515ae3",
                "shasum": ""
            },
            "require": {
                "chillerlan/php-settings-container": "^2.1",
                "ext-mbstring": "*",
                "php": "^7.4 || ^8.0"
            },
            "require-dev": {
                "phan/phan": "^5.3",
                "phpunit/phpunit": "^9.5",
                "setasign/fpdf": "^1.8.2"
            },
            "suggest": {
                "chillerlan/php-authenticator": "Yet another Google authenticator! Also creates URIs for mobile apps.",
                "setasign/fpdf": "Required to use the QR FPDF output."
            },
            "type": "library",
            "autoload": {
                "psr-4": {
                    "chillerlan\\QRCode\\": "src/"
                }
            },
            "notification-url": "https://packagist.org/downloads/",
            "license": [
                "MIT"
            ],
            "authors": [
                {
                    "name": "Kazuhiko Arase",
                    "homepage": "https://github.com/kazuhikoarase"
                },
                {
                    "name": "Smiley",
                    "email": "smiley@chillerlan.net",
                    "homepage": "https://github.com/codemasher"
                },
                {
                    "name": "Contributors",
                    "homepage": "https://github.com/chillerlan/php-qrcode/graphs/contributors"
                }
            ],
            "description": "A QR code generator. PHP 7.4+",
            "homepage": "https://github.com/chillerlan/php-qrcode",
            "keywords": [
                "phpqrcode",
                "qr",
                "qr code",
                "qrcode",
                "qrcode-generator"
            ],
            "support": {
                "issues": "https://github.com/chillerlan/php-qrcode/issues",
                "source": "https://github.com/chillerlan/php-qrcode/tree/4.3.3"
            },
            "funding": [
                {
                    "url": "https://www.paypal.com/donate?hosted_button_id=WLYUNAT9ZTJZ4",
                    "type": "custom"
                },
                {
                    "url": "https://ko-fi.com/codemasher",
                    "type": "ko_fi"
                }
            ],
            "time": "2021-11-25T22:38:09+00:00"
        },
        {
            "name": "chillerlan/php-settings-container",
            "version": "2.1.4",
            "source": {
                "type": "git",
                "url": "https://github.com/chillerlan/php-settings-container.git",
                "reference": "1beb7df3c14346d4344b0b2e12f6f9a74feabd4a"
            },
            "dist": {
                "type": "zip",
                "url": "https://api.github.com/repos/chillerlan/php-settings-container/zipball/1beb7df3c14346d4344b0b2e12f6f9a74feabd4a",
                "reference": "1beb7df3c14346d4344b0b2e12f6f9a74feabd4a",
                "shasum": ""
            },
            "require": {
                "ext-json": "*",
                "php": "^7.4 || ^8.0"
            },
            "require-dev": {
                "phan/phan": "^5.3",
                "phpunit/phpunit": "^9.5"
            },
            "type": "library",
            "autoload": {
                "psr-4": {
                    "chillerlan\\Settings\\": "src/"
                }
            },
            "notification-url": "https://packagist.org/downloads/",
            "license": [
                "MIT"
            ],
            "authors": [
                {
                    "name": "Smiley",
                    "email": "smiley@chillerlan.net",
                    "homepage": "https://github.com/codemasher"
                }
            ],
            "description": "A container class for immutable settings objects. Not a DI container. PHP 7.4+",
            "homepage": "https://github.com/chillerlan/php-settings-container",
            "keywords": [
                "PHP7",
                "Settings",
                "configuration",
                "container",
                "helper"
            ],
            "support": {
                "issues": "https://github.com/chillerlan/php-settings-container/issues",
                "source": "https://github.com/chillerlan/php-settings-container"
            },
            "funding": [
                {
                    "url": "https://www.paypal.com/donate?hosted_button_id=WLYUNAT9ZTJZ4",
                    "type": "custom"
                },
                {
                    "url": "https://ko-fi.com/codemasher",
                    "type": "ko_fi"
                }
            ],
            "time": "2022-07-05T22:32:14+00:00"
        },
        {
            "name": "colinmollenhour/credis",
            "version": "v1.13.1",
            "source": {
                "type": "git",
                "url": "https://github.com/colinmollenhour/credis.git",
                "reference": "85df015088e00daf8ce395189de22c8eb45c8d49"
            },
            "dist": {
                "type": "zip",
                "url": "https://api.github.com/repos/colinmollenhour/credis/zipball/85df015088e00daf8ce395189de22c8eb45c8d49",
                "reference": "85df015088e00daf8ce395189de22c8eb45c8d49",
                "shasum": ""
            },
            "require": {
                "php": ">=5.6.0"
            },
            "suggest": {
                "ext-redis": "Improved performance for communicating with redis"
            },
            "type": "library",
            "autoload": {
                "classmap": [
                    "Client.php",
                    "Cluster.php",
                    "Sentinel.php",
                    "Module.php"
                ]
            },
            "notification-url": "https://packagist.org/downloads/",
            "license": [
                "MIT"
            ],
            "authors": [
                {
                    "name": "Colin Mollenhour",
                    "email": "colin@mollenhour.com"
                }
            ],
            "description": "Credis is a lightweight interface to the Redis key-value store which wraps the phpredis library when available for better performance.",
            "homepage": "https://github.com/colinmollenhour/credis",
            "support": {
                "issues": "https://github.com/colinmollenhour/credis/issues",
                "source": "https://github.com/colinmollenhour/credis/tree/v1.13.1"
            },
            "time": "2022-06-20T22:56:59+00:00"
        },
        {
            "name": "composer/package-versions-deprecated",
            "version": "1.11.99.5",
            "source": {
                "type": "git",
                "url": "https://github.com/composer/package-versions-deprecated.git",
                "reference": "b4f54f74ef3453349c24a845d22392cd31e65f1d"
            },
            "dist": {
                "type": "zip",
                "url": "https://api.github.com/repos/composer/package-versions-deprecated/zipball/b4f54f74ef3453349c24a845d22392cd31e65f1d",
                "reference": "b4f54f74ef3453349c24a845d22392cd31e65f1d",
                "shasum": ""
            },
            "require": {
                "composer-plugin-api": "^1.1.0 || ^2.0",
                "php": "^7 || ^8"
            },
            "replace": {
                "ocramius/package-versions": "1.11.99"
            },
            "require-dev": {
                "composer/composer": "^1.9.3 || ^2.0@dev",
                "ext-zip": "^1.13",
                "phpunit/phpunit": "^6.5 || ^7"
            },
            "type": "composer-plugin",
            "extra": {
                "class": "PackageVersions\\Installer",
                "branch-alias": {
                    "dev-master": "1.x-dev"
                }
            },
            "autoload": {
                "psr-4": {
                    "PackageVersions\\": "src/PackageVersions"
                }
            },
            "notification-url": "https://packagist.org/downloads/",
            "license": [
                "MIT"
            ],
            "authors": [
                {
                    "name": "Marco Pivetta",
                    "email": "ocramius@gmail.com"
                },
                {
                    "name": "Jordi Boggiano",
                    "email": "j.boggiano@seld.be"
                }
            ],
            "description": "Composer plugin that provides efficient querying for installed package versions (no runtime IO)",
            "support": {
                "issues": "https://github.com/composer/package-versions-deprecated/issues",
                "source": "https://github.com/composer/package-versions-deprecated/tree/1.11.99.5"
            },
            "funding": [
                {
                    "url": "https://packagist.com",
                    "type": "custom"
                },
                {
                    "url": "https://github.com/composer",
                    "type": "github"
                },
                {
                    "url": "https://tidelift.com/funding/github/packagist/composer/composer",
                    "type": "tidelift"
                }
            ],
            "time": "2022-01-17T14:14:24+00:00"
        },
        {
            "name": "dragonmantank/cron-expression",
            "version": "v3.3.1",
            "source": {
                "type": "git",
                "url": "https://github.com/dragonmantank/cron-expression.git",
                "reference": "be85b3f05b46c39bbc0d95f6c071ddff669510fa"
            },
            "dist": {
                "type": "zip",
                "url": "https://api.github.com/repos/dragonmantank/cron-expression/zipball/be85b3f05b46c39bbc0d95f6c071ddff669510fa",
                "reference": "be85b3f05b46c39bbc0d95f6c071ddff669510fa",
                "shasum": ""
            },
            "require": {
                "php": "^7.2|^8.0",
                "webmozart/assert": "^1.0"
            },
            "replace": {
                "mtdowling/cron-expression": "^1.0"
            },
            "require-dev": {
                "phpstan/extension-installer": "^1.0",
                "phpstan/phpstan": "^1.0",
                "phpstan/phpstan-webmozart-assert": "^1.0",
                "phpunit/phpunit": "^7.0|^8.0|^9.0"
            },
            "type": "library",
            "autoload": {
                "psr-4": {
                    "Cron\\": "src/Cron/"
                }
            },
            "notification-url": "https://packagist.org/downloads/",
            "license": [
                "MIT"
            ],
            "authors": [
                {
                    "name": "Chris Tankersley",
                    "email": "chris@ctankersley.com",
                    "homepage": "https://github.com/dragonmantank"
                }
            ],
            "description": "CRON for PHP: Calculate the next or previous run date and determine if a CRON expression is due",
            "keywords": [
                "cron",
                "schedule"
            ],
            "support": {
                "issues": "https://github.com/dragonmantank/cron-expression/issues",
                "source": "https://github.com/dragonmantank/cron-expression/tree/v3.3.1"
            },
            "funding": [
                {
                    "url": "https://github.com/dragonmantank",
                    "type": "github"
                }
            ],
            "time": "2022-01-18T15:43:28+00:00"
        },
        {
            "name": "guzzlehttp/guzzle",
            "version": "7.4.5",
            "source": {
                "type": "git",
                "url": "https://github.com/guzzle/guzzle.git",
                "reference": "1dd98b0564cb3f6bd16ce683cb755f94c10fbd82"
            },
            "dist": {
                "type": "zip",
                "url": "https://api.github.com/repos/guzzle/guzzle/zipball/1dd98b0564cb3f6bd16ce683cb755f94c10fbd82",
                "reference": "1dd98b0564cb3f6bd16ce683cb755f94c10fbd82",
                "shasum": ""
            },
            "require": {
                "ext-json": "*",
                "guzzlehttp/promises": "^1.5",
                "guzzlehttp/psr7": "^1.9 || ^2.4",
                "php": "^7.2.5 || ^8.0",
                "psr/http-client": "^1.0",
                "symfony/deprecation-contracts": "^2.2 || ^3.0"
            },
            "provide": {
                "psr/http-client-implementation": "1.0"
            },
            "require-dev": {
                "bamarni/composer-bin-plugin": "^1.4.1",
                "ext-curl": "*",
                "php-http/client-integration-tests": "^3.0",
                "phpunit/phpunit": "^8.5.5 || ^9.3.5",
                "psr/log": "^1.1 || ^2.0 || ^3.0"
            },
            "suggest": {
                "ext-curl": "Required for CURL handler support",
                "ext-intl": "Required for Internationalized Domain Name (IDN) support",
                "psr/log": "Required for using the Log middleware"
            },
            "type": "library",
            "extra": {
                "branch-alias": {
                    "dev-master": "7.4-dev"
                }
            },
            "autoload": {
                "files": [
                    "src/functions_include.php"
                ],
                "psr-4": {
                    "GuzzleHttp\\": "src/"
                }
            },
            "notification-url": "https://packagist.org/downloads/",
            "license": [
                "MIT"
            ],
            "authors": [
                {
                    "name": "Graham Campbell",
                    "email": "hello@gjcampbell.co.uk",
                    "homepage": "https://github.com/GrahamCampbell"
                },
                {
                    "name": "Michael Dowling",
                    "email": "mtdowling@gmail.com",
                    "homepage": "https://github.com/mtdowling"
                },
                {
                    "name": "Jeremy Lindblom",
                    "email": "jeremeamia@gmail.com",
                    "homepage": "https://github.com/jeremeamia"
                },
                {
                    "name": "George Mponos",
                    "email": "gmponos@gmail.com",
                    "homepage": "https://github.com/gmponos"
                },
                {
                    "name": "Tobias Nyholm",
                    "email": "tobias.nyholm@gmail.com",
                    "homepage": "https://github.com/Nyholm"
                },
                {
                    "name": "Márk Sági-Kazár",
                    "email": "mark.sagikazar@gmail.com",
                    "homepage": "https://github.com/sagikazarmark"
                },
                {
                    "name": "Tobias Schultze",
                    "email": "webmaster@tubo-world.de",
                    "homepage": "https://github.com/Tobion"
                }
            ],
            "description": "Guzzle is a PHP HTTP client library",
            "keywords": [
                "client",
                "curl",
                "framework",
                "http",
                "http client",
                "psr-18",
                "psr-7",
                "rest",
                "web service"
            ],
            "support": {
                "issues": "https://github.com/guzzle/guzzle/issues",
                "source": "https://github.com/guzzle/guzzle/tree/7.4.5"
            },
            "funding": [
                {
                    "url": "https://github.com/GrahamCampbell",
                    "type": "github"
                },
                {
                    "url": "https://github.com/Nyholm",
                    "type": "github"
                },
                {
                    "url": "https://tidelift.com/funding/github/packagist/guzzlehttp/guzzle",
                    "type": "tidelift"
                }
            ],
            "time": "2022-06-20T22:16:13+00:00"
        },
        {
            "name": "guzzlehttp/promises",
            "version": "1.5.1",
            "source": {
                "type": "git",
                "url": "https://github.com/guzzle/promises.git",
                "reference": "fe752aedc9fd8fcca3fe7ad05d419d32998a06da"
            },
            "dist": {
                "type": "zip",
                "url": "https://api.github.com/repos/guzzle/promises/zipball/fe752aedc9fd8fcca3fe7ad05d419d32998a06da",
                "reference": "fe752aedc9fd8fcca3fe7ad05d419d32998a06da",
                "shasum": ""
            },
            "require": {
                "php": ">=5.5"
            },
            "require-dev": {
                "symfony/phpunit-bridge": "^4.4 || ^5.1"
            },
            "type": "library",
            "extra": {
                "branch-alias": {
                    "dev-master": "1.5-dev"
                }
            },
            "autoload": {
                "files": [
                    "src/functions_include.php"
                ],
                "psr-4": {
                    "GuzzleHttp\\Promise\\": "src/"
                }
            },
            "notification-url": "https://packagist.org/downloads/",
            "license": [
                "MIT"
            ],
            "authors": [
                {
                    "name": "Graham Campbell",
                    "email": "hello@gjcampbell.co.uk",
                    "homepage": "https://github.com/GrahamCampbell"
                },
                {
                    "name": "Michael Dowling",
                    "email": "mtdowling@gmail.com",
                    "homepage": "https://github.com/mtdowling"
                },
                {
                    "name": "Tobias Nyholm",
                    "email": "tobias.nyholm@gmail.com",
                    "homepage": "https://github.com/Nyholm"
                },
                {
                    "name": "Tobias Schultze",
                    "email": "webmaster@tubo-world.de",
                    "homepage": "https://github.com/Tobion"
                }
            ],
            "description": "Guzzle promises library",
            "keywords": [
                "promise"
            ],
            "support": {
                "issues": "https://github.com/guzzle/promises/issues",
                "source": "https://github.com/guzzle/promises/tree/1.5.1"
            },
            "funding": [
                {
                    "url": "https://github.com/GrahamCampbell",
                    "type": "github"
                },
                {
                    "url": "https://github.com/Nyholm",
                    "type": "github"
                },
                {
                    "url": "https://tidelift.com/funding/github/packagist/guzzlehttp/promises",
                    "type": "tidelift"
                }
            ],
            "time": "2021-10-22T20:56:57+00:00"
        },
        {
            "name": "guzzlehttp/psr7",
            "version": "2.4.0",
            "source": {
                "type": "git",
                "url": "https://github.com/guzzle/psr7.git",
                "reference": "13388f00956b1503577598873fffb5ae994b5737"
            },
            "dist": {
                "type": "zip",
                "url": "https://api.github.com/repos/guzzle/psr7/zipball/13388f00956b1503577598873fffb5ae994b5737",
                "reference": "13388f00956b1503577598873fffb5ae994b5737",
                "shasum": ""
            },
            "require": {
                "php": "^7.2.5 || ^8.0",
                "psr/http-factory": "^1.0",
                "psr/http-message": "^1.0",
                "ralouphie/getallheaders": "^3.0"
            },
            "provide": {
                "psr/http-factory-implementation": "1.0",
                "psr/http-message-implementation": "1.0"
            },
            "require-dev": {
                "bamarni/composer-bin-plugin": "^1.4.1",
                "http-interop/http-factory-tests": "^0.9",
                "phpunit/phpunit": "^8.5.8 || ^9.3.10"
            },
            "suggest": {
                "laminas/laminas-httphandlerrunner": "Emit PSR-7 responses"
            },
            "type": "library",
            "extra": {
                "branch-alias": {
                    "dev-master": "2.4-dev"
                }
            },
            "autoload": {
                "psr-4": {
                    "GuzzleHttp\\Psr7\\": "src/"
                }
            },
            "notification-url": "https://packagist.org/downloads/",
            "license": [
                "MIT"
            ],
            "authors": [
                {
                    "name": "Graham Campbell",
                    "email": "hello@gjcampbell.co.uk",
                    "homepage": "https://github.com/GrahamCampbell"
                },
                {
                    "name": "Michael Dowling",
                    "email": "mtdowling@gmail.com",
                    "homepage": "https://github.com/mtdowling"
                },
                {
                    "name": "George Mponos",
                    "email": "gmponos@gmail.com",
                    "homepage": "https://github.com/gmponos"
                },
                {
                    "name": "Tobias Nyholm",
                    "email": "tobias.nyholm@gmail.com",
                    "homepage": "https://github.com/Nyholm"
                },
                {
                    "name": "Márk Sági-Kazár",
                    "email": "mark.sagikazar@gmail.com",
                    "homepage": "https://github.com/sagikazarmark"
                },
                {
                    "name": "Tobias Schultze",
                    "email": "webmaster@tubo-world.de",
                    "homepage": "https://github.com/Tobion"
                },
                {
                    "name": "Márk Sági-Kazár",
                    "email": "mark.sagikazar@gmail.com",
                    "homepage": "https://sagikazarmark.hu"
                }
            ],
            "description": "PSR-7 message implementation that also provides common utility methods",
            "keywords": [
                "http",
                "message",
                "psr-7",
                "request",
                "response",
                "stream",
                "uri",
                "url"
            ],
            "support": {
                "issues": "https://github.com/guzzle/psr7/issues",
                "source": "https://github.com/guzzle/psr7/tree/2.4.0"
            },
            "funding": [
                {
                    "url": "https://github.com/GrahamCampbell",
                    "type": "github"
                },
                {
                    "url": "https://github.com/Nyholm",
                    "type": "github"
                },
                {
                    "url": "https://tidelift.com/funding/github/packagist/guzzlehttp/psr7",
                    "type": "tidelift"
                }
            ],
            "time": "2022-06-20T21:43:11+00:00"
        },
        {
            "name": "influxdb/influxdb-php",
            "version": "1.15.2",
            "source": {
                "type": "git",
                "url": "https://github.com/influxdata/influxdb-php.git",
                "reference": "d6e59f4f04ab9107574fda69c2cbe36671253d03"
            },
            "dist": {
                "type": "zip",
                "url": "https://api.github.com/repos/influxdata/influxdb-php/zipball/d6e59f4f04ab9107574fda69c2cbe36671253d03",
                "reference": "d6e59f4f04ab9107574fda69c2cbe36671253d03",
                "shasum": ""
            },
            "require": {
                "guzzlehttp/guzzle": "^6.0|^7.0",
                "php": "^5.5 || ^7.0 || ^8.0"
            },
            "require-dev": {
                "dms/phpunit-arraysubset-asserts": "^0.2.1",
                "phpunit/phpunit": "^9.5"
            },
            "suggest": {
                "ext-curl": "Curl extension, needed for Curl driver",
                "stefanotorresi/influxdb-php-async": "An asyncronous client for InfluxDB, implemented via ReactPHP."
            },
            "type": "library",
            "autoload": {
                "psr-4": {
                    "InfluxDB\\": "src/InfluxDB"
                }
            },
            "notification-url": "https://packagist.org/downloads/",
            "license": [
                "MIT"
            ],
            "authors": [
                {
                    "name": "Stephen Hoogendijk",
                    "email": "stephen@tca0.nl"
                },
                {
                    "name": "Daniel Martinez",
                    "email": "danimartcas@hotmail.com"
                },
                {
                    "name": "Gianluca Arbezzano",
                    "email": "gianarb92@gmail.com"
                }
            ],
            "description": "InfluxDB client library for PHP",
            "keywords": [
                "client",
                "influxdata",
                "influxdb",
                "influxdb class",
                "influxdb client",
                "influxdb library",
                "time series"
            ],
            "support": {
                "issues": "https://github.com/influxdata/influxdb-php/issues",
                "source": "https://github.com/influxdata/influxdb-php/tree/1.15.2"
            },
            "time": "2020-12-26T17:45:17+00:00"
        },
        {
            "name": "jean85/pretty-package-versions",
            "version": "1.6.0",
            "source": {
                "type": "git",
                "url": "https://github.com/Jean85/pretty-package-versions.git",
                "reference": "1e0104b46f045868f11942aea058cd7186d6c303"
            },
            "dist": {
                "type": "zip",
                "url": "https://api.github.com/repos/Jean85/pretty-package-versions/zipball/1e0104b46f045868f11942aea058cd7186d6c303",
                "reference": "1e0104b46f045868f11942aea058cd7186d6c303",
                "shasum": ""
            },
            "require": {
                "composer/package-versions-deprecated": "^1.8.0",
                "php": "^7.0|^8.0"
            },
            "require-dev": {
                "phpunit/phpunit": "^6.0|^8.5|^9.2"
            },
            "type": "library",
            "extra": {
                "branch-alias": {
                    "dev-master": "1.x-dev"
                }
            },
            "autoload": {
                "psr-4": {
                    "Jean85\\": "src/"
                }
            },
            "notification-url": "https://packagist.org/downloads/",
            "license": [
                "MIT"
            ],
            "authors": [
                {
                    "name": "Alessandro Lai",
                    "email": "alessandro.lai85@gmail.com"
                }
            ],
            "description": "A wrapper for ocramius/package-versions to get pretty versions strings",
            "keywords": [
                "composer",
                "package",
                "release",
                "versions"
            ],
            "support": {
                "issues": "https://github.com/Jean85/pretty-package-versions/issues",
                "source": "https://github.com/Jean85/pretty-package-versions/tree/1.6.0"
            },
            "time": "2021-02-04T16:20:16+00:00"
        },
        {
            "name": "matomo/device-detector",
            "version": "6.0.0",
            "source": {
                "type": "git",
                "url": "https://github.com/matomo-org/device-detector.git",
                "reference": "7fc2af3af62bd69e6e3404d561e371a83c112be9"
            },
            "dist": {
                "type": "zip",
                "url": "https://api.github.com/repos/matomo-org/device-detector/zipball/7fc2af3af62bd69e6e3404d561e371a83c112be9",
                "reference": "7fc2af3af62bd69e6e3404d561e371a83c112be9",
                "shasum": ""
            },
            "require": {
                "mustangostang/spyc": "*",
                "php": "^7.2|^8.0"
            },
            "replace": {
                "piwik/device-detector": "self.version"
            },
            "require-dev": {
                "matthiasmullie/scrapbook": "^1.4.7",
                "mayflower/mo4-coding-standard": "^v8.0.0",
                "phpstan/phpstan": "^0.12.52",
                "phpunit/phpunit": "^8.5.8",
                "psr/cache": "^1.0.1",
                "psr/simple-cache": "^1.0.1",
                "symfony/yaml": "^5.1.7"
            },
            "suggest": {
                "doctrine/cache": "Can directly be used for caching purpose",
                "ext-yaml": "Necessary for using the Pecl YAML parser"
            },
            "type": "library",
            "autoload": {
                "psr-4": {
                    "DeviceDetector\\": ""
                },
                "exclude-from-classmap": [
                    "Tests/"
                ]
            },
            "notification-url": "https://packagist.org/downloads/",
            "license": [
                "LGPL-3.0-or-later"
            ],
            "authors": [
                {
                    "name": "The Matomo Team",
                    "email": "hello@matomo.org",
                    "homepage": "https://matomo.org/team/"
                }
            ],
            "description": "The Universal Device Detection library, that parses User Agents and detects devices (desktop, tablet, mobile, tv, cars, console, etc.), clients (browsers, media players, mobile apps, feed readers, libraries, etc), operating systems, devices, brands and models.",
            "homepage": "https://matomo.org",
            "keywords": [
                "devicedetection",
                "parser",
                "useragent"
            ],
            "support": {
                "forum": "https://forum.matomo.org/",
                "issues": "https://github.com/matomo-org/device-detector/issues",
                "source": "https://github.com/matomo-org/matomo",
                "wiki": "https://dev.matomo.org/"
            },
            "time": "2022-04-11T09:58:17+00:00"
        },
        {
            "name": "mongodb/mongodb",
            "version": "1.8.0",
            "source": {
                "type": "git",
                "url": "https://github.com/mongodb/mongo-php-library.git",
                "reference": "953dbc19443aa9314c44b7217a16873347e6840d"
            },
            "dist": {
                "type": "zip",
                "url": "https://api.github.com/repos/mongodb/mongo-php-library/zipball/953dbc19443aa9314c44b7217a16873347e6840d",
                "reference": "953dbc19443aa9314c44b7217a16873347e6840d",
                "shasum": ""
            },
            "require": {
                "ext-hash": "*",
                "ext-json": "*",
                "ext-mongodb": "^1.8.1",
                "jean85/pretty-package-versions": "^1.2",
                "php": "^7.0 || ^8.0",
                "symfony/polyfill-php80": "^1.19"
            },
            "require-dev": {
                "squizlabs/php_codesniffer": "^3.5, <3.5.5",
                "symfony/phpunit-bridge": "5.x-dev"
            },
            "type": "library",
            "extra": {
                "branch-alias": {
                    "dev-master": "1.8.x-dev"
                }
            },
            "autoload": {
                "files": [
                    "src/functions.php"
                ],
                "psr-4": {
                    "MongoDB\\": "src/"
                }
            },
            "notification-url": "https://packagist.org/downloads/",
            "license": [
                "Apache-2.0"
            ],
            "authors": [
                {
                    "name": "Andreas Braun",
                    "email": "andreas.braun@mongodb.com"
                },
                {
                    "name": "Jeremy Mikola",
                    "email": "jmikola@gmail.com"
                }
            ],
            "description": "MongoDB driver library",
            "homepage": "https://jira.mongodb.org/browse/PHPLIB",
            "keywords": [
                "database",
                "driver",
                "mongodb",
                "persistence"
            ],
            "support": {
                "issues": "https://github.com/mongodb/mongo-php-library/issues",
                "source": "https://github.com/mongodb/mongo-php-library/tree/1.8.0"
            },
            "time": "2020-11-25T12:26:02+00:00"
        },
        {
            "name": "mustangostang/spyc",
            "version": "0.6.3",
            "source": {
                "type": "git",
                "url": "git@github.com:mustangostang/spyc.git",
                "reference": "4627c838b16550b666d15aeae1e5289dd5b77da0"
            },
            "dist": {
                "type": "zip",
                "url": "https://api.github.com/repos/mustangostang/spyc/zipball/4627c838b16550b666d15aeae1e5289dd5b77da0",
                "reference": "4627c838b16550b666d15aeae1e5289dd5b77da0",
                "shasum": ""
            },
            "require": {
                "php": ">=5.3.1"
            },
            "require-dev": {
                "phpunit/phpunit": "4.3.*@dev"
            },
            "type": "library",
            "extra": {
                "branch-alias": {
                    "dev-master": "0.5.x-dev"
                }
            },
            "autoload": {
                "files": [
                    "Spyc.php"
                ]
            },
            "notification-url": "https://packagist.org/downloads/",
            "license": [
                "MIT"
            ],
            "authors": [
                {
                    "name": "mustangostang",
                    "email": "vlad.andersen@gmail.com"
                }
            ],
            "description": "A simple YAML loader/dumper class for PHP",
            "homepage": "https://github.com/mustangostang/spyc/",
            "keywords": [
                "spyc",
                "yaml",
                "yml"
            ],
            "time": "2019-09-10T13:16:29+00:00"
        },
        {
            "name": "phpmailer/phpmailer",
            "version": "v6.6.0",
            "source": {
                "type": "git",
                "url": "https://github.com/PHPMailer/PHPMailer.git",
                "reference": "e43bac82edc26ca04b36143a48bde1c051cfd5b1"
            },
            "dist": {
                "type": "zip",
                "url": "https://api.github.com/repos/PHPMailer/PHPMailer/zipball/e43bac82edc26ca04b36143a48bde1c051cfd5b1",
                "reference": "e43bac82edc26ca04b36143a48bde1c051cfd5b1",
                "shasum": ""
            },
            "require": {
                "ext-ctype": "*",
                "ext-filter": "*",
                "ext-hash": "*",
                "php": ">=5.5.0"
            },
            "require-dev": {
                "dealerdirect/phpcodesniffer-composer-installer": "^0.7.0",
                "doctrine/annotations": "^1.2",
                "php-parallel-lint/php-console-highlighter": "^0.5.0",
                "php-parallel-lint/php-parallel-lint": "^1.3.1",
                "phpcompatibility/php-compatibility": "^9.3.5",
                "roave/security-advisories": "dev-latest",
                "squizlabs/php_codesniffer": "^3.6.2",
                "yoast/phpunit-polyfills": "^1.0.0"
            },
            "suggest": {
                "ext-mbstring": "Needed to send email in multibyte encoding charset or decode encoded addresses",
                "hayageek/oauth2-yahoo": "Needed for Yahoo XOAUTH2 authentication",
                "league/oauth2-google": "Needed for Google XOAUTH2 authentication",
                "psr/log": "For optional PSR-3 debug logging",
                "stevenmaguire/oauth2-microsoft": "Needed for Microsoft XOAUTH2 authentication",
                "symfony/polyfill-mbstring": "To support UTF-8 if the Mbstring PHP extension is not enabled (^1.2)"
            },
            "type": "library",
            "autoload": {
                "psr-4": {
                    "PHPMailer\\PHPMailer\\": "src/"
                }
            },
            "notification-url": "https://packagist.org/downloads/",
            "license": [
                "LGPL-2.1-only"
            ],
            "authors": [
                {
                    "name": "Marcus Bointon",
                    "email": "phpmailer@synchromedia.co.uk"
                },
                {
                    "name": "Jim Jagielski",
                    "email": "jimjag@gmail.com"
                },
                {
                    "name": "Andy Prevost",
                    "email": "codeworxtech@users.sourceforge.net"
                },
                {
                    "name": "Brent R. Matzelle"
                }
            ],
            "description": "PHPMailer is a full-featured email creation and transfer class for PHP",
            "support": {
                "issues": "https://github.com/PHPMailer/PHPMailer/issues",
                "source": "https://github.com/PHPMailer/PHPMailer/tree/v6.6.0"
            },
            "funding": [
                {
                    "url": "https://github.com/Synchro",
                    "type": "github"
                }
            ],
            "time": "2022-02-28T15:31:21+00:00"
        },
        {
            "name": "psr/http-client",
            "version": "1.0.1",
            "source": {
                "type": "git",
                "url": "https://github.com/php-fig/http-client.git",
                "reference": "2dfb5f6c5eff0e91e20e913f8c5452ed95b86621"
            },
            "dist": {
                "type": "zip",
                "url": "https://api.github.com/repos/php-fig/http-client/zipball/2dfb5f6c5eff0e91e20e913f8c5452ed95b86621",
                "reference": "2dfb5f6c5eff0e91e20e913f8c5452ed95b86621",
                "shasum": ""
            },
            "require": {
                "php": "^7.0 || ^8.0",
                "psr/http-message": "^1.0"
            },
            "type": "library",
            "extra": {
                "branch-alias": {
                    "dev-master": "1.0.x-dev"
                }
            },
            "autoload": {
                "psr-4": {
                    "Psr\\Http\\Client\\": "src/"
                }
            },
            "notification-url": "https://packagist.org/downloads/",
            "license": [
                "MIT"
            ],
            "authors": [
                {
                    "name": "PHP-FIG",
                    "homepage": "http://www.php-fig.org/"
                }
            ],
            "description": "Common interface for HTTP clients",
            "homepage": "https://github.com/php-fig/http-client",
            "keywords": [
                "http",
                "http-client",
                "psr",
                "psr-18"
            ],
            "support": {
                "source": "https://github.com/php-fig/http-client/tree/master"
            },
            "time": "2020-06-29T06:28:15+00:00"
        },
        {
            "name": "psr/http-factory",
            "version": "1.0.1",
            "source": {
                "type": "git",
                "url": "https://github.com/php-fig/http-factory.git",
                "reference": "12ac7fcd07e5b077433f5f2bee95b3a771bf61be"
            },
            "dist": {
                "type": "zip",
                "url": "https://api.github.com/repos/php-fig/http-factory/zipball/12ac7fcd07e5b077433f5f2bee95b3a771bf61be",
                "reference": "12ac7fcd07e5b077433f5f2bee95b3a771bf61be",
                "shasum": ""
            },
            "require": {
                "php": ">=7.0.0",
                "psr/http-message": "^1.0"
            },
            "type": "library",
            "extra": {
                "branch-alias": {
                    "dev-master": "1.0.x-dev"
                }
            },
            "autoload": {
                "psr-4": {
                    "Psr\\Http\\Message\\": "src/"
                }
            },
            "notification-url": "https://packagist.org/downloads/",
            "license": [
                "MIT"
            ],
            "authors": [
                {
                    "name": "PHP-FIG",
                    "homepage": "http://www.php-fig.org/"
                }
            ],
            "description": "Common interfaces for PSR-7 HTTP message factories",
            "keywords": [
                "factory",
                "http",
                "message",
                "psr",
                "psr-17",
                "psr-7",
                "request",
                "response"
            ],
            "support": {
                "source": "https://github.com/php-fig/http-factory/tree/master"
            },
            "time": "2019-04-30T12:38:16+00:00"
        },
        {
            "name": "psr/http-message",
            "version": "1.0.1",
            "source": {
                "type": "git",
                "url": "https://github.com/php-fig/http-message.git",
                "reference": "f6561bf28d520154e4b0ec72be95418abe6d9363"
            },
            "dist": {
                "type": "zip",
                "url": "https://api.github.com/repos/php-fig/http-message/zipball/f6561bf28d520154e4b0ec72be95418abe6d9363",
                "reference": "f6561bf28d520154e4b0ec72be95418abe6d9363",
                "shasum": ""
            },
            "require": {
                "php": ">=5.3.0"
            },
            "type": "library",
            "extra": {
                "branch-alias": {
                    "dev-master": "1.0.x-dev"
                }
            },
            "autoload": {
                "psr-4": {
                    "Psr\\Http\\Message\\": "src/"
                }
            },
            "notification-url": "https://packagist.org/downloads/",
            "license": [
                "MIT"
            ],
            "authors": [
                {
                    "name": "PHP-FIG",
                    "homepage": "http://www.php-fig.org/"
                }
            ],
            "description": "Common interface for HTTP messages",
            "homepage": "https://github.com/php-fig/http-message",
            "keywords": [
                "http",
                "http-message",
                "psr",
                "psr-7",
                "request",
                "response"
            ],
            "support": {
                "source": "https://github.com/php-fig/http-message/tree/master"
            },
            "time": "2016-08-06T14:39:51+00:00"
        },
        {
            "name": "psr/log",
            "version": "1.1.4",
            "source": {
                "type": "git",
                "url": "https://github.com/php-fig/log.git",
                "reference": "d49695b909c3b7628b6289db5479a1c204601f11"
            },
            "dist": {
                "type": "zip",
                "url": "https://api.github.com/repos/php-fig/log/zipball/d49695b909c3b7628b6289db5479a1c204601f11",
                "reference": "d49695b909c3b7628b6289db5479a1c204601f11",
                "shasum": ""
            },
            "require": {
                "php": ">=5.3.0"
            },
            "type": "library",
            "extra": {
                "branch-alias": {
                    "dev-master": "1.1.x-dev"
                }
            },
            "autoload": {
                "psr-4": {
                    "Psr\\Log\\": "Psr/Log/"
                }
            },
            "notification-url": "https://packagist.org/downloads/",
            "license": [
                "MIT"
            ],
            "authors": [
                {
                    "name": "PHP-FIG",
                    "homepage": "https://www.php-fig.org/"
                }
            ],
            "description": "Common interface for logging libraries",
            "homepage": "https://github.com/php-fig/log",
            "keywords": [
                "log",
                "psr",
                "psr-3"
            ],
            "support": {
                "source": "https://github.com/php-fig/log/tree/1.1.4"
            },
            "time": "2021-05-03T11:20:27+00:00"
        },
        {
            "name": "ralouphie/getallheaders",
            "version": "3.0.3",
            "source": {
                "type": "git",
                "url": "https://github.com/ralouphie/getallheaders.git",
                "reference": "120b605dfeb996808c31b6477290a714d356e822"
            },
            "dist": {
                "type": "zip",
                "url": "https://api.github.com/repos/ralouphie/getallheaders/zipball/120b605dfeb996808c31b6477290a714d356e822",
                "reference": "120b605dfeb996808c31b6477290a714d356e822",
                "shasum": ""
            },
            "require": {
                "php": ">=5.6"
            },
            "require-dev": {
                "php-coveralls/php-coveralls": "^2.1",
                "phpunit/phpunit": "^5 || ^6.5"
            },
            "type": "library",
            "autoload": {
                "files": [
                    "src/getallheaders.php"
                ]
            },
            "notification-url": "https://packagist.org/downloads/",
            "license": [
                "MIT"
            ],
            "authors": [
                {
                    "name": "Ralph Khattar",
                    "email": "ralph.khattar@gmail.com"
                }
            ],
            "description": "A polyfill for getallheaders.",
            "support": {
                "issues": "https://github.com/ralouphie/getallheaders/issues",
                "source": "https://github.com/ralouphie/getallheaders/tree/develop"
            },
            "time": "2019-03-08T08:55:37+00:00"
        },
        {
            "name": "resque/php-resque",
            "version": "v1.3.6",
            "source": {
                "type": "git",
                "url": "https://github.com/resque/php-resque.git",
                "reference": "fe41c04763699b1318d97ed14cc78583e9380161"
            },
            "dist": {
                "type": "zip",
                "url": "https://api.github.com/repos/resque/php-resque/zipball/fe41c04763699b1318d97ed14cc78583e9380161",
                "reference": "fe41c04763699b1318d97ed14cc78583e9380161",
                "shasum": ""
            },
            "require": {
                "colinmollenhour/credis": "~1.7",
                "php": ">=5.6.0",
                "psr/log": "~1.0"
            },
            "require-dev": {
                "phpunit/phpunit": "^5.7"
            },
            "suggest": {
                "ext-pcntl": "REQUIRED for forking processes on platforms that support it (so anything but Windows).",
                "ext-proctitle": "Allows php-resque to rename the title of UNIX processes to show the status of a worker.",
                "ext-redis": "Native PHP extension for Redis connectivity. Credis will automatically utilize when available."
            },
            "bin": [
                "bin/resque",
                "bin/resque-scheduler"
            ],
            "type": "library",
            "extra": {
                "branch-alias": {
                    "dev-master": "1.0-dev"
                }
            },
            "autoload": {
                "psr-0": {
                    "Resque": "lib",
                    "ResqueScheduler": "lib"
                }
            },
            "notification-url": "https://packagist.org/downloads/",
            "license": [
                "MIT"
            ],
            "authors": [
                {
                    "name": "Dan Hunsaker",
                    "email": "danhunsaker+resque@gmail.com",
                    "role": "Maintainer"
                },
                {
                    "name": "Rajib Ahmed",
                    "homepage": "https://github.com/rajibahmed",
                    "role": "Maintainer"
                },
                {
                    "name": "Steve Klabnik",
                    "email": "steve@steveklabnik.com",
                    "role": "Maintainer"
                },
                {
                    "name": "Chris Boulton",
                    "email": "chris@bigcommerce.com",
                    "role": "Creator"
                }
            ],
            "description": "Redis backed library for creating background jobs and processing them later. Based on resque for Ruby.",
            "homepage": "http://www.github.com/resque/php-resque/",
            "keywords": [
                "background",
                "job",
                "redis",
                "resque"
            ],
            "support": {
                "issues": "https://github.com/resque/php-resque/issues",
                "source": "https://github.com/resque/php-resque/tree/v1.3.6"
            },
            "time": "2020-04-16T16:39:50+00:00"
        },
        {
            "name": "slickdeals/statsd",
            "version": "3.1.0",
            "source": {
                "type": "git",
                "url": "https://github.com/Slickdeals/statsd-php.git",
                "reference": "225588a0a079e145359049f6e5e23eedb1b4c17f"
            },
            "dist": {
                "type": "zip",
                "url": "https://api.github.com/repos/Slickdeals/statsd-php/zipball/225588a0a079e145359049f6e5e23eedb1b4c17f",
                "reference": "225588a0a079e145359049f6e5e23eedb1b4c17f",
                "shasum": ""
            },
            "require": {
                "php": ">= 7.3 || ^8"
            },
            "replace": {
                "domnikl/statsd": "self.version"
            },
            "require-dev": {
                "friendsofphp/php-cs-fixer": "^3.0",
                "phpunit/phpunit": "^9",
                "vimeo/psalm": "^4.6"
            },
            "type": "library",
            "autoload": {
                "psr-4": {
                    "Domnikl\\Statsd\\": "src/"
                }
            },
            "notification-url": "https://packagist.org/downloads/",
            "license": [
                "MIT"
            ],
            "authors": [
                {
                    "name": "Dominik Liebler",
                    "email": "liebler.dominik@gmail.com"
                }
            ],
            "description": "a PHP client for statsd",
            "homepage": "https://github.com/Slickdeals/statsd-php",
            "keywords": [
                "Metrics",
                "monitoring",
                "statistics",
                "statsd",
                "udp"
            ],
            "support": {
                "issues": "https://github.com/Slickdeals/statsd-php/issues",
                "source": "https://github.com/Slickdeals/statsd-php/tree/3.1.0"
            },
            "time": "2021-06-04T20:33:46+00:00"
        },
        {
            "name": "symfony/deprecation-contracts",
            "version": "v3.1.1",
            "source": {
                "type": "git",
                "url": "https://github.com/symfony/deprecation-contracts.git",
                "reference": "07f1b9cc2ffee6aaafcf4b710fbc38ff736bd918"
            },
            "dist": {
                "type": "zip",
                "url": "https://api.github.com/repos/symfony/deprecation-contracts/zipball/07f1b9cc2ffee6aaafcf4b710fbc38ff736bd918",
                "reference": "07f1b9cc2ffee6aaafcf4b710fbc38ff736bd918",
                "shasum": ""
            },
            "require": {
                "php": ">=8.1"
            },
            "type": "library",
            "extra": {
                "branch-alias": {
                    "dev-main": "3.1-dev"
                },
                "thanks": {
                    "name": "symfony/contracts",
                    "url": "https://github.com/symfony/contracts"
                }
            },
            "autoload": {
                "files": [
                    "function.php"
                ]
            },
            "notification-url": "https://packagist.org/downloads/",
            "license": [
                "MIT"
            ],
            "authors": [
                {
                    "name": "Nicolas Grekas",
                    "email": "p@tchwork.com"
                },
                {
                    "name": "Symfony Community",
                    "homepage": "https://symfony.com/contributors"
                }
            ],
            "description": "A generic function and convention to trigger deprecation notices",
            "homepage": "https://symfony.com",
            "support": {
                "source": "https://github.com/symfony/deprecation-contracts/tree/v3.1.1"
            },
            "funding": [
                {
                    "url": "https://symfony.com/sponsor",
                    "type": "custom"
                },
                {
                    "url": "https://github.com/fabpot",
                    "type": "github"
                },
                {
                    "url": "https://tidelift.com/funding/github/packagist/symfony/symfony",
                    "type": "tidelift"
                }
            ],
            "time": "2022-02-25T11:15:52+00:00"
        },
        {
            "name": "symfony/polyfill-php80",
            "version": "v1.26.0",
            "source": {
                "type": "git",
                "url": "https://github.com/symfony/polyfill-php80.git",
                "reference": "cfa0ae98841b9e461207c13ab093d76b0fa7bace"
            },
            "dist": {
                "type": "zip",
                "url": "https://api.github.com/repos/symfony/polyfill-php80/zipball/cfa0ae98841b9e461207c13ab093d76b0fa7bace",
                "reference": "cfa0ae98841b9e461207c13ab093d76b0fa7bace",
                "shasum": ""
            },
            "require": {
                "php": ">=7.1"
            },
            "type": "library",
            "extra": {
                "branch-alias": {
                    "dev-main": "1.26-dev"
                },
                "thanks": {
                    "name": "symfony/polyfill",
                    "url": "https://github.com/symfony/polyfill"
                }
            },
            "autoload": {
                "files": [
                    "bootstrap.php"
                ],
                "psr-4": {
                    "Symfony\\Polyfill\\Php80\\": ""
                },
                "classmap": [
                    "Resources/stubs"
                ]
            },
            "notification-url": "https://packagist.org/downloads/",
            "license": [
                "MIT"
            ],
            "authors": [
                {
                    "name": "Ion Bazan",
                    "email": "ion.bazan@gmail.com"
                },
                {
                    "name": "Nicolas Grekas",
                    "email": "p@tchwork.com"
                },
                {
                    "name": "Symfony Community",
                    "homepage": "https://symfony.com/contributors"
                }
            ],
            "description": "Symfony polyfill backporting some PHP 8.0+ features to lower PHP versions",
            "homepage": "https://symfony.com",
            "keywords": [
                "compatibility",
                "polyfill",
                "portable",
                "shim"
            ],
            "support": {
                "source": "https://github.com/symfony/polyfill-php80/tree/v1.26.0"
            },
            "funding": [
                {
                    "url": "https://symfony.com/sponsor",
                    "type": "custom"
                },
                {
                    "url": "https://github.com/fabpot",
                    "type": "github"
                },
                {
                    "url": "https://tidelift.com/funding/github/packagist/symfony/symfony",
                    "type": "tidelift"
                }
            ],
            "time": "2022-05-10T07:21:04+00:00"
        },
        {
            "name": "utopia-php/abuse",
            "version": "0.7.0",
            "source": {
                "type": "git",
                "url": "https://github.com/utopia-php/abuse.git",
                "reference": "52fb20e39e2e9619948bc0a73b52e10caa71350d"
            },
            "dist": {
                "type": "zip",
                "url": "https://api.github.com/repos/utopia-php/abuse/zipball/52fb20e39e2e9619948bc0a73b52e10caa71350d",
                "reference": "52fb20e39e2e9619948bc0a73b52e10caa71350d",
                "shasum": ""
            },
            "require": {
                "ext-pdo": "*",
                "php": ">=8.0",
                "utopia-php/database": ">=0.11 <1.0"
            },
            "require-dev": {
                "phpunit/phpunit": "^9.4",
                "vimeo/psalm": "4.0.1"
            },
            "type": "library",
            "autoload": {
                "psr-4": {
                    "Utopia\\Abuse\\": "src/Abuse"
                }
            },
            "notification-url": "https://packagist.org/downloads/",
            "license": [
                "MIT"
            ],
            "authors": [
                {
                    "name": "Eldad Fux",
                    "email": "eldad@appwrite.io"
                }
            ],
            "description": "A simple abuse library to manage application usage limits",
            "keywords": [
                "Abuse",
                "framework",
                "php",
                "upf",
                "utopia"
            ],
            "support": {
                "issues": "https://github.com/utopia-php/abuse/issues",
                "source": "https://github.com/utopia-php/abuse/tree/0.7.0"
            },
            "time": "2021-12-27T13:06:45+00:00"
        },
        {
            "name": "utopia-php/analytics",
            "version": "0.2.0",
            "source": {
                "type": "git",
                "url": "https://github.com/utopia-php/analytics.git",
                "reference": "adfc2d057a7f6ab618a77c8a20ed3e35485ff416"
            },
            "dist": {
                "type": "zip",
                "url": "https://api.github.com/repos/utopia-php/analytics/zipball/adfc2d057a7f6ab618a77c8a20ed3e35485ff416",
                "reference": "adfc2d057a7f6ab618a77c8a20ed3e35485ff416",
                "shasum": ""
            },
            "require": {
                "php": ">=7.4"
            },
            "require-dev": {
                "phpunit/phpunit": "^9.3",
                "vimeo/psalm": "4.0.1"
            },
            "type": "library",
            "autoload": {
                "psr-4": {
                    "Utopia\\Analytics\\": "src/Analytics"
                }
            },
            "notification-url": "https://packagist.org/downloads/",
            "license": [
                "MIT"
            ],
            "authors": [
                {
                    "name": "Eldad Fux",
                    "email": "eldad@appwrite.io"
                },
                {
                    "name": "Torsten Dittmann",
                    "email": "torsten@appwrite.io"
                }
            ],
            "description": "A simple library to track events & users.",
            "keywords": [
                "analytics",
                "framework",
                "php",
                "upf",
                "utopia"
            ],
            "support": {
                "issues": "https://github.com/utopia-php/analytics/issues",
                "source": "https://github.com/utopia-php/analytics/tree/0.2.0"
            },
            "time": "2021-03-23T21:33:07+00:00"
        },
        {
            "name": "utopia-php/audit",
            "version": "0.8.0",
            "source": {
                "type": "git",
                "url": "https://github.com/utopia-php/audit.git",
                "reference": "b46dc42614a69437c45eb229249b6a6d000122c1"
            },
            "dist": {
                "type": "zip",
                "url": "https://api.github.com/repos/utopia-php/audit/zipball/b46dc42614a69437c45eb229249b6a6d000122c1",
                "reference": "b46dc42614a69437c45eb229249b6a6d000122c1",
                "shasum": ""
            },
            "require": {
                "ext-pdo": "*",
                "php": ">=8.0",
                "utopia-php/database": ">=0.11 <1.0"
            },
            "require-dev": {
                "phpunit/phpunit": "^9.3",
                "vimeo/psalm": "4.0.1"
            },
            "type": "library",
            "autoload": {
                "psr-4": {
                    "Utopia\\Audit\\": "src/Audit"
                }
            },
            "notification-url": "https://packagist.org/downloads/",
            "license": [
                "MIT"
            ],
            "authors": [
                {
                    "name": "Eldad Fux",
                    "email": "eldad@appwrite.io"
                }
            ],
            "description": "A simple audit library to manage application users logs",
            "keywords": [
                "Audit",
                "framework",
                "php",
                "upf",
                "utopia"
            ],
            "support": {
                "issues": "https://github.com/utopia-php/audit/issues",
                "source": "https://github.com/utopia-php/audit/tree/0.8.0"
            },
            "time": "2021-12-27T13:05:56+00:00"
        },
        {
            "name": "utopia-php/cache",
            "version": "0.6.0",
            "source": {
                "type": "git",
                "url": "https://github.com/utopia-php/cache.git",
                "reference": "8ea1353a4bbab617e23c865a7c97b60d8074aee3"
            },
            "dist": {
                "type": "zip",
                "url": "https://api.github.com/repos/utopia-php/cache/zipball/8ea1353a4bbab617e23c865a7c97b60d8074aee3",
                "reference": "8ea1353a4bbab617e23c865a7c97b60d8074aee3",
                "shasum": ""
            },
            "require": {
                "ext-json": "*",
                "ext-redis": "*",
                "php": ">=8.0"
            },
            "require-dev": {
                "phpunit/phpunit": "^9.3",
                "vimeo/psalm": "4.13.1"
            },
            "type": "library",
            "autoload": {
                "psr-4": {
                    "Utopia\\Cache\\": "src/Cache"
                }
            },
            "notification-url": "https://packagist.org/downloads/",
            "license": [
                "MIT"
            ],
            "authors": [
                {
                    "name": "Eldad Fux",
                    "email": "eldad@appwrite.io"
                }
            ],
            "description": "A simple cache library to manage application cache storing, loading and purging",
            "keywords": [
                "cache",
                "framework",
                "php",
                "upf",
                "utopia"
            ],
            "support": {
                "issues": "https://github.com/utopia-php/cache/issues",
                "source": "https://github.com/utopia-php/cache/tree/0.6.0"
            },
            "time": "2022-04-04T12:30:05+00:00"
        },
        {
            "name": "utopia-php/cli",
            "version": "0.12.0",
            "source": {
                "type": "git",
                "url": "https://github.com/utopia-php/cli.git",
                "reference": "6d164b752efeb1ca089e3a517bc274d8b383474b"
            },
            "dist": {
                "type": "zip",
                "url": "https://api.github.com/repos/utopia-php/cli/zipball/6d164b752efeb1ca089e3a517bc274d8b383474b",
                "reference": "6d164b752efeb1ca089e3a517bc274d8b383474b",
                "shasum": ""
            },
            "require": {
                "php": ">=7.4",
                "utopia-php/framework": "0.*.*"
            },
            "require-dev": {
                "phpunit/phpunit": "^9.3",
                "vimeo/psalm": "4.0.1"
            },
            "type": "library",
            "autoload": {
                "psr-4": {
                    "Utopia\\CLI\\": "src/CLI"
                }
            },
            "notification-url": "https://packagist.org/downloads/",
            "license": [
                "MIT"
            ],
            "authors": [
                {
                    "name": "Eldad Fux",
                    "email": "eldad@appwrite.io"
                }
            ],
            "description": "A simple CLI library to manage command line applications",
            "keywords": [
                "cli",
                "command line",
                "framework",
                "php",
                "upf",
                "utopia"
            ],
            "support": {
                "issues": "https://github.com/utopia-php/cli/issues",
                "source": "https://github.com/utopia-php/cli/tree/0.12.0"
            },
            "time": "2022-02-18T22:10:41+00:00"
        },
        {
            "name": "utopia-php/config",
            "version": "0.2.2",
            "source": {
                "type": "git",
                "url": "https://github.com/utopia-php/config.git",
                "reference": "a3d7bc0312d7150d5e04b1362dc34b2b136908cc"
            },
            "dist": {
                "type": "zip",
                "url": "https://api.github.com/repos/utopia-php/config/zipball/a3d7bc0312d7150d5e04b1362dc34b2b136908cc",
                "reference": "a3d7bc0312d7150d5e04b1362dc34b2b136908cc",
                "shasum": ""
            },
            "require": {
                "php": ">=7.3"
            },
            "require-dev": {
                "phpunit/phpunit": "^9.3",
                "vimeo/psalm": "4.0.1"
            },
            "type": "library",
            "autoload": {
                "psr-4": {
                    "Utopia\\Config\\": "src/Config"
                }
            },
            "notification-url": "https://packagist.org/downloads/",
            "license": [
                "MIT"
            ],
            "authors": [
                {
                    "name": "Eldad Fux",
                    "email": "eldad@appwrite.io"
                }
            ],
            "description": "A simple Config library to managing application config variables",
            "keywords": [
                "config",
                "framework",
                "php",
                "upf",
                "utopia"
            ],
            "support": {
                "issues": "https://github.com/utopia-php/config/issues",
                "source": "https://github.com/utopia-php/config/tree/0.2.2"
            },
            "time": "2020-10-24T09:49:09+00:00"
        },
        {
            "name": "utopia-php/database",
<<<<<<< HEAD
            "version": "0.18.7",
            "source": {
                "type": "git",
                "url": "https://github.com/utopia-php/database.git",
                "reference": "d542ee433f1a545d926ffaf707bdf952dc18a52e"
            },
            "dist": {
                "type": "zip",
                "url": "https://api.github.com/repos/utopia-php/database/zipball/d542ee433f1a545d926ffaf707bdf952dc18a52e",
                "reference": "d542ee433f1a545d926ffaf707bdf952dc18a52e",
=======
            "version": "dev-feat-permissions-maxlength",
            "source": {
                "type": "git",
                "url": "https://github.com/utopia-php/database.git",
                "reference": "85c304075bb42b91e3cb98762921f15fa28af13c"
            },
            "dist": {
                "type": "zip",
                "url": "https://api.github.com/repos/utopia-php/database/zipball/85c304075bb42b91e3cb98762921f15fa28af13c",
                "reference": "85c304075bb42b91e3cb98762921f15fa28af13c",
>>>>>>> 648b6f20
                "shasum": ""
            },
            "require": {
                "ext-mongodb": "*",
                "ext-pdo": "*",
                "ext-redis": "*",
                "mongodb/mongodb": "1.8.0",
                "php": ">=8.0",
                "utopia-php/cache": "0.6.*",
                "utopia-php/framework": "0.*.*"
            },
            "require-dev": {
                "fakerphp/faker": "^1.14",
                "phpunit/phpunit": "^9.4",
                "swoole/ide-helper": "4.8.0",
                "utopia-php/cli": "^0.11.0",
                "vimeo/psalm": "4.0.1"
            },
            "type": "library",
            "autoload": {
                "psr-4": {
                    "Utopia\\Database\\": "src/Database"
                }
            },
            "notification-url": "https://packagist.org/downloads/",
            "license": [
                "MIT"
            ],
            "authors": [
                {
                    "name": "Eldad Fux",
                    "email": "eldad@appwrite.io"
                },
                {
                    "name": "Brandon Leckemby",
                    "email": "brandon@appwrite.io"
                }
            ],
            "description": "A simple library to manage application persistency using multiple database adapters",
            "keywords": [
                "database",
                "framework",
                "php",
                "upf",
                "utopia"
            ],
            "support": {
                "issues": "https://github.com/utopia-php/database/issues",
<<<<<<< HEAD
                "source": "https://github.com/utopia-php/database/tree/0.18.7"
            },
            "time": "2022-07-11T10:20:33+00:00"
=======
                "source": "https://github.com/utopia-php/database/tree/feat-permissions-maxlength"
            },
            "time": "2022-07-10T17:08:47+00:00"
>>>>>>> 648b6f20
        },
        {
            "name": "utopia-php/domains",
            "version": "v1.1.0",
            "source": {
                "type": "git",
                "url": "https://github.com/utopia-php/domains.git",
                "reference": "1665e1d9932afa3be63b5c1e0dcfe01fe77d8e73"
            },
            "dist": {
                "type": "zip",
                "url": "https://api.github.com/repos/utopia-php/domains/zipball/1665e1d9932afa3be63b5c1e0dcfe01fe77d8e73",
                "reference": "1665e1d9932afa3be63b5c1e0dcfe01fe77d8e73",
                "shasum": ""
            },
            "require": {
                "php": ">=7.1"
            },
            "require-dev": {
                "phpunit/phpunit": "^7.0"
            },
            "type": "library",
            "autoload": {
                "psr-4": {
                    "Utopia\\Domains\\": "src/Domains"
                }
            },
            "notification-url": "https://packagist.org/downloads/",
            "license": [
                "MIT"
            ],
            "authors": [
                {
                    "name": "Eldad Fux",
                    "email": "eldad@appwrite.io"
                }
            ],
            "description": "Utopia Domains library is simple and lite library for parsing web domains. This library is aiming to be as simple and easy to learn and use.",
            "keywords": [
                "domains",
                "framework",
                "icann",
                "php",
                "public suffix",
                "tld",
                "tld extract",
                "upf",
                "utopia"
            ],
            "support": {
                "issues": "https://github.com/utopia-php/domains/issues",
                "source": "https://github.com/utopia-php/domains/tree/master"
            },
            "time": "2020-02-23T07:40:02+00:00"
        },
        {
            "name": "utopia-php/framework",
            "version": "0.19.21",
            "source": {
                "type": "git",
                "url": "https://github.com/utopia-php/framework.git",
                "reference": "3b7bd8e4acf84fd7d560ced8e0142221d302575d"
            },
            "dist": {
                "type": "zip",
                "url": "https://api.github.com/repos/utopia-php/framework/zipball/3b7bd8e4acf84fd7d560ced8e0142221d302575d",
                "reference": "3b7bd8e4acf84fd7d560ced8e0142221d302575d",
                "shasum": ""
            },
            "require": {
                "php": ">=8.0.0"
            },
            "require-dev": {
                "phpunit/phpunit": "^9.5.10",
                "vimeo/psalm": "4.13.1"
            },
            "type": "library",
            "autoload": {
                "psr-4": {
                    "Utopia\\": "src/"
                }
            },
            "notification-url": "https://packagist.org/downloads/",
            "license": [
                "MIT"
            ],
            "authors": [
                {
                    "name": "Eldad Fux",
                    "email": "eldad@appwrite.io"
                }
            ],
            "description": "A simple, light and advanced PHP framework",
            "keywords": [
                "framework",
                "php",
                "upf"
            ],
            "support": {
                "issues": "https://github.com/utopia-php/framework/issues",
                "source": "https://github.com/utopia-php/framework/tree/0.19.21"
            },
            "time": "2022-05-12T18:42:28+00:00"
        },
        {
            "name": "utopia-php/image",
            "version": "0.5.4",
            "source": {
                "type": "git",
                "url": "https://github.com/utopia-php/image.git",
                "reference": "ca5f436f9aa22dedaa6648f24f3687733808e336"
            },
            "dist": {
                "type": "zip",
                "url": "https://api.github.com/repos/utopia-php/image/zipball/ca5f436f9aa22dedaa6648f24f3687733808e336",
                "reference": "ca5f436f9aa22dedaa6648f24f3687733808e336",
                "shasum": ""
            },
            "require": {
                "ext-imagick": "*",
                "php": ">=8.0"
            },
            "require-dev": {
                "phpunit/phpunit": "^9.3",
                "vimeo/psalm": "4.13.1"
            },
            "type": "library",
            "autoload": {
                "psr-4": {
                    "Utopia\\Image\\": "src/Image"
                }
            },
            "notification-url": "https://packagist.org/downloads/",
            "license": [
                "MIT"
            ],
            "authors": [
                {
                    "name": "Eldad Fux",
                    "email": "eldad@appwrite.io"
                }
            ],
            "description": "A simple Image manipulation library",
            "keywords": [
                "framework",
                "image",
                "php",
                "upf",
                "utopia"
            ],
            "support": {
                "issues": "https://github.com/utopia-php/image/issues",
                "source": "https://github.com/utopia-php/image/tree/0.5.4"
            },
            "time": "2022-05-11T12:30:41+00:00"
        },
        {
            "name": "utopia-php/locale",
            "version": "0.4.0",
            "source": {
                "type": "git",
                "url": "https://github.com/utopia-php/locale.git",
                "reference": "c2d9358d0fe2f6b6ed5448369f9d1e430c615447"
            },
            "dist": {
                "type": "zip",
                "url": "https://api.github.com/repos/utopia-php/locale/zipball/c2d9358d0fe2f6b6ed5448369f9d1e430c615447",
                "reference": "c2d9358d0fe2f6b6ed5448369f9d1e430c615447",
                "shasum": ""
            },
            "require": {
                "php": ">=7.4"
            },
            "require-dev": {
                "phpunit/phpunit": "^9.3",
                "vimeo/psalm": "4.0.1"
            },
            "type": "library",
            "autoload": {
                "psr-4": {
                    "Utopia\\Locale\\": "src/Locale"
                }
            },
            "notification-url": "https://packagist.org/downloads/",
            "license": [
                "MIT"
            ],
            "authors": [
                {
                    "name": "Eldad Fux",
                    "email": "eldad@appwrite.io"
                }
            ],
            "description": "A simple locale library to manage application translations",
            "keywords": [
                "framework",
                "locale",
                "php",
                "upf",
                "utopia"
            ],
            "support": {
                "issues": "https://github.com/utopia-php/locale/issues",
                "source": "https://github.com/utopia-php/locale/tree/0.4.0"
            },
            "time": "2021-07-24T11:35:55+00:00"
        },
        {
            "name": "utopia-php/logger",
            "version": "0.3.0",
            "source": {
                "type": "git",
                "url": "https://github.com/utopia-php/logger.git",
                "reference": "079656cb5169ca9600861eda0b6819199e3d4a57"
            },
            "dist": {
                "type": "zip",
                "url": "https://api.github.com/repos/utopia-php/logger/zipball/079656cb5169ca9600861eda0b6819199e3d4a57",
                "reference": "079656cb5169ca9600861eda0b6819199e3d4a57",
                "shasum": ""
            },
            "require": {
                "php": ">=8.0"
            },
            "require-dev": {
                "phpunit/phpunit": "^9.3",
                "vimeo/psalm": "4.0.1"
            },
            "type": "library",
            "autoload": {
                "psr-4": {
                    "Utopia\\Logger\\": "src/Logger"
                }
            },
            "notification-url": "https://packagist.org/downloads/",
            "license": [
                "MIT"
            ],
            "authors": [
                {
                    "name": "Eldad Fux",
                    "email": "eldad@appwrite.io"
                },
                {
                    "name": "Matej Bačo",
                    "email": "matej@appwrite.io"
                },
                {
                    "name": "Christy Jacob",
                    "email": "christy@appwrite.io"
                }
            ],
            "description": "Utopia Logger library is simple and lite library for logging information, such as errors or warnings. This library is aiming to be as simple and easy to learn and use.",
            "keywords": [
                "appsignal",
                "errors",
                "framework",
                "logger",
                "logging",
                "logs",
                "php",
                "raygun",
                "sentry",
                "upf",
                "utopia",
                "warnings"
            ],
            "support": {
                "issues": "https://github.com/utopia-php/logger/issues",
                "source": "https://github.com/utopia-php/logger/tree/0.3.0"
            },
            "time": "2022-03-18T10:56:57+00:00"
        },
        {
            "name": "utopia-php/orchestration",
            "version": "0.4.1",
            "source": {
                "type": "git",
                "url": "https://github.com/utopia-php/orchestration.git",
                "reference": "67cf0ab15a096d274c093ea918aa4ace14ac7af7"
            },
            "dist": {
                "type": "zip",
                "url": "https://api.github.com/repos/utopia-php/orchestration/zipball/67cf0ab15a096d274c093ea918aa4ace14ac7af7",
                "reference": "67cf0ab15a096d274c093ea918aa4ace14ac7af7",
                "shasum": ""
            },
            "require": {
                "php": ">=8.0",
                "utopia-php/cli": "0.12.*"
            },
            "require-dev": {
                "phpunit/phpunit": "^9.3",
                "vimeo/psalm": "4.0.1"
            },
            "type": "library",
            "autoload": {
                "psr-4": {
                    "Utopia\\Orchestration\\": "src/Orchestration"
                }
            },
            "notification-url": "https://packagist.org/downloads/",
            "license": [
                "MIT"
            ],
            "authors": [
                {
                    "name": "Eldad Fux",
                    "email": "eldad@appwrite.io"
                }
            ],
            "description": "Lite & fast micro PHP abstraction library for container orchestration",
            "keywords": [
                "docker",
                "framework",
                "kubernetes",
                "orchestration",
                "php",
                "swarm",
                "upf",
                "utopia"
            ],
            "support": {
                "issues": "https://github.com/utopia-php/orchestration/issues",
                "source": "https://github.com/utopia-php/orchestration/tree/0.4.1"
            },
            "time": "2022-02-20T09:23:06+00:00"
        },
        {
            "name": "utopia-php/preloader",
            "version": "0.2.4",
            "source": {
                "type": "git",
                "url": "https://github.com/utopia-php/preloader.git",
                "reference": "65ef48392e72172f584b0baa2e224f9a1cebcce0"
            },
            "dist": {
                "type": "zip",
                "url": "https://api.github.com/repos/utopia-php/preloader/zipball/65ef48392e72172f584b0baa2e224f9a1cebcce0",
                "reference": "65ef48392e72172f584b0baa2e224f9a1cebcce0",
                "shasum": ""
            },
            "require": {
                "php": ">=7.1"
            },
            "require-dev": {
                "phpunit/phpunit": "^9.3",
                "vimeo/psalm": "4.0.1"
            },
            "type": "library",
            "autoload": {
                "psr-4": {
                    "Utopia\\Preloader\\": "src/Preloader"
                }
            },
            "notification-url": "https://packagist.org/downloads/",
            "license": [
                "MIT"
            ],
            "authors": [
                {
                    "name": "Eldad Fux",
                    "email": "team@appwrite.io"
                }
            ],
            "description": "Utopia Preloader library is simple and lite library for managing PHP preloading configuration",
            "keywords": [
                "framework",
                "php",
                "preload",
                "preloader",
                "preloading",
                "upf",
                "utopia"
            ],
            "support": {
                "issues": "https://github.com/utopia-php/preloader/issues",
                "source": "https://github.com/utopia-php/preloader/tree/0.2.4"
            },
            "time": "2020-10-24T07:04:59+00:00"
        },
        {
            "name": "utopia-php/registry",
            "version": "0.5.0",
            "source": {
                "type": "git",
                "url": "https://github.com/utopia-php/registry.git",
                "reference": "bedc4ed54527b2803e6dfdccc39449f98522b70d"
            },
            "dist": {
                "type": "zip",
                "url": "https://api.github.com/repos/utopia-php/registry/zipball/bedc4ed54527b2803e6dfdccc39449f98522b70d",
                "reference": "bedc4ed54527b2803e6dfdccc39449f98522b70d",
                "shasum": ""
            },
            "require": {
                "php": ">=7.4"
            },
            "require-dev": {
                "phpunit/phpunit": "^9.3",
                "vimeo/psalm": "4.0.1"
            },
            "type": "library",
            "autoload": {
                "psr-4": {
                    "Utopia\\Registry\\": "src/Registry"
                }
            },
            "notification-url": "https://packagist.org/downloads/",
            "license": [
                "MIT"
            ],
            "authors": [
                {
                    "name": "Eldad Fux",
                    "email": "eldad@appwrite.io"
                }
            ],
            "description": "A simple dependency management library for PHP",
            "keywords": [
                "dependency management",
                "di",
                "framework",
                "php",
                "upf",
                "utopia"
            ],
            "support": {
                "issues": "https://github.com/utopia-php/registry/issues",
                "source": "https://github.com/utopia-php/registry/tree/0.5.0"
            },
            "time": "2021-03-10T10:45:22+00:00"
        },
        {
            "name": "utopia-php/storage",
            "version": "0.9.0",
            "source": {
                "type": "git",
                "url": "https://github.com/utopia-php/storage.git",
                "reference": "c7912481a56e17cc86358fa8de57309de5e88ef7"
            },
            "dist": {
                "type": "zip",
                "url": "https://api.github.com/repos/utopia-php/storage/zipball/c7912481a56e17cc86358fa8de57309de5e88ef7",
                "reference": "c7912481a56e17cc86358fa8de57309de5e88ef7",
                "shasum": ""
            },
            "require": {
                "php": ">=8.0",
                "utopia-php/framework": "0.*.*"
            },
            "require-dev": {
                "phpunit/phpunit": "^9.3",
                "vimeo/psalm": "4.0.1"
            },
            "type": "library",
            "autoload": {
                "psr-4": {
                    "Utopia\\Storage\\": "src/Storage"
                }
            },
            "notification-url": "https://packagist.org/downloads/",
            "license": [
                "MIT"
            ],
            "authors": [
                {
                    "name": "Eldad Fux",
                    "email": "eldad@appwrite.io"
                }
            ],
            "description": "A simple Storage library to manage application storage",
            "keywords": [
                "framework",
                "php",
                "storage",
                "upf",
                "utopia"
            ],
            "support": {
                "issues": "https://github.com/utopia-php/storage/issues",
                "source": "https://github.com/utopia-php/storage/tree/0.9.0"
            },
            "time": "2022-05-19T11:05:45+00:00"
        },
        {
            "name": "utopia-php/swoole",
            "version": "0.3.3",
            "source": {
                "type": "git",
                "url": "https://github.com/utopia-php/swoole.git",
                "reference": "8312df69233b5dcd3992de88f131f238002749de"
            },
            "dist": {
                "type": "zip",
                "url": "https://api.github.com/repos/utopia-php/swoole/zipball/8312df69233b5dcd3992de88f131f238002749de",
                "reference": "8312df69233b5dcd3992de88f131f238002749de",
                "shasum": ""
            },
            "require": {
                "ext-swoole": "*",
                "php": ">=8.0",
                "utopia-php/framework": "0.*.*"
            },
            "require-dev": {
                "phpunit/phpunit": "^9.3",
                "swoole/ide-helper": "4.8.3",
                "vimeo/psalm": "4.15.0"
            },
            "type": "library",
            "autoload": {
                "psr-4": {
                    "Utopia\\Swoole\\": "src/Swoole"
                }
            },
            "notification-url": "https://packagist.org/downloads/",
            "license": [
                "MIT"
            ],
            "authors": [
                {
                    "name": "Eldad Fux",
                    "email": "team@appwrite.io"
                }
            ],
            "description": "An extension for Utopia Framework to work with PHP Swoole as a PHP FPM alternative",
            "keywords": [
                "framework",
                "http",
                "php",
                "server",
                "swoole",
                "upf",
                "utopia"
            ],
            "support": {
                "issues": "https://github.com/utopia-php/swoole/issues",
                "source": "https://github.com/utopia-php/swoole/tree/0.3.3"
            },
            "time": "2022-01-20T09:58:43+00:00"
        },
        {
            "name": "utopia-php/system",
            "version": "0.4.0",
            "source": {
                "type": "git",
                "url": "https://github.com/utopia-php/system.git",
                "reference": "67c92c66ce8f0cc925a00bca89f7a188bf9183c0"
            },
            "dist": {
                "type": "zip",
                "url": "https://api.github.com/repos/utopia-php/system/zipball/67c92c66ce8f0cc925a00bca89f7a188bf9183c0",
                "reference": "67c92c66ce8f0cc925a00bca89f7a188bf9183c0",
                "shasum": ""
            },
            "require": {
                "php": ">=7.4"
            },
            "require-dev": {
                "phpunit/phpunit": "^9.3",
                "vimeo/psalm": "4.0.1"
            },
            "type": "library",
            "autoload": {
                "psr-4": {
                    "Utopia\\System\\": "src/System"
                }
            },
            "notification-url": "https://packagist.org/downloads/",
            "license": [
                "MIT"
            ],
            "authors": [
                {
                    "name": "Eldad Fux",
                    "email": "eldad@appwrite.io"
                },
                {
                    "name": "Torsten Dittmann",
                    "email": "torsten@appwrite.io"
                }
            ],
            "description": "A simple library for obtaining information about the host's system.",
            "keywords": [
                "framework",
                "php",
                "system",
                "upf",
                "utopia"
            ],
            "support": {
                "issues": "https://github.com/utopia-php/system/issues",
                "source": "https://github.com/utopia-php/system/tree/0.4.0"
            },
            "time": "2021-02-04T14:14:49+00:00"
        },
        {
            "name": "utopia-php/websocket",
            "version": "0.1.0",
            "source": {
                "type": "git",
                "url": "https://github.com/utopia-php/websocket.git",
                "reference": "51fcb86171400d8aa40d76c54593481fd273dab5"
            },
            "dist": {
                "type": "zip",
                "url": "https://api.github.com/repos/utopia-php/websocket/zipball/51fcb86171400d8aa40d76c54593481fd273dab5",
                "reference": "51fcb86171400d8aa40d76c54593481fd273dab5",
                "shasum": ""
            },
            "require": {
                "php": ">=8.0"
            },
            "require-dev": {
                "phpunit/phpunit": "^9.5.5",
                "swoole/ide-helper": "4.6.6",
                "textalk/websocket": "1.5.2",
                "vimeo/psalm": "^4.8.1",
                "workerman/workerman": "^4.0"
            },
            "type": "library",
            "autoload": {
                "psr-4": {
                    "Utopia\\WebSocket\\": "src/WebSocket"
                }
            },
            "notification-url": "https://packagist.org/downloads/",
            "license": [
                "MIT"
            ],
            "authors": [
                {
                    "name": "Eldad Fux",
                    "email": "eldad@appwrite.io"
                },
                {
                    "name": "Torsten Dittmann",
                    "email": "torsten@appwrite.io"
                }
            ],
            "description": "A simple abstraction for WebSocket servers.",
            "keywords": [
                "framework",
                "php",
                "upf",
                "utopia",
                "websocket"
            ],
            "support": {
                "issues": "https://github.com/utopia-php/websocket/issues",
                "source": "https://github.com/utopia-php/websocket/tree/0.1.0"
            },
            "time": "2021-12-20T10:50:09+00:00"
        },
        {
            "name": "webmozart/assert",
            "version": "1.11.0",
            "source": {
                "type": "git",
                "url": "https://github.com/webmozarts/assert.git",
                "reference": "11cb2199493b2f8a3b53e7f19068fc6aac760991"
            },
            "dist": {
                "type": "zip",
                "url": "https://api.github.com/repos/webmozarts/assert/zipball/11cb2199493b2f8a3b53e7f19068fc6aac760991",
                "reference": "11cb2199493b2f8a3b53e7f19068fc6aac760991",
                "shasum": ""
            },
            "require": {
                "ext-ctype": "*",
                "php": "^7.2 || ^8.0"
            },
            "conflict": {
                "phpstan/phpstan": "<0.12.20",
                "vimeo/psalm": "<4.6.1 || 4.6.2"
            },
            "require-dev": {
                "phpunit/phpunit": "^8.5.13"
            },
            "type": "library",
            "extra": {
                "branch-alias": {
                    "dev-master": "1.10-dev"
                }
            },
            "autoload": {
                "psr-4": {
                    "Webmozart\\Assert\\": "src/"
                }
            },
            "notification-url": "https://packagist.org/downloads/",
            "license": [
                "MIT"
            ],
            "authors": [
                {
                    "name": "Bernhard Schussek",
                    "email": "bschussek@gmail.com"
                }
            ],
            "description": "Assertions to validate method input/output with nice error messages.",
            "keywords": [
                "assert",
                "check",
                "validate"
            ],
            "support": {
                "issues": "https://github.com/webmozarts/assert/issues",
                "source": "https://github.com/webmozarts/assert/tree/1.11.0"
            },
            "time": "2022-06-03T18:03:27+00:00"
        }
    ],
    "packages-dev": [
        {
            "name": "appwrite/sdk-generator",
            "version": "0.19.5",
            "source": {
                "type": "git",
                "url": "https://github.com/appwrite/sdk-generator.git",
                "reference": "04de540cf683e2b08b3192c137dde7f2c37003d9"
            },
            "dist": {
                "type": "zip",
                "url": "https://api.github.com/repos/appwrite/sdk-generator/zipball/04de540cf683e2b08b3192c137dde7f2c37003d9",
                "reference": "04de540cf683e2b08b3192c137dde7f2c37003d9",
                "shasum": ""
            },
            "require": {
                "ext-curl": "*",
                "ext-json": "*",
                "ext-mbstring": "*",
                "matthiasmullie/minify": "^1.3",
                "php": ">=7.0.0",
                "twig/twig": "^3.3"
            },
            "require-dev": {
                "brianium/paratest": "^6.4",
                "phpunit/phpunit": "^9.5.13"
            },
            "type": "library",
            "autoload": {
                "psr-4": {
                    "Appwrite\\SDK\\": "src/SDK",
                    "Appwrite\\Spec\\": "src/Spec"
                }
            },
            "notification-url": "https://packagist.org/downloads/",
            "license": [
                "MIT"
            ],
            "authors": [
                {
                    "name": "Eldad Fux",
                    "email": "eldad@appwrite.io"
                }
            ],
            "description": "Appwrite PHP library for generating API SDKs for multiple programming languages and platforms",
            "support": {
                "issues": "https://github.com/appwrite/sdk-generator/issues",
                "source": "https://github.com/appwrite/sdk-generator/tree/0.19.5"
            },
            "time": "2022-07-06T11:05:57+00:00"
        },
        {
            "name": "doctrine/instantiator",
            "version": "1.4.1",
            "source": {
                "type": "git",
                "url": "https://github.com/doctrine/instantiator.git",
                "reference": "10dcfce151b967d20fde1b34ae6640712c3891bc"
            },
            "dist": {
                "type": "zip",
                "url": "https://api.github.com/repos/doctrine/instantiator/zipball/10dcfce151b967d20fde1b34ae6640712c3891bc",
                "reference": "10dcfce151b967d20fde1b34ae6640712c3891bc",
                "shasum": ""
            },
            "require": {
                "php": "^7.1 || ^8.0"
            },
            "require-dev": {
                "doctrine/coding-standard": "^9",
                "ext-pdo": "*",
                "ext-phar": "*",
                "phpbench/phpbench": "^0.16 || ^1",
                "phpstan/phpstan": "^1.4",
                "phpstan/phpstan-phpunit": "^1",
                "phpunit/phpunit": "^7.5 || ^8.5 || ^9.5",
                "vimeo/psalm": "^4.22"
            },
            "type": "library",
            "autoload": {
                "psr-4": {
                    "Doctrine\\Instantiator\\": "src/Doctrine/Instantiator/"
                }
            },
            "notification-url": "https://packagist.org/downloads/",
            "license": [
                "MIT"
            ],
            "authors": [
                {
                    "name": "Marco Pivetta",
                    "email": "ocramius@gmail.com",
                    "homepage": "https://ocramius.github.io/"
                }
            ],
            "description": "A small, lightweight utility to instantiate objects in PHP without invoking their constructors",
            "homepage": "https://www.doctrine-project.org/projects/instantiator.html",
            "keywords": [
                "constructor",
                "instantiate"
            ],
            "support": {
                "issues": "https://github.com/doctrine/instantiator/issues",
                "source": "https://github.com/doctrine/instantiator/tree/1.4.1"
            },
            "funding": [
                {
                    "url": "https://www.doctrine-project.org/sponsorship.html",
                    "type": "custom"
                },
                {
                    "url": "https://www.patreon.com/phpdoctrine",
                    "type": "patreon"
                },
                {
                    "url": "https://tidelift.com/funding/github/packagist/doctrine%2Finstantiator",
                    "type": "tidelift"
                }
            ],
            "time": "2022-03-03T08:28:38+00:00"
        },
        {
            "name": "matthiasmullie/minify",
            "version": "1.3.68",
            "source": {
                "type": "git",
                "url": "https://github.com/matthiasmullie/minify.git",
                "reference": "c00fb02f71b2ef0a5f53fe18c5a8b9aa30f48297"
            },
            "dist": {
                "type": "zip",
                "url": "https://api.github.com/repos/matthiasmullie/minify/zipball/c00fb02f71b2ef0a5f53fe18c5a8b9aa30f48297",
                "reference": "c00fb02f71b2ef0a5f53fe18c5a8b9aa30f48297",
                "shasum": ""
            },
            "require": {
                "ext-pcre": "*",
                "matthiasmullie/path-converter": "~1.1",
                "php": ">=5.3.0"
            },
            "require-dev": {
                "friendsofphp/php-cs-fixer": "~2.0",
                "matthiasmullie/scrapbook": "dev-master",
                "phpunit/phpunit": ">=4.8"
            },
            "suggest": {
                "psr/cache-implementation": "Cache implementation to use with Minify::cache"
            },
            "bin": [
                "bin/minifycss",
                "bin/minifyjs"
            ],
            "type": "library",
            "autoload": {
                "psr-4": {
                    "MatthiasMullie\\Minify\\": "src/"
                }
            },
            "notification-url": "https://packagist.org/downloads/",
            "license": [
                "MIT"
            ],
            "authors": [
                {
                    "name": "Matthias Mullie",
                    "email": "minify@mullie.eu",
                    "homepage": "http://www.mullie.eu",
                    "role": "Developer"
                }
            ],
            "description": "CSS & JavaScript minifier, in PHP. Removes whitespace, strips comments, combines files (incl. @import statements and small assets in CSS files), and optimizes/shortens a few common programming patterns.",
            "homepage": "http://www.minifier.org",
            "keywords": [
                "JS",
                "css",
                "javascript",
                "minifier",
                "minify"
            ],
            "support": {
                "issues": "https://github.com/matthiasmullie/minify/issues",
                "source": "https://github.com/matthiasmullie/minify/tree/1.3.68"
            },
            "funding": [
                {
                    "url": "https://github.com/matthiasmullie",
                    "type": "github"
                }
            ],
            "time": "2022-04-19T08:28:56+00:00"
        },
        {
            "name": "matthiasmullie/path-converter",
            "version": "1.1.3",
            "source": {
                "type": "git",
                "url": "https://github.com/matthiasmullie/path-converter.git",
                "reference": "e7d13b2c7e2f2268e1424aaed02085518afa02d9"
            },
            "dist": {
                "type": "zip",
                "url": "https://api.github.com/repos/matthiasmullie/path-converter/zipball/e7d13b2c7e2f2268e1424aaed02085518afa02d9",
                "reference": "e7d13b2c7e2f2268e1424aaed02085518afa02d9",
                "shasum": ""
            },
            "require": {
                "ext-pcre": "*",
                "php": ">=5.3.0"
            },
            "require-dev": {
                "phpunit/phpunit": "~4.8"
            },
            "type": "library",
            "autoload": {
                "psr-4": {
                    "MatthiasMullie\\PathConverter\\": "src/"
                }
            },
            "notification-url": "https://packagist.org/downloads/",
            "license": [
                "MIT"
            ],
            "authors": [
                {
                    "name": "Matthias Mullie",
                    "email": "pathconverter@mullie.eu",
                    "homepage": "http://www.mullie.eu",
                    "role": "Developer"
                }
            ],
            "description": "Relative path converter",
            "homepage": "http://github.com/matthiasmullie/path-converter",
            "keywords": [
                "converter",
                "path",
                "paths",
                "relative"
            ],
            "support": {
                "issues": "https://github.com/matthiasmullie/path-converter/issues",
                "source": "https://github.com/matthiasmullie/path-converter/tree/1.1.3"
            },
            "time": "2019-02-05T23:41:09+00:00"
        },
        {
            "name": "myclabs/deep-copy",
            "version": "1.11.0",
            "source": {
                "type": "git",
                "url": "https://github.com/myclabs/DeepCopy.git",
                "reference": "14daed4296fae74d9e3201d2c4925d1acb7aa614"
            },
            "dist": {
                "type": "zip",
                "url": "https://api.github.com/repos/myclabs/DeepCopy/zipball/14daed4296fae74d9e3201d2c4925d1acb7aa614",
                "reference": "14daed4296fae74d9e3201d2c4925d1acb7aa614",
                "shasum": ""
            },
            "require": {
                "php": "^7.1 || ^8.0"
            },
            "conflict": {
                "doctrine/collections": "<1.6.8",
                "doctrine/common": "<2.13.3 || >=3,<3.2.2"
            },
            "require-dev": {
                "doctrine/collections": "^1.6.8",
                "doctrine/common": "^2.13.3 || ^3.2.2",
                "phpunit/phpunit": "^7.5.20 || ^8.5.23 || ^9.5.13"
            },
            "type": "library",
            "autoload": {
                "files": [
                    "src/DeepCopy/deep_copy.php"
                ],
                "psr-4": {
                    "DeepCopy\\": "src/DeepCopy/"
                }
            },
            "notification-url": "https://packagist.org/downloads/",
            "license": [
                "MIT"
            ],
            "description": "Create deep copies (clones) of your objects",
            "keywords": [
                "clone",
                "copy",
                "duplicate",
                "object",
                "object graph"
            ],
            "support": {
                "issues": "https://github.com/myclabs/DeepCopy/issues",
                "source": "https://github.com/myclabs/DeepCopy/tree/1.11.0"
            },
            "funding": [
                {
                    "url": "https://tidelift.com/funding/github/packagist/myclabs/deep-copy",
                    "type": "tidelift"
                }
            ],
            "time": "2022-03-03T13:19:32+00:00"
        },
        {
            "name": "nikic/php-parser",
            "version": "v4.14.0",
            "source": {
                "type": "git",
                "url": "https://github.com/nikic/PHP-Parser.git",
                "reference": "34bea19b6e03d8153165d8f30bba4c3be86184c1"
            },
            "dist": {
                "type": "zip",
                "url": "https://api.github.com/repos/nikic/PHP-Parser/zipball/34bea19b6e03d8153165d8f30bba4c3be86184c1",
                "reference": "34bea19b6e03d8153165d8f30bba4c3be86184c1",
                "shasum": ""
            },
            "require": {
                "ext-tokenizer": "*",
                "php": ">=7.0"
            },
            "require-dev": {
                "ircmaxell/php-yacc": "^0.0.7",
                "phpunit/phpunit": "^6.5 || ^7.0 || ^8.0 || ^9.0"
            },
            "bin": [
                "bin/php-parse"
            ],
            "type": "library",
            "extra": {
                "branch-alias": {
                    "dev-master": "4.9-dev"
                }
            },
            "autoload": {
                "psr-4": {
                    "PhpParser\\": "lib/PhpParser"
                }
            },
            "notification-url": "https://packagist.org/downloads/",
            "license": [
                "BSD-3-Clause"
            ],
            "authors": [
                {
                    "name": "Nikita Popov"
                }
            ],
            "description": "A PHP parser written in PHP",
            "keywords": [
                "parser",
                "php"
            ],
            "support": {
                "issues": "https://github.com/nikic/PHP-Parser/issues",
                "source": "https://github.com/nikic/PHP-Parser/tree/v4.14.0"
            },
            "time": "2022-05-31T20:59:12+00:00"
        },
        {
            "name": "phar-io/manifest",
            "version": "2.0.3",
            "source": {
                "type": "git",
                "url": "https://github.com/phar-io/manifest.git",
                "reference": "97803eca37d319dfa7826cc2437fc020857acb53"
            },
            "dist": {
                "type": "zip",
                "url": "https://api.github.com/repos/phar-io/manifest/zipball/97803eca37d319dfa7826cc2437fc020857acb53",
                "reference": "97803eca37d319dfa7826cc2437fc020857acb53",
                "shasum": ""
            },
            "require": {
                "ext-dom": "*",
                "ext-phar": "*",
                "ext-xmlwriter": "*",
                "phar-io/version": "^3.0.1",
                "php": "^7.2 || ^8.0"
            },
            "type": "library",
            "extra": {
                "branch-alias": {
                    "dev-master": "2.0.x-dev"
                }
            },
            "autoload": {
                "classmap": [
                    "src/"
                ]
            },
            "notification-url": "https://packagist.org/downloads/",
            "license": [
                "BSD-3-Clause"
            ],
            "authors": [
                {
                    "name": "Arne Blankerts",
                    "email": "arne@blankerts.de",
                    "role": "Developer"
                },
                {
                    "name": "Sebastian Heuer",
                    "email": "sebastian@phpeople.de",
                    "role": "Developer"
                },
                {
                    "name": "Sebastian Bergmann",
                    "email": "sebastian@phpunit.de",
                    "role": "Developer"
                }
            ],
            "description": "Component for reading phar.io manifest information from a PHP Archive (PHAR)",
            "support": {
                "issues": "https://github.com/phar-io/manifest/issues",
                "source": "https://github.com/phar-io/manifest/tree/2.0.3"
            },
            "time": "2021-07-20T11:28:43+00:00"
        },
        {
            "name": "phar-io/version",
            "version": "3.2.1",
            "source": {
                "type": "git",
                "url": "https://github.com/phar-io/version.git",
                "reference": "4f7fd7836c6f332bb2933569e566a0d6c4cbed74"
            },
            "dist": {
                "type": "zip",
                "url": "https://api.github.com/repos/phar-io/version/zipball/4f7fd7836c6f332bb2933569e566a0d6c4cbed74",
                "reference": "4f7fd7836c6f332bb2933569e566a0d6c4cbed74",
                "shasum": ""
            },
            "require": {
                "php": "^7.2 || ^8.0"
            },
            "type": "library",
            "autoload": {
                "classmap": [
                    "src/"
                ]
            },
            "notification-url": "https://packagist.org/downloads/",
            "license": [
                "BSD-3-Clause"
            ],
            "authors": [
                {
                    "name": "Arne Blankerts",
                    "email": "arne@blankerts.de",
                    "role": "Developer"
                },
                {
                    "name": "Sebastian Heuer",
                    "email": "sebastian@phpeople.de",
                    "role": "Developer"
                },
                {
                    "name": "Sebastian Bergmann",
                    "email": "sebastian@phpunit.de",
                    "role": "Developer"
                }
            ],
            "description": "Library for handling version information and constraints",
            "support": {
                "issues": "https://github.com/phar-io/version/issues",
                "source": "https://github.com/phar-io/version/tree/3.2.1"
            },
            "time": "2022-02-21T01:04:05+00:00"
        },
        {
            "name": "phpdocumentor/reflection-common",
            "version": "2.2.0",
            "source": {
                "type": "git",
                "url": "https://github.com/phpDocumentor/ReflectionCommon.git",
                "reference": "1d01c49d4ed62f25aa84a747ad35d5a16924662b"
            },
            "dist": {
                "type": "zip",
                "url": "https://api.github.com/repos/phpDocumentor/ReflectionCommon/zipball/1d01c49d4ed62f25aa84a747ad35d5a16924662b",
                "reference": "1d01c49d4ed62f25aa84a747ad35d5a16924662b",
                "shasum": ""
            },
            "require": {
                "php": "^7.2 || ^8.0"
            },
            "type": "library",
            "extra": {
                "branch-alias": {
                    "dev-2.x": "2.x-dev"
                }
            },
            "autoload": {
                "psr-4": {
                    "phpDocumentor\\Reflection\\": "src/"
                }
            },
            "notification-url": "https://packagist.org/downloads/",
            "license": [
                "MIT"
            ],
            "authors": [
                {
                    "name": "Jaap van Otterdijk",
                    "email": "opensource@ijaap.nl"
                }
            ],
            "description": "Common reflection classes used by phpdocumentor to reflect the code structure",
            "homepage": "http://www.phpdoc.org",
            "keywords": [
                "FQSEN",
                "phpDocumentor",
                "phpdoc",
                "reflection",
                "static analysis"
            ],
            "support": {
                "issues": "https://github.com/phpDocumentor/ReflectionCommon/issues",
                "source": "https://github.com/phpDocumentor/ReflectionCommon/tree/2.x"
            },
            "time": "2020-06-27T09:03:43+00:00"
        },
        {
            "name": "phpdocumentor/reflection-docblock",
            "version": "5.3.0",
            "source": {
                "type": "git",
                "url": "https://github.com/phpDocumentor/ReflectionDocBlock.git",
                "reference": "622548b623e81ca6d78b721c5e029f4ce664f170"
            },
            "dist": {
                "type": "zip",
                "url": "https://api.github.com/repos/phpDocumentor/ReflectionDocBlock/zipball/622548b623e81ca6d78b721c5e029f4ce664f170",
                "reference": "622548b623e81ca6d78b721c5e029f4ce664f170",
                "shasum": ""
            },
            "require": {
                "ext-filter": "*",
                "php": "^7.2 || ^8.0",
                "phpdocumentor/reflection-common": "^2.2",
                "phpdocumentor/type-resolver": "^1.3",
                "webmozart/assert": "^1.9.1"
            },
            "require-dev": {
                "mockery/mockery": "~1.3.2",
                "psalm/phar": "^4.8"
            },
            "type": "library",
            "extra": {
                "branch-alias": {
                    "dev-master": "5.x-dev"
                }
            },
            "autoload": {
                "psr-4": {
                    "phpDocumentor\\Reflection\\": "src"
                }
            },
            "notification-url": "https://packagist.org/downloads/",
            "license": [
                "MIT"
            ],
            "authors": [
                {
                    "name": "Mike van Riel",
                    "email": "me@mikevanriel.com"
                },
                {
                    "name": "Jaap van Otterdijk",
                    "email": "account@ijaap.nl"
                }
            ],
            "description": "With this component, a library can provide support for annotations via DocBlocks or otherwise retrieve information that is embedded in a DocBlock.",
            "support": {
                "issues": "https://github.com/phpDocumentor/ReflectionDocBlock/issues",
                "source": "https://github.com/phpDocumentor/ReflectionDocBlock/tree/5.3.0"
            },
            "time": "2021-10-19T17:43:47+00:00"
        },
        {
            "name": "phpdocumentor/type-resolver",
            "version": "1.6.1",
            "source": {
                "type": "git",
                "url": "https://github.com/phpDocumentor/TypeResolver.git",
                "reference": "77a32518733312af16a44300404e945338981de3"
            },
            "dist": {
                "type": "zip",
                "url": "https://api.github.com/repos/phpDocumentor/TypeResolver/zipball/77a32518733312af16a44300404e945338981de3",
                "reference": "77a32518733312af16a44300404e945338981de3",
                "shasum": ""
            },
            "require": {
                "php": "^7.2 || ^8.0",
                "phpdocumentor/reflection-common": "^2.0"
            },
            "require-dev": {
                "ext-tokenizer": "*",
                "psalm/phar": "^4.8"
            },
            "type": "library",
            "extra": {
                "branch-alias": {
                    "dev-1.x": "1.x-dev"
                }
            },
            "autoload": {
                "psr-4": {
                    "phpDocumentor\\Reflection\\": "src"
                }
            },
            "notification-url": "https://packagist.org/downloads/",
            "license": [
                "MIT"
            ],
            "authors": [
                {
                    "name": "Mike van Riel",
                    "email": "me@mikevanriel.com"
                }
            ],
            "description": "A PSR-5 based resolver of Class names, Types and Structural Element Names",
            "support": {
                "issues": "https://github.com/phpDocumentor/TypeResolver/issues",
                "source": "https://github.com/phpDocumentor/TypeResolver/tree/1.6.1"
            },
            "time": "2022-03-15T21:29:03+00:00"
        },
        {
            "name": "phpspec/prophecy",
            "version": "v1.15.0",
            "source": {
                "type": "git",
                "url": "https://github.com/phpspec/prophecy.git",
                "reference": "bbcd7380b0ebf3961ee21409db7b38bc31d69a13"
            },
            "dist": {
                "type": "zip",
                "url": "https://api.github.com/repos/phpspec/prophecy/zipball/bbcd7380b0ebf3961ee21409db7b38bc31d69a13",
                "reference": "bbcd7380b0ebf3961ee21409db7b38bc31d69a13",
                "shasum": ""
            },
            "require": {
                "doctrine/instantiator": "^1.2",
                "php": "^7.2 || ~8.0, <8.2",
                "phpdocumentor/reflection-docblock": "^5.2",
                "sebastian/comparator": "^3.0 || ^4.0",
                "sebastian/recursion-context": "^3.0 || ^4.0"
            },
            "require-dev": {
                "phpspec/phpspec": "^6.0 || ^7.0",
                "phpunit/phpunit": "^8.0 || ^9.0"
            },
            "type": "library",
            "extra": {
                "branch-alias": {
                    "dev-master": "1.x-dev"
                }
            },
            "autoload": {
                "psr-4": {
                    "Prophecy\\": "src/Prophecy"
                }
            },
            "notification-url": "https://packagist.org/downloads/",
            "license": [
                "MIT"
            ],
            "authors": [
                {
                    "name": "Konstantin Kudryashov",
                    "email": "ever.zet@gmail.com",
                    "homepage": "http://everzet.com"
                },
                {
                    "name": "Marcello Duarte",
                    "email": "marcello.duarte@gmail.com"
                }
            ],
            "description": "Highly opinionated mocking framework for PHP 5.3+",
            "homepage": "https://github.com/phpspec/prophecy",
            "keywords": [
                "Double",
                "Dummy",
                "fake",
                "mock",
                "spy",
                "stub"
            ],
            "support": {
                "issues": "https://github.com/phpspec/prophecy/issues",
                "source": "https://github.com/phpspec/prophecy/tree/v1.15.0"
            },
            "time": "2021-12-08T12:19:24+00:00"
        },
        {
            "name": "phpunit/php-code-coverage",
            "version": "9.2.15",
            "source": {
                "type": "git",
                "url": "https://github.com/sebastianbergmann/php-code-coverage.git",
                "reference": "2e9da11878c4202f97915c1cb4bb1ca318a63f5f"
            },
            "dist": {
                "type": "zip",
                "url": "https://api.github.com/repos/sebastianbergmann/php-code-coverage/zipball/2e9da11878c4202f97915c1cb4bb1ca318a63f5f",
                "reference": "2e9da11878c4202f97915c1cb4bb1ca318a63f5f",
                "shasum": ""
            },
            "require": {
                "ext-dom": "*",
                "ext-libxml": "*",
                "ext-xmlwriter": "*",
                "nikic/php-parser": "^4.13.0",
                "php": ">=7.3",
                "phpunit/php-file-iterator": "^3.0.3",
                "phpunit/php-text-template": "^2.0.2",
                "sebastian/code-unit-reverse-lookup": "^2.0.2",
                "sebastian/complexity": "^2.0",
                "sebastian/environment": "^5.1.2",
                "sebastian/lines-of-code": "^1.0.3",
                "sebastian/version": "^3.0.1",
                "theseer/tokenizer": "^1.2.0"
            },
            "require-dev": {
                "phpunit/phpunit": "^9.3"
            },
            "suggest": {
                "ext-pcov": "*",
                "ext-xdebug": "*"
            },
            "type": "library",
            "extra": {
                "branch-alias": {
                    "dev-master": "9.2-dev"
                }
            },
            "autoload": {
                "classmap": [
                    "src/"
                ]
            },
            "notification-url": "https://packagist.org/downloads/",
            "license": [
                "BSD-3-Clause"
            ],
            "authors": [
                {
                    "name": "Sebastian Bergmann",
                    "email": "sebastian@phpunit.de",
                    "role": "lead"
                }
            ],
            "description": "Library that provides collection, processing, and rendering functionality for PHP code coverage information.",
            "homepage": "https://github.com/sebastianbergmann/php-code-coverage",
            "keywords": [
                "coverage",
                "testing",
                "xunit"
            ],
            "support": {
                "issues": "https://github.com/sebastianbergmann/php-code-coverage/issues",
                "source": "https://github.com/sebastianbergmann/php-code-coverage/tree/9.2.15"
            },
            "funding": [
                {
                    "url": "https://github.com/sebastianbergmann",
                    "type": "github"
                }
            ],
            "time": "2022-03-07T09:28:20+00:00"
        },
        {
            "name": "phpunit/php-file-iterator",
            "version": "3.0.6",
            "source": {
                "type": "git",
                "url": "https://github.com/sebastianbergmann/php-file-iterator.git",
                "reference": "cf1c2e7c203ac650e352f4cc675a7021e7d1b3cf"
            },
            "dist": {
                "type": "zip",
                "url": "https://api.github.com/repos/sebastianbergmann/php-file-iterator/zipball/cf1c2e7c203ac650e352f4cc675a7021e7d1b3cf",
                "reference": "cf1c2e7c203ac650e352f4cc675a7021e7d1b3cf",
                "shasum": ""
            },
            "require": {
                "php": ">=7.3"
            },
            "require-dev": {
                "phpunit/phpunit": "^9.3"
            },
            "type": "library",
            "extra": {
                "branch-alias": {
                    "dev-master": "3.0-dev"
                }
            },
            "autoload": {
                "classmap": [
                    "src/"
                ]
            },
            "notification-url": "https://packagist.org/downloads/",
            "license": [
                "BSD-3-Clause"
            ],
            "authors": [
                {
                    "name": "Sebastian Bergmann",
                    "email": "sebastian@phpunit.de",
                    "role": "lead"
                }
            ],
            "description": "FilterIterator implementation that filters files based on a list of suffixes.",
            "homepage": "https://github.com/sebastianbergmann/php-file-iterator/",
            "keywords": [
                "filesystem",
                "iterator"
            ],
            "support": {
                "issues": "https://github.com/sebastianbergmann/php-file-iterator/issues",
                "source": "https://github.com/sebastianbergmann/php-file-iterator/tree/3.0.6"
            },
            "funding": [
                {
                    "url": "https://github.com/sebastianbergmann",
                    "type": "github"
                }
            ],
            "time": "2021-12-02T12:48:52+00:00"
        },
        {
            "name": "phpunit/php-invoker",
            "version": "3.1.1",
            "source": {
                "type": "git",
                "url": "https://github.com/sebastianbergmann/php-invoker.git",
                "reference": "5a10147d0aaf65b58940a0b72f71c9ac0423cc67"
            },
            "dist": {
                "type": "zip",
                "url": "https://api.github.com/repos/sebastianbergmann/php-invoker/zipball/5a10147d0aaf65b58940a0b72f71c9ac0423cc67",
                "reference": "5a10147d0aaf65b58940a0b72f71c9ac0423cc67",
                "shasum": ""
            },
            "require": {
                "php": ">=7.3"
            },
            "require-dev": {
                "ext-pcntl": "*",
                "phpunit/phpunit": "^9.3"
            },
            "suggest": {
                "ext-pcntl": "*"
            },
            "type": "library",
            "extra": {
                "branch-alias": {
                    "dev-master": "3.1-dev"
                }
            },
            "autoload": {
                "classmap": [
                    "src/"
                ]
            },
            "notification-url": "https://packagist.org/downloads/",
            "license": [
                "BSD-3-Clause"
            ],
            "authors": [
                {
                    "name": "Sebastian Bergmann",
                    "email": "sebastian@phpunit.de",
                    "role": "lead"
                }
            ],
            "description": "Invoke callables with a timeout",
            "homepage": "https://github.com/sebastianbergmann/php-invoker/",
            "keywords": [
                "process"
            ],
            "support": {
                "issues": "https://github.com/sebastianbergmann/php-invoker/issues",
                "source": "https://github.com/sebastianbergmann/php-invoker/tree/3.1.1"
            },
            "funding": [
                {
                    "url": "https://github.com/sebastianbergmann",
                    "type": "github"
                }
            ],
            "time": "2020-09-28T05:58:55+00:00"
        },
        {
            "name": "phpunit/php-text-template",
            "version": "2.0.4",
            "source": {
                "type": "git",
                "url": "https://github.com/sebastianbergmann/php-text-template.git",
                "reference": "5da5f67fc95621df9ff4c4e5a84d6a8a2acf7c28"
            },
            "dist": {
                "type": "zip",
                "url": "https://api.github.com/repos/sebastianbergmann/php-text-template/zipball/5da5f67fc95621df9ff4c4e5a84d6a8a2acf7c28",
                "reference": "5da5f67fc95621df9ff4c4e5a84d6a8a2acf7c28",
                "shasum": ""
            },
            "require": {
                "php": ">=7.3"
            },
            "require-dev": {
                "phpunit/phpunit": "^9.3"
            },
            "type": "library",
            "extra": {
                "branch-alias": {
                    "dev-master": "2.0-dev"
                }
            },
            "autoload": {
                "classmap": [
                    "src/"
                ]
            },
            "notification-url": "https://packagist.org/downloads/",
            "license": [
                "BSD-3-Clause"
            ],
            "authors": [
                {
                    "name": "Sebastian Bergmann",
                    "email": "sebastian@phpunit.de",
                    "role": "lead"
                }
            ],
            "description": "Simple template engine.",
            "homepage": "https://github.com/sebastianbergmann/php-text-template/",
            "keywords": [
                "template"
            ],
            "support": {
                "issues": "https://github.com/sebastianbergmann/php-text-template/issues",
                "source": "https://github.com/sebastianbergmann/php-text-template/tree/2.0.4"
            },
            "funding": [
                {
                    "url": "https://github.com/sebastianbergmann",
                    "type": "github"
                }
            ],
            "time": "2020-10-26T05:33:50+00:00"
        },
        {
            "name": "phpunit/php-timer",
            "version": "5.0.3",
            "source": {
                "type": "git",
                "url": "https://github.com/sebastianbergmann/php-timer.git",
                "reference": "5a63ce20ed1b5bf577850e2c4e87f4aa902afbd2"
            },
            "dist": {
                "type": "zip",
                "url": "https://api.github.com/repos/sebastianbergmann/php-timer/zipball/5a63ce20ed1b5bf577850e2c4e87f4aa902afbd2",
                "reference": "5a63ce20ed1b5bf577850e2c4e87f4aa902afbd2",
                "shasum": ""
            },
            "require": {
                "php": ">=7.3"
            },
            "require-dev": {
                "phpunit/phpunit": "^9.3"
            },
            "type": "library",
            "extra": {
                "branch-alias": {
                    "dev-master": "5.0-dev"
                }
            },
            "autoload": {
                "classmap": [
                    "src/"
                ]
            },
            "notification-url": "https://packagist.org/downloads/",
            "license": [
                "BSD-3-Clause"
            ],
            "authors": [
                {
                    "name": "Sebastian Bergmann",
                    "email": "sebastian@phpunit.de",
                    "role": "lead"
                }
            ],
            "description": "Utility class for timing",
            "homepage": "https://github.com/sebastianbergmann/php-timer/",
            "keywords": [
                "timer"
            ],
            "support": {
                "issues": "https://github.com/sebastianbergmann/php-timer/issues",
                "source": "https://github.com/sebastianbergmann/php-timer/tree/5.0.3"
            },
            "funding": [
                {
                    "url": "https://github.com/sebastianbergmann",
                    "type": "github"
                }
            ],
            "time": "2020-10-26T13:16:10+00:00"
        },
        {
            "name": "phpunit/phpunit",
            "version": "9.5.20",
            "source": {
                "type": "git",
                "url": "https://github.com/sebastianbergmann/phpunit.git",
                "reference": "12bc8879fb65aef2138b26fc633cb1e3620cffba"
            },
            "dist": {
                "type": "zip",
                "url": "https://api.github.com/repos/sebastianbergmann/phpunit/zipball/12bc8879fb65aef2138b26fc633cb1e3620cffba",
                "reference": "12bc8879fb65aef2138b26fc633cb1e3620cffba",
                "shasum": ""
            },
            "require": {
                "doctrine/instantiator": "^1.3.1",
                "ext-dom": "*",
                "ext-json": "*",
                "ext-libxml": "*",
                "ext-mbstring": "*",
                "ext-xml": "*",
                "ext-xmlwriter": "*",
                "myclabs/deep-copy": "^1.10.1",
                "phar-io/manifest": "^2.0.3",
                "phar-io/version": "^3.0.2",
                "php": ">=7.3",
                "phpspec/prophecy": "^1.12.1",
                "phpunit/php-code-coverage": "^9.2.13",
                "phpunit/php-file-iterator": "^3.0.5",
                "phpunit/php-invoker": "^3.1.1",
                "phpunit/php-text-template": "^2.0.3",
                "phpunit/php-timer": "^5.0.2",
                "sebastian/cli-parser": "^1.0.1",
                "sebastian/code-unit": "^1.0.6",
                "sebastian/comparator": "^4.0.5",
                "sebastian/diff": "^4.0.3",
                "sebastian/environment": "^5.1.3",
                "sebastian/exporter": "^4.0.3",
                "sebastian/global-state": "^5.0.1",
                "sebastian/object-enumerator": "^4.0.3",
                "sebastian/resource-operations": "^3.0.3",
                "sebastian/type": "^3.0",
                "sebastian/version": "^3.0.2"
            },
            "require-dev": {
                "ext-pdo": "*",
                "phpspec/prophecy-phpunit": "^2.0.1"
            },
            "suggest": {
                "ext-soap": "*",
                "ext-xdebug": "*"
            },
            "bin": [
                "phpunit"
            ],
            "type": "library",
            "extra": {
                "branch-alias": {
                    "dev-master": "9.5-dev"
                }
            },
            "autoload": {
                "files": [
                    "src/Framework/Assert/Functions.php"
                ],
                "classmap": [
                    "src/"
                ]
            },
            "notification-url": "https://packagist.org/downloads/",
            "license": [
                "BSD-3-Clause"
            ],
            "authors": [
                {
                    "name": "Sebastian Bergmann",
                    "email": "sebastian@phpunit.de",
                    "role": "lead"
                }
            ],
            "description": "The PHP Unit Testing framework.",
            "homepage": "https://phpunit.de/",
            "keywords": [
                "phpunit",
                "testing",
                "xunit"
            ],
            "support": {
                "issues": "https://github.com/sebastianbergmann/phpunit/issues",
                "source": "https://github.com/sebastianbergmann/phpunit/tree/9.5.20"
            },
            "funding": [
                {
                    "url": "https://phpunit.de/sponsors.html",
                    "type": "custom"
                },
                {
                    "url": "https://github.com/sebastianbergmann",
                    "type": "github"
                }
            ],
            "time": "2022-04-01T12:37:26+00:00"
        },
        {
            "name": "sebastian/cli-parser",
            "version": "1.0.1",
            "source": {
                "type": "git",
                "url": "https://github.com/sebastianbergmann/cli-parser.git",
                "reference": "442e7c7e687e42adc03470c7b668bc4b2402c0b2"
            },
            "dist": {
                "type": "zip",
                "url": "https://api.github.com/repos/sebastianbergmann/cli-parser/zipball/442e7c7e687e42adc03470c7b668bc4b2402c0b2",
                "reference": "442e7c7e687e42adc03470c7b668bc4b2402c0b2",
                "shasum": ""
            },
            "require": {
                "php": ">=7.3"
            },
            "require-dev": {
                "phpunit/phpunit": "^9.3"
            },
            "type": "library",
            "extra": {
                "branch-alias": {
                    "dev-master": "1.0-dev"
                }
            },
            "autoload": {
                "classmap": [
                    "src/"
                ]
            },
            "notification-url": "https://packagist.org/downloads/",
            "license": [
                "BSD-3-Clause"
            ],
            "authors": [
                {
                    "name": "Sebastian Bergmann",
                    "email": "sebastian@phpunit.de",
                    "role": "lead"
                }
            ],
            "description": "Library for parsing CLI options",
            "homepage": "https://github.com/sebastianbergmann/cli-parser",
            "support": {
                "issues": "https://github.com/sebastianbergmann/cli-parser/issues",
                "source": "https://github.com/sebastianbergmann/cli-parser/tree/1.0.1"
            },
            "funding": [
                {
                    "url": "https://github.com/sebastianbergmann",
                    "type": "github"
                }
            ],
            "time": "2020-09-28T06:08:49+00:00"
        },
        {
            "name": "sebastian/code-unit",
            "version": "1.0.8",
            "source": {
                "type": "git",
                "url": "https://github.com/sebastianbergmann/code-unit.git",
                "reference": "1fc9f64c0927627ef78ba436c9b17d967e68e120"
            },
            "dist": {
                "type": "zip",
                "url": "https://api.github.com/repos/sebastianbergmann/code-unit/zipball/1fc9f64c0927627ef78ba436c9b17d967e68e120",
                "reference": "1fc9f64c0927627ef78ba436c9b17d967e68e120",
                "shasum": ""
            },
            "require": {
                "php": ">=7.3"
            },
            "require-dev": {
                "phpunit/phpunit": "^9.3"
            },
            "type": "library",
            "extra": {
                "branch-alias": {
                    "dev-master": "1.0-dev"
                }
            },
            "autoload": {
                "classmap": [
                    "src/"
                ]
            },
            "notification-url": "https://packagist.org/downloads/",
            "license": [
                "BSD-3-Clause"
            ],
            "authors": [
                {
                    "name": "Sebastian Bergmann",
                    "email": "sebastian@phpunit.de",
                    "role": "lead"
                }
            ],
            "description": "Collection of value objects that represent the PHP code units",
            "homepage": "https://github.com/sebastianbergmann/code-unit",
            "support": {
                "issues": "https://github.com/sebastianbergmann/code-unit/issues",
                "source": "https://github.com/sebastianbergmann/code-unit/tree/1.0.8"
            },
            "funding": [
                {
                    "url": "https://github.com/sebastianbergmann",
                    "type": "github"
                }
            ],
            "time": "2020-10-26T13:08:54+00:00"
        },
        {
            "name": "sebastian/code-unit-reverse-lookup",
            "version": "2.0.3",
            "source": {
                "type": "git",
                "url": "https://github.com/sebastianbergmann/code-unit-reverse-lookup.git",
                "reference": "ac91f01ccec49fb77bdc6fd1e548bc70f7faa3e5"
            },
            "dist": {
                "type": "zip",
                "url": "https://api.github.com/repos/sebastianbergmann/code-unit-reverse-lookup/zipball/ac91f01ccec49fb77bdc6fd1e548bc70f7faa3e5",
                "reference": "ac91f01ccec49fb77bdc6fd1e548bc70f7faa3e5",
                "shasum": ""
            },
            "require": {
                "php": ">=7.3"
            },
            "require-dev": {
                "phpunit/phpunit": "^9.3"
            },
            "type": "library",
            "extra": {
                "branch-alias": {
                    "dev-master": "2.0-dev"
                }
            },
            "autoload": {
                "classmap": [
                    "src/"
                ]
            },
            "notification-url": "https://packagist.org/downloads/",
            "license": [
                "BSD-3-Clause"
            ],
            "authors": [
                {
                    "name": "Sebastian Bergmann",
                    "email": "sebastian@phpunit.de"
                }
            ],
            "description": "Looks up which function or method a line of code belongs to",
            "homepage": "https://github.com/sebastianbergmann/code-unit-reverse-lookup/",
            "support": {
                "issues": "https://github.com/sebastianbergmann/code-unit-reverse-lookup/issues",
                "source": "https://github.com/sebastianbergmann/code-unit-reverse-lookup/tree/2.0.3"
            },
            "funding": [
                {
                    "url": "https://github.com/sebastianbergmann",
                    "type": "github"
                }
            ],
            "time": "2020-09-28T05:30:19+00:00"
        },
        {
            "name": "sebastian/comparator",
            "version": "4.0.6",
            "source": {
                "type": "git",
                "url": "https://github.com/sebastianbergmann/comparator.git",
                "reference": "55f4261989e546dc112258c7a75935a81a7ce382"
            },
            "dist": {
                "type": "zip",
                "url": "https://api.github.com/repos/sebastianbergmann/comparator/zipball/55f4261989e546dc112258c7a75935a81a7ce382",
                "reference": "55f4261989e546dc112258c7a75935a81a7ce382",
                "shasum": ""
            },
            "require": {
                "php": ">=7.3",
                "sebastian/diff": "^4.0",
                "sebastian/exporter": "^4.0"
            },
            "require-dev": {
                "phpunit/phpunit": "^9.3"
            },
            "type": "library",
            "extra": {
                "branch-alias": {
                    "dev-master": "4.0-dev"
                }
            },
            "autoload": {
                "classmap": [
                    "src/"
                ]
            },
            "notification-url": "https://packagist.org/downloads/",
            "license": [
                "BSD-3-Clause"
            ],
            "authors": [
                {
                    "name": "Sebastian Bergmann",
                    "email": "sebastian@phpunit.de"
                },
                {
                    "name": "Jeff Welch",
                    "email": "whatthejeff@gmail.com"
                },
                {
                    "name": "Volker Dusch",
                    "email": "github@wallbash.com"
                },
                {
                    "name": "Bernhard Schussek",
                    "email": "bschussek@2bepublished.at"
                }
            ],
            "description": "Provides the functionality to compare PHP values for equality",
            "homepage": "https://github.com/sebastianbergmann/comparator",
            "keywords": [
                "comparator",
                "compare",
                "equality"
            ],
            "support": {
                "issues": "https://github.com/sebastianbergmann/comparator/issues",
                "source": "https://github.com/sebastianbergmann/comparator/tree/4.0.6"
            },
            "funding": [
                {
                    "url": "https://github.com/sebastianbergmann",
                    "type": "github"
                }
            ],
            "time": "2020-10-26T15:49:45+00:00"
        },
        {
            "name": "sebastian/complexity",
            "version": "2.0.2",
            "source": {
                "type": "git",
                "url": "https://github.com/sebastianbergmann/complexity.git",
                "reference": "739b35e53379900cc9ac327b2147867b8b6efd88"
            },
            "dist": {
                "type": "zip",
                "url": "https://api.github.com/repos/sebastianbergmann/complexity/zipball/739b35e53379900cc9ac327b2147867b8b6efd88",
                "reference": "739b35e53379900cc9ac327b2147867b8b6efd88",
                "shasum": ""
            },
            "require": {
                "nikic/php-parser": "^4.7",
                "php": ">=7.3"
            },
            "require-dev": {
                "phpunit/phpunit": "^9.3"
            },
            "type": "library",
            "extra": {
                "branch-alias": {
                    "dev-master": "2.0-dev"
                }
            },
            "autoload": {
                "classmap": [
                    "src/"
                ]
            },
            "notification-url": "https://packagist.org/downloads/",
            "license": [
                "BSD-3-Clause"
            ],
            "authors": [
                {
                    "name": "Sebastian Bergmann",
                    "email": "sebastian@phpunit.de",
                    "role": "lead"
                }
            ],
            "description": "Library for calculating the complexity of PHP code units",
            "homepage": "https://github.com/sebastianbergmann/complexity",
            "support": {
                "issues": "https://github.com/sebastianbergmann/complexity/issues",
                "source": "https://github.com/sebastianbergmann/complexity/tree/2.0.2"
            },
            "funding": [
                {
                    "url": "https://github.com/sebastianbergmann",
                    "type": "github"
                }
            ],
            "time": "2020-10-26T15:52:27+00:00"
        },
        {
            "name": "sebastian/diff",
            "version": "4.0.4",
            "source": {
                "type": "git",
                "url": "https://github.com/sebastianbergmann/diff.git",
                "reference": "3461e3fccc7cfdfc2720be910d3bd73c69be590d"
            },
            "dist": {
                "type": "zip",
                "url": "https://api.github.com/repos/sebastianbergmann/diff/zipball/3461e3fccc7cfdfc2720be910d3bd73c69be590d",
                "reference": "3461e3fccc7cfdfc2720be910d3bd73c69be590d",
                "shasum": ""
            },
            "require": {
                "php": ">=7.3"
            },
            "require-dev": {
                "phpunit/phpunit": "^9.3",
                "symfony/process": "^4.2 || ^5"
            },
            "type": "library",
            "extra": {
                "branch-alias": {
                    "dev-master": "4.0-dev"
                }
            },
            "autoload": {
                "classmap": [
                    "src/"
                ]
            },
            "notification-url": "https://packagist.org/downloads/",
            "license": [
                "BSD-3-Clause"
            ],
            "authors": [
                {
                    "name": "Sebastian Bergmann",
                    "email": "sebastian@phpunit.de"
                },
                {
                    "name": "Kore Nordmann",
                    "email": "mail@kore-nordmann.de"
                }
            ],
            "description": "Diff implementation",
            "homepage": "https://github.com/sebastianbergmann/diff",
            "keywords": [
                "diff",
                "udiff",
                "unidiff",
                "unified diff"
            ],
            "support": {
                "issues": "https://github.com/sebastianbergmann/diff/issues",
                "source": "https://github.com/sebastianbergmann/diff/tree/4.0.4"
            },
            "funding": [
                {
                    "url": "https://github.com/sebastianbergmann",
                    "type": "github"
                }
            ],
            "time": "2020-10-26T13:10:38+00:00"
        },
        {
            "name": "sebastian/environment",
            "version": "5.1.4",
            "source": {
                "type": "git",
                "url": "https://github.com/sebastianbergmann/environment.git",
                "reference": "1b5dff7bb151a4db11d49d90e5408e4e938270f7"
            },
            "dist": {
                "type": "zip",
                "url": "https://api.github.com/repos/sebastianbergmann/environment/zipball/1b5dff7bb151a4db11d49d90e5408e4e938270f7",
                "reference": "1b5dff7bb151a4db11d49d90e5408e4e938270f7",
                "shasum": ""
            },
            "require": {
                "php": ">=7.3"
            },
            "require-dev": {
                "phpunit/phpunit": "^9.3"
            },
            "suggest": {
                "ext-posix": "*"
            },
            "type": "library",
            "extra": {
                "branch-alias": {
                    "dev-master": "5.1-dev"
                }
            },
            "autoload": {
                "classmap": [
                    "src/"
                ]
            },
            "notification-url": "https://packagist.org/downloads/",
            "license": [
                "BSD-3-Clause"
            ],
            "authors": [
                {
                    "name": "Sebastian Bergmann",
                    "email": "sebastian@phpunit.de"
                }
            ],
            "description": "Provides functionality to handle HHVM/PHP environments",
            "homepage": "http://www.github.com/sebastianbergmann/environment",
            "keywords": [
                "Xdebug",
                "environment",
                "hhvm"
            ],
            "support": {
                "issues": "https://github.com/sebastianbergmann/environment/issues",
                "source": "https://github.com/sebastianbergmann/environment/tree/5.1.4"
            },
            "funding": [
                {
                    "url": "https://github.com/sebastianbergmann",
                    "type": "github"
                }
            ],
            "time": "2022-04-03T09:37:03+00:00"
        },
        {
            "name": "sebastian/exporter",
            "version": "4.0.4",
            "source": {
                "type": "git",
                "url": "https://github.com/sebastianbergmann/exporter.git",
                "reference": "65e8b7db476c5dd267e65eea9cab77584d3cfff9"
            },
            "dist": {
                "type": "zip",
                "url": "https://api.github.com/repos/sebastianbergmann/exporter/zipball/65e8b7db476c5dd267e65eea9cab77584d3cfff9",
                "reference": "65e8b7db476c5dd267e65eea9cab77584d3cfff9",
                "shasum": ""
            },
            "require": {
                "php": ">=7.3",
                "sebastian/recursion-context": "^4.0"
            },
            "require-dev": {
                "ext-mbstring": "*",
                "phpunit/phpunit": "^9.3"
            },
            "type": "library",
            "extra": {
                "branch-alias": {
                    "dev-master": "4.0-dev"
                }
            },
            "autoload": {
                "classmap": [
                    "src/"
                ]
            },
            "notification-url": "https://packagist.org/downloads/",
            "license": [
                "BSD-3-Clause"
            ],
            "authors": [
                {
                    "name": "Sebastian Bergmann",
                    "email": "sebastian@phpunit.de"
                },
                {
                    "name": "Jeff Welch",
                    "email": "whatthejeff@gmail.com"
                },
                {
                    "name": "Volker Dusch",
                    "email": "github@wallbash.com"
                },
                {
                    "name": "Adam Harvey",
                    "email": "aharvey@php.net"
                },
                {
                    "name": "Bernhard Schussek",
                    "email": "bschussek@gmail.com"
                }
            ],
            "description": "Provides the functionality to export PHP variables for visualization",
            "homepage": "https://www.github.com/sebastianbergmann/exporter",
            "keywords": [
                "export",
                "exporter"
            ],
            "support": {
                "issues": "https://github.com/sebastianbergmann/exporter/issues",
                "source": "https://github.com/sebastianbergmann/exporter/tree/4.0.4"
            },
            "funding": [
                {
                    "url": "https://github.com/sebastianbergmann",
                    "type": "github"
                }
            ],
            "time": "2021-11-11T14:18:36+00:00"
        },
        {
            "name": "sebastian/global-state",
            "version": "5.0.5",
            "source": {
                "type": "git",
                "url": "https://github.com/sebastianbergmann/global-state.git",
                "reference": "0ca8db5a5fc9c8646244e629625ac486fa286bf2"
            },
            "dist": {
                "type": "zip",
                "url": "https://api.github.com/repos/sebastianbergmann/global-state/zipball/0ca8db5a5fc9c8646244e629625ac486fa286bf2",
                "reference": "0ca8db5a5fc9c8646244e629625ac486fa286bf2",
                "shasum": ""
            },
            "require": {
                "php": ">=7.3",
                "sebastian/object-reflector": "^2.0",
                "sebastian/recursion-context": "^4.0"
            },
            "require-dev": {
                "ext-dom": "*",
                "phpunit/phpunit": "^9.3"
            },
            "suggest": {
                "ext-uopz": "*"
            },
            "type": "library",
            "extra": {
                "branch-alias": {
                    "dev-master": "5.0-dev"
                }
            },
            "autoload": {
                "classmap": [
                    "src/"
                ]
            },
            "notification-url": "https://packagist.org/downloads/",
            "license": [
                "BSD-3-Clause"
            ],
            "authors": [
                {
                    "name": "Sebastian Bergmann",
                    "email": "sebastian@phpunit.de"
                }
            ],
            "description": "Snapshotting of global state",
            "homepage": "http://www.github.com/sebastianbergmann/global-state",
            "keywords": [
                "global state"
            ],
            "support": {
                "issues": "https://github.com/sebastianbergmann/global-state/issues",
                "source": "https://github.com/sebastianbergmann/global-state/tree/5.0.5"
            },
            "funding": [
                {
                    "url": "https://github.com/sebastianbergmann",
                    "type": "github"
                }
            ],
            "time": "2022-02-14T08:28:10+00:00"
        },
        {
            "name": "sebastian/lines-of-code",
            "version": "1.0.3",
            "source": {
                "type": "git",
                "url": "https://github.com/sebastianbergmann/lines-of-code.git",
                "reference": "c1c2e997aa3146983ed888ad08b15470a2e22ecc"
            },
            "dist": {
                "type": "zip",
                "url": "https://api.github.com/repos/sebastianbergmann/lines-of-code/zipball/c1c2e997aa3146983ed888ad08b15470a2e22ecc",
                "reference": "c1c2e997aa3146983ed888ad08b15470a2e22ecc",
                "shasum": ""
            },
            "require": {
                "nikic/php-parser": "^4.6",
                "php": ">=7.3"
            },
            "require-dev": {
                "phpunit/phpunit": "^9.3"
            },
            "type": "library",
            "extra": {
                "branch-alias": {
                    "dev-master": "1.0-dev"
                }
            },
            "autoload": {
                "classmap": [
                    "src/"
                ]
            },
            "notification-url": "https://packagist.org/downloads/",
            "license": [
                "BSD-3-Clause"
            ],
            "authors": [
                {
                    "name": "Sebastian Bergmann",
                    "email": "sebastian@phpunit.de",
                    "role": "lead"
                }
            ],
            "description": "Library for counting the lines of code in PHP source code",
            "homepage": "https://github.com/sebastianbergmann/lines-of-code",
            "support": {
                "issues": "https://github.com/sebastianbergmann/lines-of-code/issues",
                "source": "https://github.com/sebastianbergmann/lines-of-code/tree/1.0.3"
            },
            "funding": [
                {
                    "url": "https://github.com/sebastianbergmann",
                    "type": "github"
                }
            ],
            "time": "2020-11-28T06:42:11+00:00"
        },
        {
            "name": "sebastian/object-enumerator",
            "version": "4.0.4",
            "source": {
                "type": "git",
                "url": "https://github.com/sebastianbergmann/object-enumerator.git",
                "reference": "5c9eeac41b290a3712d88851518825ad78f45c71"
            },
            "dist": {
                "type": "zip",
                "url": "https://api.github.com/repos/sebastianbergmann/object-enumerator/zipball/5c9eeac41b290a3712d88851518825ad78f45c71",
                "reference": "5c9eeac41b290a3712d88851518825ad78f45c71",
                "shasum": ""
            },
            "require": {
                "php": ">=7.3",
                "sebastian/object-reflector": "^2.0",
                "sebastian/recursion-context": "^4.0"
            },
            "require-dev": {
                "phpunit/phpunit": "^9.3"
            },
            "type": "library",
            "extra": {
                "branch-alias": {
                    "dev-master": "4.0-dev"
                }
            },
            "autoload": {
                "classmap": [
                    "src/"
                ]
            },
            "notification-url": "https://packagist.org/downloads/",
            "license": [
                "BSD-3-Clause"
            ],
            "authors": [
                {
                    "name": "Sebastian Bergmann",
                    "email": "sebastian@phpunit.de"
                }
            ],
            "description": "Traverses array structures and object graphs to enumerate all referenced objects",
            "homepage": "https://github.com/sebastianbergmann/object-enumerator/",
            "support": {
                "issues": "https://github.com/sebastianbergmann/object-enumerator/issues",
                "source": "https://github.com/sebastianbergmann/object-enumerator/tree/4.0.4"
            },
            "funding": [
                {
                    "url": "https://github.com/sebastianbergmann",
                    "type": "github"
                }
            ],
            "time": "2020-10-26T13:12:34+00:00"
        },
        {
            "name": "sebastian/object-reflector",
            "version": "2.0.4",
            "source": {
                "type": "git",
                "url": "https://github.com/sebastianbergmann/object-reflector.git",
                "reference": "b4f479ebdbf63ac605d183ece17d8d7fe49c15c7"
            },
            "dist": {
                "type": "zip",
                "url": "https://api.github.com/repos/sebastianbergmann/object-reflector/zipball/b4f479ebdbf63ac605d183ece17d8d7fe49c15c7",
                "reference": "b4f479ebdbf63ac605d183ece17d8d7fe49c15c7",
                "shasum": ""
            },
            "require": {
                "php": ">=7.3"
            },
            "require-dev": {
                "phpunit/phpunit": "^9.3"
            },
            "type": "library",
            "extra": {
                "branch-alias": {
                    "dev-master": "2.0-dev"
                }
            },
            "autoload": {
                "classmap": [
                    "src/"
                ]
            },
            "notification-url": "https://packagist.org/downloads/",
            "license": [
                "BSD-3-Clause"
            ],
            "authors": [
                {
                    "name": "Sebastian Bergmann",
                    "email": "sebastian@phpunit.de"
                }
            ],
            "description": "Allows reflection of object attributes, including inherited and non-public ones",
            "homepage": "https://github.com/sebastianbergmann/object-reflector/",
            "support": {
                "issues": "https://github.com/sebastianbergmann/object-reflector/issues",
                "source": "https://github.com/sebastianbergmann/object-reflector/tree/2.0.4"
            },
            "funding": [
                {
                    "url": "https://github.com/sebastianbergmann",
                    "type": "github"
                }
            ],
            "time": "2020-10-26T13:14:26+00:00"
        },
        {
            "name": "sebastian/recursion-context",
            "version": "4.0.4",
            "source": {
                "type": "git",
                "url": "https://github.com/sebastianbergmann/recursion-context.git",
                "reference": "cd9d8cf3c5804de4341c283ed787f099f5506172"
            },
            "dist": {
                "type": "zip",
                "url": "https://api.github.com/repos/sebastianbergmann/recursion-context/zipball/cd9d8cf3c5804de4341c283ed787f099f5506172",
                "reference": "cd9d8cf3c5804de4341c283ed787f099f5506172",
                "shasum": ""
            },
            "require": {
                "php": ">=7.3"
            },
            "require-dev": {
                "phpunit/phpunit": "^9.3"
            },
            "type": "library",
            "extra": {
                "branch-alias": {
                    "dev-master": "4.0-dev"
                }
            },
            "autoload": {
                "classmap": [
                    "src/"
                ]
            },
            "notification-url": "https://packagist.org/downloads/",
            "license": [
                "BSD-3-Clause"
            ],
            "authors": [
                {
                    "name": "Sebastian Bergmann",
                    "email": "sebastian@phpunit.de"
                },
                {
                    "name": "Jeff Welch",
                    "email": "whatthejeff@gmail.com"
                },
                {
                    "name": "Adam Harvey",
                    "email": "aharvey@php.net"
                }
            ],
            "description": "Provides functionality to recursively process PHP variables",
            "homepage": "http://www.github.com/sebastianbergmann/recursion-context",
            "support": {
                "issues": "https://github.com/sebastianbergmann/recursion-context/issues",
                "source": "https://github.com/sebastianbergmann/recursion-context/tree/4.0.4"
            },
            "funding": [
                {
                    "url": "https://github.com/sebastianbergmann",
                    "type": "github"
                }
            ],
            "time": "2020-10-26T13:17:30+00:00"
        },
        {
            "name": "sebastian/resource-operations",
            "version": "3.0.3",
            "source": {
                "type": "git",
                "url": "https://github.com/sebastianbergmann/resource-operations.git",
                "reference": "0f4443cb3a1d92ce809899753bc0d5d5a8dd19a8"
            },
            "dist": {
                "type": "zip",
                "url": "https://api.github.com/repos/sebastianbergmann/resource-operations/zipball/0f4443cb3a1d92ce809899753bc0d5d5a8dd19a8",
                "reference": "0f4443cb3a1d92ce809899753bc0d5d5a8dd19a8",
                "shasum": ""
            },
            "require": {
                "php": ">=7.3"
            },
            "require-dev": {
                "phpunit/phpunit": "^9.0"
            },
            "type": "library",
            "extra": {
                "branch-alias": {
                    "dev-master": "3.0-dev"
                }
            },
            "autoload": {
                "classmap": [
                    "src/"
                ]
            },
            "notification-url": "https://packagist.org/downloads/",
            "license": [
                "BSD-3-Clause"
            ],
            "authors": [
                {
                    "name": "Sebastian Bergmann",
                    "email": "sebastian@phpunit.de"
                }
            ],
            "description": "Provides a list of PHP built-in functions that operate on resources",
            "homepage": "https://www.github.com/sebastianbergmann/resource-operations",
            "support": {
                "issues": "https://github.com/sebastianbergmann/resource-operations/issues",
                "source": "https://github.com/sebastianbergmann/resource-operations/tree/3.0.3"
            },
            "funding": [
                {
                    "url": "https://github.com/sebastianbergmann",
                    "type": "github"
                }
            ],
            "time": "2020-09-28T06:45:17+00:00"
        },
        {
            "name": "sebastian/type",
            "version": "3.0.0",
            "source": {
                "type": "git",
                "url": "https://github.com/sebastianbergmann/type.git",
                "reference": "b233b84bc4465aff7b57cf1c4bc75c86d00d6dad"
            },
            "dist": {
                "type": "zip",
                "url": "https://api.github.com/repos/sebastianbergmann/type/zipball/b233b84bc4465aff7b57cf1c4bc75c86d00d6dad",
                "reference": "b233b84bc4465aff7b57cf1c4bc75c86d00d6dad",
                "shasum": ""
            },
            "require": {
                "php": ">=7.3"
            },
            "require-dev": {
                "phpunit/phpunit": "^9.5"
            },
            "type": "library",
            "extra": {
                "branch-alias": {
                    "dev-master": "3.0-dev"
                }
            },
            "autoload": {
                "classmap": [
                    "src/"
                ]
            },
            "notification-url": "https://packagist.org/downloads/",
            "license": [
                "BSD-3-Clause"
            ],
            "authors": [
                {
                    "name": "Sebastian Bergmann",
                    "email": "sebastian@phpunit.de",
                    "role": "lead"
                }
            ],
            "description": "Collection of value objects that represent the types of the PHP type system",
            "homepage": "https://github.com/sebastianbergmann/type",
            "support": {
                "issues": "https://github.com/sebastianbergmann/type/issues",
                "source": "https://github.com/sebastianbergmann/type/tree/3.0.0"
            },
            "funding": [
                {
                    "url": "https://github.com/sebastianbergmann",
                    "type": "github"
                }
            ],
            "time": "2022-03-15T09:54:48+00:00"
        },
        {
            "name": "sebastian/version",
            "version": "3.0.2",
            "source": {
                "type": "git",
                "url": "https://github.com/sebastianbergmann/version.git",
                "reference": "c6c1022351a901512170118436c764e473f6de8c"
            },
            "dist": {
                "type": "zip",
                "url": "https://api.github.com/repos/sebastianbergmann/version/zipball/c6c1022351a901512170118436c764e473f6de8c",
                "reference": "c6c1022351a901512170118436c764e473f6de8c",
                "shasum": ""
            },
            "require": {
                "php": ">=7.3"
            },
            "type": "library",
            "extra": {
                "branch-alias": {
                    "dev-master": "3.0-dev"
                }
            },
            "autoload": {
                "classmap": [
                    "src/"
                ]
            },
            "notification-url": "https://packagist.org/downloads/",
            "license": [
                "BSD-3-Clause"
            ],
            "authors": [
                {
                    "name": "Sebastian Bergmann",
                    "email": "sebastian@phpunit.de",
                    "role": "lead"
                }
            ],
            "description": "Library that helps with managing the version number of Git-hosted PHP projects",
            "homepage": "https://github.com/sebastianbergmann/version",
            "support": {
                "issues": "https://github.com/sebastianbergmann/version/issues",
                "source": "https://github.com/sebastianbergmann/version/tree/3.0.2"
            },
            "funding": [
                {
                    "url": "https://github.com/sebastianbergmann",
                    "type": "github"
                }
            ],
            "time": "2020-09-28T06:39:44+00:00"
        },
        {
            "name": "squizlabs/php_codesniffer",
            "version": "3.7.1",
            "source": {
                "type": "git",
                "url": "https://github.com/squizlabs/PHP_CodeSniffer.git",
                "reference": "1359e176e9307e906dc3d890bcc9603ff6d90619"
            },
            "dist": {
                "type": "zip",
                "url": "https://api.github.com/repos/squizlabs/PHP_CodeSniffer/zipball/1359e176e9307e906dc3d890bcc9603ff6d90619",
                "reference": "1359e176e9307e906dc3d890bcc9603ff6d90619",
                "shasum": ""
            },
            "require": {
                "ext-simplexml": "*",
                "ext-tokenizer": "*",
                "ext-xmlwriter": "*",
                "php": ">=5.4.0"
            },
            "require-dev": {
                "phpunit/phpunit": "^4.0 || ^5.0 || ^6.0 || ^7.0"
            },
            "bin": [
                "bin/phpcs",
                "bin/phpcbf"
            ],
            "type": "library",
            "extra": {
                "branch-alias": {
                    "dev-master": "3.x-dev"
                }
            },
            "notification-url": "https://packagist.org/downloads/",
            "license": [
                "BSD-3-Clause"
            ],
            "authors": [
                {
                    "name": "Greg Sherwood",
                    "role": "lead"
                }
            ],
            "description": "PHP_CodeSniffer tokenizes PHP, JavaScript and CSS files and detects violations of a defined set of coding standards.",
            "homepage": "https://github.com/squizlabs/PHP_CodeSniffer",
            "keywords": [
                "phpcs",
                "standards"
            ],
            "support": {
                "issues": "https://github.com/squizlabs/PHP_CodeSniffer/issues",
                "source": "https://github.com/squizlabs/PHP_CodeSniffer",
                "wiki": "https://github.com/squizlabs/PHP_CodeSniffer/wiki"
            },
            "time": "2022-06-18T07:21:10+00:00"
        },
        {
            "name": "swoole/ide-helper",
            "version": "4.8.9",
            "source": {
                "type": "git",
                "url": "https://github.com/swoole/ide-helper.git",
                "reference": "8f82ba3b6af04a5bccb97c1654af992d1ee8b0fe"
            },
            "dist": {
                "type": "zip",
                "url": "https://api.github.com/repos/swoole/ide-helper/zipball/8f82ba3b6af04a5bccb97c1654af992d1ee8b0fe",
                "reference": "8f82ba3b6af04a5bccb97c1654af992d1ee8b0fe",
                "shasum": ""
            },
            "type": "library",
            "notification-url": "https://packagist.org/downloads/",
            "license": [
                "Apache-2.0"
            ],
            "authors": [
                {
                    "name": "Team Swoole",
                    "email": "team@swoole.com"
                }
            ],
            "description": "IDE help files for Swoole.",
            "support": {
                "issues": "https://github.com/swoole/ide-helper/issues",
                "source": "https://github.com/swoole/ide-helper/tree/4.8.9"
            },
            "funding": [
                {
                    "url": "https://gitee.com/swoole/swoole?donate=true",
                    "type": "custom"
                },
                {
                    "url": "https://github.com/swoole",
                    "type": "github"
                }
            ],
            "time": "2022-04-18T20:38:04+00:00"
        },
        {
            "name": "symfony/polyfill-ctype",
            "version": "v1.26.0",
            "source": {
                "type": "git",
                "url": "https://github.com/symfony/polyfill-ctype.git",
                "reference": "6fd1b9a79f6e3cf65f9e679b23af304cd9e010d4"
            },
            "dist": {
                "type": "zip",
                "url": "https://api.github.com/repos/symfony/polyfill-ctype/zipball/6fd1b9a79f6e3cf65f9e679b23af304cd9e010d4",
                "reference": "6fd1b9a79f6e3cf65f9e679b23af304cd9e010d4",
                "shasum": ""
            },
            "require": {
                "php": ">=7.1"
            },
            "provide": {
                "ext-ctype": "*"
            },
            "suggest": {
                "ext-ctype": "For best performance"
            },
            "type": "library",
            "extra": {
                "branch-alias": {
                    "dev-main": "1.26-dev"
                },
                "thanks": {
                    "name": "symfony/polyfill",
                    "url": "https://github.com/symfony/polyfill"
                }
            },
            "autoload": {
                "files": [
                    "bootstrap.php"
                ],
                "psr-4": {
                    "Symfony\\Polyfill\\Ctype\\": ""
                }
            },
            "notification-url": "https://packagist.org/downloads/",
            "license": [
                "MIT"
            ],
            "authors": [
                {
                    "name": "Gert de Pagter",
                    "email": "BackEndTea@gmail.com"
                },
                {
                    "name": "Symfony Community",
                    "homepage": "https://symfony.com/contributors"
                }
            ],
            "description": "Symfony polyfill for ctype functions",
            "homepage": "https://symfony.com",
            "keywords": [
                "compatibility",
                "ctype",
                "polyfill",
                "portable"
            ],
            "support": {
                "source": "https://github.com/symfony/polyfill-ctype/tree/v1.26.0"
            },
            "funding": [
                {
                    "url": "https://symfony.com/sponsor",
                    "type": "custom"
                },
                {
                    "url": "https://github.com/fabpot",
                    "type": "github"
                },
                {
                    "url": "https://tidelift.com/funding/github/packagist/symfony/symfony",
                    "type": "tidelift"
                }
            ],
            "time": "2022-05-24T11:49:31+00:00"
        },
        {
            "name": "symfony/polyfill-mbstring",
            "version": "v1.26.0",
            "source": {
                "type": "git",
                "url": "https://github.com/symfony/polyfill-mbstring.git",
                "reference": "9344f9cb97f3b19424af1a21a3b0e75b0a7d8d7e"
            },
            "dist": {
                "type": "zip",
                "url": "https://api.github.com/repos/symfony/polyfill-mbstring/zipball/9344f9cb97f3b19424af1a21a3b0e75b0a7d8d7e",
                "reference": "9344f9cb97f3b19424af1a21a3b0e75b0a7d8d7e",
                "shasum": ""
            },
            "require": {
                "php": ">=7.1"
            },
            "provide": {
                "ext-mbstring": "*"
            },
            "suggest": {
                "ext-mbstring": "For best performance"
            },
            "type": "library",
            "extra": {
                "branch-alias": {
                    "dev-main": "1.26-dev"
                },
                "thanks": {
                    "name": "symfony/polyfill",
                    "url": "https://github.com/symfony/polyfill"
                }
            },
            "autoload": {
                "files": [
                    "bootstrap.php"
                ],
                "psr-4": {
                    "Symfony\\Polyfill\\Mbstring\\": ""
                }
            },
            "notification-url": "https://packagist.org/downloads/",
            "license": [
                "MIT"
            ],
            "authors": [
                {
                    "name": "Nicolas Grekas",
                    "email": "p@tchwork.com"
                },
                {
                    "name": "Symfony Community",
                    "homepage": "https://symfony.com/contributors"
                }
            ],
            "description": "Symfony polyfill for the Mbstring extension",
            "homepage": "https://symfony.com",
            "keywords": [
                "compatibility",
                "mbstring",
                "polyfill",
                "portable",
                "shim"
            ],
            "support": {
                "source": "https://github.com/symfony/polyfill-mbstring/tree/v1.26.0"
            },
            "funding": [
                {
                    "url": "https://symfony.com/sponsor",
                    "type": "custom"
                },
                {
                    "url": "https://github.com/fabpot",
                    "type": "github"
                },
                {
                    "url": "https://tidelift.com/funding/github/packagist/symfony/symfony",
                    "type": "tidelift"
                }
            ],
            "time": "2022-05-24T11:49:31+00:00"
        },
        {
            "name": "textalk/websocket",
            "version": "1.5.7",
            "source": {
                "type": "git",
                "url": "https://github.com/Textalk/websocket-php.git",
                "reference": "1712325e99b6bf869ccbf9bf41ab749e7328ea46"
            },
            "dist": {
                "type": "zip",
                "url": "https://api.github.com/repos/Textalk/websocket-php/zipball/1712325e99b6bf869ccbf9bf41ab749e7328ea46",
                "reference": "1712325e99b6bf869ccbf9bf41ab749e7328ea46",
                "shasum": ""
            },
            "require": {
                "php": "^7.2 | ^8.0",
                "psr/log": "^1 | ^2 | ^3"
            },
            "require-dev": {
                "php-coveralls/php-coveralls": "^2.0",
                "phpunit/phpunit": "^8.0|^9.0",
                "squizlabs/php_codesniffer": "^3.5"
            },
            "type": "library",
            "autoload": {
                "psr-4": {
                    "WebSocket\\": "lib"
                }
            },
            "notification-url": "https://packagist.org/downloads/",
            "license": [
                "ISC"
            ],
            "authors": [
                {
                    "name": "Fredrik Liljegren"
                },
                {
                    "name": "Sören Jensen",
                    "email": "soren@abicart.se"
                }
            ],
            "description": "WebSocket client and server",
            "support": {
                "issues": "https://github.com/Textalk/websocket-php/issues",
                "source": "https://github.com/Textalk/websocket-php/tree/1.5.7"
            },
            "time": "2022-03-29T09:46:59+00:00"
        },
        {
            "name": "theseer/tokenizer",
            "version": "1.2.1",
            "source": {
                "type": "git",
                "url": "https://github.com/theseer/tokenizer.git",
                "reference": "34a41e998c2183e22995f158c581e7b5e755ab9e"
            },
            "dist": {
                "type": "zip",
                "url": "https://api.github.com/repos/theseer/tokenizer/zipball/34a41e998c2183e22995f158c581e7b5e755ab9e",
                "reference": "34a41e998c2183e22995f158c581e7b5e755ab9e",
                "shasum": ""
            },
            "require": {
                "ext-dom": "*",
                "ext-tokenizer": "*",
                "ext-xmlwriter": "*",
                "php": "^7.2 || ^8.0"
            },
            "type": "library",
            "autoload": {
                "classmap": [
                    "src/"
                ]
            },
            "notification-url": "https://packagist.org/downloads/",
            "license": [
                "BSD-3-Clause"
            ],
            "authors": [
                {
                    "name": "Arne Blankerts",
                    "email": "arne@blankerts.de",
                    "role": "Developer"
                }
            ],
            "description": "A small library for converting tokenized PHP source code into XML and potentially other formats",
            "support": {
                "issues": "https://github.com/theseer/tokenizer/issues",
                "source": "https://github.com/theseer/tokenizer/tree/1.2.1"
            },
            "funding": [
                {
                    "url": "https://github.com/theseer",
                    "type": "github"
                }
            ],
            "time": "2021-07-28T10:34:58+00:00"
        },
        {
            "name": "twig/twig",
            "version": "v3.4.1",
            "source": {
                "type": "git",
                "url": "https://github.com/twigphp/Twig.git",
                "reference": "e939eae92386b69b49cfa4599dd9bead6bf4a342"
            },
            "dist": {
                "type": "zip",
                "url": "https://api.github.com/repos/twigphp/Twig/zipball/e939eae92386b69b49cfa4599dd9bead6bf4a342",
                "reference": "e939eae92386b69b49cfa4599dd9bead6bf4a342",
                "shasum": ""
            },
            "require": {
                "php": ">=7.2.5",
                "symfony/polyfill-ctype": "^1.8",
                "symfony/polyfill-mbstring": "^1.3"
            },
            "require-dev": {
                "psr/container": "^1.0",
                "symfony/phpunit-bridge": "^4.4.9|^5.0.9|^6.0"
            },
            "type": "library",
            "extra": {
                "branch-alias": {
                    "dev-master": "3.4-dev"
                }
            },
            "autoload": {
                "psr-4": {
                    "Twig\\": "src/"
                }
            },
            "notification-url": "https://packagist.org/downloads/",
            "license": [
                "BSD-3-Clause"
            ],
            "authors": [
                {
                    "name": "Fabien Potencier",
                    "email": "fabien@symfony.com",
                    "homepage": "http://fabien.potencier.org",
                    "role": "Lead Developer"
                },
                {
                    "name": "Twig Team",
                    "role": "Contributors"
                },
                {
                    "name": "Armin Ronacher",
                    "email": "armin.ronacher@active-4.com",
                    "role": "Project Founder"
                }
            ],
            "description": "Twig, the flexible, fast, and secure template language for PHP",
            "homepage": "https://twig.symfony.com",
            "keywords": [
                "templating"
            ],
            "support": {
                "issues": "https://github.com/twigphp/Twig/issues",
                "source": "https://github.com/twigphp/Twig/tree/v3.4.1"
            },
            "funding": [
                {
                    "url": "https://github.com/fabpot",
                    "type": "github"
                },
                {
                    "url": "https://tidelift.com/funding/github/packagist/twig/twig",
                    "type": "tidelift"
                }
            ],
            "time": "2022-05-17T05:48:52+00:00"
        }
    ],
    "aliases": [
        {
            "package": "utopia-php/database",
            "version": "dev-feat-permissions-maxlength",
            "alias": "0.18.1",
            "alias_normalized": "0.18.1.0"
        }
    ],
    "minimum-stability": "stable",
    "stability-flags": {
        "utopia-php/database": 20
    },
    "prefer-stable": false,
    "prefer-lowest": false,
    "platform": {
        "php": ">=8.0.0",
        "ext-curl": "*",
        "ext-imagick": "*",
        "ext-mbstring": "*",
        "ext-json": "*",
        "ext-yaml": "*",
        "ext-dom": "*",
        "ext-redis": "*",
        "ext-swoole": "*",
        "ext-pdo": "*",
        "ext-openssl": "*",
        "ext-zlib": "*",
        "ext-sockets": "*"
    },
    "platform-dev": [],
    "platform-overrides": {
        "php": "8.0"
    },
    "plugin-api-version": "2.3.0"
}<|MERGE_RESOLUTION|>--- conflicted
+++ resolved
@@ -2051,18 +2051,6 @@
         },
         {
             "name": "utopia-php/database",
-<<<<<<< HEAD
-            "version": "0.18.7",
-            "source": {
-                "type": "git",
-                "url": "https://github.com/utopia-php/database.git",
-                "reference": "d542ee433f1a545d926ffaf707bdf952dc18a52e"
-            },
-            "dist": {
-                "type": "zip",
-                "url": "https://api.github.com/repos/utopia-php/database/zipball/d542ee433f1a545d926ffaf707bdf952dc18a52e",
-                "reference": "d542ee433f1a545d926ffaf707bdf952dc18a52e",
-=======
             "version": "dev-feat-permissions-maxlength",
             "source": {
                 "type": "git",
@@ -2073,7 +2061,6 @@
                 "type": "zip",
                 "url": "https://api.github.com/repos/utopia-php/database/zipball/85c304075bb42b91e3cb98762921f15fa28af13c",
                 "reference": "85c304075bb42b91e3cb98762921f15fa28af13c",
->>>>>>> 648b6f20
                 "shasum": ""
             },
             "require": {
@@ -2122,15 +2109,9 @@
             ],
             "support": {
                 "issues": "https://github.com/utopia-php/database/issues",
-<<<<<<< HEAD
-                "source": "https://github.com/utopia-php/database/tree/0.18.7"
-            },
-            "time": "2022-07-11T10:20:33+00:00"
-=======
                 "source": "https://github.com/utopia-php/database/tree/feat-permissions-maxlength"
             },
             "time": "2022-07-10T17:08:47+00:00"
->>>>>>> 648b6f20
         },
         {
             "name": "utopia-php/domains",
