--- conflicted
+++ resolved
@@ -4,11 +4,7 @@
         "Read more about it at https://getcomposer.org/doc/01-basic-usage.md#installing-dependencies",
         "This file is @generated automatically"
     ],
-<<<<<<< HEAD
     "content-hash": "0dacd7c199b3e618c53bf42b2eb436ff",
-=======
-    "content-hash": "4ac687daa09a38688f27be6959ea42a5",
->>>>>>> 27ddf863
     "packages": [
         {
             "name": "adhocore/jwt",
@@ -1949,7 +1945,6 @@
         },
         {
             "name": "utopia-php/framework",
-<<<<<<< HEAD
             "version": "0.23.4",
             "source": {
                 "type": "git",
@@ -1960,18 +1955,6 @@
                 "type": "zip",
                 "url": "https://api.github.com/repos/utopia-php/framework/zipball/97f64aa1732af92b967c3576f16967dc762ad47b",
                 "reference": "97f64aa1732af92b967c3576f16967dc762ad47b",
-=======
-            "version": "0.22.1",
-            "source": {
-                "type": "git",
-                "url": "https://github.com/utopia-php/framework.git",
-                "reference": "9f35d36ed4b8fa1c92962c77ef02b49c2f5919df"
-            },
-            "dist": {
-                "type": "zip",
-                "url": "https://api.github.com/repos/utopia-php/framework/zipball/9f35d36ed4b8fa1c92962c77ef02b49c2f5919df",
-                "reference": "9f35d36ed4b8fa1c92962c77ef02b49c2f5919df",
->>>>>>> 27ddf863
                 "shasum": ""
             },
             "require": {
@@ -1999,15 +1982,9 @@
             ],
             "support": {
                 "issues": "https://github.com/utopia-php/framework/issues",
-<<<<<<< HEAD
                 "source": "https://github.com/utopia-php/framework/tree/0.23.4"
             },
             "time": "2022-10-31T11:57:14+00:00"
-=======
-                "source": "https://github.com/utopia-php/framework/tree/0.22.1"
-            },
-            "time": "2022-10-07T14:51:40+00:00"
->>>>>>> 27ddf863
         },
         {
             "name": "utopia-php/image",
@@ -2449,7 +2426,6 @@
         },
         {
             "name": "utopia-php/swoole",
-<<<<<<< HEAD
             "version": "0.5.0",
             "source": {
                 "type": "git",
@@ -2460,18 +2436,6 @@
                 "type": "zip",
                 "url": "https://api.github.com/repos/utopia-php/swoole/zipball/c2a3a4f944a2f22945af3cbcb95b13f0769628b1",
                 "reference": "c2a3a4f944a2f22945af3cbcb95b13f0769628b1",
-=======
-            "version": "0.4.0",
-            "source": {
-                "type": "git",
-                "url": "https://github.com/utopia-php/swoole.git",
-                "reference": "536e1f3e78fc0197e4a8ed81b1bf2636a3bc4538"
-            },
-            "dist": {
-                "type": "zip",
-                "url": "https://api.github.com/repos/utopia-php/swoole/zipball/536e1f3e78fc0197e4a8ed81b1bf2636a3bc4538",
-                "reference": "536e1f3e78fc0197e4a8ed81b1bf2636a3bc4538",
->>>>>>> 27ddf863
                 "shasum": ""
             },
             "require": {
@@ -2507,15 +2471,9 @@
             ],
             "support": {
                 "issues": "https://github.com/utopia-php/swoole/issues",
-<<<<<<< HEAD
                 "source": "https://github.com/utopia-php/swoole/tree/0.5.0"
             },
             "time": "2022-10-19T22:19:07+00:00"
-=======
-                "source": "https://github.com/utopia-php/swoole/tree/0.4.0"
-            },
-            "time": "2022-10-08T14:32:43+00:00"
->>>>>>> 27ddf863
         },
         {
             "name": "utopia-php/system",
@@ -2764,12 +2722,12 @@
             "source": {
                 "type": "git",
                 "url": "https://github.com/appwrite/sdk-generator.git",
-                "reference": "4bbff1538724274a92b74e39cf4cda4580bafb68"
-            },
-            "dist": {
-                "type": "zip",
-                "url": "https://api.github.com/repos/appwrite/sdk-generator/zipball/4bbff1538724274a92b74e39cf4cda4580bafb68",
-                "reference": "4bbff1538724274a92b74e39cf4cda4580bafb68",
+                "reference": "c240f93972eeea57443c97974d33811db585d537"
+            },
+            "dist": {
+                "type": "zip",
+                "url": "https://api.github.com/repos/appwrite/sdk-generator/zipball/c240f93972eeea57443c97974d33811db585d537",
+                "reference": "c240f93972eeea57443c97974d33811db585d537",
                 "shasum": ""
             },
             "require": {
@@ -2807,7 +2765,7 @@
                 "issues": "https://github.com/appwrite/sdk-generator/issues",
                 "source": "https://github.com/appwrite/sdk-generator/tree/feat-graphql"
             },
-            "time": "2022-10-26T06:49:27+00:00"
+            "time": "2022-11-16T02:54:18+00:00"
         },
         {
             "name": "doctrine/instantiator",
@@ -3063,16 +3021,16 @@
         },
         {
             "name": "nikic/php-parser",
-            "version": "v4.15.1",
+            "version": "v4.15.2",
             "source": {
                 "type": "git",
                 "url": "https://github.com/nikic/PHP-Parser.git",
-                "reference": "0ef6c55a3f47f89d7a374e6f835197a0b5fcf900"
-            },
-            "dist": {
-                "type": "zip",
-                "url": "https://api.github.com/repos/nikic/PHP-Parser/zipball/0ef6c55a3f47f89d7a374e6f835197a0b5fcf900",
-                "reference": "0ef6c55a3f47f89d7a374e6f835197a0b5fcf900",
+                "reference": "f59bbe44bf7d96f24f3e2b4ddc21cd52c1d2adbc"
+            },
+            "dist": {
+                "type": "zip",
+                "url": "https://api.github.com/repos/nikic/PHP-Parser/zipball/f59bbe44bf7d96f24f3e2b4ddc21cd52c1d2adbc",
+                "reference": "f59bbe44bf7d96f24f3e2b4ddc21cd52c1d2adbc",
                 "shasum": ""
             },
             "require": {
@@ -3113,9 +3071,9 @@
             ],
             "support": {
                 "issues": "https://github.com/nikic/PHP-Parser/issues",
-                "source": "https://github.com/nikic/PHP-Parser/tree/v4.15.1"
-            },
-            "time": "2022-09-04T07:30:47+00:00"
+                "source": "https://github.com/nikic/PHP-Parser/tree/v4.15.2"
+            },
+            "time": "2022-11-12T15:38:23+00:00"
         },
         {
             "name": "phar-io/manifest",
@@ -4945,16 +4903,16 @@
         },
         {
             "name": "symfony/polyfill-ctype",
-            "version": "v1.26.0",
+            "version": "v1.27.0",
             "source": {
                 "type": "git",
                 "url": "https://github.com/symfony/polyfill-ctype.git",
-                "reference": "6fd1b9a79f6e3cf65f9e679b23af304cd9e010d4"
-            },
-            "dist": {
-                "type": "zip",
-                "url": "https://api.github.com/repos/symfony/polyfill-ctype/zipball/6fd1b9a79f6e3cf65f9e679b23af304cd9e010d4",
-                "reference": "6fd1b9a79f6e3cf65f9e679b23af304cd9e010d4",
+                "reference": "5bbc823adecdae860bb64756d639ecfec17b050a"
+            },
+            "dist": {
+                "type": "zip",
+                "url": "https://api.github.com/repos/symfony/polyfill-ctype/zipball/5bbc823adecdae860bb64756d639ecfec17b050a",
+                "reference": "5bbc823adecdae860bb64756d639ecfec17b050a",
                 "shasum": ""
             },
             "require": {
@@ -4969,7 +4927,7 @@
             "type": "library",
             "extra": {
                 "branch-alias": {
-                    "dev-main": "1.26-dev"
+                    "dev-main": "1.27-dev"
                 },
                 "thanks": {
                     "name": "symfony/polyfill",
@@ -5007,7 +4965,7 @@
                 "portable"
             ],
             "support": {
-                "source": "https://github.com/symfony/polyfill-ctype/tree/v1.26.0"
+                "source": "https://github.com/symfony/polyfill-ctype/tree/v1.27.0"
             },
             "funding": [
                 {
@@ -5023,20 +4981,20 @@
                     "type": "tidelift"
                 }
             ],
-            "time": "2022-05-24T11:49:31+00:00"
+            "time": "2022-11-03T14:55:06+00:00"
         },
         {
             "name": "symfony/polyfill-mbstring",
-            "version": "v1.26.0",
+            "version": "v1.27.0",
             "source": {
                 "type": "git",
                 "url": "https://github.com/symfony/polyfill-mbstring.git",
-                "reference": "9344f9cb97f3b19424af1a21a3b0e75b0a7d8d7e"
-            },
-            "dist": {
-                "type": "zip",
-                "url": "https://api.github.com/repos/symfony/polyfill-mbstring/zipball/9344f9cb97f3b19424af1a21a3b0e75b0a7d8d7e",
-                "reference": "9344f9cb97f3b19424af1a21a3b0e75b0a7d8d7e",
+                "reference": "8ad114f6b39e2c98a8b0e3bd907732c207c2b534"
+            },
+            "dist": {
+                "type": "zip",
+                "url": "https://api.github.com/repos/symfony/polyfill-mbstring/zipball/8ad114f6b39e2c98a8b0e3bd907732c207c2b534",
+                "reference": "8ad114f6b39e2c98a8b0e3bd907732c207c2b534",
                 "shasum": ""
             },
             "require": {
@@ -5051,7 +5009,7 @@
             "type": "library",
             "extra": {
                 "branch-alias": {
-                    "dev-main": "1.26-dev"
+                    "dev-main": "1.27-dev"
                 },
                 "thanks": {
                     "name": "symfony/polyfill",
@@ -5090,7 +5048,7 @@
                 "shim"
             ],
             "support": {
-                "source": "https://github.com/symfony/polyfill-mbstring/tree/v1.26.0"
+                "source": "https://github.com/symfony/polyfill-mbstring/tree/v1.27.0"
             },
             "funding": [
                 {
@@ -5106,7 +5064,7 @@
                     "type": "tidelift"
                 }
             ],
-            "time": "2022-05-24T11:49:31+00:00"
+            "time": "2022-11-03T14:55:06+00:00"
         },
         {
             "name": "textalk/websocket",
@@ -5284,7 +5242,6 @@
             "time": "2022-09-28T08:42:51+00:00"
         }
     ],
-<<<<<<< HEAD
     "aliases": [
         {
             "package": "appwrite/sdk-generator",
@@ -5293,9 +5250,6 @@
             "alias_normalized": "0.28.1.0"
         }
     ],
-=======
-    "aliases": [],
->>>>>>> 27ddf863
     "minimum-stability": "stable",
     "stability-flags": {
         "appwrite/sdk-generator": 20
