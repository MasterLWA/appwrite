--- conflicted
+++ resolved
@@ -4,11 +4,7 @@
         "Read more about it at https://getcomposer.org/doc/01-basic-usage.md#installing-dependencies",
         "This file is @generated automatically"
     ],
-<<<<<<< HEAD
-    "content-hash": "164c92299614df333e6ab5a45672bc97",
-=======
-    "content-hash": "bd99fe9f008b3bf3a68b1e3d0b515cc9",
->>>>>>> 3ef9a339
+    "content-hash": "41e3fe329598c2a3b4eb303f6605258d",
     "packages": [
         {
             "name": "adhocore/jwt",
@@ -2161,7 +2157,6 @@
         },
         {
             "name": "utopia-php/orchestration",
-<<<<<<< HEAD
             "version": "0.9.0",
             "source": {
                 "type": "git",
@@ -2172,18 +2167,6 @@
                 "type": "zip",
                 "url": "https://api.github.com/repos/utopia-php/orchestration/zipball/1d4f66684b8c4927f31b695817eae6d84aafd172",
                 "reference": "1d4f66684b8c4927f31b695817eae6d84aafd172",
-=======
-            "version": "0.7.0",
-            "source": {
-                "type": "git",
-                "url": "https://github.com/utopia-php/orchestration.git",
-                "reference": "484df2c9275a77722fe05f3630cf0e346dcb372e"
-            },
-            "dist": {
-                "type": "zip",
-                "url": "https://api.github.com/repos/utopia-php/orchestration/zipball/484df2c9275a77722fe05f3630cf0e346dcb372e",
-                "reference": "484df2c9275a77722fe05f3630cf0e346dcb372e",
->>>>>>> 3ef9a339
                 "shasum": ""
             },
             "require": {
@@ -2217,31 +2200,9 @@
             ],
             "support": {
                 "issues": "https://github.com/utopia-php/orchestration/issues",
-<<<<<<< HEAD
                 "source": "https://github.com/utopia-php/orchestration/tree/0.9.0"
             },
             "time": "2022-11-09T17:38:00+00:00"
-        },
-        {
-            "name": "utopia-php/pools",
-            "version": "dev-feat-remove-dependencies",
-            "source": {
-                "type": "git",
-                "url": "https://github.com/utopia-php/pools.git",
-                "reference": "bdc023b98023fc6a5978ee99cc750256acaeb194"
-            },
-            "dist": {
-                "type": "zip",
-                "url": "https://api.github.com/repos/utopia-php/pools/zipball/bdc023b98023fc6a5978ee99cc750256acaeb194",
-                "reference": "bdc023b98023fc6a5978ee99cc750256acaeb194",
-                "shasum": ""
-            },
-            "require": {
-                "php": ">=8.0"
-=======
-                "source": "https://github.com/utopia-php/orchestration/tree/0.7.0"
-            },
-            "time": "2022-10-28T07:23:38+00:00"
         },
         {
             "name": "utopia-php/platform",
@@ -2294,25 +2255,20 @@
         },
         {
             "name": "utopia-php/pools",
-            "version": "0.4.0",
+            "version": "dev-feat-remove-dependencies",
             "source": {
                 "type": "git",
                 "url": "https://github.com/utopia-php/pools.git",
-                "reference": "63cf2c32f59675ce9b31619ddd618d0b217e423f"
-            },
-            "dist": {
-                "type": "zip",
-                "url": "https://api.github.com/repos/utopia-php/pools/zipball/63cf2c32f59675ce9b31619ddd618d0b217e423f",
-                "reference": "63cf2c32f59675ce9b31619ddd618d0b217e423f",
-                "shasum": ""
-            },
-            "require": {
-                "ext-mongodb": "*",
-                "ext-pdo": "*",
-                "ext-redis": "*",
-                "php": ">=8.0",
-                "utopia-php/cli": "^0.14.0"
->>>>>>> 3ef9a339
+                "reference": "bdc023b98023fc6a5978ee99cc750256acaeb194"
+            },
+            "dist": {
+                "type": "zip",
+                "url": "https://api.github.com/repos/utopia-php/pools/zipball/bdc023b98023fc6a5978ee99cc750256acaeb194",
+                "reference": "bdc023b98023fc6a5978ee99cc750256acaeb194",
+                "shasum": ""
+            },
+            "require": {
+                "php": ">=8.0"
             },
             "require-dev": {
                 "laravel/pint": "1.2.*",
@@ -2344,15 +2300,9 @@
             ],
             "support": {
                 "issues": "https://github.com/utopia-php/pools/issues",
-<<<<<<< HEAD
                 "source": "https://github.com/utopia-php/pools/tree/feat-remove-dependencies"
             },
             "time": "2022-11-13T22:14:50+00:00"
-=======
-                "source": "https://github.com/utopia-php/pools/tree/0.4.0"
-            },
-            "time": "2022-11-10T09:38:57+00:00"
->>>>>>> 3ef9a339
         },
         {
             "name": "utopia-php/preloader",
@@ -5265,7 +5215,6 @@
             "time": "2022-09-28T08:42:51+00:00"
         }
     ],
-<<<<<<< HEAD
     "aliases": [
         {
             "package": "utopia-php/pools",
@@ -5285,11 +5234,6 @@
         "utopia-php/pools": 20,
         "utopia-php/registry": 20
     },
-=======
-    "aliases": [],
-    "minimum-stability": "stable",
-    "stability-flags": [],
->>>>>>> 3ef9a339
     "prefer-stable": false,
     "prefer-lowest": false,
     "platform": {
@@ -5313,5 +5257,5 @@
     "platform-overrides": {
         "php": "8.0"
     },
-    "plugin-api-version": "2.2.0"
+    "plugin-api-version": "2.3.0"
 }