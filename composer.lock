--- conflicted
+++ resolved
@@ -4,11 +4,7 @@
         "Read more about it at https://getcomposer.org/doc/01-basic-usage.md#installing-dependencies",
         "This file is @generated automatically"
     ],
-<<<<<<< HEAD
-    "content-hash": "d49875c416f7ee3ef27bbc3d5de26fe9",
-=======
     "content-hash": "de8b7360734c246c97d8cee4779983e3",
->>>>>>> e7f7ce0e
     "packages": [
         {
             "name": "adhocore/jwt",
@@ -2145,11 +2141,6 @@
             "version": "0.10.1",
             "source": {
                 "type": "git",
-<<<<<<< HEAD
-                "url": "https://github.com/utopia-php/database",
-                "reference": "102ee1d21fd55fc92dc7a07b60672a98ae49be26"
-            },
-=======
                 "url": "https://github.com/utopia-php/database.git",
                 "reference": "9b4697612a2cd1ad55beeb6a02570f6ffe26dc1e"
             },
@@ -2159,7 +2150,6 @@
                 "reference": "9b4697612a2cd1ad55beeb6a02570f6ffe26dc1e",
                 "shasum": ""
             },
->>>>>>> e7f7ce0e
             "require": {
                 "ext-mongodb": "*",
                 "ext-pdo": "*",
@@ -2207,15 +2197,11 @@
                 "upf",
                 "utopia"
             ],
-<<<<<<< HEAD
-            "time": "2021-11-24T14:53:22+00:00"
-=======
             "support": {
                 "issues": "https://github.com/utopia-php/database/issues",
                 "source": "https://github.com/utopia-php/database/tree/0.10.1"
             },
             "time": "2021-11-02T15:10:39+00:00"
->>>>>>> e7f7ce0e
         },
         {
             "name": "utopia-php/domains",
