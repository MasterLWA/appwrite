{
    "_readme": [
        "This file locks the dependencies of your project to a known state",
        "Read more about it at https://getcomposer.org/doc/01-basic-usage.md#installing-dependencies",
        "This file is @generated automatically"
    ],
<<<<<<< HEAD
    "content-hash": "58102c809e5d82ce2c41dfca515a18dc",
=======
    "content-hash": "973b1c293855e039a6a1ee10558a92e2",
>>>>>>> 4d878d65
    "packages": [
        {
            "name": "adhocore/jwt",
            "version": "1.1.2",
            "source": {
                "type": "git",
                "url": "https://github.com/adhocore/php-jwt.git",
                "reference": "6c434af7170090bb7a8880d2bc220a2254ba7899"
            },
            "dist": {
                "type": "zip",
                "url": "https://api.github.com/repos/adhocore/php-jwt/zipball/6c434af7170090bb7a8880d2bc220a2254ba7899",
                "reference": "6c434af7170090bb7a8880d2bc220a2254ba7899",
                "shasum": ""
            },
            "require": {
                "php": "^7.0 || ^8.0"
            },
            "require-dev": {
                "phpunit/phpunit": "^6.5 || ^7.5"
            },
            "type": "library",
            "autoload": {
                "psr-4": {
                    "Ahc\\Jwt\\": "src/"
                }
            },
            "notification-url": "https://packagist.org/downloads/",
            "license": [
                "MIT"
            ],
            "authors": [
                {
                    "name": "Jitendra Adhikari",
                    "email": "jiten.adhikary@gmail.com"
                }
            ],
            "description": "Ultra lightweight JSON web token (JWT) library for PHP5.5+.",
            "keywords": [
                "auth",
                "json-web-token",
                "jwt",
                "jwt-auth",
                "jwt-php",
                "token"
            ],
            "support": {
                "issues": "https://github.com/adhocore/php-jwt/issues",
                "source": "https://github.com/adhocore/php-jwt/tree/1.1.2"
            },
            "funding": [
                {
                    "url": "https://paypal.me/ji10",
                    "type": "custom"
                }
            ],
            "time": "2021-02-20T09:56:44+00:00"
        },
        {
            "name": "appwrite/php-clamav",
            "version": "1.1.0",
            "source": {
                "type": "git",
                "url": "https://github.com/appwrite/php-clamav.git",
                "reference": "61d00f24f9e7766fbba233e7b8d09c5475388073"
            },
            "dist": {
                "type": "zip",
                "url": "https://api.github.com/repos/appwrite/php-clamav/zipball/61d00f24f9e7766fbba233e7b8d09c5475388073",
                "reference": "61d00f24f9e7766fbba233e7b8d09c5475388073",
                "shasum": ""
            },
            "require": {
                "ext-sockets": "*",
                "php": ">=7.1"
            },
            "require-dev": {
                "phpunit/phpunit": "^7.0"
            },
            "type": "library",
            "autoload": {
                "psr-4": {
                    "Appwrite\\ClamAV\\": "src/ClamAV"
                }
            },
            "notification-url": "https://packagist.org/downloads/",
            "license": [
                "MIT"
            ],
            "authors": [
                {
                    "name": "Eldad Fux",
                    "email": "eldad@appwrite.io"
                }
            ],
            "description": "ClamAV network and pipe client for PHP",
            "keywords": [
                "anti virus",
                "appwrite",
                "clamav",
                "php"
            ],
            "support": {
                "issues": "https://github.com/appwrite/php-clamav/issues",
                "source": "https://github.com/appwrite/php-clamav/tree/1.1.0"
            },
            "time": "2020-10-02T05:23:46+00:00"
        },
        {
            "name": "appwrite/php-runtimes",
            "version": "0.4.0",
            "source": {
                "type": "git",
                "url": "https://github.com/appwrite/php-runtimes.git",
                "reference": "cc7090a67d8824c779190b38873f0f8154f906b2"
            },
            "dist": {
                "type": "zip",
                "url": "https://api.github.com/repos/appwrite/php-runtimes/zipball/cc7090a67d8824c779190b38873f0f8154f906b2",
                "reference": "cc7090a67d8824c779190b38873f0f8154f906b2",
                "shasum": ""
            },
            "require": {
                "php": ">=8.0",
                "utopia-php/system": "0.4.*"
            },
            "require-dev": {
                "phpunit/phpunit": "^9.3",
                "utopia-php/cli": "0.11.*",
                "vimeo/psalm": "4.0.1"
            },
            "type": "library",
            "autoload": {
                "psr-4": {
                    "Appwrite\\Runtimes\\": "src/Runtimes"
                }
            },
            "notification-url": "https://packagist.org/downloads/",
            "license": [
                "BSD-3-Clause"
            ],
            "authors": [
                {
                    "name": "Eldad Fux",
                    "email": "eldad@appwrite.io"
                },
                {
                    "name": "Torsten Dittmann",
                    "email": "torsten@appwrite.io"
                }
            ],
            "description": "Appwrite repository for Cloud Function runtimes that contains the configurations and tests for all of the Appwrite runtime environments.",
            "keywords": [
                "appwrite",
                "php",
                "runtimes"
            ],
            "support": {
                "issues": "https://github.com/appwrite/php-runtimes/issues",
                "source": "https://github.com/appwrite/php-runtimes/tree/0.4.0"
            },
            "time": "2021-06-23T07:17:12+00:00"
        },
        {
            "name": "chillerlan/php-qrcode",
            "version": "4.3.0",
            "source": {
                "type": "git",
                "url": "https://github.com/chillerlan/php-qrcode.git",
                "reference": "4968063fb3baeedb658293f89f9673fbf2499a3e"
            },
            "dist": {
                "type": "zip",
                "url": "https://api.github.com/repos/chillerlan/php-qrcode/zipball/4968063fb3baeedb658293f89f9673fbf2499a3e",
                "reference": "4968063fb3baeedb658293f89f9673fbf2499a3e",
                "shasum": ""
            },
            "require": {
                "chillerlan/php-settings-container": "^2.1",
                "ext-mbstring": "*",
                "php": "^7.4 || ^8.0"
            },
            "require-dev": {
                "phan/phan": "^3.2.2",
                "phpunit/phpunit": "^9.4",
                "setasign/fpdf": "^1.8.2"
            },
            "suggest": {
                "chillerlan/php-authenticator": "Yet another Google authenticator! Also creates URIs for mobile apps.",
                "setasign/fpdf": "Required to use the QR FPDF output."
            },
            "type": "library",
            "autoload": {
                "psr-4": {
                    "chillerlan\\QRCode\\": "src/"
                }
            },
            "notification-url": "https://packagist.org/downloads/",
            "license": [
                "MIT"
            ],
            "authors": [
                {
                    "name": "Kazuhiko Arase",
                    "homepage": "https://github.com/kazuhikoarase"
                },
                {
                    "name": "Smiley",
                    "email": "smiley@chillerlan.net",
                    "homepage": "https://github.com/codemasher"
                },
                {
                    "name": "Contributors",
                    "homepage": "https://github.com/chillerlan/php-qrcode/graphs/contributors"
                }
            ],
            "description": "A QR code generator. PHP 7.4+",
            "homepage": "https://github.com/chillerlan/php-qrcode",
            "keywords": [
                "phpqrcode",
                "qr",
                "qr code",
                "qrcode",
                "qrcode-generator"
            ],
            "support": {
                "issues": "https://github.com/chillerlan/php-qrcode/issues",
                "source": "https://github.com/chillerlan/php-qrcode/tree/4.3.0"
            },
            "funding": [
                {
                    "url": "https://www.paypal.com/donate?hosted_button_id=WLYUNAT9ZTJZ4",
                    "type": "custom"
                },
                {
                    "url": "https://ko-fi.com/codemasher",
                    "type": "ko_fi"
                }
            ],
            "time": "2020-11-18T20:49:20+00:00"
        },
        {
            "name": "chillerlan/php-settings-container",
            "version": "2.1.1",
            "source": {
                "type": "git",
                "url": "https://github.com/chillerlan/php-settings-container.git",
                "reference": "98ccc1b31b31a53bcb563465c4961879b2b93096"
            },
            "dist": {
                "type": "zip",
                "url": "https://api.github.com/repos/chillerlan/php-settings-container/zipball/98ccc1b31b31a53bcb563465c4961879b2b93096",
                "reference": "98ccc1b31b31a53bcb563465c4961879b2b93096",
                "shasum": ""
            },
            "require": {
                "ext-json": "*",
                "php": "^7.4 || ^8.0"
            },
            "require-dev": {
                "phan/phan": "^4.0",
                "phpunit/phpunit": "^9.5"
            },
            "type": "library",
            "autoload": {
                "psr-4": {
                    "chillerlan\\Settings\\": "src/"
                }
            },
            "notification-url": "https://packagist.org/downloads/",
            "license": [
                "MIT"
            ],
            "authors": [
                {
                    "name": "Smiley",
                    "email": "smiley@chillerlan.net",
                    "homepage": "https://github.com/codemasher"
                }
            ],
            "description": "A container class for immutable settings objects. Not a DI container. PHP 7.4+",
            "homepage": "https://github.com/chillerlan/php-settings-container",
            "keywords": [
                "PHP7",
                "Settings",
                "container",
                "helper"
            ],
            "support": {
                "issues": "https://github.com/chillerlan/php-settings-container/issues",
                "source": "https://github.com/chillerlan/php-settings-container"
            },
            "funding": [
                {
                    "url": "https://www.paypal.com/donate?hosted_button_id=WLYUNAT9ZTJZ4",
                    "type": "custom"
                },
                {
                    "url": "https://ko-fi.com/codemasher",
                    "type": "ko_fi"
                }
            ],
            "time": "2021-01-06T15:57:03+00:00"
        },
        {
            "name": "colinmollenhour/credis",
            "version": "v1.12.1",
            "source": {
                "type": "git",
                "url": "https://github.com/colinmollenhour/credis.git",
                "reference": "c27faa11724229986335c23f4b6d0f1d8d6547fb"
            },
            "dist": {
                "type": "zip",
                "url": "https://api.github.com/repos/colinmollenhour/credis/zipball/c27faa11724229986335c23f4b6d0f1d8d6547fb",
                "reference": "c27faa11724229986335c23f4b6d0f1d8d6547fb",
                "shasum": ""
            },
            "require": {
                "php": ">=5.4.0"
            },
            "type": "library",
            "autoload": {
                "classmap": [
                    "Client.php",
                    "Cluster.php",
                    "Sentinel.php",
                    "Module.php"
                ]
            },
            "notification-url": "https://packagist.org/downloads/",
            "license": [
                "MIT"
            ],
            "authors": [
                {
                    "name": "Colin Mollenhour",
                    "email": "colin@mollenhour.com"
                }
            ],
            "description": "Credis is a lightweight interface to the Redis key-value store which wraps the phpredis library when available for better performance.",
            "homepage": "https://github.com/colinmollenhour/credis",
            "support": {
                "issues": "https://github.com/colinmollenhour/credis/issues",
                "source": "https://github.com/colinmollenhour/credis/tree/v1.12.1"
            },
            "time": "2020-11-06T16:09:14+00:00"
        },
        {
            "name": "composer/package-versions-deprecated",
            "version": "1.11.99.2",
            "source": {
                "type": "git",
                "url": "https://github.com/composer/package-versions-deprecated.git",
                "reference": "c6522afe5540d5fc46675043d3ed5a45a740b27c"
            },
            "dist": {
                "type": "zip",
                "url": "https://api.github.com/repos/composer/package-versions-deprecated/zipball/c6522afe5540d5fc46675043d3ed5a45a740b27c",
                "reference": "c6522afe5540d5fc46675043d3ed5a45a740b27c",
                "shasum": ""
            },
            "require": {
                "composer-plugin-api": "^1.1.0 || ^2.0",
                "php": "^7 || ^8"
            },
            "replace": {
                "ocramius/package-versions": "1.11.99"
            },
            "require-dev": {
                "composer/composer": "^1.9.3 || ^2.0@dev",
                "ext-zip": "^1.13",
                "phpunit/phpunit": "^6.5 || ^7"
            },
            "type": "composer-plugin",
            "extra": {
                "class": "PackageVersions\\Installer",
                "branch-alias": {
                    "dev-master": "1.x-dev"
                }
            },
            "autoload": {
                "psr-4": {
                    "PackageVersions\\": "src/PackageVersions"
                }
            },
            "notification-url": "https://packagist.org/downloads/",
            "license": [
                "MIT"
            ],
            "authors": [
                {
                    "name": "Marco Pivetta",
                    "email": "ocramius@gmail.com"
                },
                {
                    "name": "Jordi Boggiano",
                    "email": "j.boggiano@seld.be"
                }
            ],
            "description": "Composer plugin that provides efficient querying for installed package versions (no runtime IO)",
            "support": {
                "issues": "https://github.com/composer/package-versions-deprecated/issues",
                "source": "https://github.com/composer/package-versions-deprecated/tree/1.11.99.2"
            },
            "funding": [
                {
                    "url": "https://packagist.com",
                    "type": "custom"
                },
                {
                    "url": "https://github.com/composer",
                    "type": "github"
                },
                {
                    "url": "https://tidelift.com/funding/github/packagist/composer/composer",
                    "type": "tidelift"
                }
            ],
            "time": "2021-05-24T07:46:03+00:00"
        },
        {
            "name": "dragonmantank/cron-expression",
            "version": "v3.1.0",
            "source": {
                "type": "git",
                "url": "https://github.com/dragonmantank/cron-expression.git",
                "reference": "7a8c6e56ab3ffcc538d05e8155bb42269abf1a0c"
            },
            "dist": {
                "type": "zip",
                "url": "https://api.github.com/repos/dragonmantank/cron-expression/zipball/7a8c6e56ab3ffcc538d05e8155bb42269abf1a0c",
                "reference": "7a8c6e56ab3ffcc538d05e8155bb42269abf1a0c",
                "shasum": ""
            },
            "require": {
                "php": "^7.2|^8.0",
                "webmozart/assert": "^1.7.0"
            },
            "replace": {
                "mtdowling/cron-expression": "^1.0"
            },
            "require-dev": {
                "phpstan/extension-installer": "^1.0",
                "phpstan/phpstan": "^0.12",
                "phpstan/phpstan-webmozart-assert": "^0.12.7",
                "phpunit/phpunit": "^7.0|^8.0|^9.0"
            },
            "type": "library",
            "autoload": {
                "psr-4": {
                    "Cron\\": "src/Cron/"
                }
            },
            "notification-url": "https://packagist.org/downloads/",
            "license": [
                "MIT"
            ],
            "authors": [
                {
                    "name": "Chris Tankersley",
                    "email": "chris@ctankersley.com",
                    "homepage": "https://github.com/dragonmantank"
                }
            ],
            "description": "CRON for PHP: Calculate the next or previous run date and determine if a CRON expression is due",
            "keywords": [
                "cron",
                "schedule"
            ],
            "support": {
                "issues": "https://github.com/dragonmantank/cron-expression/issues",
                "source": "https://github.com/dragonmantank/cron-expression/tree/v3.1.0"
            },
            "funding": [
                {
                    "url": "https://github.com/dragonmantank",
                    "type": "github"
                }
            ],
            "time": "2020-11-24T19:55:57+00:00"
        },
        {
            "name": "guzzlehttp/guzzle",
            "version": "7.3.0",
            "source": {
                "type": "git",
                "url": "https://github.com/guzzle/guzzle.git",
                "reference": "7008573787b430c1c1f650e3722d9bba59967628"
            },
            "dist": {
                "type": "zip",
                "url": "https://api.github.com/repos/guzzle/guzzle/zipball/7008573787b430c1c1f650e3722d9bba59967628",
                "reference": "7008573787b430c1c1f650e3722d9bba59967628",
                "shasum": ""
            },
            "require": {
                "ext-json": "*",
                "guzzlehttp/promises": "^1.4",
                "guzzlehttp/psr7": "^1.7 || ^2.0",
                "php": "^7.2.5 || ^8.0",
                "psr/http-client": "^1.0"
            },
            "provide": {
                "psr/http-client-implementation": "1.0"
            },
            "require-dev": {
                "bamarni/composer-bin-plugin": "^1.4.1",
                "ext-curl": "*",
                "php-http/client-integration-tests": "^3.0",
                "phpunit/phpunit": "^8.5.5 || ^9.3.5",
                "psr/log": "^1.1"
            },
            "suggest": {
                "ext-curl": "Required for CURL handler support",
                "ext-intl": "Required for Internationalized Domain Name (IDN) support",
                "psr/log": "Required for using the Log middleware"
            },
            "type": "library",
            "extra": {
                "branch-alias": {
                    "dev-master": "7.3-dev"
                }
            },
            "autoload": {
                "psr-4": {
                    "GuzzleHttp\\": "src/"
                },
                "files": [
                    "src/functions_include.php"
                ]
            },
            "notification-url": "https://packagist.org/downloads/",
            "license": [
                "MIT"
            ],
            "authors": [
                {
                    "name": "Michael Dowling",
                    "email": "mtdowling@gmail.com",
                    "homepage": "https://github.com/mtdowling"
                },
                {
                    "name": "Márk Sági-Kazár",
                    "email": "mark.sagikazar@gmail.com",
                    "homepage": "https://sagikazarmark.hu"
                }
            ],
            "description": "Guzzle is a PHP HTTP client library",
            "homepage": "http://guzzlephp.org/",
            "keywords": [
                "client",
                "curl",
                "framework",
                "http",
                "http client",
                "psr-18",
                "psr-7",
                "rest",
                "web service"
            ],
            "support": {
                "issues": "https://github.com/guzzle/guzzle/issues",
                "source": "https://github.com/guzzle/guzzle/tree/7.3.0"
            },
            "funding": [
                {
                    "url": "https://github.com/GrahamCampbell",
                    "type": "github"
                },
                {
                    "url": "https://github.com/Nyholm",
                    "type": "github"
                },
                {
                    "url": "https://github.com/alexeyshockov",
                    "type": "github"
                },
                {
                    "url": "https://github.com/gmponos",
                    "type": "github"
                }
            ],
            "time": "2021-03-23T11:33:13+00:00"
        },
        {
            "name": "guzzlehttp/promises",
            "version": "1.4.1",
            "source": {
                "type": "git",
                "url": "https://github.com/guzzle/promises.git",
                "reference": "8e7d04f1f6450fef59366c399cfad4b9383aa30d"
            },
            "dist": {
                "type": "zip",
                "url": "https://api.github.com/repos/guzzle/promises/zipball/8e7d04f1f6450fef59366c399cfad4b9383aa30d",
                "reference": "8e7d04f1f6450fef59366c399cfad4b9383aa30d",
                "shasum": ""
            },
            "require": {
                "php": ">=5.5"
            },
            "require-dev": {
                "symfony/phpunit-bridge": "^4.4 || ^5.1"
            },
            "type": "library",
            "extra": {
                "branch-alias": {
                    "dev-master": "1.4-dev"
                }
            },
            "autoload": {
                "psr-4": {
                    "GuzzleHttp\\Promise\\": "src/"
                },
                "files": [
                    "src/functions_include.php"
                ]
            },
            "notification-url": "https://packagist.org/downloads/",
            "license": [
                "MIT"
            ],
            "authors": [
                {
                    "name": "Michael Dowling",
                    "email": "mtdowling@gmail.com",
                    "homepage": "https://github.com/mtdowling"
                }
            ],
            "description": "Guzzle promises library",
            "keywords": [
                "promise"
            ],
            "support": {
                "issues": "https://github.com/guzzle/promises/issues",
                "source": "https://github.com/guzzle/promises/tree/1.4.1"
            },
            "time": "2021-03-07T09:25:29+00:00"
        },
        {
            "name": "guzzlehttp/psr7",
            "version": "2.0.0",
            "source": {
                "type": "git",
                "url": "https://github.com/guzzle/psr7.git",
                "reference": "1dc8d9cba3897165e16d12bb13d813afb1eb3fe7"
            },
            "dist": {
                "type": "zip",
                "url": "https://api.github.com/repos/guzzle/psr7/zipball/1dc8d9cba3897165e16d12bb13d813afb1eb3fe7",
                "reference": "1dc8d9cba3897165e16d12bb13d813afb1eb3fe7",
                "shasum": ""
            },
            "require": {
                "php": "^7.2.5 || ^8.0",
                "psr/http-factory": "^1.0",
                "psr/http-message": "^1.0",
                "ralouphie/getallheaders": "^3.0"
            },
            "provide": {
                "psr/http-factory-implementation": "1.0",
                "psr/http-message-implementation": "1.0"
            },
            "require-dev": {
                "bamarni/composer-bin-plugin": "^1.4.1",
                "http-interop/http-factory-tests": "^0.9",
                "phpunit/phpunit": "^8.5.8 || ^9.3.10"
            },
            "suggest": {
                "laminas/laminas-httphandlerrunner": "Emit PSR-7 responses"
            },
            "type": "library",
            "extra": {
                "branch-alias": {
                    "dev-master": "2.0-dev"
                }
            },
            "autoload": {
                "psr-4": {
                    "GuzzleHttp\\Psr7\\": "src/"
                }
            },
            "notification-url": "https://packagist.org/downloads/",
            "license": [
                "MIT"
            ],
            "authors": [
                {
                    "name": "Michael Dowling",
                    "email": "mtdowling@gmail.com",
                    "homepage": "https://github.com/mtdowling"
                },
                {
                    "name": "Tobias Schultze",
                    "homepage": "https://github.com/Tobion"
                },
                {
                    "name": "Márk Sági-Kazár",
                    "email": "mark.sagikazar@gmail.com",
                    "homepage": "https://sagikazarmark.hu"
                }
            ],
            "description": "PSR-7 message implementation that also provides common utility methods",
            "keywords": [
                "http",
                "message",
                "psr-7",
                "request",
                "response",
                "stream",
                "uri",
                "url"
            ],
            "support": {
                "issues": "https://github.com/guzzle/psr7/issues",
                "source": "https://github.com/guzzle/psr7/tree/2.0.0"
            },
            "time": "2021-06-30T20:03:07+00:00"
        },
        {
            "name": "influxdb/influxdb-php",
            "version": "1.15.2",
            "source": {
                "type": "git",
                "url": "https://github.com/influxdata/influxdb-php.git",
                "reference": "d6e59f4f04ab9107574fda69c2cbe36671253d03"
            },
            "dist": {
                "type": "zip",
                "url": "https://api.github.com/repos/influxdata/influxdb-php/zipball/d6e59f4f04ab9107574fda69c2cbe36671253d03",
                "reference": "d6e59f4f04ab9107574fda69c2cbe36671253d03",
                "shasum": ""
            },
            "require": {
                "guzzlehttp/guzzle": "^6.0|^7.0",
                "php": "^5.5 || ^7.0 || ^8.0"
            },
            "require-dev": {
                "dms/phpunit-arraysubset-asserts": "^0.2.1",
                "phpunit/phpunit": "^9.5"
            },
            "suggest": {
                "ext-curl": "Curl extension, needed for Curl driver",
                "stefanotorresi/influxdb-php-async": "An asyncronous client for InfluxDB, implemented via ReactPHP."
            },
            "type": "library",
            "autoload": {
                "psr-4": {
                    "InfluxDB\\": "src/InfluxDB"
                }
            },
            "notification-url": "https://packagist.org/downloads/",
            "license": [
                "MIT"
            ],
            "authors": [
                {
                    "name": "Stephen Hoogendijk",
                    "email": "stephen@tca0.nl"
                },
                {
                    "name": "Daniel Martinez",
                    "email": "danimartcas@hotmail.com"
                },
                {
                    "name": "Gianluca Arbezzano",
                    "email": "gianarb92@gmail.com"
                }
            ],
            "description": "InfluxDB client library for PHP",
            "keywords": [
                "client",
                "influxdata",
                "influxdb",
                "influxdb class",
                "influxdb client",
                "influxdb library",
                "time series"
            ],
            "support": {
                "issues": "https://github.com/influxdata/influxdb-php/issues",
                "source": "https://github.com/influxdata/influxdb-php/tree/1.15.2"
            },
            "time": "2020-12-26T17:45:17+00:00"
        },
        {
            "name": "jean85/pretty-package-versions",
            "version": "1.6.0",
            "source": {
                "type": "git",
                "url": "https://github.com/Jean85/pretty-package-versions.git",
                "reference": "1e0104b46f045868f11942aea058cd7186d6c303"
            },
            "dist": {
                "type": "zip",
                "url": "https://api.github.com/repos/Jean85/pretty-package-versions/zipball/1e0104b46f045868f11942aea058cd7186d6c303",
                "reference": "1e0104b46f045868f11942aea058cd7186d6c303",
                "shasum": ""
            },
            "require": {
                "composer/package-versions-deprecated": "^1.8.0",
                "php": "^7.0|^8.0"
            },
            "require-dev": {
                "phpunit/phpunit": "^6.0|^8.5|^9.2"
            },
            "type": "library",
            "extra": {
                "branch-alias": {
                    "dev-master": "1.x-dev"
                }
            },
            "autoload": {
                "psr-4": {
                    "Jean85\\": "src/"
                }
            },
            "notification-url": "https://packagist.org/downloads/",
            "license": [
                "MIT"
            ],
            "authors": [
                {
                    "name": "Alessandro Lai",
                    "email": "alessandro.lai85@gmail.com"
                }
            ],
            "description": "A wrapper for ocramius/package-versions to get pretty versions strings",
            "keywords": [
                "composer",
                "package",
                "release",
                "versions"
            ],
            "support": {
                "issues": "https://github.com/Jean85/pretty-package-versions/issues",
                "source": "https://github.com/Jean85/pretty-package-versions/tree/1.6.0"
            },
            "time": "2021-02-04T16:20:16+00:00"
        },
        {
            "name": "matomo/device-detector",
            "version": "4.2.3",
            "source": {
                "type": "git",
                "url": "https://github.com/matomo-org/device-detector.git",
                "reference": "d879f07496d6e6ee89cef5bcd925383d9b0c2cc0"
            },
            "dist": {
                "type": "zip",
                "url": "https://api.github.com/repos/matomo-org/device-detector/zipball/d879f07496d6e6ee89cef5bcd925383d9b0c2cc0",
                "reference": "d879f07496d6e6ee89cef5bcd925383d9b0c2cc0",
                "shasum": ""
            },
            "require": {
                "mustangostang/spyc": "*",
                "php": ">=7.2"
            },
            "replace": {
                "piwik/device-detector": "self.version"
            },
            "require-dev": {
                "matthiasmullie/scrapbook": "^1.4.7",
                "mayflower/mo4-coding-standard": "dev-master#275cb9d",
                "phpstan/phpstan": "^0.12.52",
                "phpunit/phpunit": "^8.5.8",
                "psr/cache": "^1.0.1",
                "psr/simple-cache": "^1.0.1",
                "symfony/yaml": "^5.1.7"
            },
            "suggest": {
                "doctrine/cache": "Can directly be used for caching purpose",
                "ext-yaml": "Necessary for using the Pecl YAML parser"
            },
            "type": "library",
            "autoload": {
                "psr-4": {
                    "DeviceDetector\\": ""
                },
                "exclude-from-classmap": [
                    "Tests/"
                ]
            },
            "notification-url": "https://packagist.org/downloads/",
            "license": [
                "LGPL-3.0-or-later"
            ],
            "authors": [
                {
                    "name": "The Matomo Team",
                    "email": "hello@matomo.org",
                    "homepage": "https://matomo.org/team/"
                }
            ],
            "description": "The Universal Device Detection library, that parses User Agents and detects devices (desktop, tablet, mobile, tv, cars, console, etc.), clients (browsers, media players, mobile apps, feed readers, libraries, etc), operating systems, devices, brands and models.",
            "homepage": "https://matomo.org",
            "keywords": [
                "devicedetection",
                "parser",
                "useragent"
            ],
            "support": {
                "forum": "https://forum.matomo.org/",
                "issues": "https://github.com/matomo-org/device-detector/issues",
                "source": "https://github.com/matomo-org/matomo",
                "wiki": "https://dev.matomo.org/"
            },
            "time": "2021-05-12T14:14:25+00:00"
        },
        {
            "name": "mongodb/mongodb",
            "version": "1.8.0",
            "source": {
                "type": "git",
                "url": "https://github.com/mongodb/mongo-php-library.git",
                "reference": "953dbc19443aa9314c44b7217a16873347e6840d"
            },
            "dist": {
                "type": "zip",
                "url": "https://api.github.com/repos/mongodb/mongo-php-library/zipball/953dbc19443aa9314c44b7217a16873347e6840d",
                "reference": "953dbc19443aa9314c44b7217a16873347e6840d",
                "shasum": ""
            },
            "require": {
                "ext-hash": "*",
                "ext-json": "*",
                "ext-mongodb": "^1.8.1",
                "jean85/pretty-package-versions": "^1.2",
                "php": "^7.0 || ^8.0",
                "symfony/polyfill-php80": "^1.19"
            },
            "require-dev": {
                "squizlabs/php_codesniffer": "^3.5, <3.5.5",
                "symfony/phpunit-bridge": "5.x-dev"
            },
            "type": "library",
            "extra": {
                "branch-alias": {
                    "dev-master": "1.8.x-dev"
                }
            },
            "autoload": {
                "psr-4": {
                    "MongoDB\\": "src/"
                },
                "files": [
                    "src/functions.php"
                ]
            },
            "notification-url": "https://packagist.org/downloads/",
            "license": [
                "Apache-2.0"
            ],
            "authors": [
                {
                    "name": "Andreas Braun",
                    "email": "andreas.braun@mongodb.com"
                },
                {
                    "name": "Jeremy Mikola",
                    "email": "jmikola@gmail.com"
                }
            ],
            "description": "MongoDB driver library",
            "homepage": "https://jira.mongodb.org/browse/PHPLIB",
            "keywords": [
                "database",
                "driver",
                "mongodb",
                "persistence"
            ],
            "support": {
                "issues": "https://github.com/mongodb/mongo-php-library/issues",
                "source": "https://github.com/mongodb/mongo-php-library/tree/1.8.0"
            },
            "time": "2020-11-25T12:26:02+00:00"
        },
        {
            "name": "mustangostang/spyc",
            "version": "0.6.3",
            "source": {
                "type": "git",
                "url": "git@github.com:mustangostang/spyc.git",
                "reference": "4627c838b16550b666d15aeae1e5289dd5b77da0"
            },
            "dist": {
                "type": "zip",
                "url": "https://api.github.com/repos/mustangostang/spyc/zipball/4627c838b16550b666d15aeae1e5289dd5b77da0",
                "reference": "4627c838b16550b666d15aeae1e5289dd5b77da0",
                "shasum": ""
            },
            "require": {
                "php": ">=5.3.1"
            },
            "require-dev": {
                "phpunit/phpunit": "4.3.*@dev"
            },
            "type": "library",
            "extra": {
                "branch-alias": {
                    "dev-master": "0.5.x-dev"
                }
            },
            "autoload": {
                "files": [
                    "Spyc.php"
                ]
            },
            "notification-url": "https://packagist.org/downloads/",
            "license": [
                "MIT"
            ],
            "authors": [
                {
                    "name": "mustangostang",
                    "email": "vlad.andersen@gmail.com"
                }
            ],
            "description": "A simple YAML loader/dumper class for PHP",
            "homepage": "https://github.com/mustangostang/spyc/",
            "keywords": [
                "spyc",
                "yaml",
                "yml"
            ],
            "time": "2019-09-10T13:16:29+00:00"
        },
        {
            "name": "phpmailer/phpmailer",
            "version": "v6.5.0",
            "source": {
                "type": "git",
                "url": "https://github.com/PHPMailer/PHPMailer.git",
                "reference": "a5b5c43e50b7fba655f793ad27303cd74c57363c"
            },
            "dist": {
                "type": "zip",
                "url": "https://api.github.com/repos/PHPMailer/PHPMailer/zipball/a5b5c43e50b7fba655f793ad27303cd74c57363c",
                "reference": "a5b5c43e50b7fba655f793ad27303cd74c57363c",
                "shasum": ""
            },
            "require": {
                "ext-ctype": "*",
                "ext-filter": "*",
                "ext-hash": "*",
                "php": ">=5.5.0"
            },
            "require-dev": {
                "dealerdirect/phpcodesniffer-composer-installer": "^0.7.0",
                "doctrine/annotations": "^1.2",
                "phpcompatibility/php-compatibility": "^9.3.5",
                "roave/security-advisories": "dev-latest",
                "squizlabs/php_codesniffer": "^3.5.6",
                "yoast/phpunit-polyfills": "^0.2.0"
            },
            "suggest": {
                "ext-mbstring": "Needed to send email in multibyte encoding charset or decode encoded addresses",
                "hayageek/oauth2-yahoo": "Needed for Yahoo XOAUTH2 authentication",
                "league/oauth2-google": "Needed for Google XOAUTH2 authentication",
                "psr/log": "For optional PSR-3 debug logging",
                "stevenmaguire/oauth2-microsoft": "Needed for Microsoft XOAUTH2 authentication",
                "symfony/polyfill-mbstring": "To support UTF-8 if the Mbstring PHP extension is not enabled (^1.2)"
            },
            "type": "library",
            "autoload": {
                "psr-4": {
                    "PHPMailer\\PHPMailer\\": "src/"
                }
            },
            "notification-url": "https://packagist.org/downloads/",
            "license": [
                "LGPL-2.1-only"
            ],
            "authors": [
                {
                    "name": "Marcus Bointon",
                    "email": "phpmailer@synchromedia.co.uk"
                },
                {
                    "name": "Jim Jagielski",
                    "email": "jimjag@gmail.com"
                },
                {
                    "name": "Andy Prevost",
                    "email": "codeworxtech@users.sourceforge.net"
                },
                {
                    "name": "Brent R. Matzelle"
                }
            ],
            "description": "PHPMailer is a full-featured email creation and transfer class for PHP",
            "support": {
                "issues": "https://github.com/PHPMailer/PHPMailer/issues",
                "source": "https://github.com/PHPMailer/PHPMailer/tree/v6.5.0"
            },
            "funding": [
                {
                    "url": "https://github.com/Synchro",
                    "type": "github"
                }
            ],
            "time": "2021-06-16T14:33:43+00:00"
        },
        {
            "name": "psr/http-client",
            "version": "1.0.1",
            "source": {
                "type": "git",
                "url": "https://github.com/php-fig/http-client.git",
                "reference": "2dfb5f6c5eff0e91e20e913f8c5452ed95b86621"
            },
            "dist": {
                "type": "zip",
                "url": "https://api.github.com/repos/php-fig/http-client/zipball/2dfb5f6c5eff0e91e20e913f8c5452ed95b86621",
                "reference": "2dfb5f6c5eff0e91e20e913f8c5452ed95b86621",
                "shasum": ""
            },
            "require": {
                "php": "^7.0 || ^8.0",
                "psr/http-message": "^1.0"
            },
            "type": "library",
            "extra": {
                "branch-alias": {
                    "dev-master": "1.0.x-dev"
                }
            },
            "autoload": {
                "psr-4": {
                    "Psr\\Http\\Client\\": "src/"
                }
            },
            "notification-url": "https://packagist.org/downloads/",
            "license": [
                "MIT"
            ],
            "authors": [
                {
                    "name": "PHP-FIG",
                    "homepage": "http://www.php-fig.org/"
                }
            ],
            "description": "Common interface for HTTP clients",
            "homepage": "https://github.com/php-fig/http-client",
            "keywords": [
                "http",
                "http-client",
                "psr",
                "psr-18"
            ],
            "support": {
                "source": "https://github.com/php-fig/http-client/tree/master"
            },
            "time": "2020-06-29T06:28:15+00:00"
        },
        {
            "name": "psr/http-factory",
            "version": "1.0.1",
            "source": {
                "type": "git",
                "url": "https://github.com/php-fig/http-factory.git",
                "reference": "12ac7fcd07e5b077433f5f2bee95b3a771bf61be"
            },
            "dist": {
                "type": "zip",
                "url": "https://api.github.com/repos/php-fig/http-factory/zipball/12ac7fcd07e5b077433f5f2bee95b3a771bf61be",
                "reference": "12ac7fcd07e5b077433f5f2bee95b3a771bf61be",
                "shasum": ""
            },
            "require": {
                "php": ">=7.0.0",
                "psr/http-message": "^1.0"
            },
            "type": "library",
            "extra": {
                "branch-alias": {
                    "dev-master": "1.0.x-dev"
                }
            },
            "autoload": {
                "psr-4": {
                    "Psr\\Http\\Message\\": "src/"
                }
            },
            "notification-url": "https://packagist.org/downloads/",
            "license": [
                "MIT"
            ],
            "authors": [
                {
                    "name": "PHP-FIG",
                    "homepage": "http://www.php-fig.org/"
                }
            ],
            "description": "Common interfaces for PSR-7 HTTP message factories",
            "keywords": [
                "factory",
                "http",
                "message",
                "psr",
                "psr-17",
                "psr-7",
                "request",
                "response"
            ],
            "support": {
                "source": "https://github.com/php-fig/http-factory/tree/master"
            },
            "time": "2019-04-30T12:38:16+00:00"
        },
        {
            "name": "psr/http-message",
            "version": "1.0.1",
            "source": {
                "type": "git",
                "url": "https://github.com/php-fig/http-message.git",
                "reference": "f6561bf28d520154e4b0ec72be95418abe6d9363"
            },
            "dist": {
                "type": "zip",
                "url": "https://api.github.com/repos/php-fig/http-message/zipball/f6561bf28d520154e4b0ec72be95418abe6d9363",
                "reference": "f6561bf28d520154e4b0ec72be95418abe6d9363",
                "shasum": ""
            },
            "require": {
                "php": ">=5.3.0"
            },
            "type": "library",
            "extra": {
                "branch-alias": {
                    "dev-master": "1.0.x-dev"
                }
            },
            "autoload": {
                "psr-4": {
                    "Psr\\Http\\Message\\": "src/"
                }
            },
            "notification-url": "https://packagist.org/downloads/",
            "license": [
                "MIT"
            ],
            "authors": [
                {
                    "name": "PHP-FIG",
                    "homepage": "http://www.php-fig.org/"
                }
            ],
            "description": "Common interface for HTTP messages",
            "homepage": "https://github.com/php-fig/http-message",
            "keywords": [
                "http",
                "http-message",
                "psr",
                "psr-7",
                "request",
                "response"
            ],
            "support": {
                "source": "https://github.com/php-fig/http-message/tree/master"
            },
            "time": "2016-08-06T14:39:51+00:00"
        },
        {
            "name": "psr/log",
            "version": "1.1.4",
            "source": {
                "type": "git",
                "url": "https://github.com/php-fig/log.git",
                "reference": "d49695b909c3b7628b6289db5479a1c204601f11"
            },
            "dist": {
                "type": "zip",
                "url": "https://api.github.com/repos/php-fig/log/zipball/d49695b909c3b7628b6289db5479a1c204601f11",
                "reference": "d49695b909c3b7628b6289db5479a1c204601f11",
                "shasum": ""
            },
            "require": {
                "php": ">=5.3.0"
            },
            "type": "library",
            "extra": {
                "branch-alias": {
                    "dev-master": "1.1.x-dev"
                }
            },
            "autoload": {
                "psr-4": {
                    "Psr\\Log\\": "Psr/Log/"
                }
            },
            "notification-url": "https://packagist.org/downloads/",
            "license": [
                "MIT"
            ],
            "authors": [
                {
                    "name": "PHP-FIG",
                    "homepage": "https://www.php-fig.org/"
                }
            ],
            "description": "Common interface for logging libraries",
            "homepage": "https://github.com/php-fig/log",
            "keywords": [
                "log",
                "psr",
                "psr-3"
            ],
            "support": {
                "source": "https://github.com/php-fig/log/tree/1.1.4"
            },
            "time": "2021-05-03T11:20:27+00:00"
        },
        {
            "name": "ralouphie/getallheaders",
            "version": "3.0.3",
            "source": {
                "type": "git",
                "url": "https://github.com/ralouphie/getallheaders.git",
                "reference": "120b605dfeb996808c31b6477290a714d356e822"
            },
            "dist": {
                "type": "zip",
                "url": "https://api.github.com/repos/ralouphie/getallheaders/zipball/120b605dfeb996808c31b6477290a714d356e822",
                "reference": "120b605dfeb996808c31b6477290a714d356e822",
                "shasum": ""
            },
            "require": {
                "php": ">=5.6"
            },
            "require-dev": {
                "php-coveralls/php-coveralls": "^2.1",
                "phpunit/phpunit": "^5 || ^6.5"
            },
            "type": "library",
            "autoload": {
                "files": [
                    "src/getallheaders.php"
                ]
            },
            "notification-url": "https://packagist.org/downloads/",
            "license": [
                "MIT"
            ],
            "authors": [
                {
                    "name": "Ralph Khattar",
                    "email": "ralph.khattar@gmail.com"
                }
            ],
            "description": "A polyfill for getallheaders.",
            "support": {
                "issues": "https://github.com/ralouphie/getallheaders/issues",
                "source": "https://github.com/ralouphie/getallheaders/tree/develop"
            },
            "time": "2019-03-08T08:55:37+00:00"
        },
        {
            "name": "resque/php-resque",
            "version": "v1.3.6",
            "source": {
                "type": "git",
                "url": "https://github.com/resque/php-resque.git",
                "reference": "fe41c04763699b1318d97ed14cc78583e9380161"
            },
            "dist": {
                "type": "zip",
                "url": "https://api.github.com/repos/resque/php-resque/zipball/fe41c04763699b1318d97ed14cc78583e9380161",
                "reference": "fe41c04763699b1318d97ed14cc78583e9380161",
                "shasum": ""
            },
            "require": {
                "colinmollenhour/credis": "~1.7",
                "php": ">=5.6.0",
                "psr/log": "~1.0"
            },
            "require-dev": {
                "phpunit/phpunit": "^5.7"
            },
            "suggest": {
                "ext-pcntl": "REQUIRED for forking processes on platforms that support it (so anything but Windows).",
                "ext-proctitle": "Allows php-resque to rename the title of UNIX processes to show the status of a worker.",
                "ext-redis": "Native PHP extension for Redis connectivity. Credis will automatically utilize when available."
            },
            "bin": [
                "bin/resque",
                "bin/resque-scheduler"
            ],
            "type": "library",
            "extra": {
                "branch-alias": {
                    "dev-master": "1.0-dev"
                }
            },
            "autoload": {
                "psr-0": {
                    "Resque": "lib",
                    "ResqueScheduler": "lib"
                }
            },
            "notification-url": "https://packagist.org/downloads/",
            "license": [
                "MIT"
            ],
            "authors": [
                {
                    "name": "Dan Hunsaker",
                    "email": "danhunsaker+resque@gmail.com",
                    "role": "Maintainer"
                },
                {
                    "name": "Rajib Ahmed",
                    "homepage": "https://github.com/rajibahmed",
                    "role": "Maintainer"
                },
                {
                    "name": "Steve Klabnik",
                    "email": "steve@steveklabnik.com",
                    "role": "Maintainer"
                },
                {
                    "name": "Chris Boulton",
                    "email": "chris@bigcommerce.com",
                    "role": "Creator"
                }
            ],
            "description": "Redis backed library for creating background jobs and processing them later. Based on resque for Ruby.",
            "homepage": "http://www.github.com/resque/php-resque/",
            "keywords": [
                "background",
                "job",
                "redis",
                "resque"
            ],
            "support": {
                "issues": "https://github.com/resque/php-resque/issues",
                "source": "https://github.com/resque/php-resque/tree/v1.3.6"
            },
            "time": "2020-04-16T16:39:50+00:00"
        },
        {
            "name": "slickdeals/statsd",
            "version": "3.1.0",
            "source": {
                "type": "git",
                "url": "https://github.com/Slickdeals/statsd-php.git",
                "reference": "225588a0a079e145359049f6e5e23eedb1b4c17f"
            },
            "dist": {
                "type": "zip",
                "url": "https://api.github.com/repos/Slickdeals/statsd-php/zipball/225588a0a079e145359049f6e5e23eedb1b4c17f",
                "reference": "225588a0a079e145359049f6e5e23eedb1b4c17f",
                "shasum": ""
            },
            "require": {
                "php": ">= 7.3 || ^8"
            },
            "replace": {
                "domnikl/statsd": "self.version"
            },
            "require-dev": {
                "friendsofphp/php-cs-fixer": "^3.0",
                "phpunit/phpunit": "^9",
                "vimeo/psalm": "^4.6"
            },
            "type": "library",
            "autoload": {
                "psr-4": {
                    "Domnikl\\Statsd\\": "src/"
                }
            },
            "notification-url": "https://packagist.org/downloads/",
            "license": [
                "MIT"
            ],
            "authors": [
                {
                    "name": "Dominik Liebler",
                    "email": "liebler.dominik@gmail.com"
                }
            ],
            "description": "a PHP client for statsd",
            "homepage": "https://github.com/Slickdeals/statsd-php",
            "keywords": [
                "Metrics",
                "monitoring",
                "statistics",
                "statsd",
                "udp"
            ],
            "support": {
                "issues": "https://github.com/Slickdeals/statsd-php/issues",
                "source": "https://github.com/Slickdeals/statsd-php/tree/3.1.0"
            },
            "time": "2021-06-04T20:33:46+00:00"
        },
        {
            "name": "symfony/polyfill-ctype",
            "version": "v1.23.0",
            "source": {
                "type": "git",
                "url": "https://github.com/symfony/polyfill-ctype.git",
                "reference": "46cd95797e9df938fdd2b03693b5fca5e64b01ce"
            },
            "dist": {
                "type": "zip",
                "url": "https://api.github.com/repos/symfony/polyfill-ctype/zipball/46cd95797e9df938fdd2b03693b5fca5e64b01ce",
                "reference": "46cd95797e9df938fdd2b03693b5fca5e64b01ce",
                "shasum": ""
            },
            "require": {
                "php": ">=7.1"
            },
            "suggest": {
                "ext-ctype": "For best performance"
            },
            "type": "library",
            "extra": {
                "branch-alias": {
                    "dev-main": "1.23-dev"
                },
                "thanks": {
                    "name": "symfony/polyfill",
                    "url": "https://github.com/symfony/polyfill"
                }
            },
            "autoload": {
                "psr-4": {
                    "Symfony\\Polyfill\\Ctype\\": ""
                },
                "files": [
                    "bootstrap.php"
                ]
            },
            "notification-url": "https://packagist.org/downloads/",
            "license": [
                "MIT"
            ],
            "authors": [
                {
                    "name": "Gert de Pagter",
                    "email": "BackEndTea@gmail.com"
                },
                {
                    "name": "Symfony Community",
                    "homepage": "https://symfony.com/contributors"
                }
            ],
            "description": "Symfony polyfill for ctype functions",
            "homepage": "https://symfony.com",
            "keywords": [
                "compatibility",
                "ctype",
                "polyfill",
                "portable"
            ],
            "support": {
                "source": "https://github.com/symfony/polyfill-ctype/tree/v1.23.0"
            },
            "funding": [
                {
                    "url": "https://symfony.com/sponsor",
                    "type": "custom"
                },
                {
                    "url": "https://github.com/fabpot",
                    "type": "github"
                },
                {
                    "url": "https://tidelift.com/funding/github/packagist/symfony/symfony",
                    "type": "tidelift"
                }
            ],
            "time": "2021-02-19T12:13:01+00:00"
        },
        {
            "name": "symfony/polyfill-php80",
            "version": "v1.23.1",
            "source": {
                "type": "git",
                "url": "https://github.com/symfony/polyfill-php80.git",
                "reference": "1100343ed1a92e3a38f9ae122fc0eb21602547be"
            },
            "dist": {
                "type": "zip",
                "url": "https://api.github.com/repos/symfony/polyfill-php80/zipball/1100343ed1a92e3a38f9ae122fc0eb21602547be",
                "reference": "1100343ed1a92e3a38f9ae122fc0eb21602547be",
                "shasum": ""
            },
            "require": {
                "php": ">=7.1"
            },
            "type": "library",
            "extra": {
                "branch-alias": {
                    "dev-main": "1.23-dev"
                },
                "thanks": {
                    "name": "symfony/polyfill",
                    "url": "https://github.com/symfony/polyfill"
                }
            },
            "autoload": {
                "psr-4": {
                    "Symfony\\Polyfill\\Php80\\": ""
                },
                "files": [
                    "bootstrap.php"
                ],
                "classmap": [
                    "Resources/stubs"
                ]
            },
            "notification-url": "https://packagist.org/downloads/",
            "license": [
                "MIT"
            ],
            "authors": [
                {
                    "name": "Ion Bazan",
                    "email": "ion.bazan@gmail.com"
                },
                {
                    "name": "Nicolas Grekas",
                    "email": "p@tchwork.com"
                },
                {
                    "name": "Symfony Community",
                    "homepage": "https://symfony.com/contributors"
                }
            ],
            "description": "Symfony polyfill backporting some PHP 8.0+ features to lower PHP versions",
            "homepage": "https://symfony.com",
            "keywords": [
                "compatibility",
                "polyfill",
                "portable",
                "shim"
            ],
            "support": {
                "source": "https://github.com/symfony/polyfill-php80/tree/v1.23.1"
            },
            "funding": [
                {
                    "url": "https://symfony.com/sponsor",
                    "type": "custom"
                },
                {
                    "url": "https://github.com/fabpot",
                    "type": "github"
                },
                {
                    "url": "https://tidelift.com/funding/github/packagist/symfony/symfony",
                    "type": "tidelift"
                }
            ],
            "time": "2021-07-28T13:41:28+00:00"
        },
        {
            "name": "utopia-php/abuse",
            "version": "0.6.0",
            "source": {
                "type": "git",
                "url": "https://github.com/utopia-php/abuse.git",
                "reference": "f568f97467eca66450af6fba18038ddeb8e8d05a"
            },
            "dist": {
                "type": "zip",
                "url": "https://api.github.com/repos/utopia-php/abuse/zipball/f568f97467eca66450af6fba18038ddeb8e8d05a",
                "reference": "f568f97467eca66450af6fba18038ddeb8e8d05a",
                "shasum": ""
            },
            "require": {
                "ext-pdo": "*",
                "php": ">=7.4",
                "utopia-php/database": "0.5.*"
            },
            "require-dev": {
                "phpunit/phpunit": "^9.4",
                "vimeo/psalm": "4.0.1"
            },
            "type": "library",
            "autoload": {
                "psr-4": {
                    "Utopia\\Abuse\\": "src/Abuse"
                }
            },
            "notification-url": "https://packagist.org/downloads/",
            "license": [
                "MIT"
            ],
            "authors": [
                {
                    "name": "Eldad Fux",
                    "email": "eldad@appwrite.io"
                }
            ],
            "description": "A simple abuse library to manage application usage limits",
            "keywords": [
                "Abuse",
                "framework",
                "php",
                "upf",
                "utopia"
            ],
            "support": {
                "issues": "https://github.com/utopia-php/abuse/issues",
                "source": "https://github.com/utopia-php/abuse/tree/0.6.0"
            },
            "time": "2021-08-01T11:16:50+00:00"
        },
        {
            "name": "utopia-php/analytics",
            "version": "0.2.0",
            "source": {
                "type": "git",
                "url": "https://github.com/utopia-php/analytics.git",
                "reference": "adfc2d057a7f6ab618a77c8a20ed3e35485ff416"
            },
            "dist": {
                "type": "zip",
                "url": "https://api.github.com/repos/utopia-php/analytics/zipball/adfc2d057a7f6ab618a77c8a20ed3e35485ff416",
                "reference": "adfc2d057a7f6ab618a77c8a20ed3e35485ff416",
                "shasum": ""
            },
            "require": {
                "php": ">=7.4"
            },
            "require-dev": {
                "phpunit/phpunit": "^9.3",
                "vimeo/psalm": "4.0.1"
            },
            "type": "library",
            "autoload": {
                "psr-4": {
                    "Utopia\\Analytics\\": "src/Analytics"
                }
            },
            "notification-url": "https://packagist.org/downloads/",
            "license": [
                "MIT"
            ],
            "authors": [
                {
                    "name": "Eldad Fux",
                    "email": "eldad@appwrite.io"
                },
                {
                    "name": "Torsten Dittmann",
                    "email": "torsten@appwrite.io"
                }
            ],
            "description": "A simple library to track events & users.",
            "keywords": [
                "analytics",
                "framework",
                "php",
                "upf",
                "utopia"
            ],
            "support": {
                "issues": "https://github.com/utopia-php/analytics/issues",
                "source": "https://github.com/utopia-php/analytics/tree/0.2.0"
            },
            "time": "2021-03-23T21:33:07+00:00"
        },
        {
            "name": "utopia-php/audit",
            "version": "0.6.0",
            "source": {
                "type": "git",
                "url": "https://github.com/utopia-php/audit.git",
                "reference": "f81bbe0bf64d74c9668ca7ab90d0b6eb3df4d47e"
            },
            "dist": {
                "type": "zip",
                "url": "https://api.github.com/repos/utopia-php/audit/zipball/f81bbe0bf64d74c9668ca7ab90d0b6eb3df4d47e",
                "reference": "f81bbe0bf64d74c9668ca7ab90d0b6eb3df4d47e",
                "shasum": ""
            },
            "require": {
                "ext-pdo": "*",
                "php": ">=7.4",
                "utopia-php/database": "0.5.*"
            },
            "require-dev": {
                "phpunit/phpunit": "^9.3",
                "vimeo/psalm": "4.0.1"
            },
            "type": "library",
            "autoload": {
                "psr-4": {
                    "Utopia\\Audit\\": "src/Audit"
                }
            },
            "notification-url": "https://packagist.org/downloads/",
            "license": [
                "MIT"
            ],
            "authors": [
                {
                    "name": "Eldad Fux",
                    "email": "eldad@appwrite.io"
                }
            ],
            "description": "A simple audit library to manage application users logs",
            "keywords": [
                "Audit",
                "framework",
                "php",
                "upf",
                "utopia"
            ],
            "support": {
                "issues": "https://github.com/utopia-php/audit/issues",
                "source": "https://github.com/utopia-php/audit/tree/0.6.0"
            },
            "time": "2021-08-01T11:14:31+00:00"
        },
        {
            "name": "utopia-php/cache",
            "version": "0.4.1",
            "source": {
                "type": "git",
                "url": "https://github.com/utopia-php/cache.git",
                "reference": "8c48eff73219c8c1ac2807909f0a38f3480c8938"
            },
            "dist": {
                "type": "zip",
                "url": "https://api.github.com/repos/utopia-php/cache/zipball/8c48eff73219c8c1ac2807909f0a38f3480c8938",
                "reference": "8c48eff73219c8c1ac2807909f0a38f3480c8938",
                "shasum": ""
            },
            "require": {
                "ext-json": "*",
                "ext-redis": "*",
                "php": ">=7.4"
            },
            "require-dev": {
                "phpunit/phpunit": "^9.3",
                "vimeo/psalm": "4.0.1"
            },
            "type": "library",
            "autoload": {
                "psr-4": {
                    "Utopia\\Cache\\": "src/Cache"
                }
            },
            "notification-url": "https://packagist.org/downloads/",
            "license": [
                "MIT"
            ],
            "authors": [
                {
                    "name": "Eldad Fux",
                    "email": "eldad@appwrite.io"
                }
            ],
            "description": "A simple cache library to manage application cache storing, loading and purging",
            "keywords": [
                "cache",
                "framework",
                "php",
                "upf",
                "utopia"
            ],
            "support": {
                "issues": "https://github.com/utopia-php/cache/issues",
                "source": "https://github.com/utopia-php/cache/tree/0.4.1"
            },
            "time": "2021-04-29T18:41:43+00:00"
        },
        {
            "name": "utopia-php/cli",
            "version": "0.11.0",
            "source": {
                "type": "git",
                "url": "https://github.com/utopia-php/cli.git",
                "reference": "c7a6908a8dbe9234b8b2c954e5487d34cb079af6"
            },
            "dist": {
                "type": "zip",
                "url": "https://api.github.com/repos/utopia-php/cli/zipball/c7a6908a8dbe9234b8b2c954e5487d34cb079af6",
                "reference": "c7a6908a8dbe9234b8b2c954e5487d34cb079af6",
                "shasum": ""
            },
            "require": {
                "php": ">=7.4",
                "utopia-php/framework": "0.*.*"
            },
            "require-dev": {
                "phpunit/phpunit": "^9.3",
                "vimeo/psalm": "4.0.1"
            },
            "type": "library",
            "autoload": {
                "psr-4": {
                    "Utopia\\CLI\\": "src/CLI"
                }
            },
            "notification-url": "https://packagist.org/downloads/",
            "license": [
                "MIT"
            ],
            "authors": [
                {
                    "name": "Eldad Fux",
                    "email": "eldad@appwrite.io"
                }
            ],
            "description": "A simple CLI library to manage command line applications",
            "keywords": [
                "cli",
                "command line",
                "framework",
                "php",
                "upf",
                "utopia"
            ],
            "support": {
                "issues": "https://github.com/utopia-php/cli/issues",
                "source": "https://github.com/utopia-php/cli/tree/0.11.0"
            },
            "time": "2021-04-16T15:16:08+00:00"
        },
        {
            "name": "utopia-php/config",
            "version": "0.2.2",
            "source": {
                "type": "git",
                "url": "https://github.com/utopia-php/config.git",
                "reference": "a3d7bc0312d7150d5e04b1362dc34b2b136908cc"
            },
            "dist": {
                "type": "zip",
                "url": "https://api.github.com/repos/utopia-php/config/zipball/a3d7bc0312d7150d5e04b1362dc34b2b136908cc",
                "reference": "a3d7bc0312d7150d5e04b1362dc34b2b136908cc",
                "shasum": ""
            },
            "require": {
                "php": ">=7.3"
            },
            "require-dev": {
                "phpunit/phpunit": "^9.3",
                "vimeo/psalm": "4.0.1"
            },
            "type": "library",
            "autoload": {
                "psr-4": {
                    "Utopia\\Config\\": "src/Config"
                }
            },
            "notification-url": "https://packagist.org/downloads/",
            "license": [
                "MIT"
            ],
            "authors": [
                {
                    "name": "Eldad Fux",
                    "email": "eldad@appwrite.io"
                }
            ],
            "description": "A simple Config library to managing application config variables",
            "keywords": [
                "config",
                "framework",
                "php",
                "upf",
                "utopia"
            ],
            "support": {
                "issues": "https://github.com/utopia-php/config/issues",
                "source": "https://github.com/utopia-php/config/tree/0.2.2"
            },
            "time": "2020-10-24T09:49:09+00:00"
        },
        {
            "name": "utopia-php/database",
            "version": "0.5.0",
            "source": {
                "type": "git",
                "url": "https://github.com/utopia-php/database.git",
                "reference": "e050e51060df72eff3af9fc24fc95a41ca9a2096"
            },
            "dist": {
                "type": "zip",
                "url": "https://api.github.com/repos/utopia-php/database/zipball/e050e51060df72eff3af9fc24fc95a41ca9a2096",
                "reference": "e050e51060df72eff3af9fc24fc95a41ca9a2096",
                "shasum": ""
            },
            "require": {
                "ext-mongodb": "*",
                "ext-pdo": "*",
                "ext-redis": "*",
                "mongodb/mongodb": "1.8.0",
                "php": ">=7.1",
                "utopia-php/cache": "0.4.*",
                "utopia-php/framework": "0.*.*"
            },
            "require-dev": {
                "fakerphp/faker": "^1.14",
                "phpunit/phpunit": "^9.4",
                "utopia-php/cli": "^0.11.0",
                "vimeo/psalm": "4.0.1"
            },
            "type": "library",
            "autoload": {
                "psr-4": {
                    "Utopia\\Database\\": "src/Database"
                }
            },
            "notification-url": "https://packagist.org/downloads/",
            "license": [
                "MIT"
            ],
            "authors": [
                {
                    "name": "Eldad Fux",
                    "email": "eldad@appwrite.io"
                },
                {
                    "name": "Brandon Leckemby",
                    "email": "brandon@appwrite.io"
                }
            ],
            "description": "A simple library to manage application persistency using multiple database adapters",
            "keywords": [
                "database",
                "framework",
                "php",
                "upf",
                "utopia"
            ],
            "support": {
                "issues": "https://github.com/utopia-php/database/issues",
                "source": "https://github.com/utopia-php/database/tree/0.5.0"
            },
            "time": "2021-07-03T16:49:44+00:00"
        },
        {
            "name": "utopia-php/domains",
            "version": "v1.1.0",
            "source": {
                "type": "git",
                "url": "https://github.com/utopia-php/domains.git",
                "reference": "1665e1d9932afa3be63b5c1e0dcfe01fe77d8e73"
            },
            "dist": {
                "type": "zip",
                "url": "https://api.github.com/repos/utopia-php/domains/zipball/1665e1d9932afa3be63b5c1e0dcfe01fe77d8e73",
                "reference": "1665e1d9932afa3be63b5c1e0dcfe01fe77d8e73",
                "shasum": ""
            },
            "require": {
                "php": ">=7.1"
            },
            "require-dev": {
                "phpunit/phpunit": "^7.0"
            },
            "type": "library",
            "autoload": {
                "psr-4": {
                    "Utopia\\Domains\\": "src/Domains"
                }
            },
            "notification-url": "https://packagist.org/downloads/",
            "license": [
                "MIT"
            ],
            "authors": [
                {
                    "name": "Eldad Fux",
                    "email": "eldad@appwrite.io"
                }
            ],
            "description": "Utopia Domains library is simple and lite library for parsing web domains. This library is aiming to be as simple and easy to learn and use.",
            "keywords": [
                "domains",
                "framework",
                "icann",
                "php",
                "public suffix",
                "tld",
                "tld extract",
                "upf",
                "utopia"
            ],
            "support": {
                "issues": "https://github.com/utopia-php/domains/issues",
                "source": "https://github.com/utopia-php/domains/tree/master"
            },
            "time": "2020-02-23T07:40:02+00:00"
        },
        {
            "name": "utopia-php/framework",
            "version": "0.16.2",
            "source": {
                "type": "git",
                "url": "https://github.com/utopia-php/framework.git",
                "reference": "df02354a670df366b92e2e927fbf128be9a8e64e"
            },
            "dist": {
                "type": "zip",
                "url": "https://api.github.com/repos/utopia-php/framework/zipball/df02354a670df366b92e2e927fbf128be9a8e64e",
                "reference": "df02354a670df366b92e2e927fbf128be9a8e64e",
                "shasum": ""
            },
            "require": {
                "php": ">=7.3.0"
            },
            "require-dev": {
                "phpunit/phpunit": "^9.4",
                "vimeo/psalm": "4.0.1"
            },
            "type": "library",
            "autoload": {
                "psr-4": {
                    "Utopia\\": "src/"
                }
            },
            "notification-url": "https://packagist.org/downloads/",
            "license": [
                "MIT"
            ],
            "authors": [
                {
                    "name": "Eldad Fux",
                    "email": "eldad@appwrite.io"
                }
            ],
            "description": "A simple, light and advanced PHP framework",
            "keywords": [
                "framework",
                "php",
                "upf"
            ],
            "support": {
                "issues": "https://github.com/utopia-php/framework/issues",
                "source": "https://github.com/utopia-php/framework/tree/0.16.2"
            },
            "time": "2021-07-20T10:24:56+00:00"
        },
        {
            "name": "utopia-php/image",
            "version": "0.5.0",
            "source": {
                "type": "git",
                "url": "https://github.com/utopia-php/image.git",
                "reference": "5b4ac25e70a95fa10b39c129b742ac66748d40b8"
            },
            "dist": {
                "type": "zip",
                "url": "https://api.github.com/repos/utopia-php/image/zipball/5b4ac25e70a95fa10b39c129b742ac66748d40b8",
                "reference": "5b4ac25e70a95fa10b39c129b742ac66748d40b8",
                "shasum": ""
            },
            "require": {
                "chillerlan/php-qrcode": "4.3.0",
                "ext-imagick": "*",
                "php": ">=7.4"
            },
            "require-dev": {
                "phpunit/phpunit": "^9.3",
                "vimeo/psalm": "4.0.1"
            },
            "type": "library",
            "autoload": {
                "psr-4": {
                    "Utopia\\Image\\": "src/Image"
                }
            },
            "notification-url": "https://packagist.org/downloads/",
            "license": [
                "MIT"
            ],
            "authors": [
                {
                    "name": "Eldad Fux",
                    "email": "eldad@appwrite.io"
                }
            ],
            "description": "A simple Image manipulation library",
            "keywords": [
                "framework",
                "image",
                "php",
                "upf",
                "utopia"
            ],
            "support": {
                "issues": "https://github.com/utopia-php/image/issues",
                "source": "https://github.com/utopia-php/image/tree/0.5.0"
            },
            "time": "2021-06-25T03:40:03+00:00"
        },
        {
            "name": "utopia-php/locale",
            "version": "0.3.3",
            "source": {
                "type": "git",
                "url": "https://github.com/utopia-php/locale.git",
                "reference": "5b5b22aab786d6e66eb3b9d546b7e606deae68e4"
            },
            "dist": {
                "type": "zip",
                "url": "https://api.github.com/repos/utopia-php/locale/zipball/5b5b22aab786d6e66eb3b9d546b7e606deae68e4",
                "reference": "5b5b22aab786d6e66eb3b9d546b7e606deae68e4",
                "shasum": ""
            },
            "require": {
                "php": ">=7.1"
            },
            "require-dev": {
                "phpunit/phpunit": "^9.3",
                "vimeo/psalm": "4.0.1"
            },
            "type": "library",
            "autoload": {
                "psr-4": {
                    "Utopia\\Locale\\": "src/Locale"
                }
            },
            "notification-url": "https://packagist.org/downloads/",
            "license": [
                "MIT"
            ],
            "authors": [
                {
                    "name": "Eldad Fux",
                    "email": "eldad@appwrite.io"
                }
            ],
            "description": "A simple locale library to manage application translations",
            "keywords": [
                "framework",
                "locale",
                "php",
                "upf",
                "utopia"
            ],
            "support": {
                "issues": "https://github.com/utopia-php/locale/issues",
                "source": "https://github.com/utopia-php/locale/tree/0.3.3"
            },
            "time": "2020-10-24T08:12:55+00:00"
        },
        {
            "name": "utopia-php/preloader",
            "version": "0.2.4",
            "source": {
                "type": "git",
                "url": "https://github.com/utopia-php/preloader.git",
                "reference": "65ef48392e72172f584b0baa2e224f9a1cebcce0"
            },
            "dist": {
                "type": "zip",
                "url": "https://api.github.com/repos/utopia-php/preloader/zipball/65ef48392e72172f584b0baa2e224f9a1cebcce0",
                "reference": "65ef48392e72172f584b0baa2e224f9a1cebcce0",
                "shasum": ""
            },
            "require": {
                "php": ">=7.1"
            },
            "require-dev": {
                "phpunit/phpunit": "^9.3",
                "vimeo/psalm": "4.0.1"
            },
            "type": "library",
            "autoload": {
                "psr-4": {
                    "Utopia\\Preloader\\": "src/Preloader"
                }
            },
            "notification-url": "https://packagist.org/downloads/",
            "license": [
                "MIT"
            ],
            "authors": [
                {
                    "name": "Eldad Fux",
                    "email": "team@appwrite.io"
                }
            ],
            "description": "Utopia Preloader library is simple and lite library for managing PHP preloading configuration",
            "keywords": [
                "framework",
                "php",
                "preload",
                "preloader",
                "preloading",
                "upf",
                "utopia"
            ],
            "support": {
                "issues": "https://github.com/utopia-php/preloader/issues",
                "source": "https://github.com/utopia-php/preloader/tree/0.2.4"
            },
            "time": "2020-10-24T07:04:59+00:00"
        },
        {
            "name": "utopia-php/registry",
            "version": "0.5.0",
            "source": {
                "type": "git",
                "url": "https://github.com/utopia-php/registry.git",
                "reference": "bedc4ed54527b2803e6dfdccc39449f98522b70d"
            },
            "dist": {
                "type": "zip",
                "url": "https://api.github.com/repos/utopia-php/registry/zipball/bedc4ed54527b2803e6dfdccc39449f98522b70d",
                "reference": "bedc4ed54527b2803e6dfdccc39449f98522b70d",
                "shasum": ""
            },
            "require": {
                "php": ">=7.4"
            },
            "require-dev": {
                "phpunit/phpunit": "^9.3",
                "vimeo/psalm": "4.0.1"
            },
            "type": "library",
            "autoload": {
                "psr-4": {
                    "Utopia\\Registry\\": "src/Registry"
                }
            },
            "notification-url": "https://packagist.org/downloads/",
            "license": [
                "MIT"
            ],
            "authors": [
                {
                    "name": "Eldad Fux",
                    "email": "eldad@appwrite.io"
                }
            ],
            "description": "A simple dependency management library for PHP",
            "keywords": [
                "dependency management",
                "di",
                "framework",
                "php",
                "upf",
                "utopia"
            ],
            "support": {
                "issues": "https://github.com/utopia-php/registry/issues",
                "source": "https://github.com/utopia-php/registry/tree/0.5.0"
            },
            "time": "2021-03-10T10:45:22+00:00"
        },
        {
            "name": "utopia-php/storage",
            "version": "0.5.0",
            "source": {
                "type": "git",
                "url": "https://github.com/utopia-php/storage.git",
                "reference": "92ae20c7a2ac329f573a58a82dc245134cc63408"
            },
            "dist": {
                "type": "zip",
                "url": "https://api.github.com/repos/utopia-php/storage/zipball/92ae20c7a2ac329f573a58a82dc245134cc63408",
                "reference": "92ae20c7a2ac329f573a58a82dc245134cc63408",
                "shasum": ""
            },
            "require": {
                "php": ">=7.4",
                "utopia-php/framework": "0.*.*"
            },
            "require-dev": {
                "phpunit/phpunit": "^9.3",
                "vimeo/psalm": "4.0.1"
            },
            "type": "library",
            "autoload": {
                "psr-4": {
                    "Utopia\\Storage\\": "src/Storage"
                }
            },
            "notification-url": "https://packagist.org/downloads/",
            "license": [
                "MIT"
            ],
            "authors": [
                {
                    "name": "Eldad Fux",
                    "email": "eldad@appwrite.io"
                }
            ],
            "description": "A simple Storage library to manage application storage",
            "keywords": [
                "framework",
                "php",
                "storage",
                "upf",
                "utopia"
            ],
            "support": {
                "issues": "https://github.com/utopia-php/storage/issues",
                "source": "https://github.com/utopia-php/storage/tree/0.5.0"
            },
            "time": "2021-04-15T16:43:12+00:00"
        },
        {
            "name": "utopia-php/swoole",
            "version": "0.2.4",
            "source": {
                "type": "git",
                "url": "https://github.com/utopia-php/swoole.git",
                "reference": "37d8c64b536d6bc7da4f0f5a934a0ec44885abf4"
            },
            "dist": {
                "type": "zip",
                "url": "https://api.github.com/repos/utopia-php/swoole/zipball/37d8c64b536d6bc7da4f0f5a934a0ec44885abf4",
                "reference": "37d8c64b536d6bc7da4f0f5a934a0ec44885abf4",
                "shasum": ""
            },
            "require": {
                "ext-swoole": "*",
                "php": ">=7.4",
                "utopia-php/framework": "0.*.*"
            },
            "require-dev": {
                "phpunit/phpunit": "^9.3",
                "swoole/ide-helper": "4.5.5",
                "vimeo/psalm": "4.0.1"
            },
            "type": "library",
            "autoload": {
                "psr-4": {
                    "Utopia\\Swoole\\": "src/Swoole"
                }
            },
            "notification-url": "https://packagist.org/downloads/",
            "license": [
                "MIT"
            ],
            "authors": [
                {
                    "name": "Eldad Fux",
                    "email": "team@appwrite.io"
                }
            ],
            "description": "An extension for Utopia Framework to work with PHP Swoole as a PHP FPM alternative",
            "keywords": [
                "framework",
                "http",
                "php",
                "server",
                "swoole",
                "upf",
                "utopia"
            ],
            "support": {
                "issues": "https://github.com/utopia-php/swoole/issues",
                "source": "https://github.com/utopia-php/swoole/tree/0.2.4"
            },
            "time": "2021-06-22T10:49:24+00:00"
        },
        {
            "name": "utopia-php/system",
            "version": "0.4.0",
            "source": {
                "type": "git",
                "url": "https://github.com/utopia-php/system.git",
                "reference": "67c92c66ce8f0cc925a00bca89f7a188bf9183c0"
            },
            "dist": {
                "type": "zip",
                "url": "https://api.github.com/repos/utopia-php/system/zipball/67c92c66ce8f0cc925a00bca89f7a188bf9183c0",
                "reference": "67c92c66ce8f0cc925a00bca89f7a188bf9183c0",
                "shasum": ""
            },
            "require": {
                "php": ">=7.4"
            },
            "require-dev": {
                "phpunit/phpunit": "^9.3",
                "vimeo/psalm": "4.0.1"
            },
            "type": "library",
            "autoload": {
                "psr-4": {
                    "Utopia\\System\\": "src/System"
                }
            },
            "notification-url": "https://packagist.org/downloads/",
            "license": [
                "MIT"
            ],
            "authors": [
                {
                    "name": "Eldad Fux",
                    "email": "eldad@appwrite.io"
                },
                {
                    "name": "Torsten Dittmann",
                    "email": "torsten@appwrite.io"
                }
            ],
            "description": "A simple library for obtaining information about the host's system.",
            "keywords": [
                "framework",
                "php",
                "system",
                "upf",
                "utopia"
            ],
            "support": {
                "issues": "https://github.com/utopia-php/system/issues",
                "source": "https://github.com/utopia-php/system/tree/0.4.0"
            },
            "time": "2021-02-04T14:14:49+00:00"
        },
        {
            "name": "webmozart/assert",
            "version": "1.10.0",
            "source": {
                "type": "git",
                "url": "https://github.com/webmozarts/assert.git",
                "reference": "6964c76c7804814a842473e0c8fd15bab0f18e25"
            },
            "dist": {
                "type": "zip",
                "url": "https://api.github.com/repos/webmozarts/assert/zipball/6964c76c7804814a842473e0c8fd15bab0f18e25",
                "reference": "6964c76c7804814a842473e0c8fd15bab0f18e25",
                "shasum": ""
            },
            "require": {
                "php": "^7.2 || ^8.0",
                "symfony/polyfill-ctype": "^1.8"
            },
            "conflict": {
                "phpstan/phpstan": "<0.12.20",
                "vimeo/psalm": "<4.6.1 || 4.6.2"
            },
            "require-dev": {
                "phpunit/phpunit": "^8.5.13"
            },
            "type": "library",
            "extra": {
                "branch-alias": {
                    "dev-master": "1.10-dev"
                }
            },
            "autoload": {
                "psr-4": {
                    "Webmozart\\Assert\\": "src/"
                }
            },
            "notification-url": "https://packagist.org/downloads/",
            "license": [
                "MIT"
            ],
            "authors": [
                {
                    "name": "Bernhard Schussek",
                    "email": "bschussek@gmail.com"
                }
            ],
            "description": "Assertions to validate method input/output with nice error messages.",
            "keywords": [
                "assert",
                "check",
                "validate"
            ],
            "support": {
                "issues": "https://github.com/webmozarts/assert/issues",
                "source": "https://github.com/webmozarts/assert/tree/1.10.0"
            },
            "time": "2021-03-09T10:59:23+00:00"
        }
    ],
    "packages-dev": [
        {
            "name": "amphp/amp",
            "version": "v2.6.0",
            "source": {
                "type": "git",
                "url": "https://github.com/amphp/amp.git",
                "reference": "caa95edeb1ca1bf7532e9118ede4a3c3126408cc"
            },
            "dist": {
                "type": "zip",
                "url": "https://api.github.com/repos/amphp/amp/zipball/caa95edeb1ca1bf7532e9118ede4a3c3126408cc",
                "reference": "caa95edeb1ca1bf7532e9118ede4a3c3126408cc",
                "shasum": ""
            },
            "require": {
                "php": ">=7.1"
            },
            "require-dev": {
                "amphp/php-cs-fixer-config": "dev-master",
                "amphp/phpunit-util": "^1",
                "ext-json": "*",
                "jetbrains/phpstorm-stubs": "^2019.3",
                "phpunit/phpunit": "^7 | ^8 | ^9",
                "psalm/phar": "^3.11@dev",
                "react/promise": "^2"
            },
            "type": "library",
            "extra": {
                "branch-alias": {
                    "dev-master": "2.x-dev"
                }
            },
            "autoload": {
                "psr-4": {
                    "Amp\\": "lib"
                },
                "files": [
                    "lib/functions.php",
                    "lib/Internal/functions.php"
                ]
            },
            "notification-url": "https://packagist.org/downloads/",
            "license": [
                "MIT"
            ],
            "authors": [
                {
                    "name": "Daniel Lowrey",
                    "email": "rdlowrey@php.net"
                },
                {
                    "name": "Aaron Piotrowski",
                    "email": "aaron@trowski.com"
                },
                {
                    "name": "Bob Weinand",
                    "email": "bobwei9@hotmail.com"
                },
                {
                    "name": "Niklas Keller",
                    "email": "me@kelunik.com"
                }
            ],
            "description": "A non-blocking concurrency framework for PHP applications.",
            "homepage": "http://amphp.org/amp",
            "keywords": [
                "async",
                "asynchronous",
                "awaitable",
                "concurrency",
                "event",
                "event-loop",
                "future",
                "non-blocking",
                "promise"
            ],
            "support": {
                "irc": "irc://irc.freenode.org/amphp",
                "issues": "https://github.com/amphp/amp/issues",
                "source": "https://github.com/amphp/amp/tree/v2.6.0"
            },
            "funding": [
                {
                    "url": "https://github.com/amphp",
                    "type": "github"
                }
            ],
            "time": "2021-07-16T20:06:06+00:00"
        },
        {
            "name": "amphp/byte-stream",
            "version": "v1.8.1",
            "source": {
                "type": "git",
                "url": "https://github.com/amphp/byte-stream.git",
                "reference": "acbd8002b3536485c997c4e019206b3f10ca15bd"
            },
            "dist": {
                "type": "zip",
                "url": "https://api.github.com/repos/amphp/byte-stream/zipball/acbd8002b3536485c997c4e019206b3f10ca15bd",
                "reference": "acbd8002b3536485c997c4e019206b3f10ca15bd",
                "shasum": ""
            },
            "require": {
                "amphp/amp": "^2",
                "php": ">=7.1"
            },
            "require-dev": {
                "amphp/php-cs-fixer-config": "dev-master",
                "amphp/phpunit-util": "^1.4",
                "friendsofphp/php-cs-fixer": "^2.3",
                "jetbrains/phpstorm-stubs": "^2019.3",
                "phpunit/phpunit": "^6 || ^7 || ^8",
                "psalm/phar": "^3.11.4"
            },
            "type": "library",
            "extra": {
                "branch-alias": {
                    "dev-master": "1.x-dev"
                }
            },
            "autoload": {
                "psr-4": {
                    "Amp\\ByteStream\\": "lib"
                },
                "files": [
                    "lib/functions.php"
                ]
            },
            "notification-url": "https://packagist.org/downloads/",
            "license": [
                "MIT"
            ],
            "authors": [
                {
                    "name": "Aaron Piotrowski",
                    "email": "aaron@trowski.com"
                },
                {
                    "name": "Niklas Keller",
                    "email": "me@kelunik.com"
                }
            ],
            "description": "A stream abstraction to make working with non-blocking I/O simple.",
            "homepage": "http://amphp.org/byte-stream",
            "keywords": [
                "amp",
                "amphp",
                "async",
                "io",
                "non-blocking",
                "stream"
            ],
            "support": {
                "irc": "irc://irc.freenode.org/amphp",
                "issues": "https://github.com/amphp/byte-stream/issues",
                "source": "https://github.com/amphp/byte-stream/tree/v1.8.1"
            },
            "funding": [
                {
                    "url": "https://github.com/amphp",
                    "type": "github"
                }
            ],
            "time": "2021-03-30T17:13:30+00:00"
        },
        {
            "name": "appwrite/sdk-generator",
            "version": "0.13.0",
            "source": {
                "type": "git",
                "url": "https://github.com/appwrite/sdk-generator.git",
                "reference": "ea867bf585b03d2e22315820bf7ebca59c4cbd61"
            },
            "dist": {
                "type": "zip",
                "url": "https://api.github.com/repos/appwrite/sdk-generator/zipball/ea867bf585b03d2e22315820bf7ebca59c4cbd61",
                "reference": "ea867bf585b03d2e22315820bf7ebca59c4cbd61",
                "shasum": ""
            },
            "require": {
                "ext-curl": "*",
                "ext-json": "*",
                "ext-mbstring": "*",
                "matthiasmullie/minify": "^1.3",
                "php": ">=7.0.0",
                "twig/twig": "^2.14"
            },
            "require-dev": {
                "phpunit/phpunit": "^7.0"
            },
            "type": "library",
            "autoload": {
                "psr-4": {
                    "Appwrite\\SDK\\": "src/SDK",
                    "Appwrite\\Spec\\": "src/Spec"
                }
            },
            "notification-url": "https://packagist.org/downloads/",
            "license": [
                "MIT"
            ],
            "authors": [
                {
                    "name": "Eldad Fux",
                    "email": "eldad@appwrite.io"
                }
            ],
            "description": "Appwrite PHP library for generating API SDKs for multiple programming languages and platforms",
            "support": {
                "issues": "https://github.com/appwrite/sdk-generator/issues",
                "source": "https://github.com/appwrite/sdk-generator/tree/0.13.0"
            },
            "time": "2021-07-31T20:27:03+00:00"
        },
        {
            "name": "composer/semver",
            "version": "3.2.5",
            "source": {
                "type": "git",
                "url": "https://github.com/composer/semver.git",
                "reference": "31f3ea725711245195f62e54ffa402d8ef2fdba9"
            },
            "dist": {
                "type": "zip",
                "url": "https://api.github.com/repos/composer/semver/zipball/31f3ea725711245195f62e54ffa402d8ef2fdba9",
                "reference": "31f3ea725711245195f62e54ffa402d8ef2fdba9",
                "shasum": ""
            },
            "require": {
                "php": "^5.3.2 || ^7.0 || ^8.0"
            },
            "require-dev": {
                "phpstan/phpstan": "^0.12.54",
                "symfony/phpunit-bridge": "^4.2 || ^5"
            },
            "type": "library",
            "extra": {
                "branch-alias": {
                    "dev-main": "3.x-dev"
                }
            },
            "autoload": {
                "psr-4": {
                    "Composer\\Semver\\": "src"
                }
            },
            "notification-url": "https://packagist.org/downloads/",
            "license": [
                "MIT"
            ],
            "authors": [
                {
                    "name": "Nils Adermann",
                    "email": "naderman@naderman.de",
                    "homepage": "http://www.naderman.de"
                },
                {
                    "name": "Jordi Boggiano",
                    "email": "j.boggiano@seld.be",
                    "homepage": "http://seld.be"
                },
                {
                    "name": "Rob Bast",
                    "email": "rob.bast@gmail.com",
                    "homepage": "http://robbast.nl"
                }
            ],
            "description": "Semver library that offers utilities, version constraint parsing and validation.",
            "keywords": [
                "semantic",
                "semver",
                "validation",
                "versioning"
            ],
            "support": {
                "irc": "irc://irc.freenode.org/composer",
                "issues": "https://github.com/composer/semver/issues",
                "source": "https://github.com/composer/semver/tree/3.2.5"
            },
            "funding": [
                {
                    "url": "https://packagist.com",
                    "type": "custom"
                },
                {
                    "url": "https://github.com/composer",
                    "type": "github"
                },
                {
                    "url": "https://tidelift.com/funding/github/packagist/composer/composer",
                    "type": "tidelift"
                }
            ],
            "time": "2021-05-24T12:41:47+00:00"
        },
        {
            "name": "composer/xdebug-handler",
            "version": "2.0.2",
            "source": {
                "type": "git",
                "url": "https://github.com/composer/xdebug-handler.git",
                "reference": "84674dd3a7575ba617f5a76d7e9e29a7d3891339"
            },
            "dist": {
                "type": "zip",
                "url": "https://api.github.com/repos/composer/xdebug-handler/zipball/84674dd3a7575ba617f5a76d7e9e29a7d3891339",
                "reference": "84674dd3a7575ba617f5a76d7e9e29a7d3891339",
                "shasum": ""
            },
            "require": {
                "php": "^5.3.2 || ^7.0 || ^8.0",
                "psr/log": "^1 || ^2 || ^3"
            },
            "require-dev": {
                "phpstan/phpstan": "^0.12.55",
                "symfony/phpunit-bridge": "^4.2 || ^5"
            },
            "type": "library",
            "autoload": {
                "psr-4": {
                    "Composer\\XdebugHandler\\": "src"
                }
            },
            "notification-url": "https://packagist.org/downloads/",
            "license": [
                "MIT"
            ],
            "authors": [
                {
                    "name": "John Stevenson",
                    "email": "john-stevenson@blueyonder.co.uk"
                }
            ],
            "description": "Restarts a process without Xdebug.",
            "keywords": [
                "Xdebug",
                "performance"
            ],
            "support": {
                "irc": "irc://irc.freenode.org/composer",
                "issues": "https://github.com/composer/xdebug-handler/issues",
                "source": "https://github.com/composer/xdebug-handler/tree/2.0.2"
            },
            "funding": [
                {
                    "url": "https://packagist.com",
                    "type": "custom"
                },
                {
                    "url": "https://github.com/composer",
                    "type": "github"
                },
                {
                    "url": "https://tidelift.com/funding/github/packagist/composer/composer",
                    "type": "tidelift"
                }
            ],
            "time": "2021-07-31T17:03:58+00:00"
        },
        {
            "name": "dnoegel/php-xdg-base-dir",
            "version": "v0.1.1",
            "source": {
                "type": "git",
                "url": "https://github.com/dnoegel/php-xdg-base-dir.git",
                "reference": "8f8a6e48c5ecb0f991c2fdcf5f154a47d85f9ffd"
            },
            "dist": {
                "type": "zip",
                "url": "https://api.github.com/repos/dnoegel/php-xdg-base-dir/zipball/8f8a6e48c5ecb0f991c2fdcf5f154a47d85f9ffd",
                "reference": "8f8a6e48c5ecb0f991c2fdcf5f154a47d85f9ffd",
                "shasum": ""
            },
            "require": {
                "php": ">=5.3.2"
            },
            "require-dev": {
                "phpunit/phpunit": "~7.0|~6.0|~5.0|~4.8.35"
            },
            "type": "library",
            "autoload": {
                "psr-4": {
                    "XdgBaseDir\\": "src/"
                }
            },
            "notification-url": "https://packagist.org/downloads/",
            "license": [
                "MIT"
            ],
            "description": "implementation of xdg base directory specification for php",
            "support": {
                "issues": "https://github.com/dnoegel/php-xdg-base-dir/issues",
                "source": "https://github.com/dnoegel/php-xdg-base-dir/tree/v0.1.1"
            },
            "time": "2019-12-04T15:06:13+00:00"
        },
        {
            "name": "doctrine/instantiator",
            "version": "1.4.0",
            "source": {
                "type": "git",
                "url": "https://github.com/doctrine/instantiator.git",
                "reference": "d56bf6102915de5702778fe20f2de3b2fe570b5b"
            },
            "dist": {
                "type": "zip",
                "url": "https://api.github.com/repos/doctrine/instantiator/zipball/d56bf6102915de5702778fe20f2de3b2fe570b5b",
                "reference": "d56bf6102915de5702778fe20f2de3b2fe570b5b",
                "shasum": ""
            },
            "require": {
                "php": "^7.1 || ^8.0"
            },
            "require-dev": {
                "doctrine/coding-standard": "^8.0",
                "ext-pdo": "*",
                "ext-phar": "*",
                "phpbench/phpbench": "^0.13 || 1.0.0-alpha2",
                "phpstan/phpstan": "^0.12",
                "phpstan/phpstan-phpunit": "^0.12",
                "phpunit/phpunit": "^7.0 || ^8.0 || ^9.0"
            },
            "type": "library",
            "autoload": {
                "psr-4": {
                    "Doctrine\\Instantiator\\": "src/Doctrine/Instantiator/"
                }
            },
            "notification-url": "https://packagist.org/downloads/",
            "license": [
                "MIT"
            ],
            "authors": [
                {
                    "name": "Marco Pivetta",
                    "email": "ocramius@gmail.com",
                    "homepage": "https://ocramius.github.io/"
                }
            ],
            "description": "A small, lightweight utility to instantiate objects in PHP without invoking their constructors",
            "homepage": "https://www.doctrine-project.org/projects/instantiator.html",
            "keywords": [
                "constructor",
                "instantiate"
            ],
            "support": {
                "issues": "https://github.com/doctrine/instantiator/issues",
                "source": "https://github.com/doctrine/instantiator/tree/1.4.0"
            },
            "funding": [
                {
                    "url": "https://www.doctrine-project.org/sponsorship.html",
                    "type": "custom"
                },
                {
                    "url": "https://www.patreon.com/phpdoctrine",
                    "type": "patreon"
                },
                {
                    "url": "https://tidelift.com/funding/github/packagist/doctrine%2Finstantiator",
                    "type": "tidelift"
                }
            ],
            "time": "2020-11-10T18:47:58+00:00"
        },
        {
            "name": "felixfbecker/advanced-json-rpc",
            "version": "v3.2.1",
            "source": {
                "type": "git",
                "url": "https://github.com/felixfbecker/php-advanced-json-rpc.git",
                "reference": "b5f37dbff9a8ad360ca341f3240dc1c168b45447"
            },
            "dist": {
                "type": "zip",
                "url": "https://api.github.com/repos/felixfbecker/php-advanced-json-rpc/zipball/b5f37dbff9a8ad360ca341f3240dc1c168b45447",
                "reference": "b5f37dbff9a8ad360ca341f3240dc1c168b45447",
                "shasum": ""
            },
            "require": {
                "netresearch/jsonmapper": "^1.0 || ^2.0 || ^3.0 || ^4.0",
                "php": "^7.1 || ^8.0",
                "phpdocumentor/reflection-docblock": "^4.3.4 || ^5.0.0"
            },
            "require-dev": {
                "phpunit/phpunit": "^7.0 || ^8.0"
            },
            "type": "library",
            "autoload": {
                "psr-4": {
                    "AdvancedJsonRpc\\": "lib/"
                }
            },
            "notification-url": "https://packagist.org/downloads/",
            "license": [
                "ISC"
            ],
            "authors": [
                {
                    "name": "Felix Becker",
                    "email": "felix.b@outlook.com"
                }
            ],
            "description": "A more advanced JSONRPC implementation",
            "support": {
                "issues": "https://github.com/felixfbecker/php-advanced-json-rpc/issues",
                "source": "https://github.com/felixfbecker/php-advanced-json-rpc/tree/v3.2.1"
            },
            "time": "2021-06-11T22:34:44+00:00"
        },
        {
            "name": "felixfbecker/language-server-protocol",
            "version": "1.5.1",
            "source": {
                "type": "git",
                "url": "https://github.com/felixfbecker/php-language-server-protocol.git",
                "reference": "9d846d1f5cf101deee7a61c8ba7caa0a975cd730"
            },
            "dist": {
                "type": "zip",
                "url": "https://api.github.com/repos/felixfbecker/php-language-server-protocol/zipball/9d846d1f5cf101deee7a61c8ba7caa0a975cd730",
                "reference": "9d846d1f5cf101deee7a61c8ba7caa0a975cd730",
                "shasum": ""
            },
            "require": {
                "php": ">=7.1"
            },
            "require-dev": {
                "phpstan/phpstan": "*",
                "squizlabs/php_codesniffer": "^3.1",
                "vimeo/psalm": "^4.0"
            },
            "type": "library",
            "extra": {
                "branch-alias": {
                    "dev-master": "1.x-dev"
                }
            },
            "autoload": {
                "psr-4": {
                    "LanguageServerProtocol\\": "src/"
                }
            },
            "notification-url": "https://packagist.org/downloads/",
            "license": [
                "ISC"
            ],
            "authors": [
                {
                    "name": "Felix Becker",
                    "email": "felix.b@outlook.com"
                }
            ],
            "description": "PHP classes for the Language Server Protocol",
            "keywords": [
                "language",
                "microsoft",
                "php",
                "server"
            ],
            "support": {
                "issues": "https://github.com/felixfbecker/php-language-server-protocol/issues",
                "source": "https://github.com/felixfbecker/php-language-server-protocol/tree/1.5.1"
            },
            "time": "2021-02-22T14:02:09+00:00"
        },
        {
            "name": "matthiasmullie/minify",
            "version": "1.3.66",
            "source": {
                "type": "git",
                "url": "https://github.com/matthiasmullie/minify.git",
                "reference": "45fd3b0f1dfa2c965857c6d4a470bea52adc31a6"
            },
            "dist": {
                "type": "zip",
                "url": "https://api.github.com/repos/matthiasmullie/minify/zipball/45fd3b0f1dfa2c965857c6d4a470bea52adc31a6",
                "reference": "45fd3b0f1dfa2c965857c6d4a470bea52adc31a6",
                "shasum": ""
            },
            "require": {
                "ext-pcre": "*",
                "matthiasmullie/path-converter": "~1.1",
                "php": ">=5.3.0"
            },
            "require-dev": {
                "friendsofphp/php-cs-fixer": "~2.0",
                "matthiasmullie/scrapbook": "dev-master",
                "phpunit/phpunit": ">=4.8"
            },
            "suggest": {
                "psr/cache-implementation": "Cache implementation to use with Minify::cache"
            },
            "bin": [
                "bin/minifycss",
                "bin/minifyjs"
            ],
            "type": "library",
            "autoload": {
                "psr-4": {
                    "MatthiasMullie\\Minify\\": "src/"
                }
            },
            "notification-url": "https://packagist.org/downloads/",
            "license": [
                "MIT"
            ],
            "authors": [
                {
                    "name": "Matthias Mullie",
                    "email": "minify@mullie.eu",
                    "homepage": "http://www.mullie.eu",
                    "role": "Developer"
                }
            ],
            "description": "CSS & JavaScript minifier, in PHP. Removes whitespace, strips comments, combines files (incl. @import statements and small assets in CSS files), and optimizes/shortens a few common programming patterns.",
            "homepage": "http://www.minifier.org",
            "keywords": [
                "JS",
                "css",
                "javascript",
                "minifier",
                "minify"
            ],
            "support": {
                "issues": "https://github.com/matthiasmullie/minify/issues",
                "source": "https://github.com/matthiasmullie/minify/tree/1.3.66"
            },
            "funding": [
                {
                    "url": "https://github.com/[user1",
                    "type": "github"
                },
                {
                    "url": "https://github.com/matthiasmullie] # Replace with up to 4 GitHub Sponsors-enabled usernames e.g.",
                    "type": "github"
                },
                {
                    "url": "https://github.com/user2",
                    "type": "github"
                }
            ],
            "time": "2021-01-06T15:18:10+00:00"
        },
        {
            "name": "matthiasmullie/path-converter",
            "version": "1.1.3",
            "source": {
                "type": "git",
                "url": "https://github.com/matthiasmullie/path-converter.git",
                "reference": "e7d13b2c7e2f2268e1424aaed02085518afa02d9"
            },
            "dist": {
                "type": "zip",
                "url": "https://api.github.com/repos/matthiasmullie/path-converter/zipball/e7d13b2c7e2f2268e1424aaed02085518afa02d9",
                "reference": "e7d13b2c7e2f2268e1424aaed02085518afa02d9",
                "shasum": ""
            },
            "require": {
                "ext-pcre": "*",
                "php": ">=5.3.0"
            },
            "require-dev": {
                "phpunit/phpunit": "~4.8"
            },
            "type": "library",
            "autoload": {
                "psr-4": {
                    "MatthiasMullie\\PathConverter\\": "src/"
                }
            },
            "notification-url": "https://packagist.org/downloads/",
            "license": [
                "MIT"
            ],
            "authors": [
                {
                    "name": "Matthias Mullie",
                    "email": "pathconverter@mullie.eu",
                    "homepage": "http://www.mullie.eu",
                    "role": "Developer"
                }
            ],
            "description": "Relative path converter",
            "homepage": "http://github.com/matthiasmullie/path-converter",
            "keywords": [
                "converter",
                "path",
                "paths",
                "relative"
            ],
            "support": {
                "issues": "https://github.com/matthiasmullie/path-converter/issues",
                "source": "https://github.com/matthiasmullie/path-converter/tree/1.1.3"
            },
            "time": "2019-02-05T23:41:09+00:00"
        },
        {
            "name": "myclabs/deep-copy",
            "version": "1.10.2",
            "source": {
                "type": "git",
                "url": "https://github.com/myclabs/DeepCopy.git",
                "reference": "776f831124e9c62e1a2c601ecc52e776d8bb7220"
            },
            "dist": {
                "type": "zip",
                "url": "https://api.github.com/repos/myclabs/DeepCopy/zipball/776f831124e9c62e1a2c601ecc52e776d8bb7220",
                "reference": "776f831124e9c62e1a2c601ecc52e776d8bb7220",
                "shasum": ""
            },
            "require": {
                "php": "^7.1 || ^8.0"
            },
            "replace": {
                "myclabs/deep-copy": "self.version"
            },
            "require-dev": {
                "doctrine/collections": "^1.0",
                "doctrine/common": "^2.6",
                "phpunit/phpunit": "^7.1"
            },
            "type": "library",
            "autoload": {
                "psr-4": {
                    "DeepCopy\\": "src/DeepCopy/"
                },
                "files": [
                    "src/DeepCopy/deep_copy.php"
                ]
            },
            "notification-url": "https://packagist.org/downloads/",
            "license": [
                "MIT"
            ],
            "description": "Create deep copies (clones) of your objects",
            "keywords": [
                "clone",
                "copy",
                "duplicate",
                "object",
                "object graph"
            ],
            "support": {
                "issues": "https://github.com/myclabs/DeepCopy/issues",
                "source": "https://github.com/myclabs/DeepCopy/tree/1.10.2"
            },
            "funding": [
                {
                    "url": "https://tidelift.com/funding/github/packagist/myclabs/deep-copy",
                    "type": "tidelift"
                }
            ],
            "time": "2020-11-13T09:40:50+00:00"
        },
        {
            "name": "netresearch/jsonmapper",
            "version": "v4.0.0",
            "source": {
                "type": "git",
                "url": "https://github.com/cweiske/jsonmapper.git",
                "reference": "8bbc021a8edb2e4a7ea2f8ad4fa9ec9dce2fcb8d"
            },
            "dist": {
                "type": "zip",
                "url": "https://api.github.com/repos/cweiske/jsonmapper/zipball/8bbc021a8edb2e4a7ea2f8ad4fa9ec9dce2fcb8d",
                "reference": "8bbc021a8edb2e4a7ea2f8ad4fa9ec9dce2fcb8d",
                "shasum": ""
            },
            "require": {
                "ext-json": "*",
                "ext-pcre": "*",
                "ext-reflection": "*",
                "ext-spl": "*",
                "php": ">=7.1"
            },
            "require-dev": {
                "phpunit/phpunit": "~7.5 || ~8.0 || ~9.0",
                "squizlabs/php_codesniffer": "~3.5"
            },
            "type": "library",
            "autoload": {
                "psr-0": {
                    "JsonMapper": "src/"
                }
            },
            "notification-url": "https://packagist.org/downloads/",
            "license": [
                "OSL-3.0"
            ],
            "authors": [
                {
                    "name": "Christian Weiske",
                    "email": "cweiske@cweiske.de",
                    "homepage": "http://github.com/cweiske/jsonmapper/",
                    "role": "Developer"
                }
            ],
            "description": "Map nested JSON structures onto PHP classes",
            "support": {
                "email": "cweiske@cweiske.de",
                "issues": "https://github.com/cweiske/jsonmapper/issues",
                "source": "https://github.com/cweiske/jsonmapper/tree/v4.0.0"
            },
            "time": "2020-12-01T19:48:11+00:00"
        },
        {
            "name": "nikic/php-parser",
            "version": "v4.12.0",
            "source": {
                "type": "git",
                "url": "https://github.com/nikic/PHP-Parser.git",
                "reference": "6608f01670c3cc5079e18c1dab1104e002579143"
            },
            "dist": {
                "type": "zip",
                "url": "https://api.github.com/repos/nikic/PHP-Parser/zipball/6608f01670c3cc5079e18c1dab1104e002579143",
                "reference": "6608f01670c3cc5079e18c1dab1104e002579143",
                "shasum": ""
            },
            "require": {
                "ext-tokenizer": "*",
                "php": ">=7.0"
            },
            "require-dev": {
                "ircmaxell/php-yacc": "^0.0.7",
                "phpunit/phpunit": "^6.5 || ^7.0 || ^8.0 || ^9.0"
            },
            "bin": [
                "bin/php-parse"
            ],
            "type": "library",
            "extra": {
                "branch-alias": {
                    "dev-master": "4.9-dev"
                }
            },
            "autoload": {
                "psr-4": {
                    "PhpParser\\": "lib/PhpParser"
                }
            },
            "notification-url": "https://packagist.org/downloads/",
            "license": [
                "BSD-3-Clause"
            ],
            "authors": [
                {
                    "name": "Nikita Popov"
                }
            ],
            "description": "A PHP parser written in PHP",
            "keywords": [
                "parser",
                "php"
            ],
            "support": {
                "issues": "https://github.com/nikic/PHP-Parser/issues",
                "source": "https://github.com/nikic/PHP-Parser/tree/v4.12.0"
            },
            "time": "2021-07-21T10:44:31+00:00"
        },
        {
            "name": "openlss/lib-array2xml",
            "version": "1.0.0",
            "source": {
                "type": "git",
                "url": "https://github.com/nullivex/lib-array2xml.git",
                "reference": "a91f18a8dfc69ffabe5f9b068bc39bb202c81d90"
            },
            "dist": {
                "type": "zip",
                "url": "https://api.github.com/repos/nullivex/lib-array2xml/zipball/a91f18a8dfc69ffabe5f9b068bc39bb202c81d90",
                "reference": "a91f18a8dfc69ffabe5f9b068bc39bb202c81d90",
                "shasum": ""
            },
            "require": {
                "php": ">=5.3.2"
            },
            "type": "library",
            "autoload": {
                "psr-0": {
                    "LSS": ""
                }
            },
            "notification-url": "https://packagist.org/downloads/",
            "license": [
                "Apache-2.0"
            ],
            "authors": [
                {
                    "name": "Bryan Tong",
                    "email": "bryan@nullivex.com",
                    "homepage": "https://www.nullivex.com"
                },
                {
                    "name": "Tony Butler",
                    "email": "spudz76@gmail.com",
                    "homepage": "https://www.nullivex.com"
                }
            ],
            "description": "Array2XML conversion library credit to lalit.org",
            "homepage": "https://www.nullivex.com",
            "keywords": [
                "array",
                "array conversion",
                "xml",
                "xml conversion"
            ],
            "support": {
                "issues": "https://github.com/nullivex/lib-array2xml/issues",
                "source": "https://github.com/nullivex/lib-array2xml/tree/master"
            },
            "time": "2019-03-29T20:06:56+00:00"
        },
        {
            "name": "phar-io/manifest",
            "version": "2.0.3",
            "source": {
                "type": "git",
                "url": "https://github.com/phar-io/manifest.git",
                "reference": "97803eca37d319dfa7826cc2437fc020857acb53"
            },
            "dist": {
                "type": "zip",
                "url": "https://api.github.com/repos/phar-io/manifest/zipball/97803eca37d319dfa7826cc2437fc020857acb53",
                "reference": "97803eca37d319dfa7826cc2437fc020857acb53",
                "shasum": ""
            },
            "require": {
                "ext-dom": "*",
                "ext-phar": "*",
                "ext-xmlwriter": "*",
                "phar-io/version": "^3.0.1",
                "php": "^7.2 || ^8.0"
            },
            "type": "library",
            "extra": {
                "branch-alias": {
                    "dev-master": "2.0.x-dev"
                }
            },
            "autoload": {
                "classmap": [
                    "src/"
                ]
            },
            "notification-url": "https://packagist.org/downloads/",
            "license": [
                "BSD-3-Clause"
            ],
            "authors": [
                {
                    "name": "Arne Blankerts",
                    "email": "arne@blankerts.de",
                    "role": "Developer"
                },
                {
                    "name": "Sebastian Heuer",
                    "email": "sebastian@phpeople.de",
                    "role": "Developer"
                },
                {
                    "name": "Sebastian Bergmann",
                    "email": "sebastian@phpunit.de",
                    "role": "Developer"
                }
            ],
            "description": "Component for reading phar.io manifest information from a PHP Archive (PHAR)",
            "support": {
                "issues": "https://github.com/phar-io/manifest/issues",
                "source": "https://github.com/phar-io/manifest/tree/2.0.3"
            },
            "time": "2021-07-20T11:28:43+00:00"
        },
        {
            "name": "phar-io/version",
            "version": "3.1.0",
            "source": {
                "type": "git",
                "url": "https://github.com/phar-io/version.git",
                "reference": "bae7c545bef187884426f042434e561ab1ddb182"
            },
            "dist": {
                "type": "zip",
                "url": "https://api.github.com/repos/phar-io/version/zipball/bae7c545bef187884426f042434e561ab1ddb182",
                "reference": "bae7c545bef187884426f042434e561ab1ddb182",
                "shasum": ""
            },
            "require": {
                "php": "^7.2 || ^8.0"
            },
            "type": "library",
            "autoload": {
                "classmap": [
                    "src/"
                ]
            },
            "notification-url": "https://packagist.org/downloads/",
            "license": [
                "BSD-3-Clause"
            ],
            "authors": [
                {
                    "name": "Arne Blankerts",
                    "email": "arne@blankerts.de",
                    "role": "Developer"
                },
                {
                    "name": "Sebastian Heuer",
                    "email": "sebastian@phpeople.de",
                    "role": "Developer"
                },
                {
                    "name": "Sebastian Bergmann",
                    "email": "sebastian@phpunit.de",
                    "role": "Developer"
                }
            ],
            "description": "Library for handling version information and constraints",
            "support": {
                "issues": "https://github.com/phar-io/version/issues",
                "source": "https://github.com/phar-io/version/tree/3.1.0"
            },
            "time": "2021-02-23T14:00:09+00:00"
        },
        {
            "name": "phpdocumentor/reflection-common",
            "version": "2.2.0",
            "source": {
                "type": "git",
                "url": "https://github.com/phpDocumentor/ReflectionCommon.git",
                "reference": "1d01c49d4ed62f25aa84a747ad35d5a16924662b"
            },
            "dist": {
                "type": "zip",
                "url": "https://api.github.com/repos/phpDocumentor/ReflectionCommon/zipball/1d01c49d4ed62f25aa84a747ad35d5a16924662b",
                "reference": "1d01c49d4ed62f25aa84a747ad35d5a16924662b",
                "shasum": ""
            },
            "require": {
                "php": "^7.2 || ^8.0"
            },
            "type": "library",
            "extra": {
                "branch-alias": {
                    "dev-2.x": "2.x-dev"
                }
            },
            "autoload": {
                "psr-4": {
                    "phpDocumentor\\Reflection\\": "src/"
                }
            },
            "notification-url": "https://packagist.org/downloads/",
            "license": [
                "MIT"
            ],
            "authors": [
                {
                    "name": "Jaap van Otterdijk",
                    "email": "opensource@ijaap.nl"
                }
            ],
            "description": "Common reflection classes used by phpdocumentor to reflect the code structure",
            "homepage": "http://www.phpdoc.org",
            "keywords": [
                "FQSEN",
                "phpDocumentor",
                "phpdoc",
                "reflection",
                "static analysis"
            ],
            "support": {
                "issues": "https://github.com/phpDocumentor/ReflectionCommon/issues",
                "source": "https://github.com/phpDocumentor/ReflectionCommon/tree/2.x"
            },
            "time": "2020-06-27T09:03:43+00:00"
        },
        {
            "name": "phpdocumentor/reflection-docblock",
            "version": "5.2.2",
            "source": {
                "type": "git",
                "url": "https://github.com/phpDocumentor/ReflectionDocBlock.git",
                "reference": "069a785b2141f5bcf49f3e353548dc1cce6df556"
            },
            "dist": {
                "type": "zip",
                "url": "https://api.github.com/repos/phpDocumentor/ReflectionDocBlock/zipball/069a785b2141f5bcf49f3e353548dc1cce6df556",
                "reference": "069a785b2141f5bcf49f3e353548dc1cce6df556",
                "shasum": ""
            },
            "require": {
                "ext-filter": "*",
                "php": "^7.2 || ^8.0",
                "phpdocumentor/reflection-common": "^2.2",
                "phpdocumentor/type-resolver": "^1.3",
                "webmozart/assert": "^1.9.1"
            },
            "require-dev": {
                "mockery/mockery": "~1.3.2"
            },
            "type": "library",
            "extra": {
                "branch-alias": {
                    "dev-master": "5.x-dev"
                }
            },
            "autoload": {
                "psr-4": {
                    "phpDocumentor\\Reflection\\": "src"
                }
            },
            "notification-url": "https://packagist.org/downloads/",
            "license": [
                "MIT"
            ],
            "authors": [
                {
                    "name": "Mike van Riel",
                    "email": "me@mikevanriel.com"
                },
                {
                    "name": "Jaap van Otterdijk",
                    "email": "account@ijaap.nl"
                }
            ],
            "description": "With this component, a library can provide support for annotations via DocBlocks or otherwise retrieve information that is embedded in a DocBlock.",
            "support": {
                "issues": "https://github.com/phpDocumentor/ReflectionDocBlock/issues",
                "source": "https://github.com/phpDocumentor/ReflectionDocBlock/tree/master"
            },
            "time": "2020-09-03T19:13:55+00:00"
        },
        {
            "name": "phpdocumentor/type-resolver",
            "version": "1.4.0",
            "source": {
                "type": "git",
                "url": "https://github.com/phpDocumentor/TypeResolver.git",
                "reference": "6a467b8989322d92aa1c8bf2bebcc6e5c2ba55c0"
            },
            "dist": {
                "type": "zip",
                "url": "https://api.github.com/repos/phpDocumentor/TypeResolver/zipball/6a467b8989322d92aa1c8bf2bebcc6e5c2ba55c0",
                "reference": "6a467b8989322d92aa1c8bf2bebcc6e5c2ba55c0",
                "shasum": ""
            },
            "require": {
                "php": "^7.2 || ^8.0",
                "phpdocumentor/reflection-common": "^2.0"
            },
            "require-dev": {
                "ext-tokenizer": "*"
            },
            "type": "library",
            "extra": {
                "branch-alias": {
                    "dev-1.x": "1.x-dev"
                }
            },
            "autoload": {
                "psr-4": {
                    "phpDocumentor\\Reflection\\": "src"
                }
            },
            "notification-url": "https://packagist.org/downloads/",
            "license": [
                "MIT"
            ],
            "authors": [
                {
                    "name": "Mike van Riel",
                    "email": "me@mikevanriel.com"
                }
            ],
            "description": "A PSR-5 based resolver of Class names, Types and Structural Element Names",
            "support": {
                "issues": "https://github.com/phpDocumentor/TypeResolver/issues",
                "source": "https://github.com/phpDocumentor/TypeResolver/tree/1.4.0"
            },
            "time": "2020-09-17T18:55:26+00:00"
        },
        {
            "name": "phpspec/prophecy",
            "version": "1.13.0",
            "source": {
                "type": "git",
                "url": "https://github.com/phpspec/prophecy.git",
                "reference": "be1996ed8adc35c3fd795488a653f4b518be70ea"
            },
            "dist": {
                "type": "zip",
                "url": "https://api.github.com/repos/phpspec/prophecy/zipball/be1996ed8adc35c3fd795488a653f4b518be70ea",
                "reference": "be1996ed8adc35c3fd795488a653f4b518be70ea",
                "shasum": ""
            },
            "require": {
                "doctrine/instantiator": "^1.2",
                "php": "^7.2 || ~8.0, <8.1",
                "phpdocumentor/reflection-docblock": "^5.2",
                "sebastian/comparator": "^3.0 || ^4.0",
                "sebastian/recursion-context": "^3.0 || ^4.0"
            },
            "require-dev": {
                "phpspec/phpspec": "^6.0",
                "phpunit/phpunit": "^8.0 || ^9.0"
            },
            "type": "library",
            "extra": {
                "branch-alias": {
                    "dev-master": "1.11.x-dev"
                }
            },
            "autoload": {
                "psr-4": {
                    "Prophecy\\": "src/Prophecy"
                }
            },
            "notification-url": "https://packagist.org/downloads/",
            "license": [
                "MIT"
            ],
            "authors": [
                {
                    "name": "Konstantin Kudryashov",
                    "email": "ever.zet@gmail.com",
                    "homepage": "http://everzet.com"
                },
                {
                    "name": "Marcello Duarte",
                    "email": "marcello.duarte@gmail.com"
                }
            ],
            "description": "Highly opinionated mocking framework for PHP 5.3+",
            "homepage": "https://github.com/phpspec/prophecy",
            "keywords": [
                "Double",
                "Dummy",
                "fake",
                "mock",
                "spy",
                "stub"
            ],
            "support": {
                "issues": "https://github.com/phpspec/prophecy/issues",
                "source": "https://github.com/phpspec/prophecy/tree/1.13.0"
            },
            "time": "2021-03-17T13:42:18+00:00"
        },
        {
            "name": "phpunit/php-code-coverage",
            "version": "9.2.6",
            "source": {
                "type": "git",
                "url": "https://github.com/sebastianbergmann/php-code-coverage.git",
                "reference": "f6293e1b30a2354e8428e004689671b83871edde"
            },
            "dist": {
                "type": "zip",
                "url": "https://api.github.com/repos/sebastianbergmann/php-code-coverage/zipball/f6293e1b30a2354e8428e004689671b83871edde",
                "reference": "f6293e1b30a2354e8428e004689671b83871edde",
                "shasum": ""
            },
            "require": {
                "ext-dom": "*",
                "ext-libxml": "*",
                "ext-xmlwriter": "*",
                "nikic/php-parser": "^4.10.2",
                "php": ">=7.3",
                "phpunit/php-file-iterator": "^3.0.3",
                "phpunit/php-text-template": "^2.0.2",
                "sebastian/code-unit-reverse-lookup": "^2.0.2",
                "sebastian/complexity": "^2.0",
                "sebastian/environment": "^5.1.2",
                "sebastian/lines-of-code": "^1.0.3",
                "sebastian/version": "^3.0.1",
                "theseer/tokenizer": "^1.2.0"
            },
            "require-dev": {
                "phpunit/phpunit": "^9.3"
            },
            "suggest": {
                "ext-pcov": "*",
                "ext-xdebug": "*"
            },
            "type": "library",
            "extra": {
                "branch-alias": {
                    "dev-master": "9.2-dev"
                }
            },
            "autoload": {
                "classmap": [
                    "src/"
                ]
            },
            "notification-url": "https://packagist.org/downloads/",
            "license": [
                "BSD-3-Clause"
            ],
            "authors": [
                {
                    "name": "Sebastian Bergmann",
                    "email": "sebastian@phpunit.de",
                    "role": "lead"
                }
            ],
            "description": "Library that provides collection, processing, and rendering functionality for PHP code coverage information.",
            "homepage": "https://github.com/sebastianbergmann/php-code-coverage",
            "keywords": [
                "coverage",
                "testing",
                "xunit"
            ],
            "support": {
                "issues": "https://github.com/sebastianbergmann/php-code-coverage/issues",
                "source": "https://github.com/sebastianbergmann/php-code-coverage/tree/9.2.6"
            },
            "funding": [
                {
                    "url": "https://github.com/sebastianbergmann",
                    "type": "github"
                }
            ],
            "time": "2021-03-28T07:26:59+00:00"
        },
        {
            "name": "phpunit/php-file-iterator",
            "version": "3.0.5",
            "source": {
                "type": "git",
                "url": "https://github.com/sebastianbergmann/php-file-iterator.git",
                "reference": "aa4be8575f26070b100fccb67faabb28f21f66f8"
            },
            "dist": {
                "type": "zip",
                "url": "https://api.github.com/repos/sebastianbergmann/php-file-iterator/zipball/aa4be8575f26070b100fccb67faabb28f21f66f8",
                "reference": "aa4be8575f26070b100fccb67faabb28f21f66f8",
                "shasum": ""
            },
            "require": {
                "php": ">=7.3"
            },
            "require-dev": {
                "phpunit/phpunit": "^9.3"
            },
            "type": "library",
            "extra": {
                "branch-alias": {
                    "dev-master": "3.0-dev"
                }
            },
            "autoload": {
                "classmap": [
                    "src/"
                ]
            },
            "notification-url": "https://packagist.org/downloads/",
            "license": [
                "BSD-3-Clause"
            ],
            "authors": [
                {
                    "name": "Sebastian Bergmann",
                    "email": "sebastian@phpunit.de",
                    "role": "lead"
                }
            ],
            "description": "FilterIterator implementation that filters files based on a list of suffixes.",
            "homepage": "https://github.com/sebastianbergmann/php-file-iterator/",
            "keywords": [
                "filesystem",
                "iterator"
            ],
            "support": {
                "issues": "https://github.com/sebastianbergmann/php-file-iterator/issues",
                "source": "https://github.com/sebastianbergmann/php-file-iterator/tree/3.0.5"
            },
            "funding": [
                {
                    "url": "https://github.com/sebastianbergmann",
                    "type": "github"
                }
            ],
            "time": "2020-09-28T05:57:25+00:00"
        },
        {
            "name": "phpunit/php-invoker",
            "version": "3.1.1",
            "source": {
                "type": "git",
                "url": "https://github.com/sebastianbergmann/php-invoker.git",
                "reference": "5a10147d0aaf65b58940a0b72f71c9ac0423cc67"
            },
            "dist": {
                "type": "zip",
                "url": "https://api.github.com/repos/sebastianbergmann/php-invoker/zipball/5a10147d0aaf65b58940a0b72f71c9ac0423cc67",
                "reference": "5a10147d0aaf65b58940a0b72f71c9ac0423cc67",
                "shasum": ""
            },
            "require": {
                "php": ">=7.3"
            },
            "require-dev": {
                "ext-pcntl": "*",
                "phpunit/phpunit": "^9.3"
            },
            "suggest": {
                "ext-pcntl": "*"
            },
            "type": "library",
            "extra": {
                "branch-alias": {
                    "dev-master": "3.1-dev"
                }
            },
            "autoload": {
                "classmap": [
                    "src/"
                ]
            },
            "notification-url": "https://packagist.org/downloads/",
            "license": [
                "BSD-3-Clause"
            ],
            "authors": [
                {
                    "name": "Sebastian Bergmann",
                    "email": "sebastian@phpunit.de",
                    "role": "lead"
                }
            ],
            "description": "Invoke callables with a timeout",
            "homepage": "https://github.com/sebastianbergmann/php-invoker/",
            "keywords": [
                "process"
            ],
            "support": {
                "issues": "https://github.com/sebastianbergmann/php-invoker/issues",
                "source": "https://github.com/sebastianbergmann/php-invoker/tree/3.1.1"
            },
            "funding": [
                {
                    "url": "https://github.com/sebastianbergmann",
                    "type": "github"
                }
            ],
            "time": "2020-09-28T05:58:55+00:00"
        },
        {
            "name": "phpunit/php-text-template",
            "version": "2.0.4",
            "source": {
                "type": "git",
                "url": "https://github.com/sebastianbergmann/php-text-template.git",
                "reference": "5da5f67fc95621df9ff4c4e5a84d6a8a2acf7c28"
            },
            "dist": {
                "type": "zip",
                "url": "https://api.github.com/repos/sebastianbergmann/php-text-template/zipball/5da5f67fc95621df9ff4c4e5a84d6a8a2acf7c28",
                "reference": "5da5f67fc95621df9ff4c4e5a84d6a8a2acf7c28",
                "shasum": ""
            },
            "require": {
                "php": ">=7.3"
            },
            "require-dev": {
                "phpunit/phpunit": "^9.3"
            },
            "type": "library",
            "extra": {
                "branch-alias": {
                    "dev-master": "2.0-dev"
                }
            },
            "autoload": {
                "classmap": [
                    "src/"
                ]
            },
            "notification-url": "https://packagist.org/downloads/",
            "license": [
                "BSD-3-Clause"
            ],
            "authors": [
                {
                    "name": "Sebastian Bergmann",
                    "email": "sebastian@phpunit.de",
                    "role": "lead"
                }
            ],
            "description": "Simple template engine.",
            "homepage": "https://github.com/sebastianbergmann/php-text-template/",
            "keywords": [
                "template"
            ],
            "support": {
                "issues": "https://github.com/sebastianbergmann/php-text-template/issues",
                "source": "https://github.com/sebastianbergmann/php-text-template/tree/2.0.4"
            },
            "funding": [
                {
                    "url": "https://github.com/sebastianbergmann",
                    "type": "github"
                }
            ],
            "time": "2020-10-26T05:33:50+00:00"
        },
        {
            "name": "phpunit/php-timer",
            "version": "5.0.3",
            "source": {
                "type": "git",
                "url": "https://github.com/sebastianbergmann/php-timer.git",
                "reference": "5a63ce20ed1b5bf577850e2c4e87f4aa902afbd2"
            },
            "dist": {
                "type": "zip",
                "url": "https://api.github.com/repos/sebastianbergmann/php-timer/zipball/5a63ce20ed1b5bf577850e2c4e87f4aa902afbd2",
                "reference": "5a63ce20ed1b5bf577850e2c4e87f4aa902afbd2",
                "shasum": ""
            },
            "require": {
                "php": ">=7.3"
            },
            "require-dev": {
                "phpunit/phpunit": "^9.3"
            },
            "type": "library",
            "extra": {
                "branch-alias": {
                    "dev-master": "5.0-dev"
                }
            },
            "autoload": {
                "classmap": [
                    "src/"
                ]
            },
            "notification-url": "https://packagist.org/downloads/",
            "license": [
                "BSD-3-Clause"
            ],
            "authors": [
                {
                    "name": "Sebastian Bergmann",
                    "email": "sebastian@phpunit.de",
                    "role": "lead"
                }
            ],
            "description": "Utility class for timing",
            "homepage": "https://github.com/sebastianbergmann/php-timer/",
            "keywords": [
                "timer"
            ],
            "support": {
                "issues": "https://github.com/sebastianbergmann/php-timer/issues",
                "source": "https://github.com/sebastianbergmann/php-timer/tree/5.0.3"
            },
            "funding": [
                {
                    "url": "https://github.com/sebastianbergmann",
                    "type": "github"
                }
            ],
            "time": "2020-10-26T13:16:10+00:00"
        },
        {
            "name": "phpunit/phpunit",
            "version": "9.5.6",
            "source": {
                "type": "git",
                "url": "https://github.com/sebastianbergmann/phpunit.git",
                "reference": "fb9b8333f14e3dce976a60ef6a7e05c7c7ed8bfb"
            },
            "dist": {
                "type": "zip",
                "url": "https://api.github.com/repos/sebastianbergmann/phpunit/zipball/fb9b8333f14e3dce976a60ef6a7e05c7c7ed8bfb",
                "reference": "fb9b8333f14e3dce976a60ef6a7e05c7c7ed8bfb",
                "shasum": ""
            },
            "require": {
                "doctrine/instantiator": "^1.3.1",
                "ext-dom": "*",
                "ext-json": "*",
                "ext-libxml": "*",
                "ext-mbstring": "*",
                "ext-xml": "*",
                "ext-xmlwriter": "*",
                "myclabs/deep-copy": "^1.10.1",
                "phar-io/manifest": "^2.0.1",
                "phar-io/version": "^3.0.2",
                "php": ">=7.3",
                "phpspec/prophecy": "^1.12.1",
                "phpunit/php-code-coverage": "^9.2.3",
                "phpunit/php-file-iterator": "^3.0.5",
                "phpunit/php-invoker": "^3.1.1",
                "phpunit/php-text-template": "^2.0.3",
                "phpunit/php-timer": "^5.0.2",
                "sebastian/cli-parser": "^1.0.1",
                "sebastian/code-unit": "^1.0.6",
                "sebastian/comparator": "^4.0.5",
                "sebastian/diff": "^4.0.3",
                "sebastian/environment": "^5.1.3",
                "sebastian/exporter": "^4.0.3",
                "sebastian/global-state": "^5.0.1",
                "sebastian/object-enumerator": "^4.0.3",
                "sebastian/resource-operations": "^3.0.3",
                "sebastian/type": "^2.3.4",
                "sebastian/version": "^3.0.2"
            },
            "require-dev": {
                "ext-pdo": "*",
                "phpspec/prophecy-phpunit": "^2.0.1"
            },
            "suggest": {
                "ext-soap": "*",
                "ext-xdebug": "*"
            },
            "bin": [
                "phpunit"
            ],
            "type": "library",
            "extra": {
                "branch-alias": {
                    "dev-master": "9.5-dev"
                }
            },
            "autoload": {
                "classmap": [
                    "src/"
                ],
                "files": [
                    "src/Framework/Assert/Functions.php"
                ]
            },
            "notification-url": "https://packagist.org/downloads/",
            "license": [
                "BSD-3-Clause"
            ],
            "authors": [
                {
                    "name": "Sebastian Bergmann",
                    "email": "sebastian@phpunit.de",
                    "role": "lead"
                }
            ],
            "description": "The PHP Unit Testing framework.",
            "homepage": "https://phpunit.de/",
            "keywords": [
                "phpunit",
                "testing",
                "xunit"
            ],
            "support": {
                "issues": "https://github.com/sebastianbergmann/phpunit/issues",
                "source": "https://github.com/sebastianbergmann/phpunit/tree/9.5.6"
            },
            "funding": [
                {
                    "url": "https://phpunit.de/donate.html",
                    "type": "custom"
                },
                {
                    "url": "https://github.com/sebastianbergmann",
                    "type": "github"
                }
            ],
            "time": "2021-06-23T05:14:38+00:00"
        },
        {
            "name": "psr/container",
            "version": "1.1.1",
            "source": {
                "type": "git",
                "url": "https://github.com/php-fig/container.git",
                "reference": "8622567409010282b7aeebe4bb841fe98b58dcaf"
            },
            "dist": {
                "type": "zip",
                "url": "https://api.github.com/repos/php-fig/container/zipball/8622567409010282b7aeebe4bb841fe98b58dcaf",
                "reference": "8622567409010282b7aeebe4bb841fe98b58dcaf",
                "shasum": ""
            },
            "require": {
                "php": ">=7.2.0"
            },
            "type": "library",
            "autoload": {
                "psr-4": {
                    "Psr\\Container\\": "src/"
                }
            },
            "notification-url": "https://packagist.org/downloads/",
            "license": [
                "MIT"
            ],
            "authors": [
                {
                    "name": "PHP-FIG",
                    "homepage": "https://www.php-fig.org/"
                }
            ],
            "description": "Common Container Interface (PHP FIG PSR-11)",
            "homepage": "https://github.com/php-fig/container",
            "keywords": [
                "PSR-11",
                "container",
                "container-interface",
                "container-interop",
                "psr"
            ],
            "support": {
                "issues": "https://github.com/php-fig/container/issues",
                "source": "https://github.com/php-fig/container/tree/1.1.1"
            },
            "time": "2021-03-05T17:36:06+00:00"
        },
        {
            "name": "sebastian/cli-parser",
            "version": "1.0.1",
            "source": {
                "type": "git",
                "url": "https://github.com/sebastianbergmann/cli-parser.git",
                "reference": "442e7c7e687e42adc03470c7b668bc4b2402c0b2"
            },
            "dist": {
                "type": "zip",
                "url": "https://api.github.com/repos/sebastianbergmann/cli-parser/zipball/442e7c7e687e42adc03470c7b668bc4b2402c0b2",
                "reference": "442e7c7e687e42adc03470c7b668bc4b2402c0b2",
                "shasum": ""
            },
            "require": {
                "php": ">=7.3"
            },
            "require-dev": {
                "phpunit/phpunit": "^9.3"
            },
            "type": "library",
            "extra": {
                "branch-alias": {
                    "dev-master": "1.0-dev"
                }
            },
            "autoload": {
                "classmap": [
                    "src/"
                ]
            },
            "notification-url": "https://packagist.org/downloads/",
            "license": [
                "BSD-3-Clause"
            ],
            "authors": [
                {
                    "name": "Sebastian Bergmann",
                    "email": "sebastian@phpunit.de",
                    "role": "lead"
                }
            ],
            "description": "Library for parsing CLI options",
            "homepage": "https://github.com/sebastianbergmann/cli-parser",
            "support": {
                "issues": "https://github.com/sebastianbergmann/cli-parser/issues",
                "source": "https://github.com/sebastianbergmann/cli-parser/tree/1.0.1"
            },
            "funding": [
                {
                    "url": "https://github.com/sebastianbergmann",
                    "type": "github"
                }
            ],
            "time": "2020-09-28T06:08:49+00:00"
        },
        {
            "name": "sebastian/code-unit",
            "version": "1.0.8",
            "source": {
                "type": "git",
                "url": "https://github.com/sebastianbergmann/code-unit.git",
                "reference": "1fc9f64c0927627ef78ba436c9b17d967e68e120"
            },
            "dist": {
                "type": "zip",
                "url": "https://api.github.com/repos/sebastianbergmann/code-unit/zipball/1fc9f64c0927627ef78ba436c9b17d967e68e120",
                "reference": "1fc9f64c0927627ef78ba436c9b17d967e68e120",
                "shasum": ""
            },
            "require": {
                "php": ">=7.3"
            },
            "require-dev": {
                "phpunit/phpunit": "^9.3"
            },
            "type": "library",
            "extra": {
                "branch-alias": {
                    "dev-master": "1.0-dev"
                }
            },
            "autoload": {
                "classmap": [
                    "src/"
                ]
            },
            "notification-url": "https://packagist.org/downloads/",
            "license": [
                "BSD-3-Clause"
            ],
            "authors": [
                {
                    "name": "Sebastian Bergmann",
                    "email": "sebastian@phpunit.de",
                    "role": "lead"
                }
            ],
            "description": "Collection of value objects that represent the PHP code units",
            "homepage": "https://github.com/sebastianbergmann/code-unit",
            "support": {
                "issues": "https://github.com/sebastianbergmann/code-unit/issues",
                "source": "https://github.com/sebastianbergmann/code-unit/tree/1.0.8"
            },
            "funding": [
                {
                    "url": "https://github.com/sebastianbergmann",
                    "type": "github"
                }
            ],
            "time": "2020-10-26T13:08:54+00:00"
        },
        {
            "name": "sebastian/code-unit-reverse-lookup",
            "version": "2.0.3",
            "source": {
                "type": "git",
                "url": "https://github.com/sebastianbergmann/code-unit-reverse-lookup.git",
                "reference": "ac91f01ccec49fb77bdc6fd1e548bc70f7faa3e5"
            },
            "dist": {
                "type": "zip",
                "url": "https://api.github.com/repos/sebastianbergmann/code-unit-reverse-lookup/zipball/ac91f01ccec49fb77bdc6fd1e548bc70f7faa3e5",
                "reference": "ac91f01ccec49fb77bdc6fd1e548bc70f7faa3e5",
                "shasum": ""
            },
            "require": {
                "php": ">=7.3"
            },
            "require-dev": {
                "phpunit/phpunit": "^9.3"
            },
            "type": "library",
            "extra": {
                "branch-alias": {
                    "dev-master": "2.0-dev"
                }
            },
            "autoload": {
                "classmap": [
                    "src/"
                ]
            },
            "notification-url": "https://packagist.org/downloads/",
            "license": [
                "BSD-3-Clause"
            ],
            "authors": [
                {
                    "name": "Sebastian Bergmann",
                    "email": "sebastian@phpunit.de"
                }
            ],
            "description": "Looks up which function or method a line of code belongs to",
            "homepage": "https://github.com/sebastianbergmann/code-unit-reverse-lookup/",
            "support": {
                "issues": "https://github.com/sebastianbergmann/code-unit-reverse-lookup/issues",
                "source": "https://github.com/sebastianbergmann/code-unit-reverse-lookup/tree/2.0.3"
            },
            "funding": [
                {
                    "url": "https://github.com/sebastianbergmann",
                    "type": "github"
                }
            ],
            "time": "2020-09-28T05:30:19+00:00"
        },
        {
            "name": "sebastian/comparator",
            "version": "4.0.6",
            "source": {
                "type": "git",
                "url": "https://github.com/sebastianbergmann/comparator.git",
                "reference": "55f4261989e546dc112258c7a75935a81a7ce382"
            },
            "dist": {
                "type": "zip",
                "url": "https://api.github.com/repos/sebastianbergmann/comparator/zipball/55f4261989e546dc112258c7a75935a81a7ce382",
                "reference": "55f4261989e546dc112258c7a75935a81a7ce382",
                "shasum": ""
            },
            "require": {
                "php": ">=7.3",
                "sebastian/diff": "^4.0",
                "sebastian/exporter": "^4.0"
            },
            "require-dev": {
                "phpunit/phpunit": "^9.3"
            },
            "type": "library",
            "extra": {
                "branch-alias": {
                    "dev-master": "4.0-dev"
                }
            },
            "autoload": {
                "classmap": [
                    "src/"
                ]
            },
            "notification-url": "https://packagist.org/downloads/",
            "license": [
                "BSD-3-Clause"
            ],
            "authors": [
                {
                    "name": "Sebastian Bergmann",
                    "email": "sebastian@phpunit.de"
                },
                {
                    "name": "Jeff Welch",
                    "email": "whatthejeff@gmail.com"
                },
                {
                    "name": "Volker Dusch",
                    "email": "github@wallbash.com"
                },
                {
                    "name": "Bernhard Schussek",
                    "email": "bschussek@2bepublished.at"
                }
            ],
            "description": "Provides the functionality to compare PHP values for equality",
            "homepage": "https://github.com/sebastianbergmann/comparator",
            "keywords": [
                "comparator",
                "compare",
                "equality"
            ],
            "support": {
                "issues": "https://github.com/sebastianbergmann/comparator/issues",
                "source": "https://github.com/sebastianbergmann/comparator/tree/4.0.6"
            },
            "funding": [
                {
                    "url": "https://github.com/sebastianbergmann",
                    "type": "github"
                }
            ],
            "time": "2020-10-26T15:49:45+00:00"
        },
        {
            "name": "sebastian/complexity",
            "version": "2.0.2",
            "source": {
                "type": "git",
                "url": "https://github.com/sebastianbergmann/complexity.git",
                "reference": "739b35e53379900cc9ac327b2147867b8b6efd88"
            },
            "dist": {
                "type": "zip",
                "url": "https://api.github.com/repos/sebastianbergmann/complexity/zipball/739b35e53379900cc9ac327b2147867b8b6efd88",
                "reference": "739b35e53379900cc9ac327b2147867b8b6efd88",
                "shasum": ""
            },
            "require": {
                "nikic/php-parser": "^4.7",
                "php": ">=7.3"
            },
            "require-dev": {
                "phpunit/phpunit": "^9.3"
            },
            "type": "library",
            "extra": {
                "branch-alias": {
                    "dev-master": "2.0-dev"
                }
            },
            "autoload": {
                "classmap": [
                    "src/"
                ]
            },
            "notification-url": "https://packagist.org/downloads/",
            "license": [
                "BSD-3-Clause"
            ],
            "authors": [
                {
                    "name": "Sebastian Bergmann",
                    "email": "sebastian@phpunit.de",
                    "role": "lead"
                }
            ],
            "description": "Library for calculating the complexity of PHP code units",
            "homepage": "https://github.com/sebastianbergmann/complexity",
            "support": {
                "issues": "https://github.com/sebastianbergmann/complexity/issues",
                "source": "https://github.com/sebastianbergmann/complexity/tree/2.0.2"
            },
            "funding": [
                {
                    "url": "https://github.com/sebastianbergmann",
                    "type": "github"
                }
            ],
            "time": "2020-10-26T15:52:27+00:00"
        },
        {
            "name": "sebastian/diff",
            "version": "4.0.4",
            "source": {
                "type": "git",
                "url": "https://github.com/sebastianbergmann/diff.git",
                "reference": "3461e3fccc7cfdfc2720be910d3bd73c69be590d"
            },
            "dist": {
                "type": "zip",
                "url": "https://api.github.com/repos/sebastianbergmann/diff/zipball/3461e3fccc7cfdfc2720be910d3bd73c69be590d",
                "reference": "3461e3fccc7cfdfc2720be910d3bd73c69be590d",
                "shasum": ""
            },
            "require": {
                "php": ">=7.3"
            },
            "require-dev": {
                "phpunit/phpunit": "^9.3",
                "symfony/process": "^4.2 || ^5"
            },
            "type": "library",
            "extra": {
                "branch-alias": {
                    "dev-master": "4.0-dev"
                }
            },
            "autoload": {
                "classmap": [
                    "src/"
                ]
            },
            "notification-url": "https://packagist.org/downloads/",
            "license": [
                "BSD-3-Clause"
            ],
            "authors": [
                {
                    "name": "Sebastian Bergmann",
                    "email": "sebastian@phpunit.de"
                },
                {
                    "name": "Kore Nordmann",
                    "email": "mail@kore-nordmann.de"
                }
            ],
            "description": "Diff implementation",
            "homepage": "https://github.com/sebastianbergmann/diff",
            "keywords": [
                "diff",
                "udiff",
                "unidiff",
                "unified diff"
            ],
            "support": {
                "issues": "https://github.com/sebastianbergmann/diff/issues",
                "source": "https://github.com/sebastianbergmann/diff/tree/4.0.4"
            },
            "funding": [
                {
                    "url": "https://github.com/sebastianbergmann",
                    "type": "github"
                }
            ],
            "time": "2020-10-26T13:10:38+00:00"
        },
        {
            "name": "sebastian/environment",
            "version": "5.1.3",
            "source": {
                "type": "git",
                "url": "https://github.com/sebastianbergmann/environment.git",
                "reference": "388b6ced16caa751030f6a69e588299fa09200ac"
            },
            "dist": {
                "type": "zip",
                "url": "https://api.github.com/repos/sebastianbergmann/environment/zipball/388b6ced16caa751030f6a69e588299fa09200ac",
                "reference": "388b6ced16caa751030f6a69e588299fa09200ac",
                "shasum": ""
            },
            "require": {
                "php": ">=7.3"
            },
            "require-dev": {
                "phpunit/phpunit": "^9.3"
            },
            "suggest": {
                "ext-posix": "*"
            },
            "type": "library",
            "extra": {
                "branch-alias": {
                    "dev-master": "5.1-dev"
                }
            },
            "autoload": {
                "classmap": [
                    "src/"
                ]
            },
            "notification-url": "https://packagist.org/downloads/",
            "license": [
                "BSD-3-Clause"
            ],
            "authors": [
                {
                    "name": "Sebastian Bergmann",
                    "email": "sebastian@phpunit.de"
                }
            ],
            "description": "Provides functionality to handle HHVM/PHP environments",
            "homepage": "http://www.github.com/sebastianbergmann/environment",
            "keywords": [
                "Xdebug",
                "environment",
                "hhvm"
            ],
            "support": {
                "issues": "https://github.com/sebastianbergmann/environment/issues",
                "source": "https://github.com/sebastianbergmann/environment/tree/5.1.3"
            },
            "funding": [
                {
                    "url": "https://github.com/sebastianbergmann",
                    "type": "github"
                }
            ],
            "time": "2020-09-28T05:52:38+00:00"
        },
        {
            "name": "sebastian/exporter",
            "version": "4.0.3",
            "source": {
                "type": "git",
                "url": "https://github.com/sebastianbergmann/exporter.git",
                "reference": "d89cc98761b8cb5a1a235a6b703ae50d34080e65"
            },
            "dist": {
                "type": "zip",
                "url": "https://api.github.com/repos/sebastianbergmann/exporter/zipball/d89cc98761b8cb5a1a235a6b703ae50d34080e65",
                "reference": "d89cc98761b8cb5a1a235a6b703ae50d34080e65",
                "shasum": ""
            },
            "require": {
                "php": ">=7.3",
                "sebastian/recursion-context": "^4.0"
            },
            "require-dev": {
                "ext-mbstring": "*",
                "phpunit/phpunit": "^9.3"
            },
            "type": "library",
            "extra": {
                "branch-alias": {
                    "dev-master": "4.0-dev"
                }
            },
            "autoload": {
                "classmap": [
                    "src/"
                ]
            },
            "notification-url": "https://packagist.org/downloads/",
            "license": [
                "BSD-3-Clause"
            ],
            "authors": [
                {
                    "name": "Sebastian Bergmann",
                    "email": "sebastian@phpunit.de"
                },
                {
                    "name": "Jeff Welch",
                    "email": "whatthejeff@gmail.com"
                },
                {
                    "name": "Volker Dusch",
                    "email": "github@wallbash.com"
                },
                {
                    "name": "Adam Harvey",
                    "email": "aharvey@php.net"
                },
                {
                    "name": "Bernhard Schussek",
                    "email": "bschussek@gmail.com"
                }
            ],
            "description": "Provides the functionality to export PHP variables for visualization",
            "homepage": "http://www.github.com/sebastianbergmann/exporter",
            "keywords": [
                "export",
                "exporter"
            ],
            "support": {
                "issues": "https://github.com/sebastianbergmann/exporter/issues",
                "source": "https://github.com/sebastianbergmann/exporter/tree/4.0.3"
            },
            "funding": [
                {
                    "url": "https://github.com/sebastianbergmann",
                    "type": "github"
                }
            ],
            "time": "2020-09-28T05:24:23+00:00"
        },
        {
            "name": "sebastian/global-state",
            "version": "5.0.3",
            "source": {
                "type": "git",
                "url": "https://github.com/sebastianbergmann/global-state.git",
                "reference": "23bd5951f7ff26f12d4e3242864df3e08dec4e49"
            },
            "dist": {
                "type": "zip",
                "url": "https://api.github.com/repos/sebastianbergmann/global-state/zipball/23bd5951f7ff26f12d4e3242864df3e08dec4e49",
                "reference": "23bd5951f7ff26f12d4e3242864df3e08dec4e49",
                "shasum": ""
            },
            "require": {
                "php": ">=7.3",
                "sebastian/object-reflector": "^2.0",
                "sebastian/recursion-context": "^4.0"
            },
            "require-dev": {
                "ext-dom": "*",
                "phpunit/phpunit": "^9.3"
            },
            "suggest": {
                "ext-uopz": "*"
            },
            "type": "library",
            "extra": {
                "branch-alias": {
                    "dev-master": "5.0-dev"
                }
            },
            "autoload": {
                "classmap": [
                    "src/"
                ]
            },
            "notification-url": "https://packagist.org/downloads/",
            "license": [
                "BSD-3-Clause"
            ],
            "authors": [
                {
                    "name": "Sebastian Bergmann",
                    "email": "sebastian@phpunit.de"
                }
            ],
            "description": "Snapshotting of global state",
            "homepage": "http://www.github.com/sebastianbergmann/global-state",
            "keywords": [
                "global state"
            ],
            "support": {
                "issues": "https://github.com/sebastianbergmann/global-state/issues",
                "source": "https://github.com/sebastianbergmann/global-state/tree/5.0.3"
            },
            "funding": [
                {
                    "url": "https://github.com/sebastianbergmann",
                    "type": "github"
                }
            ],
            "time": "2021-06-11T13:31:12+00:00"
        },
        {
            "name": "sebastian/lines-of-code",
            "version": "1.0.3",
            "source": {
                "type": "git",
                "url": "https://github.com/sebastianbergmann/lines-of-code.git",
                "reference": "c1c2e997aa3146983ed888ad08b15470a2e22ecc"
            },
            "dist": {
                "type": "zip",
                "url": "https://api.github.com/repos/sebastianbergmann/lines-of-code/zipball/c1c2e997aa3146983ed888ad08b15470a2e22ecc",
                "reference": "c1c2e997aa3146983ed888ad08b15470a2e22ecc",
                "shasum": ""
            },
            "require": {
                "nikic/php-parser": "^4.6",
                "php": ">=7.3"
            },
            "require-dev": {
                "phpunit/phpunit": "^9.3"
            },
            "type": "library",
            "extra": {
                "branch-alias": {
                    "dev-master": "1.0-dev"
                }
            },
            "autoload": {
                "classmap": [
                    "src/"
                ]
            },
            "notification-url": "https://packagist.org/downloads/",
            "license": [
                "BSD-3-Clause"
            ],
            "authors": [
                {
                    "name": "Sebastian Bergmann",
                    "email": "sebastian@phpunit.de",
                    "role": "lead"
                }
            ],
            "description": "Library for counting the lines of code in PHP source code",
            "homepage": "https://github.com/sebastianbergmann/lines-of-code",
            "support": {
                "issues": "https://github.com/sebastianbergmann/lines-of-code/issues",
                "source": "https://github.com/sebastianbergmann/lines-of-code/tree/1.0.3"
            },
            "funding": [
                {
                    "url": "https://github.com/sebastianbergmann",
                    "type": "github"
                }
            ],
            "time": "2020-11-28T06:42:11+00:00"
        },
        {
            "name": "sebastian/object-enumerator",
            "version": "4.0.4",
            "source": {
                "type": "git",
                "url": "https://github.com/sebastianbergmann/object-enumerator.git",
                "reference": "5c9eeac41b290a3712d88851518825ad78f45c71"
            },
            "dist": {
                "type": "zip",
                "url": "https://api.github.com/repos/sebastianbergmann/object-enumerator/zipball/5c9eeac41b290a3712d88851518825ad78f45c71",
                "reference": "5c9eeac41b290a3712d88851518825ad78f45c71",
                "shasum": ""
            },
            "require": {
                "php": ">=7.3",
                "sebastian/object-reflector": "^2.0",
                "sebastian/recursion-context": "^4.0"
            },
            "require-dev": {
                "phpunit/phpunit": "^9.3"
            },
            "type": "library",
            "extra": {
                "branch-alias": {
                    "dev-master": "4.0-dev"
                }
            },
            "autoload": {
                "classmap": [
                    "src/"
                ]
            },
            "notification-url": "https://packagist.org/downloads/",
            "license": [
                "BSD-3-Clause"
            ],
            "authors": [
                {
                    "name": "Sebastian Bergmann",
                    "email": "sebastian@phpunit.de"
                }
            ],
            "description": "Traverses array structures and object graphs to enumerate all referenced objects",
            "homepage": "https://github.com/sebastianbergmann/object-enumerator/",
            "support": {
                "issues": "https://github.com/sebastianbergmann/object-enumerator/issues",
                "source": "https://github.com/sebastianbergmann/object-enumerator/tree/4.0.4"
            },
            "funding": [
                {
                    "url": "https://github.com/sebastianbergmann",
                    "type": "github"
                }
            ],
            "time": "2020-10-26T13:12:34+00:00"
        },
        {
            "name": "sebastian/object-reflector",
            "version": "2.0.4",
            "source": {
                "type": "git",
                "url": "https://github.com/sebastianbergmann/object-reflector.git",
                "reference": "b4f479ebdbf63ac605d183ece17d8d7fe49c15c7"
            },
            "dist": {
                "type": "zip",
                "url": "https://api.github.com/repos/sebastianbergmann/object-reflector/zipball/b4f479ebdbf63ac605d183ece17d8d7fe49c15c7",
                "reference": "b4f479ebdbf63ac605d183ece17d8d7fe49c15c7",
                "shasum": ""
            },
            "require": {
                "php": ">=7.3"
            },
            "require-dev": {
                "phpunit/phpunit": "^9.3"
            },
            "type": "library",
            "extra": {
                "branch-alias": {
                    "dev-master": "2.0-dev"
                }
            },
            "autoload": {
                "classmap": [
                    "src/"
                ]
            },
            "notification-url": "https://packagist.org/downloads/",
            "license": [
                "BSD-3-Clause"
            ],
            "authors": [
                {
                    "name": "Sebastian Bergmann",
                    "email": "sebastian@phpunit.de"
                }
            ],
            "description": "Allows reflection of object attributes, including inherited and non-public ones",
            "homepage": "https://github.com/sebastianbergmann/object-reflector/",
            "support": {
                "issues": "https://github.com/sebastianbergmann/object-reflector/issues",
                "source": "https://github.com/sebastianbergmann/object-reflector/tree/2.0.4"
            },
            "funding": [
                {
                    "url": "https://github.com/sebastianbergmann",
                    "type": "github"
                }
            ],
            "time": "2020-10-26T13:14:26+00:00"
        },
        {
            "name": "sebastian/recursion-context",
            "version": "4.0.4",
            "source": {
                "type": "git",
                "url": "https://github.com/sebastianbergmann/recursion-context.git",
                "reference": "cd9d8cf3c5804de4341c283ed787f099f5506172"
            },
            "dist": {
                "type": "zip",
                "url": "https://api.github.com/repos/sebastianbergmann/recursion-context/zipball/cd9d8cf3c5804de4341c283ed787f099f5506172",
                "reference": "cd9d8cf3c5804de4341c283ed787f099f5506172",
                "shasum": ""
            },
            "require": {
                "php": ">=7.3"
            },
            "require-dev": {
                "phpunit/phpunit": "^9.3"
            },
            "type": "library",
            "extra": {
                "branch-alias": {
                    "dev-master": "4.0-dev"
                }
            },
            "autoload": {
                "classmap": [
                    "src/"
                ]
            },
            "notification-url": "https://packagist.org/downloads/",
            "license": [
                "BSD-3-Clause"
            ],
            "authors": [
                {
                    "name": "Sebastian Bergmann",
                    "email": "sebastian@phpunit.de"
                },
                {
                    "name": "Jeff Welch",
                    "email": "whatthejeff@gmail.com"
                },
                {
                    "name": "Adam Harvey",
                    "email": "aharvey@php.net"
                }
            ],
            "description": "Provides functionality to recursively process PHP variables",
            "homepage": "http://www.github.com/sebastianbergmann/recursion-context",
            "support": {
                "issues": "https://github.com/sebastianbergmann/recursion-context/issues",
                "source": "https://github.com/sebastianbergmann/recursion-context/tree/4.0.4"
            },
            "funding": [
                {
                    "url": "https://github.com/sebastianbergmann",
                    "type": "github"
                }
            ],
            "time": "2020-10-26T13:17:30+00:00"
        },
        {
            "name": "sebastian/resource-operations",
            "version": "3.0.3",
            "source": {
                "type": "git",
                "url": "https://github.com/sebastianbergmann/resource-operations.git",
                "reference": "0f4443cb3a1d92ce809899753bc0d5d5a8dd19a8"
            },
            "dist": {
                "type": "zip",
                "url": "https://api.github.com/repos/sebastianbergmann/resource-operations/zipball/0f4443cb3a1d92ce809899753bc0d5d5a8dd19a8",
                "reference": "0f4443cb3a1d92ce809899753bc0d5d5a8dd19a8",
                "shasum": ""
            },
            "require": {
                "php": ">=7.3"
            },
            "require-dev": {
                "phpunit/phpunit": "^9.0"
            },
            "type": "library",
            "extra": {
                "branch-alias": {
                    "dev-master": "3.0-dev"
                }
            },
            "autoload": {
                "classmap": [
                    "src/"
                ]
            },
            "notification-url": "https://packagist.org/downloads/",
            "license": [
                "BSD-3-Clause"
            ],
            "authors": [
                {
                    "name": "Sebastian Bergmann",
                    "email": "sebastian@phpunit.de"
                }
            ],
            "description": "Provides a list of PHP built-in functions that operate on resources",
            "homepage": "https://www.github.com/sebastianbergmann/resource-operations",
            "support": {
                "issues": "https://github.com/sebastianbergmann/resource-operations/issues",
                "source": "https://github.com/sebastianbergmann/resource-operations/tree/3.0.3"
            },
            "funding": [
                {
                    "url": "https://github.com/sebastianbergmann",
                    "type": "github"
                }
            ],
            "abandoned": true,
            "time": "2020-09-28T06:45:17+00:00"
        },
        {
            "name": "sebastian/type",
            "version": "2.3.4",
            "source": {
                "type": "git",
                "url": "https://github.com/sebastianbergmann/type.git",
                "reference": "b8cd8a1c753c90bc1a0f5372170e3e489136f914"
            },
            "dist": {
                "type": "zip",
                "url": "https://api.github.com/repos/sebastianbergmann/type/zipball/b8cd8a1c753c90bc1a0f5372170e3e489136f914",
                "reference": "b8cd8a1c753c90bc1a0f5372170e3e489136f914",
                "shasum": ""
            },
            "require": {
                "php": ">=7.3"
            },
            "require-dev": {
                "phpunit/phpunit": "^9.3"
            },
            "type": "library",
            "extra": {
                "branch-alias": {
                    "dev-master": "2.3-dev"
                }
            },
            "autoload": {
                "classmap": [
                    "src/"
                ]
            },
            "notification-url": "https://packagist.org/downloads/",
            "license": [
                "BSD-3-Clause"
            ],
            "authors": [
                {
                    "name": "Sebastian Bergmann",
                    "email": "sebastian@phpunit.de",
                    "role": "lead"
                }
            ],
            "description": "Collection of value objects that represent the types of the PHP type system",
            "homepage": "https://github.com/sebastianbergmann/type",
            "support": {
                "issues": "https://github.com/sebastianbergmann/type/issues",
                "source": "https://github.com/sebastianbergmann/type/tree/2.3.4"
            },
            "funding": [
                {
                    "url": "https://github.com/sebastianbergmann",
                    "type": "github"
                }
            ],
            "time": "2021-06-15T12:49:02+00:00"
        },
        {
            "name": "sebastian/version",
            "version": "3.0.2",
            "source": {
                "type": "git",
                "url": "https://github.com/sebastianbergmann/version.git",
                "reference": "c6c1022351a901512170118436c764e473f6de8c"
            },
            "dist": {
                "type": "zip",
                "url": "https://api.github.com/repos/sebastianbergmann/version/zipball/c6c1022351a901512170118436c764e473f6de8c",
                "reference": "c6c1022351a901512170118436c764e473f6de8c",
                "shasum": ""
            },
            "require": {
                "php": ">=7.3"
            },
            "type": "library",
            "extra": {
                "branch-alias": {
                    "dev-master": "3.0-dev"
                }
            },
            "autoload": {
                "classmap": [
                    "src/"
                ]
            },
            "notification-url": "https://packagist.org/downloads/",
            "license": [
                "BSD-3-Clause"
            ],
            "authors": [
                {
                    "name": "Sebastian Bergmann",
                    "email": "sebastian@phpunit.de",
                    "role": "lead"
                }
            ],
            "description": "Library that helps with managing the version number of Git-hosted PHP projects",
            "homepage": "https://github.com/sebastianbergmann/version",
            "support": {
                "issues": "https://github.com/sebastianbergmann/version/issues",
                "source": "https://github.com/sebastianbergmann/version/tree/3.0.2"
            },
            "funding": [
                {
                    "url": "https://github.com/sebastianbergmann",
                    "type": "github"
                }
            ],
            "time": "2020-09-28T06:39:44+00:00"
        },
        {
            "name": "swoole/ide-helper",
            "version": "4.6.7",
            "source": {
                "type": "git",
                "url": "https://github.com/swoole/ide-helper.git",
                "reference": "0d1409b8274117addfe64d3ea412812a69807411"
            },
            "dist": {
                "type": "zip",
                "url": "https://api.github.com/repos/swoole/ide-helper/zipball/0d1409b8274117addfe64d3ea412812a69807411",
                "reference": "0d1409b8274117addfe64d3ea412812a69807411",
                "shasum": ""
            },
            "require-dev": {
                "guzzlehttp/guzzle": "~6.5.0",
                "laminas/laminas-code": "~3.4.0",
                "squizlabs/php_codesniffer": "~3.5.0",
                "symfony/filesystem": "~4.0"
            },
            "type": "library",
            "notification-url": "https://packagist.org/downloads/",
            "license": [
                "Apache-2.0"
            ],
            "authors": [
                {
                    "name": "Team Swoole",
                    "email": "team@swoole.com"
                }
            ],
            "description": "IDE help files for Swoole.",
            "support": {
                "issues": "https://github.com/swoole/ide-helper/issues",
                "source": "https://github.com/swoole/ide-helper/tree/4.6.7"
            },
            "funding": [
                {
                    "url": "https://gitee.com/swoole/swoole?donate=true",
                    "type": "custom"
                },
                {
                    "url": "https://github.com/swoole",
                    "type": "github"
                },
                {
                    "url": "https://opencollective.com/swoole-src",
                    "type": "open_collective"
                }
            ],
            "time": "2021-05-14T16:05:16+00:00"
        },
        {
            "name": "symfony/console",
            "version": "v5.3.6",
            "source": {
                "type": "git",
                "url": "https://github.com/symfony/console.git",
                "reference": "51b71afd6d2dc8f5063199357b9880cea8d8bfe2"
            },
            "dist": {
                "type": "zip",
                "url": "https://api.github.com/repos/symfony/console/zipball/51b71afd6d2dc8f5063199357b9880cea8d8bfe2",
                "reference": "51b71afd6d2dc8f5063199357b9880cea8d8bfe2",
                "shasum": ""
            },
            "require": {
                "php": ">=7.2.5",
                "symfony/deprecation-contracts": "^2.1",
                "symfony/polyfill-mbstring": "~1.0",
                "symfony/polyfill-php73": "^1.8",
                "symfony/polyfill-php80": "^1.16",
                "symfony/service-contracts": "^1.1|^2",
                "symfony/string": "^5.1"
            },
            "conflict": {
                "psr/log": ">=3",
                "symfony/dependency-injection": "<4.4",
                "symfony/dotenv": "<5.1",
                "symfony/event-dispatcher": "<4.4",
                "symfony/lock": "<4.4",
                "symfony/process": "<4.4"
            },
            "provide": {
                "psr/log-implementation": "1.0|2.0"
            },
            "require-dev": {
                "psr/log": "^1|^2",
                "symfony/config": "^4.4|^5.0",
                "symfony/dependency-injection": "^4.4|^5.0",
                "symfony/event-dispatcher": "^4.4|^5.0",
                "symfony/lock": "^4.4|^5.0",
                "symfony/process": "^4.4|^5.0",
                "symfony/var-dumper": "^4.4|^5.0"
            },
            "suggest": {
                "psr/log": "For using the console logger",
                "symfony/event-dispatcher": "",
                "symfony/lock": "",
                "symfony/process": ""
            },
            "type": "library",
            "autoload": {
                "psr-4": {
                    "Symfony\\Component\\Console\\": ""
                },
                "exclude-from-classmap": [
                    "/Tests/"
                ]
            },
            "notification-url": "https://packagist.org/downloads/",
            "license": [
                "MIT"
            ],
            "authors": [
                {
                    "name": "Fabien Potencier",
                    "email": "fabien@symfony.com"
                },
                {
                    "name": "Symfony Community",
                    "homepage": "https://symfony.com/contributors"
                }
            ],
            "description": "Eases the creation of beautiful and testable command line interfaces",
            "homepage": "https://symfony.com",
            "keywords": [
                "cli",
                "command line",
                "console",
                "terminal"
            ],
            "support": {
                "source": "https://github.com/symfony/console/tree/v5.3.6"
            },
            "funding": [
                {
                    "url": "https://symfony.com/sponsor",
                    "type": "custom"
                },
                {
                    "url": "https://github.com/fabpot",
                    "type": "github"
                },
                {
                    "url": "https://tidelift.com/funding/github/packagist/symfony/symfony",
                    "type": "tidelift"
                }
            ],
            "time": "2021-07-27T19:10:22+00:00"
        },
        {
            "name": "symfony/deprecation-contracts",
            "version": "v2.4.0",
            "source": {
                "type": "git",
                "url": "https://github.com/symfony/deprecation-contracts.git",
                "reference": "5f38c8804a9e97d23e0c8d63341088cd8a22d627"
            },
            "dist": {
                "type": "zip",
                "url": "https://api.github.com/repos/symfony/deprecation-contracts/zipball/5f38c8804a9e97d23e0c8d63341088cd8a22d627",
                "reference": "5f38c8804a9e97d23e0c8d63341088cd8a22d627",
                "shasum": ""
            },
            "require": {
                "php": ">=7.1"
            },
            "type": "library",
            "extra": {
                "branch-alias": {
                    "dev-main": "2.4-dev"
                },
                "thanks": {
                    "name": "symfony/contracts",
                    "url": "https://github.com/symfony/contracts"
                }
            },
            "autoload": {
                "files": [
                    "function.php"
                ]
            },
            "notification-url": "https://packagist.org/downloads/",
            "license": [
                "MIT"
            ],
            "authors": [
                {
                    "name": "Nicolas Grekas",
                    "email": "p@tchwork.com"
                },
                {
                    "name": "Symfony Community",
                    "homepage": "https://symfony.com/contributors"
                }
            ],
            "description": "A generic function and convention to trigger deprecation notices",
            "homepage": "https://symfony.com",
            "support": {
                "source": "https://github.com/symfony/deprecation-contracts/tree/v2.4.0"
            },
            "funding": [
                {
                    "url": "https://symfony.com/sponsor",
                    "type": "custom"
                },
                {
                    "url": "https://github.com/fabpot",
                    "type": "github"
                },
                {
                    "url": "https://tidelift.com/funding/github/packagist/symfony/symfony",
                    "type": "tidelift"
                }
            ],
            "time": "2021-03-23T23:28:01+00:00"
        },
        {
            "name": "symfony/polyfill-intl-grapheme",
            "version": "v1.23.1",
            "source": {
                "type": "git",
                "url": "https://github.com/symfony/polyfill-intl-grapheme.git",
                "reference": "16880ba9c5ebe3642d1995ab866db29270b36535"
            },
            "dist": {
                "type": "zip",
                "url": "https://api.github.com/repos/symfony/polyfill-intl-grapheme/zipball/16880ba9c5ebe3642d1995ab866db29270b36535",
                "reference": "16880ba9c5ebe3642d1995ab866db29270b36535",
                "shasum": ""
            },
            "require": {
                "php": ">=7.1"
            },
            "suggest": {
                "ext-intl": "For best performance"
            },
            "type": "library",
            "extra": {
                "branch-alias": {
                    "dev-main": "1.23-dev"
                },
                "thanks": {
                    "name": "symfony/polyfill",
                    "url": "https://github.com/symfony/polyfill"
                }
            },
            "autoload": {
                "psr-4": {
                    "Symfony\\Polyfill\\Intl\\Grapheme\\": ""
                },
                "files": [
                    "bootstrap.php"
                ]
            },
            "notification-url": "https://packagist.org/downloads/",
            "license": [
                "MIT"
            ],
            "authors": [
                {
                    "name": "Nicolas Grekas",
                    "email": "p@tchwork.com"
                },
                {
                    "name": "Symfony Community",
                    "homepage": "https://symfony.com/contributors"
                }
            ],
            "description": "Symfony polyfill for intl's grapheme_* functions",
            "homepage": "https://symfony.com",
            "keywords": [
                "compatibility",
                "grapheme",
                "intl",
                "polyfill",
                "portable",
                "shim"
            ],
            "support": {
                "source": "https://github.com/symfony/polyfill-intl-grapheme/tree/v1.23.1"
            },
            "funding": [
                {
                    "url": "https://symfony.com/sponsor",
                    "type": "custom"
                },
                {
                    "url": "https://github.com/fabpot",
                    "type": "github"
                },
                {
                    "url": "https://tidelift.com/funding/github/packagist/symfony/symfony",
                    "type": "tidelift"
                }
            ],
            "time": "2021-05-27T12:26:48+00:00"
        },
        {
            "name": "symfony/polyfill-intl-normalizer",
            "version": "v1.23.0",
            "source": {
                "type": "git",
                "url": "https://github.com/symfony/polyfill-intl-normalizer.git",
                "reference": "8590a5f561694770bdcd3f9b5c69dde6945028e8"
            },
            "dist": {
                "type": "zip",
                "url": "https://api.github.com/repos/symfony/polyfill-intl-normalizer/zipball/8590a5f561694770bdcd3f9b5c69dde6945028e8",
                "reference": "8590a5f561694770bdcd3f9b5c69dde6945028e8",
                "shasum": ""
            },
            "require": {
                "php": ">=7.1"
            },
            "suggest": {
                "ext-intl": "For best performance"
            },
            "type": "library",
            "extra": {
                "branch-alias": {
                    "dev-main": "1.23-dev"
                },
                "thanks": {
                    "name": "symfony/polyfill",
                    "url": "https://github.com/symfony/polyfill"
                }
            },
            "autoload": {
                "psr-4": {
                    "Symfony\\Polyfill\\Intl\\Normalizer\\": ""
                },
                "files": [
                    "bootstrap.php"
                ],
                "classmap": [
                    "Resources/stubs"
                ]
            },
            "notification-url": "https://packagist.org/downloads/",
            "license": [
                "MIT"
            ],
            "authors": [
                {
                    "name": "Nicolas Grekas",
                    "email": "p@tchwork.com"
                },
                {
                    "name": "Symfony Community",
                    "homepage": "https://symfony.com/contributors"
                }
            ],
            "description": "Symfony polyfill for intl's Normalizer class and related functions",
            "homepage": "https://symfony.com",
            "keywords": [
                "compatibility",
                "intl",
                "normalizer",
                "polyfill",
                "portable",
                "shim"
            ],
            "support": {
                "source": "https://github.com/symfony/polyfill-intl-normalizer/tree/v1.23.0"
            },
            "funding": [
                {
                    "url": "https://symfony.com/sponsor",
                    "type": "custom"
                },
                {
                    "url": "https://github.com/fabpot",
                    "type": "github"
                },
                {
                    "url": "https://tidelift.com/funding/github/packagist/symfony/symfony",
                    "type": "tidelift"
                }
            ],
            "time": "2021-02-19T12:13:01+00:00"
        },
        {
            "name": "symfony/polyfill-mbstring",
            "version": "v1.23.1",
            "source": {
                "type": "git",
                "url": "https://github.com/symfony/polyfill-mbstring.git",
                "reference": "9174a3d80210dca8daa7f31fec659150bbeabfc6"
            },
            "dist": {
                "type": "zip",
                "url": "https://api.github.com/repos/symfony/polyfill-mbstring/zipball/9174a3d80210dca8daa7f31fec659150bbeabfc6",
                "reference": "9174a3d80210dca8daa7f31fec659150bbeabfc6",
                "shasum": ""
            },
            "require": {
                "php": ">=7.1"
            },
            "suggest": {
                "ext-mbstring": "For best performance"
            },
            "type": "library",
            "extra": {
                "branch-alias": {
                    "dev-main": "1.23-dev"
                },
                "thanks": {
                    "name": "symfony/polyfill",
                    "url": "https://github.com/symfony/polyfill"
                }
            },
            "autoload": {
                "psr-4": {
                    "Symfony\\Polyfill\\Mbstring\\": ""
                },
                "files": [
                    "bootstrap.php"
                ]
            },
            "notification-url": "https://packagist.org/downloads/",
            "license": [
                "MIT"
            ],
            "authors": [
                {
                    "name": "Nicolas Grekas",
                    "email": "p@tchwork.com"
                },
                {
                    "name": "Symfony Community",
                    "homepage": "https://symfony.com/contributors"
                }
            ],
            "description": "Symfony polyfill for the Mbstring extension",
            "homepage": "https://symfony.com",
            "keywords": [
                "compatibility",
                "mbstring",
                "polyfill",
                "portable",
                "shim"
            ],
            "support": {
                "source": "https://github.com/symfony/polyfill-mbstring/tree/v1.23.1"
            },
            "funding": [
                {
                    "url": "https://symfony.com/sponsor",
                    "type": "custom"
                },
                {
                    "url": "https://github.com/fabpot",
                    "type": "github"
                },
                {
                    "url": "https://tidelift.com/funding/github/packagist/symfony/symfony",
                    "type": "tidelift"
                }
            ],
            "time": "2021-05-27T12:26:48+00:00"
        },
        {
            "name": "symfony/polyfill-php73",
            "version": "v1.23.0",
            "source": {
                "type": "git",
                "url": "https://github.com/symfony/polyfill-php73.git",
                "reference": "fba8933c384d6476ab14fb7b8526e5287ca7e010"
            },
            "dist": {
                "type": "zip",
                "url": "https://api.github.com/repos/symfony/polyfill-php73/zipball/fba8933c384d6476ab14fb7b8526e5287ca7e010",
                "reference": "fba8933c384d6476ab14fb7b8526e5287ca7e010",
                "shasum": ""
            },
            "require": {
                "php": ">=7.1"
            },
            "type": "library",
            "extra": {
                "branch-alias": {
                    "dev-main": "1.23-dev"
                },
                "thanks": {
                    "name": "symfony/polyfill",
                    "url": "https://github.com/symfony/polyfill"
                }
            },
            "autoload": {
                "psr-4": {
                    "Symfony\\Polyfill\\Php73\\": ""
                },
                "files": [
                    "bootstrap.php"
                ],
                "classmap": [
                    "Resources/stubs"
                ]
            },
            "notification-url": "https://packagist.org/downloads/",
            "license": [
                "MIT"
            ],
            "authors": [
                {
                    "name": "Nicolas Grekas",
                    "email": "p@tchwork.com"
                },
                {
                    "name": "Symfony Community",
                    "homepage": "https://symfony.com/contributors"
                }
            ],
            "description": "Symfony polyfill backporting some PHP 7.3+ features to lower PHP versions",
            "homepage": "https://symfony.com",
            "keywords": [
                "compatibility",
                "polyfill",
                "portable",
                "shim"
            ],
            "support": {
                "source": "https://github.com/symfony/polyfill-php73/tree/v1.23.0"
            },
            "funding": [
                {
                    "url": "https://symfony.com/sponsor",
                    "type": "custom"
                },
                {
                    "url": "https://github.com/fabpot",
                    "type": "github"
                },
                {
                    "url": "https://tidelift.com/funding/github/packagist/symfony/symfony",
                    "type": "tidelift"
                }
            ],
            "time": "2021-02-19T12:13:01+00:00"
        },
        {
            "name": "symfony/service-contracts",
            "version": "v2.4.0",
            "source": {
                "type": "git",
                "url": "https://github.com/symfony/service-contracts.git",
                "reference": "f040a30e04b57fbcc9c6cbcf4dbaa96bd318b9bb"
            },
            "dist": {
                "type": "zip",
                "url": "https://api.github.com/repos/symfony/service-contracts/zipball/f040a30e04b57fbcc9c6cbcf4dbaa96bd318b9bb",
                "reference": "f040a30e04b57fbcc9c6cbcf4dbaa96bd318b9bb",
                "shasum": ""
            },
            "require": {
                "php": ">=7.2.5",
                "psr/container": "^1.1"
            },
            "suggest": {
                "symfony/service-implementation": ""
            },
            "type": "library",
            "extra": {
                "branch-alias": {
                    "dev-main": "2.4-dev"
                },
                "thanks": {
                    "name": "symfony/contracts",
                    "url": "https://github.com/symfony/contracts"
                }
            },
            "autoload": {
                "psr-4": {
                    "Symfony\\Contracts\\Service\\": ""
                }
            },
            "notification-url": "https://packagist.org/downloads/",
            "license": [
                "MIT"
            ],
            "authors": [
                {
                    "name": "Nicolas Grekas",
                    "email": "p@tchwork.com"
                },
                {
                    "name": "Symfony Community",
                    "homepage": "https://symfony.com/contributors"
                }
            ],
            "description": "Generic abstractions related to writing services",
            "homepage": "https://symfony.com",
            "keywords": [
                "abstractions",
                "contracts",
                "decoupling",
                "interfaces",
                "interoperability",
                "standards"
            ],
            "support": {
                "source": "https://github.com/symfony/service-contracts/tree/v2.4.0"
            },
            "funding": [
                {
                    "url": "https://symfony.com/sponsor",
                    "type": "custom"
                },
                {
                    "url": "https://github.com/fabpot",
                    "type": "github"
                },
                {
                    "url": "https://tidelift.com/funding/github/packagist/symfony/symfony",
                    "type": "tidelift"
                }
            ],
            "time": "2021-04-01T10:43:52+00:00"
        },
        {
            "name": "symfony/string",
            "version": "v5.3.3",
            "source": {
                "type": "git",
                "url": "https://github.com/symfony/string.git",
                "reference": "bd53358e3eccec6a670b5f33ab680d8dbe1d4ae1"
            },
            "dist": {
                "type": "zip",
                "url": "https://api.github.com/repos/symfony/string/zipball/bd53358e3eccec6a670b5f33ab680d8dbe1d4ae1",
                "reference": "bd53358e3eccec6a670b5f33ab680d8dbe1d4ae1",
                "shasum": ""
            },
            "require": {
                "php": ">=7.2.5",
                "symfony/polyfill-ctype": "~1.8",
                "symfony/polyfill-intl-grapheme": "~1.0",
                "symfony/polyfill-intl-normalizer": "~1.0",
                "symfony/polyfill-mbstring": "~1.0",
                "symfony/polyfill-php80": "~1.15"
            },
            "require-dev": {
                "symfony/error-handler": "^4.4|^5.0",
                "symfony/http-client": "^4.4|^5.0",
                "symfony/translation-contracts": "^1.1|^2",
                "symfony/var-exporter": "^4.4|^5.0"
            },
            "type": "library",
            "autoload": {
                "psr-4": {
                    "Symfony\\Component\\String\\": ""
                },
                "files": [
                    "Resources/functions.php"
                ],
                "exclude-from-classmap": [
                    "/Tests/"
                ]
            },
            "notification-url": "https://packagist.org/downloads/",
            "license": [
                "MIT"
            ],
            "authors": [
                {
                    "name": "Nicolas Grekas",
                    "email": "p@tchwork.com"
                },
                {
                    "name": "Symfony Community",
                    "homepage": "https://symfony.com/contributors"
                }
            ],
            "description": "Provides an object-oriented API to strings and deals with bytes, UTF-8 code points and grapheme clusters in a unified way",
            "homepage": "https://symfony.com",
            "keywords": [
                "grapheme",
                "i18n",
                "string",
                "unicode",
                "utf-8",
                "utf8"
            ],
            "support": {
                "source": "https://github.com/symfony/string/tree/v5.3.3"
            },
            "funding": [
                {
                    "url": "https://symfony.com/sponsor",
                    "type": "custom"
                },
                {
                    "url": "https://github.com/fabpot",
                    "type": "github"
                },
                {
                    "url": "https://tidelift.com/funding/github/packagist/symfony/symfony",
                    "type": "tidelift"
                }
            ],
            "time": "2021-06-27T11:44:38+00:00"
        },
        {
            "name": "theseer/tokenizer",
            "version": "1.2.1",
            "source": {
                "type": "git",
                "url": "https://github.com/theseer/tokenizer.git",
                "reference": "34a41e998c2183e22995f158c581e7b5e755ab9e"
            },
            "dist": {
                "type": "zip",
                "url": "https://api.github.com/repos/theseer/tokenizer/zipball/34a41e998c2183e22995f158c581e7b5e755ab9e",
                "reference": "34a41e998c2183e22995f158c581e7b5e755ab9e",
                "shasum": ""
            },
            "require": {
                "ext-dom": "*",
                "ext-tokenizer": "*",
                "ext-xmlwriter": "*",
                "php": "^7.2 || ^8.0"
            },
            "type": "library",
            "autoload": {
                "classmap": [
                    "src/"
                ]
            },
            "notification-url": "https://packagist.org/downloads/",
            "license": [
                "BSD-3-Clause"
            ],
            "authors": [
                {
                    "name": "Arne Blankerts",
                    "email": "arne@blankerts.de",
                    "role": "Developer"
                }
            ],
            "description": "A small library for converting tokenized PHP source code into XML and potentially other formats",
            "support": {
                "issues": "https://github.com/theseer/tokenizer/issues",
                "source": "https://github.com/theseer/tokenizer/tree/1.2.1"
            },
            "funding": [
                {
                    "url": "https://github.com/theseer",
                    "type": "github"
                }
            ],
            "time": "2021-07-28T10:34:58+00:00"
        },
        {
            "name": "twig/twig",
            "version": "v2.14.6",
            "source": {
                "type": "git",
                "url": "https://github.com/twigphp/Twig.git",
                "reference": "27e5cf2b05e3744accf39d4c68a3235d9966d260"
            },
            "dist": {
                "type": "zip",
                "url": "https://api.github.com/repos/twigphp/Twig/zipball/27e5cf2b05e3744accf39d4c68a3235d9966d260",
                "reference": "27e5cf2b05e3744accf39d4c68a3235d9966d260",
                "shasum": ""
            },
            "require": {
                "php": ">=7.2.5",
                "symfony/polyfill-ctype": "^1.8",
                "symfony/polyfill-mbstring": "^1.3"
            },
            "require-dev": {
                "psr/container": "^1.0",
                "symfony/phpunit-bridge": "^4.4.9|^5.0.9"
            },
            "type": "library",
            "extra": {
                "branch-alias": {
                    "dev-master": "2.14-dev"
                }
            },
            "autoload": {
                "psr-0": {
                    "Twig_": "lib/"
                },
                "psr-4": {
                    "Twig\\": "src/"
                }
            },
            "notification-url": "https://packagist.org/downloads/",
            "license": [
                "BSD-3-Clause"
            ],
            "authors": [
                {
                    "name": "Fabien Potencier",
                    "email": "fabien@symfony.com",
                    "homepage": "http://fabien.potencier.org",
                    "role": "Lead Developer"
                },
                {
                    "name": "Twig Team",
                    "role": "Contributors"
                },
                {
                    "name": "Armin Ronacher",
                    "email": "armin.ronacher@active-4.com",
                    "role": "Project Founder"
                }
            ],
            "description": "Twig, the flexible, fast, and secure template language for PHP",
            "homepage": "https://twig.symfony.com",
            "keywords": [
                "templating"
            ],
            "support": {
                "issues": "https://github.com/twigphp/Twig/issues",
                "source": "https://github.com/twigphp/Twig/tree/v2.14.6"
            },
            "funding": [
                {
                    "url": "https://github.com/fabpot",
                    "type": "github"
                },
                {
                    "url": "https://tidelift.com/funding/github/packagist/twig/twig",
                    "type": "tidelift"
                }
            ],
            "time": "2021-05-16T12:12:47+00:00"
        },
        {
            "name": "vimeo/psalm",
            "version": "4.7.2",
            "source": {
                "type": "git",
                "url": "https://github.com/vimeo/psalm.git",
                "reference": "83a0325c0a95c0ab531d6b90c877068b464377b5"
            },
            "dist": {
                "type": "zip",
                "url": "https://api.github.com/repos/vimeo/psalm/zipball/83a0325c0a95c0ab531d6b90c877068b464377b5",
                "reference": "83a0325c0a95c0ab531d6b90c877068b464377b5",
                "shasum": ""
            },
            "require": {
                "amphp/amp": "^2.4.2",
                "amphp/byte-stream": "^1.5",
                "composer/package-versions-deprecated": "^1.8.0",
                "composer/semver": "^1.4 || ^2.0 || ^3.0",
                "composer/xdebug-handler": "^1.1 || ^2.0",
                "dnoegel/php-xdg-base-dir": "^0.1.1",
                "ext-dom": "*",
                "ext-json": "*",
                "ext-libxml": "*",
                "ext-mbstring": "*",
                "ext-simplexml": "*",
                "ext-tokenizer": "*",
                "felixfbecker/advanced-json-rpc": "^3.0.3",
                "felixfbecker/language-server-protocol": "^1.5",
                "netresearch/jsonmapper": "^1.0 || ^2.0 || ^3.0 || ^4.0",
                "nikic/php-parser": "^4.10.1",
                "openlss/lib-array2xml": "^1.0",
                "php": "^7.1|^8",
                "sebastian/diff": "^3.0 || ^4.0",
                "symfony/console": "^3.4.17 || ^4.1.6 || ^5.0",
                "webmozart/path-util": "^2.3"
            },
            "provide": {
                "psalm/psalm": "self.version"
            },
            "require-dev": {
                "bamarni/composer-bin-plugin": "^1.2",
                "brianium/paratest": "^4.0||^6.0",
                "ext-curl": "*",
                "php-parallel-lint/php-parallel-lint": "^1.2",
                "phpdocumentor/reflection-docblock": "^5",
                "phpmyadmin/sql-parser": "5.1.0||dev-master",
                "phpspec/prophecy": ">=1.9.0",
                "phpunit/phpunit": "^9.0",
                "psalm/plugin-phpunit": "^0.13",
                "slevomat/coding-standard": "^6.3.11",
                "squizlabs/php_codesniffer": "^3.5",
                "symfony/process": "^4.3",
                "weirdan/phpunit-appveyor-reporter": "^1.0.0",
                "weirdan/prophecy-shim": "^1.0 || ^2.0"
            },
            "suggest": {
                "ext-igbinary": "^2.0.5"
            },
            "bin": [
                "psalm",
                "psalm-language-server",
                "psalm-plugin",
                "psalm-refactor",
                "psalter"
            ],
            "type": "library",
            "extra": {
                "branch-alias": {
                    "dev-master": "4.x-dev",
                    "dev-3.x": "3.x-dev",
                    "dev-2.x": "2.x-dev",
                    "dev-1.x": "1.x-dev"
                }
            },
            "autoload": {
                "psr-4": {
                    "Psalm\\": "src/Psalm/"
                },
                "files": [
                    "src/functions.php",
                    "src/spl_object_id.php"
                ]
            },
            "notification-url": "https://packagist.org/downloads/",
            "license": [
                "MIT"
            ],
            "authors": [
                {
                    "name": "Matthew Brown"
                }
            ],
            "description": "A static analysis tool for finding errors in PHP applications",
            "keywords": [
                "code",
                "inspection",
                "php"
            ],
            "support": {
                "issues": "https://github.com/vimeo/psalm/issues",
                "source": "https://github.com/vimeo/psalm/tree/4.7.2"
            },
            "time": "2021-05-01T20:56:25+00:00"
        },
        {
            "name": "webmozart/path-util",
            "version": "2.3.0",
            "source": {
                "type": "git",
                "url": "https://github.com/webmozart/path-util.git",
                "reference": "d939f7edc24c9a1bb9c0dee5cb05d8e859490725"
            },
            "dist": {
                "type": "zip",
                "url": "https://api.github.com/repos/webmozart/path-util/zipball/d939f7edc24c9a1bb9c0dee5cb05d8e859490725",
                "reference": "d939f7edc24c9a1bb9c0dee5cb05d8e859490725",
                "shasum": ""
            },
            "require": {
                "php": ">=5.3.3",
                "webmozart/assert": "~1.0"
            },
            "require-dev": {
                "phpunit/phpunit": "^4.6",
                "sebastian/version": "^1.0.1"
            },
            "type": "library",
            "extra": {
                "branch-alias": {
                    "dev-master": "2.3-dev"
                }
            },
            "autoload": {
                "psr-4": {
                    "Webmozart\\PathUtil\\": "src/"
                }
            },
            "notification-url": "https://packagist.org/downloads/",
            "license": [
                "MIT"
            ],
            "authors": [
                {
                    "name": "Bernhard Schussek",
                    "email": "bschussek@gmail.com"
                }
            ],
            "description": "A robust cross-platform utility for normalizing, comparing and modifying file paths.",
            "support": {
                "issues": "https://github.com/webmozart/path-util/issues",
                "source": "https://github.com/webmozart/path-util/tree/2.3.0"
            },
            "time": "2015-12-17T08:42:14+00:00"
        }
    ],
    "aliases": [],
    "minimum-stability": "stable",
    "stability-flags": [],
    "prefer-stable": false,
    "prefer-lowest": false,
    "platform": {
        "php": ">=8.0.0",
        "ext-curl": "*",
        "ext-imagick": "*",
        "ext-mbstring": "*",
        "ext-json": "*",
        "ext-yaml": "*",
        "ext-dom": "*",
        "ext-redis": "*",
        "ext-swoole": "*",
        "ext-pdo": "*",
        "ext-openssl": "*",
        "ext-zlib": "*",
        "ext-sockets": "*"
    },
    "platform-dev": [],
    "platform-overrides": {
        "php": "8.0"
    },
    "plugin-api-version": "2.0.0"
}<|MERGE_RESOLUTION|>--- conflicted
+++ resolved
@@ -4,11 +4,7 @@
         "Read more about it at https://getcomposer.org/doc/01-basic-usage.md#installing-dependencies",
         "This file is @generated automatically"
     ],
-<<<<<<< HEAD
     "content-hash": "58102c809e5d82ce2c41dfca515a18dc",
-=======
-    "content-hash": "973b1c293855e039a6a1ee10558a92e2",
->>>>>>> 4d878d65
     "packages": [
         {
             "name": "adhocore/jwt",
