--- conflicted
+++ resolved
@@ -4,11 +4,7 @@
         "Read more about it at https://getcomposer.org/doc/01-basic-usage.md#installing-dependencies",
         "This file is @generated automatically"
     ],
-<<<<<<< HEAD
     "content-hash": "5ed5aceb1c5a8a31b2a1cd2122a74d78",
-=======
-    "content-hash": "dfb8fa19daa736b3687617c98f309983",
->>>>>>> af0fbecf
     "packages": [
         {
             "name": "adhocore/jwt",
@@ -1991,19 +1987,8 @@
             "version": "0.10.0",
             "source": {
                 "type": "git",
-<<<<<<< HEAD
                 "url": "https://github.com/utopia-php/database",
                 "reference": "b7c60b0ec769a9050dd2b939b78ff1f5d4fa27e8"
-=======
-                "url": "https://github.com/utopia-php/database.git",
-                "reference": "b7c60b0ec769a9050dd2b939b78ff1f5d4fa27e8"
-            },
-            "dist": {
-                "type": "zip",
-                "url": "https://api.github.com/repos/utopia-php/database/zipball/b7c60b0ec769a9050dd2b939b78ff1f5d4fa27e8",
-                "reference": "b7c60b0ec769a9050dd2b939b78ff1f5d4fa27e8",
-                "shasum": ""
->>>>>>> af0fbecf
             },
             "require": {
                 "ext-mongodb": "*",
@@ -2048,13 +2033,6 @@
                 "upf",
                 "utopia"
             ],
-<<<<<<< HEAD
-=======
-            "support": {
-                "issues": "https://github.com/utopia-php/database/issues",
-                "source": "https://github.com/utopia-php/database/tree/0.10.0"
-            },
->>>>>>> af0fbecf
             "time": "2021-10-04T17:23:25+00:00"
         },
         {
