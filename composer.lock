--- conflicted
+++ resolved
@@ -4,11 +4,7 @@
         "Read more about it at https://getcomposer.org/doc/01-basic-usage.md#installing-dependencies",
         "This file is @generated automatically"
     ],
-<<<<<<< HEAD
-    "content-hash": "001a9336198793f293f83f62df2b7567",
-=======
     "content-hash": "b40a5280315184407b21232e6c607b85",
->>>>>>> 51a4f169
     "packages": [
         {
             "name": "appwrite/php-clamav",
@@ -1456,18 +1452,6 @@
         },
         {
             "name": "utopia-php/cli",
-<<<<<<< HEAD
-            "version": "0.6.0",
-            "source": {
-                "type": "git",
-                "url": "https://github.com/utopia-php/cli.git",
-                "reference": "e636c61ac4d0cf7539be332adba9dd9889dc300e"
-            },
-            "dist": {
-                "type": "zip",
-                "url": "https://api.github.com/repos/utopia-php/cli/zipball/e636c61ac4d0cf7539be332adba9dd9889dc300e",
-                "reference": "e636c61ac4d0cf7539be332adba9dd9889dc300e",
-=======
             "version": "0.6.1",
             "source": {
                 "type": "git",
@@ -1478,16 +1462,11 @@
                 "type": "zip",
                 "url": "https://api.github.com/repos/utopia-php/cli/zipball/0e88da425122f81020e90d575cbe80232f364b68",
                 "reference": "0e88da425122f81020e90d575cbe80232f364b68",
->>>>>>> 51a4f169
                 "shasum": ""
             },
             "require": {
                 "php": ">=7.1",
-<<<<<<< HEAD
-                "utopia-php/framework": "0.3.*"
-=======
                 "utopia-php/framework": "0.*.*"
->>>>>>> 51a4f169
             },
             "require-dev": {
                 "phpunit/phpunit": "^7.0"
@@ -1517,11 +1496,7 @@
                 "upf",
                 "utopia"
             ],
-<<<<<<< HEAD
-            "time": "2020-06-18T19:28:40+00:00"
-=======
             "time": "2020-06-18T23:00:19+00:00"
->>>>>>> 51a4f169
         },
         {
             "name": "utopia-php/config",
@@ -1621,18 +1596,6 @@
         },
         {
             "name": "utopia-php/framework",
-<<<<<<< HEAD
-            "version": "0.3.0",
-            "source": {
-                "type": "git",
-                "url": "https://github.com/utopia-php/framework.git",
-                "reference": "9c3bb4fb69ab85d3d5ba76f334d682845dc4815c"
-            },
-            "dist": {
-                "type": "zip",
-                "url": "https://api.github.com/repos/utopia-php/framework/zipball/9c3bb4fb69ab85d3d5ba76f334d682845dc4815c",
-                "reference": "9c3bb4fb69ab85d3d5ba76f334d682845dc4815c",
-=======
             "version": "0.3.3",
             "source": {
                 "type": "git",
@@ -1643,7 +1606,6 @@
                 "type": "zip",
                 "url": "https://api.github.com/repos/utopia-php/framework/zipball/dae7464b257663cd250e58244b21781a996134c2",
                 "reference": "dae7464b257663cd250e58244b21781a996134c2",
->>>>>>> 51a4f169
                 "shasum": ""
             },
             "require": {
@@ -1674,11 +1636,7 @@
                 "php",
                 "upf"
             ],
-<<<<<<< HEAD
-            "time": "2020-06-18T19:23:47+00:00"
-=======
             "time": "2020-06-18T23:28:10+00:00"
->>>>>>> 51a4f169
         },
         {
             "name": "utopia-php/locale",
