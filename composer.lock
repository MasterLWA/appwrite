{
    "_readme": [
        "This file locks the dependencies of your project to a known state",
        "Read more about it at https://getcomposer.org/doc/01-basic-usage.md#installing-dependencies",
        "This file is @generated automatically"
    ],
<<<<<<< HEAD
    "content-hash": "0dacd7c199b3e618c53bf42b2eb436ff",
=======
    "content-hash": "a2a79fc2e9ebdd4d05afa6632c642686",
>>>>>>> f63aeb50
    "packages": [
        {
            "name": "adhocore/jwt",
            "version": "1.1.2",
            "source": {
                "type": "git",
                "url": "https://github.com/adhocore/php-jwt.git",
                "reference": "6c434af7170090bb7a8880d2bc220a2254ba7899"
            },
            "dist": {
                "type": "zip",
                "url": "https://api.github.com/repos/adhocore/php-jwt/zipball/6c434af7170090bb7a8880d2bc220a2254ba7899",
                "reference": "6c434af7170090bb7a8880d2bc220a2254ba7899",
                "shasum": ""
            },
            "require": {
                "php": "^7.0 || ^8.0"
            },
            "require-dev": {
                "phpunit/phpunit": "^6.5 || ^7.5"
            },
            "type": "library",
            "autoload": {
                "psr-4": {
                    "Ahc\\Jwt\\": "src/"
                }
            },
            "notification-url": "https://packagist.org/downloads/",
            "license": [
                "MIT"
            ],
            "authors": [
                {
                    "name": "Jitendra Adhikari",
                    "email": "jiten.adhikary@gmail.com"
                }
            ],
            "description": "Ultra lightweight JSON web token (JWT) library for PHP5.5+.",
            "keywords": [
                "auth",
                "json-web-token",
                "jwt",
                "jwt-auth",
                "jwt-php",
                "token"
            ],
            "support": {
                "issues": "https://github.com/adhocore/php-jwt/issues",
                "source": "https://github.com/adhocore/php-jwt/tree/1.1.2"
            },
            "funding": [
                {
                    "url": "https://paypal.me/ji10",
                    "type": "custom"
                }
            ],
            "time": "2021-02-20T09:56:44+00:00"
        },
        {
            "name": "appwrite/php-clamav",
            "version": "1.1.0",
            "source": {
                "type": "git",
                "url": "https://github.com/appwrite/php-clamav.git",
                "reference": "61d00f24f9e7766fbba233e7b8d09c5475388073"
            },
            "dist": {
                "type": "zip",
                "url": "https://api.github.com/repos/appwrite/php-clamav/zipball/61d00f24f9e7766fbba233e7b8d09c5475388073",
                "reference": "61d00f24f9e7766fbba233e7b8d09c5475388073",
                "shasum": ""
            },
            "require": {
                "ext-sockets": "*",
                "php": ">=7.1"
            },
            "require-dev": {
                "phpunit/phpunit": "^7.0"
            },
            "type": "library",
            "autoload": {
                "psr-4": {
                    "Appwrite\\ClamAV\\": "src/ClamAV"
                }
            },
            "notification-url": "https://packagist.org/downloads/",
            "license": [
                "MIT"
            ],
            "authors": [
                {
                    "name": "Eldad Fux",
                    "email": "eldad@appwrite.io"
                }
            ],
            "description": "ClamAV network and pipe client for PHP",
            "keywords": [
                "anti virus",
                "appwrite",
                "clamav",
                "php"
            ],
            "support": {
                "issues": "https://github.com/appwrite/php-clamav/issues",
                "source": "https://github.com/appwrite/php-clamav/tree/1.1.0"
            },
            "time": "2020-10-02T05:23:46+00:00"
        },
        {
            "name": "appwrite/php-runtimes",
            "version": "0.11.1",
            "source": {
                "type": "git",
                "url": "https://github.com/appwrite/runtimes.git",
                "reference": "9d74a477ba3333cbcfac565c46fcf19606b7b603"
            },
            "require": {
                "php": ">=8.0",
                "utopia-php/system": "0.6.*"
            },
            "require-dev": {
                "phpunit/phpunit": "^9.3",
                "vimeo/psalm": "4.0.1"
            },
            "type": "library",
            "autoload": {
                "psr-4": {
                    "Appwrite\\Runtimes\\": "src/Runtimes"
                }
            },
            "license": [
                "BSD-3-Clause"
            ],
            "authors": [
                {
                    "name": "Eldad Fux",
                    "email": "eldad@appwrite.io"
                },
                {
                    "name": "Torsten Dittmann",
                    "email": "torsten@appwrite.io"
                }
            ],
            "description": "Appwrite repository for Cloud Function runtimes that contains the configurations and tests for all of the Appwrite runtime environments.",
            "keywords": [
                "appwrite",
                "php",
                "runtimes"
            ],
            "time": "2022-11-07T16:45:52+00:00"
        },
        {
            "name": "chillerlan/php-qrcode",
            "version": "4.3.3",
            "source": {
                "type": "git",
                "url": "https://github.com/chillerlan/php-qrcode.git",
                "reference": "6356b246948ac1025882b3f55e7c68ebd4515ae3"
            },
            "dist": {
                "type": "zip",
                "url": "https://api.github.com/repos/chillerlan/php-qrcode/zipball/6356b246948ac1025882b3f55e7c68ebd4515ae3",
                "reference": "6356b246948ac1025882b3f55e7c68ebd4515ae3",
                "shasum": ""
            },
            "require": {
                "chillerlan/php-settings-container": "^2.1",
                "ext-mbstring": "*",
                "php": "^7.4 || ^8.0"
            },
            "require-dev": {
                "phan/phan": "^5.3",
                "phpunit/phpunit": "^9.5",
                "setasign/fpdf": "^1.8.2"
            },
            "suggest": {
                "chillerlan/php-authenticator": "Yet another Google authenticator! Also creates URIs for mobile apps.",
                "setasign/fpdf": "Required to use the QR FPDF output."
            },
            "type": "library",
            "autoload": {
                "psr-4": {
                    "chillerlan\\QRCode\\": "src/"
                }
            },
            "notification-url": "https://packagist.org/downloads/",
            "license": [
                "MIT"
            ],
            "authors": [
                {
                    "name": "Kazuhiko Arase",
                    "homepage": "https://github.com/kazuhikoarase"
                },
                {
                    "name": "Smiley",
                    "email": "smiley@chillerlan.net",
                    "homepage": "https://github.com/codemasher"
                },
                {
                    "name": "Contributors",
                    "homepage": "https://github.com/chillerlan/php-qrcode/graphs/contributors"
                }
            ],
            "description": "A QR code generator. PHP 7.4+",
            "homepage": "https://github.com/chillerlan/php-qrcode",
            "keywords": [
                "phpqrcode",
                "qr",
                "qr code",
                "qrcode",
                "qrcode-generator"
            ],
            "support": {
                "issues": "https://github.com/chillerlan/php-qrcode/issues",
                "source": "https://github.com/chillerlan/php-qrcode/tree/4.3.3"
            },
            "funding": [
                {
                    "url": "https://www.paypal.com/donate?hosted_button_id=WLYUNAT9ZTJZ4",
                    "type": "custom"
                },
                {
                    "url": "https://ko-fi.com/codemasher",
                    "type": "ko_fi"
                }
            ],
            "time": "2021-11-25T22:38:09+00:00"
        },
        {
            "name": "chillerlan/php-settings-container",
            "version": "2.1.4",
            "source": {
                "type": "git",
                "url": "https://github.com/chillerlan/php-settings-container.git",
                "reference": "1beb7df3c14346d4344b0b2e12f6f9a74feabd4a"
            },
            "dist": {
                "type": "zip",
                "url": "https://api.github.com/repos/chillerlan/php-settings-container/zipball/1beb7df3c14346d4344b0b2e12f6f9a74feabd4a",
                "reference": "1beb7df3c14346d4344b0b2e12f6f9a74feabd4a",
                "shasum": ""
            },
            "require": {
                "ext-json": "*",
                "php": "^7.4 || ^8.0"
            },
            "require-dev": {
                "phan/phan": "^5.3",
                "phpunit/phpunit": "^9.5"
            },
            "type": "library",
            "autoload": {
                "psr-4": {
                    "chillerlan\\Settings\\": "src/"
                }
            },
            "notification-url": "https://packagist.org/downloads/",
            "license": [
                "MIT"
            ],
            "authors": [
                {
                    "name": "Smiley",
                    "email": "smiley@chillerlan.net",
                    "homepage": "https://github.com/codemasher"
                }
            ],
            "description": "A container class for immutable settings objects. Not a DI container. PHP 7.4+",
            "homepage": "https://github.com/chillerlan/php-settings-container",
            "keywords": [
                "PHP7",
                "Settings",
                "configuration",
                "container",
                "helper"
            ],
            "support": {
                "issues": "https://github.com/chillerlan/php-settings-container/issues",
                "source": "https://github.com/chillerlan/php-settings-container"
            },
            "funding": [
                {
                    "url": "https://www.paypal.com/donate?hosted_button_id=WLYUNAT9ZTJZ4",
                    "type": "custom"
                },
                {
                    "url": "https://ko-fi.com/codemasher",
                    "type": "ko_fi"
                }
            ],
            "time": "2022-07-05T22:32:14+00:00"
        },
        {
            "name": "colinmollenhour/credis",
            "version": "v1.14.0",
            "source": {
                "type": "git",
                "url": "https://github.com/colinmollenhour/credis.git",
                "reference": "dccc8a46586475075fbb012d8bd523b8a938c2dc"
            },
            "dist": {
                "type": "zip",
                "url": "https://api.github.com/repos/colinmollenhour/credis/zipball/dccc8a46586475075fbb012d8bd523b8a938c2dc",
                "reference": "dccc8a46586475075fbb012d8bd523b8a938c2dc",
                "shasum": ""
            },
            "require": {
                "php": ">=5.6.0"
            },
            "suggest": {
                "ext-redis": "Improved performance for communicating with redis"
            },
            "type": "library",
            "autoload": {
                "classmap": [
                    "Client.php",
                    "Cluster.php",
                    "Sentinel.php",
                    "Module.php"
                ]
            },
            "notification-url": "https://packagist.org/downloads/",
            "license": [
                "MIT"
            ],
            "authors": [
                {
                    "name": "Colin Mollenhour",
                    "email": "colin@mollenhour.com"
                }
            ],
            "description": "Credis is a lightweight interface to the Redis key-value store which wraps the phpredis library when available for better performance.",
            "homepage": "https://github.com/colinmollenhour/credis",
            "support": {
                "issues": "https://github.com/colinmollenhour/credis/issues",
                "source": "https://github.com/colinmollenhour/credis/tree/v1.14.0"
            },
            "time": "2022-11-09T01:18:39+00:00"
        },
        {
            "name": "dragonmantank/cron-expression",
            "version": "v3.3.1",
            "source": {
                "type": "git",
                "url": "https://github.com/dragonmantank/cron-expression.git",
                "reference": "be85b3f05b46c39bbc0d95f6c071ddff669510fa"
            },
            "dist": {
                "type": "zip",
                "url": "https://api.github.com/repos/dragonmantank/cron-expression/zipball/be85b3f05b46c39bbc0d95f6c071ddff669510fa",
                "reference": "be85b3f05b46c39bbc0d95f6c071ddff669510fa",
                "shasum": ""
            },
            "require": {
                "php": "^7.2|^8.0",
                "webmozart/assert": "^1.0"
            },
            "replace": {
                "mtdowling/cron-expression": "^1.0"
            },
            "require-dev": {
                "phpstan/extension-installer": "^1.0",
                "phpstan/phpstan": "^1.0",
                "phpstan/phpstan-webmozart-assert": "^1.0",
                "phpunit/phpunit": "^7.0|^8.0|^9.0"
            },
            "type": "library",
            "autoload": {
                "psr-4": {
                    "Cron\\": "src/Cron/"
                }
            },
            "notification-url": "https://packagist.org/downloads/",
            "license": [
                "MIT"
            ],
            "authors": [
                {
                    "name": "Chris Tankersley",
                    "email": "chris@ctankersley.com",
                    "homepage": "https://github.com/dragonmantank"
                }
            ],
            "description": "CRON for PHP: Calculate the next or previous run date and determine if a CRON expression is due",
            "keywords": [
                "cron",
                "schedule"
            ],
            "support": {
                "issues": "https://github.com/dragonmantank/cron-expression/issues",
                "source": "https://github.com/dragonmantank/cron-expression/tree/v3.3.1"
            },
            "funding": [
                {
                    "url": "https://github.com/dragonmantank",
                    "type": "github"
                }
            ],
            "time": "2022-01-18T15:43:28+00:00"
        },
        {
            "name": "guzzlehttp/guzzle",
            "version": "7.5.0",
            "source": {
                "type": "git",
                "url": "https://github.com/guzzle/guzzle.git",
                "reference": "b50a2a1251152e43f6a37f0fa053e730a67d25ba"
            },
            "dist": {
                "type": "zip",
                "url": "https://api.github.com/repos/guzzle/guzzle/zipball/b50a2a1251152e43f6a37f0fa053e730a67d25ba",
                "reference": "b50a2a1251152e43f6a37f0fa053e730a67d25ba",
                "shasum": ""
            },
            "require": {
                "ext-json": "*",
                "guzzlehttp/promises": "^1.5",
                "guzzlehttp/psr7": "^1.9 || ^2.4",
                "php": "^7.2.5 || ^8.0",
                "psr/http-client": "^1.0",
                "symfony/deprecation-contracts": "^2.2 || ^3.0"
            },
            "provide": {
                "psr/http-client-implementation": "1.0"
            },
            "require-dev": {
                "bamarni/composer-bin-plugin": "^1.8.1",
                "ext-curl": "*",
                "php-http/client-integration-tests": "^3.0",
                "phpunit/phpunit": "^8.5.29 || ^9.5.23",
                "psr/log": "^1.1 || ^2.0 || ^3.0"
            },
            "suggest": {
                "ext-curl": "Required for CURL handler support",
                "ext-intl": "Required for Internationalized Domain Name (IDN) support",
                "psr/log": "Required for using the Log middleware"
            },
            "type": "library",
            "extra": {
                "bamarni-bin": {
                    "bin-links": true,
                    "forward-command": false
                },
                "branch-alias": {
                    "dev-master": "7.5-dev"
                }
            },
            "autoload": {
                "files": [
                    "src/functions_include.php"
                ],
                "psr-4": {
                    "GuzzleHttp\\": "src/"
                }
            },
            "notification-url": "https://packagist.org/downloads/",
            "license": [
                "MIT"
            ],
            "authors": [
                {
                    "name": "Graham Campbell",
                    "email": "hello@gjcampbell.co.uk",
                    "homepage": "https://github.com/GrahamCampbell"
                },
                {
                    "name": "Michael Dowling",
                    "email": "mtdowling@gmail.com",
                    "homepage": "https://github.com/mtdowling"
                },
                {
                    "name": "Jeremy Lindblom",
                    "email": "jeremeamia@gmail.com",
                    "homepage": "https://github.com/jeremeamia"
                },
                {
                    "name": "George Mponos",
                    "email": "gmponos@gmail.com",
                    "homepage": "https://github.com/gmponos"
                },
                {
                    "name": "Tobias Nyholm",
                    "email": "tobias.nyholm@gmail.com",
                    "homepage": "https://github.com/Nyholm"
                },
                {
                    "name": "Márk Sági-Kazár",
                    "email": "mark.sagikazar@gmail.com",
                    "homepage": "https://github.com/sagikazarmark"
                },
                {
                    "name": "Tobias Schultze",
                    "email": "webmaster@tubo-world.de",
                    "homepage": "https://github.com/Tobion"
                }
            ],
            "description": "Guzzle is a PHP HTTP client library",
            "keywords": [
                "client",
                "curl",
                "framework",
                "http",
                "http client",
                "psr-18",
                "psr-7",
                "rest",
                "web service"
            ],
            "support": {
                "issues": "https://github.com/guzzle/guzzle/issues",
                "source": "https://github.com/guzzle/guzzle/tree/7.5.0"
            },
            "funding": [
                {
                    "url": "https://github.com/GrahamCampbell",
                    "type": "github"
                },
                {
                    "url": "https://github.com/Nyholm",
                    "type": "github"
                },
                {
                    "url": "https://tidelift.com/funding/github/packagist/guzzlehttp/guzzle",
                    "type": "tidelift"
                }
            ],
            "time": "2022-08-28T15:39:27+00:00"
        },
        {
            "name": "guzzlehttp/promises",
            "version": "1.5.2",
            "source": {
                "type": "git",
                "url": "https://github.com/guzzle/promises.git",
                "reference": "b94b2807d85443f9719887892882d0329d1e2598"
            },
            "dist": {
                "type": "zip",
                "url": "https://api.github.com/repos/guzzle/promises/zipball/b94b2807d85443f9719887892882d0329d1e2598",
                "reference": "b94b2807d85443f9719887892882d0329d1e2598",
                "shasum": ""
            },
            "require": {
                "php": ">=5.5"
            },
            "require-dev": {
                "symfony/phpunit-bridge": "^4.4 || ^5.1"
            },
            "type": "library",
            "extra": {
                "branch-alias": {
                    "dev-master": "1.5-dev"
                }
            },
            "autoload": {
                "files": [
                    "src/functions_include.php"
                ],
                "psr-4": {
                    "GuzzleHttp\\Promise\\": "src/"
                }
            },
            "notification-url": "https://packagist.org/downloads/",
            "license": [
                "MIT"
            ],
            "authors": [
                {
                    "name": "Graham Campbell",
                    "email": "hello@gjcampbell.co.uk",
                    "homepage": "https://github.com/GrahamCampbell"
                },
                {
                    "name": "Michael Dowling",
                    "email": "mtdowling@gmail.com",
                    "homepage": "https://github.com/mtdowling"
                },
                {
                    "name": "Tobias Nyholm",
                    "email": "tobias.nyholm@gmail.com",
                    "homepage": "https://github.com/Nyholm"
                },
                {
                    "name": "Tobias Schultze",
                    "email": "webmaster@tubo-world.de",
                    "homepage": "https://github.com/Tobion"
                }
            ],
            "description": "Guzzle promises library",
            "keywords": [
                "promise"
            ],
            "support": {
                "issues": "https://github.com/guzzle/promises/issues",
                "source": "https://github.com/guzzle/promises/tree/1.5.2"
            },
            "funding": [
                {
                    "url": "https://github.com/GrahamCampbell",
                    "type": "github"
                },
                {
                    "url": "https://github.com/Nyholm",
                    "type": "github"
                },
                {
                    "url": "https://tidelift.com/funding/github/packagist/guzzlehttp/promises",
                    "type": "tidelift"
                }
            ],
            "time": "2022-08-28T14:55:35+00:00"
        },
        {
            "name": "guzzlehttp/psr7",
            "version": "2.4.3",
            "source": {
                "type": "git",
                "url": "https://github.com/guzzle/psr7.git",
                "reference": "67c26b443f348a51926030c83481b85718457d3d"
            },
            "dist": {
                "type": "zip",
                "url": "https://api.github.com/repos/guzzle/psr7/zipball/67c26b443f348a51926030c83481b85718457d3d",
                "reference": "67c26b443f348a51926030c83481b85718457d3d",
                "shasum": ""
            },
            "require": {
                "php": "^7.2.5 || ^8.0",
                "psr/http-factory": "^1.0",
                "psr/http-message": "^1.0",
                "ralouphie/getallheaders": "^3.0"
            },
            "provide": {
                "psr/http-factory-implementation": "1.0",
                "psr/http-message-implementation": "1.0"
            },
            "require-dev": {
                "bamarni/composer-bin-plugin": "^1.8.1",
                "http-interop/http-factory-tests": "^0.9",
                "phpunit/phpunit": "^8.5.29 || ^9.5.23"
            },
            "suggest": {
                "laminas/laminas-httphandlerrunner": "Emit PSR-7 responses"
            },
            "type": "library",
            "extra": {
                "bamarni-bin": {
                    "bin-links": true,
                    "forward-command": false
                },
                "branch-alias": {
                    "dev-master": "2.4-dev"
                }
            },
            "autoload": {
                "psr-4": {
                    "GuzzleHttp\\Psr7\\": "src/"
                }
            },
            "notification-url": "https://packagist.org/downloads/",
            "license": [
                "MIT"
            ],
            "authors": [
                {
                    "name": "Graham Campbell",
                    "email": "hello@gjcampbell.co.uk",
                    "homepage": "https://github.com/GrahamCampbell"
                },
                {
                    "name": "Michael Dowling",
                    "email": "mtdowling@gmail.com",
                    "homepage": "https://github.com/mtdowling"
                },
                {
                    "name": "George Mponos",
                    "email": "gmponos@gmail.com",
                    "homepage": "https://github.com/gmponos"
                },
                {
                    "name": "Tobias Nyholm",
                    "email": "tobias.nyholm@gmail.com",
                    "homepage": "https://github.com/Nyholm"
                },
                {
                    "name": "Márk Sági-Kazár",
                    "email": "mark.sagikazar@gmail.com",
                    "homepage": "https://github.com/sagikazarmark"
                },
                {
                    "name": "Tobias Schultze",
                    "email": "webmaster@tubo-world.de",
                    "homepage": "https://github.com/Tobion"
                },
                {
                    "name": "Márk Sági-Kazár",
                    "email": "mark.sagikazar@gmail.com",
                    "homepage": "https://sagikazarmark.hu"
                }
            ],
            "description": "PSR-7 message implementation that also provides common utility methods",
            "keywords": [
                "http",
                "message",
                "psr-7",
                "request",
                "response",
                "stream",
                "uri",
                "url"
            ],
            "support": {
                "issues": "https://github.com/guzzle/psr7/issues",
                "source": "https://github.com/guzzle/psr7/tree/2.4.3"
            },
            "funding": [
                {
                    "url": "https://github.com/GrahamCampbell",
                    "type": "github"
                },
                {
                    "url": "https://github.com/Nyholm",
                    "type": "github"
                },
                {
                    "url": "https://tidelift.com/funding/github/packagist/guzzlehttp/psr7",
                    "type": "tidelift"
                }
            ],
            "time": "2022-10-26T14:07:24+00:00"
        },
        {
            "name": "influxdb/influxdb-php",
            "version": "1.15.2",
            "source": {
                "type": "git",
                "url": "https://github.com/influxdata/influxdb-php.git",
                "reference": "d6e59f4f04ab9107574fda69c2cbe36671253d03"
            },
            "dist": {
                "type": "zip",
                "url": "https://api.github.com/repos/influxdata/influxdb-php/zipball/d6e59f4f04ab9107574fda69c2cbe36671253d03",
                "reference": "d6e59f4f04ab9107574fda69c2cbe36671253d03",
                "shasum": ""
            },
            "require": {
                "guzzlehttp/guzzle": "^6.0|^7.0",
                "php": "^5.5 || ^7.0 || ^8.0"
            },
            "require-dev": {
                "dms/phpunit-arraysubset-asserts": "^0.2.1",
                "phpunit/phpunit": "^9.5"
            },
            "suggest": {
                "ext-curl": "Curl extension, needed for Curl driver",
                "stefanotorresi/influxdb-php-async": "An asyncronous client for InfluxDB, implemented via ReactPHP."
            },
            "type": "library",
            "autoload": {
                "psr-4": {
                    "InfluxDB\\": "src/InfluxDB"
                }
            },
            "notification-url": "https://packagist.org/downloads/",
            "license": [
                "MIT"
            ],
            "authors": [
                {
                    "name": "Stephen Hoogendijk",
                    "email": "stephen@tca0.nl"
                },
                {
                    "name": "Daniel Martinez",
                    "email": "danimartcas@hotmail.com"
                },
                {
                    "name": "Gianluca Arbezzano",
                    "email": "gianarb92@gmail.com"
                }
            ],
            "description": "InfluxDB client library for PHP",
            "keywords": [
                "client",
                "influxdata",
                "influxdb",
                "influxdb class",
                "influxdb client",
                "influxdb library",
                "time series"
            ],
            "support": {
                "issues": "https://github.com/influxdata/influxdb-php/issues",
                "source": "https://github.com/influxdata/influxdb-php/tree/1.15.2"
            },
            "time": "2020-12-26T17:45:17+00:00"
        },
        {
            "name": "laravel/pint",
            "version": "v1.2.0",
            "source": {
                "type": "git",
                "url": "https://github.com/laravel/pint.git",
                "reference": "1d276e4c803397a26cc337df908f55c2a4e90d86"
            },
            "dist": {
                "type": "zip",
                "url": "https://api.github.com/repos/laravel/pint/zipball/1d276e4c803397a26cc337df908f55c2a4e90d86",
                "reference": "1d276e4c803397a26cc337df908f55c2a4e90d86",
                "shasum": ""
            },
            "require": {
                "ext-json": "*",
                "ext-mbstring": "*",
                "ext-tokenizer": "*",
                "ext-xml": "*",
                "php": "^8.0"
            },
            "require-dev": {
                "friendsofphp/php-cs-fixer": "^3.11.0",
                "illuminate/view": "^9.27",
                "laravel-zero/framework": "^9.1.3",
                "mockery/mockery": "^1.5.0",
                "nunomaduro/larastan": "^2.2",
                "nunomaduro/termwind": "^1.14.0",
                "pestphp/pest": "^1.22.1"
            },
            "bin": [
                "builds/pint"
            ],
            "type": "project",
            "autoload": {
                "psr-4": {
                    "App\\": "app/",
                    "Database\\Seeders\\": "database/seeders/",
                    "Database\\Factories\\": "database/factories/"
                }
            },
            "notification-url": "https://packagist.org/downloads/",
            "license": [
                "MIT"
            ],
            "authors": [
                {
                    "name": "Nuno Maduro",
                    "email": "enunomaduro@gmail.com"
                }
            ],
            "description": "An opinionated code formatter for PHP.",
            "homepage": "https://laravel.com",
            "keywords": [
                "format",
                "formatter",
                "lint",
                "linter",
                "php"
            ],
            "support": {
                "issues": "https://github.com/laravel/pint/issues",
                "source": "https://github.com/laravel/pint"
            },
            "time": "2022-09-13T15:07:15+00:00"
        },
        {
            "name": "matomo/device-detector",
            "version": "6.0.0",
            "source": {
                "type": "git",
                "url": "https://github.com/matomo-org/device-detector.git",
                "reference": "7fc2af3af62bd69e6e3404d561e371a83c112be9"
            },
            "dist": {
                "type": "zip",
                "url": "https://api.github.com/repos/matomo-org/device-detector/zipball/7fc2af3af62bd69e6e3404d561e371a83c112be9",
                "reference": "7fc2af3af62bd69e6e3404d561e371a83c112be9",
                "shasum": ""
            },
            "require": {
                "mustangostang/spyc": "*",
                "php": "^7.2|^8.0"
            },
            "replace": {
                "piwik/device-detector": "self.version"
            },
            "require-dev": {
                "matthiasmullie/scrapbook": "^1.4.7",
                "mayflower/mo4-coding-standard": "^v8.0.0",
                "phpstan/phpstan": "^0.12.52",
                "phpunit/phpunit": "^8.5.8",
                "psr/cache": "^1.0.1",
                "psr/simple-cache": "^1.0.1",
                "symfony/yaml": "^5.1.7"
            },
            "suggest": {
                "doctrine/cache": "Can directly be used for caching purpose",
                "ext-yaml": "Necessary for using the Pecl YAML parser"
            },
            "type": "library",
            "autoload": {
                "psr-4": {
                    "DeviceDetector\\": ""
                },
                "exclude-from-classmap": [
                    "Tests/"
                ]
            },
            "notification-url": "https://packagist.org/downloads/",
            "license": [
                "LGPL-3.0-or-later"
            ],
            "authors": [
                {
                    "name": "The Matomo Team",
                    "email": "hello@matomo.org",
                    "homepage": "https://matomo.org/team/"
                }
            ],
            "description": "The Universal Device Detection library, that parses User Agents and detects devices (desktop, tablet, mobile, tv, cars, console, etc.), clients (browsers, media players, mobile apps, feed readers, libraries, etc), operating systems, devices, brands and models.",
            "homepage": "https://matomo.org",
            "keywords": [
                "devicedetection",
                "parser",
                "useragent"
            ],
            "support": {
                "forum": "https://forum.matomo.org/",
                "issues": "https://github.com/matomo-org/device-detector/issues",
                "source": "https://github.com/matomo-org/matomo",
                "wiki": "https://dev.matomo.org/"
            },
            "time": "2022-04-11T09:58:17+00:00"
        },
        {
            "name": "mustangostang/spyc",
            "version": "0.6.3",
            "source": {
                "type": "git",
                "url": "git@github.com:mustangostang/spyc.git",
                "reference": "4627c838b16550b666d15aeae1e5289dd5b77da0"
            },
            "dist": {
                "type": "zip",
                "url": "https://api.github.com/repos/mustangostang/spyc/zipball/4627c838b16550b666d15aeae1e5289dd5b77da0",
                "reference": "4627c838b16550b666d15aeae1e5289dd5b77da0",
                "shasum": ""
            },
            "require": {
                "php": ">=5.3.1"
            },
            "require-dev": {
                "phpunit/phpunit": "4.3.*@dev"
            },
            "type": "library",
            "extra": {
                "branch-alias": {
                    "dev-master": "0.5.x-dev"
                }
            },
            "autoload": {
                "files": [
                    "Spyc.php"
                ]
            },
            "notification-url": "https://packagist.org/downloads/",
            "license": [
                "MIT"
            ],
            "authors": [
                {
                    "name": "mustangostang",
                    "email": "vlad.andersen@gmail.com"
                }
            ],
            "description": "A simple YAML loader/dumper class for PHP",
            "homepage": "https://github.com/mustangostang/spyc/",
            "keywords": [
                "spyc",
                "yaml",
                "yml"
            ],
            "time": "2019-09-10T13:16:29+00:00"
        },
        {
            "name": "phpmailer/phpmailer",
            "version": "v6.6.0",
            "source": {
                "type": "git",
                "url": "https://github.com/PHPMailer/PHPMailer.git",
                "reference": "e43bac82edc26ca04b36143a48bde1c051cfd5b1"
            },
            "dist": {
                "type": "zip",
                "url": "https://api.github.com/repos/PHPMailer/PHPMailer/zipball/e43bac82edc26ca04b36143a48bde1c051cfd5b1",
                "reference": "e43bac82edc26ca04b36143a48bde1c051cfd5b1",
                "shasum": ""
            },
            "require": {
                "ext-ctype": "*",
                "ext-filter": "*",
                "ext-hash": "*",
                "php": ">=5.5.0"
            },
            "require-dev": {
                "dealerdirect/phpcodesniffer-composer-installer": "^0.7.0",
                "doctrine/annotations": "^1.2",
                "php-parallel-lint/php-console-highlighter": "^0.5.0",
                "php-parallel-lint/php-parallel-lint": "^1.3.1",
                "phpcompatibility/php-compatibility": "^9.3.5",
                "roave/security-advisories": "dev-latest",
                "squizlabs/php_codesniffer": "^3.6.2",
                "yoast/phpunit-polyfills": "^1.0.0"
            },
            "suggest": {
                "ext-mbstring": "Needed to send email in multibyte encoding charset or decode encoded addresses",
                "hayageek/oauth2-yahoo": "Needed for Yahoo XOAUTH2 authentication",
                "league/oauth2-google": "Needed for Google XOAUTH2 authentication",
                "psr/log": "For optional PSR-3 debug logging",
                "stevenmaguire/oauth2-microsoft": "Needed for Microsoft XOAUTH2 authentication",
                "symfony/polyfill-mbstring": "To support UTF-8 if the Mbstring PHP extension is not enabled (^1.2)"
            },
            "type": "library",
            "autoload": {
                "psr-4": {
                    "PHPMailer\\PHPMailer\\": "src/"
                }
            },
            "notification-url": "https://packagist.org/downloads/",
            "license": [
                "LGPL-2.1-only"
            ],
            "authors": [
                {
                    "name": "Marcus Bointon",
                    "email": "phpmailer@synchromedia.co.uk"
                },
                {
                    "name": "Jim Jagielski",
                    "email": "jimjag@gmail.com"
                },
                {
                    "name": "Andy Prevost",
                    "email": "codeworxtech@users.sourceforge.net"
                },
                {
                    "name": "Brent R. Matzelle"
                }
            ],
            "description": "PHPMailer is a full-featured email creation and transfer class for PHP",
            "support": {
                "issues": "https://github.com/PHPMailer/PHPMailer/issues",
                "source": "https://github.com/PHPMailer/PHPMailer/tree/v6.6.0"
            },
            "funding": [
                {
                    "url": "https://github.com/Synchro",
                    "type": "github"
                }
            ],
            "time": "2022-02-28T15:31:21+00:00"
        },
        {
            "name": "psr/http-client",
            "version": "1.0.1",
            "source": {
                "type": "git",
                "url": "https://github.com/php-fig/http-client.git",
                "reference": "2dfb5f6c5eff0e91e20e913f8c5452ed95b86621"
            },
            "dist": {
                "type": "zip",
                "url": "https://api.github.com/repos/php-fig/http-client/zipball/2dfb5f6c5eff0e91e20e913f8c5452ed95b86621",
                "reference": "2dfb5f6c5eff0e91e20e913f8c5452ed95b86621",
                "shasum": ""
            },
            "require": {
                "php": "^7.0 || ^8.0",
                "psr/http-message": "^1.0"
            },
            "type": "library",
            "extra": {
                "branch-alias": {
                    "dev-master": "1.0.x-dev"
                }
            },
            "autoload": {
                "psr-4": {
                    "Psr\\Http\\Client\\": "src/"
                }
            },
            "notification-url": "https://packagist.org/downloads/",
            "license": [
                "MIT"
            ],
            "authors": [
                {
                    "name": "PHP-FIG",
                    "homepage": "http://www.php-fig.org/"
                }
            ],
            "description": "Common interface for HTTP clients",
            "homepage": "https://github.com/php-fig/http-client",
            "keywords": [
                "http",
                "http-client",
                "psr",
                "psr-18"
            ],
            "support": {
                "source": "https://github.com/php-fig/http-client/tree/master"
            },
            "time": "2020-06-29T06:28:15+00:00"
        },
        {
            "name": "psr/http-factory",
            "version": "1.0.1",
            "source": {
                "type": "git",
                "url": "https://github.com/php-fig/http-factory.git",
                "reference": "12ac7fcd07e5b077433f5f2bee95b3a771bf61be"
            },
            "dist": {
                "type": "zip",
                "url": "https://api.github.com/repos/php-fig/http-factory/zipball/12ac7fcd07e5b077433f5f2bee95b3a771bf61be",
                "reference": "12ac7fcd07e5b077433f5f2bee95b3a771bf61be",
                "shasum": ""
            },
            "require": {
                "php": ">=7.0.0",
                "psr/http-message": "^1.0"
            },
            "type": "library",
            "extra": {
                "branch-alias": {
                    "dev-master": "1.0.x-dev"
                }
            },
            "autoload": {
                "psr-4": {
                    "Psr\\Http\\Message\\": "src/"
                }
            },
            "notification-url": "https://packagist.org/downloads/",
            "license": [
                "MIT"
            ],
            "authors": [
                {
                    "name": "PHP-FIG",
                    "homepage": "http://www.php-fig.org/"
                }
            ],
            "description": "Common interfaces for PSR-7 HTTP message factories",
            "keywords": [
                "factory",
                "http",
                "message",
                "psr",
                "psr-17",
                "psr-7",
                "request",
                "response"
            ],
            "support": {
                "source": "https://github.com/php-fig/http-factory/tree/master"
            },
            "time": "2019-04-30T12:38:16+00:00"
        },
        {
            "name": "psr/http-message",
            "version": "1.0.1",
            "source": {
                "type": "git",
                "url": "https://github.com/php-fig/http-message.git",
                "reference": "f6561bf28d520154e4b0ec72be95418abe6d9363"
            },
            "dist": {
                "type": "zip",
                "url": "https://api.github.com/repos/php-fig/http-message/zipball/f6561bf28d520154e4b0ec72be95418abe6d9363",
                "reference": "f6561bf28d520154e4b0ec72be95418abe6d9363",
                "shasum": ""
            },
            "require": {
                "php": ">=5.3.0"
            },
            "type": "library",
            "extra": {
                "branch-alias": {
                    "dev-master": "1.0.x-dev"
                }
            },
            "autoload": {
                "psr-4": {
                    "Psr\\Http\\Message\\": "src/"
                }
            },
            "notification-url": "https://packagist.org/downloads/",
            "license": [
                "MIT"
            ],
            "authors": [
                {
                    "name": "PHP-FIG",
                    "homepage": "http://www.php-fig.org/"
                }
            ],
            "description": "Common interface for HTTP messages",
            "homepage": "https://github.com/php-fig/http-message",
            "keywords": [
                "http",
                "http-message",
                "psr",
                "psr-7",
                "request",
                "response"
            ],
            "support": {
                "source": "https://github.com/php-fig/http-message/tree/master"
            },
            "time": "2016-08-06T14:39:51+00:00"
        },
        {
            "name": "psr/log",
            "version": "1.1.4",
            "source": {
                "type": "git",
                "url": "https://github.com/php-fig/log.git",
                "reference": "d49695b909c3b7628b6289db5479a1c204601f11"
            },
            "dist": {
                "type": "zip",
                "url": "https://api.github.com/repos/php-fig/log/zipball/d49695b909c3b7628b6289db5479a1c204601f11",
                "reference": "d49695b909c3b7628b6289db5479a1c204601f11",
                "shasum": ""
            },
            "require": {
                "php": ">=5.3.0"
            },
            "type": "library",
            "extra": {
                "branch-alias": {
                    "dev-master": "1.1.x-dev"
                }
            },
            "autoload": {
                "psr-4": {
                    "Psr\\Log\\": "Psr/Log/"
                }
            },
            "notification-url": "https://packagist.org/downloads/",
            "license": [
                "MIT"
            ],
            "authors": [
                {
                    "name": "PHP-FIG",
                    "homepage": "https://www.php-fig.org/"
                }
            ],
            "description": "Common interface for logging libraries",
            "homepage": "https://github.com/php-fig/log",
            "keywords": [
                "log",
                "psr",
                "psr-3"
            ],
            "support": {
                "source": "https://github.com/php-fig/log/tree/1.1.4"
            },
            "time": "2021-05-03T11:20:27+00:00"
        },
        {
            "name": "ralouphie/getallheaders",
            "version": "3.0.3",
            "source": {
                "type": "git",
                "url": "https://github.com/ralouphie/getallheaders.git",
                "reference": "120b605dfeb996808c31b6477290a714d356e822"
            },
            "dist": {
                "type": "zip",
                "url": "https://api.github.com/repos/ralouphie/getallheaders/zipball/120b605dfeb996808c31b6477290a714d356e822",
                "reference": "120b605dfeb996808c31b6477290a714d356e822",
                "shasum": ""
            },
            "require": {
                "php": ">=5.6"
            },
            "require-dev": {
                "php-coveralls/php-coveralls": "^2.1",
                "phpunit/phpunit": "^5 || ^6.5"
            },
            "type": "library",
            "autoload": {
                "files": [
                    "src/getallheaders.php"
                ]
            },
            "notification-url": "https://packagist.org/downloads/",
            "license": [
                "MIT"
            ],
            "authors": [
                {
                    "name": "Ralph Khattar",
                    "email": "ralph.khattar@gmail.com"
                }
            ],
            "description": "A polyfill for getallheaders.",
            "support": {
                "issues": "https://github.com/ralouphie/getallheaders/issues",
                "source": "https://github.com/ralouphie/getallheaders/tree/develop"
            },
            "time": "2019-03-08T08:55:37+00:00"
        },
        {
            "name": "resque/php-resque",
            "version": "v1.3.6",
            "source": {
                "type": "git",
                "url": "https://github.com/resque/php-resque.git",
                "reference": "fe41c04763699b1318d97ed14cc78583e9380161"
            },
            "dist": {
                "type": "zip",
                "url": "https://api.github.com/repos/resque/php-resque/zipball/fe41c04763699b1318d97ed14cc78583e9380161",
                "reference": "fe41c04763699b1318d97ed14cc78583e9380161",
                "shasum": ""
            },
            "require": {
                "colinmollenhour/credis": "~1.7",
                "php": ">=5.6.0",
                "psr/log": "~1.0"
            },
            "require-dev": {
                "phpunit/phpunit": "^5.7"
            },
            "suggest": {
                "ext-pcntl": "REQUIRED for forking processes on platforms that support it (so anything but Windows).",
                "ext-proctitle": "Allows php-resque to rename the title of UNIX processes to show the status of a worker.",
                "ext-redis": "Native PHP extension for Redis connectivity. Credis will automatically utilize when available."
            },
            "bin": [
                "bin/resque",
                "bin/resque-scheduler"
            ],
            "type": "library",
            "extra": {
                "branch-alias": {
                    "dev-master": "1.0-dev"
                }
            },
            "autoload": {
                "psr-0": {
                    "Resque": "lib",
                    "ResqueScheduler": "lib"
                }
            },
            "notification-url": "https://packagist.org/downloads/",
            "license": [
                "MIT"
            ],
            "authors": [
                {
                    "name": "Dan Hunsaker",
                    "email": "danhunsaker+resque@gmail.com",
                    "role": "Maintainer"
                },
                {
                    "name": "Rajib Ahmed",
                    "homepage": "https://github.com/rajibahmed",
                    "role": "Maintainer"
                },
                {
                    "name": "Steve Klabnik",
                    "email": "steve@steveklabnik.com",
                    "role": "Maintainer"
                },
                {
                    "name": "Chris Boulton",
                    "email": "chris@bigcommerce.com",
                    "role": "Creator"
                }
            ],
            "description": "Redis backed library for creating background jobs and processing them later. Based on resque for Ruby.",
            "homepage": "http://www.github.com/resque/php-resque/",
            "keywords": [
                "background",
                "job",
                "redis",
                "resque"
            ],
            "support": {
                "issues": "https://github.com/resque/php-resque/issues",
                "source": "https://github.com/resque/php-resque/tree/v1.3.6"
            },
            "time": "2020-04-16T16:39:50+00:00"
        },
        {
            "name": "slickdeals/statsd",
            "version": "3.1.0",
            "source": {
                "type": "git",
                "url": "https://github.com/Slickdeals/statsd-php.git",
                "reference": "225588a0a079e145359049f6e5e23eedb1b4c17f"
            },
            "dist": {
                "type": "zip",
                "url": "https://api.github.com/repos/Slickdeals/statsd-php/zipball/225588a0a079e145359049f6e5e23eedb1b4c17f",
                "reference": "225588a0a079e145359049f6e5e23eedb1b4c17f",
                "shasum": ""
            },
            "require": {
                "php": ">= 7.3 || ^8"
            },
            "replace": {
                "domnikl/statsd": "self.version"
            },
            "require-dev": {
                "friendsofphp/php-cs-fixer": "^3.0",
                "phpunit/phpunit": "^9",
                "vimeo/psalm": "^4.6"
            },
            "type": "library",
            "autoload": {
                "psr-4": {
                    "Domnikl\\Statsd\\": "src/"
                }
            },
            "notification-url": "https://packagist.org/downloads/",
            "license": [
                "MIT"
            ],
            "authors": [
                {
                    "name": "Dominik Liebler",
                    "email": "liebler.dominik@gmail.com"
                }
            ],
            "description": "a PHP client for statsd",
            "homepage": "https://github.com/Slickdeals/statsd-php",
            "keywords": [
                "Metrics",
                "monitoring",
                "statistics",
                "statsd",
                "udp"
            ],
            "support": {
                "issues": "https://github.com/Slickdeals/statsd-php/issues",
                "source": "https://github.com/Slickdeals/statsd-php/tree/3.1.0"
            },
            "time": "2021-06-04T20:33:46+00:00"
        },
        {
            "name": "symfony/deprecation-contracts",
            "version": "v3.1.1",
            "source": {
                "type": "git",
                "url": "https://github.com/symfony/deprecation-contracts.git",
                "reference": "07f1b9cc2ffee6aaafcf4b710fbc38ff736bd918"
            },
            "dist": {
                "type": "zip",
                "url": "https://api.github.com/repos/symfony/deprecation-contracts/zipball/07f1b9cc2ffee6aaafcf4b710fbc38ff736bd918",
                "reference": "07f1b9cc2ffee6aaafcf4b710fbc38ff736bd918",
                "shasum": ""
            },
            "require": {
                "php": ">=8.1"
            },
            "type": "library",
            "extra": {
                "branch-alias": {
                    "dev-main": "3.1-dev"
                },
                "thanks": {
                    "name": "symfony/contracts",
                    "url": "https://github.com/symfony/contracts"
                }
            },
            "autoload": {
                "files": [
                    "function.php"
                ]
            },
            "notification-url": "https://packagist.org/downloads/",
            "license": [
                "MIT"
            ],
            "authors": [
                {
                    "name": "Nicolas Grekas",
                    "email": "p@tchwork.com"
                },
                {
                    "name": "Symfony Community",
                    "homepage": "https://symfony.com/contributors"
                }
            ],
            "description": "A generic function and convention to trigger deprecation notices",
            "homepage": "https://symfony.com",
            "support": {
                "source": "https://github.com/symfony/deprecation-contracts/tree/v3.1.1"
            },
            "funding": [
                {
                    "url": "https://symfony.com/sponsor",
                    "type": "custom"
                },
                {
                    "url": "https://github.com/fabpot",
                    "type": "github"
                },
                {
                    "url": "https://tidelift.com/funding/github/packagist/symfony/symfony",
                    "type": "tidelift"
                }
            ],
            "time": "2022-02-25T11:15:52+00:00"
        },
        {
            "name": "utopia-php/abuse",
            "version": "0.16.0",
            "source": {
                "type": "git",
                "url": "https://github.com/utopia-php/abuse.git",
                "reference": "6370d9150425460416583feba0990504ac789e98"
            },
            "dist": {
                "type": "zip",
                "url": "https://api.github.com/repos/utopia-php/abuse/zipball/6370d9150425460416583feba0990504ac789e98",
                "reference": "6370d9150425460416583feba0990504ac789e98",
                "shasum": ""
            },
            "require": {
                "ext-curl": "*",
                "ext-pdo": "*",
                "php": ">=8.0",
                "utopia-php/database": "0.28.*"
            },
            "require-dev": {
                "phpunit/phpunit": "^9.4",
                "vimeo/psalm": "4.0.1"
            },
            "type": "library",
            "autoload": {
                "psr-4": {
                    "Utopia\\Abuse\\": "src/Abuse"
                }
            },
            "notification-url": "https://packagist.org/downloads/",
            "license": [
                "MIT"
            ],
            "authors": [
                {
                    "name": "Eldad Fux",
                    "email": "eldad@appwrite.io"
                }
            ],
            "description": "A simple abuse library to manage application usage limits",
            "keywords": [
                "Abuse",
                "framework",
                "php",
                "upf",
                "utopia"
            ],
            "support": {
                "issues": "https://github.com/utopia-php/abuse/issues",
                "source": "https://github.com/utopia-php/abuse/tree/0.16.0"
            },
            "time": "2022-10-31T14:46:41+00:00"
        },
        {
            "name": "utopia-php/analytics",
            "version": "0.2.0",
            "source": {
                "type": "git",
                "url": "https://github.com/utopia-php/analytics.git",
                "reference": "adfc2d057a7f6ab618a77c8a20ed3e35485ff416"
            },
            "dist": {
                "type": "zip",
                "url": "https://api.github.com/repos/utopia-php/analytics/zipball/adfc2d057a7f6ab618a77c8a20ed3e35485ff416",
                "reference": "adfc2d057a7f6ab618a77c8a20ed3e35485ff416",
                "shasum": ""
            },
            "require": {
                "php": ">=7.4"
            },
            "require-dev": {
                "phpunit/phpunit": "^9.3",
                "vimeo/psalm": "4.0.1"
            },
            "type": "library",
            "autoload": {
                "psr-4": {
                    "Utopia\\Analytics\\": "src/Analytics"
                }
            },
            "notification-url": "https://packagist.org/downloads/",
            "license": [
                "MIT"
            ],
            "authors": [
                {
                    "name": "Eldad Fux",
                    "email": "eldad@appwrite.io"
                },
                {
                    "name": "Torsten Dittmann",
                    "email": "torsten@appwrite.io"
                }
            ],
            "description": "A simple library to track events & users.",
            "keywords": [
                "analytics",
                "framework",
                "php",
                "upf",
                "utopia"
            ],
            "support": {
                "issues": "https://github.com/utopia-php/analytics/issues",
                "source": "https://github.com/utopia-php/analytics/tree/0.2.0"
            },
            "time": "2021-03-23T21:33:07+00:00"
        },
        {
            "name": "utopia-php/audit",
            "version": "0.17.0",
            "source": {
                "type": "git",
                "url": "https://github.com/utopia-php/audit.git",
                "reference": "455471bd4de8d74026809e843f8c9740eb32922c"
            },
            "dist": {
                "type": "zip",
                "url": "https://api.github.com/repos/utopia-php/audit/zipball/455471bd4de8d74026809e843f8c9740eb32922c",
                "reference": "455471bd4de8d74026809e843f8c9740eb32922c",
                "shasum": ""
            },
            "require": {
                "ext-pdo": "*",
                "php": ">=8.0",
                "utopia-php/database": "0.28.*"
            },
            "require-dev": {
                "phpunit/phpunit": "^9.3",
                "vimeo/psalm": "4.0.1"
            },
            "type": "library",
            "autoload": {
                "psr-4": {
                    "Utopia\\Audit\\": "src/Audit"
                }
            },
            "notification-url": "https://packagist.org/downloads/",
            "license": [
                "MIT"
            ],
            "description": "A simple audit library to manage application users logs",
            "keywords": [
                "Audit",
                "framework",
                "php",
                "upf",
                "utopia"
            ],
            "support": {
                "issues": "https://github.com/utopia-php/audit/issues",
                "source": "https://github.com/utopia-php/audit/tree/0.17.0"
            },
            "time": "2022-10-31T14:44:52+00:00"
        },
        {
            "name": "utopia-php/cache",
            "version": "0.8.0",
            "source": {
                "type": "git",
                "url": "https://github.com/utopia-php/cache.git",
                "reference": "212e66100a1f32e674fca5d9bc317cc998303089"
            },
            "dist": {
                "type": "zip",
                "url": "https://api.github.com/repos/utopia-php/cache/zipball/212e66100a1f32e674fca5d9bc317cc998303089",
                "reference": "212e66100a1f32e674fca5d9bc317cc998303089",
                "shasum": ""
            },
            "require": {
                "ext-json": "*",
                "ext-memcached": "*",
                "ext-redis": "*",
                "php": ">=8.0"
            },
            "require-dev": {
                "laravel/pint": "1.2.*",
                "phpunit/phpunit": "^9.3",
                "vimeo/psalm": "4.13.1"
            },
            "type": "library",
            "autoload": {
                "psr-4": {
                    "Utopia\\Cache\\": "src/Cache"
                }
            },
            "notification-url": "https://packagist.org/downloads/",
            "license": [
                "MIT"
            ],
            "description": "A simple cache library to manage application cache storing, loading and purging",
            "keywords": [
                "cache",
                "framework",
                "php",
                "upf",
                "utopia"
            ],
            "support": {
                "issues": "https://github.com/utopia-php/cache/issues",
                "source": "https://github.com/utopia-php/cache/tree/0.8.0"
            },
            "time": "2022-10-16T16:48:09+00:00"
        },
        {
            "name": "utopia-php/cli",
            "version": "0.13.0",
            "source": {
                "type": "git",
                "url": "https://github.com/utopia-php/cli.git",
                "reference": "69e68f8ed525fe162fae950a0507ed28a0f179bc"
            },
            "dist": {
                "type": "zip",
                "url": "https://api.github.com/repos/utopia-php/cli/zipball/69e68f8ed525fe162fae950a0507ed28a0f179bc",
                "reference": "69e68f8ed525fe162fae950a0507ed28a0f179bc",
                "shasum": ""
            },
            "require": {
                "php": ">=7.4",
                "utopia-php/framework": "0.*.*"
            },
            "require-dev": {
                "phpunit/phpunit": "^9.3",
                "vimeo/psalm": "4.0.1"
            },
            "type": "library",
            "autoload": {
                "psr-4": {
                    "Utopia\\CLI\\": "src/CLI"
                }
            },
            "notification-url": "https://packagist.org/downloads/",
            "license": [
                "MIT"
            ],
            "authors": [
                {
                    "name": "Eldad Fux",
                    "email": "eldad@appwrite.io"
                }
            ],
            "description": "A simple CLI library to manage command line applications",
            "keywords": [
                "cli",
                "command line",
                "framework",
                "php",
                "upf",
                "utopia"
            ],
            "support": {
                "issues": "https://github.com/utopia-php/cli/issues",
                "source": "https://github.com/utopia-php/cli/tree/0.13.0"
            },
            "time": "2022-04-26T08:41:22+00:00"
        },
        {
            "name": "utopia-php/config",
            "version": "0.2.2",
            "source": {
                "type": "git",
                "url": "https://github.com/utopia-php/config.git",
                "reference": "a3d7bc0312d7150d5e04b1362dc34b2b136908cc"
            },
            "dist": {
                "type": "zip",
                "url": "https://api.github.com/repos/utopia-php/config/zipball/a3d7bc0312d7150d5e04b1362dc34b2b136908cc",
                "reference": "a3d7bc0312d7150d5e04b1362dc34b2b136908cc",
                "shasum": ""
            },
            "require": {
                "php": ">=7.3"
            },
            "require-dev": {
                "phpunit/phpunit": "^9.3",
                "vimeo/psalm": "4.0.1"
            },
            "type": "library",
            "autoload": {
                "psr-4": {
                    "Utopia\\Config\\": "src/Config"
                }
            },
            "notification-url": "https://packagist.org/downloads/",
            "license": [
                "MIT"
            ],
            "authors": [
                {
                    "name": "Eldad Fux",
                    "email": "eldad@appwrite.io"
                }
            ],
            "description": "A simple Config library to managing application config variables",
            "keywords": [
                "config",
                "framework",
                "php",
                "upf",
                "utopia"
            ],
            "support": {
                "issues": "https://github.com/utopia-php/config/issues",
                "source": "https://github.com/utopia-php/config/tree/0.2.2"
            },
            "time": "2020-10-24T09:49:09+00:00"
        },
        {
            "name": "utopia-php/database",
            "version": "0.28.0",
            "source": {
                "type": "git",
                "url": "https://github.com/utopia-php/database.git",
                "reference": "ef6506af1c09c22f5dc1e7859159d323f7fafa94"
            },
            "dist": {
                "type": "zip",
                "url": "https://api.github.com/repos/utopia-php/database/zipball/ef6506af1c09c22f5dc1e7859159d323f7fafa94",
                "reference": "ef6506af1c09c22f5dc1e7859159d323f7fafa94",
                "shasum": ""
            },
            "require": {
                "php": ">=8.0",
                "utopia-php/cache": "0.8.*",
                "utopia-php/framework": "0.*.*"
            },
            "require-dev": {
                "ext-mongodb": "*",
                "ext-pdo": "*",
                "ext-redis": "*",
                "fakerphp/faker": "^1.14",
                "mongodb/mongodb": "1.8.0",
                "phpunit/phpunit": "^9.4",
                "swoole/ide-helper": "4.8.0",
                "utopia-php/cli": "^0.11.0",
                "vimeo/psalm": "4.0.1"
            },
            "type": "library",
            "autoload": {
                "psr-4": {
                    "Utopia\\Database\\": "src/Database"
                }
            },
            "notification-url": "https://packagist.org/downloads/",
            "license": [
                "MIT"
            ],
            "description": "A simple library to manage application persistency using multiple database adapters",
            "keywords": [
                "database",
                "framework",
                "php",
                "upf",
                "utopia"
            ],
            "support": {
                "issues": "https://github.com/utopia-php/database/issues",
                "source": "https://github.com/utopia-php/database/tree/0.28.0"
            },
            "time": "2022-10-31T09:58:46+00:00"
        },
        {
            "name": "utopia-php/domains",
            "version": "v1.1.0",
            "source": {
                "type": "git",
                "url": "https://github.com/utopia-php/domains.git",
                "reference": "1665e1d9932afa3be63b5c1e0dcfe01fe77d8e73"
            },
            "dist": {
                "type": "zip",
                "url": "https://api.github.com/repos/utopia-php/domains/zipball/1665e1d9932afa3be63b5c1e0dcfe01fe77d8e73",
                "reference": "1665e1d9932afa3be63b5c1e0dcfe01fe77d8e73",
                "shasum": ""
            },
            "require": {
                "php": ">=7.1"
            },
            "require-dev": {
                "phpunit/phpunit": "^7.0"
            },
            "type": "library",
            "autoload": {
                "psr-4": {
                    "Utopia\\Domains\\": "src/Domains"
                }
            },
            "notification-url": "https://packagist.org/downloads/",
            "license": [
                "MIT"
            ],
            "authors": [
                {
                    "name": "Eldad Fux",
                    "email": "eldad@appwrite.io"
                }
            ],
            "description": "Utopia Domains library is simple and lite library for parsing web domains. This library is aiming to be as simple and easy to learn and use.",
            "keywords": [
                "domains",
                "framework",
                "icann",
                "php",
                "public suffix",
                "tld",
                "tld extract",
                "upf",
                "utopia"
            ],
            "support": {
                "issues": "https://github.com/utopia-php/domains/issues",
                "source": "https://github.com/utopia-php/domains/tree/master"
            },
            "time": "2020-02-23T07:40:02+00:00"
        },
        {
            "name": "utopia-php/framework",
<<<<<<< HEAD
            "version": "0.23.4",
            "source": {
                "type": "git",
                "url": "https://github.com/utopia-php/framework.git",
                "reference": "97f64aa1732af92b967c3576f16967dc762ad47b"
            },
            "dist": {
                "type": "zip",
                "url": "https://api.github.com/repos/utopia-php/framework/zipball/97f64aa1732af92b967c3576f16967dc762ad47b",
                "reference": "97f64aa1732af92b967c3576f16967dc762ad47b",
=======
            "version": "0.25.0",
            "source": {
                "type": "git",
                "url": "https://github.com/utopia-php/framework.git",
                "reference": "c524f681254255c8204fbf7919c53bf3b4982636"
            },
            "dist": {
                "type": "zip",
                "url": "https://api.github.com/repos/utopia-php/framework/zipball/c524f681254255c8204fbf7919c53bf3b4982636",
                "reference": "c524f681254255c8204fbf7919c53bf3b4982636",
>>>>>>> f63aeb50
                "shasum": ""
            },
            "require": {
                "php": ">=8.0.0"
            },
            "require-dev": {
                "phpunit/phpunit": "^9.5.25",
                "vimeo/psalm": "^4.27.0"
            },
            "type": "library",
            "autoload": {
                "psr-4": {
                    "Utopia\\": "src/"
                }
            },
            "notification-url": "https://packagist.org/downloads/",
            "license": [
                "MIT"
            ],
            "description": "A simple, light and advanced PHP framework",
            "keywords": [
                "framework",
                "php",
                "upf"
            ],
            "support": {
                "issues": "https://github.com/utopia-php/framework/issues",
<<<<<<< HEAD
                "source": "https://github.com/utopia-php/framework/tree/0.23.4"
            },
            "time": "2022-10-31T11:57:14+00:00"
=======
                "source": "https://github.com/utopia-php/framework/tree/0.25.0"
            },
            "time": "2022-11-02T09:49:57+00:00"
>>>>>>> f63aeb50
        },
        {
            "name": "utopia-php/image",
            "version": "0.5.4",
            "source": {
                "type": "git",
                "url": "https://github.com/utopia-php/image.git",
                "reference": "ca5f436f9aa22dedaa6648f24f3687733808e336"
            },
            "dist": {
                "type": "zip",
                "url": "https://api.github.com/repos/utopia-php/image/zipball/ca5f436f9aa22dedaa6648f24f3687733808e336",
                "reference": "ca5f436f9aa22dedaa6648f24f3687733808e336",
                "shasum": ""
            },
            "require": {
                "ext-imagick": "*",
                "php": ">=8.0"
            },
            "require-dev": {
                "phpunit/phpunit": "^9.3",
                "vimeo/psalm": "4.13.1"
            },
            "type": "library",
            "autoload": {
                "psr-4": {
                    "Utopia\\Image\\": "src/Image"
                }
            },
            "notification-url": "https://packagist.org/downloads/",
            "license": [
                "MIT"
            ],
            "authors": [
                {
                    "name": "Eldad Fux",
                    "email": "eldad@appwrite.io"
                }
            ],
            "description": "A simple Image manipulation library",
            "keywords": [
                "framework",
                "image",
                "php",
                "upf",
                "utopia"
            ],
            "support": {
                "issues": "https://github.com/utopia-php/image/issues",
                "source": "https://github.com/utopia-php/image/tree/0.5.4"
            },
            "time": "2022-05-11T12:30:41+00:00"
        },
        {
            "name": "utopia-php/locale",
            "version": "0.4.0",
            "source": {
                "type": "git",
                "url": "https://github.com/utopia-php/locale.git",
                "reference": "c2d9358d0fe2f6b6ed5448369f9d1e430c615447"
            },
            "dist": {
                "type": "zip",
                "url": "https://api.github.com/repos/utopia-php/locale/zipball/c2d9358d0fe2f6b6ed5448369f9d1e430c615447",
                "reference": "c2d9358d0fe2f6b6ed5448369f9d1e430c615447",
                "shasum": ""
            },
            "require": {
                "php": ">=7.4"
            },
            "require-dev": {
                "phpunit/phpunit": "^9.3",
                "vimeo/psalm": "4.0.1"
            },
            "type": "library",
            "autoload": {
                "psr-4": {
                    "Utopia\\Locale\\": "src/Locale"
                }
            },
            "notification-url": "https://packagist.org/downloads/",
            "license": [
                "MIT"
            ],
            "authors": [
                {
                    "name": "Eldad Fux",
                    "email": "eldad@appwrite.io"
                }
            ],
            "description": "A simple locale library to manage application translations",
            "keywords": [
                "framework",
                "locale",
                "php",
                "upf",
                "utopia"
            ],
            "support": {
                "issues": "https://github.com/utopia-php/locale/issues",
                "source": "https://github.com/utopia-php/locale/tree/0.4.0"
            },
            "time": "2021-07-24T11:35:55+00:00"
        },
        {
            "name": "utopia-php/logger",
            "version": "0.3.0",
            "source": {
                "type": "git",
                "url": "https://github.com/utopia-php/logger.git",
                "reference": "079656cb5169ca9600861eda0b6819199e3d4a57"
            },
            "dist": {
                "type": "zip",
                "url": "https://api.github.com/repos/utopia-php/logger/zipball/079656cb5169ca9600861eda0b6819199e3d4a57",
                "reference": "079656cb5169ca9600861eda0b6819199e3d4a57",
                "shasum": ""
            },
            "require": {
                "php": ">=8.0"
            },
            "require-dev": {
                "phpunit/phpunit": "^9.3",
                "vimeo/psalm": "4.0.1"
            },
            "type": "library",
            "autoload": {
                "psr-4": {
                    "Utopia\\Logger\\": "src/Logger"
                }
            },
            "notification-url": "https://packagist.org/downloads/",
            "license": [
                "MIT"
            ],
            "authors": [
                {
                    "name": "Eldad Fux",
                    "email": "eldad@appwrite.io"
                },
                {
                    "name": "Matej Bačo",
                    "email": "matej@appwrite.io"
                },
                {
                    "name": "Christy Jacob",
                    "email": "christy@appwrite.io"
                }
            ],
            "description": "Utopia Logger library is simple and lite library for logging information, such as errors or warnings. This library is aiming to be as simple and easy to learn and use.",
            "keywords": [
                "appsignal",
                "errors",
                "framework",
                "logger",
                "logging",
                "logs",
                "php",
                "raygun",
                "sentry",
                "upf",
                "utopia",
                "warnings"
            ],
            "support": {
                "issues": "https://github.com/utopia-php/logger/issues",
                "source": "https://github.com/utopia-php/logger/tree/0.3.0"
            },
            "time": "2022-03-18T10:56:57+00:00"
        },
        {
            "name": "utopia-php/messaging",
            "version": "0.1.0",
            "source": {
                "type": "git",
                "url": "https://github.com/utopia-php/messaging.git",
                "reference": "501272fad666f06bec8f130076862e7981a73f8c"
            },
            "dist": {
                "type": "zip",
                "url": "https://api.github.com/repos/utopia-php/messaging/zipball/501272fad666f06bec8f130076862e7981a73f8c",
                "reference": "501272fad666f06bec8f130076862e7981a73f8c",
                "shasum": ""
            },
            "require": {
                "ext-curl": "*",
                "php": ">=8.0.0"
            },
            "require-dev": {
                "phpmailer/phpmailer": "6.6.*",
                "phpunit/phpunit": "9.5.*",
                "squizlabs/php_codesniffer": "^3.6"
            },
            "type": "library",
            "autoload": {
                "psr-4": {
                    "Utopia\\Messaging\\": "src/Utopia/Messaging"
                }
            },
            "notification-url": "https://packagist.org/downloads/",
            "license": [
                "MIT"
            ],
            "authors": [
                {
                    "name": "Jake Barnby",
                    "email": "jake@appwrite.io"
                }
            ],
            "description": "A simple, light and advanced PHP messaging library",
            "keywords": [
                "library",
                "messaging",
                "php",
                "upf",
                "utopia",
                "utopia-php"
            ],
            "support": {
                "issues": "https://github.com/utopia-php/messaging/issues",
                "source": "https://github.com/utopia-php/messaging/tree/0.1.0"
            },
            "time": "2022-09-29T11:22:48+00:00"
        },
        {
            "name": "utopia-php/orchestration",
            "version": "0.6.0",
            "source": {
                "type": "git",
                "url": "https://github.com/utopia-php/orchestration.git",
                "reference": "94263976413871efb6b16157a7101a81df3b6d78"
            },
            "dist": {
                "type": "zip",
                "url": "https://api.github.com/repos/utopia-php/orchestration/zipball/94263976413871efb6b16157a7101a81df3b6d78",
                "reference": "94263976413871efb6b16157a7101a81df3b6d78",
                "shasum": ""
            },
            "require": {
                "php": ">=8.0",
                "utopia-php/cli": "0.13.*"
            },
            "require-dev": {
                "phpunit/phpunit": "^9.3",
                "vimeo/psalm": "4.0.1"
            },
            "type": "library",
            "autoload": {
                "psr-4": {
                    "Utopia\\Orchestration\\": "src/Orchestration"
                }
            },
            "notification-url": "https://packagist.org/downloads/",
            "license": [
                "MIT"
            ],
            "authors": [
                {
                    "name": "Eldad Fux",
                    "email": "eldad@appwrite.io"
                }
            ],
            "description": "Lite & fast micro PHP abstraction library for container orchestration",
            "keywords": [
                "docker",
                "framework",
                "kubernetes",
                "orchestration",
                "php",
                "swarm",
                "upf",
                "utopia"
            ],
            "support": {
                "issues": "https://github.com/utopia-php/orchestration/issues",
                "source": "https://github.com/utopia-php/orchestration/tree/0.6.0"
            },
            "time": "2022-07-13T16:47:18+00:00"
        },
        {
            "name": "utopia-php/preloader",
            "version": "0.2.4",
            "source": {
                "type": "git",
                "url": "https://github.com/utopia-php/preloader.git",
                "reference": "65ef48392e72172f584b0baa2e224f9a1cebcce0"
            },
            "dist": {
                "type": "zip",
                "url": "https://api.github.com/repos/utopia-php/preloader/zipball/65ef48392e72172f584b0baa2e224f9a1cebcce0",
                "reference": "65ef48392e72172f584b0baa2e224f9a1cebcce0",
                "shasum": ""
            },
            "require": {
                "php": ">=7.1"
            },
            "require-dev": {
                "phpunit/phpunit": "^9.3",
                "vimeo/psalm": "4.0.1"
            },
            "type": "library",
            "autoload": {
                "psr-4": {
                    "Utopia\\Preloader\\": "src/Preloader"
                }
            },
            "notification-url": "https://packagist.org/downloads/",
            "license": [
                "MIT"
            ],
            "authors": [
                {
                    "name": "Eldad Fux",
                    "email": "team@appwrite.io"
                }
            ],
            "description": "Utopia Preloader library is simple and lite library for managing PHP preloading configuration",
            "keywords": [
                "framework",
                "php",
                "preload",
                "preloader",
                "preloading",
                "upf",
                "utopia"
            ],
            "support": {
                "issues": "https://github.com/utopia-php/preloader/issues",
                "source": "https://github.com/utopia-php/preloader/tree/0.2.4"
            },
            "time": "2020-10-24T07:04:59+00:00"
        },
        {
            "name": "utopia-php/registry",
            "version": "0.5.0",
            "source": {
                "type": "git",
                "url": "https://github.com/utopia-php/registry.git",
                "reference": "bedc4ed54527b2803e6dfdccc39449f98522b70d"
            },
            "dist": {
                "type": "zip",
                "url": "https://api.github.com/repos/utopia-php/registry/zipball/bedc4ed54527b2803e6dfdccc39449f98522b70d",
                "reference": "bedc4ed54527b2803e6dfdccc39449f98522b70d",
                "shasum": ""
            },
            "require": {
                "php": ">=7.4"
            },
            "require-dev": {
                "phpunit/phpunit": "^9.3",
                "vimeo/psalm": "4.0.1"
            },
            "type": "library",
            "autoload": {
                "psr-4": {
                    "Utopia\\Registry\\": "src/Registry"
                }
            },
            "notification-url": "https://packagist.org/downloads/",
            "license": [
                "MIT"
            ],
            "authors": [
                {
                    "name": "Eldad Fux",
                    "email": "eldad@appwrite.io"
                }
            ],
            "description": "A simple dependency management library for PHP",
            "keywords": [
                "dependency management",
                "di",
                "framework",
                "php",
                "upf",
                "utopia"
            ],
            "support": {
                "issues": "https://github.com/utopia-php/registry/issues",
                "source": "https://github.com/utopia-php/registry/tree/0.5.0"
            },
            "time": "2021-03-10T10:45:22+00:00"
        },
        {
            "name": "utopia-php/storage",
            "version": "0.11.0",
            "source": {
                "type": "git",
                "url": "https://github.com/utopia-php/storage.git",
                "reference": "59802cf281d1976560cf6e353f250a9b870efddc"
            },
            "dist": {
                "type": "zip",
                "url": "https://api.github.com/repos/utopia-php/storage/zipball/59802cf281d1976560cf6e353f250a9b870efddc",
                "reference": "59802cf281d1976560cf6e353f250a9b870efddc",
                "shasum": ""
            },
            "require": {
                "ext-fileinfo": "*",
                "ext-zlib": "*",
                "ext-zstd": "*",
                "php": ">=8.0",
                "utopia-php/framework": "0.*.*"
            },
            "require-dev": {
                "phpunit/phpunit": "^9.3",
                "vimeo/psalm": "4.0.1"
            },
            "type": "library",
            "autoload": {
                "psr-4": {
                    "Utopia\\Storage\\": "src/Storage"
                }
            },
            "notification-url": "https://packagist.org/downloads/",
            "license": [
                "MIT"
            ],
            "authors": [
                {
                    "name": "Eldad Fux",
                    "email": "eldad@appwrite.io"
                }
            ],
            "description": "A simple Storage library to manage application storage",
            "keywords": [
                "framework",
                "php",
                "storage",
                "upf",
                "utopia"
            ],
            "support": {
                "issues": "https://github.com/utopia-php/storage/issues",
                "source": "https://github.com/utopia-php/storage/tree/0.11.0"
            },
            "time": "2022-08-31T09:17:31+00:00"
        },
        {
            "name": "utopia-php/swoole",
            "version": "0.5.0",
            "source": {
                "type": "git",
                "url": "https://github.com/utopia-php/swoole.git",
                "reference": "c2a3a4f944a2f22945af3cbcb95b13f0769628b1"
            },
            "dist": {
                "type": "zip",
                "url": "https://api.github.com/repos/utopia-php/swoole/zipball/c2a3a4f944a2f22945af3cbcb95b13f0769628b1",
                "reference": "c2a3a4f944a2f22945af3cbcb95b13f0769628b1",
                "shasum": ""
            },
            "require": {
                "ext-swoole": "*",
                "php": ">=8.0",
                "utopia-php/framework": "0.*.*"
            },
            "require-dev": {
                "laravel/pint": "1.2.*",
                "phpunit/phpunit": "^9.3",
                "swoole/ide-helper": "4.8.3",
                "vimeo/psalm": "4.15.0"
            },
            "type": "library",
            "autoload": {
                "psr-4": {
                    "Utopia\\Swoole\\": "src/Swoole"
                }
            },
            "notification-url": "https://packagist.org/downloads/",
            "license": [
                "MIT"
            ],
            "description": "An extension for Utopia Framework to work with PHP Swoole as a PHP FPM alternative",
            "keywords": [
                "framework",
                "http",
                "php",
                "server",
                "swoole",
                "upf",
                "utopia"
            ],
            "support": {
                "issues": "https://github.com/utopia-php/swoole/issues",
                "source": "https://github.com/utopia-php/swoole/tree/0.5.0"
            },
            "time": "2022-10-19T22:19:07+00:00"
        },
        {
            "name": "utopia-php/system",
            "version": "0.6.0",
            "source": {
                "type": "git",
                "url": "https://github.com/utopia-php/system.git",
                "reference": "289c4327713deadc9c748b5317d248133a02f245"
            },
            "dist": {
                "type": "zip",
                "url": "https://api.github.com/repos/utopia-php/system/zipball/289c4327713deadc9c748b5317d248133a02f245",
                "reference": "289c4327713deadc9c748b5317d248133a02f245",
                "shasum": ""
            },
            "require": {
                "laravel/pint": "1.2.*",
                "php": ">=7.4"
            },
            "require-dev": {
                "phpunit/phpunit": "^9.3",
                "squizlabs/php_codesniffer": "^3.6",
                "vimeo/psalm": "4.0.1"
            },
            "type": "library",
            "autoload": {
                "psr-4": {
                    "Utopia\\System\\": "src/System"
                }
            },
            "notification-url": "https://packagist.org/downloads/",
            "license": [
                "MIT"
            ],
            "authors": [
                {
                    "name": "Eldad Fux",
                    "email": "eldad@appwrite.io"
                },
                {
                    "name": "Torsten Dittmann",
                    "email": "torsten@appwrite.io"
                }
            ],
            "description": "A simple library for obtaining information about the host's system.",
            "keywords": [
                "framework",
                "php",
                "system",
                "upf",
                "utopia"
            ],
            "support": {
                "issues": "https://github.com/utopia-php/system/issues",
                "source": "https://github.com/utopia-php/system/tree/0.6.0"
            },
            "time": "2022-11-07T13:51:59+00:00"
        },
        {
            "name": "utopia-php/websocket",
            "version": "0.1.0",
            "source": {
                "type": "git",
                "url": "https://github.com/utopia-php/websocket.git",
                "reference": "51fcb86171400d8aa40d76c54593481fd273dab5"
            },
            "dist": {
                "type": "zip",
                "url": "https://api.github.com/repos/utopia-php/websocket/zipball/51fcb86171400d8aa40d76c54593481fd273dab5",
                "reference": "51fcb86171400d8aa40d76c54593481fd273dab5",
                "shasum": ""
            },
            "require": {
                "php": ">=8.0"
            },
            "require-dev": {
                "phpunit/phpunit": "^9.5.5",
                "swoole/ide-helper": "4.6.6",
                "textalk/websocket": "1.5.2",
                "vimeo/psalm": "^4.8.1",
                "workerman/workerman": "^4.0"
            },
            "type": "library",
            "autoload": {
                "psr-4": {
                    "Utopia\\WebSocket\\": "src/WebSocket"
                }
            },
            "notification-url": "https://packagist.org/downloads/",
            "license": [
                "MIT"
            ],
            "authors": [
                {
                    "name": "Eldad Fux",
                    "email": "eldad@appwrite.io"
                },
                {
                    "name": "Torsten Dittmann",
                    "email": "torsten@appwrite.io"
                }
            ],
            "description": "A simple abstraction for WebSocket servers.",
            "keywords": [
                "framework",
                "php",
                "upf",
                "utopia",
                "websocket"
            ],
            "support": {
                "issues": "https://github.com/utopia-php/websocket/issues",
                "source": "https://github.com/utopia-php/websocket/tree/0.1.0"
            },
            "time": "2021-12-20T10:50:09+00:00"
        },
        {
            "name": "webmozart/assert",
            "version": "1.11.0",
            "source": {
                "type": "git",
                "url": "https://github.com/webmozarts/assert.git",
                "reference": "11cb2199493b2f8a3b53e7f19068fc6aac760991"
            },
            "dist": {
                "type": "zip",
                "url": "https://api.github.com/repos/webmozarts/assert/zipball/11cb2199493b2f8a3b53e7f19068fc6aac760991",
                "reference": "11cb2199493b2f8a3b53e7f19068fc6aac760991",
                "shasum": ""
            },
            "require": {
                "ext-ctype": "*",
                "php": "^7.2 || ^8.0"
            },
            "conflict": {
                "phpstan/phpstan": "<0.12.20",
                "vimeo/psalm": "<4.6.1 || 4.6.2"
            },
            "require-dev": {
                "phpunit/phpunit": "^8.5.13"
            },
            "type": "library",
            "extra": {
                "branch-alias": {
                    "dev-master": "1.10-dev"
                }
            },
            "autoload": {
                "psr-4": {
                    "Webmozart\\Assert\\": "src/"
                }
            },
            "notification-url": "https://packagist.org/downloads/",
            "license": [
                "MIT"
            ],
            "authors": [
                {
                    "name": "Bernhard Schussek",
                    "email": "bschussek@gmail.com"
                }
            ],
            "description": "Assertions to validate method input/output with nice error messages.",
            "keywords": [
                "assert",
                "check",
                "validate"
            ],
            "support": {
                "issues": "https://github.com/webmozarts/assert/issues",
                "source": "https://github.com/webmozarts/assert/tree/1.11.0"
            },
            "time": "2022-06-03T18:03:27+00:00"
        },
        {
            "name": "webonyx/graphql-php",
            "version": "v14.11.8",
            "source": {
                "type": "git",
                "url": "https://github.com/webonyx/graphql-php.git",
                "reference": "04a48693acd785330eefd3b0e4fa67df8dfee7c3"
            },
            "dist": {
                "type": "zip",
                "url": "https://api.github.com/repos/webonyx/graphql-php/zipball/04a48693acd785330eefd3b0e4fa67df8dfee7c3",
                "reference": "04a48693acd785330eefd3b0e4fa67df8dfee7c3",
                "shasum": ""
            },
            "require": {
                "ext-json": "*",
                "ext-mbstring": "*",
                "php": "^7.1 || ^8"
            },
            "require-dev": {
                "amphp/amp": "^2.3",
                "doctrine/coding-standard": "^6.0",
                "nyholm/psr7": "^1.2",
                "phpbench/phpbench": "^1.2",
                "phpstan/extension-installer": "^1.0",
                "phpstan/phpstan": "0.12.82",
                "phpstan/phpstan-phpunit": "0.12.18",
                "phpstan/phpstan-strict-rules": "0.12.9",
                "phpunit/phpunit": "^7.2 || ^8.5",
                "psr/http-message": "^1.0",
                "react/promise": "2.*",
                "simpod/php-coveralls-mirror": "^3.0",
                "squizlabs/php_codesniffer": "3.5.4"
            },
            "suggest": {
                "psr/http-message": "To use standard GraphQL server",
                "react/promise": "To leverage async resolving on React PHP platform"
            },
            "type": "library",
            "autoload": {
                "psr-4": {
                    "GraphQL\\": "src/"
                }
            },
            "notification-url": "https://packagist.org/downloads/",
            "license": [
                "MIT"
            ],
            "description": "A PHP port of GraphQL reference implementation",
            "homepage": "https://github.com/webonyx/graphql-php",
            "keywords": [
                "api",
                "graphql"
            ],
            "support": {
                "issues": "https://github.com/webonyx/graphql-php/issues",
                "source": "https://github.com/webonyx/graphql-php/tree/v14.11.8"
            },
            "funding": [
                {
                    "url": "https://opencollective.com/webonyx-graphql-php",
                    "type": "open_collective"
                }
            ],
            "time": "2022-09-21T15:35:03+00:00"
        }
    ],
    "packages-dev": [
        {
            "name": "appwrite/sdk-generator",
            "version": "dev-feat-graphql",
            "source": {
                "type": "git",
                "url": "https://github.com/appwrite/sdk-generator.git",
                "reference": "c240f93972eeea57443c97974d33811db585d537"
            },
            "dist": {
                "type": "zip",
                "url": "https://api.github.com/repos/appwrite/sdk-generator/zipball/c240f93972eeea57443c97974d33811db585d537",
                "reference": "c240f93972eeea57443c97974d33811db585d537",
                "shasum": ""
            },
            "require": {
                "ext-curl": "*",
                "ext-json": "*",
                "ext-mbstring": "*",
                "matthiasmullie/minify": "^1.3.68",
                "php": ">=8.0",
                "twig/twig": "^3.4.1"
            },
            "require-dev": {
                "brianium/paratest": "^6.4",
                "phpunit/phpunit": "^9.5.21",
                "squizlabs/php_codesniffer": "^3.6"
            },
            "type": "library",
            "autoload": {
                "psr-4": {
                    "Appwrite\\SDK\\": "src/SDK",
                    "Appwrite\\Spec\\": "src/Spec"
                }
            },
            "notification-url": "https://packagist.org/downloads/",
            "license": [
                "MIT"
            ],
            "authors": [
                {
                    "name": "Eldad Fux",
                    "email": "eldad@appwrite.io"
                }
            ],
            "description": "Appwrite PHP library for generating API SDKs for multiple programming languages and platforms",
            "support": {
                "issues": "https://github.com/appwrite/sdk-generator/issues",
                "source": "https://github.com/appwrite/sdk-generator/tree/feat-graphql"
            },
            "time": "2022-11-16T02:54:18+00:00"
        },
        {
            "name": "doctrine/instantiator",
            "version": "1.4.1",
            "source": {
                "type": "git",
                "url": "https://github.com/doctrine/instantiator.git",
                "reference": "10dcfce151b967d20fde1b34ae6640712c3891bc"
            },
            "dist": {
                "type": "zip",
                "url": "https://api.github.com/repos/doctrine/instantiator/zipball/10dcfce151b967d20fde1b34ae6640712c3891bc",
                "reference": "10dcfce151b967d20fde1b34ae6640712c3891bc",
                "shasum": ""
            },
            "require": {
                "php": "^7.1 || ^8.0"
            },
            "require-dev": {
                "doctrine/coding-standard": "^9",
                "ext-pdo": "*",
                "ext-phar": "*",
                "phpbench/phpbench": "^0.16 || ^1",
                "phpstan/phpstan": "^1.4",
                "phpstan/phpstan-phpunit": "^1",
                "phpunit/phpunit": "^7.5 || ^8.5 || ^9.5",
                "vimeo/psalm": "^4.22"
            },
            "type": "library",
            "autoload": {
                "psr-4": {
                    "Doctrine\\Instantiator\\": "src/Doctrine/Instantiator/"
                }
            },
            "notification-url": "https://packagist.org/downloads/",
            "license": [
                "MIT"
            ],
            "authors": [
                {
                    "name": "Marco Pivetta",
                    "email": "ocramius@gmail.com",
                    "homepage": "https://ocramius.github.io/"
                }
            ],
            "description": "A small, lightweight utility to instantiate objects in PHP without invoking their constructors",
            "homepage": "https://www.doctrine-project.org/projects/instantiator.html",
            "keywords": [
                "constructor",
                "instantiate"
            ],
            "support": {
                "issues": "https://github.com/doctrine/instantiator/issues",
                "source": "https://github.com/doctrine/instantiator/tree/1.4.1"
            },
            "funding": [
                {
                    "url": "https://www.doctrine-project.org/sponsorship.html",
                    "type": "custom"
                },
                {
                    "url": "https://www.patreon.com/phpdoctrine",
                    "type": "patreon"
                },
                {
                    "url": "https://tidelift.com/funding/github/packagist/doctrine%2Finstantiator",
                    "type": "tidelift"
                }
            ],
            "time": "2022-03-03T08:28:38+00:00"
        },
        {
            "name": "matthiasmullie/minify",
            "version": "1.3.69",
            "source": {
                "type": "git",
                "url": "https://github.com/matthiasmullie/minify.git",
                "reference": "a61c949cccd086808063611ef9698eabe42ef22f"
            },
            "dist": {
                "type": "zip",
                "url": "https://api.github.com/repos/matthiasmullie/minify/zipball/a61c949cccd086808063611ef9698eabe42ef22f",
                "reference": "a61c949cccd086808063611ef9698eabe42ef22f",
                "shasum": ""
            },
            "require": {
                "ext-pcre": "*",
                "matthiasmullie/path-converter": "~1.1",
                "php": ">=5.3.0"
            },
            "require-dev": {
                "friendsofphp/php-cs-fixer": "~2.0",
                "matthiasmullie/scrapbook": "dev-master",
                "phpunit/phpunit": ">=4.8"
            },
            "suggest": {
                "psr/cache-implementation": "Cache implementation to use with Minify::cache"
            },
            "bin": [
                "bin/minifycss",
                "bin/minifyjs"
            ],
            "type": "library",
            "autoload": {
                "psr-4": {
                    "MatthiasMullie\\Minify\\": "src/"
                }
            },
            "notification-url": "https://packagist.org/downloads/",
            "license": [
                "MIT"
            ],
            "authors": [
                {
                    "name": "Matthias Mullie",
                    "email": "minify@mullie.eu",
                    "homepage": "http://www.mullie.eu",
                    "role": "Developer"
                }
            ],
            "description": "CSS & JavaScript minifier, in PHP. Removes whitespace, strips comments, combines files (incl. @import statements and small assets in CSS files), and optimizes/shortens a few common programming patterns.",
            "homepage": "http://www.minifier.org",
            "keywords": [
                "JS",
                "css",
                "javascript",
                "minifier",
                "minify"
            ],
            "support": {
                "issues": "https://github.com/matthiasmullie/minify/issues",
                "source": "https://github.com/matthiasmullie/minify/tree/1.3.69"
            },
            "funding": [
                {
                    "url": "https://github.com/matthiasmullie",
                    "type": "github"
                }
            ],
            "time": "2022-08-01T09:00:18+00:00"
        },
        {
            "name": "matthiasmullie/path-converter",
            "version": "1.1.3",
            "source": {
                "type": "git",
                "url": "https://github.com/matthiasmullie/path-converter.git",
                "reference": "e7d13b2c7e2f2268e1424aaed02085518afa02d9"
            },
            "dist": {
                "type": "zip",
                "url": "https://api.github.com/repos/matthiasmullie/path-converter/zipball/e7d13b2c7e2f2268e1424aaed02085518afa02d9",
                "reference": "e7d13b2c7e2f2268e1424aaed02085518afa02d9",
                "shasum": ""
            },
            "require": {
                "ext-pcre": "*",
                "php": ">=5.3.0"
            },
            "require-dev": {
                "phpunit/phpunit": "~4.8"
            },
            "type": "library",
            "autoload": {
                "psr-4": {
                    "MatthiasMullie\\PathConverter\\": "src/"
                }
            },
            "notification-url": "https://packagist.org/downloads/",
            "license": [
                "MIT"
            ],
            "authors": [
                {
                    "name": "Matthias Mullie",
                    "email": "pathconverter@mullie.eu",
                    "homepage": "http://www.mullie.eu",
                    "role": "Developer"
                }
            ],
            "description": "Relative path converter",
            "homepage": "http://github.com/matthiasmullie/path-converter",
            "keywords": [
                "converter",
                "path",
                "paths",
                "relative"
            ],
            "support": {
                "issues": "https://github.com/matthiasmullie/path-converter/issues",
                "source": "https://github.com/matthiasmullie/path-converter/tree/1.1.3"
            },
            "time": "2019-02-05T23:41:09+00:00"
        },
        {
            "name": "myclabs/deep-copy",
            "version": "1.11.0",
            "source": {
                "type": "git",
                "url": "https://github.com/myclabs/DeepCopy.git",
                "reference": "14daed4296fae74d9e3201d2c4925d1acb7aa614"
            },
            "dist": {
                "type": "zip",
                "url": "https://api.github.com/repos/myclabs/DeepCopy/zipball/14daed4296fae74d9e3201d2c4925d1acb7aa614",
                "reference": "14daed4296fae74d9e3201d2c4925d1acb7aa614",
                "shasum": ""
            },
            "require": {
                "php": "^7.1 || ^8.0"
            },
            "conflict": {
                "doctrine/collections": "<1.6.8",
                "doctrine/common": "<2.13.3 || >=3,<3.2.2"
            },
            "require-dev": {
                "doctrine/collections": "^1.6.8",
                "doctrine/common": "^2.13.3 || ^3.2.2",
                "phpunit/phpunit": "^7.5.20 || ^8.5.23 || ^9.5.13"
            },
            "type": "library",
            "autoload": {
                "files": [
                    "src/DeepCopy/deep_copy.php"
                ],
                "psr-4": {
                    "DeepCopy\\": "src/DeepCopy/"
                }
            },
            "notification-url": "https://packagist.org/downloads/",
            "license": [
                "MIT"
            ],
            "description": "Create deep copies (clones) of your objects",
            "keywords": [
                "clone",
                "copy",
                "duplicate",
                "object",
                "object graph"
            ],
            "support": {
                "issues": "https://github.com/myclabs/DeepCopy/issues",
                "source": "https://github.com/myclabs/DeepCopy/tree/1.11.0"
            },
            "funding": [
                {
                    "url": "https://tidelift.com/funding/github/packagist/myclabs/deep-copy",
                    "type": "tidelift"
                }
            ],
            "time": "2022-03-03T13:19:32+00:00"
        },
        {
            "name": "nikic/php-parser",
            "version": "v4.15.2",
            "source": {
                "type": "git",
                "url": "https://github.com/nikic/PHP-Parser.git",
                "reference": "f59bbe44bf7d96f24f3e2b4ddc21cd52c1d2adbc"
            },
            "dist": {
                "type": "zip",
                "url": "https://api.github.com/repos/nikic/PHP-Parser/zipball/f59bbe44bf7d96f24f3e2b4ddc21cd52c1d2adbc",
                "reference": "f59bbe44bf7d96f24f3e2b4ddc21cd52c1d2adbc",
                "shasum": ""
            },
            "require": {
                "ext-tokenizer": "*",
                "php": ">=7.0"
            },
            "require-dev": {
                "ircmaxell/php-yacc": "^0.0.7",
                "phpunit/phpunit": "^6.5 || ^7.0 || ^8.0 || ^9.0"
            },
            "bin": [
                "bin/php-parse"
            ],
            "type": "library",
            "extra": {
                "branch-alias": {
                    "dev-master": "4.9-dev"
                }
            },
            "autoload": {
                "psr-4": {
                    "PhpParser\\": "lib/PhpParser"
                }
            },
            "notification-url": "https://packagist.org/downloads/",
            "license": [
                "BSD-3-Clause"
            ],
            "authors": [
                {
                    "name": "Nikita Popov"
                }
            ],
            "description": "A PHP parser written in PHP",
            "keywords": [
                "parser",
                "php"
            ],
            "support": {
                "issues": "https://github.com/nikic/PHP-Parser/issues",
                "source": "https://github.com/nikic/PHP-Parser/tree/v4.15.2"
            },
            "time": "2022-11-12T15:38:23+00:00"
        },
        {
            "name": "phar-io/manifest",
            "version": "2.0.3",
            "source": {
                "type": "git",
                "url": "https://github.com/phar-io/manifest.git",
                "reference": "97803eca37d319dfa7826cc2437fc020857acb53"
            },
            "dist": {
                "type": "zip",
                "url": "https://api.github.com/repos/phar-io/manifest/zipball/97803eca37d319dfa7826cc2437fc020857acb53",
                "reference": "97803eca37d319dfa7826cc2437fc020857acb53",
                "shasum": ""
            },
            "require": {
                "ext-dom": "*",
                "ext-phar": "*",
                "ext-xmlwriter": "*",
                "phar-io/version": "^3.0.1",
                "php": "^7.2 || ^8.0"
            },
            "type": "library",
            "extra": {
                "branch-alias": {
                    "dev-master": "2.0.x-dev"
                }
            },
            "autoload": {
                "classmap": [
                    "src/"
                ]
            },
            "notification-url": "https://packagist.org/downloads/",
            "license": [
                "BSD-3-Clause"
            ],
            "authors": [
                {
                    "name": "Arne Blankerts",
                    "email": "arne@blankerts.de",
                    "role": "Developer"
                },
                {
                    "name": "Sebastian Heuer",
                    "email": "sebastian@phpeople.de",
                    "role": "Developer"
                },
                {
                    "name": "Sebastian Bergmann",
                    "email": "sebastian@phpunit.de",
                    "role": "Developer"
                }
            ],
            "description": "Component for reading phar.io manifest information from a PHP Archive (PHAR)",
            "support": {
                "issues": "https://github.com/phar-io/manifest/issues",
                "source": "https://github.com/phar-io/manifest/tree/2.0.3"
            },
            "time": "2021-07-20T11:28:43+00:00"
        },
        {
            "name": "phar-io/version",
            "version": "3.2.1",
            "source": {
                "type": "git",
                "url": "https://github.com/phar-io/version.git",
                "reference": "4f7fd7836c6f332bb2933569e566a0d6c4cbed74"
            },
            "dist": {
                "type": "zip",
                "url": "https://api.github.com/repos/phar-io/version/zipball/4f7fd7836c6f332bb2933569e566a0d6c4cbed74",
                "reference": "4f7fd7836c6f332bb2933569e566a0d6c4cbed74",
                "shasum": ""
            },
            "require": {
                "php": "^7.2 || ^8.0"
            },
            "type": "library",
            "autoload": {
                "classmap": [
                    "src/"
                ]
            },
            "notification-url": "https://packagist.org/downloads/",
            "license": [
                "BSD-3-Clause"
            ],
            "authors": [
                {
                    "name": "Arne Blankerts",
                    "email": "arne@blankerts.de",
                    "role": "Developer"
                },
                {
                    "name": "Sebastian Heuer",
                    "email": "sebastian@phpeople.de",
                    "role": "Developer"
                },
                {
                    "name": "Sebastian Bergmann",
                    "email": "sebastian@phpunit.de",
                    "role": "Developer"
                }
            ],
            "description": "Library for handling version information and constraints",
            "support": {
                "issues": "https://github.com/phar-io/version/issues",
                "source": "https://github.com/phar-io/version/tree/3.2.1"
            },
            "time": "2022-02-21T01:04:05+00:00"
        },
        {
            "name": "phpdocumentor/reflection-common",
            "version": "2.2.0",
            "source": {
                "type": "git",
                "url": "https://github.com/phpDocumentor/ReflectionCommon.git",
                "reference": "1d01c49d4ed62f25aa84a747ad35d5a16924662b"
            },
            "dist": {
                "type": "zip",
                "url": "https://api.github.com/repos/phpDocumentor/ReflectionCommon/zipball/1d01c49d4ed62f25aa84a747ad35d5a16924662b",
                "reference": "1d01c49d4ed62f25aa84a747ad35d5a16924662b",
                "shasum": ""
            },
            "require": {
                "php": "^7.2 || ^8.0"
            },
            "type": "library",
            "extra": {
                "branch-alias": {
                    "dev-2.x": "2.x-dev"
                }
            },
            "autoload": {
                "psr-4": {
                    "phpDocumentor\\Reflection\\": "src/"
                }
            },
            "notification-url": "https://packagist.org/downloads/",
            "license": [
                "MIT"
            ],
            "authors": [
                {
                    "name": "Jaap van Otterdijk",
                    "email": "opensource@ijaap.nl"
                }
            ],
            "description": "Common reflection classes used by phpdocumentor to reflect the code structure",
            "homepage": "http://www.phpdoc.org",
            "keywords": [
                "FQSEN",
                "phpDocumentor",
                "phpdoc",
                "reflection",
                "static analysis"
            ],
            "support": {
                "issues": "https://github.com/phpDocumentor/ReflectionCommon/issues",
                "source": "https://github.com/phpDocumentor/ReflectionCommon/tree/2.x"
            },
            "time": "2020-06-27T09:03:43+00:00"
        },
        {
            "name": "phpdocumentor/reflection-docblock",
            "version": "5.3.0",
            "source": {
                "type": "git",
                "url": "https://github.com/phpDocumentor/ReflectionDocBlock.git",
                "reference": "622548b623e81ca6d78b721c5e029f4ce664f170"
            },
            "dist": {
                "type": "zip",
                "url": "https://api.github.com/repos/phpDocumentor/ReflectionDocBlock/zipball/622548b623e81ca6d78b721c5e029f4ce664f170",
                "reference": "622548b623e81ca6d78b721c5e029f4ce664f170",
                "shasum": ""
            },
            "require": {
                "ext-filter": "*",
                "php": "^7.2 || ^8.0",
                "phpdocumentor/reflection-common": "^2.2",
                "phpdocumentor/type-resolver": "^1.3",
                "webmozart/assert": "^1.9.1"
            },
            "require-dev": {
                "mockery/mockery": "~1.3.2",
                "psalm/phar": "^4.8"
            },
            "type": "library",
            "extra": {
                "branch-alias": {
                    "dev-master": "5.x-dev"
                }
            },
            "autoload": {
                "psr-4": {
                    "phpDocumentor\\Reflection\\": "src"
                }
            },
            "notification-url": "https://packagist.org/downloads/",
            "license": [
                "MIT"
            ],
            "authors": [
                {
                    "name": "Mike van Riel",
                    "email": "me@mikevanriel.com"
                },
                {
                    "name": "Jaap van Otterdijk",
                    "email": "account@ijaap.nl"
                }
            ],
            "description": "With this component, a library can provide support for annotations via DocBlocks or otherwise retrieve information that is embedded in a DocBlock.",
            "support": {
                "issues": "https://github.com/phpDocumentor/ReflectionDocBlock/issues",
                "source": "https://github.com/phpDocumentor/ReflectionDocBlock/tree/5.3.0"
            },
            "time": "2021-10-19T17:43:47+00:00"
        },
        {
            "name": "phpdocumentor/type-resolver",
            "version": "1.6.2",
            "source": {
                "type": "git",
                "url": "https://github.com/phpDocumentor/TypeResolver.git",
                "reference": "48f445a408c131e38cab1c235aa6d2bb7a0bb20d"
            },
            "dist": {
                "type": "zip",
                "url": "https://api.github.com/repos/phpDocumentor/TypeResolver/zipball/48f445a408c131e38cab1c235aa6d2bb7a0bb20d",
                "reference": "48f445a408c131e38cab1c235aa6d2bb7a0bb20d",
                "shasum": ""
            },
            "require": {
                "php": "^7.4 || ^8.0",
                "phpdocumentor/reflection-common": "^2.0"
            },
            "require-dev": {
                "ext-tokenizer": "*",
                "phpstan/extension-installer": "^1.1",
                "phpstan/phpstan": "^1.8",
                "phpstan/phpstan-phpunit": "^1.1",
                "phpunit/phpunit": "^9.5",
                "rector/rector": "^0.13.9",
                "vimeo/psalm": "^4.25"
            },
            "type": "library",
            "extra": {
                "branch-alias": {
                    "dev-1.x": "1.x-dev"
                }
            },
            "autoload": {
                "psr-4": {
                    "phpDocumentor\\Reflection\\": "src"
                }
            },
            "notification-url": "https://packagist.org/downloads/",
            "license": [
                "MIT"
            ],
            "authors": [
                {
                    "name": "Mike van Riel",
                    "email": "me@mikevanriel.com"
                }
            ],
            "description": "A PSR-5 based resolver of Class names, Types and Structural Element Names",
            "support": {
                "issues": "https://github.com/phpDocumentor/TypeResolver/issues",
                "source": "https://github.com/phpDocumentor/TypeResolver/tree/1.6.2"
            },
            "time": "2022-10-14T12:47:21+00:00"
        },
        {
            "name": "phpspec/prophecy",
            "version": "v1.15.0",
            "source": {
                "type": "git",
                "url": "https://github.com/phpspec/prophecy.git",
                "reference": "bbcd7380b0ebf3961ee21409db7b38bc31d69a13"
            },
            "dist": {
                "type": "zip",
                "url": "https://api.github.com/repos/phpspec/prophecy/zipball/bbcd7380b0ebf3961ee21409db7b38bc31d69a13",
                "reference": "bbcd7380b0ebf3961ee21409db7b38bc31d69a13",
                "shasum": ""
            },
            "require": {
                "doctrine/instantiator": "^1.2",
                "php": "^7.2 || ~8.0, <8.2",
                "phpdocumentor/reflection-docblock": "^5.2",
                "sebastian/comparator": "^3.0 || ^4.0",
                "sebastian/recursion-context": "^3.0 || ^4.0"
            },
            "require-dev": {
                "phpspec/phpspec": "^6.0 || ^7.0",
                "phpunit/phpunit": "^8.0 || ^9.0"
            },
            "type": "library",
            "extra": {
                "branch-alias": {
                    "dev-master": "1.x-dev"
                }
            },
            "autoload": {
                "psr-4": {
                    "Prophecy\\": "src/Prophecy"
                }
            },
            "notification-url": "https://packagist.org/downloads/",
            "license": [
                "MIT"
            ],
            "authors": [
                {
                    "name": "Konstantin Kudryashov",
                    "email": "ever.zet@gmail.com",
                    "homepage": "http://everzet.com"
                },
                {
                    "name": "Marcello Duarte",
                    "email": "marcello.duarte@gmail.com"
                }
            ],
            "description": "Highly opinionated mocking framework for PHP 5.3+",
            "homepage": "https://github.com/phpspec/prophecy",
            "keywords": [
                "Double",
                "Dummy",
                "fake",
                "mock",
                "spy",
                "stub"
            ],
            "support": {
                "issues": "https://github.com/phpspec/prophecy/issues",
                "source": "https://github.com/phpspec/prophecy/tree/v1.15.0"
            },
            "time": "2021-12-08T12:19:24+00:00"
        },
        {
            "name": "phpunit/php-code-coverage",
            "version": "9.2.18",
            "source": {
                "type": "git",
                "url": "https://github.com/sebastianbergmann/php-code-coverage.git",
                "reference": "12fddc491826940cf9b7e88ad9664cf51f0f6d0a"
            },
            "dist": {
                "type": "zip",
                "url": "https://api.github.com/repos/sebastianbergmann/php-code-coverage/zipball/12fddc491826940cf9b7e88ad9664cf51f0f6d0a",
                "reference": "12fddc491826940cf9b7e88ad9664cf51f0f6d0a",
                "shasum": ""
            },
            "require": {
                "ext-dom": "*",
                "ext-libxml": "*",
                "ext-xmlwriter": "*",
                "nikic/php-parser": "^4.14",
                "php": ">=7.3",
                "phpunit/php-file-iterator": "^3.0.3",
                "phpunit/php-text-template": "^2.0.2",
                "sebastian/code-unit-reverse-lookup": "^2.0.2",
                "sebastian/complexity": "^2.0",
                "sebastian/environment": "^5.1.2",
                "sebastian/lines-of-code": "^1.0.3",
                "sebastian/version": "^3.0.1",
                "theseer/tokenizer": "^1.2.0"
            },
            "require-dev": {
                "phpunit/phpunit": "^9.3"
            },
            "suggest": {
                "ext-pcov": "*",
                "ext-xdebug": "*"
            },
            "type": "library",
            "extra": {
                "branch-alias": {
                    "dev-master": "9.2-dev"
                }
            },
            "autoload": {
                "classmap": [
                    "src/"
                ]
            },
            "notification-url": "https://packagist.org/downloads/",
            "license": [
                "BSD-3-Clause"
            ],
            "authors": [
                {
                    "name": "Sebastian Bergmann",
                    "email": "sebastian@phpunit.de",
                    "role": "lead"
                }
            ],
            "description": "Library that provides collection, processing, and rendering functionality for PHP code coverage information.",
            "homepage": "https://github.com/sebastianbergmann/php-code-coverage",
            "keywords": [
                "coverage",
                "testing",
                "xunit"
            ],
            "support": {
                "issues": "https://github.com/sebastianbergmann/php-code-coverage/issues",
                "source": "https://github.com/sebastianbergmann/php-code-coverage/tree/9.2.18"
            },
            "funding": [
                {
                    "url": "https://github.com/sebastianbergmann",
                    "type": "github"
                }
            ],
            "time": "2022-10-27T13:35:33+00:00"
        },
        {
            "name": "phpunit/php-file-iterator",
            "version": "3.0.6",
            "source": {
                "type": "git",
                "url": "https://github.com/sebastianbergmann/php-file-iterator.git",
                "reference": "cf1c2e7c203ac650e352f4cc675a7021e7d1b3cf"
            },
            "dist": {
                "type": "zip",
                "url": "https://api.github.com/repos/sebastianbergmann/php-file-iterator/zipball/cf1c2e7c203ac650e352f4cc675a7021e7d1b3cf",
                "reference": "cf1c2e7c203ac650e352f4cc675a7021e7d1b3cf",
                "shasum": ""
            },
            "require": {
                "php": ">=7.3"
            },
            "require-dev": {
                "phpunit/phpunit": "^9.3"
            },
            "type": "library",
            "extra": {
                "branch-alias": {
                    "dev-master": "3.0-dev"
                }
            },
            "autoload": {
                "classmap": [
                    "src/"
                ]
            },
            "notification-url": "https://packagist.org/downloads/",
            "license": [
                "BSD-3-Clause"
            ],
            "authors": [
                {
                    "name": "Sebastian Bergmann",
                    "email": "sebastian@phpunit.de",
                    "role": "lead"
                }
            ],
            "description": "FilterIterator implementation that filters files based on a list of suffixes.",
            "homepage": "https://github.com/sebastianbergmann/php-file-iterator/",
            "keywords": [
                "filesystem",
                "iterator"
            ],
            "support": {
                "issues": "https://github.com/sebastianbergmann/php-file-iterator/issues",
                "source": "https://github.com/sebastianbergmann/php-file-iterator/tree/3.0.6"
            },
            "funding": [
                {
                    "url": "https://github.com/sebastianbergmann",
                    "type": "github"
                }
            ],
            "time": "2021-12-02T12:48:52+00:00"
        },
        {
            "name": "phpunit/php-invoker",
            "version": "3.1.1",
            "source": {
                "type": "git",
                "url": "https://github.com/sebastianbergmann/php-invoker.git",
                "reference": "5a10147d0aaf65b58940a0b72f71c9ac0423cc67"
            },
            "dist": {
                "type": "zip",
                "url": "https://api.github.com/repos/sebastianbergmann/php-invoker/zipball/5a10147d0aaf65b58940a0b72f71c9ac0423cc67",
                "reference": "5a10147d0aaf65b58940a0b72f71c9ac0423cc67",
                "shasum": ""
            },
            "require": {
                "php": ">=7.3"
            },
            "require-dev": {
                "ext-pcntl": "*",
                "phpunit/phpunit": "^9.3"
            },
            "suggest": {
                "ext-pcntl": "*"
            },
            "type": "library",
            "extra": {
                "branch-alias": {
                    "dev-master": "3.1-dev"
                }
            },
            "autoload": {
                "classmap": [
                    "src/"
                ]
            },
            "notification-url": "https://packagist.org/downloads/",
            "license": [
                "BSD-3-Clause"
            ],
            "authors": [
                {
                    "name": "Sebastian Bergmann",
                    "email": "sebastian@phpunit.de",
                    "role": "lead"
                }
            ],
            "description": "Invoke callables with a timeout",
            "homepage": "https://github.com/sebastianbergmann/php-invoker/",
            "keywords": [
                "process"
            ],
            "support": {
                "issues": "https://github.com/sebastianbergmann/php-invoker/issues",
                "source": "https://github.com/sebastianbergmann/php-invoker/tree/3.1.1"
            },
            "funding": [
                {
                    "url": "https://github.com/sebastianbergmann",
                    "type": "github"
                }
            ],
            "time": "2020-09-28T05:58:55+00:00"
        },
        {
            "name": "phpunit/php-text-template",
            "version": "2.0.4",
            "source": {
                "type": "git",
                "url": "https://github.com/sebastianbergmann/php-text-template.git",
                "reference": "5da5f67fc95621df9ff4c4e5a84d6a8a2acf7c28"
            },
            "dist": {
                "type": "zip",
                "url": "https://api.github.com/repos/sebastianbergmann/php-text-template/zipball/5da5f67fc95621df9ff4c4e5a84d6a8a2acf7c28",
                "reference": "5da5f67fc95621df9ff4c4e5a84d6a8a2acf7c28",
                "shasum": ""
            },
            "require": {
                "php": ">=7.3"
            },
            "require-dev": {
                "phpunit/phpunit": "^9.3"
            },
            "type": "library",
            "extra": {
                "branch-alias": {
                    "dev-master": "2.0-dev"
                }
            },
            "autoload": {
                "classmap": [
                    "src/"
                ]
            },
            "notification-url": "https://packagist.org/downloads/",
            "license": [
                "BSD-3-Clause"
            ],
            "authors": [
                {
                    "name": "Sebastian Bergmann",
                    "email": "sebastian@phpunit.de",
                    "role": "lead"
                }
            ],
            "description": "Simple template engine.",
            "homepage": "https://github.com/sebastianbergmann/php-text-template/",
            "keywords": [
                "template"
            ],
            "support": {
                "issues": "https://github.com/sebastianbergmann/php-text-template/issues",
                "source": "https://github.com/sebastianbergmann/php-text-template/tree/2.0.4"
            },
            "funding": [
                {
                    "url": "https://github.com/sebastianbergmann",
                    "type": "github"
                }
            ],
            "time": "2020-10-26T05:33:50+00:00"
        },
        {
            "name": "phpunit/php-timer",
            "version": "5.0.3",
            "source": {
                "type": "git",
                "url": "https://github.com/sebastianbergmann/php-timer.git",
                "reference": "5a63ce20ed1b5bf577850e2c4e87f4aa902afbd2"
            },
            "dist": {
                "type": "zip",
                "url": "https://api.github.com/repos/sebastianbergmann/php-timer/zipball/5a63ce20ed1b5bf577850e2c4e87f4aa902afbd2",
                "reference": "5a63ce20ed1b5bf577850e2c4e87f4aa902afbd2",
                "shasum": ""
            },
            "require": {
                "php": ">=7.3"
            },
            "require-dev": {
                "phpunit/phpunit": "^9.3"
            },
            "type": "library",
            "extra": {
                "branch-alias": {
                    "dev-master": "5.0-dev"
                }
            },
            "autoload": {
                "classmap": [
                    "src/"
                ]
            },
            "notification-url": "https://packagist.org/downloads/",
            "license": [
                "BSD-3-Clause"
            ],
            "authors": [
                {
                    "name": "Sebastian Bergmann",
                    "email": "sebastian@phpunit.de",
                    "role": "lead"
                }
            ],
            "description": "Utility class for timing",
            "homepage": "https://github.com/sebastianbergmann/php-timer/",
            "keywords": [
                "timer"
            ],
            "support": {
                "issues": "https://github.com/sebastianbergmann/php-timer/issues",
                "source": "https://github.com/sebastianbergmann/php-timer/tree/5.0.3"
            },
            "funding": [
                {
                    "url": "https://github.com/sebastianbergmann",
                    "type": "github"
                }
            ],
            "time": "2020-10-26T13:16:10+00:00"
        },
        {
            "name": "phpunit/phpunit",
            "version": "9.5.20",
            "source": {
                "type": "git",
                "url": "https://github.com/sebastianbergmann/phpunit.git",
                "reference": "12bc8879fb65aef2138b26fc633cb1e3620cffba"
            },
            "dist": {
                "type": "zip",
                "url": "https://api.github.com/repos/sebastianbergmann/phpunit/zipball/12bc8879fb65aef2138b26fc633cb1e3620cffba",
                "reference": "12bc8879fb65aef2138b26fc633cb1e3620cffba",
                "shasum": ""
            },
            "require": {
                "doctrine/instantiator": "^1.3.1",
                "ext-dom": "*",
                "ext-json": "*",
                "ext-libxml": "*",
                "ext-mbstring": "*",
                "ext-xml": "*",
                "ext-xmlwriter": "*",
                "myclabs/deep-copy": "^1.10.1",
                "phar-io/manifest": "^2.0.3",
                "phar-io/version": "^3.0.2",
                "php": ">=7.3",
                "phpspec/prophecy": "^1.12.1",
                "phpunit/php-code-coverage": "^9.2.13",
                "phpunit/php-file-iterator": "^3.0.5",
                "phpunit/php-invoker": "^3.1.1",
                "phpunit/php-text-template": "^2.0.3",
                "phpunit/php-timer": "^5.0.2",
                "sebastian/cli-parser": "^1.0.1",
                "sebastian/code-unit": "^1.0.6",
                "sebastian/comparator": "^4.0.5",
                "sebastian/diff": "^4.0.3",
                "sebastian/environment": "^5.1.3",
                "sebastian/exporter": "^4.0.3",
                "sebastian/global-state": "^5.0.1",
                "sebastian/object-enumerator": "^4.0.3",
                "sebastian/resource-operations": "^3.0.3",
                "sebastian/type": "^3.0",
                "sebastian/version": "^3.0.2"
            },
            "require-dev": {
                "ext-pdo": "*",
                "phpspec/prophecy-phpunit": "^2.0.1"
            },
            "suggest": {
                "ext-soap": "*",
                "ext-xdebug": "*"
            },
            "bin": [
                "phpunit"
            ],
            "type": "library",
            "extra": {
                "branch-alias": {
                    "dev-master": "9.5-dev"
                }
            },
            "autoload": {
                "files": [
                    "src/Framework/Assert/Functions.php"
                ],
                "classmap": [
                    "src/"
                ]
            },
            "notification-url": "https://packagist.org/downloads/",
            "license": [
                "BSD-3-Clause"
            ],
            "authors": [
                {
                    "name": "Sebastian Bergmann",
                    "email": "sebastian@phpunit.de",
                    "role": "lead"
                }
            ],
            "description": "The PHP Unit Testing framework.",
            "homepage": "https://phpunit.de/",
            "keywords": [
                "phpunit",
                "testing",
                "xunit"
            ],
            "support": {
                "issues": "https://github.com/sebastianbergmann/phpunit/issues",
                "source": "https://github.com/sebastianbergmann/phpunit/tree/9.5.20"
            },
            "funding": [
                {
                    "url": "https://phpunit.de/sponsors.html",
                    "type": "custom"
                },
                {
                    "url": "https://github.com/sebastianbergmann",
                    "type": "github"
                }
            ],
            "time": "2022-04-01T12:37:26+00:00"
        },
        {
            "name": "sebastian/cli-parser",
            "version": "1.0.1",
            "source": {
                "type": "git",
                "url": "https://github.com/sebastianbergmann/cli-parser.git",
                "reference": "442e7c7e687e42adc03470c7b668bc4b2402c0b2"
            },
            "dist": {
                "type": "zip",
                "url": "https://api.github.com/repos/sebastianbergmann/cli-parser/zipball/442e7c7e687e42adc03470c7b668bc4b2402c0b2",
                "reference": "442e7c7e687e42adc03470c7b668bc4b2402c0b2",
                "shasum": ""
            },
            "require": {
                "php": ">=7.3"
            },
            "require-dev": {
                "phpunit/phpunit": "^9.3"
            },
            "type": "library",
            "extra": {
                "branch-alias": {
                    "dev-master": "1.0-dev"
                }
            },
            "autoload": {
                "classmap": [
                    "src/"
                ]
            },
            "notification-url": "https://packagist.org/downloads/",
            "license": [
                "BSD-3-Clause"
            ],
            "authors": [
                {
                    "name": "Sebastian Bergmann",
                    "email": "sebastian@phpunit.de",
                    "role": "lead"
                }
            ],
            "description": "Library for parsing CLI options",
            "homepage": "https://github.com/sebastianbergmann/cli-parser",
            "support": {
                "issues": "https://github.com/sebastianbergmann/cli-parser/issues",
                "source": "https://github.com/sebastianbergmann/cli-parser/tree/1.0.1"
            },
            "funding": [
                {
                    "url": "https://github.com/sebastianbergmann",
                    "type": "github"
                }
            ],
            "time": "2020-09-28T06:08:49+00:00"
        },
        {
            "name": "sebastian/code-unit",
            "version": "1.0.8",
            "source": {
                "type": "git",
                "url": "https://github.com/sebastianbergmann/code-unit.git",
                "reference": "1fc9f64c0927627ef78ba436c9b17d967e68e120"
            },
            "dist": {
                "type": "zip",
                "url": "https://api.github.com/repos/sebastianbergmann/code-unit/zipball/1fc9f64c0927627ef78ba436c9b17d967e68e120",
                "reference": "1fc9f64c0927627ef78ba436c9b17d967e68e120",
                "shasum": ""
            },
            "require": {
                "php": ">=7.3"
            },
            "require-dev": {
                "phpunit/phpunit": "^9.3"
            },
            "type": "library",
            "extra": {
                "branch-alias": {
                    "dev-master": "1.0-dev"
                }
            },
            "autoload": {
                "classmap": [
                    "src/"
                ]
            },
            "notification-url": "https://packagist.org/downloads/",
            "license": [
                "BSD-3-Clause"
            ],
            "authors": [
                {
                    "name": "Sebastian Bergmann",
                    "email": "sebastian@phpunit.de",
                    "role": "lead"
                }
            ],
            "description": "Collection of value objects that represent the PHP code units",
            "homepage": "https://github.com/sebastianbergmann/code-unit",
            "support": {
                "issues": "https://github.com/sebastianbergmann/code-unit/issues",
                "source": "https://github.com/sebastianbergmann/code-unit/tree/1.0.8"
            },
            "funding": [
                {
                    "url": "https://github.com/sebastianbergmann",
                    "type": "github"
                }
            ],
            "time": "2020-10-26T13:08:54+00:00"
        },
        {
            "name": "sebastian/code-unit-reverse-lookup",
            "version": "2.0.3",
            "source": {
                "type": "git",
                "url": "https://github.com/sebastianbergmann/code-unit-reverse-lookup.git",
                "reference": "ac91f01ccec49fb77bdc6fd1e548bc70f7faa3e5"
            },
            "dist": {
                "type": "zip",
                "url": "https://api.github.com/repos/sebastianbergmann/code-unit-reverse-lookup/zipball/ac91f01ccec49fb77bdc6fd1e548bc70f7faa3e5",
                "reference": "ac91f01ccec49fb77bdc6fd1e548bc70f7faa3e5",
                "shasum": ""
            },
            "require": {
                "php": ">=7.3"
            },
            "require-dev": {
                "phpunit/phpunit": "^9.3"
            },
            "type": "library",
            "extra": {
                "branch-alias": {
                    "dev-master": "2.0-dev"
                }
            },
            "autoload": {
                "classmap": [
                    "src/"
                ]
            },
            "notification-url": "https://packagist.org/downloads/",
            "license": [
                "BSD-3-Clause"
            ],
            "authors": [
                {
                    "name": "Sebastian Bergmann",
                    "email": "sebastian@phpunit.de"
                }
            ],
            "description": "Looks up which function or method a line of code belongs to",
            "homepage": "https://github.com/sebastianbergmann/code-unit-reverse-lookup/",
            "support": {
                "issues": "https://github.com/sebastianbergmann/code-unit-reverse-lookup/issues",
                "source": "https://github.com/sebastianbergmann/code-unit-reverse-lookup/tree/2.0.3"
            },
            "funding": [
                {
                    "url": "https://github.com/sebastianbergmann",
                    "type": "github"
                }
            ],
            "time": "2020-09-28T05:30:19+00:00"
        },
        {
            "name": "sebastian/comparator",
            "version": "4.0.8",
            "source": {
                "type": "git",
                "url": "https://github.com/sebastianbergmann/comparator.git",
                "reference": "fa0f136dd2334583309d32b62544682ee972b51a"
            },
            "dist": {
                "type": "zip",
                "url": "https://api.github.com/repos/sebastianbergmann/comparator/zipball/fa0f136dd2334583309d32b62544682ee972b51a",
                "reference": "fa0f136dd2334583309d32b62544682ee972b51a",
                "shasum": ""
            },
            "require": {
                "php": ">=7.3",
                "sebastian/diff": "^4.0",
                "sebastian/exporter": "^4.0"
            },
            "require-dev": {
                "phpunit/phpunit": "^9.3"
            },
            "type": "library",
            "extra": {
                "branch-alias": {
                    "dev-master": "4.0-dev"
                }
            },
            "autoload": {
                "classmap": [
                    "src/"
                ]
            },
            "notification-url": "https://packagist.org/downloads/",
            "license": [
                "BSD-3-Clause"
            ],
            "authors": [
                {
                    "name": "Sebastian Bergmann",
                    "email": "sebastian@phpunit.de"
                },
                {
                    "name": "Jeff Welch",
                    "email": "whatthejeff@gmail.com"
                },
                {
                    "name": "Volker Dusch",
                    "email": "github@wallbash.com"
                },
                {
                    "name": "Bernhard Schussek",
                    "email": "bschussek@2bepublished.at"
                }
            ],
            "description": "Provides the functionality to compare PHP values for equality",
            "homepage": "https://github.com/sebastianbergmann/comparator",
            "keywords": [
                "comparator",
                "compare",
                "equality"
            ],
            "support": {
                "issues": "https://github.com/sebastianbergmann/comparator/issues",
                "source": "https://github.com/sebastianbergmann/comparator/tree/4.0.8"
            },
            "funding": [
                {
                    "url": "https://github.com/sebastianbergmann",
                    "type": "github"
                }
            ],
            "time": "2022-09-14T12:41:17+00:00"
        },
        {
            "name": "sebastian/complexity",
            "version": "2.0.2",
            "source": {
                "type": "git",
                "url": "https://github.com/sebastianbergmann/complexity.git",
                "reference": "739b35e53379900cc9ac327b2147867b8b6efd88"
            },
            "dist": {
                "type": "zip",
                "url": "https://api.github.com/repos/sebastianbergmann/complexity/zipball/739b35e53379900cc9ac327b2147867b8b6efd88",
                "reference": "739b35e53379900cc9ac327b2147867b8b6efd88",
                "shasum": ""
            },
            "require": {
                "nikic/php-parser": "^4.7",
                "php": ">=7.3"
            },
            "require-dev": {
                "phpunit/phpunit": "^9.3"
            },
            "type": "library",
            "extra": {
                "branch-alias": {
                    "dev-master": "2.0-dev"
                }
            },
            "autoload": {
                "classmap": [
                    "src/"
                ]
            },
            "notification-url": "https://packagist.org/downloads/",
            "license": [
                "BSD-3-Clause"
            ],
            "authors": [
                {
                    "name": "Sebastian Bergmann",
                    "email": "sebastian@phpunit.de",
                    "role": "lead"
                }
            ],
            "description": "Library for calculating the complexity of PHP code units",
            "homepage": "https://github.com/sebastianbergmann/complexity",
            "support": {
                "issues": "https://github.com/sebastianbergmann/complexity/issues",
                "source": "https://github.com/sebastianbergmann/complexity/tree/2.0.2"
            },
            "funding": [
                {
                    "url": "https://github.com/sebastianbergmann",
                    "type": "github"
                }
            ],
            "time": "2020-10-26T15:52:27+00:00"
        },
        {
            "name": "sebastian/diff",
            "version": "4.0.4",
            "source": {
                "type": "git",
                "url": "https://github.com/sebastianbergmann/diff.git",
                "reference": "3461e3fccc7cfdfc2720be910d3bd73c69be590d"
            },
            "dist": {
                "type": "zip",
                "url": "https://api.github.com/repos/sebastianbergmann/diff/zipball/3461e3fccc7cfdfc2720be910d3bd73c69be590d",
                "reference": "3461e3fccc7cfdfc2720be910d3bd73c69be590d",
                "shasum": ""
            },
            "require": {
                "php": ">=7.3"
            },
            "require-dev": {
                "phpunit/phpunit": "^9.3",
                "symfony/process": "^4.2 || ^5"
            },
            "type": "library",
            "extra": {
                "branch-alias": {
                    "dev-master": "4.0-dev"
                }
            },
            "autoload": {
                "classmap": [
                    "src/"
                ]
            },
            "notification-url": "https://packagist.org/downloads/",
            "license": [
                "BSD-3-Clause"
            ],
            "authors": [
                {
                    "name": "Sebastian Bergmann",
                    "email": "sebastian@phpunit.de"
                },
                {
                    "name": "Kore Nordmann",
                    "email": "mail@kore-nordmann.de"
                }
            ],
            "description": "Diff implementation",
            "homepage": "https://github.com/sebastianbergmann/diff",
            "keywords": [
                "diff",
                "udiff",
                "unidiff",
                "unified diff"
            ],
            "support": {
                "issues": "https://github.com/sebastianbergmann/diff/issues",
                "source": "https://github.com/sebastianbergmann/diff/tree/4.0.4"
            },
            "funding": [
                {
                    "url": "https://github.com/sebastianbergmann",
                    "type": "github"
                }
            ],
            "time": "2020-10-26T13:10:38+00:00"
        },
        {
            "name": "sebastian/environment",
            "version": "5.1.4",
            "source": {
                "type": "git",
                "url": "https://github.com/sebastianbergmann/environment.git",
                "reference": "1b5dff7bb151a4db11d49d90e5408e4e938270f7"
            },
            "dist": {
                "type": "zip",
                "url": "https://api.github.com/repos/sebastianbergmann/environment/zipball/1b5dff7bb151a4db11d49d90e5408e4e938270f7",
                "reference": "1b5dff7bb151a4db11d49d90e5408e4e938270f7",
                "shasum": ""
            },
            "require": {
                "php": ">=7.3"
            },
            "require-dev": {
                "phpunit/phpunit": "^9.3"
            },
            "suggest": {
                "ext-posix": "*"
            },
            "type": "library",
            "extra": {
                "branch-alias": {
                    "dev-master": "5.1-dev"
                }
            },
            "autoload": {
                "classmap": [
                    "src/"
                ]
            },
            "notification-url": "https://packagist.org/downloads/",
            "license": [
                "BSD-3-Clause"
            ],
            "authors": [
                {
                    "name": "Sebastian Bergmann",
                    "email": "sebastian@phpunit.de"
                }
            ],
            "description": "Provides functionality to handle HHVM/PHP environments",
            "homepage": "http://www.github.com/sebastianbergmann/environment",
            "keywords": [
                "Xdebug",
                "environment",
                "hhvm"
            ],
            "support": {
                "issues": "https://github.com/sebastianbergmann/environment/issues",
                "source": "https://github.com/sebastianbergmann/environment/tree/5.1.4"
            },
            "funding": [
                {
                    "url": "https://github.com/sebastianbergmann",
                    "type": "github"
                }
            ],
            "time": "2022-04-03T09:37:03+00:00"
        },
        {
            "name": "sebastian/exporter",
            "version": "4.0.5",
            "source": {
                "type": "git",
                "url": "https://github.com/sebastianbergmann/exporter.git",
                "reference": "ac230ed27f0f98f597c8a2b6eb7ac563af5e5b9d"
            },
            "dist": {
                "type": "zip",
                "url": "https://api.github.com/repos/sebastianbergmann/exporter/zipball/ac230ed27f0f98f597c8a2b6eb7ac563af5e5b9d",
                "reference": "ac230ed27f0f98f597c8a2b6eb7ac563af5e5b9d",
                "shasum": ""
            },
            "require": {
                "php": ">=7.3",
                "sebastian/recursion-context": "^4.0"
            },
            "require-dev": {
                "ext-mbstring": "*",
                "phpunit/phpunit": "^9.3"
            },
            "type": "library",
            "extra": {
                "branch-alias": {
                    "dev-master": "4.0-dev"
                }
            },
            "autoload": {
                "classmap": [
                    "src/"
                ]
            },
            "notification-url": "https://packagist.org/downloads/",
            "license": [
                "BSD-3-Clause"
            ],
            "authors": [
                {
                    "name": "Sebastian Bergmann",
                    "email": "sebastian@phpunit.de"
                },
                {
                    "name": "Jeff Welch",
                    "email": "whatthejeff@gmail.com"
                },
                {
                    "name": "Volker Dusch",
                    "email": "github@wallbash.com"
                },
                {
                    "name": "Adam Harvey",
                    "email": "aharvey@php.net"
                },
                {
                    "name": "Bernhard Schussek",
                    "email": "bschussek@gmail.com"
                }
            ],
            "description": "Provides the functionality to export PHP variables for visualization",
            "homepage": "https://www.github.com/sebastianbergmann/exporter",
            "keywords": [
                "export",
                "exporter"
            ],
            "support": {
                "issues": "https://github.com/sebastianbergmann/exporter/issues",
                "source": "https://github.com/sebastianbergmann/exporter/tree/4.0.5"
            },
            "funding": [
                {
                    "url": "https://github.com/sebastianbergmann",
                    "type": "github"
                }
            ],
            "time": "2022-09-14T06:03:37+00:00"
        },
        {
            "name": "sebastian/global-state",
            "version": "5.0.5",
            "source": {
                "type": "git",
                "url": "https://github.com/sebastianbergmann/global-state.git",
                "reference": "0ca8db5a5fc9c8646244e629625ac486fa286bf2"
            },
            "dist": {
                "type": "zip",
                "url": "https://api.github.com/repos/sebastianbergmann/global-state/zipball/0ca8db5a5fc9c8646244e629625ac486fa286bf2",
                "reference": "0ca8db5a5fc9c8646244e629625ac486fa286bf2",
                "shasum": ""
            },
            "require": {
                "php": ">=7.3",
                "sebastian/object-reflector": "^2.0",
                "sebastian/recursion-context": "^4.0"
            },
            "require-dev": {
                "ext-dom": "*",
                "phpunit/phpunit": "^9.3"
            },
            "suggest": {
                "ext-uopz": "*"
            },
            "type": "library",
            "extra": {
                "branch-alias": {
                    "dev-master": "5.0-dev"
                }
            },
            "autoload": {
                "classmap": [
                    "src/"
                ]
            },
            "notification-url": "https://packagist.org/downloads/",
            "license": [
                "BSD-3-Clause"
            ],
            "authors": [
                {
                    "name": "Sebastian Bergmann",
                    "email": "sebastian@phpunit.de"
                }
            ],
            "description": "Snapshotting of global state",
            "homepage": "http://www.github.com/sebastianbergmann/global-state",
            "keywords": [
                "global state"
            ],
            "support": {
                "issues": "https://github.com/sebastianbergmann/global-state/issues",
                "source": "https://github.com/sebastianbergmann/global-state/tree/5.0.5"
            },
            "funding": [
                {
                    "url": "https://github.com/sebastianbergmann",
                    "type": "github"
                }
            ],
            "time": "2022-02-14T08:28:10+00:00"
        },
        {
            "name": "sebastian/lines-of-code",
            "version": "1.0.3",
            "source": {
                "type": "git",
                "url": "https://github.com/sebastianbergmann/lines-of-code.git",
                "reference": "c1c2e997aa3146983ed888ad08b15470a2e22ecc"
            },
            "dist": {
                "type": "zip",
                "url": "https://api.github.com/repos/sebastianbergmann/lines-of-code/zipball/c1c2e997aa3146983ed888ad08b15470a2e22ecc",
                "reference": "c1c2e997aa3146983ed888ad08b15470a2e22ecc",
                "shasum": ""
            },
            "require": {
                "nikic/php-parser": "^4.6",
                "php": ">=7.3"
            },
            "require-dev": {
                "phpunit/phpunit": "^9.3"
            },
            "type": "library",
            "extra": {
                "branch-alias": {
                    "dev-master": "1.0-dev"
                }
            },
            "autoload": {
                "classmap": [
                    "src/"
                ]
            },
            "notification-url": "https://packagist.org/downloads/",
            "license": [
                "BSD-3-Clause"
            ],
            "authors": [
                {
                    "name": "Sebastian Bergmann",
                    "email": "sebastian@phpunit.de",
                    "role": "lead"
                }
            ],
            "description": "Library for counting the lines of code in PHP source code",
            "homepage": "https://github.com/sebastianbergmann/lines-of-code",
            "support": {
                "issues": "https://github.com/sebastianbergmann/lines-of-code/issues",
                "source": "https://github.com/sebastianbergmann/lines-of-code/tree/1.0.3"
            },
            "funding": [
                {
                    "url": "https://github.com/sebastianbergmann",
                    "type": "github"
                }
            ],
            "time": "2020-11-28T06:42:11+00:00"
        },
        {
            "name": "sebastian/object-enumerator",
            "version": "4.0.4",
            "source": {
                "type": "git",
                "url": "https://github.com/sebastianbergmann/object-enumerator.git",
                "reference": "5c9eeac41b290a3712d88851518825ad78f45c71"
            },
            "dist": {
                "type": "zip",
                "url": "https://api.github.com/repos/sebastianbergmann/object-enumerator/zipball/5c9eeac41b290a3712d88851518825ad78f45c71",
                "reference": "5c9eeac41b290a3712d88851518825ad78f45c71",
                "shasum": ""
            },
            "require": {
                "php": ">=7.3",
                "sebastian/object-reflector": "^2.0",
                "sebastian/recursion-context": "^4.0"
            },
            "require-dev": {
                "phpunit/phpunit": "^9.3"
            },
            "type": "library",
            "extra": {
                "branch-alias": {
                    "dev-master": "4.0-dev"
                }
            },
            "autoload": {
                "classmap": [
                    "src/"
                ]
            },
            "notification-url": "https://packagist.org/downloads/",
            "license": [
                "BSD-3-Clause"
            ],
            "authors": [
                {
                    "name": "Sebastian Bergmann",
                    "email": "sebastian@phpunit.de"
                }
            ],
            "description": "Traverses array structures and object graphs to enumerate all referenced objects",
            "homepage": "https://github.com/sebastianbergmann/object-enumerator/",
            "support": {
                "issues": "https://github.com/sebastianbergmann/object-enumerator/issues",
                "source": "https://github.com/sebastianbergmann/object-enumerator/tree/4.0.4"
            },
            "funding": [
                {
                    "url": "https://github.com/sebastianbergmann",
                    "type": "github"
                }
            ],
            "time": "2020-10-26T13:12:34+00:00"
        },
        {
            "name": "sebastian/object-reflector",
            "version": "2.0.4",
            "source": {
                "type": "git",
                "url": "https://github.com/sebastianbergmann/object-reflector.git",
                "reference": "b4f479ebdbf63ac605d183ece17d8d7fe49c15c7"
            },
            "dist": {
                "type": "zip",
                "url": "https://api.github.com/repos/sebastianbergmann/object-reflector/zipball/b4f479ebdbf63ac605d183ece17d8d7fe49c15c7",
                "reference": "b4f479ebdbf63ac605d183ece17d8d7fe49c15c7",
                "shasum": ""
            },
            "require": {
                "php": ">=7.3"
            },
            "require-dev": {
                "phpunit/phpunit": "^9.3"
            },
            "type": "library",
            "extra": {
                "branch-alias": {
                    "dev-master": "2.0-dev"
                }
            },
            "autoload": {
                "classmap": [
                    "src/"
                ]
            },
            "notification-url": "https://packagist.org/downloads/",
            "license": [
                "BSD-3-Clause"
            ],
            "authors": [
                {
                    "name": "Sebastian Bergmann",
                    "email": "sebastian@phpunit.de"
                }
            ],
            "description": "Allows reflection of object attributes, including inherited and non-public ones",
            "homepage": "https://github.com/sebastianbergmann/object-reflector/",
            "support": {
                "issues": "https://github.com/sebastianbergmann/object-reflector/issues",
                "source": "https://github.com/sebastianbergmann/object-reflector/tree/2.0.4"
            },
            "funding": [
                {
                    "url": "https://github.com/sebastianbergmann",
                    "type": "github"
                }
            ],
            "time": "2020-10-26T13:14:26+00:00"
        },
        {
            "name": "sebastian/recursion-context",
            "version": "4.0.4",
            "source": {
                "type": "git",
                "url": "https://github.com/sebastianbergmann/recursion-context.git",
                "reference": "cd9d8cf3c5804de4341c283ed787f099f5506172"
            },
            "dist": {
                "type": "zip",
                "url": "https://api.github.com/repos/sebastianbergmann/recursion-context/zipball/cd9d8cf3c5804de4341c283ed787f099f5506172",
                "reference": "cd9d8cf3c5804de4341c283ed787f099f5506172",
                "shasum": ""
            },
            "require": {
                "php": ">=7.3"
            },
            "require-dev": {
                "phpunit/phpunit": "^9.3"
            },
            "type": "library",
            "extra": {
                "branch-alias": {
                    "dev-master": "4.0-dev"
                }
            },
            "autoload": {
                "classmap": [
                    "src/"
                ]
            },
            "notification-url": "https://packagist.org/downloads/",
            "license": [
                "BSD-3-Clause"
            ],
            "authors": [
                {
                    "name": "Sebastian Bergmann",
                    "email": "sebastian@phpunit.de"
                },
                {
                    "name": "Jeff Welch",
                    "email": "whatthejeff@gmail.com"
                },
                {
                    "name": "Adam Harvey",
                    "email": "aharvey@php.net"
                }
            ],
            "description": "Provides functionality to recursively process PHP variables",
            "homepage": "http://www.github.com/sebastianbergmann/recursion-context",
            "support": {
                "issues": "https://github.com/sebastianbergmann/recursion-context/issues",
                "source": "https://github.com/sebastianbergmann/recursion-context/tree/4.0.4"
            },
            "funding": [
                {
                    "url": "https://github.com/sebastianbergmann",
                    "type": "github"
                }
            ],
            "time": "2020-10-26T13:17:30+00:00"
        },
        {
            "name": "sebastian/resource-operations",
            "version": "3.0.3",
            "source": {
                "type": "git",
                "url": "https://github.com/sebastianbergmann/resource-operations.git",
                "reference": "0f4443cb3a1d92ce809899753bc0d5d5a8dd19a8"
            },
            "dist": {
                "type": "zip",
                "url": "https://api.github.com/repos/sebastianbergmann/resource-operations/zipball/0f4443cb3a1d92ce809899753bc0d5d5a8dd19a8",
                "reference": "0f4443cb3a1d92ce809899753bc0d5d5a8dd19a8",
                "shasum": ""
            },
            "require": {
                "php": ">=7.3"
            },
            "require-dev": {
                "phpunit/phpunit": "^9.0"
            },
            "type": "library",
            "extra": {
                "branch-alias": {
                    "dev-master": "3.0-dev"
                }
            },
            "autoload": {
                "classmap": [
                    "src/"
                ]
            },
            "notification-url": "https://packagist.org/downloads/",
            "license": [
                "BSD-3-Clause"
            ],
            "authors": [
                {
                    "name": "Sebastian Bergmann",
                    "email": "sebastian@phpunit.de"
                }
            ],
            "description": "Provides a list of PHP built-in functions that operate on resources",
            "homepage": "https://www.github.com/sebastianbergmann/resource-operations",
            "support": {
                "issues": "https://github.com/sebastianbergmann/resource-operations/issues",
                "source": "https://github.com/sebastianbergmann/resource-operations/tree/3.0.3"
            },
            "funding": [
                {
                    "url": "https://github.com/sebastianbergmann",
                    "type": "github"
                }
            ],
            "time": "2020-09-28T06:45:17+00:00"
        },
        {
            "name": "sebastian/type",
            "version": "3.2.0",
            "source": {
                "type": "git",
                "url": "https://github.com/sebastianbergmann/type.git",
                "reference": "fb3fe09c5f0bae6bc27ef3ce933a1e0ed9464b6e"
            },
            "dist": {
                "type": "zip",
                "url": "https://api.github.com/repos/sebastianbergmann/type/zipball/fb3fe09c5f0bae6bc27ef3ce933a1e0ed9464b6e",
                "reference": "fb3fe09c5f0bae6bc27ef3ce933a1e0ed9464b6e",
                "shasum": ""
            },
            "require": {
                "php": ">=7.3"
            },
            "require-dev": {
                "phpunit/phpunit": "^9.5"
            },
            "type": "library",
            "extra": {
                "branch-alias": {
                    "dev-master": "3.2-dev"
                }
            },
            "autoload": {
                "classmap": [
                    "src/"
                ]
            },
            "notification-url": "https://packagist.org/downloads/",
            "license": [
                "BSD-3-Clause"
            ],
            "authors": [
                {
                    "name": "Sebastian Bergmann",
                    "email": "sebastian@phpunit.de",
                    "role": "lead"
                }
            ],
            "description": "Collection of value objects that represent the types of the PHP type system",
            "homepage": "https://github.com/sebastianbergmann/type",
            "support": {
                "issues": "https://github.com/sebastianbergmann/type/issues",
                "source": "https://github.com/sebastianbergmann/type/tree/3.2.0"
            },
            "funding": [
                {
                    "url": "https://github.com/sebastianbergmann",
                    "type": "github"
                }
            ],
            "time": "2022-09-12T14:47:03+00:00"
        },
        {
            "name": "sebastian/version",
            "version": "3.0.2",
            "source": {
                "type": "git",
                "url": "https://github.com/sebastianbergmann/version.git",
                "reference": "c6c1022351a901512170118436c764e473f6de8c"
            },
            "dist": {
                "type": "zip",
                "url": "https://api.github.com/repos/sebastianbergmann/version/zipball/c6c1022351a901512170118436c764e473f6de8c",
                "reference": "c6c1022351a901512170118436c764e473f6de8c",
                "shasum": ""
            },
            "require": {
                "php": ">=7.3"
            },
            "type": "library",
            "extra": {
                "branch-alias": {
                    "dev-master": "3.0-dev"
                }
            },
            "autoload": {
                "classmap": [
                    "src/"
                ]
            },
            "notification-url": "https://packagist.org/downloads/",
            "license": [
                "BSD-3-Clause"
            ],
            "authors": [
                {
                    "name": "Sebastian Bergmann",
                    "email": "sebastian@phpunit.de",
                    "role": "lead"
                }
            ],
            "description": "Library that helps with managing the version number of Git-hosted PHP projects",
            "homepage": "https://github.com/sebastianbergmann/version",
            "support": {
                "issues": "https://github.com/sebastianbergmann/version/issues",
                "source": "https://github.com/sebastianbergmann/version/tree/3.0.2"
            },
            "funding": [
                {
                    "url": "https://github.com/sebastianbergmann",
                    "type": "github"
                }
            ],
            "time": "2020-09-28T06:39:44+00:00"
        },
        {
            "name": "squizlabs/php_codesniffer",
            "version": "3.7.1",
            "source": {
                "type": "git",
                "url": "https://github.com/squizlabs/PHP_CodeSniffer.git",
                "reference": "1359e176e9307e906dc3d890bcc9603ff6d90619"
            },
            "dist": {
                "type": "zip",
                "url": "https://api.github.com/repos/squizlabs/PHP_CodeSniffer/zipball/1359e176e9307e906dc3d890bcc9603ff6d90619",
                "reference": "1359e176e9307e906dc3d890bcc9603ff6d90619",
                "shasum": ""
            },
            "require": {
                "ext-simplexml": "*",
                "ext-tokenizer": "*",
                "ext-xmlwriter": "*",
                "php": ">=5.4.0"
            },
            "require-dev": {
                "phpunit/phpunit": "^4.0 || ^5.0 || ^6.0 || ^7.0"
            },
            "bin": [
                "bin/phpcs",
                "bin/phpcbf"
            ],
            "type": "library",
            "extra": {
                "branch-alias": {
                    "dev-master": "3.x-dev"
                }
            },
            "notification-url": "https://packagist.org/downloads/",
            "license": [
                "BSD-3-Clause"
            ],
            "authors": [
                {
                    "name": "Greg Sherwood",
                    "role": "lead"
                }
            ],
            "description": "PHP_CodeSniffer tokenizes PHP, JavaScript and CSS files and detects violations of a defined set of coding standards.",
            "homepage": "https://github.com/squizlabs/PHP_CodeSniffer",
            "keywords": [
                "phpcs",
                "standards"
            ],
            "support": {
                "issues": "https://github.com/squizlabs/PHP_CodeSniffer/issues",
                "source": "https://github.com/squizlabs/PHP_CodeSniffer",
                "wiki": "https://github.com/squizlabs/PHP_CodeSniffer/wiki"
            },
            "time": "2022-06-18T07:21:10+00:00"
        },
        {
            "name": "swoole/ide-helper",
            "version": "4.8.9",
            "source": {
                "type": "git",
                "url": "https://github.com/swoole/ide-helper.git",
                "reference": "8f82ba3b6af04a5bccb97c1654af992d1ee8b0fe"
            },
            "dist": {
                "type": "zip",
                "url": "https://api.github.com/repos/swoole/ide-helper/zipball/8f82ba3b6af04a5bccb97c1654af992d1ee8b0fe",
                "reference": "8f82ba3b6af04a5bccb97c1654af992d1ee8b0fe",
                "shasum": ""
            },
            "type": "library",
            "notification-url": "https://packagist.org/downloads/",
            "license": [
                "Apache-2.0"
            ],
            "authors": [
                {
                    "name": "Team Swoole",
                    "email": "team@swoole.com"
                }
            ],
            "description": "IDE help files for Swoole.",
            "support": {
                "issues": "https://github.com/swoole/ide-helper/issues",
                "source": "https://github.com/swoole/ide-helper/tree/4.8.9"
            },
            "funding": [
                {
                    "url": "https://gitee.com/swoole/swoole?donate=true",
                    "type": "custom"
                },
                {
                    "url": "https://github.com/swoole",
                    "type": "github"
                }
            ],
            "time": "2022-04-18T20:38:04+00:00"
        },
        {
            "name": "symfony/polyfill-ctype",
            "version": "v1.27.0",
            "source": {
                "type": "git",
                "url": "https://github.com/symfony/polyfill-ctype.git",
                "reference": "5bbc823adecdae860bb64756d639ecfec17b050a"
            },
            "dist": {
                "type": "zip",
                "url": "https://api.github.com/repos/symfony/polyfill-ctype/zipball/5bbc823adecdae860bb64756d639ecfec17b050a",
                "reference": "5bbc823adecdae860bb64756d639ecfec17b050a",
                "shasum": ""
            },
            "require": {
                "php": ">=7.1"
            },
            "provide": {
                "ext-ctype": "*"
            },
            "suggest": {
                "ext-ctype": "For best performance"
            },
            "type": "library",
            "extra": {
                "branch-alias": {
                    "dev-main": "1.27-dev"
                },
                "thanks": {
                    "name": "symfony/polyfill",
                    "url": "https://github.com/symfony/polyfill"
                }
            },
            "autoload": {
                "files": [
                    "bootstrap.php"
                ],
                "psr-4": {
                    "Symfony\\Polyfill\\Ctype\\": ""
                }
            },
            "notification-url": "https://packagist.org/downloads/",
            "license": [
                "MIT"
            ],
            "authors": [
                {
                    "name": "Gert de Pagter",
                    "email": "BackEndTea@gmail.com"
                },
                {
                    "name": "Symfony Community",
                    "homepage": "https://symfony.com/contributors"
                }
            ],
            "description": "Symfony polyfill for ctype functions",
            "homepage": "https://symfony.com",
            "keywords": [
                "compatibility",
                "ctype",
                "polyfill",
                "portable"
            ],
            "support": {
                "source": "https://github.com/symfony/polyfill-ctype/tree/v1.27.0"
            },
            "funding": [
                {
                    "url": "https://symfony.com/sponsor",
                    "type": "custom"
                },
                {
                    "url": "https://github.com/fabpot",
                    "type": "github"
                },
                {
                    "url": "https://tidelift.com/funding/github/packagist/symfony/symfony",
                    "type": "tidelift"
                }
            ],
            "time": "2022-11-03T14:55:06+00:00"
        },
        {
            "name": "symfony/polyfill-mbstring",
            "version": "v1.27.0",
            "source": {
                "type": "git",
                "url": "https://github.com/symfony/polyfill-mbstring.git",
                "reference": "8ad114f6b39e2c98a8b0e3bd907732c207c2b534"
            },
            "dist": {
                "type": "zip",
                "url": "https://api.github.com/repos/symfony/polyfill-mbstring/zipball/8ad114f6b39e2c98a8b0e3bd907732c207c2b534",
                "reference": "8ad114f6b39e2c98a8b0e3bd907732c207c2b534",
                "shasum": ""
            },
            "require": {
                "php": ">=7.1"
            },
            "provide": {
                "ext-mbstring": "*"
            },
            "suggest": {
                "ext-mbstring": "For best performance"
            },
            "type": "library",
            "extra": {
                "branch-alias": {
                    "dev-main": "1.27-dev"
                },
                "thanks": {
                    "name": "symfony/polyfill",
                    "url": "https://github.com/symfony/polyfill"
                }
            },
            "autoload": {
                "files": [
                    "bootstrap.php"
                ],
                "psr-4": {
                    "Symfony\\Polyfill\\Mbstring\\": ""
                }
            },
            "notification-url": "https://packagist.org/downloads/",
            "license": [
                "MIT"
            ],
            "authors": [
                {
                    "name": "Nicolas Grekas",
                    "email": "p@tchwork.com"
                },
                {
                    "name": "Symfony Community",
                    "homepage": "https://symfony.com/contributors"
                }
            ],
            "description": "Symfony polyfill for the Mbstring extension",
            "homepage": "https://symfony.com",
            "keywords": [
                "compatibility",
                "mbstring",
                "polyfill",
                "portable",
                "shim"
            ],
            "support": {
                "source": "https://github.com/symfony/polyfill-mbstring/tree/v1.27.0"
            },
            "funding": [
                {
                    "url": "https://symfony.com/sponsor",
                    "type": "custom"
                },
                {
                    "url": "https://github.com/fabpot",
                    "type": "github"
                },
                {
                    "url": "https://tidelift.com/funding/github/packagist/symfony/symfony",
                    "type": "tidelift"
                }
            ],
            "time": "2022-11-03T14:55:06+00:00"
        },
        {
            "name": "textalk/websocket",
            "version": "1.5.7",
            "source": {
                "type": "git",
                "url": "https://github.com/Textalk/websocket-php.git",
                "reference": "1712325e99b6bf869ccbf9bf41ab749e7328ea46"
            },
            "dist": {
                "type": "zip",
                "url": "https://api.github.com/repos/Textalk/websocket-php/zipball/1712325e99b6bf869ccbf9bf41ab749e7328ea46",
                "reference": "1712325e99b6bf869ccbf9bf41ab749e7328ea46",
                "shasum": ""
            },
            "require": {
                "php": "^7.2 | ^8.0",
                "psr/log": "^1 | ^2 | ^3"
            },
            "require-dev": {
                "php-coveralls/php-coveralls": "^2.0",
                "phpunit/phpunit": "^8.0|^9.0",
                "squizlabs/php_codesniffer": "^3.5"
            },
            "type": "library",
            "autoload": {
                "psr-4": {
                    "WebSocket\\": "lib"
                }
            },
            "notification-url": "https://packagist.org/downloads/",
            "license": [
                "ISC"
            ],
            "authors": [
                {
                    "name": "Fredrik Liljegren"
                },
                {
                    "name": "Sören Jensen",
                    "email": "soren@abicart.se"
                }
            ],
            "description": "WebSocket client and server",
            "support": {
                "issues": "https://github.com/Textalk/websocket-php/issues",
                "source": "https://github.com/Textalk/websocket-php/tree/1.5.7"
            },
            "time": "2022-03-29T09:46:59+00:00"
        },
        {
            "name": "theseer/tokenizer",
            "version": "1.2.1",
            "source": {
                "type": "git",
                "url": "https://github.com/theseer/tokenizer.git",
                "reference": "34a41e998c2183e22995f158c581e7b5e755ab9e"
            },
            "dist": {
                "type": "zip",
                "url": "https://api.github.com/repos/theseer/tokenizer/zipball/34a41e998c2183e22995f158c581e7b5e755ab9e",
                "reference": "34a41e998c2183e22995f158c581e7b5e755ab9e",
                "shasum": ""
            },
            "require": {
                "ext-dom": "*",
                "ext-tokenizer": "*",
                "ext-xmlwriter": "*",
                "php": "^7.2 || ^8.0"
            },
            "type": "library",
            "autoload": {
                "classmap": [
                    "src/"
                ]
            },
            "notification-url": "https://packagist.org/downloads/",
            "license": [
                "BSD-3-Clause"
            ],
            "authors": [
                {
                    "name": "Arne Blankerts",
                    "email": "arne@blankerts.de",
                    "role": "Developer"
                }
            ],
            "description": "A small library for converting tokenized PHP source code into XML and potentially other formats",
            "support": {
                "issues": "https://github.com/theseer/tokenizer/issues",
                "source": "https://github.com/theseer/tokenizer/tree/1.2.1"
            },
            "funding": [
                {
                    "url": "https://github.com/theseer",
                    "type": "github"
                }
            ],
            "time": "2021-07-28T10:34:58+00:00"
        },
        {
            "name": "twig/twig",
            "version": "v3.4.3",
            "source": {
                "type": "git",
                "url": "https://github.com/twigphp/Twig.git",
                "reference": "c38fd6b0b7f370c198db91ffd02e23b517426b58"
            },
            "dist": {
                "type": "zip",
                "url": "https://api.github.com/repos/twigphp/Twig/zipball/c38fd6b0b7f370c198db91ffd02e23b517426b58",
                "reference": "c38fd6b0b7f370c198db91ffd02e23b517426b58",
                "shasum": ""
            },
            "require": {
                "php": ">=7.2.5",
                "symfony/polyfill-ctype": "^1.8",
                "symfony/polyfill-mbstring": "^1.3"
            },
            "require-dev": {
                "psr/container": "^1.0",
                "symfony/phpunit-bridge": "^4.4.9|^5.0.9|^6.0"
            },
            "type": "library",
            "extra": {
                "branch-alias": {
                    "dev-master": "3.4-dev"
                }
            },
            "autoload": {
                "psr-4": {
                    "Twig\\": "src/"
                }
            },
            "notification-url": "https://packagist.org/downloads/",
            "license": [
                "BSD-3-Clause"
            ],
            "authors": [
                {
                    "name": "Fabien Potencier",
                    "email": "fabien@symfony.com",
                    "homepage": "http://fabien.potencier.org",
                    "role": "Lead Developer"
                },
                {
                    "name": "Twig Team",
                    "role": "Contributors"
                },
                {
                    "name": "Armin Ronacher",
                    "email": "armin.ronacher@active-4.com",
                    "role": "Project Founder"
                }
            ],
            "description": "Twig, the flexible, fast, and secure template language for PHP",
            "homepage": "https://twig.symfony.com",
            "keywords": [
                "templating"
            ],
            "support": {
                "issues": "https://github.com/twigphp/Twig/issues",
                "source": "https://github.com/twigphp/Twig/tree/v3.4.3"
            },
            "funding": [
                {
                    "url": "https://github.com/fabpot",
                    "type": "github"
                },
                {
                    "url": "https://tidelift.com/funding/github/packagist/twig/twig",
                    "type": "tidelift"
                }
            ],
            "time": "2022-09-28T08:42:51+00:00"
        }
    ],
    "aliases": [
        {
            "package": "appwrite/sdk-generator",
            "version": "dev-feat-graphql",
            "alias": "0.28.1",
            "alias_normalized": "0.28.1.0"
        }
    ],
    "minimum-stability": "stable",
    "stability-flags": {
        "appwrite/sdk-generator": 20
    },
    "prefer-stable": false,
    "prefer-lowest": false,
    "platform": {
        "php": ">=8.0.0",
        "ext-curl": "*",
        "ext-imagick": "*",
        "ext-mbstring": "*",
        "ext-json": "*",
        "ext-yaml": "*",
        "ext-dom": "*",
        "ext-redis": "*",
        "ext-swoole": "*",
        "ext-pdo": "*",
        "ext-openssl": "*",
        "ext-zlib": "*",
        "ext-sockets": "*"
    },
    "platform-dev": {
        "ext-fileinfo": "*"
    },
    "platform-overrides": {
        "php": "8.0"
    },
    "plugin-api-version": "2.3.0"
}<|MERGE_RESOLUTION|>--- conflicted
+++ resolved
@@ -4,11 +4,7 @@
         "Read more about it at https://getcomposer.org/doc/01-basic-usage.md#installing-dependencies",
         "This file is @generated automatically"
     ],
-<<<<<<< HEAD
-    "content-hash": "0dacd7c199b3e618c53bf42b2eb436ff",
-=======
-    "content-hash": "a2a79fc2e9ebdd4d05afa6632c642686",
->>>>>>> f63aeb50
+    "content-hash": "7994ecac84ccf66f20e64441c03d186b",
     "packages": [
         {
             "name": "adhocore/jwt",
@@ -1949,18 +1945,6 @@
         },
         {
             "name": "utopia-php/framework",
-<<<<<<< HEAD
-            "version": "0.23.4",
-            "source": {
-                "type": "git",
-                "url": "https://github.com/utopia-php/framework.git",
-                "reference": "97f64aa1732af92b967c3576f16967dc762ad47b"
-            },
-            "dist": {
-                "type": "zip",
-                "url": "https://api.github.com/repos/utopia-php/framework/zipball/97f64aa1732af92b967c3576f16967dc762ad47b",
-                "reference": "97f64aa1732af92b967c3576f16967dc762ad47b",
-=======
             "version": "0.25.0",
             "source": {
                 "type": "git",
@@ -1971,7 +1955,6 @@
                 "type": "zip",
                 "url": "https://api.github.com/repos/utopia-php/framework/zipball/c524f681254255c8204fbf7919c53bf3b4982636",
                 "reference": "c524f681254255c8204fbf7919c53bf3b4982636",
->>>>>>> f63aeb50
                 "shasum": ""
             },
             "require": {
@@ -1999,15 +1982,9 @@
             ],
             "support": {
                 "issues": "https://github.com/utopia-php/framework/issues",
-<<<<<<< HEAD
-                "source": "https://github.com/utopia-php/framework/tree/0.23.4"
-            },
-            "time": "2022-10-31T11:57:14+00:00"
-=======
                 "source": "https://github.com/utopia-php/framework/tree/0.25.0"
             },
             "time": "2022-11-02T09:49:57+00:00"
->>>>>>> f63aeb50
         },
         {
             "name": "utopia-php/image",
@@ -2745,12 +2722,12 @@
             "source": {
                 "type": "git",
                 "url": "https://github.com/appwrite/sdk-generator.git",
-                "reference": "c240f93972eeea57443c97974d33811db585d537"
-            },
-            "dist": {
-                "type": "zip",
-                "url": "https://api.github.com/repos/appwrite/sdk-generator/zipball/c240f93972eeea57443c97974d33811db585d537",
-                "reference": "c240f93972eeea57443c97974d33811db585d537",
+                "reference": "4fb2026472cd4d2f456c9f1a338b6d4d91da9f09"
+            },
+            "dist": {
+                "type": "zip",
+                "url": "https://api.github.com/repos/appwrite/sdk-generator/zipball/4fb2026472cd4d2f456c9f1a338b6d4d91da9f09",
+                "reference": "4fb2026472cd4d2f456c9f1a338b6d4d91da9f09",
                 "shasum": ""
             },
             "require": {
@@ -2788,7 +2765,7 @@
                 "issues": "https://github.com/appwrite/sdk-generator/issues",
                 "source": "https://github.com/appwrite/sdk-generator/tree/feat-graphql"
             },
-            "time": "2022-11-16T02:54:18+00:00"
+            "time": "2022-11-17T07:17:20+00:00"
         },
         {
             "name": "doctrine/instantiator",
