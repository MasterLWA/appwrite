{
    "_readme": [
        "This file locks the dependencies of your project to a known state",
        "Read more about it at https://getcomposer.org/doc/01-basic-usage.md#installing-dependencies",
        "This file is @generated automatically"
    ],
<<<<<<< HEAD
    "content-hash": "7593725d87252843ddf71a33bca8ee0e",
=======
    "content-hash": "7e24a95bc534ed39b042f19b27268de9",
>>>>>>> ad038715
    "packages": [
        {
            "name": "adhocore/jwt",
            "version": "1.1.2",
            "source": {
                "type": "git",
                "url": "https://github.com/adhocore/php-jwt.git",
                "reference": "6c434af7170090bb7a8880d2bc220a2254ba7899"
            },
            "dist": {
                "type": "zip",
                "url": "https://api.github.com/repos/adhocore/php-jwt/zipball/6c434af7170090bb7a8880d2bc220a2254ba7899",
                "reference": "6c434af7170090bb7a8880d2bc220a2254ba7899",
                "shasum": ""
            },
            "require": {
                "php": "^7.0 || ^8.0"
            },
            "require-dev": {
                "phpunit/phpunit": "^6.5 || ^7.5"
            },
            "type": "library",
            "autoload": {
                "psr-4": {
                    "Ahc\\Jwt\\": "src/"
                }
            },
            "notification-url": "https://packagist.org/downloads/",
            "license": [
                "MIT"
            ],
            "authors": [
                {
                    "name": "Jitendra Adhikari",
                    "email": "jiten.adhikary@gmail.com"
                }
            ],
            "description": "Ultra lightweight JSON web token (JWT) library for PHP5.5+.",
            "keywords": [
                "auth",
                "json-web-token",
                "jwt",
                "jwt-auth",
                "jwt-php",
                "token"
            ],
            "support": {
                "issues": "https://github.com/adhocore/php-jwt/issues",
                "source": "https://github.com/adhocore/php-jwt/tree/1.1.2"
            },
            "funding": [
                {
                    "url": "https://paypal.me/ji10",
                    "type": "custom"
                }
            ],
            "time": "2021-02-20T09:56:44+00:00"
        },
        {
            "name": "appwrite/php-clamav",
            "version": "1.1.0",
            "source": {
                "type": "git",
                "url": "https://github.com/appwrite/php-clamav.git",
                "reference": "61d00f24f9e7766fbba233e7b8d09c5475388073"
            },
            "dist": {
                "type": "zip",
                "url": "https://api.github.com/repos/appwrite/php-clamav/zipball/61d00f24f9e7766fbba233e7b8d09c5475388073",
                "reference": "61d00f24f9e7766fbba233e7b8d09c5475388073",
                "shasum": ""
            },
            "require": {
                "ext-sockets": "*",
                "php": ">=7.1"
            },
            "require-dev": {
                "phpunit/phpunit": "^7.0"
            },
            "type": "library",
            "autoload": {
                "psr-4": {
                    "Appwrite\\ClamAV\\": "src/ClamAV"
                }
            },
            "notification-url": "https://packagist.org/downloads/",
            "license": [
                "MIT"
            ],
            "authors": [
                {
                    "name": "Eldad Fux",
                    "email": "eldad@appwrite.io"
                }
            ],
            "description": "ClamAV network and pipe client for PHP",
            "keywords": [
                "anti virus",
                "appwrite",
                "clamav",
                "php"
            ],
            "support": {
                "issues": "https://github.com/appwrite/php-clamav/issues",
                "source": "https://github.com/appwrite/php-clamav/tree/1.1.0"
            },
            "time": "2020-10-02T05:23:46+00:00"
        },
        {
            "name": "appwrite/php-runtimes",
            "version": "dev-refactor",
            "source": {
                "type": "git",
                "url": "https://github.com/appwrite/php-runtimes.git",
                "reference": "7ce96b43caa317bf0eb60ae2a62d86d273415cc6"
            },
            "require": {
                "php": ">=8.0",
                "utopia-php/orchestration": "dev-exp1",
                "utopia-php/system": "0.4.*"
            },
            "require-dev": {
                "phpunit/phpunit": "^9.3",
                "utopia-php/cli": "0.11.*",
                "vimeo/psalm": "4.0.1"
            },
            "type": "library",
            "autoload": {
                "psr-4": {
                    "Appwrite\\Runtimes\\": "src/Runtimes"
                }
            },
            "license": [
                "BSD-3-Clause"
            ],
            "authors": [
                {
                    "name": "Eldad Fux",
                    "email": "eldad@appwrite.io"
                },
                {
                    "name": "Torsten Dittmann",
                    "email": "torsten@appwrite.io"
                }
            ],
            "description": "Appwrite repository for Cloud Function runtimes that contains the configurations and tests for all of the Appwrite runtime environments.",
            "keywords": [
                "appwrite",
                "php",
                "runtimes"
            ],
            "time": "2021-10-21T09:36:27+00:00"
        },
        {
            "name": "chillerlan/php-qrcode",
            "version": "4.3.1",
            "source": {
                "type": "git",
                "url": "https://github.com/chillerlan/php-qrcode.git",
                "reference": "be3beb936c21fe53a4e7e8f7f3582e9f02443666"
            },
            "dist": {
                "type": "zip",
                "url": "https://api.github.com/repos/chillerlan/php-qrcode/zipball/be3beb936c21fe53a4e7e8f7f3582e9f02443666",
                "reference": "be3beb936c21fe53a4e7e8f7f3582e9f02443666",
                "shasum": ""
            },
            "require": {
                "chillerlan/php-settings-container": "^2.1",
                "ext-mbstring": "*",
                "php": "^7.4 || ^8.0"
            },
            "require-dev": {
                "phan/phan": "^3.2.2",
                "phpunit/phpunit": "^9.5",
                "setasign/fpdf": "^1.8.2"
            },
            "suggest": {
                "chillerlan/php-authenticator": "Yet another Google authenticator! Also creates URIs for mobile apps.",
                "setasign/fpdf": "Required to use the QR FPDF output."
            },
            "type": "library",
            "autoload": {
                "psr-4": {
                    "chillerlan\\QRCode\\": "src/"
                }
            },
            "notification-url": "https://packagist.org/downloads/",
            "license": [
                "MIT"
            ],
            "authors": [
                {
                    "name": "Kazuhiko Arase",
                    "homepage": "https://github.com/kazuhikoarase"
                },
                {
                    "name": "Smiley",
                    "email": "smiley@chillerlan.net",
                    "homepage": "https://github.com/codemasher"
                },
                {
                    "name": "Contributors",
                    "homepage": "https://github.com/chillerlan/php-qrcode/graphs/contributors"
                }
            ],
            "description": "A QR code generator. PHP 7.4+",
            "homepage": "https://github.com/chillerlan/php-qrcode",
            "keywords": [
                "phpqrcode",
                "qr",
                "qr code",
                "qrcode",
                "qrcode-generator"
            ],
            "support": {
                "issues": "https://github.com/chillerlan/php-qrcode/issues",
                "source": "https://github.com/chillerlan/php-qrcode/tree/4.3.1"
            },
            "funding": [
                {
                    "url": "https://www.paypal.com/donate?hosted_button_id=WLYUNAT9ZTJZ4",
                    "type": "custom"
                },
                {
                    "url": "https://ko-fi.com/codemasher",
                    "type": "ko_fi"
                }
            ],
            "time": "2021-01-05T21:21:28+00:00"
        },
        {
            "name": "chillerlan/php-settings-container",
            "version": "2.1.2",
            "source": {
                "type": "git",
                "url": "https://github.com/chillerlan/php-settings-container.git",
                "reference": "ec834493a88682dd69652a1eeaf462789ed0c5f5"
            },
            "dist": {
                "type": "zip",
                "url": "https://api.github.com/repos/chillerlan/php-settings-container/zipball/ec834493a88682dd69652a1eeaf462789ed0c5f5",
                "reference": "ec834493a88682dd69652a1eeaf462789ed0c5f5",
                "shasum": ""
            },
            "require": {
                "ext-json": "*",
                "php": "^7.4 || ^8.0"
            },
            "require-dev": {
                "phan/phan": "^4.0",
                "phpunit/phpunit": "^9.5"
            },
            "type": "library",
            "autoload": {
                "psr-4": {
                    "chillerlan\\Settings\\": "src/"
                }
            },
            "notification-url": "https://packagist.org/downloads/",
            "license": [
                "MIT"
            ],
            "authors": [
                {
                    "name": "Smiley",
                    "email": "smiley@chillerlan.net",
                    "homepage": "https://github.com/codemasher"
                }
            ],
            "description": "A container class for immutable settings objects. Not a DI container. PHP 7.4+",
            "homepage": "https://github.com/chillerlan/php-settings-container",
            "keywords": [
                "PHP7",
                "Settings",
                "container",
                "helper"
            ],
            "support": {
                "issues": "https://github.com/chillerlan/php-settings-container/issues",
                "source": "https://github.com/chillerlan/php-settings-container"
            },
            "funding": [
                {
                    "url": "https://www.paypal.com/donate?hosted_button_id=WLYUNAT9ZTJZ4",
                    "type": "custom"
                },
                {
                    "url": "https://ko-fi.com/codemasher",
                    "type": "ko_fi"
                }
            ],
            "time": "2021-09-06T15:17:01+00:00"
        },
        {
            "name": "colinmollenhour/credis",
            "version": "v1.12.1",
            "source": {
                "type": "git",
                "url": "https://github.com/colinmollenhour/credis.git",
                "reference": "c27faa11724229986335c23f4b6d0f1d8d6547fb"
            },
            "dist": {
                "type": "zip",
                "url": "https://api.github.com/repos/colinmollenhour/credis/zipball/c27faa11724229986335c23f4b6d0f1d8d6547fb",
                "reference": "c27faa11724229986335c23f4b6d0f1d8d6547fb",
                "shasum": ""
            },
            "require": {
                "php": ">=5.4.0"
            },
            "type": "library",
            "autoload": {
                "classmap": [
                    "Client.php",
                    "Cluster.php",
                    "Sentinel.php",
                    "Module.php"
                ]
            },
            "notification-url": "https://packagist.org/downloads/",
            "license": [
                "MIT"
            ],
            "authors": [
                {
                    "name": "Colin Mollenhour",
                    "email": "colin@mollenhour.com"
                }
            ],
            "description": "Credis is a lightweight interface to the Redis key-value store which wraps the phpredis library when available for better performance.",
            "homepage": "https://github.com/colinmollenhour/credis",
            "support": {
                "issues": "https://github.com/colinmollenhour/credis/issues",
                "source": "https://github.com/colinmollenhour/credis/tree/v1.12.1"
            },
            "time": "2020-11-06T16:09:14+00:00"
        },
        {
            "name": "composer/package-versions-deprecated",
            "version": "1.11.99.4",
            "source": {
                "type": "git",
                "url": "https://github.com/composer/package-versions-deprecated.git",
                "reference": "b174585d1fe49ceed21928a945138948cb394600"
            },
            "dist": {
                "type": "zip",
                "url": "https://api.github.com/repos/composer/package-versions-deprecated/zipball/b174585d1fe49ceed21928a945138948cb394600",
                "reference": "b174585d1fe49ceed21928a945138948cb394600",
                "shasum": ""
            },
            "require": {
                "composer-plugin-api": "^1.1.0 || ^2.0",
                "php": "^7 || ^8"
            },
            "replace": {
                "ocramius/package-versions": "1.11.99"
            },
            "require-dev": {
                "composer/composer": "^1.9.3 || ^2.0@dev",
                "ext-zip": "^1.13",
                "phpunit/phpunit": "^6.5 || ^7"
            },
            "type": "composer-plugin",
            "extra": {
                "class": "PackageVersions\\Installer",
                "branch-alias": {
                    "dev-master": "1.x-dev"
                }
            },
            "autoload": {
                "psr-4": {
                    "PackageVersions\\": "src/PackageVersions"
                }
            },
            "notification-url": "https://packagist.org/downloads/",
            "license": [
                "MIT"
            ],
            "authors": [
                {
                    "name": "Marco Pivetta",
                    "email": "ocramius@gmail.com"
                },
                {
                    "name": "Jordi Boggiano",
                    "email": "j.boggiano@seld.be"
                }
            ],
            "description": "Composer plugin that provides efficient querying for installed package versions (no runtime IO)",
            "support": {
                "issues": "https://github.com/composer/package-versions-deprecated/issues",
                "source": "https://github.com/composer/package-versions-deprecated/tree/1.11.99.4"
            },
            "funding": [
                {
                    "url": "https://packagist.com",
                    "type": "custom"
                },
                {
                    "url": "https://github.com/composer",
                    "type": "github"
                },
                {
                    "url": "https://tidelift.com/funding/github/packagist/composer/composer",
                    "type": "tidelift"
                }
            ],
            "time": "2021-09-13T08:41:34+00:00"
        },
        {
            "name": "dragonmantank/cron-expression",
            "version": "v3.1.0",
            "source": {
                "type": "git",
                "url": "https://github.com/dragonmantank/cron-expression.git",
                "reference": "7a8c6e56ab3ffcc538d05e8155bb42269abf1a0c"
            },
            "dist": {
                "type": "zip",
                "url": "https://api.github.com/repos/dragonmantank/cron-expression/zipball/7a8c6e56ab3ffcc538d05e8155bb42269abf1a0c",
                "reference": "7a8c6e56ab3ffcc538d05e8155bb42269abf1a0c",
                "shasum": ""
            },
            "require": {
                "php": "^7.2|^8.0",
                "webmozart/assert": "^1.7.0"
            },
            "replace": {
                "mtdowling/cron-expression": "^1.0"
            },
            "require-dev": {
                "phpstan/extension-installer": "^1.0",
                "phpstan/phpstan": "^0.12",
                "phpstan/phpstan-webmozart-assert": "^0.12.7",
                "phpunit/phpunit": "^7.0|^8.0|^9.0"
            },
            "type": "library",
            "autoload": {
                "psr-4": {
                    "Cron\\": "src/Cron/"
                }
            },
            "notification-url": "https://packagist.org/downloads/",
            "license": [
                "MIT"
            ],
            "authors": [
                {
                    "name": "Chris Tankersley",
                    "email": "chris@ctankersley.com",
                    "homepage": "https://github.com/dragonmantank"
                }
            ],
            "description": "CRON for PHP: Calculate the next or previous run date and determine if a CRON expression is due",
            "keywords": [
                "cron",
                "schedule"
            ],
            "support": {
                "issues": "https://github.com/dragonmantank/cron-expression/issues",
                "source": "https://github.com/dragonmantank/cron-expression/tree/v3.1.0"
            },
            "funding": [
                {
                    "url": "https://github.com/dragonmantank",
                    "type": "github"
                }
            ],
            "time": "2020-11-24T19:55:57+00:00"
        },
        {
            "name": "guzzlehttp/guzzle",
            "version": "7.4.0",
            "source": {
                "type": "git",
                "url": "https://github.com/guzzle/guzzle.git",
                "reference": "868b3571a039f0ebc11ac8f344f4080babe2cb94"
            },
            "dist": {
                "type": "zip",
                "url": "https://api.github.com/repos/guzzle/guzzle/zipball/868b3571a039f0ebc11ac8f344f4080babe2cb94",
                "reference": "868b3571a039f0ebc11ac8f344f4080babe2cb94",
                "shasum": ""
            },
            "require": {
                "ext-json": "*",
                "guzzlehttp/promises": "^1.5",
                "guzzlehttp/psr7": "^1.8.3 || ^2.1",
                "php": "^7.2.5 || ^8.0",
                "psr/http-client": "^1.0",
                "symfony/deprecation-contracts": "^2.2"
            },
            "provide": {
                "psr/http-client-implementation": "1.0"
            },
            "require-dev": {
                "bamarni/composer-bin-plugin": "^1.4.1",
                "ext-curl": "*",
                "php-http/client-integration-tests": "^3.0",
                "phpunit/phpunit": "^8.5.5 || ^9.3.5",
                "psr/log": "^1.1 || ^2.0 || ^3.0"
            },
            "suggest": {
                "ext-curl": "Required for CURL handler support",
                "ext-intl": "Required for Internationalized Domain Name (IDN) support",
                "psr/log": "Required for using the Log middleware"
            },
            "type": "library",
            "extra": {
                "branch-alias": {
                    "dev-master": "7.4-dev"
                }
            },
            "autoload": {
                "psr-4": {
                    "GuzzleHttp\\": "src/"
                },
                "files": [
                    "src/functions_include.php"
                ]
            },
            "notification-url": "https://packagist.org/downloads/",
            "license": [
                "MIT"
            ],
            "authors": [
                {
                    "name": "Graham Campbell",
                    "email": "hello@gjcampbell.co.uk",
                    "homepage": "https://github.com/GrahamCampbell"
                },
                {
                    "name": "Michael Dowling",
                    "email": "mtdowling@gmail.com",
                    "homepage": "https://github.com/mtdowling"
                },
                {
                    "name": "Jeremy Lindblom",
                    "email": "jeremeamia@gmail.com",
                    "homepage": "https://github.com/jeremeamia"
                },
                {
                    "name": "George Mponos",
                    "email": "gmponos@gmail.com",
                    "homepage": "https://github.com/gmponos"
                },
                {
                    "name": "Tobias Nyholm",
                    "email": "tobias.nyholm@gmail.com",
                    "homepage": "https://github.com/Nyholm"
                },
                {
                    "name": "Márk Sági-Kazár",
                    "email": "mark.sagikazar@gmail.com",
                    "homepage": "https://github.com/sagikazarmark"
                },
                {
                    "name": "Tobias Schultze",
                    "email": "webmaster@tubo-world.de",
                    "homepage": "https://github.com/Tobion"
                }
            ],
            "description": "Guzzle is a PHP HTTP client library",
            "keywords": [
                "client",
                "curl",
                "framework",
                "http",
                "http client",
                "psr-18",
                "psr-7",
                "rest",
                "web service"
            ],
            "support": {
                "issues": "https://github.com/guzzle/guzzle/issues",
                "source": "https://github.com/guzzle/guzzle/tree/7.4.0"
            },
            "funding": [
                {
                    "url": "https://github.com/GrahamCampbell",
                    "type": "github"
                },
                {
                    "url": "https://github.com/Nyholm",
                    "type": "github"
                },
                {
                    "url": "https://tidelift.com/funding/github/packagist/guzzlehttp/guzzle",
                    "type": "tidelift"
                }
            ],
            "time": "2021-10-18T09:52:00+00:00"
        },
        {
            "name": "guzzlehttp/promises",
            "version": "1.5.1",
            "source": {
                "type": "git",
                "url": "https://github.com/guzzle/promises.git",
                "reference": "fe752aedc9fd8fcca3fe7ad05d419d32998a06da"
            },
            "dist": {
                "type": "zip",
                "url": "https://api.github.com/repos/guzzle/promises/zipball/fe752aedc9fd8fcca3fe7ad05d419d32998a06da",
                "reference": "fe752aedc9fd8fcca3fe7ad05d419d32998a06da",
                "shasum": ""
            },
            "require": {
                "php": ">=5.5"
            },
            "require-dev": {
                "symfony/phpunit-bridge": "^4.4 || ^5.1"
            },
            "type": "library",
            "extra": {
                "branch-alias": {
                    "dev-master": "1.5-dev"
                }
            },
            "autoload": {
                "psr-4": {
                    "GuzzleHttp\\Promise\\": "src/"
                },
                "files": [
                    "src/functions_include.php"
                ]
            },
            "notification-url": "https://packagist.org/downloads/",
            "license": [
                "MIT"
            ],
            "authors": [
                {
                    "name": "Graham Campbell",
                    "email": "hello@gjcampbell.co.uk",
                    "homepage": "https://github.com/GrahamCampbell"
                },
                {
                    "name": "Michael Dowling",
                    "email": "mtdowling@gmail.com",
                    "homepage": "https://github.com/mtdowling"
                },
                {
                    "name": "Tobias Nyholm",
                    "email": "tobias.nyholm@gmail.com",
                    "homepage": "https://github.com/Nyholm"
                },
                {
                    "name": "Tobias Schultze",
                    "email": "webmaster@tubo-world.de",
                    "homepage": "https://github.com/Tobion"
                }
            ],
            "description": "Guzzle promises library",
            "keywords": [
                "promise"
            ],
            "support": {
                "issues": "https://github.com/guzzle/promises/issues",
                "source": "https://github.com/guzzle/promises/tree/1.5.1"
            },
            "funding": [
                {
                    "url": "https://github.com/GrahamCampbell",
                    "type": "github"
                },
                {
                    "url": "https://github.com/Nyholm",
                    "type": "github"
                },
                {
                    "url": "https://tidelift.com/funding/github/packagist/guzzlehttp/promises",
                    "type": "tidelift"
                }
            ],
            "time": "2021-10-22T20:56:57+00:00"
        },
        {
            "name": "guzzlehttp/psr7",
            "version": "2.1.0",
            "source": {
                "type": "git",
                "url": "https://github.com/guzzle/psr7.git",
                "reference": "089edd38f5b8abba6cb01567c2a8aaa47cec4c72"
            },
            "dist": {
                "type": "zip",
                "url": "https://api.github.com/repos/guzzle/psr7/zipball/089edd38f5b8abba6cb01567c2a8aaa47cec4c72",
                "reference": "089edd38f5b8abba6cb01567c2a8aaa47cec4c72",
                "shasum": ""
            },
            "require": {
                "php": "^7.2.5 || ^8.0",
                "psr/http-factory": "^1.0",
                "psr/http-message": "^1.0",
                "ralouphie/getallheaders": "^3.0"
            },
            "provide": {
                "psr/http-factory-implementation": "1.0",
                "psr/http-message-implementation": "1.0"
            },
            "require-dev": {
                "bamarni/composer-bin-plugin": "^1.4.1",
                "http-interop/http-factory-tests": "^0.9",
                "phpunit/phpunit": "^8.5.8 || ^9.3.10"
            },
            "suggest": {
                "laminas/laminas-httphandlerrunner": "Emit PSR-7 responses"
            },
            "type": "library",
            "extra": {
                "branch-alias": {
                    "dev-master": "2.1-dev"
                }
            },
            "autoload": {
                "psr-4": {
                    "GuzzleHttp\\Psr7\\": "src/"
                }
            },
            "notification-url": "https://packagist.org/downloads/",
            "license": [
                "MIT"
            ],
            "authors": [
                {
                    "name": "Graham Campbell",
                    "email": "hello@gjcampbell.co.uk",
                    "homepage": "https://github.com/GrahamCampbell"
                },
                {
                    "name": "Michael Dowling",
                    "email": "mtdowling@gmail.com",
                    "homepage": "https://github.com/mtdowling"
                },
                {
                    "name": "George Mponos",
                    "email": "gmponos@gmail.com",
                    "homepage": "https://github.com/gmponos"
                },
                {
                    "name": "Tobias Nyholm",
                    "email": "tobias.nyholm@gmail.com",
                    "homepage": "https://github.com/Nyholm"
                },
                {
                    "name": "Márk Sági-Kazár",
                    "email": "mark.sagikazar@gmail.com",
                    "homepage": "https://github.com/sagikazarmark"
                },
                {
                    "name": "Tobias Schultze",
                    "email": "webmaster@tubo-world.de",
                    "homepage": "https://github.com/Tobion"
                },
                {
                    "name": "Márk Sági-Kazár",
                    "email": "mark.sagikazar@gmail.com",
                    "homepage": "https://sagikazarmark.hu"
                }
            ],
            "description": "PSR-7 message implementation that also provides common utility methods",
            "keywords": [
                "http",
                "message",
                "psr-7",
                "request",
                "response",
                "stream",
                "uri",
                "url"
            ],
            "support": {
                "issues": "https://github.com/guzzle/psr7/issues",
                "source": "https://github.com/guzzle/psr7/tree/2.1.0"
            },
            "funding": [
                {
                    "url": "https://github.com/GrahamCampbell",
                    "type": "github"
                },
                {
                    "url": "https://github.com/Nyholm",
                    "type": "github"
                },
                {
                    "url": "https://tidelift.com/funding/github/packagist/guzzlehttp/psr7",
                    "type": "tidelift"
                }
            ],
            "time": "2021-10-06T17:43:30+00:00"
        },
        {
            "name": "influxdb/influxdb-php",
            "version": "1.15.2",
            "source": {
                "type": "git",
                "url": "https://github.com/influxdata/influxdb-php.git",
                "reference": "d6e59f4f04ab9107574fda69c2cbe36671253d03"
            },
            "dist": {
                "type": "zip",
                "url": "https://api.github.com/repos/influxdata/influxdb-php/zipball/d6e59f4f04ab9107574fda69c2cbe36671253d03",
                "reference": "d6e59f4f04ab9107574fda69c2cbe36671253d03",
                "shasum": ""
            },
            "require": {
                "guzzlehttp/guzzle": "^6.0|^7.0",
                "php": "^5.5 || ^7.0 || ^8.0"
            },
            "require-dev": {
                "dms/phpunit-arraysubset-asserts": "^0.2.1",
                "phpunit/phpunit": "^9.5"
            },
            "suggest": {
                "ext-curl": "Curl extension, needed for Curl driver",
                "stefanotorresi/influxdb-php-async": "An asyncronous client for InfluxDB, implemented via ReactPHP."
            },
            "type": "library",
            "autoload": {
                "psr-4": {
                    "InfluxDB\\": "src/InfluxDB"
                }
            },
            "notification-url": "https://packagist.org/downloads/",
            "license": [
                "MIT"
            ],
            "authors": [
                {
                    "name": "Stephen Hoogendijk",
                    "email": "stephen@tca0.nl"
                },
                {
                    "name": "Daniel Martinez",
                    "email": "danimartcas@hotmail.com"
                },
                {
                    "name": "Gianluca Arbezzano",
                    "email": "gianarb92@gmail.com"
                }
            ],
            "description": "InfluxDB client library for PHP",
            "keywords": [
                "client",
                "influxdata",
                "influxdb",
                "influxdb class",
                "influxdb client",
                "influxdb library",
                "time series"
            ],
            "support": {
                "issues": "https://github.com/influxdata/influxdb-php/issues",
                "source": "https://github.com/influxdata/influxdb-php/tree/1.15.2"
            },
            "time": "2020-12-26T17:45:17+00:00"
        },
        {
            "name": "jean85/pretty-package-versions",
            "version": "1.6.0",
            "source": {
                "type": "git",
                "url": "https://github.com/Jean85/pretty-package-versions.git",
                "reference": "1e0104b46f045868f11942aea058cd7186d6c303"
            },
            "dist": {
                "type": "zip",
                "url": "https://api.github.com/repos/Jean85/pretty-package-versions/zipball/1e0104b46f045868f11942aea058cd7186d6c303",
                "reference": "1e0104b46f045868f11942aea058cd7186d6c303",
                "shasum": ""
            },
            "require": {
                "composer/package-versions-deprecated": "^1.8.0",
                "php": "^7.0|^8.0"
            },
            "require-dev": {
                "phpunit/phpunit": "^6.0|^8.5|^9.2"
            },
            "type": "library",
            "extra": {
                "branch-alias": {
                    "dev-master": "1.x-dev"
                }
            },
            "autoload": {
                "psr-4": {
                    "Jean85\\": "src/"
                }
            },
            "notification-url": "https://packagist.org/downloads/",
            "license": [
                "MIT"
            ],
            "authors": [
                {
                    "name": "Alessandro Lai",
                    "email": "alessandro.lai85@gmail.com"
                }
            ],
            "description": "A wrapper for ocramius/package-versions to get pretty versions strings",
            "keywords": [
                "composer",
                "package",
                "release",
                "versions"
            ],
            "support": {
                "issues": "https://github.com/Jean85/pretty-package-versions/issues",
                "source": "https://github.com/Jean85/pretty-package-versions/tree/1.6.0"
            },
            "time": "2021-02-04T16:20:16+00:00"
        },
        {
            "name": "matomo/device-detector",
            "version": "4.3.1",
            "source": {
                "type": "git",
                "url": "https://github.com/matomo-org/device-detector.git",
                "reference": "88e5419ee1448ccb9537e287dd09836ff9d2de3b"
            },
            "dist": {
                "type": "zip",
                "url": "https://api.github.com/repos/matomo-org/device-detector/zipball/88e5419ee1448ccb9537e287dd09836ff9d2de3b",
                "reference": "88e5419ee1448ccb9537e287dd09836ff9d2de3b",
                "shasum": ""
            },
            "require": {
                "mustangostang/spyc": "*",
                "php": ">=7.2"
            },
            "replace": {
                "piwik/device-detector": "self.version"
            },
            "require-dev": {
                "matthiasmullie/scrapbook": "^1.4.7",
                "mayflower/mo4-coding-standard": "dev-master#275cb9d",
                "phpstan/phpstan": "^0.12.52",
                "phpunit/phpunit": "^8.5.8",
                "psr/cache": "^1.0.1",
                "psr/simple-cache": "^1.0.1",
                "symfony/yaml": "^5.1.7"
            },
            "suggest": {
                "doctrine/cache": "Can directly be used for caching purpose",
                "ext-yaml": "Necessary for using the Pecl YAML parser"
            },
            "type": "library",
            "autoload": {
                "psr-4": {
                    "DeviceDetector\\": ""
                },
                "exclude-from-classmap": [
                    "Tests/"
                ]
            },
            "notification-url": "https://packagist.org/downloads/",
            "license": [
                "LGPL-3.0-or-later"
            ],
            "authors": [
                {
                    "name": "The Matomo Team",
                    "email": "hello@matomo.org",
                    "homepage": "https://matomo.org/team/"
                }
            ],
            "description": "The Universal Device Detection library, that parses User Agents and detects devices (desktop, tablet, mobile, tv, cars, console, etc.), clients (browsers, media players, mobile apps, feed readers, libraries, etc), operating systems, devices, brands and models.",
            "homepage": "https://matomo.org",
            "keywords": [
                "devicedetection",
                "parser",
                "useragent"
            ],
            "support": {
                "forum": "https://forum.matomo.org/",
                "issues": "https://github.com/matomo-org/device-detector/issues",
                "source": "https://github.com/matomo-org/matomo",
                "wiki": "https://dev.matomo.org/"
            },
            "time": "2021-09-20T12:34:12+00:00"
        },
        {
            "name": "mongodb/mongodb",
            "version": "1.8.0",
            "source": {
                "type": "git",
                "url": "https://github.com/mongodb/mongo-php-library.git",
                "reference": "953dbc19443aa9314c44b7217a16873347e6840d"
            },
            "dist": {
                "type": "zip",
                "url": "https://api.github.com/repos/mongodb/mongo-php-library/zipball/953dbc19443aa9314c44b7217a16873347e6840d",
                "reference": "953dbc19443aa9314c44b7217a16873347e6840d",
                "shasum": ""
            },
            "require": {
                "ext-hash": "*",
                "ext-json": "*",
                "ext-mongodb": "^1.8.1",
                "jean85/pretty-package-versions": "^1.2",
                "php": "^7.0 || ^8.0",
                "symfony/polyfill-php80": "^1.19"
            },
            "require-dev": {
                "squizlabs/php_codesniffer": "^3.5, <3.5.5",
                "symfony/phpunit-bridge": "5.x-dev"
            },
            "type": "library",
            "extra": {
                "branch-alias": {
                    "dev-master": "1.8.x-dev"
                }
            },
            "autoload": {
                "psr-4": {
                    "MongoDB\\": "src/"
                },
                "files": [
                    "src/functions.php"
                ]
            },
            "notification-url": "https://packagist.org/downloads/",
            "license": [
                "Apache-2.0"
            ],
            "authors": [
                {
                    "name": "Andreas Braun",
                    "email": "andreas.braun@mongodb.com"
                },
                {
                    "name": "Jeremy Mikola",
                    "email": "jmikola@gmail.com"
                }
            ],
            "description": "MongoDB driver library",
            "homepage": "https://jira.mongodb.org/browse/PHPLIB",
            "keywords": [
                "database",
                "driver",
                "mongodb",
                "persistence"
            ],
            "support": {
                "issues": "https://github.com/mongodb/mongo-php-library/issues",
                "source": "https://github.com/mongodb/mongo-php-library/tree/1.8.0"
            },
            "time": "2020-11-25T12:26:02+00:00"
        },
        {
            "name": "mustangostang/spyc",
            "version": "0.6.3",
            "source": {
                "type": "git",
                "url": "git@github.com:mustangostang/spyc.git",
                "reference": "4627c838b16550b666d15aeae1e5289dd5b77da0"
            },
            "dist": {
                "type": "zip",
                "url": "https://api.github.com/repos/mustangostang/spyc/zipball/4627c838b16550b666d15aeae1e5289dd5b77da0",
                "reference": "4627c838b16550b666d15aeae1e5289dd5b77da0",
                "shasum": ""
            },
            "require": {
                "php": ">=5.3.1"
            },
            "require-dev": {
                "phpunit/phpunit": "4.3.*@dev"
            },
            "type": "library",
            "extra": {
                "branch-alias": {
                    "dev-master": "0.5.x-dev"
                }
            },
            "autoload": {
                "files": [
                    "Spyc.php"
                ]
            },
            "notification-url": "https://packagist.org/downloads/",
            "license": [
                "MIT"
            ],
            "authors": [
                {
                    "name": "mustangostang",
                    "email": "vlad.andersen@gmail.com"
                }
            ],
            "description": "A simple YAML loader/dumper class for PHP",
            "homepage": "https://github.com/mustangostang/spyc/",
            "keywords": [
                "spyc",
                "yaml",
                "yml"
            ],
            "time": "2019-09-10T13:16:29+00:00"
        },
        {
            "name": "phpmailer/phpmailer",
            "version": "v6.5.1",
            "source": {
                "type": "git",
                "url": "https://github.com/PHPMailer/PHPMailer.git",
                "reference": "dd803df5ad7492e1b40637f7ebd258fee5ca7355"
            },
            "dist": {
                "type": "zip",
                "url": "https://api.github.com/repos/PHPMailer/PHPMailer/zipball/dd803df5ad7492e1b40637f7ebd258fee5ca7355",
                "reference": "dd803df5ad7492e1b40637f7ebd258fee5ca7355",
                "shasum": ""
            },
            "require": {
                "ext-ctype": "*",
                "ext-filter": "*",
                "ext-hash": "*",
                "php": ">=5.5.0"
            },
            "require-dev": {
                "dealerdirect/phpcodesniffer-composer-installer": "^0.7.0",
                "doctrine/annotations": "^1.2",
                "php-parallel-lint/php-console-highlighter": "^0.5.0",
                "php-parallel-lint/php-parallel-lint": "^1.3",
                "phpcompatibility/php-compatibility": "^9.3.5",
                "roave/security-advisories": "dev-latest",
                "squizlabs/php_codesniffer": "^3.6.0",
                "yoast/phpunit-polyfills": "^1.0.0"
            },
            "suggest": {
                "ext-mbstring": "Needed to send email in multibyte encoding charset or decode encoded addresses",
                "hayageek/oauth2-yahoo": "Needed for Yahoo XOAUTH2 authentication",
                "league/oauth2-google": "Needed for Google XOAUTH2 authentication",
                "psr/log": "For optional PSR-3 debug logging",
                "stevenmaguire/oauth2-microsoft": "Needed for Microsoft XOAUTH2 authentication",
                "symfony/polyfill-mbstring": "To support UTF-8 if the Mbstring PHP extension is not enabled (^1.2)"
            },
            "type": "library",
            "autoload": {
                "psr-4": {
                    "PHPMailer\\PHPMailer\\": "src/"
                }
            },
            "notification-url": "https://packagist.org/downloads/",
            "license": [
                "LGPL-2.1-only"
            ],
            "authors": [
                {
                    "name": "Marcus Bointon",
                    "email": "phpmailer@synchromedia.co.uk"
                },
                {
                    "name": "Jim Jagielski",
                    "email": "jimjag@gmail.com"
                },
                {
                    "name": "Andy Prevost",
                    "email": "codeworxtech@users.sourceforge.net"
                },
                {
                    "name": "Brent R. Matzelle"
                }
            ],
            "description": "PHPMailer is a full-featured email creation and transfer class for PHP",
            "support": {
                "issues": "https://github.com/PHPMailer/PHPMailer/issues",
                "source": "https://github.com/PHPMailer/PHPMailer/tree/v6.5.1"
            },
            "funding": [
                {
                    "url": "https://github.com/Synchro",
                    "type": "github"
                }
            ],
            "time": "2021-08-18T09:14:16+00:00"
        },
        {
            "name": "psr/http-client",
            "version": "1.0.1",
            "source": {
                "type": "git",
                "url": "https://github.com/php-fig/http-client.git",
                "reference": "2dfb5f6c5eff0e91e20e913f8c5452ed95b86621"
            },
            "dist": {
                "type": "zip",
                "url": "https://api.github.com/repos/php-fig/http-client/zipball/2dfb5f6c5eff0e91e20e913f8c5452ed95b86621",
                "reference": "2dfb5f6c5eff0e91e20e913f8c5452ed95b86621",
                "shasum": ""
            },
            "require": {
                "php": "^7.0 || ^8.0",
                "psr/http-message": "^1.0"
            },
            "type": "library",
            "extra": {
                "branch-alias": {
                    "dev-master": "1.0.x-dev"
                }
            },
            "autoload": {
                "psr-4": {
                    "Psr\\Http\\Client\\": "src/"
                }
            },
            "notification-url": "https://packagist.org/downloads/",
            "license": [
                "MIT"
            ],
            "authors": [
                {
                    "name": "PHP-FIG",
                    "homepage": "http://www.php-fig.org/"
                }
            ],
            "description": "Common interface for HTTP clients",
            "homepage": "https://github.com/php-fig/http-client",
            "keywords": [
                "http",
                "http-client",
                "psr",
                "psr-18"
            ],
            "support": {
                "source": "https://github.com/php-fig/http-client/tree/master"
            },
            "time": "2020-06-29T06:28:15+00:00"
        },
        {
            "name": "psr/http-factory",
            "version": "1.0.1",
            "source": {
                "type": "git",
                "url": "https://github.com/php-fig/http-factory.git",
                "reference": "12ac7fcd07e5b077433f5f2bee95b3a771bf61be"
            },
            "dist": {
                "type": "zip",
                "url": "https://api.github.com/repos/php-fig/http-factory/zipball/12ac7fcd07e5b077433f5f2bee95b3a771bf61be",
                "reference": "12ac7fcd07e5b077433f5f2bee95b3a771bf61be",
                "shasum": ""
            },
            "require": {
                "php": ">=7.0.0",
                "psr/http-message": "^1.0"
            },
            "type": "library",
            "extra": {
                "branch-alias": {
                    "dev-master": "1.0.x-dev"
                }
            },
            "autoload": {
                "psr-4": {
                    "Psr\\Http\\Message\\": "src/"
                }
            },
            "notification-url": "https://packagist.org/downloads/",
            "license": [
                "MIT"
            ],
            "authors": [
                {
                    "name": "PHP-FIG",
                    "homepage": "http://www.php-fig.org/"
                }
            ],
            "description": "Common interfaces for PSR-7 HTTP message factories",
            "keywords": [
                "factory",
                "http",
                "message",
                "psr",
                "psr-17",
                "psr-7",
                "request",
                "response"
            ],
            "support": {
                "source": "https://github.com/php-fig/http-factory/tree/master"
            },
            "time": "2019-04-30T12:38:16+00:00"
        },
        {
            "name": "psr/http-message",
            "version": "1.0.1",
            "source": {
                "type": "git",
                "url": "https://github.com/php-fig/http-message.git",
                "reference": "f6561bf28d520154e4b0ec72be95418abe6d9363"
            },
            "dist": {
                "type": "zip",
                "url": "https://api.github.com/repos/php-fig/http-message/zipball/f6561bf28d520154e4b0ec72be95418abe6d9363",
                "reference": "f6561bf28d520154e4b0ec72be95418abe6d9363",
                "shasum": ""
            },
            "require": {
                "php": ">=5.3.0"
            },
            "type": "library",
            "extra": {
                "branch-alias": {
                    "dev-master": "1.0.x-dev"
                }
            },
            "autoload": {
                "psr-4": {
                    "Psr\\Http\\Message\\": "src/"
                }
            },
            "notification-url": "https://packagist.org/downloads/",
            "license": [
                "MIT"
            ],
            "authors": [
                {
                    "name": "PHP-FIG",
                    "homepage": "http://www.php-fig.org/"
                }
            ],
            "description": "Common interface for HTTP messages",
            "homepage": "https://github.com/php-fig/http-message",
            "keywords": [
                "http",
                "http-message",
                "psr",
                "psr-7",
                "request",
                "response"
            ],
            "support": {
                "source": "https://github.com/php-fig/http-message/tree/master"
            },
            "time": "2016-08-06T14:39:51+00:00"
        },
        {
            "name": "psr/log",
            "version": "1.1.4",
            "source": {
                "type": "git",
                "url": "https://github.com/php-fig/log.git",
                "reference": "d49695b909c3b7628b6289db5479a1c204601f11"
            },
            "dist": {
                "type": "zip",
                "url": "https://api.github.com/repos/php-fig/log/zipball/d49695b909c3b7628b6289db5479a1c204601f11",
                "reference": "d49695b909c3b7628b6289db5479a1c204601f11",
                "shasum": ""
            },
            "require": {
                "php": ">=5.3.0"
            },
            "type": "library",
            "extra": {
                "branch-alias": {
                    "dev-master": "1.1.x-dev"
                }
            },
            "autoload": {
                "psr-4": {
                    "Psr\\Log\\": "Psr/Log/"
                }
            },
            "notification-url": "https://packagist.org/downloads/",
            "license": [
                "MIT"
            ],
            "authors": [
                {
                    "name": "PHP-FIG",
                    "homepage": "https://www.php-fig.org/"
                }
            ],
            "description": "Common interface for logging libraries",
            "homepage": "https://github.com/php-fig/log",
            "keywords": [
                "log",
                "psr",
                "psr-3"
            ],
            "support": {
                "source": "https://github.com/php-fig/log/tree/1.1.4"
            },
            "time": "2021-05-03T11:20:27+00:00"
        },
        {
            "name": "ralouphie/getallheaders",
            "version": "3.0.3",
            "source": {
                "type": "git",
                "url": "https://github.com/ralouphie/getallheaders.git",
                "reference": "120b605dfeb996808c31b6477290a714d356e822"
            },
            "dist": {
                "type": "zip",
                "url": "https://api.github.com/repos/ralouphie/getallheaders/zipball/120b605dfeb996808c31b6477290a714d356e822",
                "reference": "120b605dfeb996808c31b6477290a714d356e822",
                "shasum": ""
            },
            "require": {
                "php": ">=5.6"
            },
            "require-dev": {
                "php-coveralls/php-coveralls": "^2.1",
                "phpunit/phpunit": "^5 || ^6.5"
            },
            "type": "library",
            "autoload": {
                "files": [
                    "src/getallheaders.php"
                ]
            },
            "notification-url": "https://packagist.org/downloads/",
            "license": [
                "MIT"
            ],
            "authors": [
                {
                    "name": "Ralph Khattar",
                    "email": "ralph.khattar@gmail.com"
                }
            ],
            "description": "A polyfill for getallheaders.",
            "support": {
                "issues": "https://github.com/ralouphie/getallheaders/issues",
                "source": "https://github.com/ralouphie/getallheaders/tree/develop"
            },
            "time": "2019-03-08T08:55:37+00:00"
        },
        {
            "name": "resque/php-resque",
            "version": "v1.3.6",
            "source": {
                "type": "git",
                "url": "https://github.com/resque/php-resque.git",
                "reference": "fe41c04763699b1318d97ed14cc78583e9380161"
            },
            "dist": {
                "type": "zip",
                "url": "https://api.github.com/repos/resque/php-resque/zipball/fe41c04763699b1318d97ed14cc78583e9380161",
                "reference": "fe41c04763699b1318d97ed14cc78583e9380161",
                "shasum": ""
            },
            "require": {
                "colinmollenhour/credis": "~1.7",
                "php": ">=5.6.0",
                "psr/log": "~1.0"
            },
            "require-dev": {
                "phpunit/phpunit": "^5.7"
            },
            "suggest": {
                "ext-pcntl": "REQUIRED for forking processes on platforms that support it (so anything but Windows).",
                "ext-proctitle": "Allows php-resque to rename the title of UNIX processes to show the status of a worker.",
                "ext-redis": "Native PHP extension for Redis connectivity. Credis will automatically utilize when available."
            },
            "bin": [
                "bin/resque",
                "bin/resque-scheduler"
            ],
            "type": "library",
            "extra": {
                "branch-alias": {
                    "dev-master": "1.0-dev"
                }
            },
            "autoload": {
                "psr-0": {
                    "Resque": "lib",
                    "ResqueScheduler": "lib"
                }
            },
            "notification-url": "https://packagist.org/downloads/",
            "license": [
                "MIT"
            ],
            "authors": [
                {
                    "name": "Dan Hunsaker",
                    "email": "danhunsaker+resque@gmail.com",
                    "role": "Maintainer"
                },
                {
                    "name": "Rajib Ahmed",
                    "homepage": "https://github.com/rajibahmed",
                    "role": "Maintainer"
                },
                {
                    "name": "Steve Klabnik",
                    "email": "steve@steveklabnik.com",
                    "role": "Maintainer"
                },
                {
                    "name": "Chris Boulton",
                    "email": "chris@bigcommerce.com",
                    "role": "Creator"
                }
            ],
            "description": "Redis backed library for creating background jobs and processing them later. Based on resque for Ruby.",
            "homepage": "http://www.github.com/resque/php-resque/",
            "keywords": [
                "background",
                "job",
                "redis",
                "resque"
            ],
            "support": {
                "issues": "https://github.com/resque/php-resque/issues",
                "source": "https://github.com/resque/php-resque/tree/v1.3.6"
            },
            "time": "2020-04-16T16:39:50+00:00"
        },
        {
            "name": "slickdeals/statsd",
            "version": "3.1.0",
            "source": {
                "type": "git",
                "url": "https://github.com/Slickdeals/statsd-php.git",
                "reference": "225588a0a079e145359049f6e5e23eedb1b4c17f"
            },
            "dist": {
                "type": "zip",
                "url": "https://api.github.com/repos/Slickdeals/statsd-php/zipball/225588a0a079e145359049f6e5e23eedb1b4c17f",
                "reference": "225588a0a079e145359049f6e5e23eedb1b4c17f",
                "shasum": ""
            },
            "require": {
                "php": ">= 7.3 || ^8"
            },
            "replace": {
                "domnikl/statsd": "self.version"
            },
            "require-dev": {
                "friendsofphp/php-cs-fixer": "^3.0",
                "phpunit/phpunit": "^9",
                "vimeo/psalm": "^4.6"
            },
            "type": "library",
            "autoload": {
                "psr-4": {
                    "Domnikl\\Statsd\\": "src/"
                }
            },
            "notification-url": "https://packagist.org/downloads/",
            "license": [
                "MIT"
            ],
            "authors": [
                {
                    "name": "Dominik Liebler",
                    "email": "liebler.dominik@gmail.com"
                }
            ],
            "description": "a PHP client for statsd",
            "homepage": "https://github.com/Slickdeals/statsd-php",
            "keywords": [
                "Metrics",
                "monitoring",
                "statistics",
                "statsd",
                "udp"
            ],
            "support": {
                "issues": "https://github.com/Slickdeals/statsd-php/issues",
                "source": "https://github.com/Slickdeals/statsd-php/tree/3.1.0"
            },
            "time": "2021-06-04T20:33:46+00:00"
        },
        {
            "name": "symfony/deprecation-contracts",
            "version": "v2.5.0",
            "source": {
                "type": "git",
                "url": "https://github.com/symfony/deprecation-contracts.git",
                "reference": "6f981ee24cf69ee7ce9736146d1c57c2780598a8"
            },
            "dist": {
                "type": "zip",
                "url": "https://api.github.com/repos/symfony/deprecation-contracts/zipball/6f981ee24cf69ee7ce9736146d1c57c2780598a8",
                "reference": "6f981ee24cf69ee7ce9736146d1c57c2780598a8",
                "shasum": ""
            },
            "require": {
                "php": ">=7.1"
            },
            "type": "library",
            "extra": {
                "branch-alias": {
                    "dev-main": "2.5-dev"
                },
                "thanks": {
                    "name": "symfony/contracts",
                    "url": "https://github.com/symfony/contracts"
                }
            },
            "autoload": {
                "files": [
                    "function.php"
                ]
            },
            "notification-url": "https://packagist.org/downloads/",
            "license": [
                "MIT"
            ],
            "authors": [
                {
                    "name": "Nicolas Grekas",
                    "email": "p@tchwork.com"
                },
                {
                    "name": "Symfony Community",
                    "homepage": "https://symfony.com/contributors"
                }
            ],
            "description": "A generic function and convention to trigger deprecation notices",
            "homepage": "https://symfony.com",
            "support": {
                "source": "https://github.com/symfony/deprecation-contracts/tree/v2.5.0"
            },
            "funding": [
                {
                    "url": "https://symfony.com/sponsor",
                    "type": "custom"
                },
                {
                    "url": "https://github.com/fabpot",
                    "type": "github"
                },
                {
                    "url": "https://tidelift.com/funding/github/packagist/symfony/symfony",
                    "type": "tidelift"
                }
            ],
            "time": "2021-07-12T14:48:14+00:00"
        },
        {
            "name": "symfony/polyfill-ctype",
            "version": "v1.23.0",
            "source": {
                "type": "git",
                "url": "https://github.com/symfony/polyfill-ctype.git",
                "reference": "46cd95797e9df938fdd2b03693b5fca5e64b01ce"
            },
            "dist": {
                "type": "zip",
                "url": "https://api.github.com/repos/symfony/polyfill-ctype/zipball/46cd95797e9df938fdd2b03693b5fca5e64b01ce",
                "reference": "46cd95797e9df938fdd2b03693b5fca5e64b01ce",
                "shasum": ""
            },
            "require": {
                "php": ">=7.1"
            },
            "suggest": {
                "ext-ctype": "For best performance"
            },
            "type": "library",
            "extra": {
                "branch-alias": {
                    "dev-main": "1.23-dev"
                },
                "thanks": {
                    "name": "symfony/polyfill",
                    "url": "https://github.com/symfony/polyfill"
                }
            },
            "autoload": {
                "psr-4": {
                    "Symfony\\Polyfill\\Ctype\\": ""
                },
                "files": [
                    "bootstrap.php"
                ]
            },
            "notification-url": "https://packagist.org/downloads/",
            "license": [
                "MIT"
            ],
            "authors": [
                {
                    "name": "Gert de Pagter",
                    "email": "BackEndTea@gmail.com"
                },
                {
                    "name": "Symfony Community",
                    "homepage": "https://symfony.com/contributors"
                }
            ],
            "description": "Symfony polyfill for ctype functions",
            "homepage": "https://symfony.com",
            "keywords": [
                "compatibility",
                "ctype",
                "polyfill",
                "portable"
            ],
            "support": {
                "source": "https://github.com/symfony/polyfill-ctype/tree/v1.23.0"
            },
            "funding": [
                {
                    "url": "https://symfony.com/sponsor",
                    "type": "custom"
                },
                {
                    "url": "https://github.com/fabpot",
                    "type": "github"
                },
                {
                    "url": "https://tidelift.com/funding/github/packagist/symfony/symfony",
                    "type": "tidelift"
                }
            ],
            "time": "2021-02-19T12:13:01+00:00"
        },
        {
            "name": "symfony/polyfill-php80",
            "version": "v1.23.1",
            "source": {
                "type": "git",
                "url": "https://github.com/symfony/polyfill-php80.git",
                "reference": "1100343ed1a92e3a38f9ae122fc0eb21602547be"
            },
            "dist": {
                "type": "zip",
                "url": "https://api.github.com/repos/symfony/polyfill-php80/zipball/1100343ed1a92e3a38f9ae122fc0eb21602547be",
                "reference": "1100343ed1a92e3a38f9ae122fc0eb21602547be",
                "shasum": ""
            },
            "require": {
                "php": ">=7.1"
            },
            "type": "library",
            "extra": {
                "branch-alias": {
                    "dev-main": "1.23-dev"
                },
                "thanks": {
                    "name": "symfony/polyfill",
                    "url": "https://github.com/symfony/polyfill"
                }
            },
            "autoload": {
                "psr-4": {
                    "Symfony\\Polyfill\\Php80\\": ""
                },
                "files": [
                    "bootstrap.php"
                ],
                "classmap": [
                    "Resources/stubs"
                ]
            },
            "notification-url": "https://packagist.org/downloads/",
            "license": [
                "MIT"
            ],
            "authors": [
                {
                    "name": "Ion Bazan",
                    "email": "ion.bazan@gmail.com"
                },
                {
                    "name": "Nicolas Grekas",
                    "email": "p@tchwork.com"
                },
                {
                    "name": "Symfony Community",
                    "homepage": "https://symfony.com/contributors"
                }
            ],
            "description": "Symfony polyfill backporting some PHP 8.0+ features to lower PHP versions",
            "homepage": "https://symfony.com",
            "keywords": [
                "compatibility",
                "polyfill",
                "portable",
                "shim"
            ],
            "support": {
                "source": "https://github.com/symfony/polyfill-php80/tree/v1.23.1"
            },
            "funding": [
                {
                    "url": "https://symfony.com/sponsor",
                    "type": "custom"
                },
                {
                    "url": "https://github.com/fabpot",
                    "type": "github"
                },
                {
                    "url": "https://tidelift.com/funding/github/packagist/symfony/symfony",
                    "type": "tidelift"
                }
            ],
            "time": "2021-07-28T13:41:28+00:00"
        },
        {
            "name": "utopia-php/abuse",
            "version": "0.6.3",
            "source": {
                "type": "git",
                "url": "https://github.com/utopia-php/abuse.git",
                "reference": "d63e928c2c50b367495a499a85ba9806ee274c5e"
            },
            "dist": {
                "type": "zip",
                "url": "https://api.github.com/repos/utopia-php/abuse/zipball/d63e928c2c50b367495a499a85ba9806ee274c5e",
                "reference": "d63e928c2c50b367495a499a85ba9806ee274c5e",
                "shasum": ""
            },
            "require": {
                "ext-pdo": "*",
                "php": ">=7.4",
                "utopia-php/database": ">=0.6 <1.0"
            },
            "require-dev": {
                "phpunit/phpunit": "^9.4",
                "vimeo/psalm": "4.0.1"
            },
            "type": "library",
            "autoload": {
                "psr-4": {
                    "Utopia\\Abuse\\": "src/Abuse"
                }
            },
            "notification-url": "https://packagist.org/downloads/",
            "license": [
                "MIT"
            ],
            "authors": [
                {
                    "name": "Eldad Fux",
                    "email": "eldad@appwrite.io"
                }
            ],
            "description": "A simple abuse library to manage application usage limits",
            "keywords": [
                "Abuse",
                "framework",
                "php",
                "upf",
                "utopia"
            ],
            "support": {
                "issues": "https://github.com/utopia-php/abuse/issues",
                "source": "https://github.com/utopia-php/abuse/tree/0.6.3"
            },
            "time": "2021-08-16T18:38:31+00:00"
        },
        {
            "name": "utopia-php/analytics",
            "version": "0.2.0",
            "source": {
                "type": "git",
                "url": "https://github.com/utopia-php/analytics.git",
                "reference": "adfc2d057a7f6ab618a77c8a20ed3e35485ff416"
            },
            "dist": {
                "type": "zip",
                "url": "https://api.github.com/repos/utopia-php/analytics/zipball/adfc2d057a7f6ab618a77c8a20ed3e35485ff416",
                "reference": "adfc2d057a7f6ab618a77c8a20ed3e35485ff416",
                "shasum": ""
            },
            "require": {
                "php": ">=7.4"
            },
            "require-dev": {
                "phpunit/phpunit": "^9.3",
                "vimeo/psalm": "4.0.1"
            },
            "type": "library",
            "autoload": {
                "psr-4": {
                    "Utopia\\Analytics\\": "src/Analytics"
                }
            },
            "notification-url": "https://packagist.org/downloads/",
            "license": [
                "MIT"
            ],
            "authors": [
                {
                    "name": "Eldad Fux",
                    "email": "eldad@appwrite.io"
                },
                {
                    "name": "Torsten Dittmann",
                    "email": "torsten@appwrite.io"
                }
            ],
            "description": "A simple library to track events & users.",
            "keywords": [
                "analytics",
                "framework",
                "php",
                "upf",
                "utopia"
            ],
            "support": {
                "issues": "https://github.com/utopia-php/analytics/issues",
                "source": "https://github.com/utopia-php/analytics/tree/0.2.0"
            },
            "time": "2021-03-23T21:33:07+00:00"
        },
        {
            "name": "utopia-php/audit",
            "version": "0.7.0",
            "source": {
                "type": "git",
                "url": "https://github.com/utopia-php/audit.git",
                "reference": "485cdd2354db7eb8f7aa74bbe39c39b583e99c04"
            },
            "dist": {
                "type": "zip",
                "url": "https://api.github.com/repos/utopia-php/audit/zipball/485cdd2354db7eb8f7aa74bbe39c39b583e99c04",
                "reference": "485cdd2354db7eb8f7aa74bbe39c39b583e99c04",
                "shasum": ""
            },
            "require": {
                "ext-pdo": "*",
                "php": ">=7.4",
                "utopia-php/database": ">=0.11 <1.0"
            },
            "require-dev": {
                "phpunit/phpunit": "^9.3",
                "vimeo/psalm": "4.0.1"
            },
            "type": "library",
            "autoload": {
                "psr-4": {
                    "Utopia\\Audit\\": "src/Audit"
                }
            },
            "notification-url": "https://packagist.org/downloads/",
            "license": [
                "MIT"
            ],
            "authors": [
                {
                    "name": "Eldad Fux",
                    "email": "eldad@appwrite.io"
                }
            ],
            "description": "A simple audit library to manage application users logs",
            "keywords": [
                "Audit",
                "framework",
                "php",
                "upf",
                "utopia"
            ],
            "support": {
                "issues": "https://github.com/utopia-php/audit/issues",
                "source": "https://github.com/utopia-php/audit/tree/0.7.0"
            },
            "time": "2021-11-17T17:23:42+00:00"
        },
        {
            "name": "utopia-php/cache",
            "version": "0.4.2",
            "source": {
                "type": "git",
                "url": "https://github.com/utopia-php/cache.git",
                "reference": "7334c5b182c6ccf66b21ca61808d7c6c899e2bcb"
            },
            "dist": {
                "type": "zip",
                "url": "https://api.github.com/repos/utopia-php/cache/zipball/7334c5b182c6ccf66b21ca61808d7c6c899e2bcb",
                "reference": "7334c5b182c6ccf66b21ca61808d7c6c899e2bcb",
                "shasum": ""
            },
            "require": {
                "ext-json": "*",
                "ext-redis": "*",
                "php": ">=7.4"
            },
            "require-dev": {
                "phpunit/phpunit": "^9.3",
                "vimeo/psalm": "4.13.1"
            },
            "type": "library",
            "autoload": {
                "psr-4": {
                    "Utopia\\Cache\\": "src/Cache"
                }
            },
            "notification-url": "https://packagist.org/downloads/",
            "license": [
                "MIT"
            ],
            "authors": [
                {
                    "name": "Eldad Fux",
                    "email": "eldad@appwrite.io"
                }
            ],
            "description": "A simple cache library to manage application cache storing, loading and purging",
            "keywords": [
                "cache",
                "framework",
                "php",
                "upf",
                "utopia"
            ],
            "support": {
                "issues": "https://github.com/utopia-php/cache/issues",
                "source": "https://github.com/utopia-php/cache/tree/0.4.2"
            },
            "time": "2021-11-25T16:41:35+00:00"
        },
        {
            "name": "utopia-php/cli",
            "version": "0.11.0",
            "source": {
                "type": "git",
                "url": "https://github.com/utopia-php/cli.git",
                "reference": "c7a6908a8dbe9234b8b2c954e5487d34cb079af6"
            },
            "dist": {
                "type": "zip",
                "url": "https://api.github.com/repos/utopia-php/cli/zipball/c7a6908a8dbe9234b8b2c954e5487d34cb079af6",
                "reference": "c7a6908a8dbe9234b8b2c954e5487d34cb079af6",
                "shasum": ""
            },
            "require": {
                "php": ">=7.4",
                "utopia-php/framework": "0.*.*"
            },
            "require-dev": {
                "phpunit/phpunit": "^9.3",
                "vimeo/psalm": "4.0.1"
            },
            "type": "library",
            "autoload": {
                "psr-4": {
                    "Utopia\\CLI\\": "src/CLI"
                }
            },
            "notification-url": "https://packagist.org/downloads/",
            "license": [
                "MIT"
            ],
            "authors": [
                {
                    "name": "Eldad Fux",
                    "email": "eldad@appwrite.io"
                }
            ],
            "description": "A simple CLI library to manage command line applications",
            "keywords": [
                "cli",
                "command line",
                "framework",
                "php",
                "upf",
                "utopia"
            ],
            "support": {
                "issues": "https://github.com/utopia-php/cli/issues",
                "source": "https://github.com/utopia-php/cli/tree/0.11.0"
            },
            "time": "2021-04-16T15:16:08+00:00"
        },
        {
            "name": "utopia-php/config",
            "version": "0.2.2",
            "source": {
                "type": "git",
                "url": "https://github.com/utopia-php/config.git",
                "reference": "a3d7bc0312d7150d5e04b1362dc34b2b136908cc"
            },
            "dist": {
                "type": "zip",
                "url": "https://api.github.com/repos/utopia-php/config/zipball/a3d7bc0312d7150d5e04b1362dc34b2b136908cc",
                "reference": "a3d7bc0312d7150d5e04b1362dc34b2b136908cc",
                "shasum": ""
            },
            "require": {
                "php": ">=7.3"
            },
            "require-dev": {
                "phpunit/phpunit": "^9.3",
                "vimeo/psalm": "4.0.1"
            },
            "type": "library",
            "autoload": {
                "psr-4": {
                    "Utopia\\Config\\": "src/Config"
                }
            },
            "notification-url": "https://packagist.org/downloads/",
            "license": [
                "MIT"
            ],
            "authors": [
                {
                    "name": "Eldad Fux",
                    "email": "eldad@appwrite.io"
                }
            ],
            "description": "A simple Config library to managing application config variables",
            "keywords": [
                "config",
                "framework",
                "php",
                "upf",
                "utopia"
            ],
            "support": {
                "issues": "https://github.com/utopia-php/config/issues",
                "source": "https://github.com/utopia-php/config/tree/0.2.2"
            },
            "time": "2020-10-24T09:49:09+00:00"
        },
        {
            "name": "utopia-php/database",
<<<<<<< HEAD
            "version": "0.10.1",
            "source": {
                "type": "git",
                "url": "https://github.com/utopia-php/database.git",
                "reference": "9b4697612a2cd1ad55beeb6a02570f6ffe26dc1e"
            },
            "dist": {
                "type": "zip",
                "url": "https://api.github.com/repos/utopia-php/database/zipball/9b4697612a2cd1ad55beeb6a02570f6ffe26dc1e",
                "reference": "9b4697612a2cd1ad55beeb6a02570f6ffe26dc1e",
=======
            "version": "0.12.0",
            "source": {
                "type": "git",
                "url": "https://github.com/utopia-php/database.git",
                "reference": "102ee1d21fd55fc92dc7a07b60672a98ae49be26"
            },
            "dist": {
                "type": "zip",
                "url": "https://api.github.com/repos/utopia-php/database/zipball/102ee1d21fd55fc92dc7a07b60672a98ae49be26",
                "reference": "102ee1d21fd55fc92dc7a07b60672a98ae49be26",
>>>>>>> ad038715
                "shasum": ""
            },
            "require": {
                "ext-mongodb": "*",
                "ext-pdo": "*",
                "ext-redis": "*",
                "mongodb/mongodb": "1.8.0",
                "php": ">=7.1",
                "utopia-php/cache": "0.4.*",
                "utopia-php/framework": "0.*.*"
            },
            "require-dev": {
                "fakerphp/faker": "^1.14",
                "phpunit/phpunit": "^9.4",
                "utopia-php/cli": "^0.11.0",
                "vimeo/psalm": "4.0.1"
            },
            "type": "library",
            "autoload": {
                "psr-4": {
                    "Utopia\\Database\\": "src/Database"
                }
            },
            "notification-url": "https://packagist.org/downloads/",
            "license": [
                "MIT"
            ],
            "authors": [
                {
                    "name": "Eldad Fux",
                    "email": "eldad@appwrite.io"
                },
                {
                    "name": "Brandon Leckemby",
                    "email": "brandon@appwrite.io"
                }
            ],
            "description": "A simple library to manage application persistency using multiple database adapters",
            "keywords": [
                "database",
                "framework",
                "php",
                "upf",
                "utopia"
            ],
            "support": {
                "issues": "https://github.com/utopia-php/database/issues",
<<<<<<< HEAD
                "source": "https://github.com/utopia-php/database/tree/0.10.1"
            },
            "time": "2021-11-02T15:10:39+00:00"
=======
                "source": "https://github.com/utopia-php/database/tree/0.12.0"
            },
            "time": "2021-11-24T14:53:22+00:00"
>>>>>>> ad038715
        },
        {
            "name": "utopia-php/domains",
            "version": "v1.1.0",
            "source": {
                "type": "git",
                "url": "https://github.com/utopia-php/domains.git",
                "reference": "1665e1d9932afa3be63b5c1e0dcfe01fe77d8e73"
            },
            "dist": {
                "type": "zip",
                "url": "https://api.github.com/repos/utopia-php/domains/zipball/1665e1d9932afa3be63b5c1e0dcfe01fe77d8e73",
                "reference": "1665e1d9932afa3be63b5c1e0dcfe01fe77d8e73",
                "shasum": ""
            },
            "require": {
                "php": ">=7.1"
            },
            "require-dev": {
                "phpunit/phpunit": "^7.0"
            },
            "type": "library",
            "autoload": {
                "psr-4": {
                    "Utopia\\Domains\\": "src/Domains"
                }
            },
            "notification-url": "https://packagist.org/downloads/",
            "license": [
                "MIT"
            ],
            "authors": [
                {
                    "name": "Eldad Fux",
                    "email": "eldad@appwrite.io"
                }
            ],
            "description": "Utopia Domains library is simple and lite library for parsing web domains. This library is aiming to be as simple and easy to learn and use.",
            "keywords": [
                "domains",
                "framework",
                "icann",
                "php",
                "public suffix",
                "tld",
                "tld extract",
                "upf",
                "utopia"
            ],
            "support": {
                "issues": "https://github.com/utopia-php/domains/issues",
                "source": "https://github.com/utopia-php/domains/tree/master"
            },
            "time": "2020-02-23T07:40:02+00:00"
        },
        {
            "name": "utopia-php/framework",
            "version": "0.19.1",
            "source": {
                "type": "git",
                "url": "https://github.com/utopia-php/framework.git",
                "reference": "cc7629b5f7a8f45912ec2e069b7f14e361e41c34"
            },
            "dist": {
                "type": "zip",
                "url": "https://api.github.com/repos/utopia-php/framework/zipball/cc7629b5f7a8f45912ec2e069b7f14e361e41c34",
                "reference": "cc7629b5f7a8f45912ec2e069b7f14e361e41c34",
                "shasum": ""
            },
            "require": {
                "php": ">=7.3.0"
            },
            "require-dev": {
                "phpunit/phpunit": "^9.4",
                "vimeo/psalm": "4.0.1"
            },
            "type": "library",
            "autoload": {
                "psr-4": {
                    "Utopia\\": "src/"
                }
            },
            "notification-url": "https://packagist.org/downloads/",
            "license": [
                "MIT"
            ],
            "authors": [
                {
                    "name": "Eldad Fux",
                    "email": "eldad@appwrite.io"
                }
            ],
            "description": "A simple, light and advanced PHP framework",
            "keywords": [
                "framework",
                "php",
                "upf"
            ],
            "support": {
                "issues": "https://github.com/utopia-php/framework/issues",
                "source": "https://github.com/utopia-php/framework/tree/0.19.1"
            },
            "time": "2021-11-25T16:11:40+00:00"
        },
        {
            "name": "utopia-php/image",
            "version": "0.5.3",
            "source": {
                "type": "git",
                "url": "https://github.com/utopia-php/image.git",
                "reference": "4a8429b62dcf56562b038d6712375f75166f0c02"
            },
            "dist": {
                "type": "zip",
                "url": "https://api.github.com/repos/utopia-php/image/zipball/4a8429b62dcf56562b038d6712375f75166f0c02",
                "reference": "4a8429b62dcf56562b038d6712375f75166f0c02",
                "shasum": ""
            },
            "require": {
                "ext-imagick": "*",
                "php": ">=7.4"
            },
            "require-dev": {
                "phpunit/phpunit": "^9.3",
                "vimeo/psalm": "4.0.1"
            },
            "type": "library",
            "autoload": {
                "psr-4": {
                    "Utopia\\Image\\": "src/Image"
                }
            },
            "notification-url": "https://packagist.org/downloads/",
            "license": [
                "MIT"
            ],
            "authors": [
                {
                    "name": "Eldad Fux",
                    "email": "eldad@appwrite.io"
                }
            ],
            "description": "A simple Image manipulation library",
            "keywords": [
                "framework",
                "image",
                "php",
                "upf",
                "utopia"
            ],
            "support": {
                "issues": "https://github.com/utopia-php/image/issues",
                "source": "https://github.com/utopia-php/image/tree/0.5.3"
            },
            "time": "2021-11-02T05:47:16+00:00"
        },
        {
            "name": "utopia-php/locale",
            "version": "0.4.0",
            "source": {
                "type": "git",
                "url": "https://github.com/utopia-php/locale.git",
                "reference": "c2d9358d0fe2f6b6ed5448369f9d1e430c615447"
            },
            "dist": {
                "type": "zip",
                "url": "https://api.github.com/repos/utopia-php/locale/zipball/c2d9358d0fe2f6b6ed5448369f9d1e430c615447",
                "reference": "c2d9358d0fe2f6b6ed5448369f9d1e430c615447",
                "shasum": ""
            },
            "require": {
                "php": ">=7.4"
            },
            "require-dev": {
                "phpunit/phpunit": "^9.3",
                "vimeo/psalm": "4.0.1"
            },
            "type": "library",
            "autoload": {
                "psr-4": {
                    "Utopia\\Locale\\": "src/Locale"
                }
            },
            "notification-url": "https://packagist.org/downloads/",
            "license": [
                "MIT"
            ],
            "authors": [
                {
                    "name": "Eldad Fux",
                    "email": "eldad@appwrite.io"
                }
            ],
            "description": "A simple locale library to manage application translations",
            "keywords": [
                "framework",
                "locale",
                "php",
                "upf",
                "utopia"
            ],
            "support": {
                "issues": "https://github.com/utopia-php/locale/issues",
                "source": "https://github.com/utopia-php/locale/tree/0.4.0"
            },
            "time": "2021-07-24T11:35:55+00:00"
        },
        {
            "name": "utopia-php/orchestration",
            "version": "dev-exp1",
            "source": {
                "type": "git",
                "url": "https://github.com/PineappleIOnic/orchestration.git",
                "reference": "94540e5a756604836271a9c8f1e2170415daa7cc"
            },
            "require": {
                "php": ">=8.0",
                "utopia-php/cli": "0.11.*"
            },
            "require-dev": {
                "phpunit/phpunit": "^9.3",
                "vimeo/psalm": "4.0.1"
            },
            "type": "library",
            "autoload": {
                "psr-4": {
                    "Utopia\\Orchestration\\": "src/Orchestration"
                }
            },
            "autoload-dev": {
                "psr-4": {
                    "Utopia\\Tests\\": "tests/Orchestration"
                }
            },
            "license": [
                "MIT"
            ],
            "authors": [
                {
                    "name": "Eldad Fux",
                    "email": "eldad@appwrite.io"
                }
            ],
            "description": "Lite & fast micro PHP abstraction library for container orchestration",
            "keywords": [
                "docker",
                "framework",
                "kubernetes",
                "orchestration",
                "php",
                "swarm",
                "upf",
                "utopia"
            ],
            "time": "2021-11-17T09:34:00+00:00"
        },
        {
            "name": "utopia-php/preloader",
            "version": "0.2.4",
            "source": {
                "type": "git",
                "url": "https://github.com/utopia-php/preloader.git",
                "reference": "65ef48392e72172f584b0baa2e224f9a1cebcce0"
            },
            "dist": {
                "type": "zip",
                "url": "https://api.github.com/repos/utopia-php/preloader/zipball/65ef48392e72172f584b0baa2e224f9a1cebcce0",
                "reference": "65ef48392e72172f584b0baa2e224f9a1cebcce0",
                "shasum": ""
            },
            "require": {
                "php": ">=7.1"
            },
            "require-dev": {
                "phpunit/phpunit": "^9.3",
                "vimeo/psalm": "4.0.1"
            },
            "type": "library",
            "autoload": {
                "psr-4": {
                    "Utopia\\Preloader\\": "src/Preloader"
                }
            },
            "notification-url": "https://packagist.org/downloads/",
            "license": [
                "MIT"
            ],
            "authors": [
                {
                    "name": "Eldad Fux",
                    "email": "team@appwrite.io"
                }
            ],
            "description": "Utopia Preloader library is simple and lite library for managing PHP preloading configuration",
            "keywords": [
                "framework",
                "php",
                "preload",
                "preloader",
                "preloading",
                "upf",
                "utopia"
            ],
            "support": {
                "issues": "https://github.com/utopia-php/preloader/issues",
                "source": "https://github.com/utopia-php/preloader/tree/0.2.4"
            },
            "time": "2020-10-24T07:04:59+00:00"
        },
        {
            "name": "utopia-php/registry",
            "version": "0.5.0",
            "source": {
                "type": "git",
                "url": "https://github.com/utopia-php/registry.git",
                "reference": "bedc4ed54527b2803e6dfdccc39449f98522b70d"
            },
            "dist": {
                "type": "zip",
                "url": "https://api.github.com/repos/utopia-php/registry/zipball/bedc4ed54527b2803e6dfdccc39449f98522b70d",
                "reference": "bedc4ed54527b2803e6dfdccc39449f98522b70d",
                "shasum": ""
            },
            "require": {
                "php": ">=7.4"
            },
            "require-dev": {
                "phpunit/phpunit": "^9.3",
                "vimeo/psalm": "4.0.1"
            },
            "type": "library",
            "autoload": {
                "psr-4": {
                    "Utopia\\Registry\\": "src/Registry"
                }
            },
            "notification-url": "https://packagist.org/downloads/",
            "license": [
                "MIT"
            ],
            "authors": [
                {
                    "name": "Eldad Fux",
                    "email": "eldad@appwrite.io"
                }
            ],
            "description": "A simple dependency management library for PHP",
            "keywords": [
                "dependency management",
                "di",
                "framework",
                "php",
                "upf",
                "utopia"
            ],
            "support": {
                "issues": "https://github.com/utopia-php/registry/issues",
                "source": "https://github.com/utopia-php/registry/tree/0.5.0"
            },
            "time": "2021-03-10T10:45:22+00:00"
        },
        {
            "name": "utopia-php/storage",
            "version": "0.5.0",
            "source": {
                "type": "git",
                "url": "https://github.com/utopia-php/storage.git",
                "reference": "92ae20c7a2ac329f573a58a82dc245134cc63408"
            },
            "dist": {
                "type": "zip",
                "url": "https://api.github.com/repos/utopia-php/storage/zipball/92ae20c7a2ac329f573a58a82dc245134cc63408",
                "reference": "92ae20c7a2ac329f573a58a82dc245134cc63408",
                "shasum": ""
            },
            "require": {
                "php": ">=7.4",
                "utopia-php/framework": "0.*.*"
            },
            "require-dev": {
                "phpunit/phpunit": "^9.3",
                "vimeo/psalm": "4.0.1"
            },
            "type": "library",
            "autoload": {
                "psr-4": {
                    "Utopia\\Storage\\": "src/Storage"
                }
            },
            "notification-url": "https://packagist.org/downloads/",
            "license": [
                "MIT"
            ],
            "authors": [
                {
                    "name": "Eldad Fux",
                    "email": "eldad@appwrite.io"
                }
            ],
            "description": "A simple Storage library to manage application storage",
            "keywords": [
                "framework",
                "php",
                "storage",
                "upf",
                "utopia"
            ],
            "support": {
                "issues": "https://github.com/utopia-php/storage/issues",
                "source": "https://github.com/utopia-php/storage/tree/0.5.0"
            },
            "time": "2021-04-15T16:43:12+00:00"
        },
        {
            "name": "utopia-php/swoole",
            "version": "0.2.4",
            "source": {
                "type": "git",
                "url": "https://github.com/utopia-php/swoole.git",
                "reference": "37d8c64b536d6bc7da4f0f5a934a0ec44885abf4"
            },
            "dist": {
                "type": "zip",
                "url": "https://api.github.com/repos/utopia-php/swoole/zipball/37d8c64b536d6bc7da4f0f5a934a0ec44885abf4",
                "reference": "37d8c64b536d6bc7da4f0f5a934a0ec44885abf4",
                "shasum": ""
            },
            "require": {
                "ext-swoole": "*",
                "php": ">=7.4",
                "utopia-php/framework": "0.*.*"
            },
            "require-dev": {
                "phpunit/phpunit": "^9.3",
                "swoole/ide-helper": "4.5.5",
                "vimeo/psalm": "4.0.1"
            },
            "type": "library",
            "autoload": {
                "psr-4": {
                    "Utopia\\Swoole\\": "src/Swoole"
                }
            },
            "notification-url": "https://packagist.org/downloads/",
            "license": [
                "MIT"
            ],
            "authors": [
                {
                    "name": "Eldad Fux",
                    "email": "team@appwrite.io"
                }
            ],
            "description": "An extension for Utopia Framework to work with PHP Swoole as a PHP FPM alternative",
            "keywords": [
                "framework",
                "http",
                "php",
                "server",
                "swoole",
                "upf",
                "utopia"
            ],
            "support": {
                "issues": "https://github.com/utopia-php/swoole/issues",
                "source": "https://github.com/utopia-php/swoole/tree/0.2.4"
            },
            "time": "2021-06-22T10:49:24+00:00"
        },
        {
            "name": "utopia-php/system",
            "version": "0.4.0",
            "source": {
                "type": "git",
                "url": "https://github.com/utopia-php/system.git",
                "reference": "67c92c66ce8f0cc925a00bca89f7a188bf9183c0"
            },
            "dist": {
                "type": "zip",
                "url": "https://api.github.com/repos/utopia-php/system/zipball/67c92c66ce8f0cc925a00bca89f7a188bf9183c0",
                "reference": "67c92c66ce8f0cc925a00bca89f7a188bf9183c0",
                "shasum": ""
            },
            "require": {
                "php": ">=7.4"
            },
            "require-dev": {
                "phpunit/phpunit": "^9.3",
                "vimeo/psalm": "4.0.1"
            },
            "type": "library",
            "autoload": {
                "psr-4": {
                    "Utopia\\System\\": "src/System"
                }
            },
            "notification-url": "https://packagist.org/downloads/",
            "license": [
                "MIT"
            ],
            "authors": [
                {
                    "name": "Eldad Fux",
                    "email": "eldad@appwrite.io"
                },
                {
                    "name": "Torsten Dittmann",
                    "email": "torsten@appwrite.io"
                }
            ],
            "description": "A simple library for obtaining information about the host's system.",
            "keywords": [
                "framework",
                "php",
                "system",
                "upf",
                "utopia"
            ],
            "support": {
                "issues": "https://github.com/utopia-php/system/issues",
                "source": "https://github.com/utopia-php/system/tree/0.4.0"
            },
            "time": "2021-02-04T14:14:49+00:00"
        },
        {
            "name": "utopia-php/websocket",
            "version": "0.0.1",
            "source": {
                "type": "git",
                "url": "https://github.com/utopia-php/websocket.git",
                "reference": "808317ef4ea0683c2c82dee5d543b1c8378e2e1b"
            },
            "dist": {
                "type": "zip",
                "url": "https://api.github.com/repos/utopia-php/websocket/zipball/808317ef4ea0683c2c82dee5d543b1c8378e2e1b",
                "reference": "808317ef4ea0683c2c82dee5d543b1c8378e2e1b",
                "shasum": ""
            },
            "require": {
                "php": ">=8.0"
            },
            "require-dev": {
                "phpunit/phpunit": "^9.5.5",
                "swoole/ide-helper": "4.6.6",
                "textalk/websocket": "1.5.2",
                "vimeo/psalm": "^4.8.1",
                "workerman/workerman": "^4.0"
            },
            "type": "library",
            "autoload": {
                "psr-4": {
                    "Utopia\\WebSocket\\": "src/WebSocket"
                }
            },
            "notification-url": "https://packagist.org/downloads/",
            "license": [
                "MIT"
            ],
            "authors": [
                {
                    "name": "Eldad Fux",
                    "email": "eldad@appwrite.io"
                },
                {
                    "name": "Torsten Dittmann",
                    "email": "torsten@appwrite.io"
                }
            ],
            "description": "A simple abstraction for WebSocket servers.",
            "keywords": [
                "framework",
                "php",
                "upf",
                "utopia",
                "websocket"
            ],
            "support": {
                "issues": "https://github.com/utopia-php/websocket/issues",
                "source": "https://github.com/utopia-php/websocket/tree/0.0.1"
            },
            "time": "2021-07-11T13:09:44+00:00"
        },
        {
            "name": "webmozart/assert",
            "version": "1.10.0",
            "source": {
                "type": "git",
                "url": "https://github.com/webmozarts/assert.git",
                "reference": "6964c76c7804814a842473e0c8fd15bab0f18e25"
            },
            "dist": {
                "type": "zip",
                "url": "https://api.github.com/repos/webmozarts/assert/zipball/6964c76c7804814a842473e0c8fd15bab0f18e25",
                "reference": "6964c76c7804814a842473e0c8fd15bab0f18e25",
                "shasum": ""
            },
            "require": {
                "php": "^7.2 || ^8.0",
                "symfony/polyfill-ctype": "^1.8"
            },
            "conflict": {
                "phpstan/phpstan": "<0.12.20",
                "vimeo/psalm": "<4.6.1 || 4.6.2"
            },
            "require-dev": {
                "phpunit/phpunit": "^8.5.13"
            },
            "type": "library",
            "extra": {
                "branch-alias": {
                    "dev-master": "1.10-dev"
                }
            },
            "autoload": {
                "psr-4": {
                    "Webmozart\\Assert\\": "src/"
                }
            },
            "notification-url": "https://packagist.org/downloads/",
            "license": [
                "MIT"
            ],
            "authors": [
                {
                    "name": "Bernhard Schussek",
                    "email": "bschussek@gmail.com"
                }
            ],
            "description": "Assertions to validate method input/output with nice error messages.",
            "keywords": [
                "assert",
                "check",
                "validate"
            ],
            "support": {
                "issues": "https://github.com/webmozarts/assert/issues",
                "source": "https://github.com/webmozarts/assert/tree/1.10.0"
            },
            "time": "2021-03-09T10:59:23+00:00"
        }
    ],
    "packages-dev": [
        {
            "name": "amphp/amp",
            "version": "v2.6.1",
            "source": {
                "type": "git",
                "url": "https://github.com/amphp/amp.git",
                "reference": "c5fc66a78ee38d7ac9195a37bacaf940eb3f65ae"
            },
            "dist": {
                "type": "zip",
                "url": "https://api.github.com/repos/amphp/amp/zipball/c5fc66a78ee38d7ac9195a37bacaf940eb3f65ae",
                "reference": "c5fc66a78ee38d7ac9195a37bacaf940eb3f65ae",
                "shasum": ""
            },
            "require": {
                "php": ">=7.1"
            },
            "require-dev": {
                "amphp/php-cs-fixer-config": "dev-master",
                "amphp/phpunit-util": "^1",
                "ext-json": "*",
                "jetbrains/phpstorm-stubs": "^2019.3",
                "phpunit/phpunit": "^7 | ^8 | ^9",
                "psalm/phar": "^3.11@dev",
                "react/promise": "^2"
            },
            "type": "library",
            "extra": {
                "branch-alias": {
                    "dev-master": "2.x-dev"
                }
            },
            "autoload": {
                "psr-4": {
                    "Amp\\": "lib"
                },
                "files": [
                    "lib/functions.php",
                    "lib/Internal/functions.php"
                ]
            },
            "notification-url": "https://packagist.org/downloads/",
            "license": [
                "MIT"
            ],
            "authors": [
                {
                    "name": "Daniel Lowrey",
                    "email": "rdlowrey@php.net"
                },
                {
                    "name": "Aaron Piotrowski",
                    "email": "aaron@trowski.com"
                },
                {
                    "name": "Bob Weinand",
                    "email": "bobwei9@hotmail.com"
                },
                {
                    "name": "Niklas Keller",
                    "email": "me@kelunik.com"
                }
            ],
            "description": "A non-blocking concurrency framework for PHP applications.",
            "homepage": "http://amphp.org/amp",
            "keywords": [
                "async",
                "asynchronous",
                "awaitable",
                "concurrency",
                "event",
                "event-loop",
                "future",
                "non-blocking",
                "promise"
            ],
            "support": {
                "irc": "irc://irc.freenode.org/amphp",
                "issues": "https://github.com/amphp/amp/issues",
                "source": "https://github.com/amphp/amp/tree/v2.6.1"
            },
            "funding": [
                {
                    "url": "https://github.com/amphp",
                    "type": "github"
                }
            ],
            "time": "2021-09-23T18:43:08+00:00"
        },
        {
            "name": "amphp/byte-stream",
            "version": "v1.8.1",
            "source": {
                "type": "git",
                "url": "https://github.com/amphp/byte-stream.git",
                "reference": "acbd8002b3536485c997c4e019206b3f10ca15bd"
            },
            "dist": {
                "type": "zip",
                "url": "https://api.github.com/repos/amphp/byte-stream/zipball/acbd8002b3536485c997c4e019206b3f10ca15bd",
                "reference": "acbd8002b3536485c997c4e019206b3f10ca15bd",
                "shasum": ""
            },
            "require": {
                "amphp/amp": "^2",
                "php": ">=7.1"
            },
            "require-dev": {
                "amphp/php-cs-fixer-config": "dev-master",
                "amphp/phpunit-util": "^1.4",
                "friendsofphp/php-cs-fixer": "^2.3",
                "jetbrains/phpstorm-stubs": "^2019.3",
                "phpunit/phpunit": "^6 || ^7 || ^8",
                "psalm/phar": "^3.11.4"
            },
            "type": "library",
            "extra": {
                "branch-alias": {
                    "dev-master": "1.x-dev"
                }
            },
            "autoload": {
                "psr-4": {
                    "Amp\\ByteStream\\": "lib"
                },
                "files": [
                    "lib/functions.php"
                ]
            },
            "notification-url": "https://packagist.org/downloads/",
            "license": [
                "MIT"
            ],
            "authors": [
                {
                    "name": "Aaron Piotrowski",
                    "email": "aaron@trowski.com"
                },
                {
                    "name": "Niklas Keller",
                    "email": "me@kelunik.com"
                }
            ],
            "description": "A stream abstraction to make working with non-blocking I/O simple.",
            "homepage": "http://amphp.org/byte-stream",
            "keywords": [
                "amp",
                "amphp",
                "async",
                "io",
                "non-blocking",
                "stream"
            ],
            "support": {
                "irc": "irc://irc.freenode.org/amphp",
                "issues": "https://github.com/amphp/byte-stream/issues",
                "source": "https://github.com/amphp/byte-stream/tree/v1.8.1"
            },
            "funding": [
                {
                    "url": "https://github.com/amphp",
                    "type": "github"
                }
            ],
            "time": "2021-03-30T17:13:30+00:00"
        },
        {
            "name": "appwrite/sdk-generator",
            "version": "0.16.2",
            "source": {
                "type": "git",
                "url": "https://github.com/appwrite/sdk-generator.git",
                "reference": "e3a20c96a745a9c4aa048fd344650fcfbf41cf6f"
            },
            "dist": {
                "type": "zip",
                "url": "https://api.github.com/repos/appwrite/sdk-generator/zipball/e3a20c96a745a9c4aa048fd344650fcfbf41cf6f",
                "reference": "e3a20c96a745a9c4aa048fd344650fcfbf41cf6f",
                "shasum": ""
            },
            "require": {
                "ext-curl": "*",
                "ext-json": "*",
                "ext-mbstring": "*",
                "matthiasmullie/minify": "^1.3",
                "php": ">=7.0.0",
                "twig/twig": "^2.14"
            },
            "require-dev": {
                "phpunit/phpunit": "^7.0"
            },
            "type": "library",
            "autoload": {
                "psr-4": {
                    "Appwrite\\SDK\\": "src/SDK",
                    "Appwrite\\Spec\\": "src/Spec"
                }
            },
            "notification-url": "https://packagist.org/downloads/",
            "license": [
                "MIT"
            ],
            "authors": [
                {
                    "name": "Eldad Fux",
                    "email": "eldad@appwrite.io"
                }
            ],
            "description": "Appwrite PHP library for generating API SDKs for multiple programming languages and platforms",
            "support": {
                "issues": "https://github.com/appwrite/sdk-generator/issues",
                "source": "https://github.com/appwrite/sdk-generator/tree/0.16.2"
            },
            "time": "2021-11-12T11:09:38+00:00"
        },
        {
            "name": "composer/semver",
            "version": "3.2.6",
            "source": {
                "type": "git",
                "url": "https://github.com/composer/semver.git",
                "reference": "83e511e247de329283478496f7a1e114c9517506"
            },
            "dist": {
                "type": "zip",
                "url": "https://api.github.com/repos/composer/semver/zipball/83e511e247de329283478496f7a1e114c9517506",
                "reference": "83e511e247de329283478496f7a1e114c9517506",
                "shasum": ""
            },
            "require": {
                "php": "^5.3.2 || ^7.0 || ^8.0"
            },
            "require-dev": {
                "phpstan/phpstan": "^0.12.54",
                "symfony/phpunit-bridge": "^4.2 || ^5"
            },
            "type": "library",
            "extra": {
                "branch-alias": {
                    "dev-main": "3.x-dev"
                }
            },
            "autoload": {
                "psr-4": {
                    "Composer\\Semver\\": "src"
                }
            },
            "notification-url": "https://packagist.org/downloads/",
            "license": [
                "MIT"
            ],
            "authors": [
                {
                    "name": "Nils Adermann",
                    "email": "naderman@naderman.de",
                    "homepage": "http://www.naderman.de"
                },
                {
                    "name": "Jordi Boggiano",
                    "email": "j.boggiano@seld.be",
                    "homepage": "http://seld.be"
                },
                {
                    "name": "Rob Bast",
                    "email": "rob.bast@gmail.com",
                    "homepage": "http://robbast.nl"
                }
            ],
            "description": "Semver library that offers utilities, version constraint parsing and validation.",
            "keywords": [
                "semantic",
                "semver",
                "validation",
                "versioning"
            ],
            "support": {
                "irc": "irc://irc.freenode.org/composer",
                "issues": "https://github.com/composer/semver/issues",
                "source": "https://github.com/composer/semver/tree/3.2.6"
            },
            "funding": [
                {
                    "url": "https://packagist.com",
                    "type": "custom"
                },
                {
                    "url": "https://github.com/composer",
                    "type": "github"
                },
                {
                    "url": "https://tidelift.com/funding/github/packagist/composer/composer",
                    "type": "tidelift"
                }
            ],
            "time": "2021-10-25T11:34:17+00:00"
        },
        {
            "name": "composer/xdebug-handler",
            "version": "2.0.2",
            "source": {
                "type": "git",
                "url": "https://github.com/composer/xdebug-handler.git",
                "reference": "84674dd3a7575ba617f5a76d7e9e29a7d3891339"
            },
            "dist": {
                "type": "zip",
                "url": "https://api.github.com/repos/composer/xdebug-handler/zipball/84674dd3a7575ba617f5a76d7e9e29a7d3891339",
                "reference": "84674dd3a7575ba617f5a76d7e9e29a7d3891339",
                "shasum": ""
            },
            "require": {
                "php": "^5.3.2 || ^7.0 || ^8.0",
                "psr/log": "^1 || ^2 || ^3"
            },
            "require-dev": {
                "phpstan/phpstan": "^0.12.55",
                "symfony/phpunit-bridge": "^4.2 || ^5"
            },
            "type": "library",
            "autoload": {
                "psr-4": {
                    "Composer\\XdebugHandler\\": "src"
                }
            },
            "notification-url": "https://packagist.org/downloads/",
            "license": [
                "MIT"
            ],
            "authors": [
                {
                    "name": "John Stevenson",
                    "email": "john-stevenson@blueyonder.co.uk"
                }
            ],
            "description": "Restarts a process without Xdebug.",
            "keywords": [
                "Xdebug",
                "performance"
            ],
            "support": {
                "irc": "irc://irc.freenode.org/composer",
                "issues": "https://github.com/composer/xdebug-handler/issues",
                "source": "https://github.com/composer/xdebug-handler/tree/2.0.2"
            },
            "funding": [
                {
                    "url": "https://packagist.com",
                    "type": "custom"
                },
                {
                    "url": "https://github.com/composer",
                    "type": "github"
                },
                {
                    "url": "https://tidelift.com/funding/github/packagist/composer/composer",
                    "type": "tidelift"
                }
            ],
            "time": "2021-07-31T17:03:58+00:00"
        },
        {
            "name": "dnoegel/php-xdg-base-dir",
            "version": "v0.1.1",
            "source": {
                "type": "git",
                "url": "https://github.com/dnoegel/php-xdg-base-dir.git",
                "reference": "8f8a6e48c5ecb0f991c2fdcf5f154a47d85f9ffd"
            },
            "dist": {
                "type": "zip",
                "url": "https://api.github.com/repos/dnoegel/php-xdg-base-dir/zipball/8f8a6e48c5ecb0f991c2fdcf5f154a47d85f9ffd",
                "reference": "8f8a6e48c5ecb0f991c2fdcf5f154a47d85f9ffd",
                "shasum": ""
            },
            "require": {
                "php": ">=5.3.2"
            },
            "require-dev": {
                "phpunit/phpunit": "~7.0|~6.0|~5.0|~4.8.35"
            },
            "type": "library",
            "autoload": {
                "psr-4": {
                    "XdgBaseDir\\": "src/"
                }
            },
            "notification-url": "https://packagist.org/downloads/",
            "license": [
                "MIT"
            ],
            "description": "implementation of xdg base directory specification for php",
            "support": {
                "issues": "https://github.com/dnoegel/php-xdg-base-dir/issues",
                "source": "https://github.com/dnoegel/php-xdg-base-dir/tree/v0.1.1"
            },
            "time": "2019-12-04T15:06:13+00:00"
        },
        {
            "name": "doctrine/instantiator",
            "version": "1.4.0",
            "source": {
                "type": "git",
                "url": "https://github.com/doctrine/instantiator.git",
                "reference": "d56bf6102915de5702778fe20f2de3b2fe570b5b"
            },
            "dist": {
                "type": "zip",
                "url": "https://api.github.com/repos/doctrine/instantiator/zipball/d56bf6102915de5702778fe20f2de3b2fe570b5b",
                "reference": "d56bf6102915de5702778fe20f2de3b2fe570b5b",
                "shasum": ""
            },
            "require": {
                "php": "^7.1 || ^8.0"
            },
            "require-dev": {
                "doctrine/coding-standard": "^8.0",
                "ext-pdo": "*",
                "ext-phar": "*",
                "phpbench/phpbench": "^0.13 || 1.0.0-alpha2",
                "phpstan/phpstan": "^0.12",
                "phpstan/phpstan-phpunit": "^0.12",
                "phpunit/phpunit": "^7.0 || ^8.0 || ^9.0"
            },
            "type": "library",
            "autoload": {
                "psr-4": {
                    "Doctrine\\Instantiator\\": "src/Doctrine/Instantiator/"
                }
            },
            "notification-url": "https://packagist.org/downloads/",
            "license": [
                "MIT"
            ],
            "authors": [
                {
                    "name": "Marco Pivetta",
                    "email": "ocramius@gmail.com",
                    "homepage": "https://ocramius.github.io/"
                }
            ],
            "description": "A small, lightweight utility to instantiate objects in PHP without invoking their constructors",
            "homepage": "https://www.doctrine-project.org/projects/instantiator.html",
            "keywords": [
                "constructor",
                "instantiate"
            ],
            "support": {
                "issues": "https://github.com/doctrine/instantiator/issues",
                "source": "https://github.com/doctrine/instantiator/tree/1.4.0"
            },
            "funding": [
                {
                    "url": "https://www.doctrine-project.org/sponsorship.html",
                    "type": "custom"
                },
                {
                    "url": "https://www.patreon.com/phpdoctrine",
                    "type": "patreon"
                },
                {
                    "url": "https://tidelift.com/funding/github/packagist/doctrine%2Finstantiator",
                    "type": "tidelift"
                }
            ],
            "time": "2020-11-10T18:47:58+00:00"
        },
        {
            "name": "felixfbecker/advanced-json-rpc",
            "version": "v3.2.1",
            "source": {
                "type": "git",
                "url": "https://github.com/felixfbecker/php-advanced-json-rpc.git",
                "reference": "b5f37dbff9a8ad360ca341f3240dc1c168b45447"
            },
            "dist": {
                "type": "zip",
                "url": "https://api.github.com/repos/felixfbecker/php-advanced-json-rpc/zipball/b5f37dbff9a8ad360ca341f3240dc1c168b45447",
                "reference": "b5f37dbff9a8ad360ca341f3240dc1c168b45447",
                "shasum": ""
            },
            "require": {
                "netresearch/jsonmapper": "^1.0 || ^2.0 || ^3.0 || ^4.0",
                "php": "^7.1 || ^8.0",
                "phpdocumentor/reflection-docblock": "^4.3.4 || ^5.0.0"
            },
            "require-dev": {
                "phpunit/phpunit": "^7.0 || ^8.0"
            },
            "type": "library",
            "autoload": {
                "psr-4": {
                    "AdvancedJsonRpc\\": "lib/"
                }
            },
            "notification-url": "https://packagist.org/downloads/",
            "license": [
                "ISC"
            ],
            "authors": [
                {
                    "name": "Felix Becker",
                    "email": "felix.b@outlook.com"
                }
            ],
            "description": "A more advanced JSONRPC implementation",
            "support": {
                "issues": "https://github.com/felixfbecker/php-advanced-json-rpc/issues",
                "source": "https://github.com/felixfbecker/php-advanced-json-rpc/tree/v3.2.1"
            },
            "time": "2021-06-11T22:34:44+00:00"
        },
        {
            "name": "felixfbecker/language-server-protocol",
            "version": "1.5.1",
            "source": {
                "type": "git",
                "url": "https://github.com/felixfbecker/php-language-server-protocol.git",
                "reference": "9d846d1f5cf101deee7a61c8ba7caa0a975cd730"
            },
            "dist": {
                "type": "zip",
                "url": "https://api.github.com/repos/felixfbecker/php-language-server-protocol/zipball/9d846d1f5cf101deee7a61c8ba7caa0a975cd730",
                "reference": "9d846d1f5cf101deee7a61c8ba7caa0a975cd730",
                "shasum": ""
            },
            "require": {
                "php": ">=7.1"
            },
            "require-dev": {
                "phpstan/phpstan": "*",
                "squizlabs/php_codesniffer": "^3.1",
                "vimeo/psalm": "^4.0"
            },
            "type": "library",
            "extra": {
                "branch-alias": {
                    "dev-master": "1.x-dev"
                }
            },
            "autoload": {
                "psr-4": {
                    "LanguageServerProtocol\\": "src/"
                }
            },
            "notification-url": "https://packagist.org/downloads/",
            "license": [
                "ISC"
            ],
            "authors": [
                {
                    "name": "Felix Becker",
                    "email": "felix.b@outlook.com"
                }
            ],
            "description": "PHP classes for the Language Server Protocol",
            "keywords": [
                "language",
                "microsoft",
                "php",
                "server"
            ],
            "support": {
                "issues": "https://github.com/felixfbecker/php-language-server-protocol/issues",
                "source": "https://github.com/felixfbecker/php-language-server-protocol/tree/1.5.1"
            },
            "time": "2021-02-22T14:02:09+00:00"
        },
        {
            "name": "matthiasmullie/minify",
            "version": "1.3.66",
            "source": {
                "type": "git",
                "url": "https://github.com/matthiasmullie/minify.git",
                "reference": "45fd3b0f1dfa2c965857c6d4a470bea52adc31a6"
            },
            "dist": {
                "type": "zip",
                "url": "https://api.github.com/repos/matthiasmullie/minify/zipball/45fd3b0f1dfa2c965857c6d4a470bea52adc31a6",
                "reference": "45fd3b0f1dfa2c965857c6d4a470bea52adc31a6",
                "shasum": ""
            },
            "require": {
                "ext-pcre": "*",
                "matthiasmullie/path-converter": "~1.1",
                "php": ">=5.3.0"
            },
            "require-dev": {
                "friendsofphp/php-cs-fixer": "~2.0",
                "matthiasmullie/scrapbook": "dev-master",
                "phpunit/phpunit": ">=4.8"
            },
            "suggest": {
                "psr/cache-implementation": "Cache implementation to use with Minify::cache"
            },
            "bin": [
                "bin/minifycss",
                "bin/minifyjs"
            ],
            "type": "library",
            "autoload": {
                "psr-4": {
                    "MatthiasMullie\\Minify\\": "src/"
                }
            },
            "notification-url": "https://packagist.org/downloads/",
            "license": [
                "MIT"
            ],
            "authors": [
                {
                    "name": "Matthias Mullie",
                    "email": "minify@mullie.eu",
                    "homepage": "http://www.mullie.eu",
                    "role": "Developer"
                }
            ],
            "description": "CSS & JavaScript minifier, in PHP. Removes whitespace, strips comments, combines files (incl. @import statements and small assets in CSS files), and optimizes/shortens a few common programming patterns.",
            "homepage": "http://www.minifier.org",
            "keywords": [
                "JS",
                "css",
                "javascript",
                "minifier",
                "minify"
            ],
            "support": {
                "issues": "https://github.com/matthiasmullie/minify/issues",
                "source": "https://github.com/matthiasmullie/minify/tree/1.3.66"
            },
            "funding": [
                {
                    "url": "https://github.com/[user1",
                    "type": "github"
                },
                {
                    "url": "https://github.com/matthiasmullie] # Replace with up to 4 GitHub Sponsors-enabled usernames e.g.",
                    "type": "github"
                },
                {
                    "url": "https://github.com/user2",
                    "type": "github"
                }
            ],
            "time": "2021-01-06T15:18:10+00:00"
        },
        {
            "name": "matthiasmullie/path-converter",
            "version": "1.1.3",
            "source": {
                "type": "git",
                "url": "https://github.com/matthiasmullie/path-converter.git",
                "reference": "e7d13b2c7e2f2268e1424aaed02085518afa02d9"
            },
            "dist": {
                "type": "zip",
                "url": "https://api.github.com/repos/matthiasmullie/path-converter/zipball/e7d13b2c7e2f2268e1424aaed02085518afa02d9",
                "reference": "e7d13b2c7e2f2268e1424aaed02085518afa02d9",
                "shasum": ""
            },
            "require": {
                "ext-pcre": "*",
                "php": ">=5.3.0"
            },
            "require-dev": {
                "phpunit/phpunit": "~4.8"
            },
            "type": "library",
            "autoload": {
                "psr-4": {
                    "MatthiasMullie\\PathConverter\\": "src/"
                }
            },
            "notification-url": "https://packagist.org/downloads/",
            "license": [
                "MIT"
            ],
            "authors": [
                {
                    "name": "Matthias Mullie",
                    "email": "pathconverter@mullie.eu",
                    "homepage": "http://www.mullie.eu",
                    "role": "Developer"
                }
            ],
            "description": "Relative path converter",
            "homepage": "http://github.com/matthiasmullie/path-converter",
            "keywords": [
                "converter",
                "path",
                "paths",
                "relative"
            ],
            "support": {
                "issues": "https://github.com/matthiasmullie/path-converter/issues",
                "source": "https://github.com/matthiasmullie/path-converter/tree/1.1.3"
            },
            "time": "2019-02-05T23:41:09+00:00"
        },
        {
            "name": "myclabs/deep-copy",
            "version": "1.10.2",
            "source": {
                "type": "git",
                "url": "https://github.com/myclabs/DeepCopy.git",
                "reference": "776f831124e9c62e1a2c601ecc52e776d8bb7220"
            },
            "dist": {
                "type": "zip",
                "url": "https://api.github.com/repos/myclabs/DeepCopy/zipball/776f831124e9c62e1a2c601ecc52e776d8bb7220",
                "reference": "776f831124e9c62e1a2c601ecc52e776d8bb7220",
                "shasum": ""
            },
            "require": {
                "php": "^7.1 || ^8.0"
            },
            "replace": {
                "myclabs/deep-copy": "self.version"
            },
            "require-dev": {
                "doctrine/collections": "^1.0",
                "doctrine/common": "^2.6",
                "phpunit/phpunit": "^7.1"
            },
            "type": "library",
            "autoload": {
                "psr-4": {
                    "DeepCopy\\": "src/DeepCopy/"
                },
                "files": [
                    "src/DeepCopy/deep_copy.php"
                ]
            },
            "notification-url": "https://packagist.org/downloads/",
            "license": [
                "MIT"
            ],
            "description": "Create deep copies (clones) of your objects",
            "keywords": [
                "clone",
                "copy",
                "duplicate",
                "object",
                "object graph"
            ],
            "support": {
                "issues": "https://github.com/myclabs/DeepCopy/issues",
                "source": "https://github.com/myclabs/DeepCopy/tree/1.10.2"
            },
            "funding": [
                {
                    "url": "https://tidelift.com/funding/github/packagist/myclabs/deep-copy",
                    "type": "tidelift"
                }
            ],
            "time": "2020-11-13T09:40:50+00:00"
        },
        {
            "name": "netresearch/jsonmapper",
            "version": "v4.0.0",
            "source": {
                "type": "git",
                "url": "https://github.com/cweiske/jsonmapper.git",
                "reference": "8bbc021a8edb2e4a7ea2f8ad4fa9ec9dce2fcb8d"
            },
            "dist": {
                "type": "zip",
                "url": "https://api.github.com/repos/cweiske/jsonmapper/zipball/8bbc021a8edb2e4a7ea2f8ad4fa9ec9dce2fcb8d",
                "reference": "8bbc021a8edb2e4a7ea2f8ad4fa9ec9dce2fcb8d",
                "shasum": ""
            },
            "require": {
                "ext-json": "*",
                "ext-pcre": "*",
                "ext-reflection": "*",
                "ext-spl": "*",
                "php": ">=7.1"
            },
            "require-dev": {
                "phpunit/phpunit": "~7.5 || ~8.0 || ~9.0",
                "squizlabs/php_codesniffer": "~3.5"
            },
            "type": "library",
            "autoload": {
                "psr-0": {
                    "JsonMapper": "src/"
                }
            },
            "notification-url": "https://packagist.org/downloads/",
            "license": [
                "OSL-3.0"
            ],
            "authors": [
                {
                    "name": "Christian Weiske",
                    "email": "cweiske@cweiske.de",
                    "homepage": "http://github.com/cweiske/jsonmapper/",
                    "role": "Developer"
                }
            ],
            "description": "Map nested JSON structures onto PHP classes",
            "support": {
                "email": "cweiske@cweiske.de",
                "issues": "https://github.com/cweiske/jsonmapper/issues",
                "source": "https://github.com/cweiske/jsonmapper/tree/v4.0.0"
            },
            "time": "2020-12-01T19:48:11+00:00"
        },
        {
            "name": "nikic/php-parser",
            "version": "v4.13.1",
            "source": {
                "type": "git",
                "url": "https://github.com/nikic/PHP-Parser.git",
                "reference": "63a79e8daa781cac14e5195e63ed8ae231dd10fd"
            },
            "dist": {
                "type": "zip",
                "url": "https://api.github.com/repos/nikic/PHP-Parser/zipball/63a79e8daa781cac14e5195e63ed8ae231dd10fd",
                "reference": "63a79e8daa781cac14e5195e63ed8ae231dd10fd",
                "shasum": ""
            },
            "require": {
                "ext-tokenizer": "*",
                "php": ">=7.0"
            },
            "require-dev": {
                "ircmaxell/php-yacc": "^0.0.7",
                "phpunit/phpunit": "^6.5 || ^7.0 || ^8.0 || ^9.0"
            },
            "bin": [
                "bin/php-parse"
            ],
            "type": "library",
            "extra": {
                "branch-alias": {
                    "dev-master": "4.9-dev"
                }
            },
            "autoload": {
                "psr-4": {
                    "PhpParser\\": "lib/PhpParser"
                }
            },
            "notification-url": "https://packagist.org/downloads/",
            "license": [
                "BSD-3-Clause"
            ],
            "authors": [
                {
                    "name": "Nikita Popov"
                }
            ],
            "description": "A PHP parser written in PHP",
            "keywords": [
                "parser",
                "php"
            ],
            "support": {
                "issues": "https://github.com/nikic/PHP-Parser/issues",
                "source": "https://github.com/nikic/PHP-Parser/tree/v4.13.1"
            },
            "time": "2021-11-03T20:52:16+00:00"
        },
        {
            "name": "openlss/lib-array2xml",
            "version": "1.0.0",
            "source": {
                "type": "git",
                "url": "https://github.com/nullivex/lib-array2xml.git",
                "reference": "a91f18a8dfc69ffabe5f9b068bc39bb202c81d90"
            },
            "dist": {
                "type": "zip",
                "url": "https://api.github.com/repos/nullivex/lib-array2xml/zipball/a91f18a8dfc69ffabe5f9b068bc39bb202c81d90",
                "reference": "a91f18a8dfc69ffabe5f9b068bc39bb202c81d90",
                "shasum": ""
            },
            "require": {
                "php": ">=5.3.2"
            },
            "type": "library",
            "autoload": {
                "psr-0": {
                    "LSS": ""
                }
            },
            "notification-url": "https://packagist.org/downloads/",
            "license": [
                "Apache-2.0"
            ],
            "authors": [
                {
                    "name": "Bryan Tong",
                    "email": "bryan@nullivex.com",
                    "homepage": "https://www.nullivex.com"
                },
                {
                    "name": "Tony Butler",
                    "email": "spudz76@gmail.com",
                    "homepage": "https://www.nullivex.com"
                }
            ],
            "description": "Array2XML conversion library credit to lalit.org",
            "homepage": "https://www.nullivex.com",
            "keywords": [
                "array",
                "array conversion",
                "xml",
                "xml conversion"
            ],
            "support": {
                "issues": "https://github.com/nullivex/lib-array2xml/issues",
                "source": "https://github.com/nullivex/lib-array2xml/tree/master"
            },
            "time": "2019-03-29T20:06:56+00:00"
        },
        {
            "name": "phar-io/manifest",
            "version": "2.0.3",
            "source": {
                "type": "git",
                "url": "https://github.com/phar-io/manifest.git",
                "reference": "97803eca37d319dfa7826cc2437fc020857acb53"
            },
            "dist": {
                "type": "zip",
                "url": "https://api.github.com/repos/phar-io/manifest/zipball/97803eca37d319dfa7826cc2437fc020857acb53",
                "reference": "97803eca37d319dfa7826cc2437fc020857acb53",
                "shasum": ""
            },
            "require": {
                "ext-dom": "*",
                "ext-phar": "*",
                "ext-xmlwriter": "*",
                "phar-io/version": "^3.0.1",
                "php": "^7.2 || ^8.0"
            },
            "type": "library",
            "extra": {
                "branch-alias": {
                    "dev-master": "2.0.x-dev"
                }
            },
            "autoload": {
                "classmap": [
                    "src/"
                ]
            },
            "notification-url": "https://packagist.org/downloads/",
            "license": [
                "BSD-3-Clause"
            ],
            "authors": [
                {
                    "name": "Arne Blankerts",
                    "email": "arne@blankerts.de",
                    "role": "Developer"
                },
                {
                    "name": "Sebastian Heuer",
                    "email": "sebastian@phpeople.de",
                    "role": "Developer"
                },
                {
                    "name": "Sebastian Bergmann",
                    "email": "sebastian@phpunit.de",
                    "role": "Developer"
                }
            ],
            "description": "Component for reading phar.io manifest information from a PHP Archive (PHAR)",
            "support": {
                "issues": "https://github.com/phar-io/manifest/issues",
                "source": "https://github.com/phar-io/manifest/tree/2.0.3"
            },
            "time": "2021-07-20T11:28:43+00:00"
        },
        {
            "name": "phar-io/version",
            "version": "3.1.0",
            "source": {
                "type": "git",
                "url": "https://github.com/phar-io/version.git",
                "reference": "bae7c545bef187884426f042434e561ab1ddb182"
            },
            "dist": {
                "type": "zip",
                "url": "https://api.github.com/repos/phar-io/version/zipball/bae7c545bef187884426f042434e561ab1ddb182",
                "reference": "bae7c545bef187884426f042434e561ab1ddb182",
                "shasum": ""
            },
            "require": {
                "php": "^7.2 || ^8.0"
            },
            "type": "library",
            "autoload": {
                "classmap": [
                    "src/"
                ]
            },
            "notification-url": "https://packagist.org/downloads/",
            "license": [
                "BSD-3-Clause"
            ],
            "authors": [
                {
                    "name": "Arne Blankerts",
                    "email": "arne@blankerts.de",
                    "role": "Developer"
                },
                {
                    "name": "Sebastian Heuer",
                    "email": "sebastian@phpeople.de",
                    "role": "Developer"
                },
                {
                    "name": "Sebastian Bergmann",
                    "email": "sebastian@phpunit.de",
                    "role": "Developer"
                }
            ],
            "description": "Library for handling version information and constraints",
            "support": {
                "issues": "https://github.com/phar-io/version/issues",
                "source": "https://github.com/phar-io/version/tree/3.1.0"
            },
            "time": "2021-02-23T14:00:09+00:00"
        },
        {
            "name": "phpdocumentor/reflection-common",
            "version": "2.2.0",
            "source": {
                "type": "git",
                "url": "https://github.com/phpDocumentor/ReflectionCommon.git",
                "reference": "1d01c49d4ed62f25aa84a747ad35d5a16924662b"
            },
            "dist": {
                "type": "zip",
                "url": "https://api.github.com/repos/phpDocumentor/ReflectionCommon/zipball/1d01c49d4ed62f25aa84a747ad35d5a16924662b",
                "reference": "1d01c49d4ed62f25aa84a747ad35d5a16924662b",
                "shasum": ""
            },
            "require": {
                "php": "^7.2 || ^8.0"
            },
            "type": "library",
            "extra": {
                "branch-alias": {
                    "dev-2.x": "2.x-dev"
                }
            },
            "autoload": {
                "psr-4": {
                    "phpDocumentor\\Reflection\\": "src/"
                }
            },
            "notification-url": "https://packagist.org/downloads/",
            "license": [
                "MIT"
            ],
            "authors": [
                {
                    "name": "Jaap van Otterdijk",
                    "email": "opensource@ijaap.nl"
                }
            ],
            "description": "Common reflection classes used by phpdocumentor to reflect the code structure",
            "homepage": "http://www.phpdoc.org",
            "keywords": [
                "FQSEN",
                "phpDocumentor",
                "phpdoc",
                "reflection",
                "static analysis"
            ],
            "support": {
                "issues": "https://github.com/phpDocumentor/ReflectionCommon/issues",
                "source": "https://github.com/phpDocumentor/ReflectionCommon/tree/2.x"
            },
            "time": "2020-06-27T09:03:43+00:00"
        },
        {
            "name": "phpdocumentor/reflection-docblock",
            "version": "5.3.0",
            "source": {
                "type": "git",
                "url": "https://github.com/phpDocumentor/ReflectionDocBlock.git",
                "reference": "622548b623e81ca6d78b721c5e029f4ce664f170"
            },
            "dist": {
                "type": "zip",
                "url": "https://api.github.com/repos/phpDocumentor/ReflectionDocBlock/zipball/622548b623e81ca6d78b721c5e029f4ce664f170",
                "reference": "622548b623e81ca6d78b721c5e029f4ce664f170",
                "shasum": ""
            },
            "require": {
                "ext-filter": "*",
                "php": "^7.2 || ^8.0",
                "phpdocumentor/reflection-common": "^2.2",
                "phpdocumentor/type-resolver": "^1.3",
                "webmozart/assert": "^1.9.1"
            },
            "require-dev": {
                "mockery/mockery": "~1.3.2",
                "psalm/phar": "^4.8"
            },
            "type": "library",
            "extra": {
                "branch-alias": {
                    "dev-master": "5.x-dev"
                }
            },
            "autoload": {
                "psr-4": {
                    "phpDocumentor\\Reflection\\": "src"
                }
            },
            "notification-url": "https://packagist.org/downloads/",
            "license": [
                "MIT"
            ],
            "authors": [
                {
                    "name": "Mike van Riel",
                    "email": "me@mikevanriel.com"
                },
                {
                    "name": "Jaap van Otterdijk",
                    "email": "account@ijaap.nl"
                }
            ],
            "description": "With this component, a library can provide support for annotations via DocBlocks or otherwise retrieve information that is embedded in a DocBlock.",
            "support": {
                "issues": "https://github.com/phpDocumentor/ReflectionDocBlock/issues",
                "source": "https://github.com/phpDocumentor/ReflectionDocBlock/tree/5.3.0"
            },
            "time": "2021-10-19T17:43:47+00:00"
        },
        {
            "name": "phpdocumentor/type-resolver",
            "version": "1.5.1",
            "source": {
                "type": "git",
                "url": "https://github.com/phpDocumentor/TypeResolver.git",
                "reference": "a12f7e301eb7258bb68acd89d4aefa05c2906cae"
            },
            "dist": {
                "type": "zip",
                "url": "https://api.github.com/repos/phpDocumentor/TypeResolver/zipball/a12f7e301eb7258bb68acd89d4aefa05c2906cae",
                "reference": "a12f7e301eb7258bb68acd89d4aefa05c2906cae",
                "shasum": ""
            },
            "require": {
                "php": "^7.2 || ^8.0",
                "phpdocumentor/reflection-common": "^2.0"
            },
            "require-dev": {
                "ext-tokenizer": "*",
                "psalm/phar": "^4.8"
            },
            "type": "library",
            "extra": {
                "branch-alias": {
                    "dev-1.x": "1.x-dev"
                }
            },
            "autoload": {
                "psr-4": {
                    "phpDocumentor\\Reflection\\": "src"
                }
            },
            "notification-url": "https://packagist.org/downloads/",
            "license": [
                "MIT"
            ],
            "authors": [
                {
                    "name": "Mike van Riel",
                    "email": "me@mikevanriel.com"
                }
            ],
            "description": "A PSR-5 based resolver of Class names, Types and Structural Element Names",
            "support": {
                "issues": "https://github.com/phpDocumentor/TypeResolver/issues",
                "source": "https://github.com/phpDocumentor/TypeResolver/tree/1.5.1"
            },
            "time": "2021-10-02T14:08:47+00:00"
        },
        {
            "name": "phpspec/prophecy",
            "version": "1.14.0",
            "source": {
                "type": "git",
                "url": "https://github.com/phpspec/prophecy.git",
                "reference": "d86dfc2e2a3cd366cee475e52c6bb3bbc371aa0e"
            },
            "dist": {
                "type": "zip",
                "url": "https://api.github.com/repos/phpspec/prophecy/zipball/d86dfc2e2a3cd366cee475e52c6bb3bbc371aa0e",
                "reference": "d86dfc2e2a3cd366cee475e52c6bb3bbc371aa0e",
                "shasum": ""
            },
            "require": {
                "doctrine/instantiator": "^1.2",
                "php": "^7.2 || ~8.0, <8.2",
                "phpdocumentor/reflection-docblock": "^5.2",
                "sebastian/comparator": "^3.0 || ^4.0",
                "sebastian/recursion-context": "^3.0 || ^4.0"
            },
            "require-dev": {
                "phpspec/phpspec": "^6.0 || ^7.0",
                "phpunit/phpunit": "^8.0 || ^9.0"
            },
            "type": "library",
            "extra": {
                "branch-alias": {
                    "dev-master": "1.x-dev"
                }
            },
            "autoload": {
                "psr-4": {
                    "Prophecy\\": "src/Prophecy"
                }
            },
            "notification-url": "https://packagist.org/downloads/",
            "license": [
                "MIT"
            ],
            "authors": [
                {
                    "name": "Konstantin Kudryashov",
                    "email": "ever.zet@gmail.com",
                    "homepage": "http://everzet.com"
                },
                {
                    "name": "Marcello Duarte",
                    "email": "marcello.duarte@gmail.com"
                }
            ],
            "description": "Highly opinionated mocking framework for PHP 5.3+",
            "homepage": "https://github.com/phpspec/prophecy",
            "keywords": [
                "Double",
                "Dummy",
                "fake",
                "mock",
                "spy",
                "stub"
            ],
            "support": {
                "issues": "https://github.com/phpspec/prophecy/issues",
                "source": "https://github.com/phpspec/prophecy/tree/1.14.0"
            },
            "time": "2021-09-10T09:02:12+00:00"
        },
        {
            "name": "phpunit/php-code-coverage",
<<<<<<< HEAD
            "version": "9.2.8",
            "source": {
                "type": "git",
                "url": "https://github.com/sebastianbergmann/php-code-coverage.git",
                "reference": "cf04e88a2e3c56fc1a65488afd493325b4c1bc3e"
            },
            "dist": {
                "type": "zip",
                "url": "https://api.github.com/repos/sebastianbergmann/php-code-coverage/zipball/cf04e88a2e3c56fc1a65488afd493325b4c1bc3e",
                "reference": "cf04e88a2e3c56fc1a65488afd493325b4c1bc3e",
=======
            "version": "9.2.9",
            "source": {
                "type": "git",
                "url": "https://github.com/sebastianbergmann/php-code-coverage.git",
                "reference": "f301eb1453c9e7a1bc912ee8b0ea9db22c60223b"
            },
            "dist": {
                "type": "zip",
                "url": "https://api.github.com/repos/sebastianbergmann/php-code-coverage/zipball/f301eb1453c9e7a1bc912ee8b0ea9db22c60223b",
                "reference": "f301eb1453c9e7a1bc912ee8b0ea9db22c60223b",
>>>>>>> ad038715
                "shasum": ""
            },
            "require": {
                "ext-dom": "*",
                "ext-libxml": "*",
                "ext-xmlwriter": "*",
                "nikic/php-parser": "^4.13.0",
                "php": ">=7.3",
                "phpunit/php-file-iterator": "^3.0.3",
                "phpunit/php-text-template": "^2.0.2",
                "sebastian/code-unit-reverse-lookup": "^2.0.2",
                "sebastian/complexity": "^2.0",
                "sebastian/environment": "^5.1.2",
                "sebastian/lines-of-code": "^1.0.3",
                "sebastian/version": "^3.0.1",
                "theseer/tokenizer": "^1.2.0"
            },
            "require-dev": {
                "phpunit/phpunit": "^9.3"
            },
            "suggest": {
                "ext-pcov": "*",
                "ext-xdebug": "*"
            },
            "type": "library",
            "extra": {
                "branch-alias": {
                    "dev-master": "9.2-dev"
                }
            },
            "autoload": {
                "classmap": [
                    "src/"
                ]
            },
            "notification-url": "https://packagist.org/downloads/",
            "license": [
                "BSD-3-Clause"
            ],
            "authors": [
                {
                    "name": "Sebastian Bergmann",
                    "email": "sebastian@phpunit.de",
                    "role": "lead"
                }
            ],
            "description": "Library that provides collection, processing, and rendering functionality for PHP code coverage information.",
            "homepage": "https://github.com/sebastianbergmann/php-code-coverage",
            "keywords": [
                "coverage",
                "testing",
                "xunit"
            ],
            "support": {
                "issues": "https://github.com/sebastianbergmann/php-code-coverage/issues",
<<<<<<< HEAD
                "source": "https://github.com/sebastianbergmann/php-code-coverage/tree/9.2.8"
=======
                "source": "https://github.com/sebastianbergmann/php-code-coverage/tree/9.2.9"
>>>>>>> ad038715
            },
            "funding": [
                {
                    "url": "https://github.com/sebastianbergmann",
                    "type": "github"
                }
            ],
<<<<<<< HEAD
            "time": "2021-10-30T08:01:38+00:00"
=======
            "time": "2021-11-19T15:21:02+00:00"
>>>>>>> ad038715
        },
        {
            "name": "phpunit/php-file-iterator",
            "version": "3.0.5",
            "source": {
                "type": "git",
                "url": "https://github.com/sebastianbergmann/php-file-iterator.git",
                "reference": "aa4be8575f26070b100fccb67faabb28f21f66f8"
            },
            "dist": {
                "type": "zip",
                "url": "https://api.github.com/repos/sebastianbergmann/php-file-iterator/zipball/aa4be8575f26070b100fccb67faabb28f21f66f8",
                "reference": "aa4be8575f26070b100fccb67faabb28f21f66f8",
                "shasum": ""
            },
            "require": {
                "php": ">=7.3"
            },
            "require-dev": {
                "phpunit/phpunit": "^9.3"
            },
            "type": "library",
            "extra": {
                "branch-alias": {
                    "dev-master": "3.0-dev"
                }
            },
            "autoload": {
                "classmap": [
                    "src/"
                ]
            },
            "notification-url": "https://packagist.org/downloads/",
            "license": [
                "BSD-3-Clause"
            ],
            "authors": [
                {
                    "name": "Sebastian Bergmann",
                    "email": "sebastian@phpunit.de",
                    "role": "lead"
                }
            ],
            "description": "FilterIterator implementation that filters files based on a list of suffixes.",
            "homepage": "https://github.com/sebastianbergmann/php-file-iterator/",
            "keywords": [
                "filesystem",
                "iterator"
            ],
            "support": {
                "issues": "https://github.com/sebastianbergmann/php-file-iterator/issues",
                "source": "https://github.com/sebastianbergmann/php-file-iterator/tree/3.0.5"
            },
            "funding": [
                {
                    "url": "https://github.com/sebastianbergmann",
                    "type": "github"
                }
            ],
            "time": "2020-09-28T05:57:25+00:00"
        },
        {
            "name": "phpunit/php-invoker",
            "version": "3.1.1",
            "source": {
                "type": "git",
                "url": "https://github.com/sebastianbergmann/php-invoker.git",
                "reference": "5a10147d0aaf65b58940a0b72f71c9ac0423cc67"
            },
            "dist": {
                "type": "zip",
                "url": "https://api.github.com/repos/sebastianbergmann/php-invoker/zipball/5a10147d0aaf65b58940a0b72f71c9ac0423cc67",
                "reference": "5a10147d0aaf65b58940a0b72f71c9ac0423cc67",
                "shasum": ""
            },
            "require": {
                "php": ">=7.3"
            },
            "require-dev": {
                "ext-pcntl": "*",
                "phpunit/phpunit": "^9.3"
            },
            "suggest": {
                "ext-pcntl": "*"
            },
            "type": "library",
            "extra": {
                "branch-alias": {
                    "dev-master": "3.1-dev"
                }
            },
            "autoload": {
                "classmap": [
                    "src/"
                ]
            },
            "notification-url": "https://packagist.org/downloads/",
            "license": [
                "BSD-3-Clause"
            ],
            "authors": [
                {
                    "name": "Sebastian Bergmann",
                    "email": "sebastian@phpunit.de",
                    "role": "lead"
                }
            ],
            "description": "Invoke callables with a timeout",
            "homepage": "https://github.com/sebastianbergmann/php-invoker/",
            "keywords": [
                "process"
            ],
            "support": {
                "issues": "https://github.com/sebastianbergmann/php-invoker/issues",
                "source": "https://github.com/sebastianbergmann/php-invoker/tree/3.1.1"
            },
            "funding": [
                {
                    "url": "https://github.com/sebastianbergmann",
                    "type": "github"
                }
            ],
            "time": "2020-09-28T05:58:55+00:00"
        },
        {
            "name": "phpunit/php-text-template",
            "version": "2.0.4",
            "source": {
                "type": "git",
                "url": "https://github.com/sebastianbergmann/php-text-template.git",
                "reference": "5da5f67fc95621df9ff4c4e5a84d6a8a2acf7c28"
            },
            "dist": {
                "type": "zip",
                "url": "https://api.github.com/repos/sebastianbergmann/php-text-template/zipball/5da5f67fc95621df9ff4c4e5a84d6a8a2acf7c28",
                "reference": "5da5f67fc95621df9ff4c4e5a84d6a8a2acf7c28",
                "shasum": ""
            },
            "require": {
                "php": ">=7.3"
            },
            "require-dev": {
                "phpunit/phpunit": "^9.3"
            },
            "type": "library",
            "extra": {
                "branch-alias": {
                    "dev-master": "2.0-dev"
                }
            },
            "autoload": {
                "classmap": [
                    "src/"
                ]
            },
            "notification-url": "https://packagist.org/downloads/",
            "license": [
                "BSD-3-Clause"
            ],
            "authors": [
                {
                    "name": "Sebastian Bergmann",
                    "email": "sebastian@phpunit.de",
                    "role": "lead"
                }
            ],
            "description": "Simple template engine.",
            "homepage": "https://github.com/sebastianbergmann/php-text-template/",
            "keywords": [
                "template"
            ],
            "support": {
                "issues": "https://github.com/sebastianbergmann/php-text-template/issues",
                "source": "https://github.com/sebastianbergmann/php-text-template/tree/2.0.4"
            },
            "funding": [
                {
                    "url": "https://github.com/sebastianbergmann",
                    "type": "github"
                }
            ],
            "time": "2020-10-26T05:33:50+00:00"
        },
        {
            "name": "phpunit/php-timer",
            "version": "5.0.3",
            "source": {
                "type": "git",
                "url": "https://github.com/sebastianbergmann/php-timer.git",
                "reference": "5a63ce20ed1b5bf577850e2c4e87f4aa902afbd2"
            },
            "dist": {
                "type": "zip",
                "url": "https://api.github.com/repos/sebastianbergmann/php-timer/zipball/5a63ce20ed1b5bf577850e2c4e87f4aa902afbd2",
                "reference": "5a63ce20ed1b5bf577850e2c4e87f4aa902afbd2",
                "shasum": ""
            },
            "require": {
                "php": ">=7.3"
            },
            "require-dev": {
                "phpunit/phpunit": "^9.3"
            },
            "type": "library",
            "extra": {
                "branch-alias": {
                    "dev-master": "5.0-dev"
                }
            },
            "autoload": {
                "classmap": [
                    "src/"
                ]
            },
            "notification-url": "https://packagist.org/downloads/",
            "license": [
                "BSD-3-Clause"
            ],
            "authors": [
                {
                    "name": "Sebastian Bergmann",
                    "email": "sebastian@phpunit.de",
                    "role": "lead"
                }
            ],
            "description": "Utility class for timing",
            "homepage": "https://github.com/sebastianbergmann/php-timer/",
            "keywords": [
                "timer"
            ],
            "support": {
                "issues": "https://github.com/sebastianbergmann/php-timer/issues",
                "source": "https://github.com/sebastianbergmann/php-timer/tree/5.0.3"
            },
            "funding": [
                {
                    "url": "https://github.com/sebastianbergmann",
                    "type": "github"
                }
            ],
            "time": "2020-10-26T13:16:10+00:00"
        },
        {
            "name": "phpunit/phpunit",
            "version": "9.5.6",
            "source": {
                "type": "git",
                "url": "https://github.com/sebastianbergmann/phpunit.git",
                "reference": "fb9b8333f14e3dce976a60ef6a7e05c7c7ed8bfb"
            },
            "dist": {
                "type": "zip",
                "url": "https://api.github.com/repos/sebastianbergmann/phpunit/zipball/fb9b8333f14e3dce976a60ef6a7e05c7c7ed8bfb",
                "reference": "fb9b8333f14e3dce976a60ef6a7e05c7c7ed8bfb",
                "shasum": ""
            },
            "require": {
                "doctrine/instantiator": "^1.3.1",
                "ext-dom": "*",
                "ext-json": "*",
                "ext-libxml": "*",
                "ext-mbstring": "*",
                "ext-xml": "*",
                "ext-xmlwriter": "*",
                "myclabs/deep-copy": "^1.10.1",
                "phar-io/manifest": "^2.0.1",
                "phar-io/version": "^3.0.2",
                "php": ">=7.3",
                "phpspec/prophecy": "^1.12.1",
                "phpunit/php-code-coverage": "^9.2.3",
                "phpunit/php-file-iterator": "^3.0.5",
                "phpunit/php-invoker": "^3.1.1",
                "phpunit/php-text-template": "^2.0.3",
                "phpunit/php-timer": "^5.0.2",
                "sebastian/cli-parser": "^1.0.1",
                "sebastian/code-unit": "^1.0.6",
                "sebastian/comparator": "^4.0.5",
                "sebastian/diff": "^4.0.3",
                "sebastian/environment": "^5.1.3",
                "sebastian/exporter": "^4.0.3",
                "sebastian/global-state": "^5.0.1",
                "sebastian/object-enumerator": "^4.0.3",
                "sebastian/resource-operations": "^3.0.3",
                "sebastian/type": "^2.3.4",
                "sebastian/version": "^3.0.2"
            },
            "require-dev": {
                "ext-pdo": "*",
                "phpspec/prophecy-phpunit": "^2.0.1"
            },
            "suggest": {
                "ext-soap": "*",
                "ext-xdebug": "*"
            },
            "bin": [
                "phpunit"
            ],
            "type": "library",
            "extra": {
                "branch-alias": {
                    "dev-master": "9.5-dev"
                }
            },
            "autoload": {
                "classmap": [
                    "src/"
                ],
                "files": [
                    "src/Framework/Assert/Functions.php"
                ]
            },
            "notification-url": "https://packagist.org/downloads/",
            "license": [
                "BSD-3-Clause"
            ],
            "authors": [
                {
                    "name": "Sebastian Bergmann",
                    "email": "sebastian@phpunit.de",
                    "role": "lead"
                }
            ],
            "description": "The PHP Unit Testing framework.",
            "homepage": "https://phpunit.de/",
            "keywords": [
                "phpunit",
                "testing",
                "xunit"
            ],
            "support": {
                "issues": "https://github.com/sebastianbergmann/phpunit/issues",
                "source": "https://github.com/sebastianbergmann/phpunit/tree/9.5.6"
            },
            "funding": [
                {
                    "url": "https://phpunit.de/donate.html",
                    "type": "custom"
                },
                {
                    "url": "https://github.com/sebastianbergmann",
                    "type": "github"
                }
            ],
            "time": "2021-06-23T05:14:38+00:00"
        },
        {
            "name": "psr/container",
            "version": "1.1.2",
            "source": {
                "type": "git",
                "url": "https://github.com/php-fig/container.git",
                "reference": "513e0666f7216c7459170d56df27dfcefe1689ea"
            },
            "dist": {
                "type": "zip",
                "url": "https://api.github.com/repos/php-fig/container/zipball/513e0666f7216c7459170d56df27dfcefe1689ea",
                "reference": "513e0666f7216c7459170d56df27dfcefe1689ea",
                "shasum": ""
            },
            "require": {
                "php": ">=7.4.0"
            },
            "type": "library",
            "autoload": {
                "psr-4": {
                    "Psr\\Container\\": "src/"
                }
            },
            "notification-url": "https://packagist.org/downloads/",
            "license": [
                "MIT"
            ],
            "authors": [
                {
                    "name": "PHP-FIG",
                    "homepage": "https://www.php-fig.org/"
                }
            ],
            "description": "Common Container Interface (PHP FIG PSR-11)",
            "homepage": "https://github.com/php-fig/container",
            "keywords": [
                "PSR-11",
                "container",
                "container-interface",
                "container-interop",
                "psr"
            ],
            "support": {
                "issues": "https://github.com/php-fig/container/issues",
                "source": "https://github.com/php-fig/container/tree/1.1.2"
            },
            "time": "2021-11-05T16:50:12+00:00"
        },
        {
            "name": "sebastian/cli-parser",
            "version": "1.0.1",
            "source": {
                "type": "git",
                "url": "https://github.com/sebastianbergmann/cli-parser.git",
                "reference": "442e7c7e687e42adc03470c7b668bc4b2402c0b2"
            },
            "dist": {
                "type": "zip",
                "url": "https://api.github.com/repos/sebastianbergmann/cli-parser/zipball/442e7c7e687e42adc03470c7b668bc4b2402c0b2",
                "reference": "442e7c7e687e42adc03470c7b668bc4b2402c0b2",
                "shasum": ""
            },
            "require": {
                "php": ">=7.3"
            },
            "require-dev": {
                "phpunit/phpunit": "^9.3"
            },
            "type": "library",
            "extra": {
                "branch-alias": {
                    "dev-master": "1.0-dev"
                }
            },
            "autoload": {
                "classmap": [
                    "src/"
                ]
            },
            "notification-url": "https://packagist.org/downloads/",
            "license": [
                "BSD-3-Clause"
            ],
            "authors": [
                {
                    "name": "Sebastian Bergmann",
                    "email": "sebastian@phpunit.de",
                    "role": "lead"
                }
            ],
            "description": "Library for parsing CLI options",
            "homepage": "https://github.com/sebastianbergmann/cli-parser",
            "support": {
                "issues": "https://github.com/sebastianbergmann/cli-parser/issues",
                "source": "https://github.com/sebastianbergmann/cli-parser/tree/1.0.1"
            },
            "funding": [
                {
                    "url": "https://github.com/sebastianbergmann",
                    "type": "github"
                }
            ],
            "time": "2020-09-28T06:08:49+00:00"
        },
        {
            "name": "sebastian/code-unit",
            "version": "1.0.8",
            "source": {
                "type": "git",
                "url": "https://github.com/sebastianbergmann/code-unit.git",
                "reference": "1fc9f64c0927627ef78ba436c9b17d967e68e120"
            },
            "dist": {
                "type": "zip",
                "url": "https://api.github.com/repos/sebastianbergmann/code-unit/zipball/1fc9f64c0927627ef78ba436c9b17d967e68e120",
                "reference": "1fc9f64c0927627ef78ba436c9b17d967e68e120",
                "shasum": ""
            },
            "require": {
                "php": ">=7.3"
            },
            "require-dev": {
                "phpunit/phpunit": "^9.3"
            },
            "type": "library",
            "extra": {
                "branch-alias": {
                    "dev-master": "1.0-dev"
                }
            },
            "autoload": {
                "classmap": [
                    "src/"
                ]
            },
            "notification-url": "https://packagist.org/downloads/",
            "license": [
                "BSD-3-Clause"
            ],
            "authors": [
                {
                    "name": "Sebastian Bergmann",
                    "email": "sebastian@phpunit.de",
                    "role": "lead"
                }
            ],
            "description": "Collection of value objects that represent the PHP code units",
            "homepage": "https://github.com/sebastianbergmann/code-unit",
            "support": {
                "issues": "https://github.com/sebastianbergmann/code-unit/issues",
                "source": "https://github.com/sebastianbergmann/code-unit/tree/1.0.8"
            },
            "funding": [
                {
                    "url": "https://github.com/sebastianbergmann",
                    "type": "github"
                }
            ],
            "time": "2020-10-26T13:08:54+00:00"
        },
        {
            "name": "sebastian/code-unit-reverse-lookup",
            "version": "2.0.3",
            "source": {
                "type": "git",
                "url": "https://github.com/sebastianbergmann/code-unit-reverse-lookup.git",
                "reference": "ac91f01ccec49fb77bdc6fd1e548bc70f7faa3e5"
            },
            "dist": {
                "type": "zip",
                "url": "https://api.github.com/repos/sebastianbergmann/code-unit-reverse-lookup/zipball/ac91f01ccec49fb77bdc6fd1e548bc70f7faa3e5",
                "reference": "ac91f01ccec49fb77bdc6fd1e548bc70f7faa3e5",
                "shasum": ""
            },
            "require": {
                "php": ">=7.3"
            },
            "require-dev": {
                "phpunit/phpunit": "^9.3"
            },
            "type": "library",
            "extra": {
                "branch-alias": {
                    "dev-master": "2.0-dev"
                }
            },
            "autoload": {
                "classmap": [
                    "src/"
                ]
            },
            "notification-url": "https://packagist.org/downloads/",
            "license": [
                "BSD-3-Clause"
            ],
            "authors": [
                {
                    "name": "Sebastian Bergmann",
                    "email": "sebastian@phpunit.de"
                }
            ],
            "description": "Looks up which function or method a line of code belongs to",
            "homepage": "https://github.com/sebastianbergmann/code-unit-reverse-lookup/",
            "support": {
                "issues": "https://github.com/sebastianbergmann/code-unit-reverse-lookup/issues",
                "source": "https://github.com/sebastianbergmann/code-unit-reverse-lookup/tree/2.0.3"
            },
            "funding": [
                {
                    "url": "https://github.com/sebastianbergmann",
                    "type": "github"
                }
            ],
            "time": "2020-09-28T05:30:19+00:00"
        },
        {
            "name": "sebastian/comparator",
            "version": "4.0.6",
            "source": {
                "type": "git",
                "url": "https://github.com/sebastianbergmann/comparator.git",
                "reference": "55f4261989e546dc112258c7a75935a81a7ce382"
            },
            "dist": {
                "type": "zip",
                "url": "https://api.github.com/repos/sebastianbergmann/comparator/zipball/55f4261989e546dc112258c7a75935a81a7ce382",
                "reference": "55f4261989e546dc112258c7a75935a81a7ce382",
                "shasum": ""
            },
            "require": {
                "php": ">=7.3",
                "sebastian/diff": "^4.0",
                "sebastian/exporter": "^4.0"
            },
            "require-dev": {
                "phpunit/phpunit": "^9.3"
            },
            "type": "library",
            "extra": {
                "branch-alias": {
                    "dev-master": "4.0-dev"
                }
            },
            "autoload": {
                "classmap": [
                    "src/"
                ]
            },
            "notification-url": "https://packagist.org/downloads/",
            "license": [
                "BSD-3-Clause"
            ],
            "authors": [
                {
                    "name": "Sebastian Bergmann",
                    "email": "sebastian@phpunit.de"
                },
                {
                    "name": "Jeff Welch",
                    "email": "whatthejeff@gmail.com"
                },
                {
                    "name": "Volker Dusch",
                    "email": "github@wallbash.com"
                },
                {
                    "name": "Bernhard Schussek",
                    "email": "bschussek@2bepublished.at"
                }
            ],
            "description": "Provides the functionality to compare PHP values for equality",
            "homepage": "https://github.com/sebastianbergmann/comparator",
            "keywords": [
                "comparator",
                "compare",
                "equality"
            ],
            "support": {
                "issues": "https://github.com/sebastianbergmann/comparator/issues",
                "source": "https://github.com/sebastianbergmann/comparator/tree/4.0.6"
            },
            "funding": [
                {
                    "url": "https://github.com/sebastianbergmann",
                    "type": "github"
                }
            ],
            "time": "2020-10-26T15:49:45+00:00"
        },
        {
            "name": "sebastian/complexity",
            "version": "2.0.2",
            "source": {
                "type": "git",
                "url": "https://github.com/sebastianbergmann/complexity.git",
                "reference": "739b35e53379900cc9ac327b2147867b8b6efd88"
            },
            "dist": {
                "type": "zip",
                "url": "https://api.github.com/repos/sebastianbergmann/complexity/zipball/739b35e53379900cc9ac327b2147867b8b6efd88",
                "reference": "739b35e53379900cc9ac327b2147867b8b6efd88",
                "shasum": ""
            },
            "require": {
                "nikic/php-parser": "^4.7",
                "php": ">=7.3"
            },
            "require-dev": {
                "phpunit/phpunit": "^9.3"
            },
            "type": "library",
            "extra": {
                "branch-alias": {
                    "dev-master": "2.0-dev"
                }
            },
            "autoload": {
                "classmap": [
                    "src/"
                ]
            },
            "notification-url": "https://packagist.org/downloads/",
            "license": [
                "BSD-3-Clause"
            ],
            "authors": [
                {
                    "name": "Sebastian Bergmann",
                    "email": "sebastian@phpunit.de",
                    "role": "lead"
                }
            ],
            "description": "Library for calculating the complexity of PHP code units",
            "homepage": "https://github.com/sebastianbergmann/complexity",
            "support": {
                "issues": "https://github.com/sebastianbergmann/complexity/issues",
                "source": "https://github.com/sebastianbergmann/complexity/tree/2.0.2"
            },
            "funding": [
                {
                    "url": "https://github.com/sebastianbergmann",
                    "type": "github"
                }
            ],
            "time": "2020-10-26T15:52:27+00:00"
        },
        {
            "name": "sebastian/diff",
            "version": "4.0.4",
            "source": {
                "type": "git",
                "url": "https://github.com/sebastianbergmann/diff.git",
                "reference": "3461e3fccc7cfdfc2720be910d3bd73c69be590d"
            },
            "dist": {
                "type": "zip",
                "url": "https://api.github.com/repos/sebastianbergmann/diff/zipball/3461e3fccc7cfdfc2720be910d3bd73c69be590d",
                "reference": "3461e3fccc7cfdfc2720be910d3bd73c69be590d",
                "shasum": ""
            },
            "require": {
                "php": ">=7.3"
            },
            "require-dev": {
                "phpunit/phpunit": "^9.3",
                "symfony/process": "^4.2 || ^5"
            },
            "type": "library",
            "extra": {
                "branch-alias": {
                    "dev-master": "4.0-dev"
                }
            },
            "autoload": {
                "classmap": [
                    "src/"
                ]
            },
            "notification-url": "https://packagist.org/downloads/",
            "license": [
                "BSD-3-Clause"
            ],
            "authors": [
                {
                    "name": "Sebastian Bergmann",
                    "email": "sebastian@phpunit.de"
                },
                {
                    "name": "Kore Nordmann",
                    "email": "mail@kore-nordmann.de"
                }
            ],
            "description": "Diff implementation",
            "homepage": "https://github.com/sebastianbergmann/diff",
            "keywords": [
                "diff",
                "udiff",
                "unidiff",
                "unified diff"
            ],
            "support": {
                "issues": "https://github.com/sebastianbergmann/diff/issues",
                "source": "https://github.com/sebastianbergmann/diff/tree/4.0.4"
            },
            "funding": [
                {
                    "url": "https://github.com/sebastianbergmann",
                    "type": "github"
                }
            ],
            "time": "2020-10-26T13:10:38+00:00"
        },
        {
            "name": "sebastian/environment",
            "version": "5.1.3",
            "source": {
                "type": "git",
                "url": "https://github.com/sebastianbergmann/environment.git",
                "reference": "388b6ced16caa751030f6a69e588299fa09200ac"
            },
            "dist": {
                "type": "zip",
                "url": "https://api.github.com/repos/sebastianbergmann/environment/zipball/388b6ced16caa751030f6a69e588299fa09200ac",
                "reference": "388b6ced16caa751030f6a69e588299fa09200ac",
                "shasum": ""
            },
            "require": {
                "php": ">=7.3"
            },
            "require-dev": {
                "phpunit/phpunit": "^9.3"
            },
            "suggest": {
                "ext-posix": "*"
            },
            "type": "library",
            "extra": {
                "branch-alias": {
                    "dev-master": "5.1-dev"
                }
            },
            "autoload": {
                "classmap": [
                    "src/"
                ]
            },
            "notification-url": "https://packagist.org/downloads/",
            "license": [
                "BSD-3-Clause"
            ],
            "authors": [
                {
                    "name": "Sebastian Bergmann",
                    "email": "sebastian@phpunit.de"
                }
            ],
            "description": "Provides functionality to handle HHVM/PHP environments",
            "homepage": "http://www.github.com/sebastianbergmann/environment",
            "keywords": [
                "Xdebug",
                "environment",
                "hhvm"
            ],
            "support": {
                "issues": "https://github.com/sebastianbergmann/environment/issues",
                "source": "https://github.com/sebastianbergmann/environment/tree/5.1.3"
            },
            "funding": [
                {
                    "url": "https://github.com/sebastianbergmann",
                    "type": "github"
                }
            ],
            "time": "2020-09-28T05:52:38+00:00"
        },
        {
            "name": "sebastian/exporter",
            "version": "4.0.4",
            "source": {
                "type": "git",
                "url": "https://github.com/sebastianbergmann/exporter.git",
                "reference": "65e8b7db476c5dd267e65eea9cab77584d3cfff9"
            },
            "dist": {
                "type": "zip",
                "url": "https://api.github.com/repos/sebastianbergmann/exporter/zipball/65e8b7db476c5dd267e65eea9cab77584d3cfff9",
                "reference": "65e8b7db476c5dd267e65eea9cab77584d3cfff9",
                "shasum": ""
            },
            "require": {
                "php": ">=7.3",
                "sebastian/recursion-context": "^4.0"
            },
            "require-dev": {
                "ext-mbstring": "*",
                "phpunit/phpunit": "^9.3"
            },
            "type": "library",
            "extra": {
                "branch-alias": {
                    "dev-master": "4.0-dev"
                }
            },
            "autoload": {
                "classmap": [
                    "src/"
                ]
            },
            "notification-url": "https://packagist.org/downloads/",
            "license": [
                "BSD-3-Clause"
            ],
            "authors": [
                {
                    "name": "Sebastian Bergmann",
                    "email": "sebastian@phpunit.de"
                },
                {
                    "name": "Jeff Welch",
                    "email": "whatthejeff@gmail.com"
                },
                {
                    "name": "Volker Dusch",
                    "email": "github@wallbash.com"
                },
                {
                    "name": "Adam Harvey",
                    "email": "aharvey@php.net"
                },
                {
                    "name": "Bernhard Schussek",
                    "email": "bschussek@gmail.com"
                }
            ],
            "description": "Provides the functionality to export PHP variables for visualization",
            "homepage": "https://www.github.com/sebastianbergmann/exporter",
            "keywords": [
                "export",
                "exporter"
            ],
            "support": {
                "issues": "https://github.com/sebastianbergmann/exporter/issues",
                "source": "https://github.com/sebastianbergmann/exporter/tree/4.0.4"
            },
            "funding": [
                {
                    "url": "https://github.com/sebastianbergmann",
                    "type": "github"
                }
            ],
            "time": "2021-11-11T14:18:36+00:00"
        },
        {
            "name": "sebastian/global-state",
            "version": "5.0.3",
            "source": {
                "type": "git",
                "url": "https://github.com/sebastianbergmann/global-state.git",
                "reference": "23bd5951f7ff26f12d4e3242864df3e08dec4e49"
            },
            "dist": {
                "type": "zip",
                "url": "https://api.github.com/repos/sebastianbergmann/global-state/zipball/23bd5951f7ff26f12d4e3242864df3e08dec4e49",
                "reference": "23bd5951f7ff26f12d4e3242864df3e08dec4e49",
                "shasum": ""
            },
            "require": {
                "php": ">=7.3",
                "sebastian/object-reflector": "^2.0",
                "sebastian/recursion-context": "^4.0"
            },
            "require-dev": {
                "ext-dom": "*",
                "phpunit/phpunit": "^9.3"
            },
            "suggest": {
                "ext-uopz": "*"
            },
            "type": "library",
            "extra": {
                "branch-alias": {
                    "dev-master": "5.0-dev"
                }
            },
            "autoload": {
                "classmap": [
                    "src/"
                ]
            },
            "notification-url": "https://packagist.org/downloads/",
            "license": [
                "BSD-3-Clause"
            ],
            "authors": [
                {
                    "name": "Sebastian Bergmann",
                    "email": "sebastian@phpunit.de"
                }
            ],
            "description": "Snapshotting of global state",
            "homepage": "http://www.github.com/sebastianbergmann/global-state",
            "keywords": [
                "global state"
            ],
            "support": {
                "issues": "https://github.com/sebastianbergmann/global-state/issues",
                "source": "https://github.com/sebastianbergmann/global-state/tree/5.0.3"
            },
            "funding": [
                {
                    "url": "https://github.com/sebastianbergmann",
                    "type": "github"
                }
            ],
            "time": "2021-06-11T13:31:12+00:00"
        },
        {
            "name": "sebastian/lines-of-code",
            "version": "1.0.3",
            "source": {
                "type": "git",
                "url": "https://github.com/sebastianbergmann/lines-of-code.git",
                "reference": "c1c2e997aa3146983ed888ad08b15470a2e22ecc"
            },
            "dist": {
                "type": "zip",
                "url": "https://api.github.com/repos/sebastianbergmann/lines-of-code/zipball/c1c2e997aa3146983ed888ad08b15470a2e22ecc",
                "reference": "c1c2e997aa3146983ed888ad08b15470a2e22ecc",
                "shasum": ""
            },
            "require": {
                "nikic/php-parser": "^4.6",
                "php": ">=7.3"
            },
            "require-dev": {
                "phpunit/phpunit": "^9.3"
            },
            "type": "library",
            "extra": {
                "branch-alias": {
                    "dev-master": "1.0-dev"
                }
            },
            "autoload": {
                "classmap": [
                    "src/"
                ]
            },
            "notification-url": "https://packagist.org/downloads/",
            "license": [
                "BSD-3-Clause"
            ],
            "authors": [
                {
                    "name": "Sebastian Bergmann",
                    "email": "sebastian@phpunit.de",
                    "role": "lead"
                }
            ],
            "description": "Library for counting the lines of code in PHP source code",
            "homepage": "https://github.com/sebastianbergmann/lines-of-code",
            "support": {
                "issues": "https://github.com/sebastianbergmann/lines-of-code/issues",
                "source": "https://github.com/sebastianbergmann/lines-of-code/tree/1.0.3"
            },
            "funding": [
                {
                    "url": "https://github.com/sebastianbergmann",
                    "type": "github"
                }
            ],
            "time": "2020-11-28T06:42:11+00:00"
        },
        {
            "name": "sebastian/object-enumerator",
            "version": "4.0.4",
            "source": {
                "type": "git",
                "url": "https://github.com/sebastianbergmann/object-enumerator.git",
                "reference": "5c9eeac41b290a3712d88851518825ad78f45c71"
            },
            "dist": {
                "type": "zip",
                "url": "https://api.github.com/repos/sebastianbergmann/object-enumerator/zipball/5c9eeac41b290a3712d88851518825ad78f45c71",
                "reference": "5c9eeac41b290a3712d88851518825ad78f45c71",
                "shasum": ""
            },
            "require": {
                "php": ">=7.3",
                "sebastian/object-reflector": "^2.0",
                "sebastian/recursion-context": "^4.0"
            },
            "require-dev": {
                "phpunit/phpunit": "^9.3"
            },
            "type": "library",
            "extra": {
                "branch-alias": {
                    "dev-master": "4.0-dev"
                }
            },
            "autoload": {
                "classmap": [
                    "src/"
                ]
            },
            "notification-url": "https://packagist.org/downloads/",
            "license": [
                "BSD-3-Clause"
            ],
            "authors": [
                {
                    "name": "Sebastian Bergmann",
                    "email": "sebastian@phpunit.de"
                }
            ],
            "description": "Traverses array structures and object graphs to enumerate all referenced objects",
            "homepage": "https://github.com/sebastianbergmann/object-enumerator/",
            "support": {
                "issues": "https://github.com/sebastianbergmann/object-enumerator/issues",
                "source": "https://github.com/sebastianbergmann/object-enumerator/tree/4.0.4"
            },
            "funding": [
                {
                    "url": "https://github.com/sebastianbergmann",
                    "type": "github"
                }
            ],
            "time": "2020-10-26T13:12:34+00:00"
        },
        {
            "name": "sebastian/object-reflector",
            "version": "2.0.4",
            "source": {
                "type": "git",
                "url": "https://github.com/sebastianbergmann/object-reflector.git",
                "reference": "b4f479ebdbf63ac605d183ece17d8d7fe49c15c7"
            },
            "dist": {
                "type": "zip",
                "url": "https://api.github.com/repos/sebastianbergmann/object-reflector/zipball/b4f479ebdbf63ac605d183ece17d8d7fe49c15c7",
                "reference": "b4f479ebdbf63ac605d183ece17d8d7fe49c15c7",
                "shasum": ""
            },
            "require": {
                "php": ">=7.3"
            },
            "require-dev": {
                "phpunit/phpunit": "^9.3"
            },
            "type": "library",
            "extra": {
                "branch-alias": {
                    "dev-master": "2.0-dev"
                }
            },
            "autoload": {
                "classmap": [
                    "src/"
                ]
            },
            "notification-url": "https://packagist.org/downloads/",
            "license": [
                "BSD-3-Clause"
            ],
            "authors": [
                {
                    "name": "Sebastian Bergmann",
                    "email": "sebastian@phpunit.de"
                }
            ],
            "description": "Allows reflection of object attributes, including inherited and non-public ones",
            "homepage": "https://github.com/sebastianbergmann/object-reflector/",
            "support": {
                "issues": "https://github.com/sebastianbergmann/object-reflector/issues",
                "source": "https://github.com/sebastianbergmann/object-reflector/tree/2.0.4"
            },
            "funding": [
                {
                    "url": "https://github.com/sebastianbergmann",
                    "type": "github"
                }
            ],
            "time": "2020-10-26T13:14:26+00:00"
        },
        {
            "name": "sebastian/recursion-context",
            "version": "4.0.4",
            "source": {
                "type": "git",
                "url": "https://github.com/sebastianbergmann/recursion-context.git",
                "reference": "cd9d8cf3c5804de4341c283ed787f099f5506172"
            },
            "dist": {
                "type": "zip",
                "url": "https://api.github.com/repos/sebastianbergmann/recursion-context/zipball/cd9d8cf3c5804de4341c283ed787f099f5506172",
                "reference": "cd9d8cf3c5804de4341c283ed787f099f5506172",
                "shasum": ""
            },
            "require": {
                "php": ">=7.3"
            },
            "require-dev": {
                "phpunit/phpunit": "^9.3"
            },
            "type": "library",
            "extra": {
                "branch-alias": {
                    "dev-master": "4.0-dev"
                }
            },
            "autoload": {
                "classmap": [
                    "src/"
                ]
            },
            "notification-url": "https://packagist.org/downloads/",
            "license": [
                "BSD-3-Clause"
            ],
            "authors": [
                {
                    "name": "Sebastian Bergmann",
                    "email": "sebastian@phpunit.de"
                },
                {
                    "name": "Jeff Welch",
                    "email": "whatthejeff@gmail.com"
                },
                {
                    "name": "Adam Harvey",
                    "email": "aharvey@php.net"
                }
            ],
            "description": "Provides functionality to recursively process PHP variables",
            "homepage": "http://www.github.com/sebastianbergmann/recursion-context",
            "support": {
                "issues": "https://github.com/sebastianbergmann/recursion-context/issues",
                "source": "https://github.com/sebastianbergmann/recursion-context/tree/4.0.4"
            },
            "funding": [
                {
                    "url": "https://github.com/sebastianbergmann",
                    "type": "github"
                }
            ],
            "time": "2020-10-26T13:17:30+00:00"
        },
        {
            "name": "sebastian/resource-operations",
            "version": "3.0.3",
            "source": {
                "type": "git",
                "url": "https://github.com/sebastianbergmann/resource-operations.git",
                "reference": "0f4443cb3a1d92ce809899753bc0d5d5a8dd19a8"
            },
            "dist": {
                "type": "zip",
                "url": "https://api.github.com/repos/sebastianbergmann/resource-operations/zipball/0f4443cb3a1d92ce809899753bc0d5d5a8dd19a8",
                "reference": "0f4443cb3a1d92ce809899753bc0d5d5a8dd19a8",
                "shasum": ""
            },
            "require": {
                "php": ">=7.3"
            },
            "require-dev": {
                "phpunit/phpunit": "^9.0"
            },
            "type": "library",
            "extra": {
                "branch-alias": {
                    "dev-master": "3.0-dev"
                }
            },
            "autoload": {
                "classmap": [
                    "src/"
                ]
            },
            "notification-url": "https://packagist.org/downloads/",
            "license": [
                "BSD-3-Clause"
            ],
            "authors": [
                {
                    "name": "Sebastian Bergmann",
                    "email": "sebastian@phpunit.de"
                }
            ],
            "description": "Provides a list of PHP built-in functions that operate on resources",
            "homepage": "https://www.github.com/sebastianbergmann/resource-operations",
            "support": {
                "issues": "https://github.com/sebastianbergmann/resource-operations/issues",
                "source": "https://github.com/sebastianbergmann/resource-operations/tree/3.0.3"
            },
            "funding": [
                {
                    "url": "https://github.com/sebastianbergmann",
                    "type": "github"
                }
            ],
            "time": "2020-09-28T06:45:17+00:00"
        },
        {
            "name": "sebastian/type",
            "version": "2.3.4",
            "source": {
                "type": "git",
                "url": "https://github.com/sebastianbergmann/type.git",
                "reference": "b8cd8a1c753c90bc1a0f5372170e3e489136f914"
            },
            "dist": {
                "type": "zip",
                "url": "https://api.github.com/repos/sebastianbergmann/type/zipball/b8cd8a1c753c90bc1a0f5372170e3e489136f914",
                "reference": "b8cd8a1c753c90bc1a0f5372170e3e489136f914",
                "shasum": ""
            },
            "require": {
                "php": ">=7.3"
            },
            "require-dev": {
                "phpunit/phpunit": "^9.3"
            },
            "type": "library",
            "extra": {
                "branch-alias": {
                    "dev-master": "2.3-dev"
                }
            },
            "autoload": {
                "classmap": [
                    "src/"
                ]
            },
            "notification-url": "https://packagist.org/downloads/",
            "license": [
                "BSD-3-Clause"
            ],
            "authors": [
                {
                    "name": "Sebastian Bergmann",
                    "email": "sebastian@phpunit.de",
                    "role": "lead"
                }
            ],
            "description": "Collection of value objects that represent the types of the PHP type system",
            "homepage": "https://github.com/sebastianbergmann/type",
            "support": {
                "issues": "https://github.com/sebastianbergmann/type/issues",
                "source": "https://github.com/sebastianbergmann/type/tree/2.3.4"
            },
            "funding": [
                {
                    "url": "https://github.com/sebastianbergmann",
                    "type": "github"
                }
            ],
            "time": "2021-06-15T12:49:02+00:00"
        },
        {
            "name": "sebastian/version",
            "version": "3.0.2",
            "source": {
                "type": "git",
                "url": "https://github.com/sebastianbergmann/version.git",
                "reference": "c6c1022351a901512170118436c764e473f6de8c"
            },
            "dist": {
                "type": "zip",
                "url": "https://api.github.com/repos/sebastianbergmann/version/zipball/c6c1022351a901512170118436c764e473f6de8c",
                "reference": "c6c1022351a901512170118436c764e473f6de8c",
                "shasum": ""
            },
            "require": {
                "php": ">=7.3"
            },
            "type": "library",
            "extra": {
                "branch-alias": {
                    "dev-master": "3.0-dev"
                }
            },
            "autoload": {
                "classmap": [
                    "src/"
                ]
            },
            "notification-url": "https://packagist.org/downloads/",
            "license": [
                "BSD-3-Clause"
            ],
            "authors": [
                {
                    "name": "Sebastian Bergmann",
                    "email": "sebastian@phpunit.de",
                    "role": "lead"
                }
            ],
            "description": "Library that helps with managing the version number of Git-hosted PHP projects",
            "homepage": "https://github.com/sebastianbergmann/version",
            "support": {
                "issues": "https://github.com/sebastianbergmann/version/issues",
                "source": "https://github.com/sebastianbergmann/version/tree/3.0.2"
            },
            "funding": [
                {
                    "url": "https://github.com/sebastianbergmann",
                    "type": "github"
                }
            ],
            "time": "2020-09-28T06:39:44+00:00"
        },
        {
            "name": "swoole/ide-helper",
            "version": "4.6.7",
            "source": {
                "type": "git",
                "url": "https://github.com/swoole/ide-helper.git",
                "reference": "0d1409b8274117addfe64d3ea412812a69807411"
            },
            "dist": {
                "type": "zip",
                "url": "https://api.github.com/repos/swoole/ide-helper/zipball/0d1409b8274117addfe64d3ea412812a69807411",
                "reference": "0d1409b8274117addfe64d3ea412812a69807411",
                "shasum": ""
            },
            "require-dev": {
                "guzzlehttp/guzzle": "~6.5.0",
                "laminas/laminas-code": "~3.4.0",
                "squizlabs/php_codesniffer": "~3.5.0",
                "symfony/filesystem": "~4.0"
            },
            "type": "library",
            "notification-url": "https://packagist.org/downloads/",
            "license": [
                "Apache-2.0"
            ],
            "authors": [
                {
                    "name": "Team Swoole",
                    "email": "team@swoole.com"
                }
            ],
            "description": "IDE help files for Swoole.",
            "support": {
                "issues": "https://github.com/swoole/ide-helper/issues",
                "source": "https://github.com/swoole/ide-helper/tree/4.6.7"
            },
            "funding": [
                {
                    "url": "https://gitee.com/swoole/swoole?donate=true",
                    "type": "custom"
                },
                {
                    "url": "https://github.com/swoole",
                    "type": "github"
                },
                {
                    "url": "https://opencollective.com/swoole-src",
                    "type": "open_collective"
                }
            ],
            "time": "2021-05-14T16:05:16+00:00"
        },
        {
            "name": "symfony/console",
<<<<<<< HEAD
            "version": "v5.3.10",
            "source": {
                "type": "git",
                "url": "https://github.com/symfony/console.git",
                "reference": "d4e409d9fbcfbf71af0e5a940abb7b0b4bad0bd3"
            },
            "dist": {
                "type": "zip",
                "url": "https://api.github.com/repos/symfony/console/zipball/d4e409d9fbcfbf71af0e5a940abb7b0b4bad0bd3",
                "reference": "d4e409d9fbcfbf71af0e5a940abb7b0b4bad0bd3",
=======
            "version": "v5.3.11",
            "source": {
                "type": "git",
                "url": "https://github.com/symfony/console.git",
                "reference": "3e7ab8f5905058984899b05a4648096f558bfeba"
            },
            "dist": {
                "type": "zip",
                "url": "https://api.github.com/repos/symfony/console/zipball/3e7ab8f5905058984899b05a4648096f558bfeba",
                "reference": "3e7ab8f5905058984899b05a4648096f558bfeba",
>>>>>>> ad038715
                "shasum": ""
            },
            "require": {
                "php": ">=7.2.5",
                "symfony/deprecation-contracts": "^2.1",
                "symfony/polyfill-mbstring": "~1.0",
                "symfony/polyfill-php73": "^1.8",
                "symfony/polyfill-php80": "^1.16",
                "symfony/service-contracts": "^1.1|^2",
                "symfony/string": "^5.1"
            },
            "conflict": {
                "symfony/dependency-injection": "<4.4",
                "symfony/dotenv": "<5.1",
                "symfony/event-dispatcher": "<4.4",
                "symfony/lock": "<4.4",
                "symfony/process": "<4.4"
            },
            "provide": {
                "psr/log-implementation": "1.0|2.0"
            },
            "require-dev": {
                "psr/log": "^1|^2",
                "symfony/config": "^4.4|^5.0",
                "symfony/dependency-injection": "^4.4|^5.0",
                "symfony/event-dispatcher": "^4.4|^5.0",
                "symfony/lock": "^4.4|^5.0",
                "symfony/process": "^4.4|^5.0",
                "symfony/var-dumper": "^4.4|^5.0"
            },
            "suggest": {
                "psr/log": "For using the console logger",
                "symfony/event-dispatcher": "",
                "symfony/lock": "",
                "symfony/process": ""
            },
            "type": "library",
            "autoload": {
                "psr-4": {
                    "Symfony\\Component\\Console\\": ""
                },
                "exclude-from-classmap": [
                    "/Tests/"
                ]
            },
            "notification-url": "https://packagist.org/downloads/",
            "license": [
                "MIT"
            ],
            "authors": [
                {
                    "name": "Fabien Potencier",
                    "email": "fabien@symfony.com"
                },
                {
                    "name": "Symfony Community",
                    "homepage": "https://symfony.com/contributors"
                }
            ],
            "description": "Eases the creation of beautiful and testable command line interfaces",
            "homepage": "https://symfony.com",
            "keywords": [
                "cli",
                "command line",
                "console",
                "terminal"
            ],
            "support": {
<<<<<<< HEAD
                "source": "https://github.com/symfony/console/tree/v5.3.10"
=======
                "source": "https://github.com/symfony/console/tree/v5.3.11"
>>>>>>> ad038715
            },
            "funding": [
                {
                    "url": "https://symfony.com/sponsor",
                    "type": "custom"
                },
                {
                    "url": "https://github.com/fabpot",
                    "type": "github"
                },
                {
                    "url": "https://tidelift.com/funding/github/packagist/symfony/symfony",
                    "type": "tidelift"
                }
            ],
<<<<<<< HEAD
            "time": "2021-10-26T09:30:15+00:00"
=======
            "time": "2021-11-21T19:41:05+00:00"
>>>>>>> ad038715
        },
        {
            "name": "symfony/polyfill-intl-grapheme",
            "version": "v1.23.1",
            "source": {
                "type": "git",
                "url": "https://github.com/symfony/polyfill-intl-grapheme.git",
                "reference": "16880ba9c5ebe3642d1995ab866db29270b36535"
            },
            "dist": {
                "type": "zip",
                "url": "https://api.github.com/repos/symfony/polyfill-intl-grapheme/zipball/16880ba9c5ebe3642d1995ab866db29270b36535",
                "reference": "16880ba9c5ebe3642d1995ab866db29270b36535",
                "shasum": ""
            },
            "require": {
                "php": ">=7.1"
            },
            "suggest": {
                "ext-intl": "For best performance"
            },
            "type": "library",
            "extra": {
                "branch-alias": {
                    "dev-main": "1.23-dev"
                },
                "thanks": {
                    "name": "symfony/polyfill",
                    "url": "https://github.com/symfony/polyfill"
                }
            },
            "autoload": {
                "psr-4": {
                    "Symfony\\Polyfill\\Intl\\Grapheme\\": ""
                },
                "files": [
                    "bootstrap.php"
                ]
            },
            "notification-url": "https://packagist.org/downloads/",
            "license": [
                "MIT"
            ],
            "authors": [
                {
                    "name": "Nicolas Grekas",
                    "email": "p@tchwork.com"
                },
                {
                    "name": "Symfony Community",
                    "homepage": "https://symfony.com/contributors"
                }
            ],
            "description": "Symfony polyfill for intl's grapheme_* functions",
            "homepage": "https://symfony.com",
            "keywords": [
                "compatibility",
                "grapheme",
                "intl",
                "polyfill",
                "portable",
                "shim"
            ],
            "support": {
                "source": "https://github.com/symfony/polyfill-intl-grapheme/tree/v1.23.1"
            },
            "funding": [
                {
                    "url": "https://symfony.com/sponsor",
                    "type": "custom"
                },
                {
                    "url": "https://github.com/fabpot",
                    "type": "github"
                },
                {
                    "url": "https://tidelift.com/funding/github/packagist/symfony/symfony",
                    "type": "tidelift"
                }
            ],
            "time": "2021-05-27T12:26:48+00:00"
        },
        {
            "name": "symfony/polyfill-intl-normalizer",
            "version": "v1.23.0",
            "source": {
                "type": "git",
                "url": "https://github.com/symfony/polyfill-intl-normalizer.git",
                "reference": "8590a5f561694770bdcd3f9b5c69dde6945028e8"
            },
            "dist": {
                "type": "zip",
                "url": "https://api.github.com/repos/symfony/polyfill-intl-normalizer/zipball/8590a5f561694770bdcd3f9b5c69dde6945028e8",
                "reference": "8590a5f561694770bdcd3f9b5c69dde6945028e8",
                "shasum": ""
            },
            "require": {
                "php": ">=7.1"
            },
            "suggest": {
                "ext-intl": "For best performance"
            },
            "type": "library",
            "extra": {
                "branch-alias": {
                    "dev-main": "1.23-dev"
                },
                "thanks": {
                    "name": "symfony/polyfill",
                    "url": "https://github.com/symfony/polyfill"
                }
            },
            "autoload": {
                "psr-4": {
                    "Symfony\\Polyfill\\Intl\\Normalizer\\": ""
                },
                "files": [
                    "bootstrap.php"
                ],
                "classmap": [
                    "Resources/stubs"
                ]
            },
            "notification-url": "https://packagist.org/downloads/",
            "license": [
                "MIT"
            ],
            "authors": [
                {
                    "name": "Nicolas Grekas",
                    "email": "p@tchwork.com"
                },
                {
                    "name": "Symfony Community",
                    "homepage": "https://symfony.com/contributors"
                }
            ],
            "description": "Symfony polyfill for intl's Normalizer class and related functions",
            "homepage": "https://symfony.com",
            "keywords": [
                "compatibility",
                "intl",
                "normalizer",
                "polyfill",
                "portable",
                "shim"
            ],
            "support": {
                "source": "https://github.com/symfony/polyfill-intl-normalizer/tree/v1.23.0"
            },
            "funding": [
                {
                    "url": "https://symfony.com/sponsor",
                    "type": "custom"
                },
                {
                    "url": "https://github.com/fabpot",
                    "type": "github"
                },
                {
                    "url": "https://tidelift.com/funding/github/packagist/symfony/symfony",
                    "type": "tidelift"
                }
            ],
            "time": "2021-02-19T12:13:01+00:00"
        },
        {
            "name": "symfony/polyfill-mbstring",
            "version": "v1.23.1",
            "source": {
                "type": "git",
                "url": "https://github.com/symfony/polyfill-mbstring.git",
                "reference": "9174a3d80210dca8daa7f31fec659150bbeabfc6"
            },
            "dist": {
                "type": "zip",
                "url": "https://api.github.com/repos/symfony/polyfill-mbstring/zipball/9174a3d80210dca8daa7f31fec659150bbeabfc6",
                "reference": "9174a3d80210dca8daa7f31fec659150bbeabfc6",
                "shasum": ""
            },
            "require": {
                "php": ">=7.1"
            },
            "suggest": {
                "ext-mbstring": "For best performance"
            },
            "type": "library",
            "extra": {
                "branch-alias": {
                    "dev-main": "1.23-dev"
                },
                "thanks": {
                    "name": "symfony/polyfill",
                    "url": "https://github.com/symfony/polyfill"
                }
            },
            "autoload": {
                "psr-4": {
                    "Symfony\\Polyfill\\Mbstring\\": ""
                },
                "files": [
                    "bootstrap.php"
                ]
            },
            "notification-url": "https://packagist.org/downloads/",
            "license": [
                "MIT"
            ],
            "authors": [
                {
                    "name": "Nicolas Grekas",
                    "email": "p@tchwork.com"
                },
                {
                    "name": "Symfony Community",
                    "homepage": "https://symfony.com/contributors"
                }
            ],
            "description": "Symfony polyfill for the Mbstring extension",
            "homepage": "https://symfony.com",
            "keywords": [
                "compatibility",
                "mbstring",
                "polyfill",
                "portable",
                "shim"
            ],
            "support": {
                "source": "https://github.com/symfony/polyfill-mbstring/tree/v1.23.1"
            },
            "funding": [
                {
                    "url": "https://symfony.com/sponsor",
                    "type": "custom"
                },
                {
                    "url": "https://github.com/fabpot",
                    "type": "github"
                },
                {
                    "url": "https://tidelift.com/funding/github/packagist/symfony/symfony",
                    "type": "tidelift"
                }
            ],
            "time": "2021-05-27T12:26:48+00:00"
        },
        {
            "name": "symfony/polyfill-php73",
            "version": "v1.23.0",
            "source": {
                "type": "git",
                "url": "https://github.com/symfony/polyfill-php73.git",
                "reference": "fba8933c384d6476ab14fb7b8526e5287ca7e010"
            },
            "dist": {
                "type": "zip",
                "url": "https://api.github.com/repos/symfony/polyfill-php73/zipball/fba8933c384d6476ab14fb7b8526e5287ca7e010",
                "reference": "fba8933c384d6476ab14fb7b8526e5287ca7e010",
                "shasum": ""
            },
            "require": {
                "php": ">=7.1"
            },
            "type": "library",
            "extra": {
                "branch-alias": {
                    "dev-main": "1.23-dev"
                },
                "thanks": {
                    "name": "symfony/polyfill",
                    "url": "https://github.com/symfony/polyfill"
                }
            },
            "autoload": {
                "psr-4": {
                    "Symfony\\Polyfill\\Php73\\": ""
                },
                "files": [
                    "bootstrap.php"
                ],
                "classmap": [
                    "Resources/stubs"
                ]
            },
            "notification-url": "https://packagist.org/downloads/",
            "license": [
                "MIT"
            ],
            "authors": [
                {
                    "name": "Nicolas Grekas",
                    "email": "p@tchwork.com"
                },
                {
                    "name": "Symfony Community",
                    "homepage": "https://symfony.com/contributors"
                }
            ],
            "description": "Symfony polyfill backporting some PHP 7.3+ features to lower PHP versions",
            "homepage": "https://symfony.com",
            "keywords": [
                "compatibility",
                "polyfill",
                "portable",
                "shim"
            ],
            "support": {
                "source": "https://github.com/symfony/polyfill-php73/tree/v1.23.0"
            },
            "funding": [
                {
                    "url": "https://symfony.com/sponsor",
                    "type": "custom"
                },
                {
                    "url": "https://github.com/fabpot",
                    "type": "github"
                },
                {
                    "url": "https://tidelift.com/funding/github/packagist/symfony/symfony",
                    "type": "tidelift"
                }
            ],
            "time": "2021-02-19T12:13:01+00:00"
        },
        {
            "name": "symfony/service-contracts",
            "version": "v2.5.0",
            "source": {
                "type": "git",
                "url": "https://github.com/symfony/service-contracts.git",
                "reference": "1ab11b933cd6bc5464b08e81e2c5b07dec58b0fc"
            },
            "dist": {
                "type": "zip",
                "url": "https://api.github.com/repos/symfony/service-contracts/zipball/1ab11b933cd6bc5464b08e81e2c5b07dec58b0fc",
                "reference": "1ab11b933cd6bc5464b08e81e2c5b07dec58b0fc",
                "shasum": ""
            },
            "require": {
                "php": ">=7.2.5",
                "psr/container": "^1.1",
                "symfony/deprecation-contracts": "^2.1"
            },
            "conflict": {
                "ext-psr": "<1.1|>=2"
            },
            "suggest": {
                "symfony/service-implementation": ""
            },
            "type": "library",
            "extra": {
                "branch-alias": {
                    "dev-main": "2.5-dev"
                },
                "thanks": {
                    "name": "symfony/contracts",
                    "url": "https://github.com/symfony/contracts"
                }
            },
            "autoload": {
                "psr-4": {
                    "Symfony\\Contracts\\Service\\": ""
                }
            },
            "notification-url": "https://packagist.org/downloads/",
            "license": [
                "MIT"
            ],
            "authors": [
                {
                    "name": "Nicolas Grekas",
                    "email": "p@tchwork.com"
                },
                {
                    "name": "Symfony Community",
                    "homepage": "https://symfony.com/contributors"
                }
            ],
            "description": "Generic abstractions related to writing services",
            "homepage": "https://symfony.com",
            "keywords": [
                "abstractions",
                "contracts",
                "decoupling",
                "interfaces",
                "interoperability",
                "standards"
            ],
            "support": {
                "source": "https://github.com/symfony/service-contracts/tree/v2.5.0"
            },
            "funding": [
                {
                    "url": "https://symfony.com/sponsor",
                    "type": "custom"
                },
                {
                    "url": "https://github.com/fabpot",
                    "type": "github"
                },
                {
                    "url": "https://tidelift.com/funding/github/packagist/symfony/symfony",
                    "type": "tidelift"
                }
            ],
            "time": "2021-11-04T16:48:04+00:00"
        },
        {
            "name": "symfony/string",
            "version": "v5.3.10",
            "source": {
                "type": "git",
                "url": "https://github.com/symfony/string.git",
                "reference": "d70c35bb20bbca71fc4ab7921e3c6bda1a82a60c"
            },
            "dist": {
                "type": "zip",
                "url": "https://api.github.com/repos/symfony/string/zipball/d70c35bb20bbca71fc4ab7921e3c6bda1a82a60c",
                "reference": "d70c35bb20bbca71fc4ab7921e3c6bda1a82a60c",
                "shasum": ""
            },
            "require": {
                "php": ">=7.2.5",
                "symfony/polyfill-ctype": "~1.8",
                "symfony/polyfill-intl-grapheme": "~1.0",
                "symfony/polyfill-intl-normalizer": "~1.0",
                "symfony/polyfill-mbstring": "~1.0",
                "symfony/polyfill-php80": "~1.15"
            },
            "require-dev": {
                "symfony/error-handler": "^4.4|^5.0",
                "symfony/http-client": "^4.4|^5.0",
                "symfony/translation-contracts": "^1.1|^2",
                "symfony/var-exporter": "^4.4|^5.0"
            },
            "type": "library",
            "autoload": {
                "psr-4": {
                    "Symfony\\Component\\String\\": ""
                },
                "files": [
                    "Resources/functions.php"
                ],
                "exclude-from-classmap": [
                    "/Tests/"
                ]
            },
            "notification-url": "https://packagist.org/downloads/",
            "license": [
                "MIT"
            ],
            "authors": [
                {
                    "name": "Nicolas Grekas",
                    "email": "p@tchwork.com"
                },
                {
                    "name": "Symfony Community",
                    "homepage": "https://symfony.com/contributors"
                }
            ],
            "description": "Provides an object-oriented API to strings and deals with bytes, UTF-8 code points and grapheme clusters in a unified way",
            "homepage": "https://symfony.com",
            "keywords": [
                "grapheme",
                "i18n",
                "string",
                "unicode",
                "utf-8",
                "utf8"
            ],
            "support": {
                "source": "https://github.com/symfony/string/tree/v5.3.10"
            },
            "funding": [
                {
                    "url": "https://symfony.com/sponsor",
                    "type": "custom"
                },
                {
                    "url": "https://github.com/fabpot",
                    "type": "github"
                },
                {
                    "url": "https://tidelift.com/funding/github/packagist/symfony/symfony",
                    "type": "tidelift"
                }
            ],
            "time": "2021-10-27T18:21:46+00:00"
        },
        {
            "name": "textalk/websocket",
            "version": "1.5.2",
            "source": {
                "type": "git",
                "url": "https://github.com/Textalk/websocket-php.git",
                "reference": "b93249453806a2dd46495de46d76fcbcb0d8dee8"
            },
            "dist": {
                "type": "zip",
                "url": "https://api.github.com/repos/Textalk/websocket-php/zipball/b93249453806a2dd46495de46d76fcbcb0d8dee8",
                "reference": "b93249453806a2dd46495de46d76fcbcb0d8dee8",
                "shasum": ""
            },
            "require": {
                "php": "^7.2 | ^8.0",
                "psr/log": "^1.0"
            },
            "require-dev": {
                "php-coveralls/php-coveralls": "^2.0",
                "phpunit/phpunit": "^8.0|^9.0",
                "squizlabs/php_codesniffer": "^3.5"
            },
            "type": "library",
            "autoload": {
                "psr-4": {
                    "WebSocket\\": "lib"
                }
            },
            "notification-url": "https://packagist.org/downloads/",
            "license": [
                "ISC"
            ],
            "authors": [
                {
                    "name": "Fredrik Liljegren"
                },
                {
                    "name": "Sören Jensen",
                    "email": "soren@abicart.se"
                }
            ],
            "description": "WebSocket client and server",
            "support": {
                "issues": "https://github.com/Textalk/websocket-php/issues",
                "source": "https://github.com/Textalk/websocket-php/tree/1.5.2"
            },
            "time": "2021-02-12T15:39:23+00:00"
        },
        {
            "name": "theseer/tokenizer",
            "version": "1.2.1",
            "source": {
                "type": "git",
                "url": "https://github.com/theseer/tokenizer.git",
                "reference": "34a41e998c2183e22995f158c581e7b5e755ab9e"
            },
            "dist": {
                "type": "zip",
                "url": "https://api.github.com/repos/theseer/tokenizer/zipball/34a41e998c2183e22995f158c581e7b5e755ab9e",
                "reference": "34a41e998c2183e22995f158c581e7b5e755ab9e",
                "shasum": ""
            },
            "require": {
                "ext-dom": "*",
                "ext-tokenizer": "*",
                "ext-xmlwriter": "*",
                "php": "^7.2 || ^8.0"
            },
            "type": "library",
            "autoload": {
                "classmap": [
                    "src/"
                ]
            },
            "notification-url": "https://packagist.org/downloads/",
            "license": [
                "BSD-3-Clause"
            ],
            "authors": [
                {
                    "name": "Arne Blankerts",
                    "email": "arne@blankerts.de",
                    "role": "Developer"
                }
            ],
            "description": "A small library for converting tokenized PHP source code into XML and potentially other formats",
            "support": {
                "issues": "https://github.com/theseer/tokenizer/issues",
                "source": "https://github.com/theseer/tokenizer/tree/1.2.1"
            },
            "funding": [
                {
                    "url": "https://github.com/theseer",
                    "type": "github"
                }
            ],
            "time": "2021-07-28T10:34:58+00:00"
        },
        {
            "name": "twig/twig",
            "version": "v2.14.8",
            "source": {
                "type": "git",
                "url": "https://github.com/twigphp/Twig.git",
                "reference": "06b450a2326aa879faa2061ff72fe1588b3ab043"
            },
            "dist": {
                "type": "zip",
                "url": "https://api.github.com/repos/twigphp/Twig/zipball/06b450a2326aa879faa2061ff72fe1588b3ab043",
                "reference": "06b450a2326aa879faa2061ff72fe1588b3ab043",
                "shasum": ""
            },
            "require": {
                "php": ">=7.2.5",
                "symfony/polyfill-ctype": "^1.8",
                "symfony/polyfill-mbstring": "^1.3"
            },
            "require-dev": {
                "psr/container": "^1.0",
                "symfony/phpunit-bridge": "^4.4.9|^5.0.9|^6.0"
            },
            "type": "library",
            "extra": {
                "branch-alias": {
                    "dev-master": "2.14-dev"
                }
            },
            "autoload": {
                "psr-0": {
                    "Twig_": "lib/"
                },
                "psr-4": {
                    "Twig\\": "src/"
                }
            },
            "notification-url": "https://packagist.org/downloads/",
            "license": [
                "BSD-3-Clause"
            ],
            "authors": [
                {
                    "name": "Fabien Potencier",
                    "email": "fabien@symfony.com",
                    "homepage": "http://fabien.potencier.org",
                    "role": "Lead Developer"
                },
                {
                    "name": "Twig Team",
                    "role": "Contributors"
                },
                {
                    "name": "Armin Ronacher",
                    "email": "armin.ronacher@active-4.com",
                    "role": "Project Founder"
                }
            ],
            "description": "Twig, the flexible, fast, and secure template language for PHP",
            "homepage": "https://twig.symfony.com",
            "keywords": [
                "templating"
            ],
            "support": {
                "issues": "https://github.com/twigphp/Twig/issues",
                "source": "https://github.com/twigphp/Twig/tree/v2.14.8"
            },
            "funding": [
                {
                    "url": "https://github.com/fabpot",
                    "type": "github"
                },
                {
                    "url": "https://tidelift.com/funding/github/packagist/twig/twig",
                    "type": "tidelift"
                }
            ],
            "time": "2021-11-25T13:38:06+00:00"
        },
        {
            "name": "vimeo/psalm",
            "version": "4.7.2",
            "source": {
                "type": "git",
                "url": "https://github.com/vimeo/psalm.git",
                "reference": "83a0325c0a95c0ab531d6b90c877068b464377b5"
            },
            "dist": {
                "type": "zip",
                "url": "https://api.github.com/repos/vimeo/psalm/zipball/83a0325c0a95c0ab531d6b90c877068b464377b5",
                "reference": "83a0325c0a95c0ab531d6b90c877068b464377b5",
                "shasum": ""
            },
            "require": {
                "amphp/amp": "^2.4.2",
                "amphp/byte-stream": "^1.5",
                "composer/package-versions-deprecated": "^1.8.0",
                "composer/semver": "^1.4 || ^2.0 || ^3.0",
                "composer/xdebug-handler": "^1.1 || ^2.0",
                "dnoegel/php-xdg-base-dir": "^0.1.1",
                "ext-dom": "*",
                "ext-json": "*",
                "ext-libxml": "*",
                "ext-mbstring": "*",
                "ext-simplexml": "*",
                "ext-tokenizer": "*",
                "felixfbecker/advanced-json-rpc": "^3.0.3",
                "felixfbecker/language-server-protocol": "^1.5",
                "netresearch/jsonmapper": "^1.0 || ^2.0 || ^3.0 || ^4.0",
                "nikic/php-parser": "^4.10.1",
                "openlss/lib-array2xml": "^1.0",
                "php": "^7.1|^8",
                "sebastian/diff": "^3.0 || ^4.0",
                "symfony/console": "^3.4.17 || ^4.1.6 || ^5.0",
                "webmozart/path-util": "^2.3"
            },
            "provide": {
                "psalm/psalm": "self.version"
            },
            "require-dev": {
                "bamarni/composer-bin-plugin": "^1.2",
                "brianium/paratest": "^4.0||^6.0",
                "ext-curl": "*",
                "php-parallel-lint/php-parallel-lint": "^1.2",
                "phpdocumentor/reflection-docblock": "^5",
                "phpmyadmin/sql-parser": "5.1.0||dev-master",
                "phpspec/prophecy": ">=1.9.0",
                "phpunit/phpunit": "^9.0",
                "psalm/plugin-phpunit": "^0.13",
                "slevomat/coding-standard": "^6.3.11",
                "squizlabs/php_codesniffer": "^3.5",
                "symfony/process": "^4.3",
                "weirdan/phpunit-appveyor-reporter": "^1.0.0",
                "weirdan/prophecy-shim": "^1.0 || ^2.0"
            },
            "suggest": {
                "ext-igbinary": "^2.0.5"
            },
            "bin": [
                "psalm",
                "psalm-language-server",
                "psalm-plugin",
                "psalm-refactor",
                "psalter"
            ],
            "type": "library",
            "extra": {
                "branch-alias": {
                    "dev-master": "4.x-dev",
                    "dev-3.x": "3.x-dev",
                    "dev-2.x": "2.x-dev",
                    "dev-1.x": "1.x-dev"
                }
            },
            "autoload": {
                "psr-4": {
                    "Psalm\\": "src/Psalm/"
                },
                "files": [
                    "src/functions.php",
                    "src/spl_object_id.php"
                ]
            },
            "notification-url": "https://packagist.org/downloads/",
            "license": [
                "MIT"
            ],
            "authors": [
                {
                    "name": "Matthew Brown"
                }
            ],
            "description": "A static analysis tool for finding errors in PHP applications",
            "keywords": [
                "code",
                "inspection",
                "php"
            ],
            "support": {
                "issues": "https://github.com/vimeo/psalm/issues",
                "source": "https://github.com/vimeo/psalm/tree/4.7.2"
            },
            "time": "2021-05-01T20:56:25+00:00"
        },
        {
            "name": "webmozart/path-util",
            "version": "2.3.0",
            "source": {
                "type": "git",
                "url": "https://github.com/webmozart/path-util.git",
                "reference": "d939f7edc24c9a1bb9c0dee5cb05d8e859490725"
            },
            "dist": {
                "type": "zip",
                "url": "https://api.github.com/repos/webmozart/path-util/zipball/d939f7edc24c9a1bb9c0dee5cb05d8e859490725",
                "reference": "d939f7edc24c9a1bb9c0dee5cb05d8e859490725",
                "shasum": ""
            },
            "require": {
                "php": ">=5.3.3",
                "webmozart/assert": "~1.0"
            },
            "require-dev": {
                "phpunit/phpunit": "^4.6",
                "sebastian/version": "^1.0.1"
            },
            "type": "library",
            "extra": {
                "branch-alias": {
                    "dev-master": "2.3-dev"
                }
            },
            "autoload": {
                "psr-4": {
                    "Webmozart\\PathUtil\\": "src/"
                }
            },
            "notification-url": "https://packagist.org/downloads/",
            "license": [
                "MIT"
            ],
            "authors": [
                {
                    "name": "Bernhard Schussek",
                    "email": "bschussek@gmail.com"
                }
            ],
            "description": "A robust cross-platform utility for normalizing, comparing and modifying file paths.",
            "support": {
                "issues": "https://github.com/webmozart/path-util/issues",
                "source": "https://github.com/webmozart/path-util/tree/2.3.0"
            },
            "abandoned": "symfony/filesystem",
            "time": "2015-12-17T08:42:14+00:00"
        }
    ],
    "aliases": [],
    "minimum-stability": "stable",
    "stability-flags": {
        "appwrite/php-runtimes": 20,
        "utopia-php/orchestration": 20
    },
    "prefer-stable": false,
    "prefer-lowest": false,
    "platform": {
        "php": ">=8.0.0",
        "ext-curl": "*",
        "ext-imagick": "*",
        "ext-mbstring": "*",
        "ext-json": "*",
        "ext-yaml": "*",
        "ext-dom": "*",
        "ext-redis": "*",
        "ext-swoole": "*",
        "ext-pdo": "*",
        "ext-openssl": "*",
        "ext-zlib": "*",
        "ext-sockets": "*"
    },
    "platform-dev": [],
    "platform-overrides": {
        "php": "8.0"
    },
    "plugin-api-version": "2.1.0"
}<|MERGE_RESOLUTION|>--- conflicted
+++ resolved
@@ -4,11 +4,7 @@
         "Read more about it at https://getcomposer.org/doc/01-basic-usage.md#installing-dependencies",
         "This file is @generated automatically"
     ],
-<<<<<<< HEAD
-    "content-hash": "7593725d87252843ddf71a33bca8ee0e",
-=======
     "content-hash": "7e24a95bc534ed39b042f19b27268de9",
->>>>>>> ad038715
     "packages": [
         {
             "name": "adhocore/jwt",
@@ -119,15 +115,20 @@
         },
         {
             "name": "appwrite/php-runtimes",
-            "version": "dev-refactor",
+            "version": "0.6.1",
             "source": {
                 "type": "git",
                 "url": "https://github.com/appwrite/php-runtimes.git",
-                "reference": "7ce96b43caa317bf0eb60ae2a62d86d273415cc6"
+                "reference": "a42434de2fbd60818244c1a9b2ac0429ad0ef9ee"
+            },
+            "dist": {
+                "type": "zip",
+                "url": "https://api.github.com/repos/appwrite/php-runtimes/zipball/a42434de2fbd60818244c1a9b2ac0429ad0ef9ee",
+                "reference": "a42434de2fbd60818244c1a9b2ac0429ad0ef9ee",
+                "shasum": ""
             },
             "require": {
                 "php": ">=8.0",
-                "utopia-php/orchestration": "dev-exp1",
                 "utopia-php/system": "0.4.*"
             },
             "require-dev": {
@@ -141,6 +142,7 @@
                     "Appwrite\\Runtimes\\": "src/Runtimes"
                 }
             },
+            "notification-url": "https://packagist.org/downloads/",
             "license": [
                 "BSD-3-Clause"
             ],
@@ -160,7 +162,11 @@
                 "php",
                 "runtimes"
             ],
-            "time": "2021-10-21T09:36:27+00:00"
+            "support": {
+                "issues": "https://github.com/appwrite/php-runtimes/issues",
+                "source": "https://github.com/appwrite/php-runtimes/tree/0.6.1"
+            },
+            "time": "2021-10-21T11:32:25+00:00"
         },
         {
             "name": "chillerlan/php-qrcode",
@@ -2132,18 +2138,6 @@
         },
         {
             "name": "utopia-php/database",
-<<<<<<< HEAD
-            "version": "0.10.1",
-            "source": {
-                "type": "git",
-                "url": "https://github.com/utopia-php/database.git",
-                "reference": "9b4697612a2cd1ad55beeb6a02570f6ffe26dc1e"
-            },
-            "dist": {
-                "type": "zip",
-                "url": "https://api.github.com/repos/utopia-php/database/zipball/9b4697612a2cd1ad55beeb6a02570f6ffe26dc1e",
-                "reference": "9b4697612a2cd1ad55beeb6a02570f6ffe26dc1e",
-=======
             "version": "0.12.0",
             "source": {
                 "type": "git",
@@ -2154,7 +2148,6 @@
                 "type": "zip",
                 "url": "https://api.github.com/repos/utopia-php/database/zipball/102ee1d21fd55fc92dc7a07b60672a98ae49be26",
                 "reference": "102ee1d21fd55fc92dc7a07b60672a98ae49be26",
->>>>>>> ad038715
                 "shasum": ""
             },
             "require": {
@@ -2202,15 +2195,9 @@
             ],
             "support": {
                 "issues": "https://github.com/utopia-php/database/issues",
-<<<<<<< HEAD
-                "source": "https://github.com/utopia-php/database/tree/0.10.1"
-            },
-            "time": "2021-11-02T15:10:39+00:00"
-=======
                 "source": "https://github.com/utopia-php/database/tree/0.12.0"
             },
             "time": "2021-11-24T14:53:22+00:00"
->>>>>>> ad038715
         },
         {
             "name": "utopia-php/domains",
@@ -2420,11 +2407,17 @@
         },
         {
             "name": "utopia-php/orchestration",
-            "version": "dev-exp1",
-            "source": {
-                "type": "git",
-                "url": "https://github.com/PineappleIOnic/orchestration.git",
-                "reference": "94540e5a756604836271a9c8f1e2170415daa7cc"
+            "version": "0.2.1",
+            "source": {
+                "type": "git",
+                "url": "https://github.com/utopia-php/orchestration.git",
+                "reference": "55da7a331a45d5887de8122268dfccd15fee94d1"
+            },
+            "dist": {
+                "type": "zip",
+                "url": "https://api.github.com/repos/utopia-php/orchestration/zipball/55da7a331a45d5887de8122268dfccd15fee94d1",
+                "reference": "55da7a331a45d5887de8122268dfccd15fee94d1",
+                "shasum": ""
             },
             "require": {
                 "php": ">=8.0",
@@ -2440,11 +2433,7 @@
                     "Utopia\\Orchestration\\": "src/Orchestration"
                 }
             },
-            "autoload-dev": {
-                "psr-4": {
-                    "Utopia\\Tests\\": "tests/Orchestration"
-                }
-            },
+            "notification-url": "https://packagist.org/downloads/",
             "license": [
                 "MIT"
             ],
@@ -2465,7 +2454,11 @@
                 "upf",
                 "utopia"
             ],
-            "time": "2021-11-17T09:34:00+00:00"
+            "support": {
+                "issues": "https://github.com/utopia-php/orchestration/issues",
+                "source": "https://github.com/utopia-php/orchestration/tree/0.2.1"
+            },
+            "time": "2021-09-03T11:29:20+00:00"
         },
         {
             "name": "utopia-php/preloader",
@@ -4109,18 +4102,6 @@
         },
         {
             "name": "phpunit/php-code-coverage",
-<<<<<<< HEAD
-            "version": "9.2.8",
-            "source": {
-                "type": "git",
-                "url": "https://github.com/sebastianbergmann/php-code-coverage.git",
-                "reference": "cf04e88a2e3c56fc1a65488afd493325b4c1bc3e"
-            },
-            "dist": {
-                "type": "zip",
-                "url": "https://api.github.com/repos/sebastianbergmann/php-code-coverage/zipball/cf04e88a2e3c56fc1a65488afd493325b4c1bc3e",
-                "reference": "cf04e88a2e3c56fc1a65488afd493325b4c1bc3e",
-=======
             "version": "9.2.9",
             "source": {
                 "type": "git",
@@ -4131,7 +4112,6 @@
                 "type": "zip",
                 "url": "https://api.github.com/repos/sebastianbergmann/php-code-coverage/zipball/f301eb1453c9e7a1bc912ee8b0ea9db22c60223b",
                 "reference": "f301eb1453c9e7a1bc912ee8b0ea9db22c60223b",
->>>>>>> ad038715
                 "shasum": ""
             },
             "require": {
@@ -4187,11 +4167,7 @@
             ],
             "support": {
                 "issues": "https://github.com/sebastianbergmann/php-code-coverage/issues",
-<<<<<<< HEAD
-                "source": "https://github.com/sebastianbergmann/php-code-coverage/tree/9.2.8"
-=======
                 "source": "https://github.com/sebastianbergmann/php-code-coverage/tree/9.2.9"
->>>>>>> ad038715
             },
             "funding": [
                 {
@@ -4199,11 +4175,7 @@
                     "type": "github"
                 }
             ],
-<<<<<<< HEAD
-            "time": "2021-10-30T08:01:38+00:00"
-=======
             "time": "2021-11-19T15:21:02+00:00"
->>>>>>> ad038715
         },
         {
             "name": "phpunit/php-file-iterator",
@@ -5615,18 +5587,6 @@
         },
         {
             "name": "symfony/console",
-<<<<<<< HEAD
-            "version": "v5.3.10",
-            "source": {
-                "type": "git",
-                "url": "https://github.com/symfony/console.git",
-                "reference": "d4e409d9fbcfbf71af0e5a940abb7b0b4bad0bd3"
-            },
-            "dist": {
-                "type": "zip",
-                "url": "https://api.github.com/repos/symfony/console/zipball/d4e409d9fbcfbf71af0e5a940abb7b0b4bad0bd3",
-                "reference": "d4e409d9fbcfbf71af0e5a940abb7b0b4bad0bd3",
-=======
             "version": "v5.3.11",
             "source": {
                 "type": "git",
@@ -5637,7 +5597,6 @@
                 "type": "zip",
                 "url": "https://api.github.com/repos/symfony/console/zipball/3e7ab8f5905058984899b05a4648096f558bfeba",
                 "reference": "3e7ab8f5905058984899b05a4648096f558bfeba",
->>>>>>> ad038715
                 "shasum": ""
             },
             "require": {
@@ -5706,11 +5665,7 @@
                 "terminal"
             ],
             "support": {
-<<<<<<< HEAD
-                "source": "https://github.com/symfony/console/tree/v5.3.10"
-=======
                 "source": "https://github.com/symfony/console/tree/v5.3.11"
->>>>>>> ad038715
             },
             "funding": [
                 {
@@ -5726,11 +5681,7 @@
                     "type": "tidelift"
                 }
             ],
-<<<<<<< HEAD
-            "time": "2021-10-26T09:30:15+00:00"
-=======
             "time": "2021-11-21T19:41:05+00:00"
->>>>>>> ad038715
         },
         {
             "name": "symfony/polyfill-intl-grapheme",
@@ -6559,10 +6510,7 @@
     ],
     "aliases": [],
     "minimum-stability": "stable",
-    "stability-flags": {
-        "appwrite/php-runtimes": 20,
-        "utopia-php/orchestration": 20
-    },
+    "stability-flags": [],
     "prefer-stable": false,
     "prefer-lowest": false,
     "platform": {
