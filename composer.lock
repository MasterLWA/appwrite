{
    "_readme": [
        "This file locks the dependencies of your project to a known state",
        "Read more about it at https://getcomposer.org/doc/01-basic-usage.md#installing-dependencies",
        "This file is @generated automatically"
    ],
<<<<<<< HEAD
    "content-hash": "8133b7af84411021118804b9d174b9d5",
=======
    "content-hash": "65ff5003b9122286423aa030cb6983ea",
>>>>>>> a0645641
    "packages": [
        {
            "name": "adhocore/jwt",
            "version": "1.1.2",
            "source": {
                "type": "git",
                "url": "https://github.com/adhocore/php-jwt.git",
                "reference": "6c434af7170090bb7a8880d2bc220a2254ba7899"
            },
            "dist": {
                "type": "zip",
                "url": "https://api.github.com/repos/adhocore/php-jwt/zipball/6c434af7170090bb7a8880d2bc220a2254ba7899",
                "reference": "6c434af7170090bb7a8880d2bc220a2254ba7899",
                "shasum": ""
            },
            "require": {
                "php": "^7.0 || ^8.0"
            },
            "require-dev": {
                "phpunit/phpunit": "^6.5 || ^7.5"
            },
            "type": "library",
            "autoload": {
                "psr-4": {
                    "Ahc\\Jwt\\": "src/"
                }
            },
            "notification-url": "https://packagist.org/downloads/",
            "license": [
                "MIT"
            ],
            "authors": [
                {
                    "name": "Jitendra Adhikari",
                    "email": "jiten.adhikary@gmail.com"
                }
            ],
            "description": "Ultra lightweight JSON web token (JWT) library for PHP5.5+.",
            "keywords": [
                "auth",
                "json-web-token",
                "jwt",
                "jwt-auth",
                "jwt-php",
                "token"
            ],
            "support": {
                "issues": "https://github.com/adhocore/php-jwt/issues",
                "source": "https://github.com/adhocore/php-jwt/tree/1.1.2"
            },
            "funding": [
                {
                    "url": "https://paypal.me/ji10",
                    "type": "custom"
                }
            ],
            "time": "2021-02-20T09:56:44+00:00"
        },
        {
            "name": "appwrite/php-clamav",
            "version": "1.1.0",
            "source": {
                "type": "git",
                "url": "https://github.com/appwrite/php-clamav.git",
                "reference": "61d00f24f9e7766fbba233e7b8d09c5475388073"
            },
            "dist": {
                "type": "zip",
                "url": "https://api.github.com/repos/appwrite/php-clamav/zipball/61d00f24f9e7766fbba233e7b8d09c5475388073",
                "reference": "61d00f24f9e7766fbba233e7b8d09c5475388073",
                "shasum": ""
            },
            "require": {
                "ext-sockets": "*",
                "php": ">=7.1"
            },
            "require-dev": {
                "phpunit/phpunit": "^7.0"
            },
            "type": "library",
            "autoload": {
                "psr-4": {
                    "Appwrite\\ClamAV\\": "src/ClamAV"
                }
            },
            "notification-url": "https://packagist.org/downloads/",
            "license": [
                "MIT"
            ],
            "authors": [
                {
                    "name": "Eldad Fux",
                    "email": "eldad@appwrite.io"
                }
            ],
            "description": "ClamAV network and pipe client for PHP",
            "keywords": [
                "anti virus",
                "appwrite",
                "clamav",
                "php"
            ],
            "support": {
                "issues": "https://github.com/appwrite/php-clamav/issues",
                "source": "https://github.com/appwrite/php-clamav/tree/1.1.0"
            },
            "time": "2020-10-02T05:23:46+00:00"
        },
        {
            "name": "appwrite/php-runtimes",
            "version": "0.4.0",
            "source": {
                "type": "git",
                "url": "https://github.com/appwrite/php-runtimes.git",
                "reference": "cc7090a67d8824c779190b38873f0f8154f906b2"
            },
            "dist": {
                "type": "zip",
                "url": "https://api.github.com/repos/appwrite/php-runtimes/zipball/cc7090a67d8824c779190b38873f0f8154f906b2",
                "reference": "cc7090a67d8824c779190b38873f0f8154f906b2",
                "shasum": ""
            },
            "require": {
                "php": ">=8.0",
                "utopia-php/system": "0.4.*"
            },
            "require-dev": {
                "phpunit/phpunit": "^9.3",
                "utopia-php/cli": "0.11.*",
                "vimeo/psalm": "4.0.1"
            },
            "type": "library",
            "autoload": {
                "psr-4": {
                    "Appwrite\\Runtimes\\": "src/Runtimes"
                }
            },
            "notification-url": "https://packagist.org/downloads/",
            "license": [
                "BSD-3-Clause"
            ],
            "authors": [
                {
                    "name": "Eldad Fux",
                    "email": "eldad@appwrite.io"
                },
                {
                    "name": "Torsten Dittmann",
                    "email": "torsten@appwrite.io"
                }
            ],
            "description": "Appwrite repository for Cloud Function runtimes that contains the configurations and tests for all of the Appwrite runtime environments.",
            "keywords": [
                "appwrite",
                "php",
                "runtimes"
            ],
            "support": {
                "issues": "https://github.com/appwrite/php-runtimes/issues",
                "source": "https://github.com/appwrite/php-runtimes/tree/0.4.0"
            },
            "time": "2021-06-23T07:17:12+00:00"
        },
        {
            "name": "chillerlan/php-qrcode",
            "version": "4.3.0",
            "source": {
                "type": "git",
                "url": "https://github.com/chillerlan/php-qrcode.git",
                "reference": "4968063fb3baeedb658293f89f9673fbf2499a3e"
            },
            "dist": {
                "type": "zip",
                "url": "https://api.github.com/repos/chillerlan/php-qrcode/zipball/4968063fb3baeedb658293f89f9673fbf2499a3e",
                "reference": "4968063fb3baeedb658293f89f9673fbf2499a3e",
                "shasum": ""
            },
            "require": {
                "chillerlan/php-settings-container": "^2.1",
                "ext-mbstring": "*",
                "php": "^7.4 || ^8.0"
            },
            "require-dev": {
                "phan/phan": "^3.2.2",
                "phpunit/phpunit": "^9.4",
                "setasign/fpdf": "^1.8.2"
            },
            "suggest": {
                "chillerlan/php-authenticator": "Yet another Google authenticator! Also creates URIs for mobile apps.",
                "setasign/fpdf": "Required to use the QR FPDF output."
            },
            "type": "library",
            "autoload": {
                "psr-4": {
                    "chillerlan\\QRCode\\": "src/"
                }
            },
            "notification-url": "https://packagist.org/downloads/",
            "license": [
                "MIT"
            ],
            "authors": [
                {
                    "name": "Kazuhiko Arase",
                    "homepage": "https://github.com/kazuhikoarase"
                },
                {
                    "name": "Smiley",
                    "email": "smiley@chillerlan.net",
                    "homepage": "https://github.com/codemasher"
                },
                {
                    "name": "Contributors",
                    "homepage": "https://github.com/chillerlan/php-qrcode/graphs/contributors"
                }
            ],
            "description": "A QR code generator. PHP 7.4+",
            "homepage": "https://github.com/chillerlan/php-qrcode",
            "keywords": [
                "phpqrcode",
                "qr",
                "qr code",
                "qrcode",
                "qrcode-generator"
            ],
            "support": {
                "issues": "https://github.com/chillerlan/php-qrcode/issues",
                "source": "https://github.com/chillerlan/php-qrcode/tree/4.3.0"
            },
            "funding": [
                {
                    "url": "https://www.paypal.com/donate?hosted_button_id=WLYUNAT9ZTJZ4",
                    "type": "custom"
                },
                {
                    "url": "https://ko-fi.com/codemasher",
                    "type": "ko_fi"
                }
            ],
            "time": "2020-11-18T20:49:20+00:00"
        },
        {
            "name": "chillerlan/php-settings-container",
            "version": "2.1.1",
            "source": {
                "type": "git",
                "url": "https://github.com/chillerlan/php-settings-container.git",
                "reference": "98ccc1b31b31a53bcb563465c4961879b2b93096"
            },
            "dist": {
                "type": "zip",
                "url": "https://api.github.com/repos/chillerlan/php-settings-container/zipball/98ccc1b31b31a53bcb563465c4961879b2b93096",
                "reference": "98ccc1b31b31a53bcb563465c4961879b2b93096",
                "shasum": ""
            },
            "require": {
                "ext-json": "*",
                "php": "^7.4 || ^8.0"
            },
            "require-dev": {
                "phan/phan": "^4.0",
                "phpunit/phpunit": "^9.5"
            },
            "type": "library",
            "autoload": {
                "psr-4": {
                    "chillerlan\\Settings\\": "src/"
                }
            },
            "notification-url": "https://packagist.org/downloads/",
            "license": [
                "MIT"
            ],
            "authors": [
                {
                    "name": "Smiley",
                    "email": "smiley@chillerlan.net",
                    "homepage": "https://github.com/codemasher"
                }
            ],
            "description": "A container class for immutable settings objects. Not a DI container. PHP 7.4+",
            "homepage": "https://github.com/chillerlan/php-settings-container",
            "keywords": [
                "PHP7",
                "Settings",
                "container",
                "helper"
            ],
            "support": {
                "issues": "https://github.com/chillerlan/php-settings-container/issues",
                "source": "https://github.com/chillerlan/php-settings-container"
            },
            "funding": [
                {
                    "url": "https://www.paypal.com/donate?hosted_button_id=WLYUNAT9ZTJZ4",
                    "type": "custom"
                },
                {
                    "url": "https://ko-fi.com/codemasher",
                    "type": "ko_fi"
                }
            ],
            "time": "2021-01-06T15:57:03+00:00"
        },
        {
            "name": "colinmollenhour/credis",
            "version": "v1.12.1",
            "source": {
                "type": "git",
                "url": "https://github.com/colinmollenhour/credis.git",
                "reference": "c27faa11724229986335c23f4b6d0f1d8d6547fb"
            },
            "dist": {
                "type": "zip",
                "url": "https://api.github.com/repos/colinmollenhour/credis/zipball/c27faa11724229986335c23f4b6d0f1d8d6547fb",
                "reference": "c27faa11724229986335c23f4b6d0f1d8d6547fb",
                "shasum": ""
            },
            "require": {
                "php": ">=5.4.0"
            },
            "type": "library",
            "autoload": {
                "classmap": [
                    "Client.php",
                    "Cluster.php",
                    "Sentinel.php",
                    "Module.php"
                ]
            },
            "notification-url": "https://packagist.org/downloads/",
            "license": [
                "MIT"
            ],
            "authors": [
                {
                    "name": "Colin Mollenhour",
                    "email": "colin@mollenhour.com"
                }
            ],
            "description": "Credis is a lightweight interface to the Redis key-value store which wraps the phpredis library when available for better performance.",
            "homepage": "https://github.com/colinmollenhour/credis",
            "support": {
                "issues": "https://github.com/colinmollenhour/credis/issues",
                "source": "https://github.com/colinmollenhour/credis/tree/v1.12.1"
            },
            "time": "2020-11-06T16:09:14+00:00"
        },
        {
            "name": "dragonmantank/cron-expression",
            "version": "v3.1.0",
            "source": {
                "type": "git",
                "url": "https://github.com/dragonmantank/cron-expression.git",
                "reference": "7a8c6e56ab3ffcc538d05e8155bb42269abf1a0c"
            },
            "dist": {
                "type": "zip",
                "url": "https://api.github.com/repos/dragonmantank/cron-expression/zipball/7a8c6e56ab3ffcc538d05e8155bb42269abf1a0c",
                "reference": "7a8c6e56ab3ffcc538d05e8155bb42269abf1a0c",
                "shasum": ""
            },
            "require": {
                "php": "^7.2|^8.0",
                "webmozart/assert": "^1.7.0"
            },
            "replace": {
                "mtdowling/cron-expression": "^1.0"
            },
            "require-dev": {
                "phpstan/extension-installer": "^1.0",
                "phpstan/phpstan": "^0.12",
                "phpstan/phpstan-webmozart-assert": "^0.12.7",
                "phpunit/phpunit": "^7.0|^8.0|^9.0"
            },
            "type": "library",
            "autoload": {
                "psr-4": {
                    "Cron\\": "src/Cron/"
                }
            },
            "notification-url": "https://packagist.org/downloads/",
            "license": [
                "MIT"
            ],
            "authors": [
                {
                    "name": "Chris Tankersley",
                    "email": "chris@ctankersley.com",
                    "homepage": "https://github.com/dragonmantank"
                }
            ],
            "description": "CRON for PHP: Calculate the next or previous run date and determine if a CRON expression is due",
            "keywords": [
                "cron",
                "schedule"
            ],
            "support": {
                "issues": "https://github.com/dragonmantank/cron-expression/issues",
                "source": "https://github.com/dragonmantank/cron-expression/tree/v3.1.0"
            },
            "funding": [
                {
                    "url": "https://github.com/dragonmantank",
                    "type": "github"
                }
            ],
            "time": "2020-11-24T19:55:57+00:00"
        },
        {
            "name": "guzzlehttp/guzzle",
            "version": "7.3.0",
            "source": {
                "type": "git",
                "url": "https://github.com/guzzle/guzzle.git",
                "reference": "7008573787b430c1c1f650e3722d9bba59967628"
            },
            "dist": {
                "type": "zip",
                "url": "https://api.github.com/repos/guzzle/guzzle/zipball/7008573787b430c1c1f650e3722d9bba59967628",
                "reference": "7008573787b430c1c1f650e3722d9bba59967628",
                "shasum": ""
            },
            "require": {
                "ext-json": "*",
                "guzzlehttp/promises": "^1.4",
                "guzzlehttp/psr7": "^1.7 || ^2.0",
                "php": "^7.2.5 || ^8.0",
                "psr/http-client": "^1.0"
            },
            "provide": {
                "psr/http-client-implementation": "1.0"
            },
            "require-dev": {
                "bamarni/composer-bin-plugin": "^1.4.1",
                "ext-curl": "*",
                "php-http/client-integration-tests": "^3.0",
                "phpunit/phpunit": "^8.5.5 || ^9.3.5",
                "psr/log": "^1.1"
            },
            "suggest": {
                "ext-curl": "Required for CURL handler support",
                "ext-intl": "Required for Internationalized Domain Name (IDN) support",
                "psr/log": "Required for using the Log middleware"
            },
            "type": "library",
            "extra": {
                "branch-alias": {
                    "dev-master": "7.3-dev"
                }
            },
            "autoload": {
                "psr-4": {
                    "GuzzleHttp\\": "src/"
                },
                "files": [
                    "src/functions_include.php"
                ]
            },
            "notification-url": "https://packagist.org/downloads/",
            "license": [
                "MIT"
            ],
            "authors": [
                {
                    "name": "Michael Dowling",
                    "email": "mtdowling@gmail.com",
                    "homepage": "https://github.com/mtdowling"
                },
                {
                    "name": "Márk Sági-Kazár",
                    "email": "mark.sagikazar@gmail.com",
                    "homepage": "https://sagikazarmark.hu"
                }
            ],
            "description": "Guzzle is a PHP HTTP client library",
            "homepage": "http://guzzlephp.org/",
            "keywords": [
                "client",
                "curl",
                "framework",
                "http",
                "http client",
                "psr-18",
                "psr-7",
                "rest",
                "web service"
            ],
            "support": {
                "issues": "https://github.com/guzzle/guzzle/issues",
                "source": "https://github.com/guzzle/guzzle/tree/7.3.0"
            },
            "funding": [
                {
                    "url": "https://github.com/GrahamCampbell",
                    "type": "github"
                },
                {
                    "url": "https://github.com/Nyholm",
                    "type": "github"
                },
                {
                    "url": "https://github.com/alexeyshockov",
                    "type": "github"
                },
                {
                    "url": "https://github.com/gmponos",
                    "type": "github"
                }
            ],
            "time": "2021-03-23T11:33:13+00:00"
        },
        {
            "name": "guzzlehttp/promises",
            "version": "1.4.1",
            "source": {
                "type": "git",
                "url": "https://github.com/guzzle/promises.git",
                "reference": "8e7d04f1f6450fef59366c399cfad4b9383aa30d"
            },
            "dist": {
                "type": "zip",
                "url": "https://api.github.com/repos/guzzle/promises/zipball/8e7d04f1f6450fef59366c399cfad4b9383aa30d",
                "reference": "8e7d04f1f6450fef59366c399cfad4b9383aa30d",
                "shasum": ""
            },
            "require": {
                "php": ">=5.5"
            },
            "require-dev": {
                "symfony/phpunit-bridge": "^4.4 || ^5.1"
            },
            "type": "library",
            "extra": {
                "branch-alias": {
                    "dev-master": "1.4-dev"
                }
            },
            "autoload": {
                "psr-4": {
                    "GuzzleHttp\\Promise\\": "src/"
                },
                "files": [
                    "src/functions_include.php"
                ]
            },
            "notification-url": "https://packagist.org/downloads/",
            "license": [
                "MIT"
            ],
            "authors": [
                {
                    "name": "Michael Dowling",
                    "email": "mtdowling@gmail.com",
                    "homepage": "https://github.com/mtdowling"
                }
            ],
            "description": "Guzzle promises library",
            "keywords": [
                "promise"
            ],
            "support": {
                "issues": "https://github.com/guzzle/promises/issues",
                "source": "https://github.com/guzzle/promises/tree/1.4.1"
            },
            "time": "2021-03-07T09:25:29+00:00"
        },
        {
            "name": "guzzlehttp/psr7",
            "version": "2.0.0",
            "source": {
                "type": "git",
                "url": "https://github.com/guzzle/psr7.git",
                "reference": "1dc8d9cba3897165e16d12bb13d813afb1eb3fe7"
            },
            "dist": {
                "type": "zip",
                "url": "https://api.github.com/repos/guzzle/psr7/zipball/1dc8d9cba3897165e16d12bb13d813afb1eb3fe7",
                "reference": "1dc8d9cba3897165e16d12bb13d813afb1eb3fe7",
                "shasum": ""
            },
            "require": {
                "php": "^7.2.5 || ^8.0",
                "psr/http-factory": "^1.0",
                "psr/http-message": "^1.0",
                "ralouphie/getallheaders": "^3.0"
            },
            "provide": {
                "psr/http-factory-implementation": "1.0",
                "psr/http-message-implementation": "1.0"
            },
            "require-dev": {
                "bamarni/composer-bin-plugin": "^1.4.1",
                "http-interop/http-factory-tests": "^0.9",
                "phpunit/phpunit": "^8.5.8 || ^9.3.10"
            },
            "suggest": {
                "laminas/laminas-httphandlerrunner": "Emit PSR-7 responses"
            },
            "type": "library",
            "extra": {
                "branch-alias": {
                    "dev-master": "2.0-dev"
                }
            },
            "autoload": {
                "psr-4": {
                    "GuzzleHttp\\Psr7\\": "src/"
                }
            },
            "notification-url": "https://packagist.org/downloads/",
            "license": [
                "MIT"
            ],
            "authors": [
                {
                    "name": "Michael Dowling",
                    "email": "mtdowling@gmail.com",
                    "homepage": "https://github.com/mtdowling"
                },
                {
                    "name": "Tobias Schultze",
                    "homepage": "https://github.com/Tobion"
                },
                {
                    "name": "Márk Sági-Kazár",
                    "email": "mark.sagikazar@gmail.com",
                    "homepage": "https://sagikazarmark.hu"
                }
            ],
            "description": "PSR-7 message implementation that also provides common utility methods",
            "keywords": [
                "http",
                "message",
                "psr-7",
                "request",
                "response",
                "stream",
                "uri",
                "url"
            ],
            "support": {
                "issues": "https://github.com/guzzle/psr7/issues",
                "source": "https://github.com/guzzle/psr7/tree/2.0.0"
            },
            "time": "2021-06-30T20:03:07+00:00"
        },
        {
            "name": "influxdb/influxdb-php",
            "version": "1.15.2",
            "source": {
                "type": "git",
                "url": "https://github.com/influxdata/influxdb-php.git",
                "reference": "d6e59f4f04ab9107574fda69c2cbe36671253d03"
            },
            "dist": {
                "type": "zip",
                "url": "https://api.github.com/repos/influxdata/influxdb-php/zipball/d6e59f4f04ab9107574fda69c2cbe36671253d03",
                "reference": "d6e59f4f04ab9107574fda69c2cbe36671253d03",
                "shasum": ""
            },
            "require": {
                "guzzlehttp/guzzle": "^6.0|^7.0",
                "php": "^5.5 || ^7.0 || ^8.0"
            },
            "require-dev": {
                "dms/phpunit-arraysubset-asserts": "^0.2.1",
                "phpunit/phpunit": "^9.5"
            },
            "suggest": {
                "ext-curl": "Curl extension, needed for Curl driver",
                "stefanotorresi/influxdb-php-async": "An asyncronous client for InfluxDB, implemented via ReactPHP."
            },
            "type": "library",
            "autoload": {
                "psr-4": {
                    "InfluxDB\\": "src/InfluxDB"
                }
            },
            "notification-url": "https://packagist.org/downloads/",
            "license": [
                "MIT"
            ],
            "authors": [
                {
                    "name": "Stephen Hoogendijk",
                    "email": "stephen@tca0.nl"
                },
                {
                    "name": "Daniel Martinez",
                    "email": "danimartcas@hotmail.com"
                },
                {
                    "name": "Gianluca Arbezzano",
                    "email": "gianarb92@gmail.com"
                }
            ],
            "description": "InfluxDB client library for PHP",
            "keywords": [
                "client",
                "influxdata",
                "influxdb",
                "influxdb class",
                "influxdb client",
                "influxdb library",
                "time series"
            ],
            "support": {
                "issues": "https://github.com/influxdata/influxdb-php/issues",
                "source": "https://github.com/influxdata/influxdb-php/tree/1.15.2"
            },
            "time": "2020-12-26T17:45:17+00:00"
        },
        {
            "name": "matomo/device-detector",
            "version": "4.2.3",
            "source": {
                "type": "git",
                "url": "https://github.com/matomo-org/device-detector.git",
                "reference": "d879f07496d6e6ee89cef5bcd925383d9b0c2cc0"
            },
            "dist": {
                "type": "zip",
                "url": "https://api.github.com/repos/matomo-org/device-detector/zipball/d879f07496d6e6ee89cef5bcd925383d9b0c2cc0",
                "reference": "d879f07496d6e6ee89cef5bcd925383d9b0c2cc0",
                "shasum": ""
            },
            "require": {
                "mustangostang/spyc": "*",
                "php": ">=7.2"
            },
            "replace": {
                "piwik/device-detector": "self.version"
            },
            "require-dev": {
                "matthiasmullie/scrapbook": "^1.4.7",
                "mayflower/mo4-coding-standard": "dev-master#275cb9d",
                "phpstan/phpstan": "^0.12.52",
                "phpunit/phpunit": "^8.5.8",
                "psr/cache": "^1.0.1",
                "psr/simple-cache": "^1.0.1",
                "symfony/yaml": "^5.1.7"
            },
            "suggest": {
                "doctrine/cache": "Can directly be used for caching purpose",
                "ext-yaml": "Necessary for using the Pecl YAML parser"
            },
            "type": "library",
            "autoload": {
                "psr-4": {
                    "DeviceDetector\\": ""
                },
                "exclude-from-classmap": [
                    "Tests/"
                ]
            },
            "notification-url": "https://packagist.org/downloads/",
            "license": [
                "LGPL-3.0-or-later"
            ],
            "authors": [
                {
                    "name": "The Matomo Team",
                    "email": "hello@matomo.org",
                    "homepage": "https://matomo.org/team/"
                }
            ],
            "description": "The Universal Device Detection library, that parses User Agents and detects devices (desktop, tablet, mobile, tv, cars, console, etc.), clients (browsers, media players, mobile apps, feed readers, libraries, etc), operating systems, devices, brands and models.",
            "homepage": "https://matomo.org",
            "keywords": [
                "devicedetection",
                "parser",
                "useragent"
            ],
            "support": {
                "forum": "https://forum.matomo.org/",
                "issues": "https://github.com/matomo-org/device-detector/issues",
                "source": "https://github.com/matomo-org/matomo",
                "wiki": "https://dev.matomo.org/"
            },
            "time": "2021-05-12T14:14:25+00:00"
        },
        {
            "name": "mustangostang/spyc",
            "version": "0.6.3",
            "source": {
                "type": "git",
                "url": "git@github.com:mustangostang/spyc.git",
                "reference": "4627c838b16550b666d15aeae1e5289dd5b77da0"
            },
            "dist": {
                "type": "zip",
                "url": "https://api.github.com/repos/mustangostang/spyc/zipball/4627c838b16550b666d15aeae1e5289dd5b77da0",
                "reference": "4627c838b16550b666d15aeae1e5289dd5b77da0",
                "shasum": ""
            },
            "require": {
                "php": ">=5.3.1"
            },
            "require-dev": {
                "phpunit/phpunit": "4.3.*@dev"
            },
            "type": "library",
            "extra": {
                "branch-alias": {
                    "dev-master": "0.5.x-dev"
                }
            },
            "autoload": {
                "files": [
                    "Spyc.php"
                ]
            },
            "notification-url": "https://packagist.org/downloads/",
            "license": [
                "MIT"
            ],
            "authors": [
                {
                    "name": "mustangostang",
                    "email": "vlad.andersen@gmail.com"
                }
            ],
            "description": "A simple YAML loader/dumper class for PHP",
            "homepage": "https://github.com/mustangostang/spyc/",
            "keywords": [
                "spyc",
                "yaml",
                "yml"
            ],
            "time": "2019-09-10T13:16:29+00:00"
        },
        {
            "name": "phpmailer/phpmailer",
            "version": "v6.5.0",
            "source": {
                "type": "git",
                "url": "https://github.com/PHPMailer/PHPMailer.git",
                "reference": "a5b5c43e50b7fba655f793ad27303cd74c57363c"
            },
            "dist": {
                "type": "zip",
                "url": "https://api.github.com/repos/PHPMailer/PHPMailer/zipball/a5b5c43e50b7fba655f793ad27303cd74c57363c",
                "reference": "a5b5c43e50b7fba655f793ad27303cd74c57363c",
                "shasum": ""
            },
            "require": {
                "ext-ctype": "*",
                "ext-filter": "*",
                "ext-hash": "*",
                "php": ">=5.5.0"
            },
            "require-dev": {
                "dealerdirect/phpcodesniffer-composer-installer": "^0.7.0",
                "doctrine/annotations": "^1.2",
                "phpcompatibility/php-compatibility": "^9.3.5",
                "roave/security-advisories": "dev-latest",
                "squizlabs/php_codesniffer": "^3.5.6",
                "yoast/phpunit-polyfills": "^0.2.0"
            },
            "suggest": {
                "ext-mbstring": "Needed to send email in multibyte encoding charset or decode encoded addresses",
                "hayageek/oauth2-yahoo": "Needed for Yahoo XOAUTH2 authentication",
                "league/oauth2-google": "Needed for Google XOAUTH2 authentication",
                "psr/log": "For optional PSR-3 debug logging",
                "stevenmaguire/oauth2-microsoft": "Needed for Microsoft XOAUTH2 authentication",
                "symfony/polyfill-mbstring": "To support UTF-8 if the Mbstring PHP extension is not enabled (^1.2)"
            },
            "type": "library",
            "autoload": {
                "psr-4": {
                    "PHPMailer\\PHPMailer\\": "src/"
                }
            },
            "notification-url": "https://packagist.org/downloads/",
            "license": [
                "LGPL-2.1-only"
            ],
            "authors": [
                {
                    "name": "Marcus Bointon",
                    "email": "phpmailer@synchromedia.co.uk"
                },
                {
                    "name": "Jim Jagielski",
                    "email": "jimjag@gmail.com"
                },
                {
                    "name": "Andy Prevost",
                    "email": "codeworxtech@users.sourceforge.net"
                },
                {
                    "name": "Brent R. Matzelle"
                }
            ],
            "description": "PHPMailer is a full-featured email creation and transfer class for PHP",
            "support": {
                "issues": "https://github.com/PHPMailer/PHPMailer/issues",
                "source": "https://github.com/PHPMailer/PHPMailer/tree/v6.5.0"
            },
            "funding": [
                {
                    "url": "https://github.com/Synchro",
                    "type": "github"
                }
            ],
            "time": "2021-06-16T14:33:43+00:00"
        },
        {
            "name": "psr/http-client",
            "version": "1.0.1",
            "source": {
                "type": "git",
                "url": "https://github.com/php-fig/http-client.git",
                "reference": "2dfb5f6c5eff0e91e20e913f8c5452ed95b86621"
            },
            "dist": {
                "type": "zip",
                "url": "https://api.github.com/repos/php-fig/http-client/zipball/2dfb5f6c5eff0e91e20e913f8c5452ed95b86621",
                "reference": "2dfb5f6c5eff0e91e20e913f8c5452ed95b86621",
                "shasum": ""
            },
            "require": {
                "php": "^7.0 || ^8.0",
                "psr/http-message": "^1.0"
            },
            "type": "library",
            "extra": {
                "branch-alias": {
                    "dev-master": "1.0.x-dev"
                }
            },
            "autoload": {
                "psr-4": {
                    "Psr\\Http\\Client\\": "src/"
                }
            },
            "notification-url": "https://packagist.org/downloads/",
            "license": [
                "MIT"
            ],
            "authors": [
                {
                    "name": "PHP-FIG",
                    "homepage": "http://www.php-fig.org/"
                }
            ],
            "description": "Common interface for HTTP clients",
            "homepage": "https://github.com/php-fig/http-client",
            "keywords": [
                "http",
                "http-client",
                "psr",
                "psr-18"
            ],
            "support": {
                "source": "https://github.com/php-fig/http-client/tree/master"
            },
            "time": "2020-06-29T06:28:15+00:00"
        },
        {
            "name": "psr/http-factory",
            "version": "1.0.1",
            "source": {
                "type": "git",
                "url": "https://github.com/php-fig/http-factory.git",
                "reference": "12ac7fcd07e5b077433f5f2bee95b3a771bf61be"
            },
            "dist": {
                "type": "zip",
                "url": "https://api.github.com/repos/php-fig/http-factory/zipball/12ac7fcd07e5b077433f5f2bee95b3a771bf61be",
                "reference": "12ac7fcd07e5b077433f5f2bee95b3a771bf61be",
                "shasum": ""
            },
            "require": {
                "php": ">=7.0.0",
                "psr/http-message": "^1.0"
            },
            "type": "library",
            "extra": {
                "branch-alias": {
                    "dev-master": "1.0.x-dev"
                }
            },
            "autoload": {
                "psr-4": {
                    "Psr\\Http\\Message\\": "src/"
                }
            },
            "notification-url": "https://packagist.org/downloads/",
            "license": [
                "MIT"
            ],
            "authors": [
                {
                    "name": "PHP-FIG",
                    "homepage": "http://www.php-fig.org/"
                }
            ],
            "description": "Common interfaces for PSR-7 HTTP message factories",
            "keywords": [
                "factory",
                "http",
                "message",
                "psr",
                "psr-17",
                "psr-7",
                "request",
                "response"
            ],
            "support": {
                "source": "https://github.com/php-fig/http-factory/tree/master"
            },
            "time": "2019-04-30T12:38:16+00:00"
        },
        {
            "name": "psr/http-message",
            "version": "1.0.1",
            "source": {
                "type": "git",
                "url": "https://github.com/php-fig/http-message.git",
                "reference": "f6561bf28d520154e4b0ec72be95418abe6d9363"
            },
            "dist": {
                "type": "zip",
                "url": "https://api.github.com/repos/php-fig/http-message/zipball/f6561bf28d520154e4b0ec72be95418abe6d9363",
                "reference": "f6561bf28d520154e4b0ec72be95418abe6d9363",
                "shasum": ""
            },
            "require": {
                "php": ">=5.3.0"
            },
            "type": "library",
            "extra": {
                "branch-alias": {
                    "dev-master": "1.0.x-dev"
                }
            },
            "autoload": {
                "psr-4": {
                    "Psr\\Http\\Message\\": "src/"
                }
            },
            "notification-url": "https://packagist.org/downloads/",
            "license": [
                "MIT"
            ],
            "authors": [
                {
                    "name": "PHP-FIG",
                    "homepage": "http://www.php-fig.org/"
                }
            ],
            "description": "Common interface for HTTP messages",
            "homepage": "https://github.com/php-fig/http-message",
            "keywords": [
                "http",
                "http-message",
                "psr",
                "psr-7",
                "request",
                "response"
            ],
            "support": {
                "source": "https://github.com/php-fig/http-message/tree/master"
            },
            "time": "2016-08-06T14:39:51+00:00"
        },
        {
            "name": "psr/log",
            "version": "1.1.4",
            "source": {
                "type": "git",
                "url": "https://github.com/php-fig/log.git",
                "reference": "d49695b909c3b7628b6289db5479a1c204601f11"
            },
            "dist": {
                "type": "zip",
                "url": "https://api.github.com/repos/php-fig/log/zipball/d49695b909c3b7628b6289db5479a1c204601f11",
                "reference": "d49695b909c3b7628b6289db5479a1c204601f11",
                "shasum": ""
            },
            "require": {
                "php": ">=5.3.0"
            },
            "type": "library",
            "extra": {
                "branch-alias": {
                    "dev-master": "1.1.x-dev"
                }
            },
            "autoload": {
                "psr-4": {
                    "Psr\\Log\\": "Psr/Log/"
                }
            },
            "notification-url": "https://packagist.org/downloads/",
            "license": [
                "MIT"
            ],
            "authors": [
                {
                    "name": "PHP-FIG",
                    "homepage": "https://www.php-fig.org/"
                }
            ],
            "description": "Common interface for logging libraries",
            "homepage": "https://github.com/php-fig/log",
            "keywords": [
                "log",
                "psr",
                "psr-3"
            ],
            "support": {
                "source": "https://github.com/php-fig/log/tree/1.1.4"
            },
            "time": "2021-05-03T11:20:27+00:00"
        },
        {
            "name": "ralouphie/getallheaders",
            "version": "3.0.3",
            "source": {
                "type": "git",
                "url": "https://github.com/ralouphie/getallheaders.git",
                "reference": "120b605dfeb996808c31b6477290a714d356e822"
            },
            "dist": {
                "type": "zip",
                "url": "https://api.github.com/repos/ralouphie/getallheaders/zipball/120b605dfeb996808c31b6477290a714d356e822",
                "reference": "120b605dfeb996808c31b6477290a714d356e822",
                "shasum": ""
            },
            "require": {
                "php": ">=5.6"
            },
            "require-dev": {
                "php-coveralls/php-coveralls": "^2.1",
                "phpunit/phpunit": "^5 || ^6.5"
            },
            "type": "library",
            "autoload": {
                "files": [
                    "src/getallheaders.php"
                ]
            },
            "notification-url": "https://packagist.org/downloads/",
            "license": [
                "MIT"
            ],
            "authors": [
                {
                    "name": "Ralph Khattar",
                    "email": "ralph.khattar@gmail.com"
                }
            ],
            "description": "A polyfill for getallheaders.",
            "support": {
                "issues": "https://github.com/ralouphie/getallheaders/issues",
                "source": "https://github.com/ralouphie/getallheaders/tree/develop"
            },
            "time": "2019-03-08T08:55:37+00:00"
        },
        {
            "name": "resque/php-resque",
            "version": "v1.3.6",
            "source": {
                "type": "git",
                "url": "https://github.com/resque/php-resque.git",
                "reference": "fe41c04763699b1318d97ed14cc78583e9380161"
            },
            "dist": {
                "type": "zip",
                "url": "https://api.github.com/repos/resque/php-resque/zipball/fe41c04763699b1318d97ed14cc78583e9380161",
                "reference": "fe41c04763699b1318d97ed14cc78583e9380161",
                "shasum": ""
            },
            "require": {
                "colinmollenhour/credis": "~1.7",
                "php": ">=5.6.0",
                "psr/log": "~1.0"
            },
            "require-dev": {
                "phpunit/phpunit": "^5.7"
            },
            "suggest": {
                "ext-pcntl": "REQUIRED for forking processes on platforms that support it (so anything but Windows).",
                "ext-proctitle": "Allows php-resque to rename the title of UNIX processes to show the status of a worker.",
                "ext-redis": "Native PHP extension for Redis connectivity. Credis will automatically utilize when available."
            },
            "bin": [
                "bin/resque",
                "bin/resque-scheduler"
            ],
            "type": "library",
            "extra": {
                "branch-alias": {
                    "dev-master": "1.0-dev"
                }
            },
            "autoload": {
                "psr-0": {
                    "Resque": "lib",
                    "ResqueScheduler": "lib"
                }
            },
            "notification-url": "https://packagist.org/downloads/",
            "license": [
                "MIT"
            ],
            "authors": [
                {
                    "name": "Dan Hunsaker",
                    "email": "danhunsaker+resque@gmail.com",
                    "role": "Maintainer"
                },
                {
                    "name": "Rajib Ahmed",
                    "homepage": "https://github.com/rajibahmed",
                    "role": "Maintainer"
                },
                {
                    "name": "Steve Klabnik",
                    "email": "steve@steveklabnik.com",
                    "role": "Maintainer"
                },
                {
                    "name": "Chris Boulton",
                    "email": "chris@bigcommerce.com",
                    "role": "Creator"
                }
            ],
            "description": "Redis backed library for creating background jobs and processing them later. Based on resque for Ruby.",
            "homepage": "http://www.github.com/resque/php-resque/",
            "keywords": [
                "background",
                "job",
                "redis",
                "resque"
            ],
            "support": {
                "issues": "https://github.com/resque/php-resque/issues",
                "source": "https://github.com/resque/php-resque/tree/v1.3.6"
            },
            "time": "2020-04-16T16:39:50+00:00"
        },
        {
            "name": "slickdeals/statsd",
            "version": "3.1.0",
            "source": {
                "type": "git",
                "url": "https://github.com/Slickdeals/statsd-php.git",
                "reference": "225588a0a079e145359049f6e5e23eedb1b4c17f"
            },
            "dist": {
                "type": "zip",
                "url": "https://api.github.com/repos/Slickdeals/statsd-php/zipball/225588a0a079e145359049f6e5e23eedb1b4c17f",
                "reference": "225588a0a079e145359049f6e5e23eedb1b4c17f",
                "shasum": ""
            },
            "require": {
                "php": ">= 7.3 || ^8"
            },
            "replace": {
                "domnikl/statsd": "self.version"
            },
            "require-dev": {
                "friendsofphp/php-cs-fixer": "^3.0",
                "phpunit/phpunit": "^9",
                "vimeo/psalm": "^4.6"
            },
            "type": "library",
            "autoload": {
                "psr-4": {
                    "Domnikl\\Statsd\\": "src/"
                }
            },
            "notification-url": "https://packagist.org/downloads/",
            "license": [
                "MIT"
            ],
            "authors": [
                {
                    "name": "Dominik Liebler",
                    "email": "liebler.dominik@gmail.com"
                }
            ],
            "description": "a PHP client for statsd",
            "homepage": "https://github.com/Slickdeals/statsd-php",
            "keywords": [
                "Metrics",
                "monitoring",
                "statistics",
                "statsd",
                "udp"
            ],
            "support": {
                "issues": "https://github.com/Slickdeals/statsd-php/issues",
                "source": "https://github.com/Slickdeals/statsd-php/tree/3.1.0"
            },
            "time": "2021-06-04T20:33:46+00:00"
        },
        {
            "name": "symfony/polyfill-ctype",
            "version": "v1.23.0",
            "source": {
                "type": "git",
                "url": "https://github.com/symfony/polyfill-ctype.git",
                "reference": "46cd95797e9df938fdd2b03693b5fca5e64b01ce"
            },
            "dist": {
                "type": "zip",
                "url": "https://api.github.com/repos/symfony/polyfill-ctype/zipball/46cd95797e9df938fdd2b03693b5fca5e64b01ce",
                "reference": "46cd95797e9df938fdd2b03693b5fca5e64b01ce",
                "shasum": ""
            },
            "require": {
                "php": ">=7.1"
            },
            "suggest": {
                "ext-ctype": "For best performance"
            },
            "type": "library",
            "extra": {
                "branch-alias": {
                    "dev-main": "1.23-dev"
                },
                "thanks": {
                    "name": "symfony/polyfill",
                    "url": "https://github.com/symfony/polyfill"
                }
            },
            "autoload": {
                "psr-4": {
                    "Symfony\\Polyfill\\Ctype\\": ""
                },
                "files": [
                    "bootstrap.php"
                ]
            },
            "notification-url": "https://packagist.org/downloads/",
            "license": [
                "MIT"
            ],
            "authors": [
                {
                    "name": "Gert de Pagter",
                    "email": "BackEndTea@gmail.com"
                },
                {
                    "name": "Symfony Community",
                    "homepage": "https://symfony.com/contributors"
                }
            ],
            "description": "Symfony polyfill for ctype functions",
            "homepage": "https://symfony.com",
            "keywords": [
                "compatibility",
                "ctype",
                "polyfill",
                "portable"
            ],
            "support": {
                "source": "https://github.com/symfony/polyfill-ctype/tree/v1.23.0"
            },
            "funding": [
                {
                    "url": "https://symfony.com/sponsor",
                    "type": "custom"
                },
                {
                    "url": "https://github.com/fabpot",
                    "type": "github"
                },
                {
                    "url": "https://tidelift.com/funding/github/packagist/symfony/symfony",
                    "type": "tidelift"
                }
            ],
            "time": "2021-02-19T12:13:01+00:00"
        },
        {
            "name": "utopia-php/abuse",
            "version": "0.5.0",
            "source": {
                "type": "git",
                "url": "https://github.com/utopia-php/abuse.git",
                "reference": "339c1720e5aa5314276128170463594b81f84760"
            },
            "dist": {
                "type": "zip",
                "url": "https://api.github.com/repos/utopia-php/abuse/zipball/339c1720e5aa5314276128170463594b81f84760",
                "reference": "339c1720e5aa5314276128170463594b81f84760",
                "shasum": ""
            },
            "require": {
                "ext-pdo": "*",
                "php": ">=7.4"
            },
            "require-dev": {
                "phpunit/phpunit": "^9.4",
                "vimeo/psalm": "4.0.1"
            },
            "type": "library",
            "autoload": {
                "psr-4": {
                    "Utopia\\Abuse\\": "src/Abuse"
                }
            },
            "notification-url": "https://packagist.org/downloads/",
            "license": [
                "MIT"
            ],
            "authors": [
                {
                    "name": "Eldad Fux",
                    "email": "eldad@appwrite.io"
                }
            ],
            "description": "A simple abuse library to manage application usage limits",
            "keywords": [
                "Abuse",
                "framework",
                "php",
                "upf",
                "utopia"
            ],
            "support": {
                "issues": "https://github.com/utopia-php/abuse/issues",
                "source": "https://github.com/utopia-php/abuse/tree/0.5.0"
            },
            "time": "2021-06-28T10:11:01+00:00"
        },
        {
            "name": "utopia-php/analytics",
            "version": "0.2.0",
            "source": {
                "type": "git",
                "url": "https://github.com/utopia-php/analytics.git",
                "reference": "adfc2d057a7f6ab618a77c8a20ed3e35485ff416"
            },
            "dist": {
                "type": "zip",
                "url": "https://api.github.com/repos/utopia-php/analytics/zipball/adfc2d057a7f6ab618a77c8a20ed3e35485ff416",
                "reference": "adfc2d057a7f6ab618a77c8a20ed3e35485ff416",
                "shasum": ""
            },
            "require": {
                "php": ">=7.4"
            },
            "require-dev": {
                "phpunit/phpunit": "^9.3",
                "vimeo/psalm": "4.0.1"
            },
            "type": "library",
            "autoload": {
                "psr-4": {
                    "Utopia\\Analytics\\": "src/Analytics"
                }
            },
            "notification-url": "https://packagist.org/downloads/",
            "license": [
                "MIT"
            ],
            "authors": [
                {
                    "name": "Eldad Fux",
                    "email": "eldad@appwrite.io"
                },
                {
                    "name": "Torsten Dittmann",
                    "email": "torsten@appwrite.io"
                }
            ],
            "description": "A simple library to track events & users.",
            "keywords": [
                "analytics",
                "framework",
                "php",
                "upf",
                "utopia"
            ],
            "support": {
                "issues": "https://github.com/utopia-php/analytics/issues",
                "source": "https://github.com/utopia-php/analytics/tree/0.2.0"
            },
            "time": "2021-03-23T21:33:07+00:00"
        },
        {
            "name": "utopia-php/audit",
            "version": "0.5.2",
            "source": {
                "type": "git",
                "url": "https://github.com/utopia-php/audit.git",
                "reference": "57e4f8f932164bdfd48ec32bf8d7d3f1bf7518e4"
            },
            "dist": {
                "type": "zip",
                "url": "https://api.github.com/repos/utopia-php/audit/zipball/57e4f8f932164bdfd48ec32bf8d7d3f1bf7518e4",
                "reference": "57e4f8f932164bdfd48ec32bf8d7d3f1bf7518e4",
                "shasum": ""
            },
            "require": {
                "ext-pdo": "*",
                "php": ">=7.4"
            },
            "require-dev": {
                "phpunit/phpunit": "^9.3",
                "vimeo/psalm": "4.0.1"
            },
            "type": "library",
            "autoload": {
                "psr-4": {
                    "Utopia\\Audit\\": "src/Audit"
                }
            },
            "notification-url": "https://packagist.org/downloads/",
            "license": [
                "MIT"
            ],
            "authors": [
                {
                    "name": "Eldad Fux",
                    "email": "eldad@appwrite.io"
                }
            ],
            "description": "A simple audit library to manage application users logs",
            "keywords": [
                "Audit",
                "framework",
                "php",
                "upf",
                "utopia"
            ],
            "support": {
                "issues": "https://github.com/utopia-php/audit/issues",
                "source": "https://github.com/utopia-php/audit/tree/0.5.2"
            },
            "time": "2021-06-23T16:02:40+00:00"
        },
        {
            "name": "utopia-php/cache",
            "version": "0.2.3",
            "source": {
                "type": "git",
                "url": "https://github.com/utopia-php/cache.git",
                "reference": "a44b904127f88fa64673e402e5c0732ff6687d47"
            },
            "dist": {
                "type": "zip",
                "url": "https://api.github.com/repos/utopia-php/cache/zipball/a44b904127f88fa64673e402e5c0732ff6687d47",
                "reference": "a44b904127f88fa64673e402e5c0732ff6687d47",
                "shasum": ""
            },
            "require": {
                "ext-json": "*",
                "php": ">=7.3"
            },
            "require-dev": {
                "phpunit/phpunit": "^9.3",
                "vimeo/psalm": "4.0.1"
            },
            "type": "library",
            "autoload": {
                "psr-4": {
                    "Utopia\\Cache\\": "src/Cache"
                }
            },
            "notification-url": "https://packagist.org/downloads/",
            "license": [
                "MIT"
            ],
            "authors": [
                {
                    "name": "Eldad Fux",
                    "email": "eldad@appwrite.io"
                }
            ],
            "description": "A simple cache library to manage application cache storing, loading and purging",
            "keywords": [
                "cache",
                "framework",
                "php",
                "upf",
                "utopia"
            ],
            "support": {
                "issues": "https://github.com/utopia-php/cache/issues",
                "source": "https://github.com/utopia-php/cache/tree/0.2.3"
            },
            "time": "2020-10-24T10:11:01+00:00"
        },
        {
            "name": "utopia-php/cli",
            "version": "0.11.0",
            "source": {
                "type": "git",
                "url": "https://github.com/utopia-php/cli.git",
                "reference": "c7a6908a8dbe9234b8b2c954e5487d34cb079af6"
            },
            "dist": {
                "type": "zip",
                "url": "https://api.github.com/repos/utopia-php/cli/zipball/c7a6908a8dbe9234b8b2c954e5487d34cb079af6",
                "reference": "c7a6908a8dbe9234b8b2c954e5487d34cb079af6",
                "shasum": ""
            },
            "require": {
                "php": ">=7.4",
                "utopia-php/framework": "0.*.*"
            },
            "require-dev": {
                "phpunit/phpunit": "^9.3",
                "vimeo/psalm": "4.0.1"
            },
            "type": "library",
            "autoload": {
                "psr-4": {
                    "Utopia\\CLI\\": "src/CLI"
                }
            },
            "notification-url": "https://packagist.org/downloads/",
            "license": [
                "MIT"
            ],
            "authors": [
                {
                    "name": "Eldad Fux",
                    "email": "eldad@appwrite.io"
                }
            ],
            "description": "A simple CLI library to manage command line applications",
            "keywords": [
                "cli",
                "command line",
                "framework",
                "php",
                "upf",
                "utopia"
            ],
            "support": {
                "issues": "https://github.com/utopia-php/cli/issues",
                "source": "https://github.com/utopia-php/cli/tree/0.11.0"
            },
            "time": "2021-04-16T15:16:08+00:00"
        },
        {
            "name": "utopia-php/config",
            "version": "0.2.2",
            "source": {
                "type": "git",
                "url": "https://github.com/utopia-php/config.git",
                "reference": "a3d7bc0312d7150d5e04b1362dc34b2b136908cc"
            },
            "dist": {
                "type": "zip",
                "url": "https://api.github.com/repos/utopia-php/config/zipball/a3d7bc0312d7150d5e04b1362dc34b2b136908cc",
                "reference": "a3d7bc0312d7150d5e04b1362dc34b2b136908cc",
                "shasum": ""
            },
            "require": {
                "php": ">=7.3"
            },
            "require-dev": {
                "phpunit/phpunit": "^9.3",
                "vimeo/psalm": "4.0.1"
            },
            "type": "library",
            "autoload": {
                "psr-4": {
                    "Utopia\\Config\\": "src/Config"
                }
            },
            "notification-url": "https://packagist.org/downloads/",
            "license": [
                "MIT"
            ],
            "authors": [
                {
                    "name": "Eldad Fux",
                    "email": "eldad@appwrite.io"
                }
            ],
            "description": "A simple Config library to managing application config variables",
            "keywords": [
                "config",
                "framework",
                "php",
                "upf",
                "utopia"
            ],
            "support": {
                "issues": "https://github.com/utopia-php/config/issues",
                "source": "https://github.com/utopia-php/config/tree/0.2.2"
            },
            "time": "2020-10-24T09:49:09+00:00"
        },
        {
            "name": "utopia-php/domains",
            "version": "v1.1.0",
            "source": {
                "type": "git",
                "url": "https://github.com/utopia-php/domains.git",
                "reference": "1665e1d9932afa3be63b5c1e0dcfe01fe77d8e73"
            },
            "dist": {
                "type": "zip",
                "url": "https://api.github.com/repos/utopia-php/domains/zipball/1665e1d9932afa3be63b5c1e0dcfe01fe77d8e73",
                "reference": "1665e1d9932afa3be63b5c1e0dcfe01fe77d8e73",
                "shasum": ""
            },
            "require": {
                "php": ">=7.1"
            },
            "require-dev": {
                "phpunit/phpunit": "^7.0"
            },
            "type": "library",
            "autoload": {
                "psr-4": {
                    "Utopia\\Domains\\": "src/Domains"
                }
            },
            "notification-url": "https://packagist.org/downloads/",
            "license": [
                "MIT"
            ],
            "authors": [
                {
                    "name": "Eldad Fux",
                    "email": "eldad@appwrite.io"
                }
            ],
            "description": "Utopia Domains library is simple and lite library for parsing web domains. This library is aiming to be as simple and easy to learn and use.",
            "keywords": [
                "domains",
                "framework",
                "icann",
                "php",
                "public suffix",
                "tld",
                "tld extract",
                "upf",
                "utopia"
            ],
            "support": {
                "issues": "https://github.com/utopia-php/domains/issues",
                "source": "https://github.com/utopia-php/domains/tree/master"
            },
            "time": "2020-02-23T07:40:02+00:00"
        },
        {
            "name": "utopia-php/framework",
            "version": "0.14.1",
            "source": {
                "type": "git",
                "url": "https://github.com/utopia-php/framework.git",
                "reference": "632113288bebe41cbef79f0d355bd91609767b8c"
            },
            "dist": {
                "type": "zip",
                "url": "https://api.github.com/repos/utopia-php/framework/zipball/632113288bebe41cbef79f0d355bd91609767b8c",
                "reference": "632113288bebe41cbef79f0d355bd91609767b8c",
                "shasum": ""
            },
            "require": {
                "php": ">=7.3.0"
            },
            "require-dev": {
                "phpunit/phpunit": "^9.4",
                "vimeo/psalm": "4.0.1"
            },
            "type": "library",
            "autoload": {
                "psr-4": {
                    "Utopia\\": "src/"
                }
            },
            "notification-url": "https://packagist.org/downloads/",
            "license": [
                "MIT"
            ],
            "authors": [
                {
                    "name": "Eldad Fux",
                    "email": "eldad@appwrite.io"
                }
            ],
            "description": "A simple, light and advanced PHP framework",
            "keywords": [
                "framework",
                "php",
                "upf"
            ],
            "support": {
                "issues": "https://github.com/utopia-php/framework/issues",
                "source": "https://github.com/utopia-php/framework/tree/0.14.1"
            },
            "time": "2021-05-21T06:41:45+00:00"
        },
        {
            "name": "utopia-php/image",
            "version": "0.5.0",
            "source": {
                "type": "git",
                "url": "https://github.com/utopia-php/image.git",
                "reference": "5b4ac25e70a95fa10b39c129b742ac66748d40b8"
            },
            "dist": {
                "type": "zip",
                "url": "https://api.github.com/repos/utopia-php/image/zipball/5b4ac25e70a95fa10b39c129b742ac66748d40b8",
                "reference": "5b4ac25e70a95fa10b39c129b742ac66748d40b8",
                "shasum": ""
            },
            "require": {
                "chillerlan/php-qrcode": "4.3.0",
                "ext-imagick": "*",
                "php": ">=7.4"
            },
            "require-dev": {
                "phpunit/phpunit": "^9.3",
                "vimeo/psalm": "4.0.1"
            },
            "type": "library",
            "autoload": {
                "psr-4": {
                    "Utopia\\Image\\": "src/Image"
                }
            },
            "notification-url": "https://packagist.org/downloads/",
            "license": [
                "MIT"
            ],
            "authors": [
                {
                    "name": "Eldad Fux",
                    "email": "eldad@appwrite.io"
                }
            ],
            "description": "A simple Image manipulation library",
            "keywords": [
                "framework",
                "image",
                "php",
                "upf",
                "utopia"
            ],
            "support": {
                "issues": "https://github.com/utopia-php/image/issues",
                "source": "https://github.com/utopia-php/image/tree/0.5.0"
            },
            "time": "2021-06-25T03:40:03+00:00"
        },
        {
            "name": "utopia-php/locale",
            "version": "0.3.3",
            "source": {
                "type": "git",
                "url": "https://github.com/utopia-php/locale.git",
                "reference": "5b5b22aab786d6e66eb3b9d546b7e606deae68e4"
            },
            "dist": {
                "type": "zip",
                "url": "https://api.github.com/repos/utopia-php/locale/zipball/5b5b22aab786d6e66eb3b9d546b7e606deae68e4",
                "reference": "5b5b22aab786d6e66eb3b9d546b7e606deae68e4",
                "shasum": ""
            },
            "require": {
                "php": ">=7.1"
            },
            "require-dev": {
                "phpunit/phpunit": "^9.3",
                "vimeo/psalm": "4.0.1"
            },
            "type": "library",
            "autoload": {
                "psr-4": {
                    "Utopia\\Locale\\": "src/Locale"
                }
            },
            "notification-url": "https://packagist.org/downloads/",
            "license": [
                "MIT"
            ],
            "authors": [
                {
                    "name": "Eldad Fux",
                    "email": "eldad@appwrite.io"
                }
            ],
            "description": "A simple locale library to manage application translations",
            "keywords": [
                "framework",
                "locale",
                "php",
                "upf",
                "utopia"
            ],
            "support": {
                "issues": "https://github.com/utopia-php/locale/issues",
                "source": "https://github.com/utopia-php/locale/tree/0.3.3"
            },
            "time": "2020-10-24T08:12:55+00:00"
        },
        {
            "name": "utopia-php/preloader",
            "version": "0.2.4",
            "source": {
                "type": "git",
                "url": "https://github.com/utopia-php/preloader.git",
                "reference": "65ef48392e72172f584b0baa2e224f9a1cebcce0"
            },
            "dist": {
                "type": "zip",
                "url": "https://api.github.com/repos/utopia-php/preloader/zipball/65ef48392e72172f584b0baa2e224f9a1cebcce0",
                "reference": "65ef48392e72172f584b0baa2e224f9a1cebcce0",
                "shasum": ""
            },
            "require": {
                "php": ">=7.1"
            },
            "require-dev": {
                "phpunit/phpunit": "^9.3",
                "vimeo/psalm": "4.0.1"
            },
            "type": "library",
            "autoload": {
                "psr-4": {
                    "Utopia\\Preloader\\": "src/Preloader"
                }
            },
            "notification-url": "https://packagist.org/downloads/",
            "license": [
                "MIT"
            ],
            "authors": [
                {
                    "name": "Eldad Fux",
                    "email": "team@appwrite.io"
                }
            ],
            "description": "Utopia Preloader library is simple and lite library for managing PHP preloading configuration",
            "keywords": [
                "framework",
                "php",
                "preload",
                "preloader",
                "preloading",
                "upf",
                "utopia"
            ],
            "support": {
                "issues": "https://github.com/utopia-php/preloader/issues",
                "source": "https://github.com/utopia-php/preloader/tree/0.2.4"
            },
            "time": "2020-10-24T07:04:59+00:00"
        },
        {
            "name": "utopia-php/registry",
            "version": "0.5.0",
            "source": {
                "type": "git",
                "url": "https://github.com/utopia-php/registry.git",
                "reference": "bedc4ed54527b2803e6dfdccc39449f98522b70d"
            },
            "dist": {
                "type": "zip",
                "url": "https://api.github.com/repos/utopia-php/registry/zipball/bedc4ed54527b2803e6dfdccc39449f98522b70d",
                "reference": "bedc4ed54527b2803e6dfdccc39449f98522b70d",
                "shasum": ""
            },
            "require": {
                "php": ">=7.4"
            },
            "require-dev": {
                "phpunit/phpunit": "^9.3",
                "vimeo/psalm": "4.0.1"
            },
            "type": "library",
            "autoload": {
                "psr-4": {
                    "Utopia\\Registry\\": "src/Registry"
                }
            },
            "notification-url": "https://packagist.org/downloads/",
            "license": [
                "MIT"
            ],
            "authors": [
                {
                    "name": "Eldad Fux",
                    "email": "eldad@appwrite.io"
                }
            ],
            "description": "A simple dependency management library for PHP",
            "keywords": [
                "dependency management",
                "di",
                "framework",
                "php",
                "upf",
                "utopia"
            ],
            "support": {
                "issues": "https://github.com/utopia-php/registry/issues",
                "source": "https://github.com/utopia-php/registry/tree/0.5.0"
            },
            "time": "2021-03-10T10:45:22+00:00"
        },
        {
            "name": "utopia-php/storage",
            "version": "0.5.0",
            "source": {
                "type": "git",
                "url": "https://github.com/utopia-php/storage.git",
                "reference": "92ae20c7a2ac329f573a58a82dc245134cc63408"
            },
            "dist": {
                "type": "zip",
                "url": "https://api.github.com/repos/utopia-php/storage/zipball/92ae20c7a2ac329f573a58a82dc245134cc63408",
                "reference": "92ae20c7a2ac329f573a58a82dc245134cc63408",
                "shasum": ""
            },
            "require": {
                "php": ">=7.4",
                "utopia-php/framework": "0.*.*"
            },
            "require-dev": {
                "phpunit/phpunit": "^9.3",
                "vimeo/psalm": "4.0.1"
            },
            "type": "library",
            "autoload": {
                "psr-4": {
                    "Utopia\\Storage\\": "src/Storage"
                }
            },
            "notification-url": "https://packagist.org/downloads/",
            "license": [
                "MIT"
            ],
            "authors": [
                {
                    "name": "Eldad Fux",
                    "email": "eldad@appwrite.io"
                }
            ],
            "description": "A simple Storage library to manage application storage",
            "keywords": [
                "framework",
                "php",
                "storage",
                "upf",
                "utopia"
            ],
            "support": {
                "issues": "https://github.com/utopia-php/storage/issues",
                "source": "https://github.com/utopia-php/storage/tree/0.5.0"
            },
            "time": "2021-04-15T16:43:12+00:00"
        },
        {
            "name": "utopia-php/swoole",
            "version": "0.2.4",
            "source": {
                "type": "git",
                "url": "https://github.com/utopia-php/swoole.git",
                "reference": "37d8c64b536d6bc7da4f0f5a934a0ec44885abf4"
            },
            "dist": {
                "type": "zip",
                "url": "https://api.github.com/repos/utopia-php/swoole/zipball/37d8c64b536d6bc7da4f0f5a934a0ec44885abf4",
                "reference": "37d8c64b536d6bc7da4f0f5a934a0ec44885abf4",
                "shasum": ""
            },
            "require": {
                "ext-swoole": "*",
                "php": ">=7.4",
                "utopia-php/framework": "0.*.*"
            },
            "require-dev": {
                "phpunit/phpunit": "^9.3",
                "swoole/ide-helper": "4.5.5",
                "vimeo/psalm": "4.0.1"
            },
            "type": "library",
            "autoload": {
                "psr-4": {
                    "Utopia\\Swoole\\": "src/Swoole"
                }
            },
            "notification-url": "https://packagist.org/downloads/",
            "license": [
                "MIT"
            ],
            "authors": [
                {
                    "name": "Eldad Fux",
                    "email": "team@appwrite.io"
                }
            ],
            "description": "An extension for Utopia Framework to work with PHP Swoole as a PHP FPM alternative",
            "keywords": [
                "framework",
                "http",
                "php",
                "server",
                "swoole",
                "upf",
                "utopia"
            ],
            "support": {
                "issues": "https://github.com/utopia-php/swoole/issues",
                "source": "https://github.com/utopia-php/swoole/tree/0.2.4"
            },
            "time": "2021-06-22T10:49:24+00:00"
        },
        {
            "name": "utopia-php/system",
            "version": "0.4.0",
            "source": {
                "type": "git",
                "url": "https://github.com/utopia-php/system.git",
                "reference": "67c92c66ce8f0cc925a00bca89f7a188bf9183c0"
            },
            "dist": {
                "type": "zip",
                "url": "https://api.github.com/repos/utopia-php/system/zipball/67c92c66ce8f0cc925a00bca89f7a188bf9183c0",
                "reference": "67c92c66ce8f0cc925a00bca89f7a188bf9183c0",
                "shasum": ""
            },
            "require": {
                "php": ">=7.4"
            },
            "require-dev": {
                "phpunit/phpunit": "^9.3",
                "vimeo/psalm": "4.0.1"
            },
            "type": "library",
            "autoload": {
                "psr-4": {
                    "Utopia\\System\\": "src/System"
                }
            },
            "notification-url": "https://packagist.org/downloads/",
            "license": [
                "MIT"
            ],
            "authors": [
                {
                    "name": "Eldad Fux",
                    "email": "eldad@appwrite.io"
                },
                {
                    "name": "Torsten Dittmann",
                    "email": "torsten@appwrite.io"
                }
            ],
            "description": "A simple library for obtaining information about the host's system.",
            "keywords": [
                "framework",
                "php",
                "system",
                "upf",
                "utopia"
            ],
            "support": {
                "issues": "https://github.com/utopia-php/system/issues",
                "source": "https://github.com/utopia-php/system/tree/0.4.0"
            },
            "time": "2021-02-04T14:14:49+00:00"
        },
        {
            "name": "webmozart/assert",
            "version": "1.10.0",
            "source": {
                "type": "git",
                "url": "https://github.com/webmozarts/assert.git",
                "reference": "6964c76c7804814a842473e0c8fd15bab0f18e25"
            },
            "dist": {
                "type": "zip",
                "url": "https://api.github.com/repos/webmozarts/assert/zipball/6964c76c7804814a842473e0c8fd15bab0f18e25",
                "reference": "6964c76c7804814a842473e0c8fd15bab0f18e25",
                "shasum": ""
            },
            "require": {
                "php": "^7.2 || ^8.0",
                "symfony/polyfill-ctype": "^1.8"
            },
            "conflict": {
                "phpstan/phpstan": "<0.12.20",
                "vimeo/psalm": "<4.6.1 || 4.6.2"
            },
            "require-dev": {
                "phpunit/phpunit": "^8.5.13"
            },
            "type": "library",
            "extra": {
                "branch-alias": {
                    "dev-master": "1.10-dev"
                }
            },
            "autoload": {
                "psr-4": {
                    "Webmozart\\Assert\\": "src/"
                }
            },
            "notification-url": "https://packagist.org/downloads/",
            "license": [
                "MIT"
            ],
            "authors": [
                {
                    "name": "Bernhard Schussek",
                    "email": "bschussek@gmail.com"
                }
            ],
            "description": "Assertions to validate method input/output with nice error messages.",
            "keywords": [
                "assert",
                "check",
                "validate"
            ],
            "support": {
                "issues": "https://github.com/webmozarts/assert/issues",
                "source": "https://github.com/webmozarts/assert/tree/1.10.0"
            },
            "time": "2021-03-09T10:59:23+00:00"
        }
    ],
    "packages-dev": [
        {
            "name": "amphp/amp",
            "version": "v2.5.2",
            "source": {
                "type": "git",
                "url": "https://github.com/amphp/amp.git",
                "reference": "efca2b32a7580087adb8aabbff6be1dc1bb924a9"
            },
            "dist": {
                "type": "zip",
                "url": "https://api.github.com/repos/amphp/amp/zipball/efca2b32a7580087adb8aabbff6be1dc1bb924a9",
                "reference": "efca2b32a7580087adb8aabbff6be1dc1bb924a9",
                "shasum": ""
            },
            "require": {
                "php": ">=7"
            },
            "require-dev": {
                "amphp/php-cs-fixer-config": "dev-master",
                "amphp/phpunit-util": "^1",
                "ext-json": "*",
                "jetbrains/phpstorm-stubs": "^2019.3",
                "phpunit/phpunit": "^6.0.9 | ^7",
                "psalm/phar": "^3.11@dev",
                "react/promise": "^2"
            },
            "type": "library",
            "extra": {
                "branch-alias": {
                    "dev-master": "2.x-dev"
                }
            },
            "autoload": {
                "psr-4": {
                    "Amp\\": "lib"
                },
                "files": [
                    "lib/functions.php",
                    "lib/Internal/functions.php"
                ]
            },
            "notification-url": "https://packagist.org/downloads/",
            "license": [
                "MIT"
            ],
            "authors": [
                {
                    "name": "Daniel Lowrey",
                    "email": "rdlowrey@php.net"
                },
                {
                    "name": "Aaron Piotrowski",
                    "email": "aaron@trowski.com"
                },
                {
                    "name": "Bob Weinand",
                    "email": "bobwei9@hotmail.com"
                },
                {
                    "name": "Niklas Keller",
                    "email": "me@kelunik.com"
                }
            ],
            "description": "A non-blocking concurrency framework for PHP applications.",
            "homepage": "http://amphp.org/amp",
            "keywords": [
                "async",
                "asynchronous",
                "awaitable",
                "concurrency",
                "event",
                "event-loop",
                "future",
                "non-blocking",
                "promise"
            ],
            "support": {
                "irc": "irc://irc.freenode.org/amphp",
                "issues": "https://github.com/amphp/amp/issues",
                "source": "https://github.com/amphp/amp/tree/v2.5.2"
            },
            "funding": [
                {
                    "url": "https://github.com/amphp",
                    "type": "github"
                }
            ],
            "time": "2021-01-10T17:06:37+00:00"
        },
        {
            "name": "amphp/byte-stream",
            "version": "v1.8.1",
            "source": {
                "type": "git",
                "url": "https://github.com/amphp/byte-stream.git",
                "reference": "acbd8002b3536485c997c4e019206b3f10ca15bd"
            },
            "dist": {
                "type": "zip",
                "url": "https://api.github.com/repos/amphp/byte-stream/zipball/acbd8002b3536485c997c4e019206b3f10ca15bd",
                "reference": "acbd8002b3536485c997c4e019206b3f10ca15bd",
                "shasum": ""
            },
            "require": {
                "amphp/amp": "^2",
                "php": ">=7.1"
            },
            "require-dev": {
                "amphp/php-cs-fixer-config": "dev-master",
                "amphp/phpunit-util": "^1.4",
                "friendsofphp/php-cs-fixer": "^2.3",
                "jetbrains/phpstorm-stubs": "^2019.3",
                "phpunit/phpunit": "^6 || ^7 || ^8",
                "psalm/phar": "^3.11.4"
            },
            "type": "library",
            "extra": {
                "branch-alias": {
                    "dev-master": "1.x-dev"
                }
            },
            "autoload": {
                "psr-4": {
                    "Amp\\ByteStream\\": "lib"
                },
                "files": [
                    "lib/functions.php"
                ]
            },
            "notification-url": "https://packagist.org/downloads/",
            "license": [
                "MIT"
            ],
            "authors": [
                {
                    "name": "Aaron Piotrowski",
                    "email": "aaron@trowski.com"
                },
                {
                    "name": "Niklas Keller",
                    "email": "me@kelunik.com"
                }
            ],
            "description": "A stream abstraction to make working with non-blocking I/O simple.",
            "homepage": "http://amphp.org/byte-stream",
            "keywords": [
                "amp",
                "amphp",
                "async",
                "io",
                "non-blocking",
                "stream"
            ],
            "support": {
                "irc": "irc://irc.freenode.org/amphp",
                "issues": "https://github.com/amphp/byte-stream/issues",
                "source": "https://github.com/amphp/byte-stream/tree/v1.8.1"
            },
            "funding": [
                {
                    "url": "https://github.com/amphp",
                    "type": "github"
                }
            ],
            "time": "2021-03-30T17:13:30+00:00"
        },
        {
            "name": "appwrite/sdk-generator",
            "version": "0.11.1",
            "source": {
                "type": "git",
                "url": "https://github.com/appwrite/sdk-generator.git",
                "reference": "9809c31f27037d088fb832cdec0e8fbc93d1d388"
            },
            "dist": {
                "type": "zip",
                "url": "https://api.github.com/repos/appwrite/sdk-generator/zipball/9809c31f27037d088fb832cdec0e8fbc93d1d388",
                "reference": "9809c31f27037d088fb832cdec0e8fbc93d1d388",
                "shasum": ""
            },
            "require": {
                "ext-curl": "*",
                "ext-json": "*",
                "ext-mbstring": "*",
                "matthiasmullie/minify": "^1.3",
                "php": ">=7.0.0",
                "twig/twig": "^2.14"
            },
            "require-dev": {
                "phpunit/phpunit": "^7.0"
            },
            "type": "library",
            "autoload": {
                "psr-4": {
                    "Appwrite\\SDK\\": "src/SDK",
                    "Appwrite\\Spec\\": "src/Spec"
                }
            },
            "notification-url": "https://packagist.org/downloads/",
            "license": [
                "MIT"
            ],
            "authors": [
                {
                    "name": "Eldad Fux",
                    "email": "eldad@appwrite.io"
                }
            ],
            "description": "Appwrite PHP library for generating API SDKs for multiple programming languages and platforms",
            "support": {
                "issues": "https://github.com/appwrite/sdk-generator/issues",
                "source": "https://github.com/appwrite/sdk-generator/tree/0.11.1"
            },
            "time": "2021-07-02T10:15:53+00:00"
        },
        {
            "name": "composer/package-versions-deprecated",
            "version": "1.11.99.2",
            "source": {
                "type": "git",
                "url": "https://github.com/composer/package-versions-deprecated.git",
                "reference": "c6522afe5540d5fc46675043d3ed5a45a740b27c"
            },
            "dist": {
                "type": "zip",
                "url": "https://api.github.com/repos/composer/package-versions-deprecated/zipball/c6522afe5540d5fc46675043d3ed5a45a740b27c",
                "reference": "c6522afe5540d5fc46675043d3ed5a45a740b27c",
                "shasum": ""
            },
            "require": {
                "composer-plugin-api": "^1.1.0 || ^2.0",
                "php": "^7 || ^8"
            },
            "replace": {
                "ocramius/package-versions": "1.11.99"
            },
            "require-dev": {
                "composer/composer": "^1.9.3 || ^2.0@dev",
                "ext-zip": "^1.13",
                "phpunit/phpunit": "^6.5 || ^7"
            },
            "type": "composer-plugin",
            "extra": {
                "class": "PackageVersions\\Installer",
                "branch-alias": {
                    "dev-master": "1.x-dev"
                }
            },
            "autoload": {
                "psr-4": {
                    "PackageVersions\\": "src/PackageVersions"
                }
            },
            "notification-url": "https://packagist.org/downloads/",
            "license": [
                "MIT"
            ],
            "authors": [
                {
                    "name": "Marco Pivetta",
                    "email": "ocramius@gmail.com"
                },
                {
                    "name": "Jordi Boggiano",
                    "email": "j.boggiano@seld.be"
                }
            ],
            "description": "Composer plugin that provides efficient querying for installed package versions (no runtime IO)",
            "support": {
                "issues": "https://github.com/composer/package-versions-deprecated/issues",
                "source": "https://github.com/composer/package-versions-deprecated/tree/1.11.99.2"
            },
            "funding": [
                {
                    "url": "https://packagist.com",
                    "type": "custom"
                },
                {
                    "url": "https://github.com/composer",
                    "type": "github"
                },
                {
                    "url": "https://tidelift.com/funding/github/packagist/composer/composer",
                    "type": "tidelift"
                }
            ],
            "time": "2021-05-24T07:46:03+00:00"
        },
        {
            "name": "composer/semver",
            "version": "3.2.5",
            "source": {
                "type": "git",
                "url": "https://github.com/composer/semver.git",
                "reference": "31f3ea725711245195f62e54ffa402d8ef2fdba9"
            },
            "dist": {
                "type": "zip",
                "url": "https://api.github.com/repos/composer/semver/zipball/31f3ea725711245195f62e54ffa402d8ef2fdba9",
                "reference": "31f3ea725711245195f62e54ffa402d8ef2fdba9",
                "shasum": ""
            },
            "require": {
                "php": "^5.3.2 || ^7.0 || ^8.0"
            },
            "require-dev": {
                "phpstan/phpstan": "^0.12.54",
                "symfony/phpunit-bridge": "^4.2 || ^5"
            },
            "type": "library",
            "extra": {
                "branch-alias": {
                    "dev-main": "3.x-dev"
                }
            },
            "autoload": {
                "psr-4": {
                    "Composer\\Semver\\": "src"
                }
            },
            "notification-url": "https://packagist.org/downloads/",
            "license": [
                "MIT"
            ],
            "authors": [
                {
                    "name": "Nils Adermann",
                    "email": "naderman@naderman.de",
                    "homepage": "http://www.naderman.de"
                },
                {
                    "name": "Jordi Boggiano",
                    "email": "j.boggiano@seld.be",
                    "homepage": "http://seld.be"
                },
                {
                    "name": "Rob Bast",
                    "email": "rob.bast@gmail.com",
                    "homepage": "http://robbast.nl"
                }
            ],
            "description": "Semver library that offers utilities, version constraint parsing and validation.",
            "keywords": [
                "semantic",
                "semver",
                "validation",
                "versioning"
            ],
            "support": {
                "irc": "irc://irc.freenode.org/composer",
                "issues": "https://github.com/composer/semver/issues",
                "source": "https://github.com/composer/semver/tree/3.2.5"
            },
            "funding": [
                {
                    "url": "https://packagist.com",
                    "type": "custom"
                },
                {
                    "url": "https://github.com/composer",
                    "type": "github"
                },
                {
                    "url": "https://tidelift.com/funding/github/packagist/composer/composer",
                    "type": "tidelift"
                }
            ],
            "time": "2021-05-24T12:41:47+00:00"
        },
        {
            "name": "composer/xdebug-handler",
            "version": "2.0.1",
            "source": {
                "type": "git",
                "url": "https://github.com/composer/xdebug-handler.git",
                "reference": "964adcdd3a28bf9ed5d9ac6450064e0d71ed7496"
            },
            "dist": {
                "type": "zip",
                "url": "https://api.github.com/repos/composer/xdebug-handler/zipball/964adcdd3a28bf9ed5d9ac6450064e0d71ed7496",
                "reference": "964adcdd3a28bf9ed5d9ac6450064e0d71ed7496",
                "shasum": ""
            },
            "require": {
                "php": "^5.3.2 || ^7.0 || ^8.0",
                "psr/log": "^1.0"
            },
            "require-dev": {
                "phpstan/phpstan": "^0.12.55",
                "symfony/phpunit-bridge": "^4.2 || ^5"
            },
            "type": "library",
            "autoload": {
                "psr-4": {
                    "Composer\\XdebugHandler\\": "src"
                }
            },
            "notification-url": "https://packagist.org/downloads/",
            "license": [
                "MIT"
            ],
            "authors": [
                {
                    "name": "John Stevenson",
                    "email": "john-stevenson@blueyonder.co.uk"
                }
            ],
            "description": "Restarts a process without Xdebug.",
            "keywords": [
                "Xdebug",
                "performance"
            ],
            "support": {
                "irc": "irc://irc.freenode.org/composer",
                "issues": "https://github.com/composer/xdebug-handler/issues",
                "source": "https://github.com/composer/xdebug-handler/tree/2.0.1"
            },
            "funding": [
                {
                    "url": "https://packagist.com",
                    "type": "custom"
                },
                {
                    "url": "https://github.com/composer",
                    "type": "github"
                },
                {
                    "url": "https://tidelift.com/funding/github/packagist/composer/composer",
                    "type": "tidelift"
                }
            ],
            "time": "2021-05-05T19:37:51+00:00"
        },
        {
            "name": "dnoegel/php-xdg-base-dir",
            "version": "v0.1.1",
            "source": {
                "type": "git",
                "url": "https://github.com/dnoegel/php-xdg-base-dir.git",
                "reference": "8f8a6e48c5ecb0f991c2fdcf5f154a47d85f9ffd"
            },
            "dist": {
                "type": "zip",
                "url": "https://api.github.com/repos/dnoegel/php-xdg-base-dir/zipball/8f8a6e48c5ecb0f991c2fdcf5f154a47d85f9ffd",
                "reference": "8f8a6e48c5ecb0f991c2fdcf5f154a47d85f9ffd",
                "shasum": ""
            },
            "require": {
                "php": ">=5.3.2"
            },
            "require-dev": {
                "phpunit/phpunit": "~7.0|~6.0|~5.0|~4.8.35"
            },
            "type": "library",
            "autoload": {
                "psr-4": {
                    "XdgBaseDir\\": "src/"
                }
            },
            "notification-url": "https://packagist.org/downloads/",
            "license": [
                "MIT"
            ],
            "description": "implementation of xdg base directory specification for php",
            "support": {
                "issues": "https://github.com/dnoegel/php-xdg-base-dir/issues",
                "source": "https://github.com/dnoegel/php-xdg-base-dir/tree/v0.1.1"
            },
            "time": "2019-12-04T15:06:13+00:00"
        },
        {
            "name": "doctrine/instantiator",
            "version": "1.4.0",
            "source": {
                "type": "git",
                "url": "https://github.com/doctrine/instantiator.git",
                "reference": "d56bf6102915de5702778fe20f2de3b2fe570b5b"
            },
            "dist": {
                "type": "zip",
                "url": "https://api.github.com/repos/doctrine/instantiator/zipball/d56bf6102915de5702778fe20f2de3b2fe570b5b",
                "reference": "d56bf6102915de5702778fe20f2de3b2fe570b5b",
                "shasum": ""
            },
            "require": {
                "php": "^7.1 || ^8.0"
            },
            "require-dev": {
                "doctrine/coding-standard": "^8.0",
                "ext-pdo": "*",
                "ext-phar": "*",
                "phpbench/phpbench": "^0.13 || 1.0.0-alpha2",
                "phpstan/phpstan": "^0.12",
                "phpstan/phpstan-phpunit": "^0.12",
                "phpunit/phpunit": "^7.0 || ^8.0 || ^9.0"
            },
            "type": "library",
            "autoload": {
                "psr-4": {
                    "Doctrine\\Instantiator\\": "src/Doctrine/Instantiator/"
                }
            },
            "notification-url": "https://packagist.org/downloads/",
            "license": [
                "MIT"
            ],
            "authors": [
                {
                    "name": "Marco Pivetta",
                    "email": "ocramius@gmail.com",
                    "homepage": "https://ocramius.github.io/"
                }
            ],
            "description": "A small, lightweight utility to instantiate objects in PHP without invoking their constructors",
            "homepage": "https://www.doctrine-project.org/projects/instantiator.html",
            "keywords": [
                "constructor",
                "instantiate"
            ],
            "support": {
                "issues": "https://github.com/doctrine/instantiator/issues",
                "source": "https://github.com/doctrine/instantiator/tree/1.4.0"
            },
            "funding": [
                {
                    "url": "https://www.doctrine-project.org/sponsorship.html",
                    "type": "custom"
                },
                {
                    "url": "https://www.patreon.com/phpdoctrine",
                    "type": "patreon"
                },
                {
                    "url": "https://tidelift.com/funding/github/packagist/doctrine%2Finstantiator",
                    "type": "tidelift"
                }
            ],
            "time": "2020-11-10T18:47:58+00:00"
        },
        {
            "name": "felixfbecker/advanced-json-rpc",
            "version": "v3.2.1",
            "source": {
                "type": "git",
                "url": "https://github.com/felixfbecker/php-advanced-json-rpc.git",
                "reference": "b5f37dbff9a8ad360ca341f3240dc1c168b45447"
            },
            "dist": {
                "type": "zip",
                "url": "https://api.github.com/repos/felixfbecker/php-advanced-json-rpc/zipball/b5f37dbff9a8ad360ca341f3240dc1c168b45447",
                "reference": "b5f37dbff9a8ad360ca341f3240dc1c168b45447",
                "shasum": ""
            },
            "require": {
                "netresearch/jsonmapper": "^1.0 || ^2.0 || ^3.0 || ^4.0",
                "php": "^7.1 || ^8.0",
                "phpdocumentor/reflection-docblock": "^4.3.4 || ^5.0.0"
            },
            "require-dev": {
                "phpunit/phpunit": "^7.0 || ^8.0"
            },
            "type": "library",
            "autoload": {
                "psr-4": {
                    "AdvancedJsonRpc\\": "lib/"
                }
            },
            "notification-url": "https://packagist.org/downloads/",
            "license": [
                "ISC"
            ],
            "authors": [
                {
                    "name": "Felix Becker",
                    "email": "felix.b@outlook.com"
                }
            ],
            "description": "A more advanced JSONRPC implementation",
            "support": {
                "issues": "https://github.com/felixfbecker/php-advanced-json-rpc/issues",
                "source": "https://github.com/felixfbecker/php-advanced-json-rpc/tree/v3.2.1"
            },
            "time": "2021-06-11T22:34:44+00:00"
        },
        {
            "name": "felixfbecker/language-server-protocol",
            "version": "1.5.1",
            "source": {
                "type": "git",
                "url": "https://github.com/felixfbecker/php-language-server-protocol.git",
                "reference": "9d846d1f5cf101deee7a61c8ba7caa0a975cd730"
            },
            "dist": {
                "type": "zip",
                "url": "https://api.github.com/repos/felixfbecker/php-language-server-protocol/zipball/9d846d1f5cf101deee7a61c8ba7caa0a975cd730",
                "reference": "9d846d1f5cf101deee7a61c8ba7caa0a975cd730",
                "shasum": ""
            },
            "require": {
                "php": ">=7.1"
            },
            "require-dev": {
                "phpstan/phpstan": "*",
                "squizlabs/php_codesniffer": "^3.1",
                "vimeo/psalm": "^4.0"
            },
            "type": "library",
            "extra": {
                "branch-alias": {
                    "dev-master": "1.x-dev"
                }
            },
            "autoload": {
                "psr-4": {
                    "LanguageServerProtocol\\": "src/"
                }
            },
            "notification-url": "https://packagist.org/downloads/",
            "license": [
                "ISC"
            ],
            "authors": [
                {
                    "name": "Felix Becker",
                    "email": "felix.b@outlook.com"
                }
            ],
            "description": "PHP classes for the Language Server Protocol",
            "keywords": [
                "language",
                "microsoft",
                "php",
                "server"
            ],
            "support": {
                "issues": "https://github.com/felixfbecker/php-language-server-protocol/issues",
                "source": "https://github.com/felixfbecker/php-language-server-protocol/tree/1.5.1"
            },
            "time": "2021-02-22T14:02:09+00:00"
        },
        {
            "name": "matthiasmullie/minify",
            "version": "1.3.66",
            "source": {
                "type": "git",
                "url": "https://github.com/matthiasmullie/minify.git",
                "reference": "45fd3b0f1dfa2c965857c6d4a470bea52adc31a6"
            },
            "dist": {
                "type": "zip",
                "url": "https://api.github.com/repos/matthiasmullie/minify/zipball/45fd3b0f1dfa2c965857c6d4a470bea52adc31a6",
                "reference": "45fd3b0f1dfa2c965857c6d4a470bea52adc31a6",
                "shasum": ""
            },
            "require": {
                "ext-pcre": "*",
                "matthiasmullie/path-converter": "~1.1",
                "php": ">=5.3.0"
            },
            "require-dev": {
                "friendsofphp/php-cs-fixer": "~2.0",
                "matthiasmullie/scrapbook": "dev-master",
                "phpunit/phpunit": ">=4.8"
            },
            "suggest": {
                "psr/cache-implementation": "Cache implementation to use with Minify::cache"
            },
            "bin": [
                "bin/minifycss",
                "bin/minifyjs"
            ],
            "type": "library",
            "autoload": {
                "psr-4": {
                    "MatthiasMullie\\Minify\\": "src/"
                }
            },
            "notification-url": "https://packagist.org/downloads/",
            "license": [
                "MIT"
            ],
            "authors": [
                {
                    "name": "Matthias Mullie",
                    "email": "minify@mullie.eu",
                    "homepage": "http://www.mullie.eu",
                    "role": "Developer"
                }
            ],
            "description": "CSS & JavaScript minifier, in PHP. Removes whitespace, strips comments, combines files (incl. @import statements and small assets in CSS files), and optimizes/shortens a few common programming patterns.",
            "homepage": "http://www.minifier.org",
            "keywords": [
                "JS",
                "css",
                "javascript",
                "minifier",
                "minify"
            ],
            "support": {
                "issues": "https://github.com/matthiasmullie/minify/issues",
                "source": "https://github.com/matthiasmullie/minify/tree/1.3.66"
            },
            "funding": [
                {
                    "url": "https://github.com/[user1",
                    "type": "github"
                },
                {
                    "url": "https://github.com/matthiasmullie] # Replace with up to 4 GitHub Sponsors-enabled usernames e.g.",
                    "type": "github"
                },
                {
                    "url": "https://github.com/user2",
                    "type": "github"
                }
            ],
            "time": "2021-01-06T15:18:10+00:00"
        },
        {
            "name": "matthiasmullie/path-converter",
            "version": "1.1.3",
            "source": {
                "type": "git",
                "url": "https://github.com/matthiasmullie/path-converter.git",
                "reference": "e7d13b2c7e2f2268e1424aaed02085518afa02d9"
            },
            "dist": {
                "type": "zip",
                "url": "https://api.github.com/repos/matthiasmullie/path-converter/zipball/e7d13b2c7e2f2268e1424aaed02085518afa02d9",
                "reference": "e7d13b2c7e2f2268e1424aaed02085518afa02d9",
                "shasum": ""
            },
            "require": {
                "ext-pcre": "*",
                "php": ">=5.3.0"
            },
            "require-dev": {
                "phpunit/phpunit": "~4.8"
            },
            "type": "library",
            "autoload": {
                "psr-4": {
                    "MatthiasMullie\\PathConverter\\": "src/"
                }
            },
            "notification-url": "https://packagist.org/downloads/",
            "license": [
                "MIT"
            ],
            "authors": [
                {
                    "name": "Matthias Mullie",
                    "email": "pathconverter@mullie.eu",
                    "homepage": "http://www.mullie.eu",
                    "role": "Developer"
                }
            ],
            "description": "Relative path converter",
            "homepage": "http://github.com/matthiasmullie/path-converter",
            "keywords": [
                "converter",
                "path",
                "paths",
                "relative"
            ],
            "support": {
                "issues": "https://github.com/matthiasmullie/path-converter/issues",
                "source": "https://github.com/matthiasmullie/path-converter/tree/1.1.3"
            },
            "time": "2019-02-05T23:41:09+00:00"
        },
        {
            "name": "myclabs/deep-copy",
            "version": "1.10.2",
            "source": {
                "type": "git",
                "url": "https://github.com/myclabs/DeepCopy.git",
                "reference": "776f831124e9c62e1a2c601ecc52e776d8bb7220"
            },
            "dist": {
                "type": "zip",
                "url": "https://api.github.com/repos/myclabs/DeepCopy/zipball/776f831124e9c62e1a2c601ecc52e776d8bb7220",
                "reference": "776f831124e9c62e1a2c601ecc52e776d8bb7220",
                "shasum": ""
            },
            "require": {
                "php": "^7.1 || ^8.0"
            },
            "replace": {
                "myclabs/deep-copy": "self.version"
            },
            "require-dev": {
                "doctrine/collections": "^1.0",
                "doctrine/common": "^2.6",
                "phpunit/phpunit": "^7.1"
            },
            "type": "library",
            "autoload": {
                "psr-4": {
                    "DeepCopy\\": "src/DeepCopy/"
                },
                "files": [
                    "src/DeepCopy/deep_copy.php"
                ]
            },
            "notification-url": "https://packagist.org/downloads/",
            "license": [
                "MIT"
            ],
            "description": "Create deep copies (clones) of your objects",
            "keywords": [
                "clone",
                "copy",
                "duplicate",
                "object",
                "object graph"
            ],
            "support": {
                "issues": "https://github.com/myclabs/DeepCopy/issues",
                "source": "https://github.com/myclabs/DeepCopy/tree/1.10.2"
            },
            "funding": [
                {
                    "url": "https://tidelift.com/funding/github/packagist/myclabs/deep-copy",
                    "type": "tidelift"
                }
            ],
            "time": "2020-11-13T09:40:50+00:00"
        },
        {
            "name": "netresearch/jsonmapper",
            "version": "v4.0.0",
            "source": {
                "type": "git",
                "url": "https://github.com/cweiske/jsonmapper.git",
                "reference": "8bbc021a8edb2e4a7ea2f8ad4fa9ec9dce2fcb8d"
            },
            "dist": {
                "type": "zip",
                "url": "https://api.github.com/repos/cweiske/jsonmapper/zipball/8bbc021a8edb2e4a7ea2f8ad4fa9ec9dce2fcb8d",
                "reference": "8bbc021a8edb2e4a7ea2f8ad4fa9ec9dce2fcb8d",
                "shasum": ""
            },
            "require": {
                "ext-json": "*",
                "ext-pcre": "*",
                "ext-reflection": "*",
                "ext-spl": "*",
                "php": ">=7.1"
            },
            "require-dev": {
                "phpunit/phpunit": "~7.5 || ~8.0 || ~9.0",
                "squizlabs/php_codesniffer": "~3.5"
            },
            "type": "library",
            "autoload": {
                "psr-0": {
                    "JsonMapper": "src/"
                }
            },
            "notification-url": "https://packagist.org/downloads/",
            "license": [
                "OSL-3.0"
            ],
            "authors": [
                {
                    "name": "Christian Weiske",
                    "email": "cweiske@cweiske.de",
                    "homepage": "http://github.com/cweiske/jsonmapper/",
                    "role": "Developer"
                }
            ],
            "description": "Map nested JSON structures onto PHP classes",
            "support": {
                "email": "cweiske@cweiske.de",
                "issues": "https://github.com/cweiske/jsonmapper/issues",
                "source": "https://github.com/cweiske/jsonmapper/tree/v4.0.0"
            },
            "time": "2020-12-01T19:48:11+00:00"
        },
        {
            "name": "nikic/php-parser",
            "version": "v4.10.5",
            "source": {
                "type": "git",
                "url": "https://github.com/nikic/PHP-Parser.git",
                "reference": "4432ba399e47c66624bc73c8c0f811e5c109576f"
            },
            "dist": {
                "type": "zip",
                "url": "https://api.github.com/repos/nikic/PHP-Parser/zipball/4432ba399e47c66624bc73c8c0f811e5c109576f",
                "reference": "4432ba399e47c66624bc73c8c0f811e5c109576f",
                "shasum": ""
            },
            "require": {
                "ext-tokenizer": "*",
                "php": ">=7.0"
            },
            "require-dev": {
                "ircmaxell/php-yacc": "^0.0.7",
                "phpunit/phpunit": "^6.5 || ^7.0 || ^8.0 || ^9.0"
            },
            "bin": [
                "bin/php-parse"
            ],
            "type": "library",
            "extra": {
                "branch-alias": {
                    "dev-master": "4.9-dev"
                }
            },
            "autoload": {
                "psr-4": {
                    "PhpParser\\": "lib/PhpParser"
                }
            },
            "notification-url": "https://packagist.org/downloads/",
            "license": [
                "BSD-3-Clause"
            ],
            "authors": [
                {
                    "name": "Nikita Popov"
                }
            ],
            "description": "A PHP parser written in PHP",
            "keywords": [
                "parser",
                "php"
            ],
            "support": {
                "issues": "https://github.com/nikic/PHP-Parser/issues",
                "source": "https://github.com/nikic/PHP-Parser/tree/v4.10.5"
            },
            "time": "2021-05-03T19:11:20+00:00"
        },
        {
            "name": "openlss/lib-array2xml",
            "version": "1.0.0",
            "source": {
                "type": "git",
                "url": "https://github.com/nullivex/lib-array2xml.git",
                "reference": "a91f18a8dfc69ffabe5f9b068bc39bb202c81d90"
            },
            "dist": {
                "type": "zip",
                "url": "https://api.github.com/repos/nullivex/lib-array2xml/zipball/a91f18a8dfc69ffabe5f9b068bc39bb202c81d90",
                "reference": "a91f18a8dfc69ffabe5f9b068bc39bb202c81d90",
                "shasum": ""
            },
            "require": {
                "php": ">=5.3.2"
            },
            "type": "library",
            "autoload": {
                "psr-0": {
                    "LSS": ""
                }
            },
            "notification-url": "https://packagist.org/downloads/",
            "license": [
                "Apache-2.0"
            ],
            "authors": [
                {
                    "name": "Bryan Tong",
                    "email": "bryan@nullivex.com",
                    "homepage": "https://www.nullivex.com"
                },
                {
                    "name": "Tony Butler",
                    "email": "spudz76@gmail.com",
                    "homepage": "https://www.nullivex.com"
                }
            ],
            "description": "Array2XML conversion library credit to lalit.org",
            "homepage": "https://www.nullivex.com",
            "keywords": [
                "array",
                "array conversion",
                "xml",
                "xml conversion"
            ],
            "support": {
                "issues": "https://github.com/nullivex/lib-array2xml/issues",
                "source": "https://github.com/nullivex/lib-array2xml/tree/master"
            },
            "time": "2019-03-29T20:06:56+00:00"
        },
        {
            "name": "phar-io/manifest",
            "version": "2.0.1",
            "source": {
                "type": "git",
                "url": "https://github.com/phar-io/manifest.git",
                "reference": "85265efd3af7ba3ca4b2a2c34dbfc5788dd29133"
            },
            "dist": {
                "type": "zip",
                "url": "https://api.github.com/repos/phar-io/manifest/zipball/85265efd3af7ba3ca4b2a2c34dbfc5788dd29133",
                "reference": "85265efd3af7ba3ca4b2a2c34dbfc5788dd29133",
                "shasum": ""
            },
            "require": {
                "ext-dom": "*",
                "ext-phar": "*",
                "ext-xmlwriter": "*",
                "phar-io/version": "^3.0.1",
                "php": "^7.2 || ^8.0"
            },
            "type": "library",
            "extra": {
                "branch-alias": {
                    "dev-master": "2.0.x-dev"
                }
            },
            "autoload": {
                "classmap": [
                    "src/"
                ]
            },
            "notification-url": "https://packagist.org/downloads/",
            "license": [
                "BSD-3-Clause"
            ],
            "authors": [
                {
                    "name": "Arne Blankerts",
                    "email": "arne@blankerts.de",
                    "role": "Developer"
                },
                {
                    "name": "Sebastian Heuer",
                    "email": "sebastian@phpeople.de",
                    "role": "Developer"
                },
                {
                    "name": "Sebastian Bergmann",
                    "email": "sebastian@phpunit.de",
                    "role": "Developer"
                }
            ],
            "description": "Component for reading phar.io manifest information from a PHP Archive (PHAR)",
            "support": {
                "issues": "https://github.com/phar-io/manifest/issues",
                "source": "https://github.com/phar-io/manifest/tree/master"
            },
            "time": "2020-06-27T14:33:11+00:00"
        },
        {
            "name": "phar-io/version",
            "version": "3.1.0",
            "source": {
                "type": "git",
                "url": "https://github.com/phar-io/version.git",
                "reference": "bae7c545bef187884426f042434e561ab1ddb182"
            },
            "dist": {
                "type": "zip",
                "url": "https://api.github.com/repos/phar-io/version/zipball/bae7c545bef187884426f042434e561ab1ddb182",
                "reference": "bae7c545bef187884426f042434e561ab1ddb182",
                "shasum": ""
            },
            "require": {
                "php": "^7.2 || ^8.0"
            },
            "type": "library",
            "autoload": {
                "classmap": [
                    "src/"
                ]
            },
            "notification-url": "https://packagist.org/downloads/",
            "license": [
                "BSD-3-Clause"
            ],
            "authors": [
                {
                    "name": "Arne Blankerts",
                    "email": "arne@blankerts.de",
                    "role": "Developer"
                },
                {
                    "name": "Sebastian Heuer",
                    "email": "sebastian@phpeople.de",
                    "role": "Developer"
                },
                {
                    "name": "Sebastian Bergmann",
                    "email": "sebastian@phpunit.de",
                    "role": "Developer"
                }
            ],
            "description": "Library for handling version information and constraints",
            "support": {
                "issues": "https://github.com/phar-io/version/issues",
                "source": "https://github.com/phar-io/version/tree/3.1.0"
            },
            "time": "2021-02-23T14:00:09+00:00"
        },
        {
            "name": "phpdocumentor/reflection-common",
            "version": "2.2.0",
            "source": {
                "type": "git",
                "url": "https://github.com/phpDocumentor/ReflectionCommon.git",
                "reference": "1d01c49d4ed62f25aa84a747ad35d5a16924662b"
            },
            "dist": {
                "type": "zip",
                "url": "https://api.github.com/repos/phpDocumentor/ReflectionCommon/zipball/1d01c49d4ed62f25aa84a747ad35d5a16924662b",
                "reference": "1d01c49d4ed62f25aa84a747ad35d5a16924662b",
                "shasum": ""
            },
            "require": {
                "php": "^7.2 || ^8.0"
            },
            "type": "library",
            "extra": {
                "branch-alias": {
                    "dev-2.x": "2.x-dev"
                }
            },
            "autoload": {
                "psr-4": {
                    "phpDocumentor\\Reflection\\": "src/"
                }
            },
            "notification-url": "https://packagist.org/downloads/",
            "license": [
                "MIT"
            ],
            "authors": [
                {
                    "name": "Jaap van Otterdijk",
                    "email": "opensource@ijaap.nl"
                }
            ],
            "description": "Common reflection classes used by phpdocumentor to reflect the code structure",
            "homepage": "http://www.phpdoc.org",
            "keywords": [
                "FQSEN",
                "phpDocumentor",
                "phpdoc",
                "reflection",
                "static analysis"
            ],
            "support": {
                "issues": "https://github.com/phpDocumentor/ReflectionCommon/issues",
                "source": "https://github.com/phpDocumentor/ReflectionCommon/tree/2.x"
            },
            "time": "2020-06-27T09:03:43+00:00"
        },
        {
            "name": "phpdocumentor/reflection-docblock",
            "version": "5.2.2",
            "source": {
                "type": "git",
                "url": "https://github.com/phpDocumentor/ReflectionDocBlock.git",
                "reference": "069a785b2141f5bcf49f3e353548dc1cce6df556"
            },
            "dist": {
                "type": "zip",
                "url": "https://api.github.com/repos/phpDocumentor/ReflectionDocBlock/zipball/069a785b2141f5bcf49f3e353548dc1cce6df556",
                "reference": "069a785b2141f5bcf49f3e353548dc1cce6df556",
                "shasum": ""
            },
            "require": {
                "ext-filter": "*",
                "php": "^7.2 || ^8.0",
                "phpdocumentor/reflection-common": "^2.2",
                "phpdocumentor/type-resolver": "^1.3",
                "webmozart/assert": "^1.9.1"
            },
            "require-dev": {
                "mockery/mockery": "~1.3.2"
            },
            "type": "library",
            "extra": {
                "branch-alias": {
                    "dev-master": "5.x-dev"
                }
            },
            "autoload": {
                "psr-4": {
                    "phpDocumentor\\Reflection\\": "src"
                }
            },
            "notification-url": "https://packagist.org/downloads/",
            "license": [
                "MIT"
            ],
            "authors": [
                {
                    "name": "Mike van Riel",
                    "email": "me@mikevanriel.com"
                },
                {
                    "name": "Jaap van Otterdijk",
                    "email": "account@ijaap.nl"
                }
            ],
            "description": "With this component, a library can provide support for annotations via DocBlocks or otherwise retrieve information that is embedded in a DocBlock.",
            "support": {
                "issues": "https://github.com/phpDocumentor/ReflectionDocBlock/issues",
                "source": "https://github.com/phpDocumentor/ReflectionDocBlock/tree/master"
            },
            "time": "2020-09-03T19:13:55+00:00"
        },
        {
            "name": "phpdocumentor/type-resolver",
            "version": "1.4.0",
            "source": {
                "type": "git",
                "url": "https://github.com/phpDocumentor/TypeResolver.git",
                "reference": "6a467b8989322d92aa1c8bf2bebcc6e5c2ba55c0"
            },
            "dist": {
                "type": "zip",
                "url": "https://api.github.com/repos/phpDocumentor/TypeResolver/zipball/6a467b8989322d92aa1c8bf2bebcc6e5c2ba55c0",
                "reference": "6a467b8989322d92aa1c8bf2bebcc6e5c2ba55c0",
                "shasum": ""
            },
            "require": {
                "php": "^7.2 || ^8.0",
                "phpdocumentor/reflection-common": "^2.0"
            },
            "require-dev": {
                "ext-tokenizer": "*"
            },
            "type": "library",
            "extra": {
                "branch-alias": {
                    "dev-1.x": "1.x-dev"
                }
            },
            "autoload": {
                "psr-4": {
                    "phpDocumentor\\Reflection\\": "src"
                }
            },
            "notification-url": "https://packagist.org/downloads/",
            "license": [
                "MIT"
            ],
            "authors": [
                {
                    "name": "Mike van Riel",
                    "email": "me@mikevanriel.com"
                }
            ],
            "description": "A PSR-5 based resolver of Class names, Types and Structural Element Names",
            "support": {
                "issues": "https://github.com/phpDocumentor/TypeResolver/issues",
                "source": "https://github.com/phpDocumentor/TypeResolver/tree/1.4.0"
            },
            "time": "2020-09-17T18:55:26+00:00"
        },
        {
            "name": "phpspec/prophecy",
            "version": "1.13.0",
            "source": {
                "type": "git",
                "url": "https://github.com/phpspec/prophecy.git",
                "reference": "be1996ed8adc35c3fd795488a653f4b518be70ea"
            },
            "dist": {
                "type": "zip",
                "url": "https://api.github.com/repos/phpspec/prophecy/zipball/be1996ed8adc35c3fd795488a653f4b518be70ea",
                "reference": "be1996ed8adc35c3fd795488a653f4b518be70ea",
                "shasum": ""
            },
            "require": {
                "doctrine/instantiator": "^1.2",
                "php": "^7.2 || ~8.0, <8.1",
                "phpdocumentor/reflection-docblock": "^5.2",
                "sebastian/comparator": "^3.0 || ^4.0",
                "sebastian/recursion-context": "^3.0 || ^4.0"
            },
            "require-dev": {
                "phpspec/phpspec": "^6.0",
                "phpunit/phpunit": "^8.0 || ^9.0"
            },
            "type": "library",
            "extra": {
                "branch-alias": {
                    "dev-master": "1.11.x-dev"
                }
            },
            "autoload": {
                "psr-4": {
                    "Prophecy\\": "src/Prophecy"
                }
            },
            "notification-url": "https://packagist.org/downloads/",
            "license": [
                "MIT"
            ],
            "authors": [
                {
                    "name": "Konstantin Kudryashov",
                    "email": "ever.zet@gmail.com",
                    "homepage": "http://everzet.com"
                },
                {
                    "name": "Marcello Duarte",
                    "email": "marcello.duarte@gmail.com"
                }
            ],
            "description": "Highly opinionated mocking framework for PHP 5.3+",
            "homepage": "https://github.com/phpspec/prophecy",
            "keywords": [
                "Double",
                "Dummy",
                "fake",
                "mock",
                "spy",
                "stub"
            ],
            "support": {
                "issues": "https://github.com/phpspec/prophecy/issues",
                "source": "https://github.com/phpspec/prophecy/tree/1.13.0"
            },
            "time": "2021-03-17T13:42:18+00:00"
        },
        {
            "name": "phpunit/php-code-coverage",
            "version": "9.2.6",
            "source": {
                "type": "git",
                "url": "https://github.com/sebastianbergmann/php-code-coverage.git",
                "reference": "f6293e1b30a2354e8428e004689671b83871edde"
            },
            "dist": {
                "type": "zip",
                "url": "https://api.github.com/repos/sebastianbergmann/php-code-coverage/zipball/f6293e1b30a2354e8428e004689671b83871edde",
                "reference": "f6293e1b30a2354e8428e004689671b83871edde",
                "shasum": ""
            },
            "require": {
                "ext-dom": "*",
                "ext-libxml": "*",
                "ext-xmlwriter": "*",
                "nikic/php-parser": "^4.10.2",
                "php": ">=7.3",
                "phpunit/php-file-iterator": "^3.0.3",
                "phpunit/php-text-template": "^2.0.2",
                "sebastian/code-unit-reverse-lookup": "^2.0.2",
                "sebastian/complexity": "^2.0",
                "sebastian/environment": "^5.1.2",
                "sebastian/lines-of-code": "^1.0.3",
                "sebastian/version": "^3.0.1",
                "theseer/tokenizer": "^1.2.0"
            },
            "require-dev": {
                "phpunit/phpunit": "^9.3"
            },
            "suggest": {
                "ext-pcov": "*",
                "ext-xdebug": "*"
            },
            "type": "library",
            "extra": {
                "branch-alias": {
                    "dev-master": "9.2-dev"
                }
            },
            "autoload": {
                "classmap": [
                    "src/"
                ]
            },
            "notification-url": "https://packagist.org/downloads/",
            "license": [
                "BSD-3-Clause"
            ],
            "authors": [
                {
                    "name": "Sebastian Bergmann",
                    "email": "sebastian@phpunit.de",
                    "role": "lead"
                }
            ],
            "description": "Library that provides collection, processing, and rendering functionality for PHP code coverage information.",
            "homepage": "https://github.com/sebastianbergmann/php-code-coverage",
            "keywords": [
                "coverage",
                "testing",
                "xunit"
            ],
            "support": {
                "issues": "https://github.com/sebastianbergmann/php-code-coverage/issues",
                "source": "https://github.com/sebastianbergmann/php-code-coverage/tree/9.2.6"
            },
            "funding": [
                {
                    "url": "https://github.com/sebastianbergmann",
                    "type": "github"
                }
            ],
            "time": "2021-03-28T07:26:59+00:00"
        },
        {
            "name": "phpunit/php-file-iterator",
            "version": "3.0.5",
            "source": {
                "type": "git",
                "url": "https://github.com/sebastianbergmann/php-file-iterator.git",
                "reference": "aa4be8575f26070b100fccb67faabb28f21f66f8"
            },
            "dist": {
                "type": "zip",
                "url": "https://api.github.com/repos/sebastianbergmann/php-file-iterator/zipball/aa4be8575f26070b100fccb67faabb28f21f66f8",
                "reference": "aa4be8575f26070b100fccb67faabb28f21f66f8",
                "shasum": ""
            },
            "require": {
                "php": ">=7.3"
            },
            "require-dev": {
                "phpunit/phpunit": "^9.3"
            },
            "type": "library",
            "extra": {
                "branch-alias": {
                    "dev-master": "3.0-dev"
                }
            },
            "autoload": {
                "classmap": [
                    "src/"
                ]
            },
            "notification-url": "https://packagist.org/downloads/",
            "license": [
                "BSD-3-Clause"
            ],
            "authors": [
                {
                    "name": "Sebastian Bergmann",
                    "email": "sebastian@phpunit.de",
                    "role": "lead"
                }
            ],
            "description": "FilterIterator implementation that filters files based on a list of suffixes.",
            "homepage": "https://github.com/sebastianbergmann/php-file-iterator/",
            "keywords": [
                "filesystem",
                "iterator"
            ],
            "support": {
                "issues": "https://github.com/sebastianbergmann/php-file-iterator/issues",
                "source": "https://github.com/sebastianbergmann/php-file-iterator/tree/3.0.5"
            },
            "funding": [
                {
                    "url": "https://github.com/sebastianbergmann",
                    "type": "github"
                }
            ],
            "time": "2020-09-28T05:57:25+00:00"
        },
        {
            "name": "phpunit/php-invoker",
            "version": "3.1.1",
            "source": {
                "type": "git",
                "url": "https://github.com/sebastianbergmann/php-invoker.git",
                "reference": "5a10147d0aaf65b58940a0b72f71c9ac0423cc67"
            },
            "dist": {
                "type": "zip",
                "url": "https://api.github.com/repos/sebastianbergmann/php-invoker/zipball/5a10147d0aaf65b58940a0b72f71c9ac0423cc67",
                "reference": "5a10147d0aaf65b58940a0b72f71c9ac0423cc67",
                "shasum": ""
            },
            "require": {
                "php": ">=7.3"
            },
            "require-dev": {
                "ext-pcntl": "*",
                "phpunit/phpunit": "^9.3"
            },
            "suggest": {
                "ext-pcntl": "*"
            },
            "type": "library",
            "extra": {
                "branch-alias": {
                    "dev-master": "3.1-dev"
                }
            },
            "autoload": {
                "classmap": [
                    "src/"
                ]
            },
            "notification-url": "https://packagist.org/downloads/",
            "license": [
                "BSD-3-Clause"
            ],
            "authors": [
                {
                    "name": "Sebastian Bergmann",
                    "email": "sebastian@phpunit.de",
                    "role": "lead"
                }
            ],
            "description": "Invoke callables with a timeout",
            "homepage": "https://github.com/sebastianbergmann/php-invoker/",
            "keywords": [
                "process"
            ],
            "support": {
                "issues": "https://github.com/sebastianbergmann/php-invoker/issues",
                "source": "https://github.com/sebastianbergmann/php-invoker/tree/3.1.1"
            },
            "funding": [
                {
                    "url": "https://github.com/sebastianbergmann",
                    "type": "github"
                }
            ],
            "time": "2020-09-28T05:58:55+00:00"
        },
        {
            "name": "phpunit/php-text-template",
            "version": "2.0.4",
            "source": {
                "type": "git",
                "url": "https://github.com/sebastianbergmann/php-text-template.git",
                "reference": "5da5f67fc95621df9ff4c4e5a84d6a8a2acf7c28"
            },
            "dist": {
                "type": "zip",
                "url": "https://api.github.com/repos/sebastianbergmann/php-text-template/zipball/5da5f67fc95621df9ff4c4e5a84d6a8a2acf7c28",
                "reference": "5da5f67fc95621df9ff4c4e5a84d6a8a2acf7c28",
                "shasum": ""
            },
            "require": {
                "php": ">=7.3"
            },
            "require-dev": {
                "phpunit/phpunit": "^9.3"
            },
            "type": "library",
            "extra": {
                "branch-alias": {
                    "dev-master": "2.0-dev"
                }
            },
            "autoload": {
                "classmap": [
                    "src/"
                ]
            },
            "notification-url": "https://packagist.org/downloads/",
            "license": [
                "BSD-3-Clause"
            ],
            "authors": [
                {
                    "name": "Sebastian Bergmann",
                    "email": "sebastian@phpunit.de",
                    "role": "lead"
                }
            ],
            "description": "Simple template engine.",
            "homepage": "https://github.com/sebastianbergmann/php-text-template/",
            "keywords": [
                "template"
            ],
            "support": {
                "issues": "https://github.com/sebastianbergmann/php-text-template/issues",
                "source": "https://github.com/sebastianbergmann/php-text-template/tree/2.0.4"
            },
            "funding": [
                {
                    "url": "https://github.com/sebastianbergmann",
                    "type": "github"
                }
            ],
            "time": "2020-10-26T05:33:50+00:00"
        },
        {
            "name": "phpunit/php-timer",
            "version": "5.0.3",
            "source": {
                "type": "git",
                "url": "https://github.com/sebastianbergmann/php-timer.git",
                "reference": "5a63ce20ed1b5bf577850e2c4e87f4aa902afbd2"
            },
            "dist": {
                "type": "zip",
                "url": "https://api.github.com/repos/sebastianbergmann/php-timer/zipball/5a63ce20ed1b5bf577850e2c4e87f4aa902afbd2",
                "reference": "5a63ce20ed1b5bf577850e2c4e87f4aa902afbd2",
                "shasum": ""
            },
            "require": {
                "php": ">=7.3"
            },
            "require-dev": {
                "phpunit/phpunit": "^9.3"
            },
            "type": "library",
            "extra": {
                "branch-alias": {
                    "dev-master": "5.0-dev"
                }
            },
            "autoload": {
                "classmap": [
                    "src/"
                ]
            },
            "notification-url": "https://packagist.org/downloads/",
            "license": [
                "BSD-3-Clause"
            ],
            "authors": [
                {
                    "name": "Sebastian Bergmann",
                    "email": "sebastian@phpunit.de",
                    "role": "lead"
                }
            ],
            "description": "Utility class for timing",
            "homepage": "https://github.com/sebastianbergmann/php-timer/",
            "keywords": [
                "timer"
            ],
            "support": {
                "issues": "https://github.com/sebastianbergmann/php-timer/issues",
                "source": "https://github.com/sebastianbergmann/php-timer/tree/5.0.3"
            },
            "funding": [
                {
                    "url": "https://github.com/sebastianbergmann",
                    "type": "github"
                }
            ],
            "time": "2020-10-26T13:16:10+00:00"
        },
        {
            "name": "phpunit/phpunit",
            "version": "9.5.6",
            "source": {
                "type": "git",
                "url": "https://github.com/sebastianbergmann/phpunit.git",
                "reference": "fb9b8333f14e3dce976a60ef6a7e05c7c7ed8bfb"
            },
            "dist": {
                "type": "zip",
                "url": "https://api.github.com/repos/sebastianbergmann/phpunit/zipball/fb9b8333f14e3dce976a60ef6a7e05c7c7ed8bfb",
                "reference": "fb9b8333f14e3dce976a60ef6a7e05c7c7ed8bfb",
                "shasum": ""
            },
            "require": {
                "doctrine/instantiator": "^1.3.1",
                "ext-dom": "*",
                "ext-json": "*",
                "ext-libxml": "*",
                "ext-mbstring": "*",
                "ext-xml": "*",
                "ext-xmlwriter": "*",
                "myclabs/deep-copy": "^1.10.1",
                "phar-io/manifest": "^2.0.1",
                "phar-io/version": "^3.0.2",
                "php": ">=7.3",
                "phpspec/prophecy": "^1.12.1",
                "phpunit/php-code-coverage": "^9.2.3",
                "phpunit/php-file-iterator": "^3.0.5",
                "phpunit/php-invoker": "^3.1.1",
                "phpunit/php-text-template": "^2.0.3",
                "phpunit/php-timer": "^5.0.2",
                "sebastian/cli-parser": "^1.0.1",
                "sebastian/code-unit": "^1.0.6",
                "sebastian/comparator": "^4.0.5",
                "sebastian/diff": "^4.0.3",
                "sebastian/environment": "^5.1.3",
                "sebastian/exporter": "^4.0.3",
                "sebastian/global-state": "^5.0.1",
                "sebastian/object-enumerator": "^4.0.3",
                "sebastian/resource-operations": "^3.0.3",
                "sebastian/type": "^2.3.4",
                "sebastian/version": "^3.0.2"
            },
            "require-dev": {
                "ext-pdo": "*",
                "phpspec/prophecy-phpunit": "^2.0.1"
            },
            "suggest": {
                "ext-soap": "*",
                "ext-xdebug": "*"
            },
            "bin": [
                "phpunit"
            ],
            "type": "library",
            "extra": {
                "branch-alias": {
                    "dev-master": "9.5-dev"
                }
            },
            "autoload": {
                "classmap": [
                    "src/"
                ],
                "files": [
                    "src/Framework/Assert/Functions.php"
                ]
            },
            "notification-url": "https://packagist.org/downloads/",
            "license": [
                "BSD-3-Clause"
            ],
            "authors": [
                {
                    "name": "Sebastian Bergmann",
                    "email": "sebastian@phpunit.de",
                    "role": "lead"
                }
            ],
            "description": "The PHP Unit Testing framework.",
            "homepage": "https://phpunit.de/",
            "keywords": [
                "phpunit",
                "testing",
                "xunit"
            ],
            "support": {
                "issues": "https://github.com/sebastianbergmann/phpunit/issues",
                "source": "https://github.com/sebastianbergmann/phpunit/tree/9.5.6"
            },
            "funding": [
                {
                    "url": "https://phpunit.de/donate.html",
                    "type": "custom"
                },
                {
                    "url": "https://github.com/sebastianbergmann",
                    "type": "github"
                }
            ],
            "time": "2021-06-23T05:14:38+00:00"
        },
        {
            "name": "psr/container",
            "version": "1.1.1",
            "source": {
                "type": "git",
                "url": "https://github.com/php-fig/container.git",
                "reference": "8622567409010282b7aeebe4bb841fe98b58dcaf"
            },
            "dist": {
                "type": "zip",
                "url": "https://api.github.com/repos/php-fig/container/zipball/8622567409010282b7aeebe4bb841fe98b58dcaf",
                "reference": "8622567409010282b7aeebe4bb841fe98b58dcaf",
                "shasum": ""
            },
            "require": {
                "php": ">=7.2.0"
            },
            "type": "library",
            "autoload": {
                "psr-4": {
                    "Psr\\Container\\": "src/"
                }
            },
            "notification-url": "https://packagist.org/downloads/",
            "license": [
                "MIT"
            ],
            "authors": [
                {
                    "name": "PHP-FIG",
                    "homepage": "https://www.php-fig.org/"
                }
            ],
            "description": "Common Container Interface (PHP FIG PSR-11)",
            "homepage": "https://github.com/php-fig/container",
            "keywords": [
                "PSR-11",
                "container",
                "container-interface",
                "container-interop",
                "psr"
            ],
            "support": {
                "issues": "https://github.com/php-fig/container/issues",
                "source": "https://github.com/php-fig/container/tree/1.1.1"
            },
            "time": "2021-03-05T17:36:06+00:00"
        },
        {
            "name": "sebastian/cli-parser",
            "version": "1.0.1",
            "source": {
                "type": "git",
                "url": "https://github.com/sebastianbergmann/cli-parser.git",
                "reference": "442e7c7e687e42adc03470c7b668bc4b2402c0b2"
            },
            "dist": {
                "type": "zip",
                "url": "https://api.github.com/repos/sebastianbergmann/cli-parser/zipball/442e7c7e687e42adc03470c7b668bc4b2402c0b2",
                "reference": "442e7c7e687e42adc03470c7b668bc4b2402c0b2",
                "shasum": ""
            },
            "require": {
                "php": ">=7.3"
            },
            "require-dev": {
                "phpunit/phpunit": "^9.3"
            },
            "type": "library",
            "extra": {
                "branch-alias": {
                    "dev-master": "1.0-dev"
                }
            },
            "autoload": {
                "classmap": [
                    "src/"
                ]
            },
            "notification-url": "https://packagist.org/downloads/",
            "license": [
                "BSD-3-Clause"
            ],
            "authors": [
                {
                    "name": "Sebastian Bergmann",
                    "email": "sebastian@phpunit.de",
                    "role": "lead"
                }
            ],
            "description": "Library for parsing CLI options",
            "homepage": "https://github.com/sebastianbergmann/cli-parser",
            "support": {
                "issues": "https://github.com/sebastianbergmann/cli-parser/issues",
                "source": "https://github.com/sebastianbergmann/cli-parser/tree/1.0.1"
            },
            "funding": [
                {
                    "url": "https://github.com/sebastianbergmann",
                    "type": "github"
                }
            ],
            "time": "2020-09-28T06:08:49+00:00"
        },
        {
            "name": "sebastian/code-unit",
            "version": "1.0.8",
            "source": {
                "type": "git",
                "url": "https://github.com/sebastianbergmann/code-unit.git",
                "reference": "1fc9f64c0927627ef78ba436c9b17d967e68e120"
            },
            "dist": {
                "type": "zip",
                "url": "https://api.github.com/repos/sebastianbergmann/code-unit/zipball/1fc9f64c0927627ef78ba436c9b17d967e68e120",
                "reference": "1fc9f64c0927627ef78ba436c9b17d967e68e120",
                "shasum": ""
            },
            "require": {
                "php": ">=7.3"
            },
            "require-dev": {
                "phpunit/phpunit": "^9.3"
            },
            "type": "library",
            "extra": {
                "branch-alias": {
                    "dev-master": "1.0-dev"
                }
            },
            "autoload": {
                "classmap": [
                    "src/"
                ]
            },
            "notification-url": "https://packagist.org/downloads/",
            "license": [
                "BSD-3-Clause"
            ],
            "authors": [
                {
                    "name": "Sebastian Bergmann",
                    "email": "sebastian@phpunit.de",
                    "role": "lead"
                }
            ],
            "description": "Collection of value objects that represent the PHP code units",
            "homepage": "https://github.com/sebastianbergmann/code-unit",
            "support": {
                "issues": "https://github.com/sebastianbergmann/code-unit/issues",
                "source": "https://github.com/sebastianbergmann/code-unit/tree/1.0.8"
            },
            "funding": [
                {
                    "url": "https://github.com/sebastianbergmann",
                    "type": "github"
                }
            ],
            "time": "2020-10-26T13:08:54+00:00"
        },
        {
            "name": "sebastian/code-unit-reverse-lookup",
            "version": "2.0.3",
            "source": {
                "type": "git",
                "url": "https://github.com/sebastianbergmann/code-unit-reverse-lookup.git",
                "reference": "ac91f01ccec49fb77bdc6fd1e548bc70f7faa3e5"
            },
            "dist": {
                "type": "zip",
                "url": "https://api.github.com/repos/sebastianbergmann/code-unit-reverse-lookup/zipball/ac91f01ccec49fb77bdc6fd1e548bc70f7faa3e5",
                "reference": "ac91f01ccec49fb77bdc6fd1e548bc70f7faa3e5",
                "shasum": ""
            },
            "require": {
                "php": ">=7.3"
            },
            "require-dev": {
                "phpunit/phpunit": "^9.3"
            },
            "type": "library",
            "extra": {
                "branch-alias": {
                    "dev-master": "2.0-dev"
                }
            },
            "autoload": {
                "classmap": [
                    "src/"
                ]
            },
            "notification-url": "https://packagist.org/downloads/",
            "license": [
                "BSD-3-Clause"
            ],
            "authors": [
                {
                    "name": "Sebastian Bergmann",
                    "email": "sebastian@phpunit.de"
                }
            ],
            "description": "Looks up which function or method a line of code belongs to",
            "homepage": "https://github.com/sebastianbergmann/code-unit-reverse-lookup/",
            "support": {
                "issues": "https://github.com/sebastianbergmann/code-unit-reverse-lookup/issues",
                "source": "https://github.com/sebastianbergmann/code-unit-reverse-lookup/tree/2.0.3"
            },
            "funding": [
                {
                    "url": "https://github.com/sebastianbergmann",
                    "type": "github"
                }
            ],
            "time": "2020-09-28T05:30:19+00:00"
        },
        {
            "name": "sebastian/comparator",
            "version": "4.0.6",
            "source": {
                "type": "git",
                "url": "https://github.com/sebastianbergmann/comparator.git",
                "reference": "55f4261989e546dc112258c7a75935a81a7ce382"
            },
            "dist": {
                "type": "zip",
                "url": "https://api.github.com/repos/sebastianbergmann/comparator/zipball/55f4261989e546dc112258c7a75935a81a7ce382",
                "reference": "55f4261989e546dc112258c7a75935a81a7ce382",
                "shasum": ""
            },
            "require": {
                "php": ">=7.3",
                "sebastian/diff": "^4.0",
                "sebastian/exporter": "^4.0"
            },
            "require-dev": {
                "phpunit/phpunit": "^9.3"
            },
            "type": "library",
            "extra": {
                "branch-alias": {
                    "dev-master": "4.0-dev"
                }
            },
            "autoload": {
                "classmap": [
                    "src/"
                ]
            },
            "notification-url": "https://packagist.org/downloads/",
            "license": [
                "BSD-3-Clause"
            ],
            "authors": [
                {
                    "name": "Sebastian Bergmann",
                    "email": "sebastian@phpunit.de"
                },
                {
                    "name": "Jeff Welch",
                    "email": "whatthejeff@gmail.com"
                },
                {
                    "name": "Volker Dusch",
                    "email": "github@wallbash.com"
                },
                {
                    "name": "Bernhard Schussek",
                    "email": "bschussek@2bepublished.at"
                }
            ],
            "description": "Provides the functionality to compare PHP values for equality",
            "homepage": "https://github.com/sebastianbergmann/comparator",
            "keywords": [
                "comparator",
                "compare",
                "equality"
            ],
            "support": {
                "issues": "https://github.com/sebastianbergmann/comparator/issues",
                "source": "https://github.com/sebastianbergmann/comparator/tree/4.0.6"
            },
            "funding": [
                {
                    "url": "https://github.com/sebastianbergmann",
                    "type": "github"
                }
            ],
            "time": "2020-10-26T15:49:45+00:00"
        },
        {
            "name": "sebastian/complexity",
            "version": "2.0.2",
            "source": {
                "type": "git",
                "url": "https://github.com/sebastianbergmann/complexity.git",
                "reference": "739b35e53379900cc9ac327b2147867b8b6efd88"
            },
            "dist": {
                "type": "zip",
                "url": "https://api.github.com/repos/sebastianbergmann/complexity/zipball/739b35e53379900cc9ac327b2147867b8b6efd88",
                "reference": "739b35e53379900cc9ac327b2147867b8b6efd88",
                "shasum": ""
            },
            "require": {
                "nikic/php-parser": "^4.7",
                "php": ">=7.3"
            },
            "require-dev": {
                "phpunit/phpunit": "^9.3"
            },
            "type": "library",
            "extra": {
                "branch-alias": {
                    "dev-master": "2.0-dev"
                }
            },
            "autoload": {
                "classmap": [
                    "src/"
                ]
            },
            "notification-url": "https://packagist.org/downloads/",
            "license": [
                "BSD-3-Clause"
            ],
            "authors": [
                {
                    "name": "Sebastian Bergmann",
                    "email": "sebastian@phpunit.de",
                    "role": "lead"
                }
            ],
            "description": "Library for calculating the complexity of PHP code units",
            "homepage": "https://github.com/sebastianbergmann/complexity",
            "support": {
                "issues": "https://github.com/sebastianbergmann/complexity/issues",
                "source": "https://github.com/sebastianbergmann/complexity/tree/2.0.2"
            },
            "funding": [
                {
                    "url": "https://github.com/sebastianbergmann",
                    "type": "github"
                }
            ],
            "time": "2020-10-26T15:52:27+00:00"
        },
        {
            "name": "sebastian/diff",
            "version": "4.0.4",
            "source": {
                "type": "git",
                "url": "https://github.com/sebastianbergmann/diff.git",
                "reference": "3461e3fccc7cfdfc2720be910d3bd73c69be590d"
            },
            "dist": {
                "type": "zip",
                "url": "https://api.github.com/repos/sebastianbergmann/diff/zipball/3461e3fccc7cfdfc2720be910d3bd73c69be590d",
                "reference": "3461e3fccc7cfdfc2720be910d3bd73c69be590d",
                "shasum": ""
            },
            "require": {
                "php": ">=7.3"
            },
            "require-dev": {
                "phpunit/phpunit": "^9.3",
                "symfony/process": "^4.2 || ^5"
            },
            "type": "library",
            "extra": {
                "branch-alias": {
                    "dev-master": "4.0-dev"
                }
            },
            "autoload": {
                "classmap": [
                    "src/"
                ]
            },
            "notification-url": "https://packagist.org/downloads/",
            "license": [
                "BSD-3-Clause"
            ],
            "authors": [
                {
                    "name": "Sebastian Bergmann",
                    "email": "sebastian@phpunit.de"
                },
                {
                    "name": "Kore Nordmann",
                    "email": "mail@kore-nordmann.de"
                }
            ],
            "description": "Diff implementation",
            "homepage": "https://github.com/sebastianbergmann/diff",
            "keywords": [
                "diff",
                "udiff",
                "unidiff",
                "unified diff"
            ],
            "support": {
                "issues": "https://github.com/sebastianbergmann/diff/issues",
                "source": "https://github.com/sebastianbergmann/diff/tree/4.0.4"
            },
            "funding": [
                {
                    "url": "https://github.com/sebastianbergmann",
                    "type": "github"
                }
            ],
            "time": "2020-10-26T13:10:38+00:00"
        },
        {
            "name": "sebastian/environment",
            "version": "5.1.3",
            "source": {
                "type": "git",
                "url": "https://github.com/sebastianbergmann/environment.git",
                "reference": "388b6ced16caa751030f6a69e588299fa09200ac"
            },
            "dist": {
                "type": "zip",
                "url": "https://api.github.com/repos/sebastianbergmann/environment/zipball/388b6ced16caa751030f6a69e588299fa09200ac",
                "reference": "388b6ced16caa751030f6a69e588299fa09200ac",
                "shasum": ""
            },
            "require": {
                "php": ">=7.3"
            },
            "require-dev": {
                "phpunit/phpunit": "^9.3"
            },
            "suggest": {
                "ext-posix": "*"
            },
            "type": "library",
            "extra": {
                "branch-alias": {
                    "dev-master": "5.1-dev"
                }
            },
            "autoload": {
                "classmap": [
                    "src/"
                ]
            },
            "notification-url": "https://packagist.org/downloads/",
            "license": [
                "BSD-3-Clause"
            ],
            "authors": [
                {
                    "name": "Sebastian Bergmann",
                    "email": "sebastian@phpunit.de"
                }
            ],
            "description": "Provides functionality to handle HHVM/PHP environments",
            "homepage": "http://www.github.com/sebastianbergmann/environment",
            "keywords": [
                "Xdebug",
                "environment",
                "hhvm"
            ],
            "support": {
                "issues": "https://github.com/sebastianbergmann/environment/issues",
                "source": "https://github.com/sebastianbergmann/environment/tree/5.1.3"
            },
            "funding": [
                {
                    "url": "https://github.com/sebastianbergmann",
                    "type": "github"
                }
            ],
            "time": "2020-09-28T05:52:38+00:00"
        },
        {
            "name": "sebastian/exporter",
            "version": "4.0.3",
            "source": {
                "type": "git",
                "url": "https://github.com/sebastianbergmann/exporter.git",
                "reference": "d89cc98761b8cb5a1a235a6b703ae50d34080e65"
            },
            "dist": {
                "type": "zip",
                "url": "https://api.github.com/repos/sebastianbergmann/exporter/zipball/d89cc98761b8cb5a1a235a6b703ae50d34080e65",
                "reference": "d89cc98761b8cb5a1a235a6b703ae50d34080e65",
                "shasum": ""
            },
            "require": {
                "php": ">=7.3",
                "sebastian/recursion-context": "^4.0"
            },
            "require-dev": {
                "ext-mbstring": "*",
                "phpunit/phpunit": "^9.3"
            },
            "type": "library",
            "extra": {
                "branch-alias": {
                    "dev-master": "4.0-dev"
                }
            },
            "autoload": {
                "classmap": [
                    "src/"
                ]
            },
            "notification-url": "https://packagist.org/downloads/",
            "license": [
                "BSD-3-Clause"
            ],
            "authors": [
                {
                    "name": "Sebastian Bergmann",
                    "email": "sebastian@phpunit.de"
                },
                {
                    "name": "Jeff Welch",
                    "email": "whatthejeff@gmail.com"
                },
                {
                    "name": "Volker Dusch",
                    "email": "github@wallbash.com"
                },
                {
                    "name": "Adam Harvey",
                    "email": "aharvey@php.net"
                },
                {
                    "name": "Bernhard Schussek",
                    "email": "bschussek@gmail.com"
                }
            ],
            "description": "Provides the functionality to export PHP variables for visualization",
            "homepage": "http://www.github.com/sebastianbergmann/exporter",
            "keywords": [
                "export",
                "exporter"
            ],
            "support": {
                "issues": "https://github.com/sebastianbergmann/exporter/issues",
                "source": "https://github.com/sebastianbergmann/exporter/tree/4.0.3"
            },
            "funding": [
                {
                    "url": "https://github.com/sebastianbergmann",
                    "type": "github"
                }
            ],
            "time": "2020-09-28T05:24:23+00:00"
        },
        {
            "name": "sebastian/global-state",
            "version": "5.0.3",
            "source": {
                "type": "git",
                "url": "https://github.com/sebastianbergmann/global-state.git",
                "reference": "23bd5951f7ff26f12d4e3242864df3e08dec4e49"
            },
            "dist": {
                "type": "zip",
                "url": "https://api.github.com/repos/sebastianbergmann/global-state/zipball/23bd5951f7ff26f12d4e3242864df3e08dec4e49",
                "reference": "23bd5951f7ff26f12d4e3242864df3e08dec4e49",
                "shasum": ""
            },
            "require": {
                "php": ">=7.3",
                "sebastian/object-reflector": "^2.0",
                "sebastian/recursion-context": "^4.0"
            },
            "require-dev": {
                "ext-dom": "*",
                "phpunit/phpunit": "^9.3"
            },
            "suggest": {
                "ext-uopz": "*"
            },
            "type": "library",
            "extra": {
                "branch-alias": {
                    "dev-master": "5.0-dev"
                }
            },
            "autoload": {
                "classmap": [
                    "src/"
                ]
            },
            "notification-url": "https://packagist.org/downloads/",
            "license": [
                "BSD-3-Clause"
            ],
            "authors": [
                {
                    "name": "Sebastian Bergmann",
                    "email": "sebastian@phpunit.de"
                }
            ],
            "description": "Snapshotting of global state",
            "homepage": "http://www.github.com/sebastianbergmann/global-state",
            "keywords": [
                "global state"
            ],
            "support": {
                "issues": "https://github.com/sebastianbergmann/global-state/issues",
                "source": "https://github.com/sebastianbergmann/global-state/tree/5.0.3"
            },
            "funding": [
                {
                    "url": "https://github.com/sebastianbergmann",
                    "type": "github"
                }
            ],
            "time": "2021-06-11T13:31:12+00:00"
        },
        {
            "name": "sebastian/lines-of-code",
            "version": "1.0.3",
            "source": {
                "type": "git",
                "url": "https://github.com/sebastianbergmann/lines-of-code.git",
                "reference": "c1c2e997aa3146983ed888ad08b15470a2e22ecc"
            },
            "dist": {
                "type": "zip",
                "url": "https://api.github.com/repos/sebastianbergmann/lines-of-code/zipball/c1c2e997aa3146983ed888ad08b15470a2e22ecc",
                "reference": "c1c2e997aa3146983ed888ad08b15470a2e22ecc",
                "shasum": ""
            },
            "require": {
                "nikic/php-parser": "^4.6",
                "php": ">=7.3"
            },
            "require-dev": {
                "phpunit/phpunit": "^9.3"
            },
            "type": "library",
            "extra": {
                "branch-alias": {
                    "dev-master": "1.0-dev"
                }
            },
            "autoload": {
                "classmap": [
                    "src/"
                ]
            },
            "notification-url": "https://packagist.org/downloads/",
            "license": [
                "BSD-3-Clause"
            ],
            "authors": [
                {
                    "name": "Sebastian Bergmann",
                    "email": "sebastian@phpunit.de",
                    "role": "lead"
                }
            ],
            "description": "Library for counting the lines of code in PHP source code",
            "homepage": "https://github.com/sebastianbergmann/lines-of-code",
            "support": {
                "issues": "https://github.com/sebastianbergmann/lines-of-code/issues",
                "source": "https://github.com/sebastianbergmann/lines-of-code/tree/1.0.3"
            },
            "funding": [
                {
                    "url": "https://github.com/sebastianbergmann",
                    "type": "github"
                }
            ],
            "time": "2020-11-28T06:42:11+00:00"
        },
        {
            "name": "sebastian/object-enumerator",
            "version": "4.0.4",
            "source": {
                "type": "git",
                "url": "https://github.com/sebastianbergmann/object-enumerator.git",
                "reference": "5c9eeac41b290a3712d88851518825ad78f45c71"
            },
            "dist": {
                "type": "zip",
                "url": "https://api.github.com/repos/sebastianbergmann/object-enumerator/zipball/5c9eeac41b290a3712d88851518825ad78f45c71",
                "reference": "5c9eeac41b290a3712d88851518825ad78f45c71",
                "shasum": ""
            },
            "require": {
                "php": ">=7.3",
                "sebastian/object-reflector": "^2.0",
                "sebastian/recursion-context": "^4.0"
            },
            "require-dev": {
                "phpunit/phpunit": "^9.3"
            },
            "type": "library",
            "extra": {
                "branch-alias": {
                    "dev-master": "4.0-dev"
                }
            },
            "autoload": {
                "classmap": [
                    "src/"
                ]
            },
            "notification-url": "https://packagist.org/downloads/",
            "license": [
                "BSD-3-Clause"
            ],
            "authors": [
                {
                    "name": "Sebastian Bergmann",
                    "email": "sebastian@phpunit.de"
                }
            ],
            "description": "Traverses array structures and object graphs to enumerate all referenced objects",
            "homepage": "https://github.com/sebastianbergmann/object-enumerator/",
            "support": {
                "issues": "https://github.com/sebastianbergmann/object-enumerator/issues",
                "source": "https://github.com/sebastianbergmann/object-enumerator/tree/4.0.4"
            },
            "funding": [
                {
                    "url": "https://github.com/sebastianbergmann",
                    "type": "github"
                }
            ],
            "time": "2020-10-26T13:12:34+00:00"
        },
        {
            "name": "sebastian/object-reflector",
            "version": "2.0.4",
            "source": {
                "type": "git",
                "url": "https://github.com/sebastianbergmann/object-reflector.git",
                "reference": "b4f479ebdbf63ac605d183ece17d8d7fe49c15c7"
            },
            "dist": {
                "type": "zip",
                "url": "https://api.github.com/repos/sebastianbergmann/object-reflector/zipball/b4f479ebdbf63ac605d183ece17d8d7fe49c15c7",
                "reference": "b4f479ebdbf63ac605d183ece17d8d7fe49c15c7",
                "shasum": ""
            },
            "require": {
                "php": ">=7.3"
            },
            "require-dev": {
                "phpunit/phpunit": "^9.3"
            },
            "type": "library",
            "extra": {
                "branch-alias": {
                    "dev-master": "2.0-dev"
                }
            },
            "autoload": {
                "classmap": [
                    "src/"
                ]
            },
            "notification-url": "https://packagist.org/downloads/",
            "license": [
                "BSD-3-Clause"
            ],
            "authors": [
                {
                    "name": "Sebastian Bergmann",
                    "email": "sebastian@phpunit.de"
                }
            ],
            "description": "Allows reflection of object attributes, including inherited and non-public ones",
            "homepage": "https://github.com/sebastianbergmann/object-reflector/",
            "support": {
                "issues": "https://github.com/sebastianbergmann/object-reflector/issues",
                "source": "https://github.com/sebastianbergmann/object-reflector/tree/2.0.4"
            },
            "funding": [
                {
                    "url": "https://github.com/sebastianbergmann",
                    "type": "github"
                }
            ],
            "time": "2020-10-26T13:14:26+00:00"
        },
        {
            "name": "sebastian/recursion-context",
            "version": "4.0.4",
            "source": {
                "type": "git",
                "url": "https://github.com/sebastianbergmann/recursion-context.git",
                "reference": "cd9d8cf3c5804de4341c283ed787f099f5506172"
            },
            "dist": {
                "type": "zip",
                "url": "https://api.github.com/repos/sebastianbergmann/recursion-context/zipball/cd9d8cf3c5804de4341c283ed787f099f5506172",
                "reference": "cd9d8cf3c5804de4341c283ed787f099f5506172",
                "shasum": ""
            },
            "require": {
                "php": ">=7.3"
            },
            "require-dev": {
                "phpunit/phpunit": "^9.3"
            },
            "type": "library",
            "extra": {
                "branch-alias": {
                    "dev-master": "4.0-dev"
                }
            },
            "autoload": {
                "classmap": [
                    "src/"
                ]
            },
            "notification-url": "https://packagist.org/downloads/",
            "license": [
                "BSD-3-Clause"
            ],
            "authors": [
                {
                    "name": "Sebastian Bergmann",
                    "email": "sebastian@phpunit.de"
                },
                {
                    "name": "Jeff Welch",
                    "email": "whatthejeff@gmail.com"
                },
                {
                    "name": "Adam Harvey",
                    "email": "aharvey@php.net"
                }
            ],
            "description": "Provides functionality to recursively process PHP variables",
            "homepage": "http://www.github.com/sebastianbergmann/recursion-context",
            "support": {
                "issues": "https://github.com/sebastianbergmann/recursion-context/issues",
                "source": "https://github.com/sebastianbergmann/recursion-context/tree/4.0.4"
            },
            "funding": [
                {
                    "url": "https://github.com/sebastianbergmann",
                    "type": "github"
                }
            ],
            "time": "2020-10-26T13:17:30+00:00"
        },
        {
            "name": "sebastian/resource-operations",
            "version": "3.0.3",
            "source": {
                "type": "git",
                "url": "https://github.com/sebastianbergmann/resource-operations.git",
                "reference": "0f4443cb3a1d92ce809899753bc0d5d5a8dd19a8"
            },
            "dist": {
                "type": "zip",
                "url": "https://api.github.com/repos/sebastianbergmann/resource-operations/zipball/0f4443cb3a1d92ce809899753bc0d5d5a8dd19a8",
                "reference": "0f4443cb3a1d92ce809899753bc0d5d5a8dd19a8",
                "shasum": ""
            },
            "require": {
                "php": ">=7.3"
            },
            "require-dev": {
                "phpunit/phpunit": "^9.0"
            },
            "type": "library",
            "extra": {
                "branch-alias": {
                    "dev-master": "3.0-dev"
                }
            },
            "autoload": {
                "classmap": [
                    "src/"
                ]
            },
            "notification-url": "https://packagist.org/downloads/",
            "license": [
                "BSD-3-Clause"
            ],
            "authors": [
                {
                    "name": "Sebastian Bergmann",
                    "email": "sebastian@phpunit.de"
                }
            ],
            "description": "Provides a list of PHP built-in functions that operate on resources",
            "homepage": "https://www.github.com/sebastianbergmann/resource-operations",
            "support": {
                "issues": "https://github.com/sebastianbergmann/resource-operations/issues",
                "source": "https://github.com/sebastianbergmann/resource-operations/tree/3.0.3"
            },
            "funding": [
                {
                    "url": "https://github.com/sebastianbergmann",
                    "type": "github"
                }
            ],
            "time": "2020-09-28T06:45:17+00:00"
        },
        {
            "name": "sebastian/type",
            "version": "2.3.4",
            "source": {
                "type": "git",
                "url": "https://github.com/sebastianbergmann/type.git",
                "reference": "b8cd8a1c753c90bc1a0f5372170e3e489136f914"
            },
            "dist": {
                "type": "zip",
                "url": "https://api.github.com/repos/sebastianbergmann/type/zipball/b8cd8a1c753c90bc1a0f5372170e3e489136f914",
                "reference": "b8cd8a1c753c90bc1a0f5372170e3e489136f914",
                "shasum": ""
            },
            "require": {
                "php": ">=7.3"
            },
            "require-dev": {
                "phpunit/phpunit": "^9.3"
            },
            "type": "library",
            "extra": {
                "branch-alias": {
                    "dev-master": "2.3-dev"
                }
            },
            "autoload": {
                "classmap": [
                    "src/"
                ]
            },
            "notification-url": "https://packagist.org/downloads/",
            "license": [
                "BSD-3-Clause"
            ],
            "authors": [
                {
                    "name": "Sebastian Bergmann",
                    "email": "sebastian@phpunit.de",
                    "role": "lead"
                }
            ],
            "description": "Collection of value objects that represent the types of the PHP type system",
            "homepage": "https://github.com/sebastianbergmann/type",
            "support": {
                "issues": "https://github.com/sebastianbergmann/type/issues",
                "source": "https://github.com/sebastianbergmann/type/tree/2.3.4"
            },
            "funding": [
                {
                    "url": "https://github.com/sebastianbergmann",
                    "type": "github"
                }
            ],
            "time": "2021-06-15T12:49:02+00:00"
        },
        {
            "name": "sebastian/version",
            "version": "3.0.2",
            "source": {
                "type": "git",
                "url": "https://github.com/sebastianbergmann/version.git",
                "reference": "c6c1022351a901512170118436c764e473f6de8c"
            },
            "dist": {
                "type": "zip",
                "url": "https://api.github.com/repos/sebastianbergmann/version/zipball/c6c1022351a901512170118436c764e473f6de8c",
                "reference": "c6c1022351a901512170118436c764e473f6de8c",
                "shasum": ""
            },
            "require": {
                "php": ">=7.3"
            },
            "type": "library",
            "extra": {
                "branch-alias": {
                    "dev-master": "3.0-dev"
                }
            },
            "autoload": {
                "classmap": [
                    "src/"
                ]
            },
            "notification-url": "https://packagist.org/downloads/",
            "license": [
                "BSD-3-Clause"
            ],
            "authors": [
                {
                    "name": "Sebastian Bergmann",
                    "email": "sebastian@phpunit.de",
                    "role": "lead"
                }
            ],
            "description": "Library that helps with managing the version number of Git-hosted PHP projects",
            "homepage": "https://github.com/sebastianbergmann/version",
            "support": {
                "issues": "https://github.com/sebastianbergmann/version/issues",
                "source": "https://github.com/sebastianbergmann/version/tree/3.0.2"
            },
            "funding": [
                {
                    "url": "https://github.com/sebastianbergmann",
                    "type": "github"
                }
            ],
            "time": "2020-09-28T06:39:44+00:00"
        },
        {
            "name": "swoole/ide-helper",
            "version": "4.6.7",
            "source": {
                "type": "git",
                "url": "https://github.com/swoole/ide-helper.git",
                "reference": "0d1409b8274117addfe64d3ea412812a69807411"
            },
            "dist": {
                "type": "zip",
                "url": "https://api.github.com/repos/swoole/ide-helper/zipball/0d1409b8274117addfe64d3ea412812a69807411",
                "reference": "0d1409b8274117addfe64d3ea412812a69807411",
                "shasum": ""
            },
            "require-dev": {
                "guzzlehttp/guzzle": "~6.5.0",
                "laminas/laminas-code": "~3.4.0",
                "squizlabs/php_codesniffer": "~3.5.0",
                "symfony/filesystem": "~4.0"
            },
            "type": "library",
            "notification-url": "https://packagist.org/downloads/",
            "license": [
                "Apache-2.0"
            ],
            "authors": [
                {
                    "name": "Team Swoole",
                    "email": "team@swoole.com"
                }
            ],
            "description": "IDE help files for Swoole.",
            "support": {
                "issues": "https://github.com/swoole/ide-helper/issues",
                "source": "https://github.com/swoole/ide-helper/tree/4.6.7"
            },
            "funding": [
                {
                    "url": "https://gitee.com/swoole/swoole?donate=true",
                    "type": "custom"
                },
                {
                    "url": "https://github.com/swoole",
                    "type": "github"
                },
                {
                    "url": "https://opencollective.com/swoole-src",
                    "type": "open_collective"
                }
            ],
            "time": "2021-05-14T16:05:16+00:00"
        },
        {
            "name": "symfony/console",
            "version": "v5.3.2",
            "source": {
                "type": "git",
                "url": "https://github.com/symfony/console.git",
                "reference": "649730483885ff2ca99ca0560ef0e5f6b03f2ac1"
            },
            "dist": {
                "type": "zip",
                "url": "https://api.github.com/repos/symfony/console/zipball/649730483885ff2ca99ca0560ef0e5f6b03f2ac1",
                "reference": "649730483885ff2ca99ca0560ef0e5f6b03f2ac1",
                "shasum": ""
            },
            "require": {
                "php": ">=7.2.5",
                "symfony/deprecation-contracts": "^2.1",
                "symfony/polyfill-mbstring": "~1.0",
                "symfony/polyfill-php73": "^1.8",
                "symfony/polyfill-php80": "^1.15",
                "symfony/service-contracts": "^1.1|^2",
                "symfony/string": "^5.1"
            },
            "conflict": {
                "symfony/dependency-injection": "<4.4",
                "symfony/dotenv": "<5.1",
                "symfony/event-dispatcher": "<4.4",
                "symfony/lock": "<4.4",
                "symfony/process": "<4.4"
            },
            "provide": {
                "psr/log-implementation": "1.0"
            },
            "require-dev": {
                "psr/log": "~1.0",
                "symfony/config": "^4.4|^5.0",
                "symfony/dependency-injection": "^4.4|^5.0",
                "symfony/event-dispatcher": "^4.4|^5.0",
                "symfony/lock": "^4.4|^5.0",
                "symfony/process": "^4.4|^5.0",
                "symfony/var-dumper": "^4.4|^5.0"
            },
            "suggest": {
                "psr/log": "For using the console logger",
                "symfony/event-dispatcher": "",
                "symfony/lock": "",
                "symfony/process": ""
            },
            "type": "library",
            "autoload": {
                "psr-4": {
                    "Symfony\\Component\\Console\\": ""
                },
                "exclude-from-classmap": [
                    "/Tests/"
                ]
            },
            "notification-url": "https://packagist.org/downloads/",
            "license": [
                "MIT"
            ],
            "authors": [
                {
                    "name": "Fabien Potencier",
                    "email": "fabien@symfony.com"
                },
                {
                    "name": "Symfony Community",
                    "homepage": "https://symfony.com/contributors"
                }
            ],
            "description": "Eases the creation of beautiful and testable command line interfaces",
            "homepage": "https://symfony.com",
            "keywords": [
                "cli",
                "command line",
                "console",
                "terminal"
            ],
            "support": {
                "source": "https://github.com/symfony/console/tree/v5.3.2"
            },
            "funding": [
                {
                    "url": "https://symfony.com/sponsor",
                    "type": "custom"
                },
                {
                    "url": "https://github.com/fabpot",
                    "type": "github"
                },
                {
                    "url": "https://tidelift.com/funding/github/packagist/symfony/symfony",
                    "type": "tidelift"
                }
            ],
            "time": "2021-06-12T09:42:48+00:00"
        },
        {
            "name": "symfony/deprecation-contracts",
            "version": "v2.4.0",
            "source": {
                "type": "git",
                "url": "https://github.com/symfony/deprecation-contracts.git",
                "reference": "5f38c8804a9e97d23e0c8d63341088cd8a22d627"
            },
            "dist": {
                "type": "zip",
                "url": "https://api.github.com/repos/symfony/deprecation-contracts/zipball/5f38c8804a9e97d23e0c8d63341088cd8a22d627",
                "reference": "5f38c8804a9e97d23e0c8d63341088cd8a22d627",
                "shasum": ""
            },
            "require": {
                "php": ">=7.1"
            },
            "type": "library",
            "extra": {
                "branch-alias": {
                    "dev-main": "2.4-dev"
                },
                "thanks": {
                    "name": "symfony/contracts",
                    "url": "https://github.com/symfony/contracts"
                }
            },
            "autoload": {
                "files": [
                    "function.php"
                ]
            },
            "notification-url": "https://packagist.org/downloads/",
            "license": [
                "MIT"
            ],
            "authors": [
                {
                    "name": "Nicolas Grekas",
                    "email": "p@tchwork.com"
                },
                {
                    "name": "Symfony Community",
                    "homepage": "https://symfony.com/contributors"
                }
            ],
            "description": "A generic function and convention to trigger deprecation notices",
            "homepage": "https://symfony.com",
            "support": {
                "source": "https://github.com/symfony/deprecation-contracts/tree/v2.4.0"
            },
            "funding": [
                {
                    "url": "https://symfony.com/sponsor",
                    "type": "custom"
                },
                {
                    "url": "https://github.com/fabpot",
                    "type": "github"
                },
                {
                    "url": "https://tidelift.com/funding/github/packagist/symfony/symfony",
                    "type": "tidelift"
                }
            ],
            "time": "2021-03-23T23:28:01+00:00"
        },
        {
            "name": "symfony/polyfill-intl-grapheme",
            "version": "v1.23.0",
            "source": {
                "type": "git",
                "url": "https://github.com/symfony/polyfill-intl-grapheme.git",
                "reference": "24b72c6baa32c746a4d0840147c9715e42bb68ab"
            },
            "dist": {
                "type": "zip",
                "url": "https://api.github.com/repos/symfony/polyfill-intl-grapheme/zipball/24b72c6baa32c746a4d0840147c9715e42bb68ab",
                "reference": "24b72c6baa32c746a4d0840147c9715e42bb68ab",
                "shasum": ""
            },
            "require": {
                "php": ">=7.1"
            },
            "suggest": {
                "ext-intl": "For best performance"
            },
            "type": "library",
            "extra": {
                "branch-alias": {
                    "dev-main": "1.23-dev"
                },
                "thanks": {
                    "name": "symfony/polyfill",
                    "url": "https://github.com/symfony/polyfill"
                }
            },
            "autoload": {
                "psr-4": {
                    "Symfony\\Polyfill\\Intl\\Grapheme\\": ""
                },
                "files": [
                    "bootstrap.php"
                ]
            },
            "notification-url": "https://packagist.org/downloads/",
            "license": [
                "MIT"
            ],
            "authors": [
                {
                    "name": "Nicolas Grekas",
                    "email": "p@tchwork.com"
                },
                {
                    "name": "Symfony Community",
                    "homepage": "https://symfony.com/contributors"
                }
            ],
            "description": "Symfony polyfill for intl's grapheme_* functions",
            "homepage": "https://symfony.com",
            "keywords": [
                "compatibility",
                "grapheme",
                "intl",
                "polyfill",
                "portable",
                "shim"
            ],
            "support": {
                "source": "https://github.com/symfony/polyfill-intl-grapheme/tree/v1.23.0"
            },
            "funding": [
                {
                    "url": "https://symfony.com/sponsor",
                    "type": "custom"
                },
                {
                    "url": "https://github.com/fabpot",
                    "type": "github"
                },
                {
                    "url": "https://tidelift.com/funding/github/packagist/symfony/symfony",
                    "type": "tidelift"
                }
            ],
            "time": "2021-05-27T09:17:38+00:00"
        },
        {
            "name": "symfony/polyfill-intl-normalizer",
            "version": "v1.23.0",
            "source": {
                "type": "git",
                "url": "https://github.com/symfony/polyfill-intl-normalizer.git",
                "reference": "8590a5f561694770bdcd3f9b5c69dde6945028e8"
            },
            "dist": {
                "type": "zip",
                "url": "https://api.github.com/repos/symfony/polyfill-intl-normalizer/zipball/8590a5f561694770bdcd3f9b5c69dde6945028e8",
                "reference": "8590a5f561694770bdcd3f9b5c69dde6945028e8",
                "shasum": ""
            },
            "require": {
                "php": ">=7.1"
            },
            "suggest": {
                "ext-intl": "For best performance"
            },
            "type": "library",
            "extra": {
                "branch-alias": {
                    "dev-main": "1.23-dev"
                },
                "thanks": {
                    "name": "symfony/polyfill",
                    "url": "https://github.com/symfony/polyfill"
                }
            },
            "autoload": {
                "psr-4": {
                    "Symfony\\Polyfill\\Intl\\Normalizer\\": ""
                },
                "files": [
                    "bootstrap.php"
                ],
                "classmap": [
                    "Resources/stubs"
                ]
            },
            "notification-url": "https://packagist.org/downloads/",
            "license": [
                "MIT"
            ],
            "authors": [
                {
                    "name": "Nicolas Grekas",
                    "email": "p@tchwork.com"
                },
                {
                    "name": "Symfony Community",
                    "homepage": "https://symfony.com/contributors"
                }
            ],
            "description": "Symfony polyfill for intl's Normalizer class and related functions",
            "homepage": "https://symfony.com",
            "keywords": [
                "compatibility",
                "intl",
                "normalizer",
                "polyfill",
                "portable",
                "shim"
            ],
            "support": {
                "source": "https://github.com/symfony/polyfill-intl-normalizer/tree/v1.23.0"
            },
            "funding": [
                {
                    "url": "https://symfony.com/sponsor",
                    "type": "custom"
                },
                {
                    "url": "https://github.com/fabpot",
                    "type": "github"
                },
                {
                    "url": "https://tidelift.com/funding/github/packagist/symfony/symfony",
                    "type": "tidelift"
                }
            ],
            "time": "2021-02-19T12:13:01+00:00"
        },
        {
            "name": "symfony/polyfill-mbstring",
            "version": "v1.23.0",
            "source": {
                "type": "git",
                "url": "https://github.com/symfony/polyfill-mbstring.git",
                "reference": "2df51500adbaebdc4c38dea4c89a2e131c45c8a1"
            },
            "dist": {
                "type": "zip",
                "url": "https://api.github.com/repos/symfony/polyfill-mbstring/zipball/2df51500adbaebdc4c38dea4c89a2e131c45c8a1",
                "reference": "2df51500adbaebdc4c38dea4c89a2e131c45c8a1",
                "shasum": ""
            },
            "require": {
                "php": ">=7.1"
            },
            "suggest": {
                "ext-mbstring": "For best performance"
            },
            "type": "library",
            "extra": {
                "branch-alias": {
                    "dev-main": "1.23-dev"
                },
                "thanks": {
                    "name": "symfony/polyfill",
                    "url": "https://github.com/symfony/polyfill"
                }
            },
            "autoload": {
                "psr-4": {
                    "Symfony\\Polyfill\\Mbstring\\": ""
                },
                "files": [
                    "bootstrap.php"
                ]
            },
            "notification-url": "https://packagist.org/downloads/",
            "license": [
                "MIT"
            ],
            "authors": [
                {
                    "name": "Nicolas Grekas",
                    "email": "p@tchwork.com"
                },
                {
                    "name": "Symfony Community",
                    "homepage": "https://symfony.com/contributors"
                }
            ],
            "description": "Symfony polyfill for the Mbstring extension",
            "homepage": "https://symfony.com",
            "keywords": [
                "compatibility",
                "mbstring",
                "polyfill",
                "portable",
                "shim"
            ],
            "support": {
                "source": "https://github.com/symfony/polyfill-mbstring/tree/v1.23.0"
            },
            "funding": [
                {
                    "url": "https://symfony.com/sponsor",
                    "type": "custom"
                },
                {
                    "url": "https://github.com/fabpot",
                    "type": "github"
                },
                {
                    "url": "https://tidelift.com/funding/github/packagist/symfony/symfony",
                    "type": "tidelift"
                }
            ],
            "time": "2021-05-27T09:27:20+00:00"
        },
        {
            "name": "symfony/polyfill-php73",
            "version": "v1.23.0",
            "source": {
                "type": "git",
                "url": "https://github.com/symfony/polyfill-php73.git",
                "reference": "fba8933c384d6476ab14fb7b8526e5287ca7e010"
            },
            "dist": {
                "type": "zip",
                "url": "https://api.github.com/repos/symfony/polyfill-php73/zipball/fba8933c384d6476ab14fb7b8526e5287ca7e010",
                "reference": "fba8933c384d6476ab14fb7b8526e5287ca7e010",
                "shasum": ""
            },
            "require": {
                "php": ">=7.1"
            },
            "type": "library",
            "extra": {
                "branch-alias": {
                    "dev-main": "1.23-dev"
                },
                "thanks": {
                    "name": "symfony/polyfill",
                    "url": "https://github.com/symfony/polyfill"
                }
            },
            "autoload": {
                "psr-4": {
                    "Symfony\\Polyfill\\Php73\\": ""
                },
                "files": [
                    "bootstrap.php"
                ],
                "classmap": [
                    "Resources/stubs"
                ]
            },
            "notification-url": "https://packagist.org/downloads/",
            "license": [
                "MIT"
            ],
            "authors": [
                {
                    "name": "Nicolas Grekas",
                    "email": "p@tchwork.com"
                },
                {
                    "name": "Symfony Community",
                    "homepage": "https://symfony.com/contributors"
                }
            ],
            "description": "Symfony polyfill backporting some PHP 7.3+ features to lower PHP versions",
            "homepage": "https://symfony.com",
            "keywords": [
                "compatibility",
                "polyfill",
                "portable",
                "shim"
            ],
            "support": {
                "source": "https://github.com/symfony/polyfill-php73/tree/v1.23.0"
            },
            "funding": [
                {
                    "url": "https://symfony.com/sponsor",
                    "type": "custom"
                },
                {
                    "url": "https://github.com/fabpot",
                    "type": "github"
                },
                {
                    "url": "https://tidelift.com/funding/github/packagist/symfony/symfony",
                    "type": "tidelift"
                }
            ],
            "time": "2021-02-19T12:13:01+00:00"
        },
        {
            "name": "symfony/polyfill-php80",
            "version": "v1.23.0",
            "source": {
                "type": "git",
                "url": "https://github.com/symfony/polyfill-php80.git",
                "reference": "eca0bf41ed421bed1b57c4958bab16aa86b757d0"
            },
            "dist": {
                "type": "zip",
                "url": "https://api.github.com/repos/symfony/polyfill-php80/zipball/eca0bf41ed421bed1b57c4958bab16aa86b757d0",
                "reference": "eca0bf41ed421bed1b57c4958bab16aa86b757d0",
                "shasum": ""
            },
            "require": {
                "php": ">=7.1"
            },
            "type": "library",
            "extra": {
                "branch-alias": {
                    "dev-main": "1.23-dev"
                },
                "thanks": {
                    "name": "symfony/polyfill",
                    "url": "https://github.com/symfony/polyfill"
                }
            },
            "autoload": {
                "psr-4": {
                    "Symfony\\Polyfill\\Php80\\": ""
                },
                "files": [
                    "bootstrap.php"
                ],
                "classmap": [
                    "Resources/stubs"
                ]
            },
            "notification-url": "https://packagist.org/downloads/",
            "license": [
                "MIT"
            ],
            "authors": [
                {
                    "name": "Ion Bazan",
                    "email": "ion.bazan@gmail.com"
                },
                {
                    "name": "Nicolas Grekas",
                    "email": "p@tchwork.com"
                },
                {
                    "name": "Symfony Community",
                    "homepage": "https://symfony.com/contributors"
                }
            ],
            "description": "Symfony polyfill backporting some PHP 8.0+ features to lower PHP versions",
            "homepage": "https://symfony.com",
            "keywords": [
                "compatibility",
                "polyfill",
                "portable",
                "shim"
            ],
            "support": {
                "source": "https://github.com/symfony/polyfill-php80/tree/v1.23.0"
            },
            "funding": [
                {
                    "url": "https://symfony.com/sponsor",
                    "type": "custom"
                },
                {
                    "url": "https://github.com/fabpot",
                    "type": "github"
                },
                {
                    "url": "https://tidelift.com/funding/github/packagist/symfony/symfony",
                    "type": "tidelift"
                }
            ],
            "time": "2021-02-19T12:13:01+00:00"
        },
        {
            "name": "symfony/service-contracts",
            "version": "v2.4.0",
            "source": {
                "type": "git",
                "url": "https://github.com/symfony/service-contracts.git",
                "reference": "f040a30e04b57fbcc9c6cbcf4dbaa96bd318b9bb"
            },
            "dist": {
                "type": "zip",
                "url": "https://api.github.com/repos/symfony/service-contracts/zipball/f040a30e04b57fbcc9c6cbcf4dbaa96bd318b9bb",
                "reference": "f040a30e04b57fbcc9c6cbcf4dbaa96bd318b9bb",
                "shasum": ""
            },
            "require": {
                "php": ">=7.2.5",
                "psr/container": "^1.1"
            },
            "suggest": {
                "symfony/service-implementation": ""
            },
            "type": "library",
            "extra": {
                "branch-alias": {
                    "dev-main": "2.4-dev"
                },
                "thanks": {
                    "name": "symfony/contracts",
                    "url": "https://github.com/symfony/contracts"
                }
            },
            "autoload": {
                "psr-4": {
                    "Symfony\\Contracts\\Service\\": ""
                }
            },
            "notification-url": "https://packagist.org/downloads/",
            "license": [
                "MIT"
            ],
            "authors": [
                {
                    "name": "Nicolas Grekas",
                    "email": "p@tchwork.com"
                },
                {
                    "name": "Symfony Community",
                    "homepage": "https://symfony.com/contributors"
                }
            ],
            "description": "Generic abstractions related to writing services",
            "homepage": "https://symfony.com",
            "keywords": [
                "abstractions",
                "contracts",
                "decoupling",
                "interfaces",
                "interoperability",
                "standards"
            ],
            "support": {
                "source": "https://github.com/symfony/service-contracts/tree/v2.4.0"
            },
            "funding": [
                {
                    "url": "https://symfony.com/sponsor",
                    "type": "custom"
                },
                {
                    "url": "https://github.com/fabpot",
                    "type": "github"
                },
                {
                    "url": "https://tidelift.com/funding/github/packagist/symfony/symfony",
                    "type": "tidelift"
                }
            ],
            "time": "2021-04-01T10:43:52+00:00"
        },
        {
            "name": "symfony/string",
            "version": "v5.3.3",
            "source": {
                "type": "git",
                "url": "https://github.com/symfony/string.git",
                "reference": "bd53358e3eccec6a670b5f33ab680d8dbe1d4ae1"
            },
            "dist": {
                "type": "zip",
                "url": "https://api.github.com/repos/symfony/string/zipball/bd53358e3eccec6a670b5f33ab680d8dbe1d4ae1",
                "reference": "bd53358e3eccec6a670b5f33ab680d8dbe1d4ae1",
                "shasum": ""
            },
            "require": {
                "php": ">=7.2.5",
                "symfony/polyfill-ctype": "~1.8",
                "symfony/polyfill-intl-grapheme": "~1.0",
                "symfony/polyfill-intl-normalizer": "~1.0",
                "symfony/polyfill-mbstring": "~1.0",
                "symfony/polyfill-php80": "~1.15"
            },
            "require-dev": {
                "symfony/error-handler": "^4.4|^5.0",
                "symfony/http-client": "^4.4|^5.0",
                "symfony/translation-contracts": "^1.1|^2",
                "symfony/var-exporter": "^4.4|^5.0"
            },
            "type": "library",
            "autoload": {
                "psr-4": {
                    "Symfony\\Component\\String\\": ""
                },
                "files": [
                    "Resources/functions.php"
                ],
                "exclude-from-classmap": [
                    "/Tests/"
                ]
            },
            "notification-url": "https://packagist.org/downloads/",
            "license": [
                "MIT"
            ],
            "authors": [
                {
                    "name": "Nicolas Grekas",
                    "email": "p@tchwork.com"
                },
                {
                    "name": "Symfony Community",
                    "homepage": "https://symfony.com/contributors"
                }
            ],
            "description": "Provides an object-oriented API to strings and deals with bytes, UTF-8 code points and grapheme clusters in a unified way",
            "homepage": "https://symfony.com",
            "keywords": [
                "grapheme",
                "i18n",
                "string",
                "unicode",
                "utf-8",
                "utf8"
            ],
            "support": {
                "source": "https://github.com/symfony/string/tree/v5.3.3"
            },
            "funding": [
                {
                    "url": "https://symfony.com/sponsor",
                    "type": "custom"
                },
                {
                    "url": "https://github.com/fabpot",
                    "type": "github"
                },
                {
                    "url": "https://tidelift.com/funding/github/packagist/symfony/symfony",
                    "type": "tidelift"
                }
            ],
            "time": "2021-06-27T11:44:38+00:00"
        },
        {
            "name": "theseer/tokenizer",
            "version": "1.2.0",
            "source": {
                "type": "git",
                "url": "https://github.com/theseer/tokenizer.git",
                "reference": "75a63c33a8577608444246075ea0af0d052e452a"
            },
            "dist": {
                "type": "zip",
                "url": "https://api.github.com/repos/theseer/tokenizer/zipball/75a63c33a8577608444246075ea0af0d052e452a",
                "reference": "75a63c33a8577608444246075ea0af0d052e452a",
                "shasum": ""
            },
            "require": {
                "ext-dom": "*",
                "ext-tokenizer": "*",
                "ext-xmlwriter": "*",
                "php": "^7.2 || ^8.0"
            },
            "type": "library",
            "autoload": {
                "classmap": [
                    "src/"
                ]
            },
            "notification-url": "https://packagist.org/downloads/",
            "license": [
                "BSD-3-Clause"
            ],
            "authors": [
                {
                    "name": "Arne Blankerts",
                    "email": "arne@blankerts.de",
                    "role": "Developer"
                }
            ],
            "description": "A small library for converting tokenized PHP source code into XML and potentially other formats",
            "support": {
                "issues": "https://github.com/theseer/tokenizer/issues",
                "source": "https://github.com/theseer/tokenizer/tree/master"
            },
            "funding": [
                {
                    "url": "https://github.com/theseer",
                    "type": "github"
                }
            ],
            "time": "2020-07-12T23:59:07+00:00"
        },
        {
            "name": "twig/twig",
            "version": "v2.14.6",
            "source": {
                "type": "git",
                "url": "https://github.com/twigphp/Twig.git",
                "reference": "27e5cf2b05e3744accf39d4c68a3235d9966d260"
            },
            "dist": {
                "type": "zip",
                "url": "https://api.github.com/repos/twigphp/Twig/zipball/27e5cf2b05e3744accf39d4c68a3235d9966d260",
                "reference": "27e5cf2b05e3744accf39d4c68a3235d9966d260",
                "shasum": ""
            },
            "require": {
                "php": ">=7.2.5",
                "symfony/polyfill-ctype": "^1.8",
                "symfony/polyfill-mbstring": "^1.3"
            },
            "require-dev": {
                "psr/container": "^1.0",
                "symfony/phpunit-bridge": "^4.4.9|^5.0.9"
            },
            "type": "library",
            "extra": {
                "branch-alias": {
                    "dev-master": "2.14-dev"
                }
            },
            "autoload": {
                "psr-0": {
                    "Twig_": "lib/"
                },
                "psr-4": {
                    "Twig\\": "src/"
                }
            },
            "notification-url": "https://packagist.org/downloads/",
            "license": [
                "BSD-3-Clause"
            ],
            "authors": [
                {
                    "name": "Fabien Potencier",
                    "email": "fabien@symfony.com",
                    "homepage": "http://fabien.potencier.org",
                    "role": "Lead Developer"
                },
                {
                    "name": "Twig Team",
                    "role": "Contributors"
                },
                {
                    "name": "Armin Ronacher",
                    "email": "armin.ronacher@active-4.com",
                    "role": "Project Founder"
                }
            ],
            "description": "Twig, the flexible, fast, and secure template language for PHP",
            "homepage": "https://twig.symfony.com",
            "keywords": [
                "templating"
            ],
            "support": {
                "issues": "https://github.com/twigphp/Twig/issues",
                "source": "https://github.com/twigphp/Twig/tree/v2.14.6"
            },
            "funding": [
                {
                    "url": "https://github.com/fabpot",
                    "type": "github"
                },
                {
                    "url": "https://tidelift.com/funding/github/packagist/twig/twig",
                    "type": "tidelift"
                }
            ],
            "time": "2021-05-16T12:12:47+00:00"
        },
        {
            "name": "vimeo/psalm",
            "version": "4.7.2",
            "source": {
                "type": "git",
                "url": "https://github.com/vimeo/psalm.git",
                "reference": "83a0325c0a95c0ab531d6b90c877068b464377b5"
            },
            "dist": {
                "type": "zip",
                "url": "https://api.github.com/repos/vimeo/psalm/zipball/83a0325c0a95c0ab531d6b90c877068b464377b5",
                "reference": "83a0325c0a95c0ab531d6b90c877068b464377b5",
                "shasum": ""
            },
            "require": {
                "amphp/amp": "^2.4.2",
                "amphp/byte-stream": "^1.5",
                "composer/package-versions-deprecated": "^1.8.0",
                "composer/semver": "^1.4 || ^2.0 || ^3.0",
                "composer/xdebug-handler": "^1.1 || ^2.0",
                "dnoegel/php-xdg-base-dir": "^0.1.1",
                "ext-dom": "*",
                "ext-json": "*",
                "ext-libxml": "*",
                "ext-mbstring": "*",
                "ext-simplexml": "*",
                "ext-tokenizer": "*",
                "felixfbecker/advanced-json-rpc": "^3.0.3",
                "felixfbecker/language-server-protocol": "^1.5",
                "netresearch/jsonmapper": "^1.0 || ^2.0 || ^3.0 || ^4.0",
                "nikic/php-parser": "^4.10.1",
                "openlss/lib-array2xml": "^1.0",
                "php": "^7.1|^8",
                "sebastian/diff": "^3.0 || ^4.0",
                "symfony/console": "^3.4.17 || ^4.1.6 || ^5.0",
                "webmozart/path-util": "^2.3"
            },
            "provide": {
                "psalm/psalm": "self.version"
            },
            "require-dev": {
                "bamarni/composer-bin-plugin": "^1.2",
                "brianium/paratest": "^4.0||^6.0",
                "ext-curl": "*",
                "php-parallel-lint/php-parallel-lint": "^1.2",
                "phpdocumentor/reflection-docblock": "^5",
                "phpmyadmin/sql-parser": "5.1.0||dev-master",
                "phpspec/prophecy": ">=1.9.0",
                "phpunit/phpunit": "^9.0",
                "psalm/plugin-phpunit": "^0.13",
                "slevomat/coding-standard": "^6.3.11",
                "squizlabs/php_codesniffer": "^3.5",
                "symfony/process": "^4.3",
                "weirdan/phpunit-appveyor-reporter": "^1.0.0",
                "weirdan/prophecy-shim": "^1.0 || ^2.0"
            },
            "suggest": {
                "ext-igbinary": "^2.0.5"
            },
            "bin": [
                "psalm",
                "psalm-language-server",
                "psalm-plugin",
                "psalm-refactor",
                "psalter"
            ],
            "type": "library",
            "extra": {
                "branch-alias": {
                    "dev-master": "4.x-dev",
                    "dev-3.x": "3.x-dev",
                    "dev-2.x": "2.x-dev",
                    "dev-1.x": "1.x-dev"
                }
            },
            "autoload": {
                "psr-4": {
                    "Psalm\\": "src/Psalm/"
                },
                "files": [
                    "src/functions.php",
                    "src/spl_object_id.php"
                ]
            },
            "notification-url": "https://packagist.org/downloads/",
            "license": [
                "MIT"
            ],
            "authors": [
                {
                    "name": "Matthew Brown"
                }
            ],
            "description": "A static analysis tool for finding errors in PHP applications",
            "keywords": [
                "code",
                "inspection",
                "php"
            ],
            "support": {
                "issues": "https://github.com/vimeo/psalm/issues",
                "source": "https://github.com/vimeo/psalm/tree/4.7.2"
            },
            "time": "2021-05-01T20:56:25+00:00"
        },
        {
            "name": "webmozart/path-util",
            "version": "2.3.0",
            "source": {
                "type": "git",
                "url": "https://github.com/webmozart/path-util.git",
                "reference": "d939f7edc24c9a1bb9c0dee5cb05d8e859490725"
            },
            "dist": {
                "type": "zip",
                "url": "https://api.github.com/repos/webmozart/path-util/zipball/d939f7edc24c9a1bb9c0dee5cb05d8e859490725",
                "reference": "d939f7edc24c9a1bb9c0dee5cb05d8e859490725",
                "shasum": ""
            },
            "require": {
                "php": ">=5.3.3",
                "webmozart/assert": "~1.0"
            },
            "require-dev": {
                "phpunit/phpunit": "^4.6",
                "sebastian/version": "^1.0.1"
            },
            "type": "library",
            "extra": {
                "branch-alias": {
                    "dev-master": "2.3-dev"
                }
            },
            "autoload": {
                "psr-4": {
                    "Webmozart\\PathUtil\\": "src/"
                }
            },
            "notification-url": "https://packagist.org/downloads/",
            "license": [
                "MIT"
            ],
            "authors": [
                {
                    "name": "Bernhard Schussek",
                    "email": "bschussek@gmail.com"
                }
            ],
            "description": "A robust cross-platform utility for normalizing, comparing and modifying file paths.",
            "support": {
                "issues": "https://github.com/webmozart/path-util/issues",
                "source": "https://github.com/webmozart/path-util/tree/2.3.0"
            },
            "time": "2015-12-17T08:42:14+00:00"
        }
    ],
    "aliases": [],
    "minimum-stability": "stable",
    "stability-flags": [],
    "prefer-stable": false,
    "prefer-lowest": false,
    "platform": {
        "php": ">=8.0.0",
        "ext-curl": "*",
        "ext-imagick": "*",
        "ext-mbstring": "*",
        "ext-json": "*",
        "ext-yaml": "*",
        "ext-dom": "*",
        "ext-redis": "*",
        "ext-swoole": "*",
        "ext-pdo": "*",
        "ext-openssl": "*",
        "ext-zlib": "*",
        "ext-sockets": "*"
    },
    "platform-dev": [],
    "platform-overrides": {
        "php": "8.0"
    },
    "plugin-api-version": "2.1.0"
}<|MERGE_RESOLUTION|>--- conflicted
+++ resolved
@@ -4,11 +4,7 @@
         "Read more about it at https://getcomposer.org/doc/01-basic-usage.md#installing-dependencies",
         "This file is @generated automatically"
     ],
-<<<<<<< HEAD
-    "content-hash": "8133b7af84411021118804b9d174b9d5",
-=======
     "content-hash": "65ff5003b9122286423aa030cb6983ea",
->>>>>>> a0645641
     "packages": [
         {
             "name": "adhocore/jwt",
@@ -3121,16 +3117,16 @@
         },
         {
             "name": "nikic/php-parser",
-            "version": "v4.10.5",
+            "version": "v4.11.0",
             "source": {
                 "type": "git",
                 "url": "https://github.com/nikic/PHP-Parser.git",
-                "reference": "4432ba399e47c66624bc73c8c0f811e5c109576f"
-            },
-            "dist": {
-                "type": "zip",
-                "url": "https://api.github.com/repos/nikic/PHP-Parser/zipball/4432ba399e47c66624bc73c8c0f811e5c109576f",
-                "reference": "4432ba399e47c66624bc73c8c0f811e5c109576f",
+                "reference": "fe14cf3672a149364fb66dfe11bf6549af899f94"
+            },
+            "dist": {
+                "type": "zip",
+                "url": "https://api.github.com/repos/nikic/PHP-Parser/zipball/fe14cf3672a149364fb66dfe11bf6549af899f94",
+                "reference": "fe14cf3672a149364fb66dfe11bf6549af899f94",
                 "shasum": ""
             },
             "require": {
@@ -3171,9 +3167,9 @@
             ],
             "support": {
                 "issues": "https://github.com/nikic/PHP-Parser/issues",
-                "source": "https://github.com/nikic/PHP-Parser/tree/v4.10.5"
-            },
-            "time": "2021-05-03T19:11:20+00:00"
+                "source": "https://github.com/nikic/PHP-Parser/tree/v4.11.0"
+            },
+            "time": "2021-07-03T13:36:55+00:00"
         },
         {
             "name": "openlss/lib-array2xml",
