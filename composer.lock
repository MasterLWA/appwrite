--- conflicted
+++ resolved
@@ -4,11 +4,7 @@
         "Read more about it at https://getcomposer.org/doc/01-basic-usage.md#installing-dependencies",
         "This file is @generated automatically"
     ],
-<<<<<<< HEAD
-    "content-hash": "b2678886d7c1aa5f4edfdd1ad1558f14",
-=======
     "content-hash": "7f6cbe77fe2e0f8bdff33c37a4d9ca11",
->>>>>>> e8f22ac1
     "packages": [
         {
             "name": "appwrite/php-clamav",
