--- conflicted
+++ resolved
@@ -3551,18 +3551,6 @@
         },
         {
             "name": "matthiasmullie/minify",
-<<<<<<< HEAD
-            "version": "1.3.68",
-            "source": {
-                "type": "git",
-                "url": "https://github.com/matthiasmullie/minify.git",
-                "reference": "c00fb02f71b2ef0a5f53fe18c5a8b9aa30f48297"
-            },
-            "dist": {
-                "type": "zip",
-                "url": "https://api.github.com/repos/matthiasmullie/minify/zipball/c00fb02f71b2ef0a5f53fe18c5a8b9aa30f48297",
-                "reference": "c00fb02f71b2ef0a5f53fe18c5a8b9aa30f48297",
-=======
             "version": "1.3.67",
             "source": {
                 "type": "git",
@@ -3573,7 +3561,6 @@
                 "type": "zip",
                 "url": "https://api.github.com/repos/matthiasmullie/minify/zipball/acaee1b7ca3cd67a39d7f98673cacd7e4739a8d9",
                 "reference": "acaee1b7ca3cd67a39d7f98673cacd7e4739a8d9",
->>>>>>> 582db042
                 "shasum": ""
             },
             "require": {
@@ -3622,11 +3609,7 @@
             ],
             "support": {
                 "issues": "https://github.com/matthiasmullie/minify/issues",
-<<<<<<< HEAD
-                "source": "https://github.com/matthiasmullie/minify/tree/1.3.68"
-=======
                 "source": "https://github.com/matthiasmullie/minify/tree/1.3.67"
->>>>>>> 582db042
             },
             "funding": [
                 {
@@ -3634,11 +3617,7 @@
                     "type": "github"
                 }
             ],
-<<<<<<< HEAD
-            "time": "2022-04-19T08:28:56+00:00"
-=======
             "time": "2022-03-24T08:54:59+00:00"
->>>>>>> 582db042
         },
         {
             "name": "matthiasmullie/path-converter",
