#!/bin/sh

<<<<<<< HEAD
php /usr/src/code/app/tasks/migrate.php run $@
=======
php /usr/src/code/app/cli.php migrate $@
>>>>>>> e2fd3381
<|MERGE_RESOLUTION|>--- conflicted
+++ resolved
@@ -1,7 +1,3 @@
 #!/bin/sh
 
-<<<<<<< HEAD
-php /usr/src/code/app/tasks/migrate.php run $@
-=======
-php /usr/src/code/app/cli.php migrate $@
->>>>>>> e2fd3381
+php /usr/src/code/app/cli.php migrate $@