--- conflicted
+++ resolved
@@ -1,7 +1,3 @@
 #!/bin/sh
 
-<<<<<<< HEAD
-php /usr/src/code/app/tasks/doctor.php doctor $@
-=======
-php /usr/src/code/app/cli.php doctor $@
->>>>>>> e2fd3381
+php /usr/src/code/app/cli.php doctor $@