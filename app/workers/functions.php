--- conflicted
+++ resolved
@@ -10,21 +10,16 @@
 use Utopia\App;
 use Utopia\CLI\Console;
 use Utopia\Config\Config;
-<<<<<<< HEAD
 use Utopia\Database\Database;
 use Utopia\Database\Document;
 use Utopia\Database\Validator\Authorization;
-
-require_once __DIR__.'/../init.php';
-=======
 use Utopia\Orchestration\Orchestration;
 use Utopia\Orchestration\Adapter\DockerAPI;
 use Utopia\Orchestration\Container;
 use Utopia\Orchestration\Exception\Orchestration as OrchestrationException;
 use Utopia\Orchestration\Exception\Timeout as TimeoutException;
 
-require_once __DIR__ . '/../workers.php';
->>>>>>> 7050f8d5
+require_once __DIR__.'/../init.php';
 
 Runtime::enableCoroutine(0);
 
@@ -123,14 +118,7 @@
         $userId = $this->args['userId'] ?? '';
         $jwt = $this->args['jwt'] ?? '';
 
-<<<<<<< HEAD
         $database = $this->getInternalDB($projectId);
-=======
-        $database = new Database();
-        $database->setAdapter(new RedisAdapter(new MySQLAdapter($db, $cache), $cache));
-        $database->setNamespace('app_' . $projectId);
-        $database->setMocks(Config::getParam('collections', []));
->>>>>>> 7050f8d5
 
         switch ($trigger) {
             case 'event':
@@ -144,20 +132,7 @@
 
                     Authorization::disable();
 
-<<<<<<< HEAD
                     $functions = $database->find('functions', [], $limit, $offset, ['name'], [Database::ORDER_ASC]);
-=======
-                    $functions = $database->getCollection([
-                        'limit' => $limit,
-                        'offset' => $offset,
-                        'orderField' => 'name',
-                        'orderType' => 'ASC',
-                        'orderCast' => 'string',
-                        'filters' => [
-                            '$collection=' . Database::SYSTEM_COLLECTION_FUNCTIONS,
-                        ],
-                    ]);
->>>>>>> 7050f8d5
 
                     Authorization::reset();
 
@@ -214,13 +189,8 @@
                 $function = $database->getDocument('functions', $functionId);
                 Authorization::reset();
 
-<<<<<<< HEAD
                 if (empty($function->getId())) {
                     throw new Exception('Function not found ('.$functionId.')');
-=======
-                if (empty($function->getId()) || Database::SYSTEM_COLLECTION_FUNCTIONS != $function->getCollection()) {
-                    throw new Exception('Function not found (' . $functionId . ')');
->>>>>>> 7050f8d5
                 }
 
                 if ($scheduleOriginal && $scheduleOriginal !== $function->getAttribute('schedule')) { // Schedule has changed from previous run, ignore this run.
@@ -273,13 +243,8 @@
                 $function = $database->getDocument('functions', $functionId);
                 Authorization::reset();
 
-<<<<<<< HEAD
                 if (empty($function->getId())) {
                     throw new Exception('Function not found ('.$functionId.')');
-=======
-                if (empty($function->getId()) || Database::SYSTEM_COLLECTION_FUNCTIONS != $function->getCollection()) {
-                    throw new Exception('Function not found (' . $functionId . ')');
->>>>>>> 7050f8d5
                 }
 
                 $this->execute(
@@ -316,12 +281,7 @@
      */
     public function execute(string $trigger, string $projectId, string $executionId, Database $database, Document $function, string $event = '', string $eventData = '', string $data = '', array $webhooks = [], string $userId = '', string $jwt = ''): void
     {
-<<<<<<< HEAD
-        global $list, $register;
-=======
-        global $list;
-        global $orchestration;
->>>>>>> 7050f8d5
+        global $list, $register, $orchestration;
 
         $runtimes = Config::getParam('runtimes');
 
@@ -522,37 +482,18 @@
         Console::info('Function executed in ' . ($executionEnd - $executionStart) . ' seconds, status: ' . $functionStatus);
 
         Authorization::disable();
-<<<<<<< HEAD
         
         $execution = $database->updateDocument('executions', $execution->getId(), new Document(array_merge($execution->getArrayCopy(), [
             'tagId' => $tag->getId(),
             'status' => $functionStatus,
             'exitCode' => $exitCode,
-            'stdout' => \mb_substr($stdout, -8000), // log last 4000 chars output
-            'stderr' => \mb_substr($stderr, -8000), // log last 4000 chars output
+            'stdout' => \mb_substr($stdout, -8000), // log last 8000 chars output
+            'stderr' => \mb_substr($stderr, -8000), // log last 8000 chars output
             'time' => (float)$executionTime,
         ])));
         
         Authorization::reset();
 
-=======
-
-        $execution = $database->updateDocument(array_merge($execution->getArrayCopy(), [
-            'tagId' => $tag->getId(),
-            'status' => $functionStatus,
-            'exitCode' => $exitCode,
-            'stdout' => \utf8_encode(\mb_substr($stdout, -4000)), // log last 4000 chars output
-            'stderr' => \utf8_encode(\mb_substr($stderr, -4000)), // log last 4000 chars output
-            'time' => $executionTime
-        ]));
-
-        Authorization::reset();
-
-        if ($execution === false) {
-            throw new Exception('Failed saving execution to DB', 500);
-        }
-
->>>>>>> 7050f8d5
         $executionModel = new Execution();
         $executionUpdate = new Event('v1-webhooks', 'WebhooksV1');
 
@@ -564,8 +505,17 @@
             ->setParam('eventData', $execution->getArrayCopy(array_keys($executionModel->getRules())));
 
         $executionUpdate->trigger();
-<<<<<<< HEAD
-        
+
+        $target = Realtime::fromPayload('functions.executions.update', $execution);
+
+        Realtime::send(
+            projectId: $projectId,
+            payload: $execution->getArrayCopy(),
+            event: 'functions.executions.update',
+            channels: $target['channels'],
+            roles: $target['roles']
+        );
+
         if(App::getEnv('_APP_USAGE_STATS', 'enabled') == 'enabled') {
             $statsd = $register->get('statsd');
 
@@ -581,32 +531,8 @@
                 ->setParam('networkResponseSize', 0)
                 ->submit()
             ;
-=======
-
-        $target = Realtime::fromPayload('functions.executions.update', $execution);
-
-        Realtime::send(
-            projectId: $projectId,
-            payload: $execution->getArrayCopy(),
-            event: 'functions.executions.update',
-            channels: $target['channels'],
-            roles: $target['roles']
-        );
-
-        $usage = new Event('v1-usage', 'UsageV1');
-
-        $usage
-            ->setParam('projectId', $projectId)
-            ->setParam('functionId', $function->getId())
-            ->setParam('functionExecution', 1)
-            ->setParam('functionStatus', $functionStatus)
-            ->setParam('functionExecutionTime', $executionTime * 1000) // ms
-            ->setParam('networkRequestSize', 0)
-            ->setParam('networkResponseSize', 0);
-
-        if (App::getEnv('_APP_USAGE_STATS', 'enabled') == 'enabled') {
-            $usage->trigger();
->>>>>>> 7050f8d5
+
+            $usage->submit();
         }
 
         $this->cleanup();
