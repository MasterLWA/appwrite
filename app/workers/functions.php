--- conflicted
+++ resolved
@@ -41,12 +41,6 @@
         string $eventData = null,
         string $executionId = null,
     ) {
-<<<<<<< HEAD
-=======
-        $error = null; // Used to re-throw at the end to trigger Logger (Sentry)
-        $errorCode = 0;
->>>>>>> c6be8159
-
         $user ??= new Document();
         $functionId = $function->getId();
         $functionInternalId = $function->getInternalId();
@@ -223,7 +217,6 @@
             roles: $target['roles']
         );
 
-<<<<<<< HEAD
         /** Trigger usage queue */
         $queueForUsage
             ->setProject($project)
@@ -231,26 +224,6 @@
             ->addMetric(str_replace('{functionInternalId}', $function->getInternalId(), METRIC_FUNCTION_ID_EXECUTIONS_COMPUTE), (int)($execution->getAttribute('duration') * 1000))
             ->trigger()
         ;
-=======
-        /** Update usage stats */
-        if (App::getEnv('_APP_USAGE_STATS', 'enabled') === 'enabled') {
-            $usage = new Stats($statsd);
-            $usage
-                ->setParam('projectId', $project->getId())
-                ->setParam('projectInternalId', $project->getInternalId())
-                ->setParam('functionId', $function->getId()) // TODO: We should use functionInternalId in usage stats
-                ->setParam('executions.{scope}.compute', 1)
-                ->setParam('executionStatus', $execution->getAttribute('status', ''))
-                ->setParam('executionTime', $execution->getAttribute('duration'))
-                ->setParam('networkRequestSize', 0)
-                ->setParam('networkResponseSize', 0)
-                ->submit();
-        }
-
-        if (!empty($error)) {
-            throw new Exception($error, $errorCode);
-        }
->>>>>>> c6be8159
     };
 });
 
@@ -260,12 +233,7 @@
     ->inject('queueForFunctions')
     ->inject('queueForUsage')
     ->inject('execute')
-<<<<<<< HEAD
     ->action(function (Message $message, Database $dbForProject, Func $queueForFunctions, Usage $queueForUsage, callable $execute) {
-=======
-    ->inject('log')
-    ->action(function (Message $message, Database $dbForProject, Func $queueForFunctions, Client $statsd, callable $execute, Log $log) {
->>>>>>> c6be8159
         $payload = $message->getPayload() ?? [];
 
         if (empty($payload)) {
@@ -305,25 +273,10 @@
                     if (!array_intersect($events, $function->getAttribute('events', []))) {
                         continue;
                     }
-<<<<<<< HEAD
                     Console::success('Iterating function: ' . $function->getAttribute('name'));
 
                     $execute(
                         queueForUsage: $queueForUsage,
-=======
-
-                    /** Skip if a function has been triggered by its own execution */
-                    $event = "functions.{$function->getId()}.executions.*";
-                    if (in_array($event, $events)) {
-                        Console::warning("Skipping function: {$function->getAttribute('name')} from project: {$project->getId()} triggered by self");
-                        continue;
-                    }
-
-                    Console::success("Iterating function: {$function->getAttribute('name')} from project: {$project->getId()}");
-                    $execute(
-                        log: $log,
-                        statsd: $statsd,
->>>>>>> c6be8159
                         dbForProject: $dbForProject,
                         project: $project,
                         function: $function,
