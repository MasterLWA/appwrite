--- conflicted
+++ resolved
@@ -154,13 +154,8 @@
         $userId = $this->args['userId'] ?? '';
         $jwt = $this->args['jwt'] ?? '';
 
-<<<<<<< HEAD
-        $cache = new Cache(new Redis($register->get('cache')));
-        $database = new Database(new MariaDB($register->get('db')), $cache);
-=======
         $cache = new Cache(new Redis($cache));
         $database = new Database(new MariaDB($db), $cache);
->>>>>>> 0152e3b6
         $database->setNamespace('project_'.$projectId.'_internal');
 
         switch ($trigger) {
