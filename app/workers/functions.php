--- conflicted
+++ resolved
@@ -604,21 +604,7 @@
             ->setParam('projectId', $projectId)
             ->setParam('userId', $userId)
             ->setParam('event', 'functions.executions.update')
-<<<<<<< HEAD
             ->setParam('payload', $execution->getArrayCopy());
-=======
-            ->setParam('eventData', [
-                '$id' => $execution['$id'],
-                'functionId' => $execution['functionId'],
-                'dateCreated' => $execution['dateCreated'],
-                'trigger' => $execution['trigger'],
-                'status' => $execution['status'],
-                'exitCode' => $execution['exitCode'],
-                'stdout' => $execution['stdout'],
-                'stderr' => $execution['stderr'],
-                'time' => $execution['time']
-            ]);
->>>>>>> f2e85df8
 
         $executionUpdate->trigger();
 
