<?php

use Appwrite\Database\Database;
use Appwrite\Database\Document;
use Appwrite\Database\Adapter\MySQL as MySQLAdapter;
use Appwrite\Database\Adapter\Redis as RedisAdapter;
use Appwrite\Database\Validator\Authorization;
use Appwrite\Event\Event;
use Appwrite\Resque\Worker;
use Cron\CronExpression;
use Swoole\Runtime;
use Utopia\App;
use Utopia\CLI\Console;
use Utopia\Config\Config;

require_once __DIR__.'/../workers.php';

Console::title('Functions V1 Worker');

Runtime::setHookFlags(SWOOLE_HOOK_ALL);

Console::success(APP_NAME.' functions worker v1 has started');

$environments = Config::getParam('environments');

/**
 * Warmup Docker Images
 */
$warmupStart = \microtime(true);

Co\run(function() use ($environments) {  // Warmup: make sure images are ready to run fast 🚀
    Runtime::enableCoroutine(SWOOLE_HOOK_ALL);

    $dockerUser = App::getEnv('DOCKERHUB_PULL_USERNAME', null);
    $dockerPass = App::getEnv('DOCKERHUB_PULL_PASSWORD', null);

    if($dockerUser) {
        $stdout = '';
        $stderr = '';

        Console::execute('docker login --username '.$dockerUser.' --password-stdin', $dockerPass, $stdout, $stderr);
        Console::log('Docker Login'. $stdout.$stderr);
    }

    foreach($environments as $environment) {
        go(function() use ($environment) {
            $stdout = '';
            $stderr = '';
        
            Console::info('Warming up '.$environment['name'].' '.$environment['version'].' environment...');
        
            Console::execute('docker pull '.$environment['image'], '', $stdout, $stderr);
        
            if(!empty($stdout)) {
                Console::log($stdout);
            }
        
            if(!empty($stderr)) {
                Console::error($stderr);
            }
        });
    }
});

$warmupEnd = \microtime(true);
$warmupTime = $warmupEnd - $warmupStart;

Console::success('Finished warmup in '.$warmupTime.' seconds');

/**
 * List function servers
 */
$stdout = '';
$stderr = '';

$exitCode = Console::execute('docker ps --all --format "name={{.Names}}&status={{.Status}}&labels={{.Labels}}" --filter label=appwrite-type=function'
    , '', $stdout, $stderr, 30);

$executionStart = \microtime(true);

$exitCode = Console::execute('docker ps --all --format "name={{.Names}}&status={{.Status}}&labels={{.Labels}}" --filter label=appwrite-type=function'
    , '', $stdout, $stderr, 30);

$executionEnd = \microtime(true);

$list = [];
$stdout = \explode("\n", $stdout);

\array_map(function($value) use (&$list) {
    $container = [];

    \parse_str($value, $container);

    if(isset($container['name'])) {
        $container = [
            'name' => $container['name'],
            'online' => (\substr($container['status'], 0, 2) === 'Up'),
            'status' => $container['status'],
            'labels' => $container['labels'],
        ];

        \array_map(function($value) use (&$container) {
            $value = \explode('=', $value);
            
            if(isset($value[0]) && isset($value[1])) {
                $container[$value[0]] = $value[1];
            }
        }, \explode(',', $container['labels']));

        $list[$container['name']] = $container;
    }
}, $stdout);

Console::info(count($list)." functions listed in " . ($executionEnd - $executionStart) . " seconds with exit code {$exitCode}");

/**
 * 1. Get event args - DONE
 * 2. Unpackage code in the isolated container - DONE
 * 3. Execute in container with timeout
 *      + messure execution time - DONE
 *      + pass env vars - DONE
 *      + pass one-time api key
 * 4. Update execution status - DONE
 * 5. Update execution stdout & stderr - DONE
 * 6. Trigger audit log - DONE
 * 7. Trigger usage log - DONE
 */

//TODO aviod scheduled execution if delay is bigger than X offest

class FunctionsV1 extends Worker
{
    public $args = [];

    public $allowed = [];

    public function init(): void
    {
    }

    public function execute(): void
    {
        global $register;

        $projectId = $this->args['projectId'] ?? '';
        $functionId = $this->args['functionId'] ?? '';
        $executionId = $this->args['executionId'] ?? '';
        $trigger = $this->args['trigger'] ?? '';
        $event = $this->args['event'] ?? '';
        $scheduleOriginal = $this->args['scheduleOriginal'] ?? '';
        $payload = (!empty($this->args['payload'])) ? json_encode($this->args['payload']) : '';
<<<<<<< HEAD
        $userId = $this->args['userId'] ?? '';
=======
        $data = $this->args['data'] ?? '';
        $userId = $this->args['userId'] ?? '';
        $jwt = $this->args['jwt'] ?? '';
>>>>>>> c4217413

        $database = new Database();
        $database->setAdapter(new RedisAdapter(new MySQLAdapter($register), $register));
        $database->setNamespace('app_'.$projectId);
        $database->setMocks(Config::getParam('collections', []));

        switch ($trigger) {
            case 'event':
                $limit = 30;
                $sum = 30;
                $offset = 0;
                $functions = []; /** @var Document[] $functions */

                while ($sum >= $limit) {

                    Authorization::disable();

                    $functions = $database->getCollection([
                        'limit' => $limit,
                        'offset' => $offset,
                        'orderField' => 'name',
                        'orderType' => 'ASC',
                        'orderCast' => 'string',
                        'filters' => [
                            '$collection='.Database::SYSTEM_COLLECTION_FUNCTIONS,
                        ],
                    ]);

                    Authorization::reset();

                    $sum = \count($functions);
                    $offset = $offset + $limit;

                    Console::log('Fetched '.$sum.' functions...');

                    foreach($functions as $function) {
                        $events =  $function->getAttribute('events', []);
                        $tag =  $function->getAttribute('tag', []);

                        Console::success('Itterating function: '.$function->getAttribute('name'));

                        if(!\in_array($event, $events) || empty($tag)) {
                            continue;
                        }

                        Console::success('Triggered function: '.$event);

<<<<<<< HEAD
                        $this->run('event', $projectId, '', $database, $function, $event, $payload, $userId);
=======
                        $this->execute('event', $projectId, '', $database, $function, $event, $payload, $data, $userId, $jwt);
>>>>>>> c4217413
                    }
                }
                break;

            case 'schedule':
                /*
                 * 1. Get Original Task
                 * 2. Check for updates
                 *  If has updates skip task and don't reschedule
                 *  If status not equal to play skip task
                 * 3. Check next run date, update task and add new job at the given date
                 * 4. Execute task (set optional timeout)
                 * 5. Update task response to log
                 *      On success reset error count
                 *      On failure add error count
                 *      If error count bigger than allowed change status to pause
                 */

                // Reschedule
                Authorization::disable();
                $function = $database->getDocument($functionId);
                Authorization::reset();

                if (empty($function->getId()) || Database::SYSTEM_COLLECTION_FUNCTIONS != $function->getCollection()) {
                    throw new Exception('Function not found ('.$functionId.')');
                }

                if($scheduleOriginal && $scheduleOriginal !== $function->getAttribute('schedule')) { // Schedule has changed from previous run, ignore this run.
                    return;
                }

                $cron = new CronExpression($function->getAttribute('schedule'));
                $next = (int) $cron->getNextRunDate()->format('U');

                $function
                    ->setAttribute('scheduleNext', $next)
                    ->setAttribute('schedulePrevious', \time())
                ;

                Authorization::disable();

                $function = $database->updateDocument(array_merge($function->getArrayCopy(), [
                    'scheduleNext' => $next,
                ]));

                Authorization::reset();

                ResqueScheduler::enqueueAt($next, 'v1-functions', 'FunctionsV1', [
                    'projectId' => $projectId,
                    'functionId' => $function->getId(),
                    'executionId' => null,
                    'trigger' => 'schedule',
                    'scheduleOriginal' => $function->getAttribute('schedule', ''),
                ]);  // Async task rescheduale
<<<<<<< HEAD
                
                $this->run($trigger, $projectId, $executionId, $database, $function, $userId);
=======

                $this->execute($trigger, $projectId, $executionId, $database, $function, /*$event*/'', /*$payload*/'', $data, $userId, $jwt);
>>>>>>> c4217413
                break;

            case 'http':
                Authorization::disable();
                $function = $database->getDocument($functionId);
                Authorization::reset();

                if (empty($function->getId()) || Database::SYSTEM_COLLECTION_FUNCTIONS != $function->getCollection()) {
                    throw new Exception('Function not found ('.$functionId.')');
                }

<<<<<<< HEAD
                $this->run($trigger, $projectId, $executionId, $database, $function, $userId);
=======
                $this->execute($trigger, $projectId, $executionId, $database, $function, /*$event*/'', /*$payload*/'', $data, $userId, $jwt);
>>>>>>> c4217413
                break;
            
            default:
                # code...
                break;
        }
    }

    /**
     * Execute function tag
     * 
     * @param string $trigger
     * @param string $projectId
     * @param string $executionId
     * @param Database $database
     * @param Database $function
     * @param string $event
     * @param string $payload
     * @param string $data
     * 
     * @return void
     */
<<<<<<< HEAD
    public function run(string $trigger, string $projectId, string $executionId, Database $database, Document $function, string $event = '', string $payload = '', string $userId = ''): void
=======
    public function execute(string $trigger, string $projectId, string $executionId, Database $database, Document $function, string $event = '', string $payload = '', string $data = '', string $userId = '', string $jwt = ''): void
>>>>>>> c4217413
    {
        global $list;

        $environments = Config::getParam('environments');

        Authorization::disable();
        $tag = $database->getDocument($function->getAttribute('tag', ''));
        Authorization::reset();

        if($tag->getAttribute('functionId') !== $function->getId()) {
            throw new Exception('Tag not found', 404);
        }

        Authorization::disable();

        $execution = (!empty($executionId)) ? $database->getDocument($executionId) : $database->createDocument([
            '$collection' => Database::SYSTEM_COLLECTION_EXECUTIONS,
            '$permissions' => [
                'read' => [],
                'write' => [],
            ],
            'dateCreated' => time(),
            'functionId' => $function->getId(),
            'trigger' => $trigger, // http / schedule / event
            'status' => 'processing', // waiting / processing / completed / failed
            'exitCode' => 0,
            'stdout' => '',
            'stderr' => '',
            'time' => 0,
        ]);

        if(false === $execution || ($execution instanceof Document && $execution->isEmpty())) {
            throw new Exception('Failed to create or read execution');
        }
        
        Authorization::reset();

        $environment = (isset($environments[$function->getAttribute('env', '')]))
            ? $environments[$function->getAttribute('env', '')]
            : null;

        if(\is_null($environment)) {
            throw new Exception('Environment "'.$function->getAttribute('env', '').' is not supported');
        }

        $vars = \array_merge($function->getAttribute('vars', []), [
            'APPWRITE_FUNCTION_ID' => $function->getId(),
            'APPWRITE_FUNCTION_NAME' => $function->getAttribute('name', ''),
            'APPWRITE_FUNCTION_TAG' => $tag->getId(),
            'APPWRITE_FUNCTION_TRIGGER' => $trigger,
            'APPWRITE_FUNCTION_ENV_NAME' => $environment['name'],
            'APPWRITE_FUNCTION_ENV_VERSION' => $environment['version'],
            'APPWRITE_FUNCTION_EVENT' => $event,
            'APPWRITE_FUNCTION_EVENT_PAYLOAD' => $payload,
            'APPWRITE_FUNCTION_DATA' => $data,
            'APPWRITE_FUNCTION_USER_ID' => $userId,
            'APPWRITE_FUNCTION_JWT' => $jwt,
            'APPWRITE_FUNCTION_PROJECT_ID' => $projectId,
        ]);

        \array_walk($vars, function (&$value, $key) {
            $key = $this->filterEnvKey($key);
            $value = \escapeshellarg((empty($value)) ? 'null' : $value);
            $value = "--env {$key}={$value}";
        });

        $tagPath = $tag->getAttribute('path', '');
        $tagPathTarget = '/tmp/project-'.$projectId.'/'.$tag->getId().'/code.tar.gz';
        $tagPathTargetDir = \pathinfo($tagPathTarget, PATHINFO_DIRNAME);
        $container = 'appwrite-function-'.$tag->getId();
        $command = \escapeshellcmd($tag->getAttribute('command', ''));

        if(!\is_readable($tagPath)) {
            throw new Exception('Code is not readable: '.$tag->getAttribute('path', ''));
        }

        if (!\file_exists($tagPathTargetDir)) {
            if (!\mkdir($tagPathTargetDir, 0755, true)) {
                throw new Exception('Can\'t create directory '.$tagPathTargetDir);
            }
        }
        
        if (!\file_exists($tagPathTarget)) {
            if(!\copy($tagPath, $tagPathTarget)) {
                throw new Exception('Can\'t create temporary code file '.$tagPathTarget);
            }
        }

        if(isset($list[$container]) && !$list[$container]['online']) { // Remove conatiner if not online
            $stdout = '';
            $stderr = '';
            
            if(Console::execute("docker rm {$container}", '', $stdout, $stderr, 30) !== 0) {
                throw new Exception('Failed to remove offline container: '.$stderr);
            }

            unset($list[$container]);
        }

        /**
         * Limit CPU Usage - DONE
         * Limit Memory Usage - DONE
         * Limit Network Usage
         * Limit Storage Usage (//--storage-opt size=120m \)
         * Make sure no access to redis, mariadb, influxdb or other system services
         * Make sure no access to NFS server / storage volumes
         * Access Appwrite REST from internal network for improved performance
         */
        if(!isset($list[$container])) { // Create contianer if not ready
            $stdout = '';
            $stderr = '';
    
            $executionStart = \microtime(true);
            $executionTime = \time();
            $cpus = App::getEnv('_APP_FUNCTIONS_CPUS', '');
            $memory = App::getEnv('_APP_FUNCTIONS_MEMORY', '');
            $swap = App::getEnv('_APP_FUNCTIONS_MEMORY_SWAP', '');
            $exitCode = Console::execute("docker run ".
                " -d".
                " --entrypoint=\"\"".
                (empty($cpus) ? "" : (" --cpus=".$cpus)).
                (empty($memory) ? "" : (" --memory=".$memory."m")).
                (empty($swap) ? "" : (" --memory-swap=".$swap."m")).
                " --name={$container}".
                " --label appwrite-type=function".
                " --label appwrite-created={$executionTime}".
                " --volume {$tagPathTargetDir}:/tmp:rw".
                " --workdir /usr/local/src".
                " ".\implode(" ", $vars).
                " {$environment['image']}".
                " sh -c 'mv /tmp/code.tar.gz /usr/local/src/code.tar.gz && tar -zxf /usr/local/src/code.tar.gz --strip 1 && rm /usr/local/src/code.tar.gz && tail -f /dev/null'"
            , '', $stdout, $stderr, 30);

            $executionEnd = \microtime(true);
    
            if($exitCode !== 0) {
                throw new Exception('Failed to create function environment: '.$stderr);
            }

            $list[$container] = [
                'name' => $container,
                'online' => true,
                'status' => 'Up',
                'labels' => [
                    'appwrite-type' => 'function',
                    'appwrite-created' => $executionTime,
                ],
            ];

            Console::info("Function created in " . ($executionEnd - $executionStart) . " seconds with exit code {$exitCode}");
        }
        else {
            Console::info('Container is ready to run');
        }
        
        $stdout = '';
        $stderr = '';

        $executionStart = \microtime(true);
        
        $exitCode = Console::execute("docker exec ".\implode(" ", $vars)." {$container} {$command}"
            , '', $stdout, $stderr, $function->getAttribute('timeout', (int) App::getEnv('_APP_FUNCTIONS_TIMEOUT', 900)));

        $executionEnd = \microtime(true);
        $executionTime = ($executionEnd - $executionStart);
        $functionStatus = ($exitCode === 0) ? 'completed' : 'failed';

        Console::info("Function executed in " . ($executionEnd - $executionStart) . " seconds with exit code {$exitCode}");

        Authorization::disable();
        
        $execution = $database->updateDocument(array_merge($execution->getArrayCopy(), [
            'tagId' => $tag->getId(),
            'status' => $functionStatus,
            'exitCode' => $exitCode,
            'stdout' => \mb_substr($stdout, -4000), // log last 4000 chars output
            'stderr' => \mb_substr($stderr, -4000), // log last 4000 chars output
            'time' => $executionTime,
        ]));
        
        Authorization::reset();

        if (false === $function) {
            throw new Exception('Failed saving execution to DB', 500);
        }

        $executionUpdate = new Event('v1-webhooks', 'WebhooksV1');

        $executionUpdate
            ->setParam('projectId', $projectId)
            ->setParam('userId', $userId)
            ->setParam('event', 'functions.executions.update')
            ->setParam('payload', [
                '$id' => $execution['$id'],
                'functionId' => $execution['functionId'],
                'dateCreated' => $execution['dateCreated'],
                'trigger' => $execution['trigger'],
                'status' => $execution['status'],
                'exitCode' => $execution['exitCode'],
                'stdout' => $execution['stdout'],
                'stderr' => $execution['stderr'],
                'time' => $execution['time']
            ]);

        $executionUpdate->trigger();

        $usage = new Event('v1-usage', 'UsageV1');

        $usage
            ->setParam('projectId', $projectId)
            ->setParam('functionId', $function->getId())
            ->setParam('functionExecution', 1)
            ->setParam('functionStatus', $functionStatus)
            ->setParam('functionExecutionTime', $executionTime * 1000) // ms
            ->setParam('networkRequestSize', 0)
            ->setParam('networkResponseSize', 0)
        ;
        
        if(App::getEnv('_APP_USAGE_STATS', 'enabled') == 'enabled') {
            $usage->trigger();
        }

        $this->cleanup();
    }

    /**
     * Cleanup any hanging containers above the allowed max containers.
     * 
     * @return void
     */
    public function cleanup(): void
    {
        global $list;

        Console::success(count($list).' running containers counted');

        $max = (int) App::getEnv('_APP_FUNCTIONS_CONTAINERS');

        if(\count($list) > $max) {
            Console::info('Starting containers cleanup');

            \usort($list, function ($item1, $item2) {
                return (int)($item1['appwrite-created'] ?? 0) <=> (int)($item2['appwrite-created'] ?? 0);
            });

            while(\count($list) > $max) {
                $first = \array_shift($list);
                $stdout = '';
                $stderr = '';

                if(Console::execute("docker rm -f {$first['name']}", '', $stdout, $stderr, 30) !== 0) {
                    Console::error('Failed to remove container: '.$stderr);
                }
                else {
                    Console::info('Removed container: '.$first['name']);
                }
            }
        }
    }

    /**
     * Filter ENV vars
     * 
     * @param string $string
     * 
     * @return string
     */
    public function filterEnvKey(string $string): string
    {
        if(empty($this->allowed)) {
            $this->allowed = array_fill_keys(\str_split('0123456789ABCDEFGHIJKLMNOPQRSTUVWXYZabcdefghijklmnopqrstuvwxyz_'), true);
        }

        $string     = \str_split($string);
        $output     = '';

        foreach ($string as $char) {
            if(\array_key_exists($char, $this->allowed)) {
                $output .= $char;
            }
        }

        return $output;
    }

    public function shutdown(): void
    {
    }
}<|MERGE_RESOLUTION|>--- conflicted
+++ resolved
@@ -138,7 +138,7 @@
     {
     }
 
-    public function execute(): void
+    public function run(): void
     {
         global $register;
 
@@ -149,13 +149,9 @@
         $event = $this->args['event'] ?? '';
         $scheduleOriginal = $this->args['scheduleOriginal'] ?? '';
         $payload = (!empty($this->args['payload'])) ? json_encode($this->args['payload']) : '';
-<<<<<<< HEAD
-        $userId = $this->args['userId'] ?? '';
-=======
         $data = $this->args['data'] ?? '';
         $userId = $this->args['userId'] ?? '';
         $jwt = $this->args['jwt'] ?? '';
->>>>>>> c4217413
 
         $database = new Database();
         $database->setAdapter(new RedisAdapter(new MySQLAdapter($register), $register));
@@ -203,11 +199,7 @@
 
                         Console::success('Triggered function: '.$event);
 
-<<<<<<< HEAD
-                        $this->run('event', $projectId, '', $database, $function, $event, $payload, $userId);
-=======
                         $this->execute('event', $projectId, '', $database, $function, $event, $payload, $data, $userId, $jwt);
->>>>>>> c4217413
                     }
                 }
                 break;
@@ -262,13 +254,8 @@
                     'trigger' => 'schedule',
                     'scheduleOriginal' => $function->getAttribute('schedule', ''),
                 ]);  // Async task rescheduale
-<<<<<<< HEAD
-                
-                $this->run($trigger, $projectId, $executionId, $database, $function, $userId);
-=======
 
                 $this->execute($trigger, $projectId, $executionId, $database, $function, /*$event*/'', /*$payload*/'', $data, $userId, $jwt);
->>>>>>> c4217413
                 break;
 
             case 'http':
@@ -280,11 +267,7 @@
                     throw new Exception('Function not found ('.$functionId.')');
                 }
 
-<<<<<<< HEAD
-                $this->run($trigger, $projectId, $executionId, $database, $function, $userId);
-=======
                 $this->execute($trigger, $projectId, $executionId, $database, $function, /*$event*/'', /*$payload*/'', $data, $userId, $jwt);
->>>>>>> c4217413
                 break;
             
             default:
@@ -307,11 +290,7 @@
      * 
      * @return void
      */
-<<<<<<< HEAD
-    public function run(string $trigger, string $projectId, string $executionId, Database $database, Document $function, string $event = '', string $payload = '', string $userId = ''): void
-=======
     public function execute(string $trigger, string $projectId, string $executionId, Database $database, Document $function, string $event = '', string $payload = '', string $data = '', string $userId = '', string $jwt = ''): void
->>>>>>> c4217413
     {
         global $list;
 
