--- conflicted
+++ resolved
@@ -295,19 +295,13 @@
                 ->setAttribute('stderr', $executionResponse['stderr'])
                 ->setAttribute('time', $executionResponse['time']);
         } catch (\Throwable $th) {
-<<<<<<< HEAD
             $endtime = \microtime(true);
             $time = $endtime - $execution->getAttribute('dateCreated');
-            $execution->setAttribute('time', $time);
-            $execution->setAttribute('status', 'failed');
-            $execution->setAttribute('statusCode', $th->getCode());
-            $execution->setAttribute('stderr', $th->getMessage());
-=======
             $execution
+                ->setAttribute('time', $time)
                 ->setAttribute('status', 'failed')
                 ->setAttribute('statusCode', $th->getCode())
                 ->setAttribute('stderr', $th->getMessage());
->>>>>>> e69a2204
             Console::error($th->getMessage());
         }
 
