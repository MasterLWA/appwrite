--- conflicted
+++ resolved
@@ -20,7 +20,6 @@
 use Utopia\Database\Role;
 use Utopia\Database\Validator\Authorization;
 use Utopia\Logger\Log;
-use Utopia\Queue\Client as QueueClient;
 
 Authorization::disable();
 Authorization::setDefaultStatus(false);
@@ -395,153 +394,5 @@
         $register->get('pools')->reclaim();
     });
 
-<<<<<<< HEAD
 $server->workerStart();
-$server->start();
-=======
-        $runtime = $runtimes[$function->getAttribute('runtime')];
-
-        /** Create execution or update execution status */
-        $execution = $dbForProject->getDocument('executions', $executionId ?? '');
-        if ($execution->isEmpty()) {
-            $executionId = ID::unique();
-            $execution = $dbForProject->createDocument('executions', new Document([
-                '$id' => $executionId,
-                '$permissions' => $user->isEmpty() ? [] : [Permission::read(Role::user($user->getId()))],
-                'functionId' => $functionId,
-                'deploymentId' => $deploymentId,
-                'trigger' => $trigger,
-                'status' => 'waiting',
-                'statusCode' => 0,
-                'response' => '',
-                'stderr' => '',
-                'duration' => 0.0,
-                'search' => implode(' ', [$functionId, $executionId]),
-            ]));
-
-            if ($execution->isEmpty()) {
-                throw new Exception('Failed to create or read execution');
-            }
-        }
-        $execution->setAttribute('status', 'processing');
-        $execution = $dbForProject->updateDocument('executions', $executionId, $execution);
-
-        $vars = array_reduce($function['vars'] ?? [], function (array $carry, Document $var) {
-            $carry[$var->getAttribute('key')] = $var->getAttribute('value');
-            return $carry;
-        }, []);
-
-        /** Collect environment variables */
-        $vars = \array_merge($vars, [
-            'APPWRITE_FUNCTION_ID' => $functionId,
-            'APPWRITE_FUNCTION_NAME' => $function->getAttribute('name'),
-            'APPWRITE_FUNCTION_DEPLOYMENT' => $deploymentId,
-            'APPWRITE_FUNCTION_TRIGGER' => $trigger,
-            'APPWRITE_FUNCTION_PROJECT_ID' => $project->getId(),
-            'APPWRITE_FUNCTION_RUNTIME_NAME' => $runtime['name'] ?? '',
-            'APPWRITE_FUNCTION_RUNTIME_VERSION' => $runtime['version'] ?? '',
-            'APPWRITE_FUNCTION_EVENT' => $event ?? '',
-            'APPWRITE_FUNCTION_EVENT_DATA' => $eventData ?? '',
-            'APPWRITE_FUNCTION_DATA' => $data ?? '',
-            'APPWRITE_FUNCTION_USER_ID' => $user->getId() ?? '',
-            'APPWRITE_FUNCTION_JWT' => $jwt ?? '',
-        ]);
-
-        /** Execute function */
-        try {
-            $executionResponse = $this->executor->createExecution(
-                projectId: $project->getId(),
-                deploymentId: $deploymentId,
-                payload: $vars['APPWRITE_FUNCTION_DATA'] ?? '',
-                variables: $vars,
-                timeout: $function->getAttribute('timeout', 0),
-                image: $runtime['image'],
-                source: $build->getAttribute('outputPath', ''),
-                entrypoint: $deployment->getAttribute('entrypoint', ''),
-            );
-
-            /** Update execution status */
-            $execution
-                ->setAttribute('status', $executionResponse['status'])
-                ->setAttribute('statusCode', $executionResponse['statusCode'])
-                ->setAttribute('response', $executionResponse['response'])
-                ->setAttribute('stdout', $executionResponse['stdout'])
-                ->setAttribute('stderr', $executionResponse['stderr'])
-                ->setAttribute('duration', $executionResponse['duration']);
-        } catch (\Throwable $th) {
-            $interval = (new \DateTime())->diff(new \DateTime($execution->getCreatedAt()));
-            $execution
-                ->setAttribute('duration', (float)$interval->format('%s.%f'))
-                ->setAttribute('status', 'failed')
-                ->setAttribute('statusCode', $th->getCode())
-                ->setAttribute('stderr', $th->getMessage());
-            Console::error($th->getMessage());
-        }
-
-        $execution = $dbForProject->updateDocument('executions', $executionId, $execution);
-
-        /** Trigger Webhook */
-        $executionModel = new Execution();
-        $executionUpdate = new Event(Event::WEBHOOK_QUEUE_NAME, Event::WEBHOOK_CLASS_NAME);
-        $executionUpdate
-            ->setProject($project)
-            ->setUser($user)
-            ->setEvent('functions.[functionId].executions.[executionId].update')
-            ->setParam('functionId', $function->getId())
-            ->setParam('executionId', $execution->getId())
-            ->setPayload($execution->getArrayCopy(array_keys($executionModel->getRules())))
-            ->trigger();
-
-        /** Trigger Functions */
-        $executionUpdate
-            ->setClass(Event::FUNCTIONS_CLASS_NAME)
-            ->setQueue(Event::FUNCTIONS_QUEUE_NAME)
-            ->trigger();
-
-        /** Trigger realtime event */
-        $allEvents = Event::generateEvents('functions.[functionId].executions.[executionId].update', [
-            'functionId' => $function->getId(),
-            'executionId' => $execution->getId()
-        ]);
-        $target = Realtime::fromPayload(
-            // Pass first, most verbose event pattern
-            event: $allEvents[0],
-            payload: $execution
-        );
-        Realtime::send(
-            projectId: 'console',
-            payload: $execution->getArrayCopy(),
-            events: $allEvents,
-            channels: $target['channels'],
-            roles: $target['roles']
-        );
-        Realtime::send(
-            projectId: $project->getId(),
-            payload: $execution->getArrayCopy(),
-            events: $allEvents,
-            channels: $target['channels'],
-            roles: $target['roles']
-        );
-
-        /** Update usage stats */
-        global $register;
-        if (App::getEnv('_APP_USAGE_STATS', 'enabled') === 'enabled') {
-            $statsd = $register->get('statsd');
-            $usage = new Stats($statsd);
-            $usage
-                ->setParam('projectId', $project->getId())
-                ->setParam('functionId', $function->getId())
-                ->setParam('executions.{scope}.compute', 1)
-                ->setParam('executionStatus', $execution->getAttribute('status', ''))
-                ->setParam('executionTime', $execution->getAttribute('duration'))
-                ->setParam('networkRequestSize', 0)
-                ->setParam('networkResponseSize', 0)
-                ->submit();
-        }
-    }
-
-    public function shutdown(): void
-    {
-    }
-}
->>>>>>> 390fbc52
+$server->start();