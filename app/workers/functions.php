--- conflicted
+++ resolved
@@ -25,16 +25,11 @@
  */
 $warmupStart = \microtime(true);
 
-<<<<<<< HEAD
-// Co\run(function() use ($environments) {  // Warmup: make sure images are ready to run fast 🚀
-    // Swoole\Runtime::enableCoroutine(SWOOLE_HOOK_ALL);
-=======
 Co\run(function() use ($environments) {  // Warmup: make sure images are ready to run fast 🚀
     Runtime::enableCoroutine(SWOOLE_HOOK_ALL);
->>>>>>> 5058f0fd
     
     foreach($environments as $environment) {
-        // go(function() use ($environment) {
+        go(function() use ($environment) {
             $stdout = '';
             $stderr = '';
         
@@ -49,9 +44,9 @@
             if(!empty($stderr)) {
                 Console::error($stderr);
             }
-        // });
-    }
-// });
+        });
+    }
+});
 
 $warmupEnd = \microtime(true);
 $warmupTime = $warmupEnd - $warmupStart;
