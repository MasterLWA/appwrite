<?php
ini_set('display_errors', 1);
ini_set('display_startup_errors', 1);
error_reporting(E_ALL);

use Appwrite\Database\Database;
use Appwrite\Database\Document;
use Appwrite\Database\Adapter\MySQL as MySQLAdapter;
use Appwrite\Database\Adapter\Redis as RedisAdapter;
use Appwrite\Database\Validator\Authorization;
use Utopia\App;
use Utopia\CLI\Console;
use Utopia\Config\Config;

require_once __DIR__.'/../init.php';

\cli_set_process_title('Functions V1 Worker');

Console::success(APP_NAME.' functions worker v1 has started');

$environments = Config::getParam('environments');

$warmupStart = \microtime(true);

Co\run(function() use ($environments) {  // Warmup: make sure images are ready to run fast 🚀
    Swoole\Runtime::enableCoroutine(SWOOLE_HOOK_ALL);
    
    foreach($environments as $environment) {
        go(function() use ($environment) {
            $stdout = '';
            $stderr = '';
        
            Console::info('Warming up '.$environment['name'].' environment');
        
            Console::execute('docker pull '.$environment['image'], '', $stdout, $stderr);
        
            if(!empty($stdout)) {
                Console::log($stdout);
            }
        
            if(!empty($stderr)) {
                Console::error($stderr);
            }
        });
    }
});

$warmupEnd = \microtime(true);
$warmupTime = $warmupEnd - $warmupStart;

Console::success('Finished warmup in '.$warmupTime.' seconds');

/*
 * 1. Get Original Task
 * 2. Check for updates
 *  If has updates skip task and don't reschedule
 *  If status not equal to play skip task
 * 3. Check next run date, update task and add new job at the given date
 * 4. Execute task (set optional timeout)
 * 5. Update task response to log
 *      On success reset error count
 *      On failure add error count
 *      If error count bigger than allowed change status to pause
 */

/**
 * 1. Get event args - DONE
 * 2. Unpackage code in the isolated container - DONE
 * 3. Execute in container with timeout
 *      + messure execution time - DONE
 *      + pass env vars - DONE
 *      + pass one-time api key
 * 4. Update execution status - DONE
 * 5. Update execution stdout & stderr - DONE
 * 6. Trigger audit log - DONE
 * 7. Trigger usage log - DONE
 */

//TODO aviod scheduled execution if delay is bigger than X offest

/**
 * Limit CPU Usage - DONE
 * Limit Memory Usage - DONE
 * Limit Network Usage
 * Limit Storage Usage (//--storage-opt size=120m \)
 * Make sure no access to redis, mariadb, influxdb or other system services
 * Make sure no access to NFS server / storage volumes
 * Access Appwrite REST from internal network for improved performance
 */

/**
 * Get Usage Stats
 *  -> Network (docker stats --no-stream --format="{{.NetIO}}" appwrite)
 *  -> CPU Time - DONE
 *  -> Invoctions (+1) - DONE
 */

class FunctionsV1
{
    public $args = [];

    public $allowed = [];

    public function setUp(): void
    {
    }

    public function perform()
    {
        global $register;

        $projectId = $this->args['projectId'];
        $functionId = $this->args['functionId'];
        $executionId = $this->args['executionId'];
        $trigger = $this->args['trigger'];
        $event = $this->args['event'];
        $payload = (!empty($this->args['payload'])) ? json_encode($this->args['payload']) : '';

        $database = new Database();
        $database->setAdapter(new RedisAdapter(new MySQLAdapter($register), $register));
        $database->setNamespace('app_'.$projectId);
        $database->setMocks(Config::getParam('collections', []));

        switch ($trigger) {
            case 'event':
                
                $limit = 30;
                $sum = 30;
                $offset = 0;
                $functions = []; /** @var Document[] $functions */

                while ($sum >= $limit) {

                    Authorization::disable();

                    $functions = $database->getCollection([
                        'limit' => $limit,
                        'offset' => $offset,
                        'orderField' => 'name',
                        'orderType' => 'ASC',
                        'orderCast' => 'string',
                        'filters' => [
                            '$collection='.Database::SYSTEM_COLLECTION_FUNCTIONS,
                        ],
                    ]);

                    Authorization::reset();

                    $sum = \count($functions);
                    $offset = $offset + $limit;

                    Console::log('Fetched '.$sum.' functions...');

                    foreach($functions as $function) {
                        $events =  $function->getAttribute('events', []);
                        $tag =  $function->getAttribute('tag', []);

                        Console::success('Itterating function: '.$function->getAttribute('name'));

                        if(!\in_array($event, $events) || empty($tag)) {
                            continue;
                        }

                        Console::success('Triggered function: '.$event);

                        $this->execute('event', $projectId, '', $database, $function, $event, $payload);
                    }
                }
                break;

            case 'schedule':
                /*
                * 1. Get Original Task
                * 2. Check for updates
                *  If has updates skip task and don't reschedule
                *  If status not equal to play skip task
                * 3. Check next run date, update task and add new job at the given date
                * 4. Execute task (set optional timeout)
                * 5. Update task response to log
                *      On success reset error count
                *      On failure add error count
                *      If error count bigger than allowed change status to pause
                */
                
                break;

            case 'http':
                Authorization::disable();
                $function = $database->getDocument($functionId);
                Authorization::reset();

                if (empty($function->getId()) || Database::SYSTEM_COLLECTION_FUNCTIONS != $function->getCollection()) {
                    throw new Exception('Function not found');
                }

                $this->execute($trigger, $projectId, $executionId, $database, $function);
                break;
            
            default:
                # code...
                break;
        }
    }

    public function execute(
        string $trigger,
        string $projectId,
        string $executionId,
        Database $database,
        Document $function,
        string $event = '',
        string $payload = ''
    )
    {
        global $register;

        $environments = Config::getParam('environments');

        Authorization::disable();
        $tag = $database->getDocument($function->getAttribute('tag', ''));
        Authorization::reset();

        if($tag->getAttribute('functionId') !== $function->getId()) {
            throw new Exception('Tag not found', 404);
        }

        Authorization::disable();

        $execution = (!empty($executionId)) ? $database->getDocument($executionId) : $database->createDocument([
            '$collection' => Database::SYSTEM_COLLECTION_EXECUTIONS,
            '$permissions' => [
                'read' => [],
                'write' => [],
            ],
            'dateCreated' => time(),
            'functionId' => $function->getId(),
            'trigger' => $trigger, // http / schedule / event
            'status' => 'processing', // waiting / processing / completed / failed
            'exitCode' => 0,
            'stdout' => '',
            'stderr' => '',
            'time' => 0,
        ]);

        if(false === $execution) {
            throw new Exception('Failed to create execution');
        }
        
        Authorization::reset();

        $environment = (isset($environments[$function->getAttribute('env', '')]))
            ? $environments[$function->getAttribute('env', '')]
            : null;

        if(\is_null($environment)) {
            throw new Exception('Environment "'.$function->getAttribute('env', '').' is not supported');
        }

        $vars = \array_merge($function->getAttribute('vars', []), [
            'APPWRITE_FUNCTION_ID' => $function->getId(),
            'APPWRITE_FUNCTION_NAME' => $function->getAttribute('name', ''),
            'APPWRITE_FUNCTION_TAG' => $tag->getId(),
            'APPWRITE_FUNCTION_TRIGGER' => $trigger,
            'APPWRITE_FUNCTION_ENV_NAME' => $environment['name'],
            'APPWRITE_FUNCTION_ENV_VERSION' => $environment['version'],
        ]);

        if('event' === $trigger) {
            $vars = \array_merge($vars, [
                'APPWRITE_FUNCTION_EVENT' => $event,
                'APPWRITE_FUNCTION_EVENT_PAYLOAD' => $payload,
            ]);
        }

        \array_walk($vars, function (&$value, $key) {
            $key = $this->filterEnvKey($key);
            $value = \escapeshellarg((empty($value)) ? 'null' : $value);
            $value = "\t\t\t--env {$key}={$value} \\";
        });

        $tagPath = $tag->getAttribute('path', '');
        $tagPathTarget = '/tmp/project-'.$projectId.'/'.$tag->getId().'/code.tar.gz';
        $tagPathTargetDir = \pathinfo($tagPathTarget, PATHINFO_DIRNAME);
        $container = 'appwrite-function-'.$tag->getId();
        $command = \escapeshellcmd($tag->getAttribute('command', ''));

        if(!\is_readable($tagPath)) {
            throw new Exception('Code is not readable: '.$tag->getAttribute('path', ''));
        }

        if (!\file_exists($tagPathTargetDir)) {
            if (!\mkdir($tagPathTargetDir, 0755, true)) {
                throw new Exception('Can\'t create directory '.$tagPathTargetDir);
            }
        }
        
        if (!\file_exists($tagPathTarget)) {
            if(!\copy($tagPath, $tagPathTarget)) {
                throw new Exception('Can\'t create temporary code file '.$tagPathTarget);
            }
        }

        $stdout = '';
        $stderr = '';

        $executionStart = \microtime(true);
        
        $exitCode = Console::execute('docker ps --all --format "name={{.Names}}&status={{.Status}}&labels={{.Labels}}" --filter label=appwrite-type=function'
        , '', $stdout, $stderr, 30);

        $executionEnd = \microtime(true);

        $list = [];
        $stdout = \explode("\n", $stdout);

        \array_map(function($value) use (&$list) {
            $container = [];

            \parse_str($value, $container);

            if(isset($container['name'])) {
                $container = [
                    'name' => $container['name'],
                    'online' => (\substr($container['status'], 0, 2) === 'Up'),
                    'status' => $container['status'],
                    'labels' => $container['labels'],
                ];

                \array_map(function($value) use (&$container) {
                    $value = \explode('=', $value);
                    
                    if(isset($value[0]) && isset($value[1])) {
                        $container[$value[0]] = $value[1];
                    }
                }, \explode(',', $container['labels']));

                $list[$container['name']] = $container;
            }
        }, $stdout);
        
        Console::info("Functions listed in " . ($executionEnd - $executionStart) . " seconds with exit code {$exitCode}");

        if(isset($list[$container]) && !$list[$container]['online']) {
            $stdout = '';
            $stderr = '';
            
            if(Console::execute("docker rm {$container}", '', $stdout, $stderr, 30) !== 0) {
                throw new Exception('Failed to remove offline container: '.$stderr);
            }

            unset($list[$container]);
        }

        if(!isset($list[$container])) { // Create contianer if not ready
            $stdout = '';
            $stderr = '';
    
            $executionStart = \microtime(true);
            
            $exitCode = Console::execute("docker run \
                -d \
                --entrypoint=\"\" \
                --cpus=4 \
                --memory=128m \
                --memory-swap=128m \
                --rm \
                --name={$container} \
                --label appwrite-type=function \
                --label appwrite-created=".\time()." \
                --volume {$tagPathTargetDir}:/tmp:rw \
                --workdir /usr/local/src \
                ".\implode("\n", $vars)."
                {$environment['image']} \
                sh -c 'mv /tmp/code.tar.gz /usr/local/src/code.tar.gz && tar -zxf /usr/local/src/code.tar.gz --strip 1 && rm /usr/local/src/code.tar.gz && tail -f /dev/null'"
            , '', $stdout, $stderr, 30);

            $executionEnd = \microtime(true);
    
            if($exitCode !== 0) {
                throw new Exception('Failed to create function environment: '.$stderr);
            }
    
            Console::info("Function created in " . ($executionEnd - $executionStart) . " seconds with exit code {$exitCode}");
        }
        else {
            Console::info('Container is ready to run');
        }
        
        $stdout = '';
        $stderr = '';

        $executionStart = \microtime(true);
        
<<<<<<< HEAD
        $exitCode = Console::execute("docker exec \
        ".\implode("\n", $vars)."
        {$container} \
        {$command}"
        , null, $stdout, $stderr, $function->getAttribute('timeout', (int) App::getEnv('_APP_FUNCTIONS_TIMEOUT', 900)));
=======
        $exitCode = Console::execute("docker exec {$container} {$command}"
        , '', $stdout, $stderr, $function->getAttribute('timeout', (int) App::getEnv('_APP_FUNCTIONS_TIMEOUT', 900)));
>>>>>>> 26c66351

        $executionEnd = \microtime(true);
        $executionTime = ($executionEnd - $executionStart);
        $functionStatus = ($exitCode === 0) ? 'completed' : 'failed';

        Console::info("Function executed in " . ($executionEnd - $executionStart) . " seconds with exit code {$exitCode}");

        Authorization::disable();
        
        $execution = $database->updateDocument(array_merge($execution->getArrayCopy(), [
            'tagId' => $tag->getId(),
            'status' => $functionStatus,
            'exitCode' => $exitCode,
            'stdout' => \mb_substr($stdout, -4000), // log last 4000 chars output
            'stderr' => \mb_substr($stderr, -4000), // log last 4000 chars output
            'time' => $executionTime,
        ]));
        
        Authorization::reset();

        if (false === $function) {
            throw new Exception('Failed saving execution to DB', 500);
        }

        $usage = $register->get('queue-usage');

        $usage
            ->setParam('projectId', $projectId)
            ->setParam('functionId', $function->getId())
            ->setParam('functionExecution', 1)
            ->setParam('functionStatus', $functionStatus)
            ->setParam('functionExecutionTime', $executionTime * 1000) // ms
            ->setParam('networkRequestSize', 0)
            ->setParam('networkResponseSize', 0)
        ;

        $usage->trigger();

        Console::success(count($list).' running containers counted');

        $max = (int) App::getEnv('_APP_FUNCTIONS_CONTAINERS');

        if(\count($list) > $max) {
            Console::info('Starting containers cleanup');

            $sorted = [];
            
            foreach($list as $env) {
                $sorted[] = [
                    'name' => $env['name'],
                    'created' => (int)$env['appwrite-created']
                ];
            }

            \usort($sorted, function ($item1, $item2) {
                return $item1['created'] <=> $item2['created'];
            });

            while(\count($sorted) > $max) {
                $first = \array_shift($sorted);
                $stdout = '';
                $stderr = '';

                if(Console::execute("docker stop {$first['name']}", '', $stdout, $stderr, 30) !== 0) {
                    Console::error('Failed to remove container: '.$stderr);
                }

                Console::info('Removed container: '.$first['name']);
            }
        }
    }

    public function filterEnvKey(string $string): string
    {
        if(empty($this->allowed)) {
            $this->allowed = array_fill_keys(\str_split('0123456789ABCDEFGHIJKLMNOPQRSTUVWXYZabcdefghijklmnopqrstuvwxyz_'), true);
        }

        $string     = \str_split($string);
        $output     = '';

        foreach ($string as $char) {
            if(\array_key_exists($char, $this->allowed)) {
                $output .= $char;
            }
        }

        return $output;
    }

    public function tearDown(): void
    {
    }
}<|MERGE_RESOLUTION|>--- conflicted
+++ resolved
@@ -391,16 +391,11 @@
 
         $executionStart = \microtime(true);
         
-<<<<<<< HEAD
         $exitCode = Console::execute("docker exec \
         ".\implode("\n", $vars)."
         {$container} \
         {$command}"
-        , null, $stdout, $stderr, $function->getAttribute('timeout', (int) App::getEnv('_APP_FUNCTIONS_TIMEOUT', 900)));
-=======
-        $exitCode = Console::execute("docker exec {$container} {$command}"
         , '', $stdout, $stderr, $function->getAttribute('timeout', (int) App::getEnv('_APP_FUNCTIONS_TIMEOUT', 900)));
->>>>>>> 26c66351
 
         $executionEnd = \microtime(true);
         $executionTime = ($executionEnd - $executionStart);
