--- conflicted
+++ resolved
@@ -9,11 +9,7 @@
 use Utopia\Database\Validator\Authorization;
 use Utopia\Domains\Domain;
 
-<<<<<<< HEAD
 require_once __DIR__.'/../init.php';
-=======
-require_once __DIR__ . '/../workers.php';
->>>>>>> 7050f8d5
 
 Console::title('Certificates V1 Worker');
 Console::success(APP_NAME . ' certificates worker v1 has started');
@@ -67,40 +63,21 @@
         if ($validateTarget) {
             $target = new Domain(App::getEnv('_APP_DOMAIN_TARGET', ''));
 
-<<<<<<< HEAD
             if(!$target->isKnown() || $target->isTest()) {
                 throw new Exception('Unreachable CNAME target ('.$target->get().'), please use a domain with a public suffix.');
-=======
-            if (!$target->isKnown() || $target->isTest()) {
-                throw new Exception('Unreachable CNAME target (' . $target->get() . '), please use a domain with a public suffix.');
->>>>>>> 7050f8d5
             }
         }
 
         if ($validateCNAME) {
             $validator = new CNAME($target->get()); // Verify Domain with DNS records
 
-<<<<<<< HEAD
             if(!$validator->isValid($domain->get())) {
-=======
-            if (!$validator->isValid($domain->get())) {
->>>>>>> 7050f8d5
                 throw new Exception('Failed to verify domain DNS records');
             }
         }
 
-<<<<<<< HEAD
         $certificate = $dbForConsole->findOne('certificates', [
             new Query('domain', QUERY::TYPE_EQUAL, [$domain->get()])
-=======
-        $certificate = $consoleDB->getCollectionFirst([
-            'limit' => 1,
-            'offset' => 0,
-            'filters' => [
-                '$collection=' . Database::SYSTEM_COLLECTION_CERTIFICATES,
-                'domain=' . $domain->get(),
-            ],
->>>>>>> 7050f8d5
         ]);
 
         // $condition = ($certificate
@@ -147,13 +124,8 @@
             }
         }
 
-<<<<<<< HEAD
         if(!@\rename('/etc/letsencrypt/live/'.$domain->get().'/cert.pem', APP_STORAGE_CERTIFICATES.'/'.$domain->get().'/cert.pem')) {
             throw new Exception('Failed to rename certificate cert.pem: '.\json_encode($stdout));
-=======
-        if (!@\rename('/etc/letsencrypt/live/' . $domain->get() . '/cert.pem', APP_STORAGE_CERTIFICATES . '/' . $domain->get() . '/cert.pem')) {
-            throw new Exception('Failed to rename certificate cert.pem: ' . \json_encode($stdout));
->>>>>>> 7050f8d5
         }
 
         if (!@\rename('/etc/letsencrypt/live/' . $domain->get() . '/chain.pem', APP_STORAGE_CERTIFICATES . '/' . $domain->get() . '/chain.pem')) {
@@ -182,7 +154,6 @@
             throw new Exception('Failed saving certificate to DB');
         }
 
-<<<<<<< HEAD
         if(!empty($document)) {
             $certificate = new Document(\array_merge($document, [
                 'updated' => \time(),
@@ -192,27 +163,12 @@
             $certificate = $dbForConsole->updateDocument('certificates', $certificate->getId(), $certificate);
 
             if(!$certificate) {
-=======
-        if (!empty($document)) {
-            $document = \array_merge($document, [
-                'updated' => \time(),
-                'certificateId' => $certificate->getId(),
-            ]);
-
-            $document = $consoleDB->updateDocument($document);
-
-            if (!$document) {
->>>>>>> 7050f8d5
                 throw new Exception('Failed saving domain to DB');
             }
         }
 
         $config =
-<<<<<<< HEAD
 "tls:
-=======
-            "tls:
->>>>>>> 7050f8d5
   certificates:
     - certFile: /storage/certificates/{$domain->get()}/fullchain.pem
       keyFile: /storage/certificates/{$domain->get()}/privkey.pem";
