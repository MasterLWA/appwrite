<?php

use Appwrite\Event\Event;
use Appwrite\Extend\Exception;
use Appwrite\Messaging\Adapter\Realtime;
use Appwrite\Resque\Worker;
use Utopia\CLI\Console;
use Utopia\Database\Database;
use Utopia\Database\Document;
use Utopia\Database\Helpers\ID;

require_once __DIR__ . '/../init.php';

Console::title('Database V1 Worker');
Console::success(APP_NAME . ' database worker v1 has started' . "\n");

class DatabaseV1 extends Worker
{
    public function init(): void
    {
    }

    public function run(): void
    {
        $type = $this->args['type'];
        $project = new Document($this->args['project']);
        $collection = new Document($this->args['collection'] ?? []);
        $document = new Document($this->args['document'] ?? []);
        $database = new Document($this->args['database'] ?? []);

        if ($collection->isEmpty()) {
            throw new Exception('Missing collection');
        }

        if ($document->isEmpty()) {
            throw new Exception('Missing document');
        }

        switch (strval($type)) {
            case DATABASE_TYPE_CREATE_ATTRIBUTE:
                $this->createAttribute($database, $collection, $document, $project);
                break;
            case DATABASE_TYPE_DELETE_ATTRIBUTE:
                $this->deleteAttribute($database, $collection, $document, $project);
                break;
            case DATABASE_TYPE_CREATE_INDEX:
                $this->createIndex($database, $collection, $document, $project);
                break;
            case DATABASE_TYPE_DELETE_INDEX:
                $this->deleteIndex($database, $collection, $document, $project);
                break;

            default:
                Console::error('No database operation for type: ' . $type);
                break;
        }
    }

    public function shutdown(): void
    {
    }

    /**
     * @param Document $database
     * @param Document $collection
     * @param Document $attribute
     * @param Document $project
     */
    protected function createAttribute(Document $database, Document $collection, Document $attribute, Document $project): void
    {
        $projectId = $project->getId();
        $dbForConsole = $this->getConsoleDB();
        $dbForProject = $this->getProjectDB($project);

        $events = Event::generateEvents('databases.[databaseId].collections.[collectionId].attributes.[attributeId].update', [
            'databaseId' => $database->getId(),
            'collectionId' => $collection->getId(),
            'attributeId' => $attribute->getId()
        ]);
        /**
         * Fetch attribute from the database, since with Resque float values are loosing informations.
         */
        $attribute = $dbForProject->getDocument('attributes', $attribute->getId());

        $collectionId = $collection->getId();
        $key = $attribute->getAttribute('key', '');
        $type = $attribute->getAttribute('type', '');
        $size = $attribute->getAttribute('size', 0);
        $required = $attribute->getAttribute('required', false);
        $default = $attribute->getAttribute('default', null);
        $signed = $attribute->getAttribute('signed', true);
        $array = $attribute->getAttribute('array', false);
        $format = $attribute->getAttribute('format', '');
        $formatOptions = $attribute->getAttribute('formatOptions', []);
        $filters = $attribute->getAttribute('filters', []);
        $options = $attribute->getAttribute('options', []);
        $project = $dbForConsole->getDocument('projects', $projectId);

        try {
            switch ($type) {
                case Database::VAR_RELATIONSHIP:
                    $relatedCollection = $dbForProject->getDocument('database_' . $database->getInternalId(), $options['relatedCollection']);
                    if ($relatedCollection->isEmpty()) {
                        throw new Exception('Collection not found');
                    }

                    if (
                        !$dbForProject->createRelationship(
                            collection: 'database_' . $database->getInternalId() . '_collection_' . $collection->getInternalId(),
                            relatedCollection: 'database_' . $database->getInternalId() . '_collection_' . $relatedCollection->getInternalId(),
                            type: $options['relationType'],
                            twoWay: $options['twoWay'],
                            id: $key,
                            twoWayKey: $options['twoWayKey'],
                            onDelete: $options['onDelete'],
                        )
                    ) {
                        throw new Exception('Failed to create Attribute');
                    }

                    if ($options['twoWay']) {
                        $relatedAttribute = $dbForProject->getDocument('attributes', $database->getInternalId() . '_' . $relatedCollection->getInternalId() . '_' . $options['twoWayKey']);
                        $dbForProject->updateDocument('attributes', $relatedAttribute->getId(), $relatedAttribute->setAttribute('status', 'available'));
                    }
                    break;
                default:
                    if (!$dbForProject->createAttribute('database_' . $database->getInternalId() . '_collection_' . $collection->getInternalId(), $key, $type, $size, $required, $default, $signed, $array, $format, $formatOptions, $filters)) {
                        throw new Exception('Failed to create Attribute');
                    }
            }

            $dbForProject->updateDocument('attributes', $attribute->getId(), $attribute->setAttribute('status', 'available'));
        } catch (\Throwable $th) {
            Console::error($th->getMessage());
            $dbForProject->updateDocument('attributes', $attribute->getId(), $attribute->setAttribute('status', 'failed'));

            if ($type === Database::VAR_RELATIONSHIP && $options['twoWay']) {
                $relatedAttribute = $dbForProject->getDocument('attributes', $database->getInternalId() . '_' . $relatedCollection->getInternalId() . '_' . $options['twoWayKey']);
                $dbForProject->updateDocument('attributes', $relatedAttribute->getId(), $relatedAttribute->setAttribute('status', 'failed'));
            }
        } finally {
            $target = Realtime::fromPayload(
                // Pass first, most verbose event pattern
                event: $events[0],
                payload: $attribute,
                project: $project,
            );

            Realtime::send(
                projectId: 'console',
                payload: $attribute->getArrayCopy(),
                events: $events,
                channels: $target['channels'],
                roles: $target['roles'],
                options: [
                    'projectId' => $projectId,
                    'databaseId' => $database->getId(),
                    'collectionId' => $collection->getId()
                ]
            );
        }

        if ($type === Database::VAR_RELATIONSHIP && $options['twoWay']) {
            $dbForProject->deleteCachedDocument('database_' . $database->getInternalId(), $relatedCollection->getId());
        }

        $dbForProject->deleteCachedDocument('database_' . $database->getInternalId(), $collectionId);
    }

    /**
     * @param Document $database
     * @param Document $collection
     * @param Document $attribute
<<<<<<< HEAD
     * @param Document $project
=======
     * @param string $projectId
     * @throws Throwable
>>>>>>> 26334b79
     */
    protected function deleteAttribute(Document $database, Document $collection, Document $attribute, Document $project): void
    {
        $projectId = $project->getId();
        $dbForConsole = $this->getConsoleDB();
        $dbForProject = $this->getProjectDB($project);

        $events = Event::generateEvents('databases.[databaseId].collections.[collectionId].attributes.[attributeId].delete', [
            'databaseId' => $database->getId(),
            'collectionId' => $collection->getId(),
            'attributeId' => $attribute->getId()
        ]);
        $collectionId = $collection->getId();
        $key = $attribute->getAttribute('key', '');
        $status = $attribute->getAttribute('status', '');
        $type = $attribute->getAttribute('type', '');
        $project = $dbForConsole->getDocument('projects', $projectId);
        $options = $attribute->getAttribute('options', []);
        $relatedAttribute = new Document();
        $relatedCollection = new Document();
        // possible states at this point:
        // - available: should not land in queue; controller flips these to 'deleting'
        // - processing: hasn't finished creating
        // - deleting: was available, in deletion queue for first time
        // - failed: attribute was never created
        // - stuck: attribute was available but cannot be removed

        try {
            if ($status !== 'failed') {
                if ($type ===  Database::VAR_RELATIONSHIP) {
                    if ($options['twoWay']) {
                        $relatedCollection = $dbForProject->getDocument('database_' . $database->getInternalId(), $options['relatedCollection']);
                        if ($relatedCollection->isEmpty()) {
                            throw new Exception(Exception::COLLECTION_NOT_FOUND);
                        }
                        $relatedAttribute = $dbForProject->getDocument('attributes', $database->getInternalId() . '_' . $relatedCollection->getInternalId() . '_' . $options['twoWayKey']);
                    }

                    if (!$dbForProject->deleteRelationship('database_' . $database->getInternalId() . '_collection_' . $collection->getInternalId(), $key)) {
                        $dbForProject->updateDocument('attributes', $relatedAttribute->getId(), $relatedAttribute->setAttribute('status', 'stuck'));
                        throw new Exception('Failed to delete Relationship');
                    }
                } elseif (!$dbForProject->deleteAttribute('database_' . $database->getInternalId() . '_collection_' . $collection->getInternalId(), $key)) {
                    throw new Exception('Failed to delete Attribute');
                }
            }

            $dbForProject->deleteDocument('attributes', $attribute->getId());

            if (!$relatedAttribute->isEmpty()) {
                $dbForProject->deleteDocument('attributes', $relatedAttribute->getId());
            }
        } catch (\Throwable $th) {
            Console::error($th->getMessage());
            $dbForProject->updateDocument('attributes', $attribute->getId(), $attribute->setAttribute('status', 'stuck'));
        } finally {
            $target = Realtime::fromPayload(
                // Pass first, most verbose event pattern
                event: $events[0],
                payload: $attribute,
                project: $project
            );

            Realtime::send(
                projectId: 'console',
                payload: $attribute->getArrayCopy(),
                events: $events,
                channels: $target['channels'],
                roles: $target['roles'],
                options: [
                    'projectId' => $projectId,
                    'databaseId' => $database->getId(),
                    'collectionId' => $collection->getId()
                ]
            );
        }

        // The underlying database removes/rebuilds indexes when attribute is removed
        // Update indexes table with changes
        /** @var Document[] $indexes */
        $indexes = $collection->getAttribute('indexes', []);

        foreach ($indexes as $index) {
            /** @var string[] $attributes */
            $attributes = $index->getAttribute('attributes');
            $lengths = $index->getAttribute('lengths');
            $orders = $index->getAttribute('orders');

            $found = \array_search($key, $attributes);

            if ($found !== false) {
                // If found, remove entry from attributes, lengths, and orders
                // array_values wraps array_diff to reindex array keys
                // when found attribute is removed from array
                $attributes = \array_values(\array_diff($attributes, [$attributes[$found]]));
                $lengths = \array_values(\array_diff($lengths, isset($lengths[$found]) ? [$lengths[$found]] : []));
                $orders = \array_values(\array_diff($orders, isset($orders[$found]) ? [$orders[$found]] : []));

                if (empty($attributes)) {
                    $dbForProject->deleteDocument('indexes', $index->getId());
                } else {
                    $index
                        ->setAttribute('attributes', $attributes, Document::SET_TYPE_ASSIGN)
                        ->setAttribute('lengths', $lengths, Document::SET_TYPE_ASSIGN)
                        ->setAttribute('orders', $orders, Document::SET_TYPE_ASSIGN)
                    ;

                    // Check if an index exists with the same attributes and orders
                    $exists = false;
                    foreach ($indexes as $existing) {
                        if (
                            $existing->getAttribute('key') !== $index->getAttribute('key') // Ignore itself
                            && $existing->getAttribute('attributes') === $index->getAttribute('attributes')
                            && $existing->getAttribute('orders') === $index->getAttribute('orders')
                        ) {
                            $exists = true;
                            break;
                        }
                    }

                    if ($exists) { // Delete the duplicate if created, else update in db
                        $this->deleteIndex($database, $collection, $index, $project);
                    } else {
                        $dbForProject->updateDocument('indexes', $index->getId(), $index);
                    }
                }
            }
        }

        $dbForProject->deleteCachedDocument('database_' . $database->getInternalId(), $collectionId);
        $dbForProject->deleteCachedCollection('database_' . $database->getInternalId() . '_collection_' . $collection->getInternalId());

        if (!$relatedCollection->isEmpty() && !$relatedAttribute->isEmpty()) {
            $dbForProject->deleteCachedDocument('database_' . $database->getInternalId(), $relatedCollection->getId());
            $dbForProject->deleteCachedCollection('database_' . $database->getInternalId() . '_collection_' . $relatedCollection->getInternalId());
        }
    }

    /**
     * @param Document $database
     * @param Document $collection
     * @param Document $index
     * @param Document $project
     */
    protected function createIndex(Document $database, Document $collection, Document $index, Document $project): void
    {
        $projectId = $project->getId();
        $dbForConsole = $this->getConsoleDB();
        $dbForProject = $this->getProjectDB($project);

        $events = Event::generateEvents('databases.[databaseId].collections.[collectionId].indexes.[indexId].update', [
            'databaseId' => $database->getId(),
            'collectionId' => $collection->getId(),
            'indexId' => $index->getId()
        ]);
        $collectionId = $collection->getId();
        $key = $index->getAttribute('key', '');
        $type = $index->getAttribute('type', '');
        $attributes = $index->getAttribute('attributes', []);
        $lengths = $index->getAttribute('lengths', []);
        $orders = $index->getAttribute('orders', []);
        $project = $dbForConsole->getDocument('projects', $projectId);

        try {
            if (!$dbForProject->createIndex('database_' . $database->getInternalId() . '_collection_' . $collection->getInternalId(), $key, $type, $attributes, $lengths, $orders)) {
                throw new Exception('Failed to create Index');
            }
            $dbForProject->updateDocument('indexes', $index->getId(), $index->setAttribute('status', 'available'));
        } catch (\Throwable $th) {
            Console::error($th->getMessage());
            $dbForProject->updateDocument('indexes', $index->getId(), $index->setAttribute('status', 'failed'));
        } finally {
            $target = Realtime::fromPayload(
                // Pass first, most verbose event pattern
                event: $events[0],
                payload: $index,
                project: $project
            );

            Realtime::send(
                projectId: 'console',
                payload: $index->getArrayCopy(),
                events: $events,
                channels: $target['channels'],
                roles: $target['roles'],
                options: [
                    'projectId' => $projectId,
                    'databaseId' => $database->getId(),
                    'collectionId' => $collection->getId()
                ]
            );
        }

        $dbForProject->deleteCachedDocument('database_' . $database->getInternalId(), $collectionId);
    }

    /**
     * @param Document $database
     * @param Document $collection
     * @param Document $index
     * @param Document $project
     */
    protected function deleteIndex(Document $database, Document $collection, Document $index, Document $project): void
    {
        $projectId = $project->getId();
        $dbForConsole = $this->getConsoleDB();
        $dbForProject = $this->getProjectDB($project);

        $events = Event::generateEvents('databases.[databaseId].collections.[collectionId].indexes.[indexId].delete', [
            'databaseId' => $database->getId(),
            'collectionId' => $collection->getId(),
            'indexId' => $index->getId()
        ]);
        $key = $index->getAttribute('key');
        $status = $index->getAttribute('status', '');
        $project = $dbForConsole->getDocument('projects', $projectId);

        try {
            if ($status !== 'failed' && !$dbForProject->deleteIndex('database_' . $database->getInternalId() . '_collection_' . $collection->getInternalId(), $key)) {
                throw new Exception('Failed to delete index');
            }
            $dbForProject->deleteDocument('indexes', $index->getId());
        } catch (\Throwable $th) {
            Console::error($th->getMessage());
            $dbForProject->updateDocument('indexes', $index->getId(), $index->setAttribute('status', 'stuck'));
        } finally {
            $target = Realtime::fromPayload(
                // Pass first, most verbose event pattern
                event: $events[0],
                payload: $index,
                project: $project
            );

            Realtime::send(
                projectId: 'console',
                payload: $index->getArrayCopy(),
                events: $events,
                channels: $target['channels'],
                roles: $target['roles'],
                options: [
                    'projectId' => $projectId,
                    'databaseId' => $database->getId(),
                    'collectionId' => $collection->getId()
                ]
            );
        }

        $dbForProject->deleteCachedDocument('database_' . $database->getInternalId(), $collection->getId());
    }
}<|MERGE_RESOLUTION|>--- conflicted
+++ resolved
@@ -171,12 +171,8 @@
      * @param Document $database
      * @param Document $collection
      * @param Document $attribute
-<<<<<<< HEAD
      * @param Document $project
-=======
-     * @param string $projectId
      * @throws Throwable
->>>>>>> 26334b79
      */
     protected function deleteAttribute(Document $database, Document $collection, Document $attribute, Document $project): void
     {
