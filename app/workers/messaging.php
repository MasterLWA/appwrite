<?php

<<<<<<< HEAD
use Appwrite\DSN\DSN;
=======
use Appwrite\SMS\Adapter\Mock;
use Appwrite\SMS\Adapter\Telesign;
use Appwrite\SMS\Adapter\TextMagic;
use Appwrite\SMS\Adapter\Twilio;
use Appwrite\SMS\Adapter\Msg91;
use Appwrite\SMS\Adapter\Vonage;
use Utopia\DSN\DSN;
>>>>>>> 18cd83c2
use Appwrite\Resque\Worker;
use Utopia\App;
use Utopia\CLI\Console;
use Utopia\Messaging\Adapter;
use Utopia\Messaging\Adapters\SMS\Mock;
use Utopia\Messaging\Adapters\SMS\Msg91;
use Utopia\Messaging\Adapters\SMS\Telesign;
use Utopia\Messaging\Adapters\SMS\TextMagic;
use Utopia\Messaging\Adapters\SMS\Twilio;
use Utopia\Messaging\Adapters\SMS\Vonage;
use Utopia\Messaging\Messages\SMS;

require_once __DIR__ . '/../init.php';

Console::title('Messaging V1 Worker');
Console::success(APP_NAME . ' messaging worker v1 has started' . "\n");

class MessagingV1 extends Worker
{
    protected ?Adapter $sms = null;
    protected ?string $from = null;

    public function getName(): string
    {
        return "mails";
    }

    public function init(): void
    {
        $dsn = new DSN(App::getEnv('_APP_SMS_PROVIDER'));
        $user = $dsn->getUser();
        $secret = $dsn->getPassword();

        $this->sms = match ($dsn->getHost()) {
            'mock' => new Mock($user, $secret), // used for tests
            'twilio' => new Twilio($user, $secret),
            'text-magic' => new TextMagic($user, $secret),
            'telesign' => new Telesign($user, $secret),
            'msg91' => new Msg91($user, $secret),
            'vonage' => new Vonage($user, $secret),
            default => null
        };

        $this->from = App::getEnv('_APP_SMS_FROM');
    }

    public function run(): void
    {
        if (empty(App::getEnv('_APP_SMS_PROVIDER'))) {
            Console::info('Skipped sms processing. No Phone provider has been set.');
            return;
        }

        if (empty($this->from)) {
            Console::info('Skipped sms processing. No phone number has been set.');
            return;
        }

        $message = new SMS(
            to: [$this->args['recipient']],
            content: $this->args['message'],
            from: $this->from,
        );

        try {
            $this->sms->send($message);
        } catch (\Exception $error) {
            throw new Exception('Error sending message: ' . $error->getMessage(), 500);
        }
    }

    public function shutdown(): void
    {
    }
}<|MERGE_RESOLUTION|>--- conflicted
+++ resolved
@@ -1,8 +1,5 @@
 <?php
 
-<<<<<<< HEAD
-use Appwrite\DSN\DSN;
-=======
 use Appwrite\SMS\Adapter\Mock;
 use Appwrite\SMS\Adapter\Telesign;
 use Appwrite\SMS\Adapter\TextMagic;
@@ -10,18 +7,10 @@
 use Appwrite\SMS\Adapter\Msg91;
 use Appwrite\SMS\Adapter\Vonage;
 use Utopia\DSN\DSN;
->>>>>>> 18cd83c2
 use Appwrite\Resque\Worker;
+use Appwrite\SMS\Adapter;
 use Utopia\App;
 use Utopia\CLI\Console;
-use Utopia\Messaging\Adapter;
-use Utopia\Messaging\Adapters\SMS\Mock;
-use Utopia\Messaging\Adapters\SMS\Msg91;
-use Utopia\Messaging\Adapters\SMS\Telesign;
-use Utopia\Messaging\Adapters\SMS\TextMagic;
-use Utopia\Messaging\Adapters\SMS\Twilio;
-use Utopia\Messaging\Adapters\SMS\Vonage;
-use Utopia\Messaging\Messages\SMS;
 
 require_once __DIR__ . '/../init.php';
 
@@ -69,14 +58,11 @@
             return;
         }
 
-        $message = new SMS(
-            to: [$this->args['recipient']],
-            content: $this->args['message'],
-            from: $this->from,
-        );
+        $recipient = $this->args['recipient'];
+        $message = $this->args['message'];
 
         try {
-            $this->sms->send($message);
+            $this->sms->send($this->from, $recipient, $message);
         } catch (\Exception $error) {
             throw new Exception('Error sending message: ' . $error->getMessage(), 500);
         }
