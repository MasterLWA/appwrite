<?php

use Utopia\Audit\Audit;
use Utopia\Audit\Adapters\MySQL as AuditAdapter;
use Utopia\CLI\Console;

require_once __DIR__.'/../init.php';

\cli_set_process_title('Audits V1 Worker');

<<<<<<< HEAD
echo APP_NAME.' audits worker v1 has started'."\n";

use Utopia\Audit\Audit;
use Utopia\Audit\Adapters\MySQL as AuditAdapter;
=======
Console::success(APP_NAME.' audits worker v1 has started');
>>>>>>> 286b4278

class AuditsV1
{
    public $args = [];

    public function setUp()
    {
    }

    public function perform()
    {
        global $register;

        $projectId = $this->args['projectId'];
        $userId = $this->args['userId'];
        $event = $this->args['event'];
        $resource = $this->args['resource'];
        $userAgent = $this->args['userAgent'];
        $ip = $this->args['ip'];
        $data = $this->args['data'];
        $db = $register->get('db', true);
        
        $adapter = new AuditAdapter($db);
        $adapter->setNamespace('app_'.$projectId);

        $audit = new Audit($adapter);

        $audit->log($userId, $event, $resource, $userAgent, $ip, '', $data);
    }

    public function tearDown()
    {
        // ... Remove environment for this job
    }
}<|MERGE_RESOLUTION|>--- conflicted
+++ resolved
@@ -8,14 +8,7 @@
 
 \cli_set_process_title('Audits V1 Worker');
 
-<<<<<<< HEAD
-echo APP_NAME.' audits worker v1 has started'."\n";
-
-use Utopia\Audit\Audit;
-use Utopia\Audit\Adapters\MySQL as AuditAdapter;
-=======
 Console::success(APP_NAME.' audits worker v1 has started');
->>>>>>> 286b4278
 
 class AuditsV1
 {
