<?php

use Appwrite\Event\Event;
use Appwrite\Resque\Worker;
use Utopia\Audit\Audit;
use Utopia\CLI\Console;
use Utopia\Database\Document;

require_once __DIR__ . '/../init.php';

Console::title('Audits V1 Worker');
Console::success(APP_NAME . ' audits worker v1 has started');

class AuditsV1 extends Worker
{
    public function getName(): string
    {
        return "audits";
    }

    public function init(): void
    {
    }

    public function run(): void
    {
        $event = $this->args['event'];
        $payload = $this->args['payload'];
        $mode = $this->args['mode'];
        $resource = $this->args['resource'];
        $userAgent = $this->args['userAgent'];
        $ip = $this->args['ip'];

        $user = new Document($this->args['user']);
        $project = new Document($this->args['project']);

        $userName = $user->getAttribute('name', '');
        $userEmail = $user->getAttribute('email', '');

        $dbForProject = $this->getProjectDB($project->getId());
        $audit = new Audit($dbForProject);
        $audit->log(
<<<<<<< HEAD
            userId: $user->getId(),
=======
            userId: $user->getInternalId(),
>>>>>>> 887abad1
            // Pass first, most verbose event pattern
            event: $event,
            resource: $resource,
            userAgent: $userAgent,
            ip: $ip,
            location: '',
            data: [
                'userId' => $user->getId(),
                'userName' => $userName,
                'userEmail' => $userEmail,
                'mode' => $mode,
                'data' => $payload,
            ]
        );
    }

    public function shutdown(): void
    {
    }
}<|MERGE_RESOLUTION|>--- conflicted
+++ resolved
@@ -40,11 +40,7 @@
         $dbForProject = $this->getProjectDB($project->getId());
         $audit = new Audit($dbForProject);
         $audit->log(
-<<<<<<< HEAD
-            userId: $user->getId(),
-=======
             userId: $user->getInternalId(),
->>>>>>> 887abad1
             // Pass first, most verbose event pattern
             event: $event,
             resource: $resource,
