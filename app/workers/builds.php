--- conflicted
+++ resolved
@@ -267,13 +267,7 @@
 
                 Console::execute('tar --exclude code.tar.gz -czf ' . $tmpPathFile . ' -C /tmp/builds/' . \escapeshellcmd($buildId) . '/code' . (empty($rootDirectory) ? '' : '/' . $rootDirectory) . ' .', '', $stdout, $stderr);
 
-<<<<<<< HEAD
                 $deviceFunctions = $this->getFunctionsDevice($project->getId());
-=======
-                $localDevice = new Local();
-                $buffer = $localDevice->read($tmpPathFile);
-                $mimeType = $localDevice->getFileMimeType($tmpPathFile);
->>>>>>> 5b45acf6
 
                 $path = $deviceFunctions->getPath($deployment->getId() . '.' . \pathinfo('code.tar.gz', PATHINFO_EXTENSION));
                 $result = $localDevice->transfer($tmpPathFile, $path, $deviceFunctions);
