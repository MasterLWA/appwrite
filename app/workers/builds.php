<?php

use Appwrite\Event\Event;
use Appwrite\Event\Func;
use Appwrite\Messaging\Adapter\Realtime;
use Appwrite\Resque\Worker;
use Appwrite\Utopia\Response\Model\Deployment;
use Executor\Executor;
use Utopia\Database\DateTime;
use Utopia\App;
use Utopia\CLI\Console;
use Utopia\Database\Helpers\ID;
use Utopia\DSN\DSN;
use Utopia\Database\Document;
use Utopia\Config\Config;
use Utopia\Database\Validator\Authorization;
use Utopia\Storage\Storage;

require_once __DIR__ . '/../init.php';

Console::title('Builds V1 Worker');
Console::success(APP_NAME . ' build worker v1 has started');

// TODO: Executor should return appropriate response codes.
class BuildsV1 extends Worker
{
    private ?Executor $executor = null;

    public function getName(): string
    {
        return "builds";
    }

    public function init(): void
    {
        $this->executor = new Executor(App::getEnv('_APP_EXECUTOR_HOST'));
    }

    public function run(): void
    {
        $type = $this->args['type'] ?? '';
        $project = new Document($this->args['project'] ?? []);
        $resource = new Document($this->args['resource'] ?? []);
        $deployment = new Document($this->args['deployment'] ?? []);

        switch ($type) {
            case BUILD_TYPE_DEPLOYMENT:
            case BUILD_TYPE_RETRY:
                Console::info('Creating build for deployment: ' . $deployment->getId());
                $this->buildDeployment($project, $resource, $deployment);
                break;

            default:
                throw new \Exception('Invalid build type');
                break;
        }
    }

    /**
     * @throws \Utopia\Database\Exception\Authorization
     * @throws \Utopia\Database\Exception\Structure
     * @throws Throwable
     */
    protected function buildDeployment(Document $project, Document $function, Document $deployment)
    {
        global $register;

        $dbForProject = $this->getProjectDB($project);

        $function = $dbForProject->getDocument('functions', $function->getId());
        if ($function->isEmpty()) {
            throw new Exception('Function not found', 404);
        }

        $deployment = $dbForProject->getDocument('deployments', $deployment->getId());
        if ($deployment->isEmpty()) {
            throw new Exception('Deployment not found', 404);
        }

        $runtimes = Config::getParam('runtimes', []);
        $key = $function->getAttribute('runtime');
        $runtime = isset($runtimes[$key]) ? $runtimes[$key] : null;
        if (\is_null($runtime)) {
            throw new Exception('Runtime "' . $function->getAttribute('runtime', '') . '" is not supported');
        }

        $connection = App::getEnv('_APP_CONNECTIONS_STORAGE', ''); /** @TODO : move this to the registry or someplace else */
        $device = Storage::DEVICE_LOCAL;
        try {
            $dsn = new DSN($connection);
            $device = $dsn->getScheme();
        } catch (\Exception $e) {
            Console::error($e->getMessage() . 'Invalid DSN. Defaulting to Local device.');
        }

        $buildId = $deployment->getAttribute('buildId', '');
        $startTime = DateTime::now();
        if (empty($buildId)) {
            $buildId = ID::unique();
            $build = $dbForProject->createDocument('builds', new Document([
                '$id' => $buildId,
                '$permissions' => [],
                'startTime' => $startTime,
                'deploymentInternalId' => $deployment->getInternalId(),
                'deploymentId' => $deployment->getId(),
                'status' => 'processing',
                'outputPath' => '',
                'runtime' => $function->getAttribute('runtime'),
                'source' => $deployment->getAttribute('path'),
                'sourceType' => $device,
                'stdout' => '',
                'stderr' => '',
                'endTime' => null,
                'duration' => 0
            ]));
            $deployment->setAttribute('buildId', $build->getId());
            $deployment->setAttribute('buildInternalId', $build->getInternalId());
            $deployment = $dbForProject->updateDocument('deployments', $deployment->getId(), $deployment);
        } else {
            $build = $dbForProject->getDocument('builds', $buildId);
        }

        /** Request the executor to build the code... */
        $build->setAttribute('status', 'building');
        $build = $dbForProject->updateDocument('builds', $buildId, $build);

        /** Trigger Webhook */
        $deploymentModel = new Deployment();

        $deploymentUpdate = new Event(Event::WEBHOOK_QUEUE_NAME, Event::WEBHOOK_CLASS_NAME);
        $deploymentUpdate
            ->setProject($project)
            ->setEvent('functions.[functionId].deployments.[deploymentId].update')
            ->setParam('functionId', $function->getId())
            ->setParam('deploymentId', $deployment->getId())
            ->setPayload($deployment->getArrayCopy(array_keys($deploymentModel->getRules())))
            ->trigger();

        /** Trigger Functions */
        $pools = $register->get('pools');
        $connection = $pools->get('queue')->pop();

        $functions = new Func($connection->getResource());
        $functions
            ->from($deploymentUpdate)
            ->trigger();

        $connection->reclaim();

        /** Trigger Realtime */
        $allEvents = Event::generateEvents('functions.[functionId].deployments.[deploymentId].update', [
            'functionId' => $function->getId(),
            'deploymentId' => $deployment->getId()
        ]);
        $target = Realtime::fromPayload(
            // Pass first, most verbose event pattern
            event: $allEvents[0],
            payload: $build,
            project: $project
        );

        Realtime::send(
            projectId: 'console',
            payload: $build->getArrayCopy(),
            events: $allEvents,
            channels: $target['channels'],
            roles: $target['roles']
        );

        $source = $deployment->getAttribute('path');

        $vars = array_reduce($function->getAttribute('vars', []), function (array $carry, Document $var) {
            $carry[$var->getAttribute('key')] = $var->getAttribute('value');
            return $carry;
        }, []);

        try {
            $response = $this->executor->createRuntime(
                deploymentId: $deployment->getId(),
                projectId: $project->getId(),
                source: $source,
                image: $runtime['image'],
                remove: true,
                entrypoint: $deployment->getAttribute('entrypoint'),
                workdir: '/usr/code',
                destination: APP_STORAGE_BUILDS . "/app-{$project->getId()}",
                variables: $vars,
                commands: [
                    'sh', '-c',
                    'tar -zxf /tmp/code.tar.gz -C /usr/code && \
                    cd /usr/local/src/ && ./build.sh'
                ]
            );

            $endTime = new \DateTime();
            $endTime->setTimestamp($response['endTimeUnix']);

            /** Update the build document */
            $build->setAttribute('endTime', DateTime::format($endTime));
            $build->setAttribute('duration', \intval($response['duration']));
            $build->setAttribute('status', $response['status']);
            $build->setAttribute('outputPath', $response['outputPath']);
            $build->setAttribute('stderr', $response['stderr']);
            $build->setAttribute('stdout', $response['stdout']);

            /* Also update the deployment buildTime */
            $deployment->setAttribute('buildTime', $response['duration']);

            Console::success("Build id: $buildId created");

            $function->setAttribute('scheduleUpdatedAt', DateTime::now());

            /** Set auto deploy */
            if ($deployment->getAttribute('activate') === true) {
                $function->setAttribute('deploymentInternalId', $deployment->getInternalId());
                $function->setAttribute('deployment', $deployment->getId());
                $function = $dbForProject->updateDocument('functions', $function->getId(), $function);
            }

            /** Update function schedule */
            $dbForConsole = $this->getConsoleDB();
            $schedule = $dbForConsole->getDocument('schedules', $function->getAttribute('scheduleId'));
            $schedule->setAttribute('resourceUpdatedAt', $function->getAttribute('scheduleUpdatedAt'));

            $schedule
                ->setAttribute('schedule', $function->getAttribute('schedule'))
                ->setAttribute('active', !empty($function->getAttribute('schedule')) && !empty($function->getAttribute('deployment')));


            Authorization::skip(fn () => $dbForConsole->updateDocument('schedules', $schedule->getId(), $schedule));
        } catch (\Throwable $th) {
            $endTime = DateTime::now();
            $interval = (new \DateTime($endTime))->diff(new \DateTime($startTime));
            $build->setAttribute('endTime', $endTime);
            $build->setAttribute('duration', $interval->format('%s') + 0);
            $build->setAttribute('status', 'failed');
            $build->setAttribute('stderr', $th->getMessage());
            Console::error($th->getMessage());
        } finally {
            $build = $dbForProject->updateDocument('builds', $buildId, $build);

            /**
             * Send realtime Event
             */
            $target = Realtime::fromPayload(
                // Pass first, most verbose event pattern
                event: $allEvents[0],
                payload: $build,
                project: $project
            );
            Realtime::send(
                projectId: 'console',
                payload: $build->getArrayCopy(),
                events: $allEvents,
                channels: $target['channels'],
                roles: $target['roles']
            );
<<<<<<< HEAD
=======

            /** Update usage stats */
            if (App::getEnv('_APP_USAGE_STATS', 'enabled') === 'enabled') {
                $statsd = $register->get('statsd');
                $usage = new Stats($statsd);
                $usage
                    ->setParam('projectInternalId', $project->getInternalId())
                    ->setParam('projectId', $project->getId())
                    ->setParam('functionId', $function->getId())
                    ->setParam('builds.{scope}.compute', 1)
                    ->setParam('buildStatus', $build->getAttribute('status', ''))
                    ->setParam('buildTime', $build->getAttribute('duration'))
                    ->setParam('networkRequestSize', 0)
                    ->setParam('networkResponseSize', 0)
                    ->submit();
            }
>>>>>>> 46f07faa
        }

        /** Trigger usage queue */
        $this
            ->getUsageQueue()
            ->setProject($project)
            ->addMetric(METRIC_BUILDS, 1) // per project
            ->addMetric(METRIC_BUILDS_STORAGE, $build->getAttribute('size', 0))
            ->addMetric(METRIC_BUILDS_COMPUTE, (int)$build->getAttribute('duration', 0) * 1000)
            ->addMetric(str_replace('{functionInternalId}', $function->getInternalId(), METRIC_FUNCTION_ID_BUILDS), 1) // per function
            ->addMetric(str_replace('{functionInternalId}', $function->getInternalId(), METRIC_FUNCTION_ID_BUILDS_STORAGE), $build->getAttribute('size', 0))
            ->addMetric(str_replace('{functionInternalId}', $function->getInternalId(), METRIC_FUNCTION_ID_BUILDS_COMPUTE), (int)$build->getAttribute('duration', 0) * 1000)
            ->trigger()
        ;
    }

    public function shutdown(): void
    {
    }
}<|MERGE_RESOLUTION|>--- conflicted
+++ resolved
@@ -255,25 +255,6 @@
                 channels: $target['channels'],
                 roles: $target['roles']
             );
-<<<<<<< HEAD
-=======
-
-            /** Update usage stats */
-            if (App::getEnv('_APP_USAGE_STATS', 'enabled') === 'enabled') {
-                $statsd = $register->get('statsd');
-                $usage = new Stats($statsd);
-                $usage
-                    ->setParam('projectInternalId', $project->getInternalId())
-                    ->setParam('projectId', $project->getId())
-                    ->setParam('functionId', $function->getId())
-                    ->setParam('builds.{scope}.compute', 1)
-                    ->setParam('buildStatus', $build->getAttribute('status', ''))
-                    ->setParam('buildTime', $build->getAttribute('duration'))
-                    ->setParam('networkRequestSize', 0)
-                    ->setParam('networkResponseSize', 0)
-                    ->submit();
-            }
->>>>>>> 46f07faa
         }
 
         /** Trigger usage queue */
