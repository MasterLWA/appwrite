<?php

use Appwrite\Event\Event;
use Appwrite\Event\Func;
use Appwrite\Messaging\Adapter\Realtime;
use Appwrite\Resque\Worker;
use Appwrite\Utopia\Response\Model\Deployment;
use Executor\Executor;
use Appwrite\Usage\Stats;
use Utopia\Database\DateTime;
use Utopia\App;
use Utopia\CLI\Console;
use Utopia\Database\ID;
use Utopia\DSN\DSN;
use Utopia\Database\Document;
use Utopia\Config\Config;
use Utopia\Database\Validator\Authorization;
use Utopia\Storage\Storage;

require_once __DIR__ . '/../init.php';

Console::title('Builds V1 Worker');
Console::success(APP_NAME . ' build worker v1 has started');

// TODO: Executor should return appropriate response codes.
class BuildsV1 extends Worker
{
    private ?Executor $executor = null;

    public function getName(): string
    {
        return "builds";
    }

    public function init(): void
    {
        $this->executor = new Executor(App::getEnv('_APP_EXECUTOR_HOST'));
    }

    public function run(): void
    {
        $type = $this->args['type'] ?? '';
        $project = new Document($this->args['project'] ?? []);
        $resource = new Document($this->args['resource'] ?? []);
        $deployment = new Document($this->args['deployment'] ?? []);

        switch ($type) {
            case BUILD_TYPE_DEPLOYMENT:
            case BUILD_TYPE_RETRY:
                Console::info('Creating build for deployment: ' . $deployment->getId());
                $this->buildDeployment($project, $resource, $deployment);
                break;

            default:
                throw new \Exception('Invalid build type');
                break;
        }
    }

    protected function buildDeployment(Document $project, Document $function, Document $deployment)
    {
        global $register;

        $dbForProject = $this->getProjectDB($project);

        $function = $dbForProject->getDocument('functions', $function->getId());
        if ($function->isEmpty()) {
            throw new Exception('Function not found', 404);
        }

        $deployment = $dbForProject->getDocument('deployments', $deployment->getId());
        if ($deployment->isEmpty()) {
            throw new Exception('Deployment not found', 404);
        }

        $runtimes = Config::getParam('runtimes', []);
        $key = $function->getAttribute('runtime');
        $runtime = isset($runtimes[$key]) ? $runtimes[$key] : null;
        if (\is_null($runtime)) {
            throw new Exception('Runtime "' . $function->getAttribute('runtime', '') . '" is not supported');
        }

        $connection = App::getEnv('_APP_CONNECTIONS_STORAGE', ''); /** @TODO : move this to the registry or someplace else */
        $device = Storage::DEVICE_LOCAL;
        try {
            $dsn = new DSN($connection);
            $device = $dsn->getScheme();
        } catch (\Exception $e) {
            Console::error($e->getMessage() . 'Invalid DSN. Defaulting to Local device.');
        }

        $buildId = $deployment->getAttribute('buildId', '');
        $startTime = DateTime::now();
        if (empty($buildId)) {
            $buildId = ID::unique();
            $build = $dbForProject->createDocument('builds', new Document([
                '$id' => $buildId,
                '$permissions' => [],
                'startTime' => $startTime,
                'deploymentInternalId' => $deployment->getInternalId(),
                'deploymentId' => $deployment->getId(),
                'status' => 'processing',
                'outputPath' => '',
                'runtime' => $function->getAttribute('runtime'),
                'source' => $deployment->getAttribute('path'),
                'sourceType' => $device,
                'stdout' => '',
                'stderr' => '',
                'endTime' => null,
                'duration' => 0
            ]));
            $deployment->setAttribute('buildId', $build->getId());
            $deployment->setAttribute('buildInternalId', $build->getInternalId());
            $deployment = $dbForProject->updateDocument('deployments', $deployment->getId(), $deployment);
        } else {
            $build = $dbForProject->getDocument('builds', $buildId);
        }

        /** Request the executor to build the code... */
        $build->setAttribute('status', 'building');
        $build = $dbForProject->updateDocument('builds', $buildId, $build);

        /** Trigger Webhook */
        $deploymentModel = new Deployment();

        $deploymentUpdate = new Event(Event::WEBHOOK_QUEUE_NAME, Event::WEBHOOK_CLASS_NAME);
        $deploymentUpdate
            ->setProject($project)
            ->setEvent('functions.[functionId].deployments.[deploymentId].update')
            ->setParam('functionId', $function->getId())
            ->setParam('deploymentId', $deployment->getId())
            ->setPayload($deployment->getArrayCopy(array_keys($deploymentModel->getRules())))
            ->trigger();

        /** Trigger Functions */
        $pools = $register->get('pools');
        $connection = $pools->get('queue')->pop();

        $functions = new Func($connection->getResource());
        $functions
            ->from($deploymentUpdate)
            ->trigger();

        $connection->reclaim();

        /** Trigger Realtime */
        $allEvents = Event::generateEvents('functions.[functionId].deployments.[deploymentId].update', [
            'functionId' => $function->getId(),
            'deploymentId' => $deployment->getId()
        ]);
        $target = Realtime::fromPayload(
            // Pass first, most verbose event pattern
            event: $allEvents[0],
            payload: $build,
            project: $project
        );

        Realtime::send(
            projectId: 'console',
            payload: $build->getArrayCopy(),
            events: $allEvents,
            channels: $target['channels'],
            roles: $target['roles']
        );

        $source = $deployment->getAttribute('path');

        $vars = array_reduce($function->getAttribute('vars', []), function (array $carry, Document $var) {
            $carry[$var->getAttribute('key')] = $var->getAttribute('value');
            return $carry;
        }, []);

        try {
            $response = $this->executor->createRuntime(
                projectId: $project->getId(),
                deploymentId: $deployment->getId(),
                source: $source,
                version: $function->getAttribute('version'),
                image: $runtime['image'],
                remove: true,
                entrypoint: $deployment->getAttribute('entrypoint'),
                workdir: '/usr/code',
                destination: APP_STORAGE_BUILDS . "/app-{$project->getId()}",
                variables: $vars,
                commands: [
                    'sh', '-c',
                    'tar -zxf /tmp/code.tar.gz -C /usr/code && \
                    cd /usr/local/src/ && ./build.sh'
                ]
            );

            $endTime = new \DateTime();
            $endTime->setTimestamp($response['endTimeUnix']);

            /** Update the build document */
<<<<<<< HEAD
            $build->setAttribute('startTime', DateTime::format((new \DateTime())->setTimestamp($response['startTime'])));
            $build->setAttribute('duration', \intval(\ceil($response['duration'])));
            $build->setAttribute('status', 'ready');
            $build->setAttribute('path', $response['path']);
            $build->setAttribute('size', $response['size']);
=======
            $build->setAttribute('endTime', DateTime::format($endTime));
            $build->setAttribute('duration', \intval($response['duration']));
            $build->setAttribute('status', $response['status']);
            $build->setAttribute('outputPath', $response['outputPath']);
>>>>>>> 46f07faa
            $build->setAttribute('stderr', $response['stderr']);
            $build->setAttribute('stdout', $response['stdout']);

            /* Also update the deployment buildTime */
            $deployment->setAttribute('buildTime', $response['duration']);

            Console::success("Build id: $buildId created");

            $function->setAttribute('scheduleUpdatedAt', DateTime::now());

            /** Set auto deploy */
            if ($deployment->getAttribute('activate') === true) {
                $function->setAttribute('deploymentInternalId', $deployment->getInternalId());
                $function->setAttribute('deployment', $deployment->getId());
                $function = $dbForProject->updateDocument('functions', $function->getId(), $function);
            }

            /** Update function schedule */
            $dbForConsole = $this->getConsoleDB();
            $schedule = $dbForConsole->getDocument('schedules', $function->getAttribute('scheduleId'));
            $schedule->setAttribute('resourceUpdatedAt', $function->getAttribute('scheduleUpdatedAt'));

            $schedule
                ->setAttribute('schedule', $function->getAttribute('schedule'))
                ->setAttribute('active', !empty($function->getAttribute('schedule')) && !empty($function->getAttribute('deployment')));


            Authorization::skip(fn () => $dbForConsole->updateDocument('schedules', $schedule->getId(), $schedule));
        } catch (\Throwable $th) {
            $endTime = DateTime::now();
            $interval = (new \DateTime($endTime))->diff(new \DateTime($startTime));
            $build->setAttribute('endTime', $endTime);
            $build->setAttribute('duration', $interval->format('%s') + 0);
            $build->setAttribute('status', 'failed');
            $build->setAttribute('stderr', $th->getMessage());
            Console::error($th->getMessage());
        } finally {
            $build = $dbForProject->updateDocument('builds', $buildId, $build);

            /**
             * Send realtime Event
             */
            $target = Realtime::fromPayload(
                // Pass first, most verbose event pattern
                event: $allEvents[0],
                payload: $build,
                project: $project
            );
            Realtime::send(
                projectId: 'console',
                payload: $build->getArrayCopy(),
                events: $allEvents,
                channels: $target['channels'],
                roles: $target['roles']
            );

            /** Update usage stats */
            if (App::getEnv('_APP_USAGE_STATS', 'enabled') === 'enabled') {
                $statsd = $register->get('statsd');
                $usage = new Stats($statsd);
                $usage
                    ->setParam('projectInternalId', $project->getInternalId())
                    ->setParam('projectId', $project->getId())
                    ->setParam('functionId', $function->getId())
                    ->setParam('builds.{scope}.compute', 1)
                    ->setParam('buildStatus', $build->getAttribute('status', ''))
                    ->setParam('buildTime', $build->getAttribute('duration'))
                    ->setParam('networkRequestSize', 0)
                    ->setParam('networkResponseSize', 0)
                    ->submit();
            }
        }
    }

    public function shutdown(): void
    {
    }
}<|MERGE_RESOLUTION|>--- conflicted
+++ resolved
@@ -193,18 +193,12 @@
             $endTime->setTimestamp($response['endTimeUnix']);
 
             /** Update the build document */
-<<<<<<< HEAD
             $build->setAttribute('startTime', DateTime::format((new \DateTime())->setTimestamp($response['startTime'])));
+            $build->setAttribute('endTime', DateTime::format($endTime));
             $build->setAttribute('duration', \intval(\ceil($response['duration'])));
             $build->setAttribute('status', 'ready');
-            $build->setAttribute('path', $response['path']);
+            $build->setAttribute('outputPath', $response['path']);
             $build->setAttribute('size', $response['size']);
-=======
-            $build->setAttribute('endTime', DateTime::format($endTime));
-            $build->setAttribute('duration', \intval($response['duration']));
-            $build->setAttribute('status', $response['status']);
-            $build->setAttribute('outputPath', $response['outputPath']);
->>>>>>> 46f07faa
             $build->setAttribute('stderr', $response['stderr']);
             $build->setAttribute('stdout', $response['stdout']);
 
