--- conflicted
+++ resolved
@@ -218,13 +218,8 @@
         $key = $index->getAttribute('key');
 
         try {
-<<<<<<< HEAD
             if(!$dbForExternal->deleteIndex($collectionId, $key) && $index->getAttribute('status') !== 'failed') {
-                throw new Exception('Failed to delete Attribute');
-=======
-            if(!$dbForExternal->deleteIndex($collectionId, $key)) {
                 throw new Exception('Failed to delete index');
->>>>>>> 328b326f
             }
 
             $dbForInternal->deleteDocument('indexes', $index->getId());
