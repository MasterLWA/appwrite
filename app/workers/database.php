--- conflicted
+++ resolved
@@ -71,11 +71,7 @@
         $default = $attribute->getAttribute('default', null);
         $signed = $attribute->getAttribute('signed', true);
         $array = $attribute->getAttribute('array', false);
-<<<<<<< HEAD
-        $format = $attribute->getAttribute('format', '');
-=======
         $format = $attribute->getAttribute('format', null);
->>>>>>> dfd6d743
         $filters = $attribute->getAttribute('filters', []);
 
         $success = $dbForExternal->createAttribute($collectionId, $id, $type, $size, $required, $default, $signed, $array, $format, $filters);
