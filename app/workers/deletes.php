<?php

use Utopia\Database\Database;
use Utopia\Database\Document;
use Utopia\Database\Query;
use Utopia\Database\Validator\Authorization;
use Appwrite\Resque\Worker;
use Utopia\Storage\Device\Local;
use Utopia\Abuse\Abuse;
use Utopia\Abuse\Adapters\TimeLimit;
use Utopia\CLI\Console;
use Utopia\Audit\Audit;

<<<<<<< HEAD
require_once __DIR__.'/../init.php';
=======
require_once __DIR__ . '/../workers.php';
>>>>>>> 7050f8d5

Console::title('Deletes V1 Worker');
Console::success(APP_NAME . ' deletes worker v1 has started' . "\n");

class DeletesV1 extends Worker
{
<<<<<<< HEAD
    /**
     * @var array
     */
    public $args = [];

    /**
     * @var Database
     */
    protected $consoleDB = null;
=======
    protected Database $consoleDB;
>>>>>>> 7050f8d5

    public function init(): void
    {
    }

    public function run(): void
    {
<<<<<<< HEAD
        $projectId = $this->args['projectId'] ?? '';
        $type = $this->args['type'] ?? '';
        
=======
        $projectId = isset($this->args['projectId']) ? $this->args['projectId'] : '';
        $type = $this->args['type'];

>>>>>>> 7050f8d5
        switch (strval($type)) {
            case DELETE_TYPE_DOCUMENT:
                $document = $this->args['document'] ?? [];
                $document = new Document($document);
                
                switch ($document->getCollection()) {
                    // TODO@kodumbeats define these as constants somewhere
                    case 'collections':
                        $this->deleteCollection($document, $projectId);
                        break;
                    case 'projects':
                        $this->deleteProject($document);
                        break;
                    case 'functions':
                        $this->deleteFunction($document, $projectId);
                        break;
                    case 'users':
                        $this->deleteUser($document, $projectId);
                        break;
                    case 'teams':
                        $this->deleteMemberships($document, $projectId);
                        break;
                    default:
                        Console::error('No lazy delete operation available for document of type: ' . $document->getCollection());
                        break;
                }
                break;

            case DELETE_TYPE_EXECUTIONS:
                $this->deleteExecutionLogs($this->args['timestamp']);
                break;

            case DELETE_TYPE_AUDIT:
                $this->deleteAuditLogs($this->args['timestamp']);
                break;

            case DELETE_TYPE_ABUSE:
                $this->deleteAbuseLogs($this->args['timestamp']);
                break;

            case DELETE_TYPE_REALTIME:
                $this->deleteRealtimeUsage($this->args['timestamp']);
                break;

            case DELETE_TYPE_CERTIFICATES:
                $document = new Document($this->args['document']);
                $this->deleteCertificates($document);
                break;

<<<<<<< HEAD
            case DELETE_TYPE_USAGE:
                $this->deleteUsageStats($this->args['timestamp1d'], $this->args['timestamp30m']);
                break;
=======
>>>>>>> 7050f8d5
            default:
                Console::error('No delete operation for type: ' . $type);
                break;
<<<<<<< HEAD
            }
=======
        }
>>>>>>> 7050f8d5
    }

    public function shutdown(): void
    {
    }

<<<<<<< HEAD
    /**
     * @param Document $document teams document
     * @param string $projectId
     */
    protected function deleteCollection(Document $document, string $projectId): void
    {
        $collectionId = $document->getId();

        $dbForInternal = $this->getInternalDB($projectId);
        $dbForExternal = $this->getExternalDB($projectId);

        $this->deleteByGroup('attributes', [
            new Query('collectionId', Query::TYPE_EQUAL, [$collectionId])
        ], $dbForInternal);

        $this->deleteByGroup('indexes', [
            new Query('collectionId', Query::TYPE_EQUAL, [$collectionId])
        ], $dbForInternal);

        $dbForExternal->deleteCollection($collectionId);
    }

    /**
     * @param int $timestamp1d
     * @param int $timestamp30m
     */
    protected function deleteUsageStats(int $timestamp1d, int $timestamp30m) {
        $this->deleteForProjectIds(function($projectId) use ($timestamp1d, $timestamp30m) {
            if (!($dbForInternal = $this->getInternalDB($projectId))) {
                throw new Exception('Failed to get projectDB for project '.$projectId);
            }

            // Delete Usage stats
            $this->deleteByGroup('stats', [
                new Query('time', Query::TYPE_LESSER, [$timestamp1d]),
                new Query('period', Query::TYPE_EQUAL, ['1d']),
            ], $dbForInternal);

            $this->deleteByGroup('stats', [
                new Query('time', Query::TYPE_LESSER, [$timestamp30m]),
                new Query('period', Query::TYPE_EQUAL, ['30m']),
            ], $dbForInternal);
        });
=======
    protected function deleteDocuments(Document $document, $projectId)
    {
        $collectionId = $document->getId();

        // Delete Documents in the deleted collection 
        $this->deleteByGroup([
            '$collection=' . $collectionId
        ], $this->getProjectDB($projectId));
>>>>>>> 7050f8d5
    }
    
    /**
     * @param Document $document teams document
     * @param string $projectId
     */
    protected function deleteMemberships(Document $document, string $projectId): void
    {
        $teamId = $document->getAttribute('teamId', '');

<<<<<<< HEAD
        // Delete Memberships
        $this->deleteByGroup('memberships', [
            new Query('teamId', Query::TYPE_EQUAL, [$teamId])
        ], $this->getInternalDB($projectId));
=======
    protected function deleteMemberships(Document $document, $projectId)
    {
        // Delete Memberships
        $this->deleteByGroup([
            '$collection=' . Database::SYSTEM_COLLECTION_MEMBERSHIPS,
            'teamId=' . $document->getId(),
        ], $this->getProjectDB($projectId));
>>>>>>> 7050f8d5
    }

    /**
     * @param Document $document project document
     */
    protected function deleteProject(Document $document): void
    {
        $projectId = $document->getId();
        // Delete all DBs
<<<<<<< HEAD
        $this->getExternalDB($projectId)->delete();
        $this->getInternalDB($projectId)->delete();

        // Delete all storage directories
        $uploads = new Local(APP_STORAGE_UPLOADS.'/app-'.$document->getId());
        $cache = new Local(APP_STORAGE_CACHE.'/app-'.$document->getId());
=======
        $this->getConsoleDB()->deleteNamespace($document->getId());
        $uploads = new Local(APP_STORAGE_UPLOADS . '/app-' . $document->getId());
        $cache = new Local(APP_STORAGE_CACHE . '/app-' . $document->getId());
>>>>>>> 7050f8d5

        $uploads->delete($uploads->getRoot(), true);
        $cache->delete($cache->getRoot(), true);
    }

    /**
     * @param Document $document user document
     * @param string $projectId
     */
    protected function deleteUser(Document $document, string $projectId): void
    {
<<<<<<< HEAD
        $userId = $document->getId();
=======
        $tokens = $document->getAttribute('tokens', []);

        foreach ($tokens as $token) {
            if (!$this->getProjectDB($projectId)->deleteDocument($token->getId())) {
                throw new Exception('Failed to remove token from DB');
            }
        }

        $sessions = $document->getAttribute('sessions', []);

        foreach ($sessions as $session) {
            if (!$this->getProjectDB($projectId)->deleteDocument($session->getId())) {
                throw new Exception('Failed to remove session from DB');
            }
        }
>>>>>>> 7050f8d5

        // Tokens and Sessions removed with user document
        // Delete Memberships and decrement team membership counts
<<<<<<< HEAD
        $this->deleteByGroup('memberships', [
            new Query('userId', Query::TYPE_EQUAL, [$userId])
        ], $this->getInternalDB($projectId), function(Document $document) use ($projectId, $userId) {

            if ($document->getAttribute('confirm')) { // Count only confirmed members
                $teamId = $document->getAttribute('teamId');
                $team = $this->getInternalDB($projectId)->getDocument('teams', $teamId);
                if(!$team->isEmpty()) {
                    $team = $this->getInternalDB($projectId)->updateDocument('teams', $teamId, new Document(\array_merge($team->getArrayCopy(), [
=======
        $this->deleteByGroup([
            '$collection=' . Database::SYSTEM_COLLECTION_MEMBERSHIPS,
            'userId=' . $document->getId(),
        ], $this->getProjectDB($projectId), function (Document $document) use ($projectId) {

            if ($document->getAttribute('confirm')) { // Count only confirmed members
                $teamId = $document->getAttribute('teamId');
                $team = $this->getProjectDB($projectId)->getDocument($teamId);
                if (!$team->isEmpty()) {
                    $team = $this->getProjectDB($projectId)->updateDocument(\array_merge($team->getArrayCopy(), [
>>>>>>> 7050f8d5
                        'sum' => \max($team->getAttribute('sum', 0) - 1, 0), // Ensure that sum >= 0
                    ])));
                }
            }
        });
    }

<<<<<<< HEAD
    /**
     * @param int $timestamp
     */
    protected function deleteExecutionLogs(int $timestamp): void
    {
        $this->deleteForProjectIds(function(string $projectId) use ($timestamp) {
            if (!($dbForInternal = $this->getInternalDB($projectId))) {
                throw new Exception('Failed to get projectDB for project '.$projectId);
            }

            // Delete Executions
            $this->deleteByGroup('executions', [
                new Query('dateCreated', Query::TYPE_LESSER, [$timestamp])
            ], $dbForInternal);
        });
    }

    /**
     * @param int $timestamp
     */
    protected function deleteAbuseLogs(int $timestamp): void
    {
        if($timestamp == 0) {
            throw new Exception('Failed to delete audit logs. No timestamp provided');
        }

        $this->deleteForProjectIds(function($projectId) use ($timestamp){
            $timeLimit = new TimeLimit("", 0, 1, $this->getInternalDB($projectId));
            $abuse = new Abuse($timeLimit); 
=======
    protected function deleteExecutionLogs($timestamp)
    {
        $this->deleteForProjectIds(function ($projectId) use ($timestamp) {
            if (!($projectDB = $this->getProjectDB($projectId))) {
                throw new Exception('Failed to get projectDB for project ' . $projectId);
            }

            // Delete Executions
            $this->deleteByGroup([
                '$collection=' . Database::SYSTEM_COLLECTION_EXECUTIONS,
                'dateCreated<' . $timestamp
            ], $projectDB);
        });
    }

    protected function deleteAbuseLogs($timestamp)
    {
        global $register;
        if ($timestamp == 0) {
            throw new Exception('Failed to delete audit logs. No timestamp provided');
        }

        $timeLimit = new TimeLimit("", 0, 1, $register->get('db'));

        $this->deleteForProjectIds(function ($projectId) use ($timeLimit, $timestamp) {
            $timeLimit->setNamespace('app_' . $projectId);
            $abuse = new Abuse($timeLimit);
>>>>>>> 7050f8d5

            $status = $abuse->cleanup($timestamp);
            if (!$status) {
                throw new Exception('Failed to delete Abuse logs for project ' . $projectId);
            }
        });
    }

    /**
     * @param int $timestamp
     */
    protected function deleteAuditLogs(int $timestamp): void
    {
<<<<<<< HEAD
        if($timestamp == 0) {
            throw new Exception('Failed to delete audit logs. No timestamp provided');
        }
        $this->deleteForProjectIds(function($projectId) use ($timestamp){
            $audit = new Audit($this->getInternalDB($projectId));
=======
        global $register;
        if ($timestamp == 0) {
            throw new Exception('Failed to delete audit logs. No timestamp provided');
        }
        $this->deleteForProjectIds(function ($projectId) use ($register, $timestamp) {
            $adapter = new AuditAdapter($register->get('db'));
            $adapter->setNamespace('app_' . $projectId);
            $audit = new Audit($adapter);
>>>>>>> 7050f8d5
            $status = $audit->cleanup($timestamp);
            if (!$status) {
                throw new Exception('Failed to delete Audit logs for project' . $projectId);
            }
        });
    }

<<<<<<< HEAD
    /**
     * @param Document $document function document
     * @param string $projectId
     */
    protected function deleteFunction(Document $document, string $projectId): void
    {
        $dbForInternal = $this->getInternalDB($projectId);
        $device = new Local(APP_STORAGE_FUNCTIONS.'/app-'.$projectId);

        // Delete Tags
        $this->deleteByGroup('tags', [
            new Query('functionId', Query::TYPE_EQUAL, [$document->getId()])
        ], $dbForInternal, function(Document $document) use ($device) {
=======
    protected function deleteRealtimeUsage($timestamp) 
    {
        if (!($consoleDB = $this->getConsoleDB())) {
            throw new Exception('Failed to get consoleDb.');
        }  
        // Delete Dead Realtime Logs
        $this->deleteByGroup([
            '$collection='.Database::SYSTEM_COLLECTION_CONNECTIONS,
            'timestamp<'.$timestamp
        ], $consoleDB);

    }

    protected function deleteFunction(Document $document, $projectId)
    {
        $projectDB = $this->getProjectDB($projectId);
        $device = new Local(APP_STORAGE_FUNCTIONS . '/app-' . $projectId);

        // Delete Tags
        $this->deleteByGroup([
            '$collection=' . Database::SYSTEM_COLLECTION_TAGS,
            'functionId=' . $document->getId(),
        ], $projectDB, function (Document $document) use ($device) {
>>>>>>> 7050f8d5

            if ($device->delete($document->getAttribute('path', ''))) {
                Console::success('Delete code tag: ' . $document->getAttribute('path', ''));
            } else {
                Console::error('Failed to delete code tag: ' . $document->getAttribute('path', ''));
            }
        });

        // Delete Executions
<<<<<<< HEAD
        $this->deleteByGroup('executions', [
            new Query('functionId', Query::TYPE_EQUAL, [$document->getId()])
        ], $dbForInternal);
=======
        $this->deleteByGroup([
            '$collection=' . Database::SYSTEM_COLLECTION_EXECUTIONS,
            'functionId=' . $document->getId(),
        ], $projectDB);
>>>>>>> 7050f8d5
    }


    /**
     * @param Document $document to be deleted
     * @param Database $database to delete it from
     * @param callable $callback to perform after document is deleted
     *
     * @return bool
     */
    protected function deleteById(Document $document, Database $database, callable $callback = null): bool
    {
        Authorization::disable();

<<<<<<< HEAD
        // TODO@kodumbeats is it better to pass objects or ID strings?
        if($database->deleteDocument($document->getCollection(), $document->getId())) {
            Console::success('Deleted document "'.$document->getId().'" successfully');
=======
        if ($database->deleteDocument($document->getId())) {
            Console::success('Deleted document "' . $document->getId() . '" successfully');
>>>>>>> 7050f8d5

            if (is_callable($callback)) {
                $callback($document);
            }

            return true;
        } else {
            Console::error('Failed to delete document: ' . $document->getId());
            return false;
        }

        Authorization::reset();
    }

    /**
     * @param callable $callback
     */
    protected function deleteForProjectIds(callable $callback): void
    {
        $count = 0;
        $chunk = 0;
        $limit = 50;
        $projects = [];
        $sum = $limit;

        $executionStart = \microtime(true);
<<<<<<< HEAD
=======

        while ($sum === $limit) {
            $chunk++;
>>>>>>> 7050f8d5

        while($sum === $limit) {
            Authorization::disable();
<<<<<<< HEAD
            $projects = $this->getConsoleDB()->find('projects', [], $limit, ($chunk * $limit));
            Authorization::reset();

            $chunk++;

            $projectIds = array_map (function ($project) { 
                return $project->getId(); 
=======
            $projects = $this->getConsoleDB()->getCollection([
                'limit' => $limit,
                'orderType' => 'ASC',
                'orderCast' => 'string',
                'filters' => [
                    '$collection=' . Database::SYSTEM_COLLECTION_PROJECTS,
                ],
            ]);
            Authorization::reset();

            $projectIds = array_map(function ($project) {
                return $project->getId();
>>>>>>> 7050f8d5
            }, $projects);

            $sum = count($projects);

            Console::info('Executing delete function for chunk #' . $chunk . '. Found ' . $sum . ' projects');
            foreach ($projectIds as $projectId) {
                $callback($projectId);
                $count++;
            }
        }

        $executionEnd = \microtime(true);
        Console::info("Found {$count} projects " . ($executionEnd - $executionStart) . " seconds");
    }

    /**
     * @param string $collection collectionID
     * @param Query[] $queries
     * @param Database $database
     * @param callable $callback
     */
    protected function deleteByGroup(string $collection, array $queries, Database $database, callable $callback = null): void
    {
        $count = 0;
        $chunk = 0;
        $limit = 50;
        $results = [];
        $sum = $limit;

        $executionStart = \microtime(true);

<<<<<<< HEAD
        while($sum === $limit) {
=======
        while ($sum === $limit) {
>>>>>>> 7050f8d5
            $chunk++;

            Authorization::disable();

            $results = $database->find($collection, $queries, $limit, 0);

            Authorization::reset();

            $sum = count($results);

            Console::info('Deleting chunk #' . $chunk . '. Found ' . $sum . ' documents');

            foreach ($results as $document) {
                $this->deleteById($document, $database, $callback);
                $count++;
            }
        }

        $executionEnd = \microtime(true);

        Console::info("Deleted {$count} document by group in " . ($executionEnd - $executionStart) . " seconds");
    }

    /**
     * @param Document $document certificates document 
     */
    protected function deleteCertificates(Document $document): void
    {
        $domain = $document->getAttribute('domain');
        $directory = APP_STORAGE_CERTIFICATES . '/' . $domain;
        $checkTraversal = realpath($directory) === $directory;

        if ($domain && $checkTraversal && is_dir($directory)) {
            array_map('unlink', glob($directory . '/*.*'));
            rmdir($directory);
            Console::info("Deleted certificate files for {$domain}");
        } else {
            Console::info("No certificate files found for {$domain}");
        }
    }
<<<<<<< HEAD
=======

    /**
     * @return Database 
     * @throws Exception 
     */
    protected function getConsoleDB(): Database
    {
        global $register;

        $db = $register->get('db');
        $cache = $register->get('cache');

        if (!isset($this->consoleDB)) {
            $this->consoleDB = new Database();
            $this->consoleDB->setAdapter(new RedisAdapter(new MySQLAdapter($db, $cache), $cache));;
            $this->consoleDB->setNamespace('app_console'); // Main DB
            $this->consoleDB->setMocks(Config::getParam('collections', []));
        }

        return $this->consoleDB;
    }

    /**
     * @param string $projectId 
     * @return Database 
     * @throws Exception 
     */
    protected function getProjectDB(string $projectId): Database
    {
        global $register;

        $db = $register->get('db');
        $cache = $register->get('cache');

        $projectDB = new Database();
        $projectDB->setAdapter(new RedisAdapter(new MySQLAdapter($db, $cache), $cache));
        $projectDB->setNamespace('app_' . $projectId); // Main DB
        $projectDB->setMocks(Config::getParam('collections', []));

        return $projectDB;
    }
>>>>>>> 7050f8d5
}<|MERGE_RESOLUTION|>--- conflicted
+++ resolved
@@ -11,18 +11,13 @@
 use Utopia\CLI\Console;
 use Utopia\Audit\Audit;
 
-<<<<<<< HEAD
 require_once __DIR__.'/../init.php';
-=======
-require_once __DIR__ . '/../workers.php';
->>>>>>> 7050f8d5
 
 Console::title('Deletes V1 Worker');
 Console::success(APP_NAME . ' deletes worker v1 has started' . "\n");
 
 class DeletesV1 extends Worker
 {
-<<<<<<< HEAD
     /**
      * @var array
      */
@@ -32,9 +27,6 @@
      * @var Database
      */
     protected $consoleDB = null;
-=======
-    protected Database $consoleDB;
->>>>>>> 7050f8d5
 
     public function init(): void
     {
@@ -42,15 +34,9 @@
 
     public function run(): void
     {
-<<<<<<< HEAD
         $projectId = $this->args['projectId'] ?? '';
         $type = $this->args['type'] ?? '';
         
-=======
-        $projectId = isset($this->args['projectId']) ? $this->args['projectId'] : '';
-        $type = $this->args['type'];
-
->>>>>>> 7050f8d5
         switch (strval($type)) {
             case DELETE_TYPE_DOCUMENT:
                 $document = $this->args['document'] ?? [];
@@ -92,7 +78,8 @@
                 break;
 
             case DELETE_TYPE_REALTIME:
-                $this->deleteRealtimeUsage($this->args['timestamp']);
+                //$this->deleteRealtimeUsage($this->args['timestamp']);
+                //TODO: implement this
                 break;
 
             case DELETE_TYPE_CERTIFICATES:
@@ -100,27 +87,19 @@
                 $this->deleteCertificates($document);
                 break;
 
-<<<<<<< HEAD
             case DELETE_TYPE_USAGE:
                 $this->deleteUsageStats($this->args['timestamp1d'], $this->args['timestamp30m']);
                 break;
-=======
->>>>>>> 7050f8d5
             default:
                 Console::error('No delete operation for type: ' . $type);
                 break;
-<<<<<<< HEAD
-            }
-=======
-        }
->>>>>>> 7050f8d5
+        }
     }
 
     public function shutdown(): void
     {
     }
 
-<<<<<<< HEAD
     /**
      * @param Document $document teams document
      * @param string $projectId
@@ -164,16 +143,6 @@
                 new Query('period', Query::TYPE_EQUAL, ['30m']),
             ], $dbForInternal);
         });
-=======
-    protected function deleteDocuments(Document $document, $projectId)
-    {
-        $collectionId = $document->getId();
-
-        // Delete Documents in the deleted collection 
-        $this->deleteByGroup([
-            '$collection=' . $collectionId
-        ], $this->getProjectDB($projectId));
->>>>>>> 7050f8d5
     }
     
     /**
@@ -184,20 +153,10 @@
     {
         $teamId = $document->getAttribute('teamId', '');
 
-<<<<<<< HEAD
         // Delete Memberships
         $this->deleteByGroup('memberships', [
             new Query('teamId', Query::TYPE_EQUAL, [$teamId])
         ], $this->getInternalDB($projectId));
-=======
-    protected function deleteMemberships(Document $document, $projectId)
-    {
-        // Delete Memberships
-        $this->deleteByGroup([
-            '$collection=' . Database::SYSTEM_COLLECTION_MEMBERSHIPS,
-            'teamId=' . $document->getId(),
-        ], $this->getProjectDB($projectId));
->>>>>>> 7050f8d5
     }
 
     /**
@@ -207,18 +166,12 @@
     {
         $projectId = $document->getId();
         // Delete all DBs
-<<<<<<< HEAD
         $this->getExternalDB($projectId)->delete();
         $this->getInternalDB($projectId)->delete();
 
         // Delete all storage directories
         $uploads = new Local(APP_STORAGE_UPLOADS.'/app-'.$document->getId());
         $cache = new Local(APP_STORAGE_CACHE.'/app-'.$document->getId());
-=======
-        $this->getConsoleDB()->deleteNamespace($document->getId());
-        $uploads = new Local(APP_STORAGE_UPLOADS . '/app-' . $document->getId());
-        $cache = new Local(APP_STORAGE_CACHE . '/app-' . $document->getId());
->>>>>>> 7050f8d5
 
         $uploads->delete($uploads->getRoot(), true);
         $cache->delete($cache->getRoot(), true);
@@ -230,29 +183,10 @@
      */
     protected function deleteUser(Document $document, string $projectId): void
     {
-<<<<<<< HEAD
         $userId = $document->getId();
-=======
-        $tokens = $document->getAttribute('tokens', []);
-
-        foreach ($tokens as $token) {
-            if (!$this->getProjectDB($projectId)->deleteDocument($token->getId())) {
-                throw new Exception('Failed to remove token from DB');
-            }
-        }
-
-        $sessions = $document->getAttribute('sessions', []);
-
-        foreach ($sessions as $session) {
-            if (!$this->getProjectDB($projectId)->deleteDocument($session->getId())) {
-                throw new Exception('Failed to remove session from DB');
-            }
-        }
->>>>>>> 7050f8d5
 
         // Tokens and Sessions removed with user document
         // Delete Memberships and decrement team membership counts
-<<<<<<< HEAD
         $this->deleteByGroup('memberships', [
             new Query('userId', Query::TYPE_EQUAL, [$userId])
         ], $this->getInternalDB($projectId), function(Document $document) use ($projectId, $userId) {
@@ -262,18 +196,6 @@
                 $team = $this->getInternalDB($projectId)->getDocument('teams', $teamId);
                 if(!$team->isEmpty()) {
                     $team = $this->getInternalDB($projectId)->updateDocument('teams', $teamId, new Document(\array_merge($team->getArrayCopy(), [
-=======
-        $this->deleteByGroup([
-            '$collection=' . Database::SYSTEM_COLLECTION_MEMBERSHIPS,
-            'userId=' . $document->getId(),
-        ], $this->getProjectDB($projectId), function (Document $document) use ($projectId) {
-
-            if ($document->getAttribute('confirm')) { // Count only confirmed members
-                $teamId = $document->getAttribute('teamId');
-                $team = $this->getProjectDB($projectId)->getDocument($teamId);
-                if (!$team->isEmpty()) {
-                    $team = $this->getProjectDB($projectId)->updateDocument(\array_merge($team->getArrayCopy(), [
->>>>>>> 7050f8d5
                         'sum' => \max($team->getAttribute('sum', 0) - 1, 0), // Ensure that sum >= 0
                     ])));
                 }
@@ -281,7 +203,6 @@
         });
     }
 
-<<<<<<< HEAD
     /**
      * @param int $timestamp
      */
@@ -311,35 +232,6 @@
         $this->deleteForProjectIds(function($projectId) use ($timestamp){
             $timeLimit = new TimeLimit("", 0, 1, $this->getInternalDB($projectId));
             $abuse = new Abuse($timeLimit); 
-=======
-    protected function deleteExecutionLogs($timestamp)
-    {
-        $this->deleteForProjectIds(function ($projectId) use ($timestamp) {
-            if (!($projectDB = $this->getProjectDB($projectId))) {
-                throw new Exception('Failed to get projectDB for project ' . $projectId);
-            }
-
-            // Delete Executions
-            $this->deleteByGroup([
-                '$collection=' . Database::SYSTEM_COLLECTION_EXECUTIONS,
-                'dateCreated<' . $timestamp
-            ], $projectDB);
-        });
-    }
-
-    protected function deleteAbuseLogs($timestamp)
-    {
-        global $register;
-        if ($timestamp == 0) {
-            throw new Exception('Failed to delete audit logs. No timestamp provided');
-        }
-
-        $timeLimit = new TimeLimit("", 0, 1, $register->get('db'));
-
-        $this->deleteForProjectIds(function ($projectId) use ($timeLimit, $timestamp) {
-            $timeLimit->setNamespace('app_' . $projectId);
-            $abuse = new Abuse($timeLimit);
->>>>>>> 7050f8d5
 
             $status = $abuse->cleanup($timestamp);
             if (!$status) {
@@ -353,22 +245,11 @@
      */
     protected function deleteAuditLogs(int $timestamp): void
     {
-<<<<<<< HEAD
         if($timestamp == 0) {
             throw new Exception('Failed to delete audit logs. No timestamp provided');
         }
         $this->deleteForProjectIds(function($projectId) use ($timestamp){
             $audit = new Audit($this->getInternalDB($projectId));
-=======
-        global $register;
-        if ($timestamp == 0) {
-            throw new Exception('Failed to delete audit logs. No timestamp provided');
-        }
-        $this->deleteForProjectIds(function ($projectId) use ($register, $timestamp) {
-            $adapter = new AuditAdapter($register->get('db'));
-            $adapter->setNamespace('app_' . $projectId);
-            $audit = new Audit($adapter);
->>>>>>> 7050f8d5
             $status = $audit->cleanup($timestamp);
             if (!$status) {
                 throw new Exception('Failed to delete Audit logs for project' . $projectId);
@@ -376,7 +257,6 @@
         });
     }
 
-<<<<<<< HEAD
     /**
      * @param Document $document function document
      * @param string $projectId
@@ -390,31 +270,6 @@
         $this->deleteByGroup('tags', [
             new Query('functionId', Query::TYPE_EQUAL, [$document->getId()])
         ], $dbForInternal, function(Document $document) use ($device) {
-=======
-    protected function deleteRealtimeUsage($timestamp) 
-    {
-        if (!($consoleDB = $this->getConsoleDB())) {
-            throw new Exception('Failed to get consoleDb.');
-        }  
-        // Delete Dead Realtime Logs
-        $this->deleteByGroup([
-            '$collection='.Database::SYSTEM_COLLECTION_CONNECTIONS,
-            'timestamp<'.$timestamp
-        ], $consoleDB);
-
-    }
-
-    protected function deleteFunction(Document $document, $projectId)
-    {
-        $projectDB = $this->getProjectDB($projectId);
-        $device = new Local(APP_STORAGE_FUNCTIONS . '/app-' . $projectId);
-
-        // Delete Tags
-        $this->deleteByGroup([
-            '$collection=' . Database::SYSTEM_COLLECTION_TAGS,
-            'functionId=' . $document->getId(),
-        ], $projectDB, function (Document $document) use ($device) {
->>>>>>> 7050f8d5
 
             if ($device->delete($document->getAttribute('path', ''))) {
                 Console::success('Delete code tag: ' . $document->getAttribute('path', ''));
@@ -424,16 +279,9 @@
         });
 
         // Delete Executions
-<<<<<<< HEAD
         $this->deleteByGroup('executions', [
             new Query('functionId', Query::TYPE_EQUAL, [$document->getId()])
         ], $dbForInternal);
-=======
-        $this->deleteByGroup([
-            '$collection=' . Database::SYSTEM_COLLECTION_EXECUTIONS,
-            'functionId=' . $document->getId(),
-        ], $projectDB);
->>>>>>> 7050f8d5
     }
 
 
@@ -448,14 +296,9 @@
     {
         Authorization::disable();
 
-<<<<<<< HEAD
         // TODO@kodumbeats is it better to pass objects or ID strings?
         if($database->deleteDocument($document->getCollection(), $document->getId())) {
             Console::success('Deleted document "'.$document->getId().'" successfully');
-=======
-        if ($database->deleteDocument($document->getId())) {
-            Console::success('Deleted document "' . $document->getId() . '" successfully');
->>>>>>> 7050f8d5
 
             if (is_callable($callback)) {
                 $callback($document);
@@ -482,16 +325,9 @@
         $sum = $limit;
 
         $executionStart = \microtime(true);
-<<<<<<< HEAD
-=======
-
-        while ($sum === $limit) {
-            $chunk++;
->>>>>>> 7050f8d5
 
         while($sum === $limit) {
             Authorization::disable();
-<<<<<<< HEAD
             $projects = $this->getConsoleDB()->find('projects', [], $limit, ($chunk * $limit));
             Authorization::reset();
 
@@ -499,20 +335,6 @@
 
             $projectIds = array_map (function ($project) { 
                 return $project->getId(); 
-=======
-            $projects = $this->getConsoleDB()->getCollection([
-                'limit' => $limit,
-                'orderType' => 'ASC',
-                'orderCast' => 'string',
-                'filters' => [
-                    '$collection=' . Database::SYSTEM_COLLECTION_PROJECTS,
-                ],
-            ]);
-            Authorization::reset();
-
-            $projectIds = array_map(function ($project) {
-                return $project->getId();
->>>>>>> 7050f8d5
             }, $projects);
 
             $sum = count($projects);
@@ -544,11 +366,7 @@
 
         $executionStart = \microtime(true);
 
-<<<<<<< HEAD
         while($sum === $limit) {
-=======
-        while ($sum === $limit) {
->>>>>>> 7050f8d5
             $chunk++;
 
             Authorization::disable();
@@ -589,48 +407,4 @@
             Console::info("No certificate files found for {$domain}");
         }
     }
-<<<<<<< HEAD
-=======
-
-    /**
-     * @return Database 
-     * @throws Exception 
-     */
-    protected function getConsoleDB(): Database
-    {
-        global $register;
-
-        $db = $register->get('db');
-        $cache = $register->get('cache');
-
-        if (!isset($this->consoleDB)) {
-            $this->consoleDB = new Database();
-            $this->consoleDB->setAdapter(new RedisAdapter(new MySQLAdapter($db, $cache), $cache));;
-            $this->consoleDB->setNamespace('app_console'); // Main DB
-            $this->consoleDB->setMocks(Config::getParam('collections', []));
-        }
-
-        return $this->consoleDB;
-    }
-
-    /**
-     * @param string $projectId 
-     * @return Database 
-     * @throws Exception 
-     */
-    protected function getProjectDB(string $projectId): Database
-    {
-        global $register;
-
-        $db = $register->get('db');
-        $cache = $register->get('cache');
-
-        $projectDB = new Database();
-        $projectDB->setAdapter(new RedisAdapter(new MySQLAdapter($db, $cache), $cache));
-        $projectDB->setNamespace('app_' . $projectId); // Main DB
-        $projectDB->setMocks(Config::getParam('collections', []));
-
-        return $projectDB;
-    }
->>>>>>> 7050f8d5
 }