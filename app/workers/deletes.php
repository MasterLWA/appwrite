--- conflicted
+++ resolved
@@ -542,11 +542,6 @@
     protected function deleteBucket(Document $document, string $projectId)
     {
         $dbForProject = $this->getProjectDB($projectId);
-<<<<<<< HEAD
-        $dbForProject->deleteCollection('bucket_' . $bucketId);
-        $device = $this->getFilesDevice($projectId);
-        $device->deletePath($bucketId);
-=======
         $dbForProject->deleteCollection('bucket_' . $document->getInternalId());
 
         $device = new Local(APP_STORAGE_UPLOADS.'/app-'.$projectId);
@@ -571,6 +566,5 @@
         }
         
         $device->deletePath($document->getId());
->>>>>>> 3dd4db56
     }
 }