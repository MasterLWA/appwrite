<?php

require_once __DIR__.'/../init.php';

\cli_set_process_title('Deletes V1 Worker');

echo APP_NAME.' deletes worker v1 has started'."\n";

use Appwrite\Database\Database;
use Appwrite\Database\Adapter\MySQL as MySQLAdapter;
use Appwrite\Database\Adapter\Redis as RedisAdapter;
use Appwrite\Database\Document;
use Appwrite\Database\Validator\Authorization;
use Appwrite\Storage\Device\Local;
use Utopia\CLI\Console;
use Utopia\Config\Config;

class DeletesV1
{
    public $args = [];

    protected $consoleDB = null;

    public function setUp()
    {
    }

    public function perform()
    {
        $projectId = $this->args['projectId'];
        $document = $this->args['document'];
        $document = new Document($document);
        
        switch ($document->getCollection()) {
            case Database::SYSTEM_COLLECTION_PROJECTS:
                $this->deleteProject($document);
                break;
<<<<<<< HEAD
            case Database::SYSTEM_COLLECTION_FUNCTIONS:
                $this->deleteFunction($document, $projectId);
=======
            case Database::SYSTEM_COLLECTION_USERS:
                $this->deleteUser($document);
>>>>>>> 44fe8310
                break;
            
            default:
                Console::error('No lazy delete operation available for document of type: '.$document->getCollection());
                break;
        }
    }

    public function tearDown()
    {
        // ... Remove environment for this job
    }

    protected function deleteProject(Document $document)
    {
        // Delete all DBs
        $this->getConsoleDB()->deleteNamespace($document->getId());
        $uploads = new Local(APP_STORAGE_UPLOADS.'/app-'.$document->getId());
        $cache = new Local(APP_STORAGE_CACHE.'/app-'.$document->getId());

        // Delete all storage directories
        $uploads->delete($uploads->getRoot(), true);
        $cache->delete($cache->getRoot(), true);
    }

<<<<<<< HEAD
    protected function deleteFunction(Document $document, $projectId)
    {
        $projectDB = $this->getProjectDB($projectId);
        $device = new Local(APP_STORAGE_FUNCTIONS.'/app-'.$projectId);

        // Delete Tags
        $this->deleteByGroup([
            '$collection='.Database::SYSTEM_COLLECTION_TAGS,
            'functionId='.$document->getId(),
        ], $projectDB, function(Document $document) use ($device) {

            if ($device->delete($document->getAttribute('path', ''))) {
                Console::success('Delete code tag: '.$document->getAttribute('path', ''));
            }
            else {
                Console::error('Dailed to delete code tag: '.$document->getAttribute('path', ''));
            }
        });

        // Delete Executions
        $this->deleteByGroup([
            '$collection='.Database::SYSTEM_COLLECTION_EXECUTIONS,
            'functionId='.$document->getId(),
        ], $projectDB);
    }

    protected function deleteById(Document $document, Database $database, callable $callback = null): bool
    {
        Authorization::disable();

        if($database->deleteDocument($document->getId())) {
            Console::success('Deleted document "'.$document->getId().'" successfully');

            if(is_callable($callback)) {
                $callback($document);
            }

            return true;
        }
        else {
            Console::error('Failed to delete document: '.$document->getId());
            return false;
        }

        Authorization::reset();
    }

    protected function deleteByGroup(array $filters, Database $database, callable $callback = null)
    {
        $count = 0;
        $chunk = 0;
        $limit = 50;
        $results = [];
        $sum = $limit;

        $executionStart = \microtime(true);
        
        while($sum === $limit) {
            $chunk++;

            Authorization::disable();

            $results = $database->getCollection([
                'limit' => $limit,
                'offset' => 0,
                'orderField' => '$id',
                'orderType' => 'ASC',
                'orderCast' => 'string',
                'filters' => $filters,
            ]);

            Authorization::reset();

            $sum = count($results);

            Console::info('Deleting chunk #'.$chunk.'. Found '.$sum.' documents');

            foreach ($results as $document) {
                $this->deleteById($document, $database, $callback);
                $count++;
            }
        }

        $executionEnd = \microtime(true);

        Console::info("Deleted {$count} document by group in " . ($executionEnd - $executionStart) . " seconds");
    }

    /**
     * @return Database;
     */
    protected function getConsoleDB(): Database
    {
        global $register;

        if($this->consoleDB === null) {
            $this->consoleDB = new Database();
            $this->consoleDB->setAdapter(new RedisAdapter(new MySQLAdapter($register), $register));
            $this->consoleDB->setNamespace('app_console'); // Main DB
            $this->consoleDB->setMocks(Config::getParam('collections', []));
        }

        return $this->consoleDB;
    }

    /**
     * @return Database;
     */
    protected function getProjectDB($projectId): Database
    {
        global $register;
        
        $projectDB = new Database();
        $projectDB->setAdapter(new RedisAdapter(new MySQLAdapter($register), $register));
        $projectDB->setNamespace('app_'.$projectId); // Main DB
        $projectDB->setMocks(Config::getParam('collections', []));

        return $projectDB;
=======
    protected function deleteUser(Document $user)
    {
        global $projectDB;

        $tokens = $user->getAttribute('tokens', []);

        foreach ($tokens as $token) {
            if (!$projectDB->deleteDocument($token->getId())) {
                throw new Exception('Failed to remove token from DB', 500);
            }
        }

        $memberships = $projectDB->getCollection([
            'limit' => 2000, // TODO add members limit
            'offset' => 0,
            'filters' => [
                '$collection='.Database::SYSTEM_COLLECTION_MEMBERSHIPS,
                'userId='.$user->getId(),
            ],
        ]);

        foreach ($memberships as $membership) {
            if (!$projectDB->deleteDocument($membership->getId())) {
                throw new Exception('Failed to remove team membership from DB', 500);
            }
        }
>>>>>>> 44fe8310
    }
}<|MERGE_RESOLUTION|>--- conflicted
+++ resolved
@@ -29,19 +29,18 @@
     {
         $projectId = $this->args['projectId'];
         $document = $this->args['document'];
+
         $document = new Document($document);
         
         switch ($document->getCollection()) {
             case Database::SYSTEM_COLLECTION_PROJECTS:
                 $this->deleteProject($document);
                 break;
-<<<<<<< HEAD
             case Database::SYSTEM_COLLECTION_FUNCTIONS:
                 $this->deleteFunction($document, $projectId);
-=======
+                break;
             case Database::SYSTEM_COLLECTION_USERS:
-                $this->deleteUser($document);
->>>>>>> 44fe8310
+                $this->deleteUser($document, $projectId);
                 break;
             
             default:
@@ -67,7 +66,23 @@
         $cache->delete($cache->getRoot(), true);
     }
 
-<<<<<<< HEAD
+    protected function deleteUser(Document $document, $projectId)
+    {
+        $tokens = $document->getAttribute('tokens', []);
+
+        foreach ($tokens as $token) {
+            if (!$this->getProjectDB($projectId)->deleteDocument($token->getId())) {
+                throw new Exception('Failed to remove token from DB', 500);
+            }
+        }
+
+        // Delete Memberships
+        $this->deleteByGroup([
+            '$collection='.Database::SYSTEM_COLLECTION_MEMBERSHIPS,
+            'userId='.$document->getId(),
+        ], $this->getProjectDB($projectId));
+    }
+
     protected function deleteFunction(Document $document, $projectId)
     {
         $projectDB = $this->getProjectDB($projectId);
@@ -186,33 +201,5 @@
         $projectDB->setMocks(Config::getParam('collections', []));
 
         return $projectDB;
-=======
-    protected function deleteUser(Document $user)
-    {
-        global $projectDB;
-
-        $tokens = $user->getAttribute('tokens', []);
-
-        foreach ($tokens as $token) {
-            if (!$projectDB->deleteDocument($token->getId())) {
-                throw new Exception('Failed to remove token from DB', 500);
-            }
-        }
-
-        $memberships = $projectDB->getCollection([
-            'limit' => 2000, // TODO add members limit
-            'offset' => 0,
-            'filters' => [
-                '$collection='.Database::SYSTEM_COLLECTION_MEMBERSHIPS,
-                'userId='.$user->getId(),
-            ],
-        ]);
-
-        foreach ($memberships as $membership) {
-            if (!$projectDB->deleteDocument($membership->getId())) {
-                throw new Exception('Failed to remove team membership from DB', 500);
-            }
-        }
->>>>>>> 44fe8310
     }
 }