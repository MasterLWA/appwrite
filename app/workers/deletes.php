--- conflicted
+++ resolved
@@ -324,14 +324,6 @@
      */
     protected function deleteMemberships(Document $document, Document $project): void
     {
-<<<<<<< HEAD
-        $teamInternalId = $document->getInternalId();
-
-        // Delete Memberships
-        $this->deleteByGroup('memberships', [
-            Query::equal('teamInternalId', [$teamInternalId])
-        ], $this->getProjectDB($project));
-=======
         $dbForProject = $this->getProjectDB($project);
         $teamInternalId = $document->getInternalId();
 
@@ -366,7 +358,6 @@
             $this->deleteProject($project);
             $dbForConsole->deleteDocument('projects', $project->getId());
         }
->>>>>>> d960f85d
     }
 
     /**
@@ -601,7 +592,6 @@
         $dbForConsole = $this->getConsoleDB();
         $functionId = $document->getId();
         $functionInternalId = $document->getInternalId();
-<<<<<<< HEAD
 
         /**
          * Delete rules
@@ -614,20 +604,14 @@
         ], $dbForConsole, function (Document $document) use ($project) {
             $this->deleteRule($document, $project);
         });
-=======
->>>>>>> d960f85d
 
         /**
          * Delete Variables
          */
         Console::info("Deleting variables for function " . $functionId);
         $this->deleteByGroup('variables', [
-<<<<<<< HEAD
             Query::equal('resourceType', ['function']),
             Query::equal('resourceInternalId', [$functionInternalId])
-=======
-            Query::equal('functionInternalId', [$functionInternalId])
->>>>>>> d960f85d
         ], $dbForProject);
 
         /**
@@ -790,7 +774,7 @@
      * @param callable|null $callback
      * @throws Exception
      */
-    protected function listByGroup(string $collection, array $queries, Database $database, callable $callback = null): void
+    protected function deleteByGroup(string $collection, array $queries, Database $database, callable $callback = null): void
     {
         $count = 0;
         $chunk = 0;
@@ -808,21 +792,12 @@
 
                 $sum = count($results);
 
-<<<<<<< HEAD
-            foreach ($results as $document) {
-                if (is_callable($callback)) {
-                    $callback($document);
-                }
-
-                $count++;
-=======
                 Console::info('Deleting chunk #' . $chunk . '. Found ' . $sum . ' documents in collection ' . $database->getNamespace() . '_' . $collection);
 
                 foreach ($results as $document) {
                     $this->deleteById($document, $database, $callback);
                     $count++;
                 }
->>>>>>> d960f85d
             }
         } catch (\Exception $e) {
             Console::error($e->getMessage());
@@ -830,7 +805,7 @@
 
         $executionEnd = \microtime(true);
 
-        Console::info("Listed {$count} document by group in " . ($executionEnd - $executionStart) . " seconds");
+        Console::info("Deleted {$count} document by group in " . ($executionEnd - $executionStart) . " seconds");
     }
 
     /**
@@ -839,7 +814,7 @@
      * @param Database $database
      * @param callable $callback
      */
-    protected function deleteByGroup(string $collection, array $queries, Database $database, callable $callback = null): void
+    protected function listByGroup(string $collection, array $queries, Database $database, callable $callback = null): void
     {
         $count = 0;
         $chunk = 0;
@@ -862,9 +837,6 @@
 
             $sum = count($results);
 
-<<<<<<< HEAD
-            Console::info('Deleting chunk #' . $chunk . '. Found ' . $sum . ' documents');
-=======
             if ($sum > 0) {
                 $cursor = $results[$sum - 1];
             }
@@ -873,27 +845,19 @@
                 if (is_callable($callback)) {
                     $callback($document);
                 }
->>>>>>> d960f85d
-
-            foreach ($results as $document) {
-                $this->deleteById($document, $database, $callback);
+
                 $count++;
             }
         }
 
         $executionEnd = \microtime(true);
 
-        Console::info("Deleted {$count} document by group in " . ($executionEnd - $executionStart) . " seconds");
-    }
-
-    /**
-<<<<<<< HEAD
+        Console::info("Listed {$count} document by group in " . ($executionEnd - $executionStart) . " seconds");
+    }
+
+    /**
      * @param Document $document rule document
      * @param Document $project project document
-=======
-     * @param Document $document certificates document
-     * @throws \Utopia\Database\Exception\Authorization
->>>>>>> d960f85d
      */
     protected function deleteRule(Document $document, Document $project): void
     {
