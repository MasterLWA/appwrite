<?php

use Utopia\App;
use Utopia\Database\Database;
use Utopia\Database\Document;
use Utopia\Database\Query;
use Utopia\Database\Validator\Authorization;
use Appwrite\Resque\Worker;
use Executor\Executor;
use Utopia\Storage\Device\Local;
use Utopia\Storage\Device\S3;
use Utopia\Storage\Device\DOSpaces;
use Utopia\Storage\Device\Linode;
use Utopia\Storage\Device\Wasabi;
use Utopia\Storage\Storage;
use Utopia\Abuse\Abuse;
use Utopia\Abuse\Adapters\TimeLimit;
use Utopia\CLI\Console;
use Utopia\Audit\Audit;

require_once __DIR__ . '/../init.php';

Authorization::disable();

Console::title('Deletes V1 Worker');
Console::success(APP_NAME . ' deletes worker v1 has started' . "\n");

class DeletesV1 extends Worker
{
    /**
     * @var Database
     */
    protected $consoleDB = null;

    public function getName(): string {
        return "deletes";
    }

    public function init(): void
    {
    }

    public function run(): void
    {
        $projectId = $this->args['projectId'] ?? '';
        $type = $this->args['type'] ?? '';

        switch (strval($type)) {
            case DELETE_TYPE_DOCUMENT:
                $document = new Document($this->args['document'] ?? []);

                switch ($document->getCollection()) {
                    case DELETE_TYPE_COLLECTIONS:
                        $this->deleteCollection($document, $projectId);
                        break;
                    case DELETE_TYPE_PROJECTS:
                        $this->deleteProject($document);
                        break;
                    case DELETE_TYPE_FUNCTIONS:
                        $this->deleteFunction($document, $projectId);
                        break;
                    case DELETE_TYPE_DEPLOYMENTS:
                        $this->deleteDeployment($document, $projectId);
                        break;
                    case DELETE_TYPE_USERS:
                        $this->deleteUser($document, $projectId);
                        break;
                    case DELETE_TYPE_TEAMS:
                        $this->deleteMemberships($document, $projectId);
                        break;
                    case DELETE_TYPE_BUCKETS:
                        $this->deleteBucket($document, $projectId);
                        break;
                    default:
                        Console::error('No lazy delete operation available for document of type: ' . $document->getCollection());
                        break;
                }
                break;

            case DELETE_TYPE_EXECUTIONS:
                $this->deleteExecutionLogs($this->args['timestamp']);
                break;

            case DELETE_TYPE_AUDIT:
                $timestamp = $this->args['timestamp'] ?? 0;
                $document = new Document($this->args['document'] ?? []);

                if (!empty($timestamp)) {
                    $this->deleteAuditLogs($this->args['timestamp']);
                }

                if (!$document->isEmpty()) {
                    $this->deleteAuditLogsByResource('document/' . $document->getId(), $projectId);
                }

                break;

            case DELETE_TYPE_ABUSE:
                $this->deleteAbuseLogs($this->args['timestamp']);
                break;

            case DELETE_TYPE_REALTIME:
                $this->deleteRealtimeUsage($this->args['timestamp']);
                break;

            case DELETE_TYPE_CERTIFICATES:
                $document = new Document($this->args['document']);
                $this->deleteCertificates($document);
                break;

            case DELETE_TYPE_USAGE:
                $this->deleteUsageStats($this->args['timestamp1d'], $this->args['timestamp30m']);
                break;
            default:
                Console::error('No delete operation for type: ' . $type);
                break;
        }
    }

    public function shutdown(): void
    {
    }

    /**
     * @param Document $document teams document
     * @param string $projectId
     */
    protected function deleteCollection(Document $document, string $projectId): void
    {
        $collectionId = $document->getId();

        $dbForProject = $this->getProjectDB($projectId);

        $dbForProject->deleteCollection('collection_' . $document->getInternalId());

        $this->deleteByGroup('attributes', [
            new Query('collectionId', Query::TYPE_EQUAL, [$collectionId])
        ], $dbForProject);

        $this->deleteByGroup('indexes', [
            new Query('collectionId', Query::TYPE_EQUAL, [$collectionId])
        ], $dbForProject);

        $this->deleteAuditLogsByResource('collection/' . $collectionId, $projectId);
    }

    /**
     * @param int $timestamp1d
     * @param int $timestamp30m
     */
    protected function deleteUsageStats(int $timestamp1d, int $timestamp30m)
    {
        $this->deleteForProjectIds(function (string $projectId) use ($timestamp1d, $timestamp30m) {
            $dbForProject = $this->getProjectDB($projectId);
            // Delete Usage stats
            $this->deleteByGroup('stats', [
                new Query('time', Query::TYPE_LESSER, [$timestamp1d]),
                new Query('period', Query::TYPE_EQUAL, ['1d']),
            ], $dbForProject);

            $this->deleteByGroup('stats', [
                new Query('time', Query::TYPE_LESSER, [$timestamp30m]),
                new Query('period', Query::TYPE_EQUAL, ['30m']),
            ], $dbForProject);
        });
    }

    /**
     * @param Document $document teams document
     * @param string $projectId
     */
    protected function deleteMemberships(Document $document, string $projectId): void
    {
        $teamId = $document->getAttribute('teamId', '');

        // Delete Memberships
        $this->deleteByGroup('memberships', [
            new Query('teamId', Query::TYPE_EQUAL, [$teamId])
        ], $this->getProjectDB($projectId));
    }

    /**
     * @param Document $document project document
     */
    protected function deleteProject(Document $document): void
    {
        $projectId = $document->getId();

        // Delete all DBs
        $this->getProjectDB($projectId)->delete($projectId);

        // Delete all storage directories
        $uploads = new Local(APP_STORAGE_UPLOADS . '/app-' . $document->getId());
        $cache = new Local(APP_STORAGE_CACHE . '/app-' . $document->getId());

        $uploads->delete($uploads->getRoot(), true);
        $cache->delete($cache->getRoot(), true);
    }

    /**
     * @param Document $document user document
     * @param string $projectId
     */
    protected function deleteUser(Document $document, string $projectId): void
    {
        /**
         * DO NOT DELETE THE USER RECORD ITSELF. 
         * WE RETAIN THE USER RECORD TO RESERVE THE USER ID AND ENSURE THAT THE USER ID IS NOT REUSED.
         */
        
        $userId = $document->getId();
        $user = $this->getProjectDB($projectId)->getDocument('users', $userId);

        // Delete all sessions of this user from the sessions table and update the sessions field of the user record
        $this->deleteByGroup('sessions', [
            new Query('userId', Query::TYPE_EQUAL, [$userId])
        ], $this->getProjectDB($projectId));
        
        $user->setAttribute('sessions', []);
        $updated = $this->getProjectDB($projectId)->updateDocument('users', $userId, $user);

        // Delete Memberships and decrement team membership counts
        $this->deleteByGroup('memberships', [
            new Query('userId', Query::TYPE_EQUAL, [$userId])
        ], $this->getProjectDB($projectId), function (Document $document) use ($projectId) {

            if ($document->getAttribute('confirm')) { // Count only confirmed members
                $teamId = $document->getAttribute('teamId');
                $team = $this->getProjectDB($projectId)->getDocument('teams', $teamId);
                if (!$team->isEmpty()) {
                    $team = $this->getProjectDB($projectId)->updateDocument('teams', $teamId, new Document(\array_merge($team->getArrayCopy(), [
                        'total' => \max($team->getAttribute('total', 0) - 1, 0), // Ensure that total >= 0
                    ])));
                }
            }
        });
    }

    /**
     * @param int $timestamp
     */
    protected function deleteExecutionLogs(int $timestamp): void
    {
        $this->deleteForProjectIds(function (string $projectId) use ($timestamp) {
            $dbForProject = $this->getProjectDB($projectId);
            // Delete Executions
            $this->deleteByGroup('executions', [
                new Query('dateCreated', Query::TYPE_LESSER, [$timestamp])
            ], $dbForProject);
        });
    }

    /**
     * @param int $timestamp
     */
    protected function deleteRealtimeUsage(int $timestamp): void
    {
        $this->deleteForProjectIds(function (string $projectId) use ($timestamp) {
            $dbForProject = $this->getProjectDB($projectId);
            // Delete Dead Realtime Logs
            $this->deleteByGroup('realtime', [
                new Query('timestamp', Query::TYPE_LESSER, [$timestamp])
            ], $dbForProject);
        });
    }

    /**
     * @param int $timestamp
     */
    protected function deleteAbuseLogs(int $timestamp): void
    {
        if ($timestamp == 0) {
            throw new Exception('Failed to delete audit logs. No timestamp provided');
        }

        $this->deleteForProjectIds(function (string $projectId) use ($timestamp) {
            $dbForProject = $this->getProjectDB($projectId);
            $timeLimit = new TimeLimit("", 0, 1, $dbForProject);
            $abuse = new Abuse($timeLimit);

            $status = $abuse->cleanup($timestamp);
            if (!$status) {
                throw new Exception('Failed to delete Abuse logs for project ' . $projectId);
            }
        });
    }

    /**
     * @param int $timestamp
     */
    protected function deleteAuditLogs(int $timestamp): void
    {
        if ($timestamp == 0) {
            throw new Exception('Failed to delete audit logs. No timestamp provided');
        }
        $this->deleteForProjectIds(function (string $projectId) use ($timestamp) {
            $dbForProject = $this->getProjectDB($projectId);
            $audit = new Audit($dbForProject);
            $status = $audit->cleanup($timestamp);
            if (!$status) {
                throw new Exception('Failed to delete Audit logs for project' . $projectId);
            }
        });
    }

    /**
     * @param int $timestamp
     */
    protected function deleteAuditLogsByResource(string $resource, string $projectId): void
    {
        $dbForProject = $this->getProjectDB($projectId);

        $this->deleteByGroup(Audit::COLLECTION, [
            new Query('resource', Query::TYPE_EQUAL, [$resource])
        ], $dbForProject);
    }

    /**
     * @param Document $document function document
     * @param string $projectId
     */
    protected function deleteFunction(Document $document, string $projectId): void
    {
        $dbForProject = $this->getProjectDB($projectId);
        $functionId = $document->getId();

        /**
         * Delete Deployments
         */
        Console::info("Deleting deployments for function " . $functionId);
        $storageFunctions = new Local(APP_STORAGE_FUNCTIONS . '/app-' . $projectId);
        $deploymentIds = [];
        $this->deleteByGroup('deployments', [
            new Query('resourceId', Query::TYPE_EQUAL, [$functionId])
        ], $dbForProject, function (Document $document) use ($storageFunctions, &$deploymentIds) {
            $deploymentIds[] = $document->getId();
            if ($storageFunctions->delete($document->getAttribute('path', ''), true)) {
                Console::success('Deleted deployment files: ' . $document->getAttribute('path', ''));
            } else {
                Console::error('Failed to delete deployment files: ' . $document->getAttribute('path', ''));
            }
        });

        /**
         * Delete builds
         */
        Console::info("Deleting builds for function " . $functionId);
        $storageBuilds = new Local(APP_STORAGE_BUILDS . '/app-' . $projectId);
         foreach ($deploymentIds as $deploymentId) {
            $this->deleteByGroup('builds', [
                new Query('deploymentId', Query::TYPE_EQUAL, [$deploymentId])
            ], $dbForProject, function (Document $document) use ($storageBuilds, $deploymentId) {
                if ($storageBuilds->delete($document->getAttribute('outputPath', ''), true)) {
                    Console::success('Deleted build files: ' . $document->getAttribute('outputPath', ''));
                } else {
                    Console::error('Failed to delete build files: ' . $document->getAttribute('outputPath', ''));
                }
            });
        }

        /** 
         * Delete Executions
         */ 
        Console::info("Deleting executions for function " . $functionId);
        $this->deleteByGroup('executions', [
            new Query('functionId', Query::TYPE_EQUAL, [$functionId])
        ], $dbForProject);

        /**
         * Request executor to delete all deployment containers
         */
        Console::info("Requesting executor to delete all deployment containers for function " . $functionId);
        $executor = new Executor();
        foreach ($deploymentIds as $deploymentId) {
            try {
                $executor->deleteRuntime($projectId, $deploymentId);
            } catch (Throwable $th) {
                Console::error($th->getMessage());
            }
        }

    }

    /**
     * @param Document $document deployment document
     * @param string $projectId
     */
    protected function deleteDeployment(Document $document, string $projectId): void
    {
        $dbForProject = $this->getProjectDB($projectId);
        $deploymentId = $document->getId();
        $functionId = $document->getAttribute('resourceId');

        /**
         * Delete deployment files
         */
        Console::info("Deleting deployment files for deployment " . $deploymentId);
        $storageFunctions = new Local(APP_STORAGE_FUNCTIONS . '/app-' . $projectId);
        if ($storageFunctions->delete($document->getAttribute('path', ''), true)) {
            Console::success('Deleted deployment files: ' . $document->getAttribute('path', ''));
        } else {
            Console::error('Failed to delete deployment files: ' . $document->getAttribute('path', ''));
        }

        /**
         * Delete builds
         */
        Console::info("Deleting builds for deployment " . $deploymentId);
        $storageBuilds = new Local(APP_STORAGE_BUILDS . '/app-' . $projectId);
        $this->deleteByGroup('builds', [
            new Query('deploymentId', Query::TYPE_EQUAL, [$deploymentId])
        ], $dbForProject, function (Document $document) use ($storageBuilds) {
            if ($storageBuilds->delete($document->getAttribute('outputPath', ''), true)) {
                Console::success('Deleted build files: ' . $document->getAttribute('outputPath', ''));
            } else {
                Console::error('Failed to delete build files: ' . $document->getAttribute('outputPath', ''));
            }
        });

        /**
         * Request executor to delete the deployment container
         */
        Console::info("Requesting executor to delete deployment container for deployment " . $deploymentId);
        try {
            $executor = new Executor();
            $executor->deleteRuntime($projectId, $deploymentId);
        } catch (Throwable $th) {
            Console::error($th->getMessage());
        }
    }


    /**
     * @param Document $document to be deleted
     * @param Database $database to delete it from
     * @param callable $callback to perform after document is deleted
     *
     * @return bool
     */
    protected function deleteById(Document $document, Database $database, callable $callback = null): bool
    {
        if ($database->deleteDocument($document->getCollection(), $document->getId())) {
            Console::success('Deleted document "' . $document->getId() . '" successfully');

            if (is_callable($callback)) {
                $callback($document);
            }

            return true;
        } else {
            Console::error('Failed to delete document: ' . $document->getId());
            return false;
        }
    }

    /**
     * @param callable $callback
     */
    protected function deleteForProjectIds(callable $callback): void
    {
        $count = 0;
        $chunk = 0;
        $limit = 50;
        $projects = [];
        $sum = $limit;

        $executionStart = \microtime(true);

        while ($sum === $limit) {
            $projects = $this->getConsoleDB()->find('projects', [], $limit, ($chunk * $limit));

            $chunk++;

            /** @var string[] $projectIds */
            $projectIds = array_map(fn(Document $project) => $project->getId(), $projects);

            $sum = count($projects);

            Console::info('Executing delete function for chunk #' . $chunk . '. Found ' . $sum . ' projects');
            foreach ($projectIds as $projectId) {
                $callback($projectId);
                $count++;
            }
        }

        $executionEnd = \microtime(true);
        Console::info("Found {$count} projects " . ($executionEnd - $executionStart) . " seconds");
    }

    /**
     * @param string $collection collectionID
     * @param Query[] $queries
     * @param Database $database
     * @param callable $callback
     */
    protected function deleteByGroup(string $collection, array $queries, Database $database, callable $callback = null): void
    {
        $count = 0;
        $chunk = 0;
        $limit = 50;
        $results = [];
        $sum = $limit;

        $executionStart = \microtime(true);

        while ($sum === $limit) {
            $chunk++;

            $results = $database->find($collection, $queries, $limit, 0);

            $sum = count($results);

            Console::info('Deleting chunk #' . $chunk . '. Found ' . $sum . ' documents');

            foreach ($results as $document) {
                $this->deleteById($document, $database, $callback);
                $count++;
            }
        }

        $executionEnd = \microtime(true);

        Console::info("Deleted {$count} document by group in " . ($executionEnd - $executionStart) . " seconds");
    }

    /**
     * @param Document $document certificates document 
     */
    protected function deleteCertificates(Document $document): void
    {
        $domain = $document->getAttribute('domain');
        $directory = APP_STORAGE_CERTIFICATES . '/' . $domain;
        $checkTraversal = realpath($directory) === $directory;

        if ($domain && $checkTraversal && is_dir($directory)) {
            array_map('unlink', glob($directory . '/*.*'));
            rmdir($directory);
            Console::info("Deleted certificate files for {$domain}");
        } else {
            Console::info("No certificate files found for {$domain}");
        }
    }

    protected function deleteBucket(Document $document, string $projectId)
    {
        $dbForProject = $this->getProjectDB($projectId);
        $dbForProject->deleteCollection('bucket_' . $document->getInternalId());

        $device = new Local(APP_STORAGE_UPLOADS.'/app-'.$projectId);
        
        switch (App::getEnv('_APP_STORAGE_DEVICE', Storage::DEVICE_LOCAL)) {
            case Storage::DEVICE_S3:
                $s3AccessKey = App::getEnv('_APP_STORAGE_S3_ACCESS_KEY', '');
                $s3SecretKey = App::getEnv('_APP_STORAGE_S3_SECRET', '');
                $s3Region = App::getEnv('_APP_STORAGE_S3_REGION', '');
                $s3Bucket = App::getEnv('_APP_STORAGE_S3_BUCKET', '');
                $s3Acl = 'private';
                $device = new S3(APP_STORAGE_UPLOADS . '/app-' . $projectId, $s3AccessKey, $s3SecretKey, $s3Bucket, $s3Region, $s3Acl);
                break;
            case Storage::DEVICE_DO_SPACES:
                $doSpacesAccessKey = App::getEnv('_APP_STORAGE_DO_SPACES_ACCESS_KEY', '');
                $doSpacesSecretKey = App::getEnv('_APP_STORAGE_DO_SPACES_SECRET', '');
                $doSpacesRegion = App::getEnv('_APP_STORAGE_DO_SPACES_REGION', '');
                $doSpacesBucket = App::getEnv('_APP_STORAGE_DO_SPACES_BUCKET', '');
                $doSpacesAcl = 'private';
                $device = new DOSpaces(APP_STORAGE_UPLOADS . '/app-' . $projectId, $doSpacesAccessKey, $doSpacesSecretKey, $doSpacesBucket, $doSpacesRegion, $doSpacesAcl);
                break;
            case Storage::DEVICE_LINODE:
                $linodeAccessKey = App::getEnv('_APP_STORAGE_LINODE_ACCESS_KEY', '');
                $linodeSecretKey = App::getEnv('_APP_STORAGE_LINODE_SECRET', '');
                $linodeRegion = App::getEnv('_APP_STORAGE_LINODE_REGION', '');
                $linodeBucket = App::getEnv('_APP_STORAGE_LINODE_BUCKET', '');
                $linodeAcl = 'private';
                return new Linode($root, $linodeAccessKey, $linodeSecretKey, $linodeBucket, $linodeRegion, $linodeAcl);
<<<<<<< HEAD
           case Storage::DEVICE_WASABI:
                $wasabiAccessKey = App::getEnv('_APP_STORAGE_WASABI_ACCESS_KEY', '');
                $wasabiSecretKey = App::getEnv('_APP_STORAGE_WASABI_SECRET', '');
                $wasabiRegion = App::getEnv('_APP_STORAGE_WASABI_REGION', '');
                $wasabiBucket = App::getEnv('_APP_STORAGE_WASABI_BUCKET', '');
                $wasabiAcl = 'private';
                return new Wasabi($root, $wasabiAccessKey, $wasabiSecretKey, $wasabiBucket, $wasabiRegion, $wasabiAcl);
=======
>>>>>>> fc8397de
                break;
        }
        
        $device->deletePath($document->getId());
    }
}<|MERGE_RESOLUTION|>--- conflicted
+++ resolved
@@ -572,7 +572,7 @@
                 $linodeBucket = App::getEnv('_APP_STORAGE_LINODE_BUCKET', '');
                 $linodeAcl = 'private';
                 return new Linode($root, $linodeAccessKey, $linodeSecretKey, $linodeBucket, $linodeRegion, $linodeAcl);
-<<<<<<< HEAD
+                break;
            case Storage::DEVICE_WASABI:
                 $wasabiAccessKey = App::getEnv('_APP_STORAGE_WASABI_ACCESS_KEY', '');
                 $wasabiSecretKey = App::getEnv('_APP_STORAGE_WASABI_SECRET', '');
@@ -580,8 +580,6 @@
                 $wasabiBucket = App::getEnv('_APP_STORAGE_WASABI_BUCKET', '');
                 $wasabiAcl = 'private';
                 return new Wasabi($root, $wasabiAccessKey, $wasabiSecretKey, $wasabiBucket, $wasabiRegion, $wasabiAcl);
-=======
->>>>>>> fc8397de
                 break;
         }
         
