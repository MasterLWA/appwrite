--- conflicted
+++ resolved
@@ -8,14 +8,6 @@
 use Appwrite\Resque\Worker;
 use Executor\Executor;
 use Utopia\Storage\Device\Local;
-use Utopia\Storage\Device\S3;
-use Utopia\Storage\Device\DOSpaces;
-<<<<<<< HEAD
-use Utopia\Storage\Device\Linode;
-=======
-use Utopia\Storage\Device\Backblaze;
->>>>>>> f9da67ec
-use Utopia\Storage\Storage;
 use Utopia\Abuse\Abuse;
 use Utopia\Abuse\Adapters\TimeLimit;
 use Utopia\CLI\Console;
@@ -549,38 +541,7 @@
         $dbForProject = $this->getProjectDB($projectId);
         $dbForProject->deleteCollection('bucket_' . $document->getInternalId());
 
-<<<<<<< HEAD
-        $device = new Local(APP_STORAGE_UPLOADS.'/app-'.$projectId);
-        
-        switch (App::getEnv('_APP_STORAGE_DEVICE', Storage::DEVICE_LOCAL)) {
-            case Storage::DEVICE_S3:
-                $s3AccessKey = App::getEnv('_APP_STORAGE_S3_ACCESS_KEY', '');
-                $s3SecretKey = App::getEnv('_APP_STORAGE_S3_SECRET', '');
-                $s3Region = App::getEnv('_APP_STORAGE_S3_REGION', '');
-                $s3Bucket = App::getEnv('_APP_STORAGE_S3_BUCKET', '');
-                $s3Acl = 'private';
-                $device = new S3(APP_STORAGE_UPLOADS . '/app-' . $projectId, $s3AccessKey, $s3SecretKey, $s3Bucket, $s3Region, $s3Acl);
-                break;
-            case Storage::DEVICE_DO_SPACES:
-                $doSpacesAccessKey = App::getEnv('_APP_STORAGE_DO_SPACES_ACCESS_KEY', '');
-                $doSpacesSecretKey = App::getEnv('_APP_STORAGE_DO_SPACES_SECRET', '');
-                $doSpacesRegion = App::getEnv('_APP_STORAGE_DO_SPACES_REGION', '');
-                $doSpacesBucket = App::getEnv('_APP_STORAGE_DO_SPACES_BUCKET', '');
-                $doSpacesAcl = 'private';
-                $device = new DOSpaces(APP_STORAGE_UPLOADS . '/app-' . $projectId, $doSpacesAccessKey, $doSpacesSecretKey, $doSpacesBucket, $doSpacesRegion, $doSpacesAcl);
-                break;
-            case Storage::DEVICE_LINODE:
-                $linodeAccessKey = App::getEnv('_APP_STORAGE_LINODE_ACCESS_KEY', '');
-                $linodeSecretKey = App::getEnv('_APP_STORAGE_LINODE_SECRET', '');
-                $linodeRegion = App::getEnv('_APP_STORAGE_LINODE_REGION', '');
-                $linodeBucket = App::getEnv('_APP_STORAGE_LINODE_BUCKET', '');
-                $linodeAcl = 'private';
-                $device= new Linode($root, $linodeAccessKey, $linodeSecretKey, $linodeBucket, $linodeRegion, $linodeAcl);
-                break;
-        }
-=======
         $device = $this->getDevice(APP_STORAGE_UPLOADS.'/app-'.$projectId);
->>>>>>> f9da67ec
         
         $device->deletePath($document->getId());
     }
