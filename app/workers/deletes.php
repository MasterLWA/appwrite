<?php

use Utopia\App;
use Utopia\Cache\Adapter\Filesystem;
use Utopia\Cache\Cache;
use Utopia\Database\Database;
use Utopia\Database\Document;
use Utopia\Database\Query;
use Appwrite\Resque\Worker;
use Executor\Executor;
use Utopia\Storage\Device\Local;
use Utopia\Abuse\Abuse;
use Utopia\Abuse\Adapters\TimeLimit;
use Utopia\CLI\Console;
use Utopia\Audit\Audit;

require_once __DIR__ . '/../init.php';

Console::title('Deletes V1 Worker');
Console::success(APP_NAME . ' deletes worker v1 has started' . "\n");

class DeletesV1 extends Worker
{
    public function getName(): string
    {
        return "deletes";
    }

    public function init(): void
    {
    }

    public function run(): void
    {
        $project = new Document($this->args['project'] ?? []);
        $type = $this->args['type'] ?? '';
        switch (strval($type)) {
            case DELETE_TYPE_DOCUMENT:
                $document = new Document($this->args['document'] ?? []);

                switch ($document->getCollection()) {
                    case DELETE_TYPE_DATABASES:
                        $this->deleteDatabase($document, $project);
                        break;
                    case DELETE_TYPE_COLLECTIONS:
                        $this->deleteCollection($document, $project);
                        break;
                    case DELETE_TYPE_PROJECTS:
                        $this->deleteProject($document);
                        break;
                    case DELETE_TYPE_FUNCTIONS:
                        $this->deleteFunction($document, $project);
                        break;
                    case DELETE_TYPE_DEPLOYMENTS:
                        $this->deleteDeployment($document, $project);
                        break;
                    case DELETE_TYPE_USERS:
                        $this->deleteUser($document, $project);
                        break;
                    case DELETE_TYPE_TEAMS:
                        $this->deleteMemberships($document, $project);
                        break;
                    case DELETE_TYPE_BUCKETS:
                        $this->deleteBucket($document, $project);
                        break;
                    default:
                        Console::error('No lazy delete operation available for document of type: ' . $document->getCollection());
                        break;
                }
                break;

            case DELETE_TYPE_EXECUTIONS:
                $this->deleteExecutionLogs($this->args['datetime']);
                break;

            case DELETE_TYPE_AUDIT:
                $datetime = $this->args['datetime'] ?? null;
                if (!empty($datetime)) {
                    $this->deleteAuditLogs($datetime);
                }

                $document = new Document($this->args['document'] ?? []);

                if (!$document->isEmpty()) {
                    $this->deleteAuditLogsByResource('document/' . $document->getId(), $project);
                }

                break;

            case DELETE_TYPE_ABUSE:
                $this->deleteAbuseLogs($this->args['datetime']);
                break;

            case DELETE_TYPE_REALTIME:
                $this->deleteRealtimeUsage($this->args['datetime']);
                break;

            case DELETE_TYPE_SESSIONS:
                $this->deleteExpiredSessions($this->args['datetime']);
                break;

            case DELETE_TYPE_CERTIFICATES:
                $document = new Document($this->args['document']);
                $this->deleteCertificates($document);
                break;

            case DELETE_TYPE_USAGE:
                $this->deleteUsageStats($this->args['dateTime1d'], $this->args['dateTime30m']);
                break;

            case DELETE_TYPE_CACHE_BY_RESOURCE:
                $this->deleteCacheByResource($this->args['resource']);
                break;
            case DELETE_TYPE_CACHE_BY_TIMESTAMP:
                $this->deleteCacheByDate();
                break;
            default:
                Console::error('No delete operation for type: ' . $type);
                break;
        }
    }

    public function shutdown(): void
    {
    }

    /**
     * @param string $resource
     */
    protected function deleteCacheByResource(string $resource): void
    {
        $this->deleteCacheFiles([
            Query::equal('resource', [$resource]),
        ]);
    }

    protected function deleteCacheByDate(): void
    {
        $this->deleteCacheFiles([
            Query::lessThan('accessedAt', $this->args['datetime']),
        ]);
    }

    protected function deleteCacheFiles($query): void
    {
        $this->deleteForProjectIds(function (Document $project) use ($query) {

            $projectId = $project->getId();
            $dbForProject = $this->getProjectDB($project);
            $cache = new Cache(
                new Filesystem(APP_STORAGE_CACHE . DIRECTORY_SEPARATOR . 'app-' . $projectId)
            );

            $this->deleteByGroup(
                'cache',
                $query,
                $dbForProject,
                function (Document $document) use ($cache, $projectId) {
                    $path = APP_STORAGE_CACHE . DIRECTORY_SEPARATOR . 'app-' . $projectId . DIRECTORY_SEPARATOR . $document->getId();

                    if ($cache->purge($document->getId())) {
                        Console::success('Deleting cache file: ' . $path);
                    } else {
                        Console::error('Failed to delete cache file: ' . $path);
                    }
                }
            );
        });
    }

    /**
     * @param Document $document database document
     * @param Document $projectId
     */
    protected function deleteDatabase(Document $document, Document $project): void
    {
        $databaseId = $document->getId();
        $projectId = $project->getId();

        $dbForProject = $this->getProjectDB($project);

        $this->deleteByGroup('database_' . $document->getInternalId(), [], $dbForProject, function ($document) use ($project) {
            $this->deleteCollection($document, $project);
        });

        $dbForProject->deleteCollection('database_' . $document->getInternalId());

        $this->deleteAuditLogsByResource('database/' . $databaseId, $project);
    }

    /**
     * @param Document $document teams document
     * @param Document $project
     */
    protected function deleteCollection(Document $document, Document $project): void
    {
        $collectionId = $document->getId();
        $databaseId = $document->getAttribute('databaseId');
        $databaseInternalId = $document->getAttribute('databaseInternalId');

        $dbForProject = $this->getProjectDB($project);

        $dbForProject->deleteCollection('database_' . $databaseInternalId . '_collection_' . $document->getInternalId());

        $this->deleteByGroup('attributes', [
            Query::equal('databaseId', [$databaseId]),
            Query::equal('collectionId', [$collectionId])
        ], $dbForProject);

        $this->deleteByGroup('indexes', [
            Query::equal('databaseId', [$databaseId]),
            Query::equal('collectionId', [$collectionId])
        ], $dbForProject);

<<<<<<< HEAD
        $this->deleteAuditLogsByResource('collection/' . $collectionId, $project);
=======
        $this->deleteAuditLogsByResource('database/' . $databaseId . '/collection/' . $collectionId, $projectId);
>>>>>>> e9ef5b5e
    }

    /**
     * @param string $datetime1d
     * @param string $datetime30m
     */
    protected function deleteUsageStats(string $datetime1d, string $datetime30m)
    {
        $this->deleteForProjectIds(function (Document $project) use ($datetime1d, $datetime30m) {
            $dbForProject = $this->getProjectDB($project);
            // Delete Usage stats
            $this->deleteByGroup('stats', [
                Query::lessThan('time', $datetime1d),
                Query::equal('period', ['1d']),
            ], $dbForProject);

            $this->deleteByGroup('stats', [
                Query::lessThan('time', $datetime30m),
                Query::equal('period', ['30m']),
            ], $dbForProject);
        });
    }

    /**
     * @param Document $document teams document
     * @param Document $project
     */
    protected function deleteMemberships(Document $document, Document $project): void
    {
        $teamId = $document->getAttribute('teamId', '');

        // Delete Memberships
        $this->deleteByGroup('memberships', [
            Query::equal('teamId', [$teamId])
        ], $this->getProjectDB($project));
    }

    /**
     * @param Document $document project document
     */
    protected function deleteProject(Document $document): void
    {
        $projectId = $document->getId();

        // Delete all DBs
        $this->getProjectDB($document)->delete($projectId);

        // Delete all storage directories
        $uploads = new Local(APP_STORAGE_UPLOADS . '/app-' . $document->getId());
        $cache = new Local(APP_STORAGE_CACHE . '/app-' . $document->getId());

        $uploads->delete($uploads->getRoot(), true);
        $cache->delete($cache->getRoot(), true);
    }

    /**
     * @param Document $document user document
     * @param Document $project
     */
    protected function deleteUser(Document $document, Document $project): void
    {
        $userId = $document->getId();

        // Delete all sessions of this user from the sessions table and update the sessions field of the user record
        $this->deleteByGroup('sessions', [
            Query::equal('userId', [$userId])
        ], $this->getProjectDB($project));

        $this->getProjectDB($project)->deleteCachedDocument('users', $userId);

        // Delete Memberships and decrement team membership counts
        $this->deleteByGroup('memberships', [
            Query::equal('userId', [$userId])
        ], $this->getProjectDB($project), function (Document $document) use ($project) {

            if ($document->getAttribute('confirm')) { // Count only confirmed members
                $teamId = $document->getAttribute('teamId');
                $team = $this->getProjectDB($project)->getDocument('teams', $teamId);
                if (!$team->isEmpty()) {
                    $team = $this
                        ->getProjectDB($project)
                        ->updateDocument(
                            'teams',
                            $teamId,
                            // Ensure that total >= 0
                            $team->setAttribute('total', \max($team->getAttribute('total', 0) - 1, 0))
                        );
                }
            }
        });

        // Delete tokens
        $this->deleteByGroup('tokens', [
            Query::equal('userId', [$userId])
        ], $this->getProjectDB($project));
    }

    /**
     * @param string $datetime
     */
    protected function deleteExecutionLogs(string $datetime): void
    {
        $this->deleteForProjectIds(function (Document $project) use ($datetime) {
            $dbForProject = $this->getProjectDB($project);
            // Delete Executions
            $this->deleteByGroup('executions', [
                Query::lessThan('$createdAt', $datetime)
            ], $dbForProject);
        });
    }

    /**
     * @param string $datetime
     */
    protected function deleteExpiredSessions(string $datetime): void
    {
        $this->deleteForProjectIds(function (Document $project) use ($datetime) {
            $dbForProject = $this->getProjectDB($project);
            // Delete Sessions
            $this->deleteByGroup('sessions', [
                Query::lessThan('expire', $datetime)
            ], $dbForProject);
        });
    }

    /**
     * @param string $datetime
     */
    protected function deleteRealtimeUsage(string $datetime): void
    {
        $this->deleteForProjectIds(function (Document $project) use ($datetime) {
            $dbForProject = $this->getProjectDB($project);
            // Delete Dead Realtime Logs
            $this->deleteByGroup('realtime', [
                Query::lessThan('timestamp', $datetime)
            ], $dbForProject);
        });
    }

    /**
     * @param string $datetime
     * @throws Exception
     */
    protected function deleteAbuseLogs(string $datetime): void
    {
        if (empty($datetime)) {
            throw new Exception('Failed to delete audit logs. No datetime provided');
        }

        $this->deleteForProjectIds(function (Document $project) use ($datetime) {
            $projectId = $project->getId();
            $dbForProject = $this->getProjectDB($project);
            $timeLimit = new TimeLimit("", 0, 1, $dbForProject);
            $abuse = new Abuse($timeLimit);
            $status = $abuse->cleanup($datetime);
            if (!$status) {
                throw new Exception('Failed to delete Abuse logs for project ' . $projectId);
            }
        });
    }

    /**
     * @param string $datetime
     * @throws Exception
     */
    protected function deleteAuditLogs(string $datetime): void
    {
        if (empty($datetime)) {
            throw new Exception('Failed to delete audit logs. No datetime provided');
        }

        $this->deleteForProjectIds(function (Document $project) use ($datetime) {
            $projectId = $project->getId();
            $dbForProject = $this->getProjectDB($project);
            $audit = new Audit($dbForProject);
            $status = $audit->cleanup($datetime);
            if (!$status) {
                throw new Exception('Failed to delete Audit logs for project' . $projectId);
            }
        });
    }

    /**
     * @param string $resource
     * @param Document $project
     */
    protected function deleteAuditLogsByResource(string $resource, Document $project): void
    {
        $dbForProject = $this->getProjectDB($project);

        $this->deleteByGroup(Audit::COLLECTION, [
            Query::equal('resource', [$resource])
        ], $dbForProject);
    }

    /**
     * @param Document $document function document
     * @param Document $project
     */
    protected function deleteFunction(Document $document, Document $project): void
    {
        $projectId = $project->getId();
        $dbForProject = $this->getProjectDB($project);
        $functionId = $document->getId();

        /**
         * Delete Variables
         */
        Console::info("Deleting variables for function " . $functionId);
        $this->deleteByGroup('variables', [
            Query::equal('functionId', [$functionId])
        ], $dbForProject);

        /**
         * Delete Deployments
         */
        Console::info("Deleting deployments for function " . $functionId);
        $storageFunctions = new Local(APP_STORAGE_FUNCTIONS . '/app-' . $projectId);
        $deploymentIds = [];
        $this->deleteByGroup('deployments', [
            Query::equal('resourceId', [$functionId])
        ], $dbForProject, function (Document $document) use ($storageFunctions, &$deploymentIds) {
            $deploymentIds[] = $document->getId();
            if ($storageFunctions->delete($document->getAttribute('path', ''), true)) {
                Console::success('Deleted deployment files: ' . $document->getAttribute('path', ''));
            } else {
                Console::error('Failed to delete deployment files: ' . $document->getAttribute('path', ''));
            }
        });

        /**
         * Delete builds
         */
        Console::info("Deleting builds for function " . $functionId);
        $storageBuilds = new Local(APP_STORAGE_BUILDS . '/app-' . $projectId);
        foreach ($deploymentIds as $deploymentId) {
            $this->deleteByGroup('builds', [
                Query::equal('deploymentId', [$deploymentId])
            ], $dbForProject, function (Document $document) use ($storageBuilds, $deploymentId) {
                if ($storageBuilds->delete($document->getAttribute('outputPath', ''), true)) {
                    Console::success('Deleted build files: ' . $document->getAttribute('outputPath', ''));
                } else {
                    Console::error('Failed to delete build files: ' . $document->getAttribute('outputPath', ''));
                }
            });
        }

        /**
         * Delete Executions
         */
        Console::info("Deleting executions for function " . $functionId);
        $this->deleteByGroup('executions', [
            Query::equal('functionId', [$functionId])
        ], $dbForProject);

        /**
         * Request executor to delete all deployment containers
         */
        Console::info("Requesting executor to delete all deployment containers for function " . $functionId);
        $executor = new Executor(App::getEnv('_APP_EXECUTOR_HOST'));
        foreach ($deploymentIds as $deploymentId) {
            try {
                $executor->deleteRuntime($projectId, $deploymentId);
            } catch (Throwable $th) {
                Console::error($th->getMessage());
            }
        }
    }

    /**
     * @param Document $document deployment document
     * @param Document $project
     */
    protected function deleteDeployment(Document $document, Document $project): void
    {
        $projectId = $project->getId();
        $dbForProject = $this->getProjectDB($project);
        $deploymentId = $document->getId();
        $functionId = $document->getAttribute('resourceId');

        /**
         * Delete deployment files
         */
        Console::info("Deleting deployment files for deployment " . $deploymentId);
        $storageFunctions = new Local(APP_STORAGE_FUNCTIONS . '/app-' . $projectId);
        if ($storageFunctions->delete($document->getAttribute('path', ''), true)) {
            Console::success('Deleted deployment files: ' . $document->getAttribute('path', ''));
        } else {
            Console::error('Failed to delete deployment files: ' . $document->getAttribute('path', ''));
        }

        /**
         * Delete builds
         */
        Console::info("Deleting builds for deployment " . $deploymentId);
        $storageBuilds = new Local(APP_STORAGE_BUILDS . '/app-' . $projectId);
        $this->deleteByGroup('builds', [
            Query::equal('deploymentId', [$deploymentId])
        ], $dbForProject, function (Document $document) use ($storageBuilds) {
            if ($storageBuilds->delete($document->getAttribute('outputPath', ''), true)) {
                Console::success('Deleted build files: ' . $document->getAttribute('outputPath', ''));
            } else {
                Console::error('Failed to delete build files: ' . $document->getAttribute('outputPath', ''));
            }
        });

        /**
         * Request executor to delete the deployment container
         */
        Console::info("Requesting executor to delete deployment container for deployment " . $deploymentId);
        try {
            $executor = new Executor(App::getEnv('_APP_EXECUTOR_HOST'));
            $executor->deleteRuntime($projectId, $deploymentId);
        } catch (Throwable $th) {
            Console::error($th->getMessage());
        }
    }


    /**
     * @param Document $document to be deleted
     * @param Database $database to delete it from
     * @param callable $callback to perform after document is deleted
     *
     * @return bool
     */
    protected function deleteById(Document $document, Database $database, callable $callback = null): bool
    {
        if ($database->deleteDocument($document->getCollection(), $document->getId())) {
            Console::success('Deleted document "' . $document->getId() . '" successfully');

            if (is_callable($callback)) {
                $callback($document);
            }

            return true;
        } else {
            Console::error('Failed to delete document: ' . $document->getId());
            return false;
        }
    }

    /**
     * @param callable $callback
     */
    protected function deleteForProjectIds(callable $callback): void
    {
        $count = 0;
        $chunk = 0;
        $limit = 50;
        $projects = [];
        $sum = $limit;

        $executionStart = \microtime(true);

        while ($sum === $limit) {
            $projects = $this->getConsoleDB()->find('projects', [Query::limit($limit), Query::offset($chunk * $limit)]);

            $chunk++;

            /** @var string[] $projectIds */
            $sum = count($projects);

            Console::info('Executing delete function for chunk #' . $chunk . '. Found ' . $sum . ' projects');
            foreach ($projects as $project) {
                $callback($project);
                $count++;
            }
        }

        $executionEnd = \microtime(true);
        Console::info("Found {$count} projects " . ($executionEnd - $executionStart) . " seconds");
    }

    /**
     * @param string $collection collectionID
     * @param Query[] $queries
     * @param Database $database
     * @param callable $callback
     */
    protected function deleteByGroup(string $collection, array $queries, Database $database, callable $callback = null): void
    {
        $count = 0;
        $chunk = 0;
        $limit = 50;
        $results = [];
        $sum = $limit;

        $executionStart = \microtime(true);

        while ($sum === $limit) {
            $chunk++;

            $results = $database->find($collection, \array_merge([Query::limit($limit)], $queries));

            $sum = count($results);

            Console::info('Deleting chunk #' . $chunk . '. Found ' . $sum . ' documents');

            foreach ($results as $document) {
                $this->deleteById($document, $database, $callback);
                $count++;
            }
        }

        $executionEnd = \microtime(true);

        Console::info("Deleted {$count} document by group in " . ($executionEnd - $executionStart) . " seconds");
    }

    /**
     * @param Document $document certificates document
     */
    protected function deleteCertificates(Document $document): void
    {
        $consoleDB = $this->getConsoleDB();

        // If domain has certificate generated
        if (isset($document['certificateId'])) {
            $domainUsingCertificate = $consoleDB->findOne('domains', [
                Query::equal('certificateId', [$document['certificateId']])
            ]);

            if (!$domainUsingCertificate) {
                $mainDomain = App::getEnv('_APP_DOMAIN_TARGET', '');
                if ($mainDomain === $document->getAttribute('domain')) {
                    $domainUsingCertificate = $mainDomain;
                }
            }

            // If certificate is still used by some domain, mark we can't delete.
            // Current domain should not be found, because we only have copy. Original domain is already deleted from database.
            if ($domainUsingCertificate) {
                Console::warning("Skipping certificate deletion, because a domain is still using it.");
                return;
            }
        }

        $domain = $document->getAttribute('domain');
        $directory = APP_STORAGE_CERTIFICATES . '/' . $domain;
        $checkTraversal = realpath($directory) === $directory;

        if ($domain && $checkTraversal && is_dir($directory)) {
            // Delete certificate document, so Appwrite is aware of change
            if (isset($document['certificateId'])) {
                $consoleDB->deleteDocument('certificates', $document['certificateId']);
            }

            // Delete files, so Traefik is aware of change
            array_map('unlink', glob($directory . '/*.*'));
            rmdir($directory);
            Console::info("Deleted certificate files for {$domain}");
        } else {
            Console::info("No certificate files found for {$domain}");
        }
    }

    protected function deleteBucket(Document $document, Document $project)
    {
        $projectId = $project->getId();
        $dbForProject = $this->getProjectDB($project);
        $dbForProject->deleteCollection('bucket_' . $document->getInternalId());

        $device = $this->getDevice(APP_STORAGE_UPLOADS . '/app-' . $projectId);

        $device->deletePath($document->getId());
    }
}<|MERGE_RESOLUTION|>--- conflicted
+++ resolved
@@ -212,11 +212,7 @@
             Query::equal('collectionId', [$collectionId])
         ], $dbForProject);
 
-<<<<<<< HEAD
-        $this->deleteAuditLogsByResource('collection/' . $collectionId, $project);
-=======
-        $this->deleteAuditLogsByResource('database/' . $databaseId . '/collection/' . $collectionId, $projectId);
->>>>>>> e9ef5b5e
+        $this->deleteAuditLogsByResource('database/' . $databaseId . '/collection/' . $collectionId, $project);
     }
 
     /**
