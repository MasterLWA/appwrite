<?php

use Utopia\App;
use Utopia\Database\Database;
use Utopia\Database\Document;
use Utopia\Database\Query;
use Utopia\Database\Validator\Authorization;
use Appwrite\Resque\Worker;
use Executor\Executor;
use Utopia\Storage\Device\Local;
use Utopia\Storage\Device\S3;
use Utopia\Storage\Device\DOSpaces;
use Utopia\Storage\Storage;
use Utopia\Abuse\Abuse;
use Utopia\Abuse\Adapters\TimeLimit;
use Utopia\CLI\Console;
use Utopia\Audit\Audit;

require_once __DIR__ . '/../init.php';

Authorization::disable();
Authorization::setDefaultStatus(false);

Console::title('Deletes V1 Worker');
Console::success(APP_NAME . ' deletes worker v1 has started' . "\n");

class DeletesV1 extends Worker
{
    /**
     * @var Database
     */
    protected $consoleDB = null;

    public function getName(): string {
        return "deletes";
    }

    public function init(): void
    {
    }

    public function run(): void
    {
<<<<<<< HEAD
        $project = new Document($this->args['project'] ?? []);
=======

        $projectId = $this->args['projectId'] ?? '';
>>>>>>> 83702bf0
        $type = $this->args['type'] ?? '';

        switch (strval($type)) {
            case DELETE_TYPE_DOCUMENT:
                $document = new Document($this->args['document'] ?? []);

                switch ($document->getCollection()) {
                    case DELETE_TYPE_COLLECTIONS:
                        $this->deleteCollection($document, $project->getId());
                        break;
                    case DELETE_TYPE_PROJECTS:
                        $this->deleteProject($document);
                        break;
                    case DELETE_TYPE_FUNCTIONS:
                        $this->deleteFunction($document, $project->getId());
                        break;
                    case DELETE_TYPE_DEPLOYMENTS:
                        $this->deleteDeployment($document, $project->getId());
                        break;
                    case DELETE_TYPE_USERS:
                        $this->deleteUser($document, $project->getId());
                        break;
                    case DELETE_TYPE_TEAMS:
                        $this->deleteMemberships($document, $project->getId());
                        break;
                    case DELETE_TYPE_BUCKETS:
                        $this->deleteBucket($document, $project->getId());
                        break;
                    default:
                        Console::error('No lazy delete operation available for document of type: ' . $document->getCollection());
                        break;
                }
                break;

            case DELETE_TYPE_EXECUTIONS:
                $this->deleteExecutionLogs($this->args['timestamp']);
                break;

            case DELETE_TYPE_AUDIT:
                $timestamp = $payload['timestamp'] ?? 0;
                $document = new Document($payload['document'] ?? []);

                if (!empty($timestamp)) {
                    $this->deleteAuditLogs($this->args['timestamp']);
                }

                if (!$document->isEmpty()) {
                    $this->deleteAuditLogsByResource('document/' . $document->getId(), $project->getId());
                }

                break;

            case DELETE_TYPE_ABUSE:
                $this->deleteAbuseLogs($this->args['timestamp']);
                break;

            case DELETE_TYPE_REALTIME:
                $this->deleteRealtimeUsage($this->args['timestamp']);
                break;

            case DELETE_TYPE_CERTIFICATES:
                $document = new Document($this->args['document']);
                $this->deleteCertificates($document);
                break;

            case DELETE_TYPE_USAGE:
                $this->deleteUsageStats($this->args['timestamp1d'], $this->args['timestamp30m']);
                break;
            default:
                Console::error('No delete operation for type: ' . $type);
                break;
        }
    }

    public function shutdown(): void
    {
    }

    /**
     * @param Document $document teams document
     * @param string $projectId
     */
    protected function deleteCollection(Document $document, string $projectId): void
    {
        $collectionId = $document->getId();

        $dbForProject = $this->getProjectDB($projectId);

        $dbForProject->deleteCollection('collection_' . $document->getInternalId());

        $this->deleteByGroup('attributes', [
            new Query('collectionId', Query::TYPE_EQUAL, [$collectionId])
        ], $dbForProject);

        $this->deleteByGroup('indexes', [
            new Query('collectionId', Query::TYPE_EQUAL, [$collectionId])
        ], $dbForProject);

        $this->deleteAuditLogsByResource('collection/' . $collectionId, $projectId);
    }

    /**
     * @param int $timestamp1d
     * @param int $timestamp30m
     */
    protected function deleteUsageStats(int $timestamp1d, int $timestamp30m)
    {
        $this->deleteForProjectIds(function (string $projectId) use ($timestamp1d, $timestamp30m) {
            $dbForProject = $this->getProjectDB($projectId);
            // Delete Usage stats
            $this->deleteByGroup('stats', [
                new Query('time', Query::TYPE_LESSER, [$timestamp1d]),
                new Query('period', Query::TYPE_EQUAL, ['1d']),
            ], $dbForProject);

            $this->deleteByGroup('stats', [
                new Query('time', Query::TYPE_LESSER, [$timestamp30m]),
                new Query('period', Query::TYPE_EQUAL, ['30m']),
            ], $dbForProject);
        });
    }

    /**
     * @param Document $document teams document
     * @param string $projectId
     */
    protected function deleteMemberships(Document $document, string $projectId): void
    {
        $teamId = $document->getAttribute('teamId', '');

        // Delete Memberships
        $this->deleteByGroup('memberships', [
            new Query('teamId', Query::TYPE_EQUAL, [$teamId])
        ], $this->getProjectDB($projectId));
    }

    /**
     * @param Document $document project document
     */
    protected function deleteProject(Document $document): void
    {
        $projectId = $document->getId();

        // Delete all DBs
        $this->getProjectDB($projectId)->delete($projectId);

        // Delete all storage directories
        $uploads = new Local(APP_STORAGE_UPLOADS . '/app-' . $document->getId());
        $cache = new Local(APP_STORAGE_CACHE . '/app-' . $document->getId());

        $uploads->delete($uploads->getRoot(), true);
        $cache->delete($cache->getRoot(), true);
    }

    /**
     * @param Document $document user document
     * @param string $projectId
     */
    protected function deleteUser(Document $document, string $projectId): void
    {
        /**
         * DO NOT DELETE THE USER RECORD ITSELF. 
         * WE RETAIN THE USER RECORD TO RESERVE THE USER ID AND ENSURE THAT THE USER ID IS NOT REUSED.
         */

        $userId = $document->getId();

        // Delete all sessions of this user from the sessions table and update the sessions field of the user record
        $this->deleteByGroup('sessions', [
            new Query('userId', Query::TYPE_EQUAL, [$userId])
        ], $this->getProjectDB($projectId));

        $this->getProjectDB($projectId)->deleteCachedDocument('users', $userId);

        // Delete Memberships and decrement team membership counts
        $this->deleteByGroup('memberships', [
            new Query('userId', Query::TYPE_EQUAL, [$userId])
        ], $this->getProjectDB($projectId), function (Document $document) use ($projectId) {

            if ($document->getAttribute('confirm')) { // Count only confirmed members
                $teamId = $document->getAttribute('teamId');
                $team = $this->getProjectDB($projectId)->getDocument('teams', $teamId);
                if (!$team->isEmpty()) {
                    $team = $this->getProjectDB($projectId)->updateDocument('teams', $teamId, new Document(\array_merge($team->getArrayCopy(), [
                        'total' => \max($team->getAttribute('total', 0) - 1, 0), // Ensure that total >= 0
                    ])));
                }
            }
        });

        // Delete tokens
        $this->deleteByGroup('tokens', [
            new Query('userId', Query::TYPE_EQUAL, [$userId])
        ], $this->getProjectDB($projectId));
    }

    /**
     * @param int $timestamp
     */
    protected function deleteExecutionLogs(int $timestamp): void
    {
        $this->deleteForProjectIds(function (string $projectId) use ($timestamp) {
            $dbForProject = $this->getProjectDB($projectId);
            // Delete Executions
            $this->deleteByGroup('executions', [
                new Query('dateCreated', Query::TYPE_LESSER, [$timestamp])
            ], $dbForProject);
        });
    }

    /**
     * @param int $timestamp
     */
    protected function deleteRealtimeUsage(int $timestamp): void
    {
        $this->deleteForProjectIds(function (string $projectId) use ($timestamp) {
            $dbForProject = $this->getProjectDB($projectId);
            // Delete Dead Realtime Logs
            $this->deleteByGroup('realtime', [
                new Query('timestamp', Query::TYPE_LESSER, [$timestamp])
            ], $dbForProject);
        });
    }

    /**
     * @param int $timestamp
     */
    protected function deleteAbuseLogs(int $timestamp): void
    {
        if ($timestamp == 0) {
            throw new Exception('Failed to delete audit logs. No timestamp provided');
        }

        $this->deleteForProjectIds(function (string $projectId) use ($timestamp) {
            $dbForProject = $this->getProjectDB($projectId);
            $timeLimit = new TimeLimit("", 0, 1, $dbForProject);
            $abuse = new Abuse($timeLimit);

            $status = $abuse->cleanup($timestamp);
            if (!$status) {
                throw new Exception('Failed to delete Abuse logs for project ' . $projectId);
            }
        });
    }

    /**
     * @param int $timestamp
     */
    protected function deleteAuditLogs(int $timestamp): void
    {
        if ($timestamp == 0) {
            throw new Exception('Failed to delete audit logs. No timestamp provided');
        }
        $this->deleteForProjectIds(function (string $projectId) use ($timestamp) {
            $dbForProject = $this->getProjectDB($projectId);
            $audit = new Audit($dbForProject);
            $status = $audit->cleanup($timestamp);
            if (!$status) {
                throw new Exception('Failed to delete Audit logs for project' . $projectId);
            }
        });
    }

    /**
     * @param int $timestamp
     */
    protected function deleteAuditLogsByResource(string $resource, string $projectId): void
    {
        $dbForProject = $this->getProjectDB($projectId);

        $this->deleteByGroup(Audit::COLLECTION, [
            new Query('resource', Query::TYPE_EQUAL, [$resource])
        ], $dbForProject);
    }

    /**
     * @param Document $document function document
     * @param string $projectId
     */
    protected function deleteFunction(Document $document, string $projectId): void
    {
        $dbForProject = $this->getProjectDB($projectId);
        $functionId = $document->getId();

        /**
         * Delete Deployments
         */
        Console::info("Deleting deployments for function " . $functionId);
        $storageFunctions = new Local(APP_STORAGE_FUNCTIONS . '/app-' . $projectId);
        $deploymentIds = [];
        $this->deleteByGroup('deployments', [
            new Query('resourceId', Query::TYPE_EQUAL, [$functionId])
        ], $dbForProject, function (Document $document) use ($storageFunctions, &$deploymentIds) {
            $deploymentIds[] = $document->getId();
            if ($storageFunctions->delete($document->getAttribute('path', ''), true)) {
                Console::success('Deleted deployment files: ' . $document->getAttribute('path', ''));
            } else {
                Console::error('Failed to delete deployment files: ' . $document->getAttribute('path', ''));
            }
        });

        /**
         * Delete builds
         */
        Console::info("Deleting builds for function " . $functionId);
        $storageBuilds = new Local(APP_STORAGE_BUILDS . '/app-' . $projectId);
         foreach ($deploymentIds as $deploymentId) {
            $this->deleteByGroup('builds', [
                new Query('deploymentId', Query::TYPE_EQUAL, [$deploymentId])
            ], $dbForProject, function (Document $document) use ($storageBuilds, $deploymentId) {
                if ($storageBuilds->delete($document->getAttribute('outputPath', ''), true)) {
                    Console::success('Deleted build files: ' . $document->getAttribute('outputPath', ''));
                } else {
                    Console::error('Failed to delete build files: ' . $document->getAttribute('outputPath', ''));
                }
            });
        }

        /** 
         * Delete Executions
         */ 
        Console::info("Deleting executions for function " . $functionId);
        $this->deleteByGroup('executions', [
            new Query('functionId', Query::TYPE_EQUAL, [$functionId])
        ], $dbForProject);

        /**
         * Request executor to delete all deployment containers
         */
        Console::info("Requesting executor to delete all deployment containers for function " . $functionId);
        $executor = new Executor(App::getEnv('_APP_EXECUTOR_HOST'));
        foreach ($deploymentIds as $deploymentId) {
            try {
                $executor->deleteRuntime($projectId, $deploymentId);
            } catch (Throwable $th) {
                Console::error($th->getMessage());
            }
        }

    }

    /**
     * @param Document $document deployment document
     * @param string $projectId
     */
    protected function deleteDeployment(Document $document, string $projectId): void
    {
        $dbForProject = $this->getProjectDB($projectId);
        $deploymentId = $document->getId();
        $functionId = $document->getAttribute('resourceId');

        /**
         * Delete deployment files
         */
        Console::info("Deleting deployment files for deployment " . $deploymentId);
        $storageFunctions = new Local(APP_STORAGE_FUNCTIONS . '/app-' . $projectId);
        if ($storageFunctions->delete($document->getAttribute('path', ''), true)) {
            Console::success('Deleted deployment files: ' . $document->getAttribute('path', ''));
        } else {
            Console::error('Failed to delete deployment files: ' . $document->getAttribute('path', ''));
        }

        /**
         * Delete builds
         */
        Console::info("Deleting builds for deployment " . $deploymentId);
        $storageBuilds = new Local(APP_STORAGE_BUILDS . '/app-' . $projectId);
        $this->deleteByGroup('builds', [
            new Query('deploymentId', Query::TYPE_EQUAL, [$deploymentId])
        ], $dbForProject, function (Document $document) use ($storageBuilds) {
            if ($storageBuilds->delete($document->getAttribute('outputPath', ''), true)) {
                Console::success('Deleted build files: ' . $document->getAttribute('outputPath', ''));
            } else {
                Console::error('Failed to delete build files: ' . $document->getAttribute('outputPath', ''));
            }
        });

        /**
         * Request executor to delete the deployment container
         */
        Console::info("Requesting executor to delete deployment container for deployment " . $deploymentId);
        try {
            $executor = new Executor(App::getEnv('_APP_EXECUTOR_HOST'));
            $executor->deleteRuntime($projectId, $deploymentId);
        } catch (Throwable $th) {
            Console::error($th->getMessage());
        }
    }


    /**
     * @param Document $document to be deleted
     * @param Database $database to delete it from
     * @param callable $callback to perform after document is deleted
     *
     * @return bool
     */
    protected function deleteById(Document $document, Database $database, callable $callback = null): bool
    {
        if ($database->deleteDocument($document->getCollection(), $document->getId())) {
            Console::success('Deleted document "' . $document->getId() . '" successfully');

            if (is_callable($callback)) {
                $callback($document);
            }

            return true;
        } else {
            Console::error('Failed to delete document: ' . $document->getId());
            return false;
        }
    }

    /**
     * @param callable $callback
     */
    protected function deleteForProjectIds(callable $callback): void
    {
        $count = 0;
        $chunk = 0;
        $limit = 50;
        $projects = [];
        $sum = $limit;

        $executionStart = \microtime(true);

        while ($sum === $limit) {
            $projects = $this->getConsoleDB()->find('projects', [], $limit, ($chunk * $limit));

            $chunk++;

            /** @var string[] $projectIds */
            $projectIds = array_map(fn(Document $project) => $project->getId(), $projects);

            $sum = count($projects);

            Console::info('Executing delete function for chunk #' . $chunk . '. Found ' . $sum . ' projects');
            foreach ($projectIds as $projectId) {
                $callback($projectId);
                $count++;
            }
        }

        $executionEnd = \microtime(true);
        Console::info("Found {$count} projects " . ($executionEnd - $executionStart) . " seconds");
    }

    /**
     * @param string $collection collectionID
     * @param Query[] $queries
     * @param Database $database
     * @param callable $callback
     */
    protected function deleteByGroup(string $collection, array $queries, Database $database, callable $callback = null): void
    {
        $count = 0;
        $chunk = 0;
        $limit = 50;
        $results = [];
        $sum = $limit;

        $executionStart = \microtime(true);

        while ($sum === $limit) {
            $chunk++;

            $results = $database->find($collection, $queries, $limit, 0);

            $sum = count($results);

            Console::info('Deleting chunk #' . $chunk . '. Found ' . $sum . ' documents');

            foreach ($results as $document) {
                $this->deleteById($document, $database, $callback);
                $count++;
            }
        }

        $executionEnd = \microtime(true);

        Console::info("Deleted {$count} document by group in " . ($executionEnd - $executionStart) . " seconds");
    }

    /**
     * @param Document $document certificates document 
     */
    protected function deleteCertificates(Document $document): void
    {
        $consoleDB = $this->getConsoleDB();

        // If domain has certificate generated
        if(isset($document['certificateId'])) {
            $domainUsingCertificate = $consoleDB->findOne('domains', [
                new Query('certificateId', Query::TYPE_EQUAL, [$document['certificateId']])
            ]);

            if(!$domainUsingCertificate) {
                $mainDomain = App::getEnv('_APP_DOMAIN_TARGET', '');
                if($mainDomain === $document->getAttribute('domain')) {
                    $domainUsingCertificate = $mainDomain;
                }
            }

            // If certificate is still used by some domain, mark we can't delete.
            // Current domain should not be found, because we only have copy. Original domain is already deleted from database.
            if($domainUsingCertificate) {
                Console::warning("Skipping certificate deletion, because a domain is still using it.");
                return;
            }
        }

        $domain = $document->getAttribute('domain');
        $directory = APP_STORAGE_CERTIFICATES . '/' . $domain;
        $checkTraversal = realpath($directory) === $directory;

        if ($domain && $checkTraversal && is_dir($directory)) {
            // Delete certificate document, so Appwrite is aware of change
            if(isset($document['certificateId'])) {
                $consoleDB->deleteDocument('certificates', $document['certificateId']);
            }

            // Delete files, so Traefik is aware of change
            array_map('unlink', glob($directory . '/*.*'));
            rmdir($directory);
            Console::info("Deleted certificate files for {$domain}");
        } else {
            Console::info("No certificate files found for {$domain}");
        }
    }

    protected function deleteBucket(Document $document, string $projectId)
    {
        $dbForProject = $this->getProjectDB($projectId);
        $dbForProject->deleteCollection('bucket_' . $document->getInternalId());

        $device = new Local(APP_STORAGE_UPLOADS.'/app-'.$projectId);
        
        switch (App::getEnv('_APP_STORAGE_DEVICE', Storage::DEVICE_LOCAL)) {
            case Storage::DEVICE_S3:
                $s3AccessKey = App::getEnv('_APP_STORAGE_S3_ACCESS_KEY', '');
                $s3SecretKey = App::getEnv('_APP_STORAGE_S3_SECRET', '');
                $s3Region = App::getEnv('_APP_STORAGE_S3_REGION', '');
                $s3Bucket = App::getEnv('_APP_STORAGE_S3_BUCKET', '');
                $s3Acl = 'private';
                $device = new S3(APP_STORAGE_UPLOADS . '/app-' . $projectId, $s3AccessKey, $s3SecretKey, $s3Bucket, $s3Region, $s3Acl);
                break;
            case Storage::DEVICE_DO_SPACES:
                $doSpacesAccessKey = App::getEnv('_APP_STORAGE_DO_SPACES_ACCESS_KEY', '');
                $doSpacesSecretKey = App::getEnv('_APP_STORAGE_DO_SPACES_SECRET', '');
                $doSpacesRegion = App::getEnv('_APP_STORAGE_DO_SPACES_REGION', '');
                $doSpacesBucket = App::getEnv('_APP_STORAGE_DO_SPACES_BUCKET', '');
                $doSpacesAcl = 'private';
                $device = new DOSpaces(APP_STORAGE_UPLOADS . '/app-' . $projectId, $doSpacesAccessKey, $doSpacesSecretKey, $doSpacesBucket, $doSpacesRegion, $doSpacesAcl);
                break;
        }
        
        $device->deletePath($document->getId());
    }
}<|MERGE_RESOLUTION|>--- conflicted
+++ resolved
@@ -41,12 +41,7 @@
 
     public function run(): void
     {
-<<<<<<< HEAD
         $project = new Document($this->args['project'] ?? []);
-=======
-
-        $projectId = $this->args['projectId'] ?? '';
->>>>>>> 83702bf0
         $type = $this->args['type'] ?? '';
 
         switch (strval($type)) {
