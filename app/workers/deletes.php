<?php

use Appwrite\Auth\Auth;
use Utopia\App;
use Utopia\Cache\Adapter\Filesystem;
use Utopia\Cache\Cache;
use Utopia\Database\Database;
use Utopia\Database\Document;
use Utopia\Database\Query;
use Appwrite\Resque\Worker;
use Executor\Executor;
use Utopia\Storage\Device\Local;
use Utopia\Abuse\Abuse;
use Utopia\Abuse\Adapters\TimeLimit;
use Utopia\CLI\Console;
use Utopia\Audit\Audit;
use Utopia\Database\DateTime;

require_once __DIR__ . '/../init.php';

Console::title('Deletes V1 Worker');
Console::success(APP_NAME . ' deletes worker v1 has started' . "\n");

class DeletesV1 extends Worker
{
    public function getName(): string
    {
        return "deletes";
    }

    public function init(): void
    {
    }

    public function run(): void
    {
        $project = new Document($this->args['project'] ?? []);
        $type = $this->args['type'] ?? '';
        switch (strval($type)) {
            case DELETE_TYPE_DOCUMENT:
                $document = new Document($this->args['document'] ?? []);

                switch ($document->getCollection()) {
                    case DELETE_TYPE_DATABASES:
                        $this->deleteDatabase($document, $project);
                        break;
                    case DELETE_TYPE_COLLECTIONS:
                        $this->deleteCollection($document, $project);
                        break;
                    case DELETE_TYPE_PROJECTS:
                        $this->deleteProject($document);
                        break;
                    case DELETE_TYPE_FUNCTIONS:
                        $this->deleteFunction($document, $project);
                        break;
                    case DELETE_TYPE_DEPLOYMENTS:
                        $this->deleteDeployment($document, $project);
                        break;
                    case DELETE_TYPE_USERS:
                        $this->deleteUser($document, $project);
                        break;
                    case DELETE_TYPE_TEAMS:
                        $this->deleteMemberships($document, $project);
                        break;
                    case DELETE_TYPE_BUCKETS:
                        $this->deleteBucket($document, $project);
                        break;
                    default:
                        Console::error('No lazy delete operation available for document of type: ' . $document->getCollection());
                        break;
                }
                break;

            case DELETE_TYPE_EXECUTIONS:
                $this->deleteExecutionLogs($this->args['datetime']);
                break;

            case DELETE_TYPE_AUDIT:
                $datetime = $this->args['datetime'] ?? null;
                if (!empty($datetime)) {
                    $this->deleteAuditLogs($datetime);
                }

                $document = new Document($this->args['document'] ?? []);

                if (!$document->isEmpty()) {
                    $this->deleteAuditLogsByResource('document/' . $document->getId(), $project);
                }

                break;

            case DELETE_TYPE_ABUSE:
                $this->deleteAbuseLogs($this->args['datetime']);
                break;

            case DELETE_TYPE_REALTIME:
                $this->deleteRealtimeUsage($this->args['datetime']);
                break;

            case DELETE_TYPE_SESSIONS:
                $this->deleteExpiredSessions();
                break;

            case DELETE_TYPE_CERTIFICATES:
                $document = new Document($this->args['document']);
                $this->deleteCertificates($document);
                break;

            case DELETE_TYPE_USAGE:
                $this->deleteUsageStats($this->args['hourlyUsageRetentionDatetime']);
                break;

            case DELETE_TYPE_CACHE_BY_RESOURCE:
                $this->deleteCacheByResource($this->args['resource']);
                break;
            case DELETE_TYPE_CACHE_BY_TIMESTAMP:
                $this->deleteCacheByDate();
                break;
            case DELETE_TYPE_SCHEDULES:
                $this->deleteSchedules($this->args['datetime']);
                break;
            default:
                Console::error('No delete operation for type: ' . $type);
                break;
        }
    }

    public function shutdown(): void
    {
    }

    /**
     * @throws Exception
     */
    protected function deleteSchedules(string $datetime): void
    {

        $this->deleteByGroup(
            'schedules',
            [
                Query::equal('region', [App::getEnv('_APP_REGION', 'default')]),
                Query::equal('resourceType', ['function']),
                Query::lessThanEqual('resourceUpdatedAt', $datetime),
                Query::equal('active', [false]),
            ],
            $this->getConsoleDB(),
            function (Document $document) {
                Console::info('Querying schedule for function ' . $document->getAttribute('resourceId'));
                $project = $this->getConsoleDB()->getDocument('projects', $document->getAttribute('projectId'));

                if ($project->isEmpty()) {
                    Console::warning('Unable to delete schedule for function ' . $document->getAttribute('resourceId'));
                    return;
                }

                $function = $this->getProjectDB($project)->getDocument('functions', $document->getAttribute('resourceId'));

                if ($function->isEmpty()) {
                    $this->getConsoleDB()->deleteDocument('schedules', $document->getId());
                    Console::success('Deleting schedule for function ' . $document->getAttribute('resourceId'));
                }
            }
        );
    }

    /**
     * @param string $resource
     */
    protected function deleteCacheByResource(string $resource): void
    {
        $this->deleteCacheFiles([
            Query::equal('resource', [$resource]),
        ]);
    }

    protected function deleteCacheByDate(): void
    {
        $this->deleteCacheFiles([
            Query::lessThan('accessedAt', $this->args['datetime']),
        ]);
    }

    protected function deleteCacheFiles($query): void
    {
        $this->deleteForProjectIds(function (Document $project) use ($query) {

            $projectId = $project->getId();
            $dbForProject = $this->getProjectDB($project);
            $cache = new Cache(
                new Filesystem(APP_STORAGE_CACHE . DIRECTORY_SEPARATOR . 'app-' . $projectId)
            );

            $this->deleteByGroup(
                'cache',
                $query,
                $dbForProject,
                function (Document $document) use ($cache, $projectId) {
                    $path = APP_STORAGE_CACHE . DIRECTORY_SEPARATOR . 'app-' . $projectId . DIRECTORY_SEPARATOR . $document->getId();

                    if ($cache->purge($document->getId())) {
                        Console::success('Deleting cache file: ' . $path);
                    } else {
                        Console::error('Failed to delete cache file: ' . $path);
                    }
                }
            );
        });
    }

    /**
     * @param Document $document database document
     * @param Document $projectId
     */
    protected function deleteDatabase(Document $document, Document $project): void
    {
        $databaseId = $document->getId();
        $projectId = $project->getId();

        $dbForProject = $this->getProjectDB($project);

        $this->deleteByGroup('database_' . $document->getInternalId(), [], $dbForProject, function ($document) use ($project) {
            $this->deleteCollection($document, $project);
        });

        $dbForProject->deleteCollection('database_' . $document->getInternalId());

        $this->deleteAuditLogsByResource('database/' . $databaseId, $project);
    }

    /**
     * @param Document $document teams document
     * @param Document $project
     */
    protected function deleteCollection(Document $document, Document $project): void
    {
        $collectionId = $document->getId();
        $databaseId = $document->getAttribute('databaseId');
        $databaseInternalId = $document->getAttribute('databaseInternalId');

        $dbForProject = $this->getProjectDB($project);

        $dbForProject->deleteCollection('database_' . $databaseInternalId . '_collection_' . $document->getInternalId());

        $this->deleteByGroup('attributes', [
            Query::equal('databaseId', [$databaseId]),
            Query::equal('collectionId', [$collectionId])
        ], $dbForProject);

        $this->deleteByGroup('indexes', [
            Query::equal('databaseId', [$databaseId]),
            Query::equal('collectionId', [$collectionId])
        ], $dbForProject);

        $this->deleteAuditLogsByResource('database/' . $databaseId . '/collection/' . $collectionId, $project);
    }

    /**
     * @param string $hourlyUsageRetentionDatetime
     */
    protected function deleteUsageStats(string $hourlyUsageRetentionDatetime)
    {
        $this->deleteForProjectIds(function (Document $project) use ($hourlyUsageRetentionDatetime) {
            $dbForProject = $this->getProjectDB($project);
            // Delete Usage stats
            $this->deleteByGroup('stats', [
                Query::lessThan('time', $hourlyUsageRetentionDatetime),
                Query::equal('period', ['1h']),
            ], $dbForProject);
        });
    }

    /**
     * @param Document $document teams document
     * @param Document $project
     */
    protected function deleteMemberships(Document $document, Document $project): void
    {
        $teamId = $document->getAttribute('teamId', '');

        // Delete Memberships
        $this->deleteByGroup('memberships', [
            Query::equal('teamId', [$teamId])
        ], $this->getProjectDB($project));
    }

    /**
     * @param Document $document project document
     */
    protected function deleteProject(Document $document): void
    {
        $projectId = $document->getId();

        // Delete all DBs
        $this->getProjectDB($document)->delete($projectId);

        // Delete all storage directories
        $uploads = $this->getFilesDevice($document->getId());
        $cache = new Local(APP_STORAGE_CACHE . '/app-' . $document->getId());

        $uploads->delete($uploads->getRoot(), true);
        $cache->delete($cache->getRoot(), true);
    }

    /**
     * @param Document $document user document
     * @param Document $project
     */
    protected function deleteUser(Document $document, Document $project): void
    {
        $userId = $document->getId();

        $dbForProject = $this->getProjectDB($project);

        // Delete all sessions of this user from the sessions table and update the sessions field of the user record
        $this->deleteByGroup('sessions', [
            Query::equal('userId', [$userId])
        ], $dbForProject);

        $dbForProject->deleteCachedDocument('users', $userId);

        // Delete Memberships and decrement team membership counts
        $this->deleteByGroup('memberships', [
            Query::equal('userId', [$userId])
        ], $dbForProject, function (Document $document) use ($dbForProject) {
            if ($document->getAttribute('confirm')) { // Count only confirmed members
                $teamId = $document->getAttribute('teamId');
                $team = $dbForProject->getDocument('teams', $teamId);
                if (!$team->isEmpty()) {
                    $team = $dbForProject->updateDocument(
                        'teams',
                        $teamId,
                        // Ensure that total >= 0
                            $team->setAttribute('total', \max($team->getAttribute('total', 0) - 1, 0))
                    );
                }
            }
        });

        // Delete tokens
        $this->deleteByGroup('tokens', [
            Query::equal('userId', [$userId])
        ], $dbForProject);
    }

    /**
     * @param string $datetime
     */
    protected function deleteExecutionLogs(string $datetime): void
    {
        $this->deleteForProjectIds(function (Document $project) use ($datetime) {
            $dbForProject = $this->getProjectDB($project);
            // Delete Executions
            $this->deleteByGroup('executions', [
                Query::lessThan('$createdAt', $datetime)
            ], $dbForProject);
        });
    }

    protected function deleteExpiredSessions(): void
    {
<<<<<<< HEAD
        $this->deleteForProjectIds(function (Document $project) use ($datetime) {
            $dbForProject = $this->getProjectDB($project);
=======
        $consoleDB = $this->getConsoleDB();

        $this->deleteForProjectIds(function (string $projectId) use ($consoleDB) {
            $dbForProject = $this->getProjectDB($projectId);

            $project = $consoleDB->getDocument('projects', $projectId);
            $duration = $project->getAttribute('auths', [])['duration'] ?? Auth::TOKEN_EXPIRATION_LOGIN_LONG;
            $expired = DateTime::addSeconds(new \DateTime(), -1 * $duration);

>>>>>>> 6d3adeb4
            // Delete Sessions
            $this->deleteByGroup('sessions', [
                Query::lessThan('$createdAt', $expired)
            ], $dbForProject);
        });
    }

    /**
     * @param string $datetime
     */
    protected function deleteRealtimeUsage(string $datetime): void
    {
        $this->deleteForProjectIds(function (Document $project) use ($datetime) {
            $dbForProject = $this->getProjectDB($project);
            // Delete Dead Realtime Logs
            $this->deleteByGroup('realtime', [
                Query::lessThan('timestamp', $datetime)
            ], $dbForProject);
        });
    }

    /**
     * @param string $datetime
     * @throws Exception
     */
    protected function deleteAbuseLogs(string $datetime): void
    {
        if (empty($datetime)) {
            throw new Exception('Failed to delete audit logs. No datetime provided');
        }

        $this->deleteForProjectIds(function (Document $project) use ($datetime) {
            $projectId = $project->getId();
            $dbForProject = $this->getProjectDB($project);
            $timeLimit = new TimeLimit("", 0, 1, $dbForProject);
            $abuse = new Abuse($timeLimit);
            $status = $abuse->cleanup($datetime);
            if (!$status) {
                throw new Exception('Failed to delete Abuse logs for project ' . $projectId);
            }
        });
    }

    /**
     * @param string $datetime
     * @throws Exception
     */
    protected function deleteAuditLogs(string $datetime): void
    {
        if (empty($datetime)) {
            throw new Exception('Failed to delete audit logs. No datetime provided');
        }

        $this->deleteForProjectIds(function (Document $project) use ($datetime) {
            $projectId = $project->getId();
            $dbForProject = $this->getProjectDB($project);
            $audit = new Audit($dbForProject);
            $status = $audit->cleanup($datetime);
            if (!$status) {
                throw new Exception('Failed to delete Audit logs for project' . $projectId);
            }
        });
    }

    /**
     * @param string $resource
     * @param Document $project
     */
    protected function deleteAuditLogsByResource(string $resource, Document $project): void
    {
        $dbForProject = $this->getProjectDB($project);

        $this->deleteByGroup(Audit::COLLECTION, [
            Query::equal('resource', [$resource])
        ], $dbForProject);
    }

    /**
     * @param Document $document function document
     * @param Document $project
     */
    protected function deleteFunction(Document $document, Document $project): void
    {
        $projectId = $project->getId();
        $dbForProject = $this->getProjectDB($project);
        $functionId = $document->getId();

        /**
         * Delete Variables
         */
        Console::info("Deleting variables for function " . $functionId);
        $this->deleteByGroup('variables', [
            Query::equal('functionId', [$functionId])
        ], $dbForProject);

        /**
         * Delete Deployments
         */
        Console::info("Deleting deployments for function " . $functionId);
        $storageFunctions = $this->getFunctionsDevice($projectId);
        $deploymentIds = [];
        $this->deleteByGroup('deployments', [
            Query::equal('resourceId', [$functionId])
        ], $dbForProject, function (Document $document) use ($storageFunctions, &$deploymentIds) {
            $deploymentIds[] = $document->getId();
            if ($storageFunctions->delete($document->getAttribute('path', ''), true)) {
                Console::success('Deleted deployment files: ' . $document->getAttribute('path', ''));
            } else {
                Console::error('Failed to delete deployment files: ' . $document->getAttribute('path', ''));
            }
        });

        /**
         * Delete builds
         */
        Console::info("Deleting builds for function " . $functionId);
        $storageBuilds = $this->getBuildsDevice($projectId);
        foreach ($deploymentIds as $deploymentId) {
            $this->deleteByGroup('builds', [
                Query::equal('deploymentId', [$deploymentId])
            ], $dbForProject, function (Document $document) use ($storageBuilds, $deploymentId) {
                if ($storageBuilds->delete($document->getAttribute('outputPath', ''), true)) {
                    Console::success('Deleted build files: ' . $document->getAttribute('outputPath', ''));
                } else {
                    Console::error('Failed to delete build files: ' . $document->getAttribute('outputPath', ''));
                }
            });
        }

        /**
         * Delete Executions
         */
        Console::info("Deleting executions for function " . $functionId);
        $this->deleteByGroup('executions', [
            Query::equal('functionId', [$functionId])
        ], $dbForProject);

        // TODO: Request executor to delete runtime
    }

    /**
     * @param Document $document deployment document
     * @param Document $project
     */
    protected function deleteDeployment(Document $document, Document $project): void
    {
        $projectId = $project->getId();
        $dbForProject = $this->getProjectDB($project);
        $deploymentId = $document->getId();
        $functionId = $document->getAttribute('resourceId');

        /**
         * Delete deployment files
         */
        Console::info("Deleting deployment files for deployment " . $deploymentId);
        $storageFunctions = $this->getFunctionsDevice($projectId);
        if ($storageFunctions->delete($document->getAttribute('path', ''), true)) {
            Console::success('Deleted deployment files: ' . $document->getAttribute('path', ''));
        } else {
            Console::error('Failed to delete deployment files: ' . $document->getAttribute('path', ''));
        }

        /**
         * Delete builds
         */
        Console::info("Deleting builds for deployment " . $deploymentId);
        $storageBuilds = $this->getBuildsDevice($projectId);
        $this->deleteByGroup('builds', [
            Query::equal('deploymentId', [$deploymentId])
        ], $dbForProject, function (Document $document) use ($storageBuilds) {
            if ($storageBuilds->delete($document->getAttribute('outputPath', ''), true)) {
                Console::success('Deleted build files: ' . $document->getAttribute('outputPath', ''));
            } else {
                Console::error('Failed to delete build files: ' . $document->getAttribute('outputPath', ''));
            }
        });

        // TODO: Request executor to delete runtime
    }


    /**
     * @param Document $document to be deleted
     * @param Database $database to delete it from
     * @param callable $callback to perform after document is deleted
     *
     * @return bool
     */
    protected function deleteById(Document $document, Database $database, callable $callback = null): bool
    {
        if ($database->deleteDocument($document->getCollection(), $document->getId())) {
            Console::success('Deleted document "' . $document->getId() . '" successfully');

            if (is_callable($callback)) {
                $callback($document);
            }

            return true;
        } else {
            Console::error('Failed to delete document: ' . $document->getId());
            return false;
        }
    }

    /**
     * @param callable $callback
     */
    protected function deleteForProjectIds(callable $callback): void
    {
        $count = 0;
        $chunk = 0;
        $limit = 50;
        $projects = [];
        $sum = $limit;

        $executionStart = \microtime(true);

        while ($sum === $limit) {
            $projects = $this->getConsoleDB()->find('projects', [Query::limit($limit), Query::offset($chunk * $limit)]);

            $chunk++;

            /** @var string[] $projectIds */
            $sum = count($projects);

            Console::info('Executing delete function for chunk #' . $chunk . '. Found ' . $sum . ' projects');
            foreach ($projects as $project) {
                $callback($project);
                $count++;
            }
        }

        $executionEnd = \microtime(true);
        Console::info("Found {$count} projects " . ($executionEnd - $executionStart) . " seconds");
    }

    /**
     * @param string $collection collectionID
     * @param Query[] $queries
     * @param Database $database
     * @param callable $callback
     */
    protected function deleteByGroup(string $collection, array $queries, Database $database, callable $callback = null): void
    {
        $count = 0;
        $chunk = 0;
        $limit = 50;
        $results = [];
        $sum = $limit;

        $executionStart = \microtime(true);

        while ($sum === $limit) {
            $chunk++;

            $results = $database->find($collection, \array_merge([Query::limit($limit)], $queries));

            $sum = count($results);

            Console::info('Deleting chunk #' . $chunk . '. Found ' . $sum . ' documents');

            foreach ($results as $document) {
                $this->deleteById($document, $database, $callback);
                $count++;
            }
        }

        $executionEnd = \microtime(true);

        Console::info("Deleted {$count} document by group in " . ($executionEnd - $executionStart) . " seconds");
    }

    /**
     * @param Document $document certificates document
     */
    protected function deleteCertificates(Document $document): void
    {
        $consoleDB = $this->getConsoleDB();

        // If domain has certificate generated
        if (isset($document['certificateId'])) {
            $domainUsingCertificate = $consoleDB->findOne('domains', [
                Query::equal('certificateId', [$document['certificateId']])
            ]);

            if (!$domainUsingCertificate) {
                $mainDomain = App::getEnv('_APP_DOMAIN_TARGET', '');
                if ($mainDomain === $document->getAttribute('domain')) {
                    $domainUsingCertificate = $mainDomain;
                }
            }

            // If certificate is still used by some domain, mark we can't delete.
            // Current domain should not be found, because we only have copy. Original domain is already deleted from database.
            if ($domainUsingCertificate) {
                Console::warning("Skipping certificate deletion, because a domain is still using it.");
                return;
            }
        }

        $domain = $document->getAttribute('domain');
        $directory = APP_STORAGE_CERTIFICATES . '/' . $domain;
        $checkTraversal = realpath($directory) === $directory;

        if ($domain && $checkTraversal && is_dir($directory)) {
            // Delete certificate document, so Appwrite is aware of change
            if (isset($document['certificateId'])) {
                $consoleDB->deleteDocument('certificates', $document['certificateId']);
            }

            // Delete files, so Traefik is aware of change
            array_map('unlink', glob($directory . '/*.*'));
            rmdir($directory);
            Console::info("Deleted certificate files for {$domain}");
        } else {
            Console::info("No certificate files found for {$domain}");
        }
    }

    protected function deleteBucket(Document $document, Document $project)
    {
        $projectId = $project->getId();
        $dbForProject = $this->getProjectDB($project);
        $dbForProject->deleteCollection('bucket_' . $document->getInternalId());

        $device = $this->getFilesDevice($projectId);

        $device->deletePath($document->getId());
    }
}<|MERGE_RESOLUTION|>--- conflicted
+++ resolved
@@ -358,20 +358,8 @@
 
     protected function deleteExpiredSessions(): void
     {
-<<<<<<< HEAD
         $this->deleteForProjectIds(function (Document $project) use ($datetime) {
             $dbForProject = $this->getProjectDB($project);
-=======
-        $consoleDB = $this->getConsoleDB();
-
-        $this->deleteForProjectIds(function (string $projectId) use ($consoleDB) {
-            $dbForProject = $this->getProjectDB($projectId);
-
-            $project = $consoleDB->getDocument('projects', $projectId);
-            $duration = $project->getAttribute('auths', [])['duration'] ?? Auth::TOKEN_EXPIRATION_LOGIN_LONG;
-            $expired = DateTime::addSeconds(new \DateTime(), -1 * $duration);
-
->>>>>>> 6d3adeb4
             // Delete Sessions
             $this->deleteByGroup('sessions', [
                 Query::lessThan('$createdAt', $expired)
