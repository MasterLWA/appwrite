--- conflicted
+++ resolved
@@ -326,17 +326,10 @@
     {
         $this->deleteForProjectIds(function (string $projectId) use ($datetime) {
             $dbForProject = $this->getProjectDB($projectId);
-<<<<<<< HEAD
             // Delete Sessions
             $this->deleteByGroup('sessions', [
                 Query::lessThan('expire', $datetime)
             ], $dbForProject);
-=======
-                // Delete Sessions
-                $this->deleteByGroup('sessions', [
-                new Query('expire', Query::TYPE_LESSER, [$timestamp])
-                ], $dbForProject);
->>>>>>> 70f0483f
         });
     }
 
