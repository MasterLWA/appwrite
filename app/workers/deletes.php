<?php

use Utopia\App;
use Utopia\Cache\Adapter\Filesystem;
use Utopia\Cache\Cache;
use Utopia\Database\Database;
use Utopia\Database\Document;
use Utopia\Database\Query;
use Appwrite\Resque\Worker;
use Executor\Executor;
use Utopia\Storage\Device\Local;
use Utopia\Abuse\Abuse;
use Utopia\Abuse\Adapters\TimeLimit;
use Utopia\CLI\Console;
use Utopia\Audit\Audit;

require_once __DIR__ . '/../init.php';

Console::title('Deletes V1 Worker');
Console::success(APP_NAME . ' deletes worker v1 has started' . "\n");

class DeletesV1 extends Worker
{
    public function getName(): string
    {
        return "deletes";
    }

    public function init(): void
    {
    }

    public function run(): void
    {
        $project = new Document($this->args['project'] ?? []);
        $type = $this->args['type'] ?? '';
        switch (strval($type)) {
            case DELETE_TYPE_DOCUMENT:
                $document = new Document($this->args['document'] ?? []);

                switch ($document->getCollection()) {
                    case DELETE_TYPE_DATABASES:
                        $this->deleteDatabase($document, $project);
                        break;
                    case DELETE_TYPE_COLLECTIONS:
                        $this->deleteCollection($document, $project);
                        break;
                    case DELETE_TYPE_PROJECTS:
                        $this->deleteProject($document);
                        break;
                    case DELETE_TYPE_FUNCTIONS:
                        $this->deleteFunction($document, $project);
                        break;
                    case DELETE_TYPE_DEPLOYMENTS:
                        $this->deleteDeployment($document, $project);
                        break;
                    case DELETE_TYPE_USERS:
                        $this->deleteUser($document, $project);
                        break;
                    case DELETE_TYPE_TEAMS:
                        $this->deleteMemberships($document, $project);
                        break;
                    case DELETE_TYPE_BUCKETS:
                        $this->deleteBucket($document, $project);
                        break;
                    default:
                        Console::error('No lazy delete operation available for document of type: ' . $document->getCollection());
                        break;
                }
                break;

            case DELETE_TYPE_EXECUTIONS:
                $this->deleteExecutionLogs($this->args['datetime']);
                break;

            case DELETE_TYPE_AUDIT:
                $datetime = $this->args['datetime'] ?? null;
                if (!empty($datetime)) {
                    $this->deleteAuditLogs($datetime);
                }

                $document = new Document($this->args['document'] ?? []);

                if (!$document->isEmpty()) {
                    $this->deleteAuditLogsByResource('document/' . $document->getId(), $project);
                }

                break;

            case DELETE_TYPE_ABUSE:
                $this->deleteAbuseLogs($this->args['datetime']);
                break;

            case DELETE_TYPE_REALTIME:
                $this->deleteRealtimeUsage($this->args['datetime']);
                break;

            case DELETE_TYPE_SESSIONS:
                $this->deleteExpiredSessions($this->args['datetime']);
                break;

            case DELETE_TYPE_CERTIFICATES:
                $document = new Document($this->args['document']);
                $this->deleteCertificates($document);
                break;

            case DELETE_TYPE_USAGE:
                $this->deleteUsageStats($this->args['dateTime1d'], $this->args['hourlyUsageRetentionDatetime']);
                break;

            case DELETE_TYPE_CACHE_BY_RESOURCE:
                $this->deleteCacheByResource($this->args['resource']);
                break;
            case DELETE_TYPE_CACHE_BY_TIMESTAMP:
                $this->deleteCacheByDate();
                break;
            case DELETE_TYPE_SCHEDULES:
                $this->deleteSchedules($this->args['datetime']);
                break;
            default:
                Console::error('No delete operation for type: ' . $type);
                break;
        }
    }

    public function shutdown(): void
    {
    }

    /**
     * @throws Exception
     */
    protected function deleteSchedules(string $datetime): void
    {

        $this->deleteByGroup(
            'schedules',
            [
                Query::equal('region', [App::getEnv('_APP_REGION', 'default')]),
                Query::equal('resourceType', ['function']),
                Query::lessThanEqual('resourceUpdatedAt', $datetime),
                Query::equal('active', [false]),
            ],
            $this->getConsoleDB(),
            function (Document $document) {
                Console::info('Querying schedule for function ' . $document->getAttribute('resourceId'));
                $project = $this->getConsoleDB()->getDocument('projects', $document->getAttribute('projectId'));

                if ($project->isEmpty()) {
                    Console::warning('Unable to delete schedule for function ' . $document->getAttribute('resourceId'));
                    return;
                }

                $function = $this->getProjectDB($project)->getDocument('functions', $document->getAttribute('resourceId'));

                if ($function->isEmpty()) {
                    $this->getConsoleDB()->deleteDocument('schedules', $document->getId());
                    Console::success('Deleting schedule for function ' . $document->getAttribute('resourceId'));
                }
            }
        );
    }

    /**
     * @param string $resource
     */
    protected function deleteCacheByResource(string $resource): void
    {
        $this->deleteCacheFiles([
            Query::equal('resource', [$resource]),
        ]);
    }

    protected function deleteCacheByDate(): void
    {
        $this->deleteCacheFiles([
            Query::lessThan('accessedAt', $this->args['datetime']),
        ]);
    }

    protected function deleteCacheFiles($query): void
    {
        $this->deleteForProjectIds(function (Document $project) use ($query) {

            $projectId = $project->getId();
            $dbForProject = $this->getProjectDB($project);
            $cache = new Cache(
                new Filesystem(APP_STORAGE_CACHE . DIRECTORY_SEPARATOR . 'app-' . $projectId)
            );

            $this->deleteByGroup(
                'cache',
                $query,
                $dbForProject,
                function (Document $document) use ($cache, $projectId) {
                    $path = APP_STORAGE_CACHE . DIRECTORY_SEPARATOR . 'app-' . $projectId . DIRECTORY_SEPARATOR . $document->getId();

                    if ($cache->purge($document->getId())) {
                        Console::success('Deleting cache file: ' . $path);
                    } else {
                        Console::error('Failed to delete cache file: ' . $path);
                    }
                }
            );
        });
    }

    /**
     * @param Document $document database document
     * @param Document $projectId
     */
    protected function deleteDatabase(Document $document, Document $project): void
    {
        $databaseId = $document->getId();
        $projectId = $project->getId();

        $dbForProject = $this->getProjectDB($project);

        $this->deleteByGroup('database_' . $document->getInternalId(), [], $dbForProject, function ($document) use ($project) {
            $this->deleteCollection($document, $project);
        });

        $dbForProject->deleteCollection('database_' . $document->getInternalId());

        $this->deleteAuditLogsByResource('database/' . $databaseId, $project);
    }

    /**
     * @param Document $document teams document
     * @param Document $project
     */
    protected function deleteCollection(Document $document, Document $project): void
    {
        $collectionId = $document->getId();
        $databaseId = $document->getAttribute('databaseId');
        $databaseInternalId = $document->getAttribute('databaseInternalId');

        $dbForProject = $this->getProjectDB($project);

        $dbForProject->deleteCollection('database_' . $databaseInternalId . '_collection_' . $document->getInternalId());

        $this->deleteByGroup('attributes', [
            Query::equal('databaseId', [$databaseId]),
            Query::equal('collectionId', [$collectionId])
        ], $dbForProject);

        $this->deleteByGroup('indexes', [
            Query::equal('databaseId', [$databaseId]),
            Query::equal('collectionId', [$collectionId])
        ], $dbForProject);

        $this->deleteAuditLogsByResource('database/' . $databaseId . '/collection/' . $collectionId, $project);
    }

    /**
     * @param string $datetime1d
     * @param string $hourlyUsageRetentionDatetime
     */
    protected function deleteUsageStats(string $hourlyUsageRetentionDatetime)
    {
<<<<<<< HEAD
        $this->deleteForProjectIds(function (Document $project) use ($datetime1d, $datetime30m) {
            $dbForProject = $this->getProjectDB($project);
            // Delete Usage stats
=======
        $this->deleteForProjectIds(function (string $projectId) use ($hourlyUsageRetentionDatetime) {
            $dbForProject = $this->getProjectDB($projectId);
>>>>>>> ac73be78
            $this->deleteByGroup('stats', [
                Query::lessThan('time', $hourlyUsageRetentionDatetime),
                Query::equal('period', ['1h']),
            ], $dbForProject);
        });
    }

    /**
     * @param Document $document teams document
     * @param Document $project
     */
    protected function deleteMemberships(Document $document, Document $project): void
    {
        $teamId = $document->getAttribute('teamId', '');

        // Delete Memberships
        $this->deleteByGroup('memberships', [
            Query::equal('teamId', [$teamId])
        ], $this->getProjectDB($project));
    }

    /**
     * @param Document $document project document
     */
    protected function deleteProject(Document $document): void
    {
        $projectId = $document->getId();

        // Delete all DBs
        $this->getProjectDB($document)->delete($projectId);

        // Delete all storage directories
        $uploads = $this->getFilesDevice($document->getId());
        $cache = new Local(APP_STORAGE_CACHE . '/app-' . $document->getId());

        $uploads->delete($uploads->getRoot(), true);
        $cache->delete($cache->getRoot(), true);
    }

    /**
     * @param Document $document user document
     * @param Document $project
     */
    protected function deleteUser(Document $document, Document $project): void
    {
        $userId = $document->getId();

        // Delete all sessions of this user from the sessions table and update the sessions field of the user record
        $this->deleteByGroup('sessions', [
            Query::equal('userId', [$userId])
        ], $this->getProjectDB($project));

        $this->getProjectDB($project)->deleteCachedDocument('users', $userId);

        // Delete Memberships and decrement team membership counts
        $this->deleteByGroup('memberships', [
            Query::equal('userId', [$userId])
        ], $this->getProjectDB($project), function (Document $document) use ($project) {

            if ($document->getAttribute('confirm')) { // Count only confirmed members
                $teamId = $document->getAttribute('teamId');
                $team = $this->getProjectDB($project)->getDocument('teams', $teamId);
                if (!$team->isEmpty()) {
                    $team = $this
                        ->getProjectDB($project)
                        ->updateDocument(
                            'teams',
                            $teamId,
                            // Ensure that total >= 0
                            $team->setAttribute('total', \max($team->getAttribute('total', 0) - 1, 0))
                        );
                }
            }
        });

        // Delete tokens
        $this->deleteByGroup('tokens', [
            Query::equal('userId', [$userId])
        ], $this->getProjectDB($project));
    }

    /**
     * @param string $datetime
     */
    protected function deleteExecutionLogs(string $datetime): void
    {
        $this->deleteForProjectIds(function (Document $project) use ($datetime) {
            $dbForProject = $this->getProjectDB($project);
            // Delete Executions
            $this->deleteByGroup('executions', [
                Query::lessThan('$createdAt', $datetime)
            ], $dbForProject);
        });
    }

    /**
     * @param string $datetime
     */
    protected function deleteExpiredSessions(string $datetime): void
    {
        $this->deleteForProjectIds(function (Document $project) use ($datetime) {
            $dbForProject = $this->getProjectDB($project);
            // Delete Sessions
            $this->deleteByGroup('sessions', [
                Query::lessThan('expire', $datetime)
            ], $dbForProject);
        });
    }

    /**
     * @param string $datetime
     */
    protected function deleteRealtimeUsage(string $datetime): void
    {
        $this->deleteForProjectIds(function (Document $project) use ($datetime) {
            $dbForProject = $this->getProjectDB($project);
            // Delete Dead Realtime Logs
            $this->deleteByGroup('realtime', [
                Query::lessThan('timestamp', $datetime)
            ], $dbForProject);
        });
    }

    /**
     * @param string $datetime
     * @throws Exception
     */
    protected function deleteAbuseLogs(string $datetime): void
    {
        if (empty($datetime)) {
            throw new Exception('Failed to delete audit logs. No datetime provided');
        }

        $this->deleteForProjectIds(function (Document $project) use ($datetime) {
            $projectId = $project->getId();
            $dbForProject = $this->getProjectDB($project);
            $timeLimit = new TimeLimit("", 0, 1, $dbForProject);
            $abuse = new Abuse($timeLimit);
            $status = $abuse->cleanup($datetime);
            if (!$status) {
                throw new Exception('Failed to delete Abuse logs for project ' . $projectId);
            }
        });
    }

    /**
     * @param string $datetime
     * @throws Exception
     */
    protected function deleteAuditLogs(string $datetime): void
    {
        if (empty($datetime)) {
            throw new Exception('Failed to delete audit logs. No datetime provided');
        }

        $this->deleteForProjectIds(function (Document $project) use ($datetime) {
            $projectId = $project->getId();
            $dbForProject = $this->getProjectDB($project);
            $audit = new Audit($dbForProject);
            $status = $audit->cleanup($datetime);
            if (!$status) {
                throw new Exception('Failed to delete Audit logs for project' . $projectId);
            }
        });
    }

    /**
     * @param string $resource
     * @param Document $project
     */
    protected function deleteAuditLogsByResource(string $resource, Document $project): void
    {
        $dbForProject = $this->getProjectDB($project);

        $this->deleteByGroup(Audit::COLLECTION, [
            Query::equal('resource', [$resource])
        ], $dbForProject);
    }

    /**
     * @param Document $document function document
     * @param Document $project
     */
    protected function deleteFunction(Document $document, Document $project): void
    {
        $projectId = $project->getId();
        $dbForProject = $this->getProjectDB($project);
        $functionId = $document->getId();

        /**
         * Delete Variables
         */
        Console::info("Deleting variables for function " . $functionId);
        $this->deleteByGroup('variables', [
            Query::equal('functionId', [$functionId])
        ], $dbForProject);

        /**
         * Delete Deployments
         */
        Console::info("Deleting deployments for function " . $functionId);
        $storageFunctions = $this->getFunctionsDevice($projectId);
        $deploymentIds = [];
        $this->deleteByGroup('deployments', [
            Query::equal('resourceId', [$functionId])
        ], $dbForProject, function (Document $document) use ($storageFunctions, &$deploymentIds) {
            $deploymentIds[] = $document->getId();
            if ($storageFunctions->delete($document->getAttribute('path', ''), true)) {
                Console::success('Deleted deployment files: ' . $document->getAttribute('path', ''));
            } else {
                Console::error('Failed to delete deployment files: ' . $document->getAttribute('path', ''));
            }
        });

        /**
         * Delete builds
         */
        Console::info("Deleting builds for function " . $functionId);
        $storageBuilds = $this->getBuildsDevice($projectId);
        foreach ($deploymentIds as $deploymentId) {
            $this->deleteByGroup('builds', [
                Query::equal('deploymentId', [$deploymentId])
            ], $dbForProject, function (Document $document) use ($storageBuilds, $deploymentId) {
                if ($storageBuilds->delete($document->getAttribute('outputPath', ''), true)) {
                    Console::success('Deleted build files: ' . $document->getAttribute('outputPath', ''));
                } else {
                    Console::error('Failed to delete build files: ' . $document->getAttribute('outputPath', ''));
                }
            });
        }

        /**
         * Delete Executions
         */
        Console::info("Deleting executions for function " . $functionId);
        $this->deleteByGroup('executions', [
            Query::equal('functionId', [$functionId])
        ], $dbForProject);

        // TODO: Request executor to delete runtime
    }

    /**
     * @param Document $document deployment document
     * @param Document $project
     */
    protected function deleteDeployment(Document $document, Document $project): void
    {
        $projectId = $project->getId();
        $dbForProject = $this->getProjectDB($project);
        $deploymentId = $document->getId();
        $functionId = $document->getAttribute('resourceId');

        /**
         * Delete deployment files
         */
        Console::info("Deleting deployment files for deployment " . $deploymentId);
        $storageFunctions = $this->getFunctionsDevice($projectId);
        if ($storageFunctions->delete($document->getAttribute('path', ''), true)) {
            Console::success('Deleted deployment files: ' . $document->getAttribute('path', ''));
        } else {
            Console::error('Failed to delete deployment files: ' . $document->getAttribute('path', ''));
        }

        /**
         * Delete builds
         */
        Console::info("Deleting builds for deployment " . $deploymentId);
        $storageBuilds = $this->getBuildsDevice($projectId);
        $this->deleteByGroup('builds', [
            Query::equal('deploymentId', [$deploymentId])
        ], $dbForProject, function (Document $document) use ($storageBuilds) {
            if ($storageBuilds->delete($document->getAttribute('outputPath', ''), true)) {
                Console::success('Deleted build files: ' . $document->getAttribute('outputPath', ''));
            } else {
                Console::error('Failed to delete build files: ' . $document->getAttribute('outputPath', ''));
            }
        });

        // TODO: Request executor to delete runtime
    }


    /**
     * @param Document $document to be deleted
     * @param Database $database to delete it from
     * @param callable $callback to perform after document is deleted
     *
     * @return bool
     */
    protected function deleteById(Document $document, Database $database, callable $callback = null): bool
    {
        if ($database->deleteDocument($document->getCollection(), $document->getId())) {
            Console::success('Deleted document "' . $document->getId() . '" successfully');

            if (is_callable($callback)) {
                $callback($document);
            }

            return true;
        } else {
            Console::error('Failed to delete document: ' . $document->getId());
            return false;
        }
    }

    /**
     * @param callable $callback
     */
    protected function deleteForProjectIds(callable $callback): void
    {
        $count = 0;
        $chunk = 0;
        $limit = 50;
        $projects = [];
        $sum = $limit;

        $executionStart = \microtime(true);

        while ($sum === $limit) {
            $projects = $this->getConsoleDB()->find('projects', [Query::limit($limit), Query::offset($chunk * $limit)]);

            $chunk++;

            /** @var string[] $projectIds */
            $sum = count($projects);

            Console::info('Executing delete function for chunk #' . $chunk . '. Found ' . $sum . ' projects');
            foreach ($projects as $project) {
                $callback($project);
                $count++;
            }
        }

        $executionEnd = \microtime(true);
        Console::info("Found {$count} projects " . ($executionEnd - $executionStart) . " seconds");
    }

    /**
     * @param string $collection collectionID
     * @param Query[] $queries
     * @param Database $database
     * @param callable $callback
     */
    protected function deleteByGroup(string $collection, array $queries, Database $database, callable $callback = null): void
    {
        $count = 0;
        $chunk = 0;
        $limit = 50;
        $results = [];
        $sum = $limit;

        $executionStart = \microtime(true);

        while ($sum === $limit) {
            $chunk++;

            $results = $database->find($collection, \array_merge([Query::limit($limit)], $queries));

            $sum = count($results);

            Console::info('Deleting chunk #' . $chunk . '. Found ' . $sum . ' documents');

            foreach ($results as $document) {
                $this->deleteById($document, $database, $callback);
                $count++;
            }
        }

        $executionEnd = \microtime(true);

        Console::info("Deleted {$count} document by group in " . ($executionEnd - $executionStart) . " seconds");
    }

    /**
     * @param Document $document certificates document
     */
    protected function deleteCertificates(Document $document): void
    {
        $consoleDB = $this->getConsoleDB();

        // If domain has certificate generated
        if (isset($document['certificateId'])) {
            $domainUsingCertificate = $consoleDB->findOne('domains', [
                Query::equal('certificateId', [$document['certificateId']])
            ]);

            if (!$domainUsingCertificate) {
                $mainDomain = App::getEnv('_APP_DOMAIN_TARGET', '');
                if ($mainDomain === $document->getAttribute('domain')) {
                    $domainUsingCertificate = $mainDomain;
                }
            }

            // If certificate is still used by some domain, mark we can't delete.
            // Current domain should not be found, because we only have copy. Original domain is already deleted from database.
            if ($domainUsingCertificate) {
                Console::warning("Skipping certificate deletion, because a domain is still using it.");
                return;
            }
        }

        $domain = $document->getAttribute('domain');
        $directory = APP_STORAGE_CERTIFICATES . '/' . $domain;
        $checkTraversal = realpath($directory) === $directory;

        if ($domain && $checkTraversal && is_dir($directory)) {
            // Delete certificate document, so Appwrite is aware of change
            if (isset($document['certificateId'])) {
                $consoleDB->deleteDocument('certificates', $document['certificateId']);
            }

            // Delete files, so Traefik is aware of change
            array_map('unlink', glob($directory . '/*.*'));
            rmdir($directory);
            Console::info("Deleted certificate files for {$domain}");
        } else {
            Console::info("No certificate files found for {$domain}");
        }
    }

    protected function deleteBucket(Document $document, Document $project)
    {
        $projectId = $project->getId();
        $dbForProject = $this->getProjectDB($project);
        $dbForProject->deleteCollection('bucket_' . $document->getInternalId());

        $device = $this->getFilesDevice($projectId);

        $device->deletePath($document->getId());
    }
}<|MERGE_RESOLUTION|>--- conflicted
+++ resolved
@@ -258,14 +258,8 @@
      */
     protected function deleteUsageStats(string $hourlyUsageRetentionDatetime)
     {
-<<<<<<< HEAD
-        $this->deleteForProjectIds(function (Document $project) use ($datetime1d, $datetime30m) {
+        $this->deleteForProjectIds(function (Document $project) use ($hourlyUsageRetentionDatetime) {
             $dbForProject = $this->getProjectDB($project);
-            // Delete Usage stats
-=======
-        $this->deleteForProjectIds(function (string $projectId) use ($hourlyUsageRetentionDatetime) {
-            $dbForProject = $this->getProjectDB($projectId);
->>>>>>> ac73be78
             $this->deleteByGroup('stats', [
                 Query::lessThan('time', $hourlyUsageRetentionDatetime),
                 Query::equal('period', ['1h']),
