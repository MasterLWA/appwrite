<?php

use Appwrite\Database\Database;
use Utopia\Database\Database as Database2;
use Utopia\Cache\Adapter\Redis as RedisCache;
use Appwrite\Database\Adapter\MySQL as MySQLAdapter;
use Appwrite\Database\Adapter\Redis as RedisAdapter;
use Appwrite\Database\Document;
use Appwrite\Database\Validator\Authorization;
use Appwrite\Resque\Worker;
use Utopia\Storage\Device\Local;
use Utopia\Abuse\Abuse;
use Utopia\Abuse\Adapters\TimeLimit;
use Utopia\CLI\Console;
use Utopia\Config\Config;
use Utopia\Audit\Audit;
use Utopia\Cache\Cache;
use Utopia\Database\Adapter\MariaDB;

require_once __DIR__.'/../workers.php';

Console::title('Deletes V1 Worker');
Console::success(APP_NAME.' deletes worker v1 has started'."\n");

class DeletesV1 extends Worker
{
    public $args = [];

    protected $consoleDB = null;

    public function init(): void
    {
    }

    public function run(): void
    {
        $projectId = $this->args['projectId'] ?? '';
        $type = $this->args['type'] ?? '';
        
        switch (strval($type)) {
            case DELETE_TYPE_DOCUMENT:
                $document = $this->args['document'] ?? '';
                $document = new Document($document);
                
                switch ($document->getCollection()) {
                    case Database::SYSTEM_COLLECTION_PROJECTS:
                        $this->deleteProject($document);
                        break;
                    case Database::SYSTEM_COLLECTION_FUNCTIONS:
                        $this->deleteFunction($document, $projectId);
                        break;
                    case Database::SYSTEM_COLLECTION_USERS:
                        $this->deleteUser($document, $projectId);
                        break;
                    case Database::SYSTEM_COLLECTION_COLLECTIONS:
                        $this->deleteDocuments($document, $projectId);
                        break;
                    case Database::SYSTEM_COLLECTION_TEAMS:
                        $this->deleteMemberships($document, $projectId);
                        break;
                    default:
                        Console::error('No lazy delete operation available for document of type: '.$document->getCollection());
                        break;
                }
                break;

            case DELETE_TYPE_EXECUTIONS:
                $this->deleteExecutionLogs($this->args['timestamp']);
                break;

            case DELETE_TYPE_AUDIT:
                $this->deleteAuditLogs($this->args['timestamp']);
                break;

            case DELETE_TYPE_ABUSE:
                $this->deleteAbuseLogs($this->args['timestamp']);
                break;

            case DELETE_TYPE_CERTIFICATES:
                $document = new Document($this->args['document']);
                $this->deleteCertificates($document);
                break;
                        
            default:
                Console::error('No delete operation for type: '.$type);
                break;
            }
    }

    public function shutdown(): void
    {
    }
    
    protected function deleteDocuments(Document $document, $projectId) 
    {
        $collectionId = $document->getId();
        
        // Delete Documents in the deleted collection 
        $this->deleteByGroup([
            '$collection='.$collectionId
        ], $this->getProjectDB($projectId));   
    }

    protected function deleteMemberships(Document $document, $projectId) {
        // Delete Memberships
        $this->deleteByGroup([
            '$collection='.Database::SYSTEM_COLLECTION_MEMBERSHIPS,
            'teamId='.$document->getId(),
        ], $this->getProjectDB($projectId));
    }

    protected function deleteProject(Document $document)
    {
        // Delete all DBs
        $this->getConsoleDB()->deleteNamespace($document->getId());
        $uploads = new Local(APP_STORAGE_UPLOADS.'/app-'.$document->getId());
        $cache = new Local(APP_STORAGE_CACHE.'/app-'.$document->getId());

        // Delete all storage directories
        $uploads->delete($uploads->getRoot(), true);
        $cache->delete($cache->getRoot(), true);
    }

    protected function deleteUser(Document $document, $projectId)
    {
        $tokens = $document->getAttribute('tokens', []);
        
        foreach ($tokens as $token) {
            if (!$this->getProjectDB($projectId)->deleteDocument($token->getId())) {
                throw new Exception('Failed to remove token from DB');
            }
        }

        $sessions = $document->getAttribute('sessions', []);

        foreach ($sessions as $session) {
            if (!$this->getProjectDB($projectId)->deleteDocument($session->getId())) {
                throw new Exception('Failed to remove session from DB');
            }
        }

        // Delete Memberships and decrement team membership counts
        $this->deleteByGroup([
            '$collection='.Database::SYSTEM_COLLECTION_MEMBERSHIPS,
            'userId='.$document->getId(),
        ], $this->getProjectDB($projectId), function(Document $document) use ($projectId) {

            if ($document->getAttribute('confirm')) { // Count only confirmed members
                $teamId = $document->getAttribute('teamId');
                $team = $this->getProjectDB($projectId)->getDocument($teamId);
                if(!$team->isEmpty()) {
                    $team = $this->getProjectDB($projectId)->updateDocument(\array_merge($team->getArrayCopy(), [
                        'sum' => \max($team->getAttribute('sum', 0) - 1, 0), // Ensure that sum >= 0
                    ]));
                }
            }
        });
    }

    protected function deleteExecutionLogs($timestamp) 
    {
        $this->deleteForProjectIds(function($projectId) use ($timestamp) {
            if (!($projectDB = $this->getProjectDB($projectId))) {
                throw new Exception('Failed to get projectDB for project '.$projectId);
            }

            // Delete Executions
            $this->deleteByGroup([
                '$collection='.Database::SYSTEM_COLLECTION_EXECUTIONS,
                'dateCreated<'.$timestamp
            ], $projectDB);
        });
    }

    protected function deleteAbuseLogs($timestamp) 
    {
        global $register;
        if($timestamp == 0) {
            throw new Exception('Failed to delete audit logs. No timestamp provided');
        }

<<<<<<< HEAD
        
        $this->deleteForProjectIds(function($projectId) use ($timestamp){
            $timeLimit = new TimeLimit("", 0, 1, $this->getInternalDB($projectId));
=======
        $timeLimit = new TimeLimit("", 0, 1, $register->get('db'));

        $this->deleteForProjectIds(function($projectId) use ($timeLimit, $timestamp){
            $timeLimit->setNamespace('app_'.$projectId);
>>>>>>> a0645641
            $abuse = new Abuse($timeLimit); 

            $status = $abuse->cleanup($timestamp);
            if (!$status) {
                throw new Exception('Failed to delete Abuse logs for project '.$projectId);
            }
        });
    }

    protected function deleteAuditLogs($timestamp)
    {
        global $register;
        if($timestamp == 0) {
            throw new Exception('Failed to delete audit logs. No timestamp provided');
        }
        $this->deleteForProjectIds(function($projectId) use ($register, $timestamp){
            $audit = new Audit($this->getInternalDB($projectId));
            $status = $audit->cleanup($timestamp);
            if (!$status) {
                throw new Exception('Failed to delete Audit logs for project'.$projectId);
            }
        });
    }

    protected function deleteFunction(Document $document, $projectId)
    {
        $projectDB = $this->getProjectDB($projectId);
        $device = new Local(APP_STORAGE_FUNCTIONS.'/app-'.$projectId);

        // Delete Tags
        $this->deleteByGroup([
            '$collection='.Database::SYSTEM_COLLECTION_TAGS,
            'functionId='.$document->getId(),
        ], $projectDB, function(Document $document) use ($device) {

            if ($device->delete($document->getAttribute('path', ''))) {
                Console::success('Delete code tag: '.$document->getAttribute('path', ''));
            }
            else {
                Console::error('Failed to delete code tag: '.$document->getAttribute('path', ''));
            }
        });

        // Delete Executions
        $this->deleteByGroup([
            '$collection='.Database::SYSTEM_COLLECTION_EXECUTIONS,
            'functionId='.$document->getId(),
        ], $projectDB);
    }

    protected function deleteById(Document $document, Database $database, callable $callback = null): bool
    {
        Authorization::disable();

        if($database->deleteDocument($document->getId())) {
            Console::success('Deleted document "'.$document->getId().'" successfully');

            if(is_callable($callback)) {
                $callback($document);
            }

            return true;
        }
        else {
            Console::error('Failed to delete document: '.$document->getId());
            return false;
        }

        Authorization::reset();
    }

    protected function deleteForProjectIds(callable $callback)
    {
        $count = 0;
        $chunk = 0;
        $limit = 50;
        $projects = [];
        $sum = $limit;

        $executionStart = \microtime(true);
        
        while($sum === $limit) {
            $chunk++;

            Authorization::disable();
            $projects = $this->getConsoleDB()->getCollection([
                'limit' => $limit,
                'orderType' => 'ASC',
                'orderCast' => 'string',
                'filters' => [
                    '$collection='.Database::SYSTEM_COLLECTION_PROJECTS,
                ],
            ]);
            Authorization::reset();

            $projectIds = array_map (function ($project) { 
                return $project->getId(); 
            }, $projects);

            $sum = count($projects);

            Console::info('Executing delete function for chunk #'.$chunk.'. Found '.$sum.' projects');
            foreach ($projectIds as $projectId) {
                $callback($projectId);
                $count++;
            }
        }

        $executionEnd = \microtime(true);
        Console::info("Found {$count} projects " . ($executionEnd - $executionStart) . " seconds");
    }

    protected function deleteByGroup(array $filters, Database $database, callable $callback = null)
    {
        $count = 0;
        $chunk = 0;
        $limit = 50;
        $results = [];
        $sum = $limit;

        $executionStart = \microtime(true);
        
        while($sum === $limit) {
            $chunk++;

            Authorization::disable();

            $results = $database->getCollection([
                'limit' => $limit,
                'orderField' => '$id',
                'orderType' => 'ASC',
                'orderCast' => 'string',
                'filters' => $filters,
            ]);

            Authorization::reset();

            $sum = count($results);

            Console::info('Deleting chunk #'.$chunk.'. Found '.$sum.' documents');

            foreach ($results as $document) {
                $this->deleteById($document, $database, $callback);
                $count++;
            }
        }

        $executionEnd = \microtime(true);

        Console::info("Deleted {$count} document by group in " . ($executionEnd - $executionStart) . " seconds");
    }

    protected function deleteCertificates(Document $document)
    {
        $domain = $document->getAttribute('domain');
        $directory = APP_STORAGE_CERTIFICATES . '/' . $domain;
        $checkTraversal = realpath($directory) === $directory;

        if($domain && $checkTraversal && is_dir($directory)) {
            array_map('unlink', glob($directory.'/*.*'));
            rmdir($directory);
            Console::info("Deleted certificate files for {$domain}");
        } else {
            Console::info("No certificate files found for {$domain}");
        }
    }

    /**
     * @return Database;
     */
    protected function getConsoleDB(): Database
    {
        global $register;

        $db = $register->get('db');
        $cache = $register->get('cache');

        if($this->consoleDB === null) {
            $this->consoleDB = new Database();
            $this->consoleDB->setAdapter(new RedisAdapter(new MySQLAdapter($db, $cache), $cache));;
            $this->consoleDB->setNamespace('app_console'); // Main DB
            $this->consoleDB->setMocks(Config::getParam('collections', []));
        }

        return $this->consoleDB;
    }

    /**
     * @return Database;
     */
    protected function getProjectDB($projectId): Database
    {
        global $register;

        $db = $register->get('db');
        $cache = $register->get('cache');

        $projectDB = new Database();
        $projectDB->setAdapter(new RedisAdapter(new MySQLAdapter($db, $cache), $cache));
        $projectDB->setNamespace('app_'.$projectId); // Main DB
        $projectDB->setMocks(Config::getParam('collections', []));

        return $projectDB;
    }
    
    /**
     * @return Database2
     */
    protected function getInternalDB($projectId): Database2
    {
        global $register;
        
        $cache = new Cache(new RedisCache($register->get('cache')));
        $dbForInternal = new Database2(new MariaDB($register->get('db')), $cache);
        $dbForInternal->setNamespace('project_'.$projectId.'_internal'); // Main DB

        return $dbForInternal;
    }
}<|MERGE_RESOLUTION|>--- conflicted
+++ resolved
@@ -179,16 +179,9 @@
             throw new Exception('Failed to delete audit logs. No timestamp provided');
         }
 
-<<<<<<< HEAD
-        
         $this->deleteForProjectIds(function($projectId) use ($timestamp){
             $timeLimit = new TimeLimit("", 0, 1, $this->getInternalDB($projectId));
-=======
-        $timeLimit = new TimeLimit("", 0, 1, $register->get('db'));
-
-        $this->deleteForProjectIds(function($projectId) use ($timeLimit, $timestamp){
-            $timeLimit->setNamespace('app_'.$projectId);
->>>>>>> a0645641
+
             $abuse = new Abuse($timeLimit); 
 
             $status = $abuse->cleanup($timestamp);
