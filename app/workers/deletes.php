<?php

use Appwrite\Auth\Auth;
use Utopia\App;
use Utopia\Cache\Adapter\Filesystem;
use Utopia\Cache\Cache;
use Utopia\Database\Database;
use Utopia\Database\Document;
use Utopia\Database\Query;
use Appwrite\Resque\Worker;
<<<<<<< HEAD
use Utopia\Storage\Device\Local;
=======
use Executor\Executor;
>>>>>>> 26334b79
use Utopia\Abuse\Abuse;
use Utopia\Abuse\Adapters\TimeLimit;
use Utopia\CLI\Console;
use Utopia\Audit\Audit;
use Utopia\Database\DateTime;

require_once __DIR__ . '/../init.php';

Console::title('Deletes V1 Worker');
Console::success(APP_NAME . ' deletes worker v1 has started' . "\n");

class DeletesV1 extends Worker
{
    public function getName(): string
    {
        return "deletes";
    }

    public function init(): void
    {
    }

    public function run(): void
    {
        $project = new Document($this->args['project'] ?? []);
        $type = $this->args['type'] ?? '';
        switch (strval($type)) {
            case DELETE_TYPE_DOCUMENT:
                $document = new Document($this->args['document'] ?? []);

                switch ($document->getCollection()) {
                    case DELETE_TYPE_DATABASES:
                        $this->deleteDatabase($document, $project);
                        break;
                    case DELETE_TYPE_COLLECTIONS:
                        $this->deleteCollection($document, $project);
                        break;
                    case DELETE_TYPE_PROJECTS:
                        $this->deleteProject($document);
                        break;
                    case DELETE_TYPE_FUNCTIONS:
                        $this->deleteFunction($document, $project);
                        break;
                    case DELETE_TYPE_DEPLOYMENTS:
                        $this->deleteDeployment($document, $project);
                        break;
                    case DELETE_TYPE_USERS:
                        $this->deleteUser($document, $project);
                        break;
                    case DELETE_TYPE_TEAMS:
<<<<<<< HEAD
                        $this->deleteMemberships($document, $project);
=======
                        $this->deleteMemberships($document, $project->getId());
                        if ($project->getId() === 'console') {
                            $this->deleteProjectsByTeam($document);
                        }
>>>>>>> 26334b79
                        break;
                    case DELETE_TYPE_BUCKETS:
                        $this->deleteBucket($document, $project);
                        break;
                    default:
                        if (\str_starts_with($document->getCollection(), 'database_')) {
                            $this->deleteCollection($document, $project);
                            break;
                        }
                        Console::error('No lazy delete operation available for document of type: ' . $document->getCollection());
                        break;
                }
                break;

            case DELETE_TYPE_EXECUTIONS:
                $this->deleteExecutionLogs($this->args['datetime']);
                break;

            case DELETE_TYPE_AUDIT:
                $datetime = $this->args['datetime'] ?? null;
                if (!empty($datetime)) {
                    $this->deleteAuditLogs($datetime);
                }

                $document = new Document($this->args['document'] ?? []);

                if (!$document->isEmpty()) {
                    $this->deleteAuditLogsByResource('document/' . $document->getId(), $project);
                }

                break;

            case DELETE_TYPE_ABUSE:
                $this->deleteAbuseLogs($this->args['datetime']);
                break;

            case DELETE_TYPE_REALTIME:
                $this->deleteRealtimeUsage($this->args['datetime']);
                break;

            case DELETE_TYPE_SESSIONS:
                $this->deleteExpiredSessions();
                break;

            case DELETE_TYPE_CERTIFICATES:
                $document = new Document($this->args['document']);
                $this->deleteCertificates($document);
                break;

            case DELETE_TYPE_USAGE:
                $this->deleteUsageStats($this->args['hourlyUsageRetentionDatetime']);
                break;

            case DELETE_TYPE_CACHE_BY_RESOURCE:
                $this->deleteCacheByResource($project, $this->args['resource']);
                break;
            case DELETE_TYPE_CACHE_BY_TIMESTAMP:
                $this->deleteCacheByDate($this->args['datetime']);
                break;
            case DELETE_TYPE_SCHEDULES:
                $this->deleteSchedules($this->args['datetime']);
                break;
            default:
                Console::error('No delete operation for type: ' . $type);
                break;
        }
    }

    public function shutdown(): void
    {
    }

    /**
     * @throws Exception
     */
    protected function deleteSchedules(string $datetime): void
    {
        $this->listByGroup(
            'schedules',
            [
                Query::equal('region', [App::getEnv('_APP_REGION', 'default')]),
                Query::equal('resourceType', ['function']),
                Query::lessThanEqual('resourceUpdatedAt', $datetime),
                Query::equal('active', [false]),
            ],
            $this->getConsoleDB(),
            function (Document $document) {
                $project = $this->getConsoleDB()->getDocument('projects', $document->getAttribute('projectId'));

                if ($project->isEmpty()) {
                    $this->getConsoleDB()->deleteDocument('schedules', $document->getId());
                    Console::success('Deleted schedule for deleted project ' . $document->getAttribute('projectId'));
                    return;
                }

                $function = $this->getProjectDB($project)->getDocument('functions', $document->getAttribute('resourceId'));

                if ($function->isEmpty()) {
                    $this->getConsoleDB()->deleteDocument('schedules', $document->getId());
                    Console::success('Deleted schedule for function ' . $document->getAttribute('resourceId'));
                }
            }
        );
    }

    /**
     * @param Document $project
     * @param string $resource
     * @throws Exception
     */
    protected function deleteCacheByResource(Document $project, string $resource): void
    {
        $projectId = $project->getId();
        $dbForProject = $this->getProjectDB($project);
        $document = $dbForProject->findOne('cache', [Query::equal('resource', [$resource])]);

        if ($document) {
            $cache = new Cache(
                new Filesystem(APP_STORAGE_CACHE . DIRECTORY_SEPARATOR . 'app-' . $projectId)
            );

            $this->deleteById(
                $document,
                $dbForProject,
                function ($document) use ($cache, $projectId) {
                    $path = APP_STORAGE_CACHE . DIRECTORY_SEPARATOR . 'app-' . $projectId . DIRECTORY_SEPARATOR . $document->getId();

                    if ($cache->purge($document->getId())) {
                        Console::success('Deleting cache file: ' . $path);
                    } else {
                        Console::error('Failed to delete cache file: ' . $path);
                    }
                }
            );
        }
    }

    /**
     * @param string $datetime
     * @throws Exception
     */
    protected function deleteCacheByDate(string $datetime): void
    {
        $this->deleteForProjectIds(function (Document $project) use ($datetime) {
            $projectId = $project->getId();
            $dbForProject = $this->getProjectDB($project);
            $cache = new Cache(
                new Filesystem(APP_STORAGE_CACHE . DIRECTORY_SEPARATOR . 'app-' . $projectId)
            );

            $query = [
                Query::lessThan('accessedAt', $datetime),
            ];

            $this->deleteByGroup(
                'cache',
                $query,
                $dbForProject,
                function (Document $document) use ($cache, $projectId) {
                    $path = APP_STORAGE_CACHE . DIRECTORY_SEPARATOR . 'app-' . $projectId . DIRECTORY_SEPARATOR . $document->getId();

                    if ($cache->purge($document->getId())) {
                        Console::success('Deleting cache file: ' . $path);
                    } else {
                        Console::error('Failed to delete cache file: ' . $path);
                    }
                }
            );
        });
    }


    /**
     * @param Document $document database document
     * @param Document $project
     */
    protected function deleteDatabase(Document $document, Document $project): void
    {
        $databaseId = $document->getId();
        $projectId = $project->getId();

        $dbForProject = $this->getProjectDB($project);

        $this->deleteByGroup('database_' . $document->getInternalId(), [], $dbForProject, function ($document) use ($project) {
            $this->deleteCollection($document, $project);
        });

        $dbForProject->deleteCollection('database_' . $document->getInternalId());

        $this->deleteAuditLogsByResource('database/' . $databaseId, $project);
    }

    /**
     * @param Document $document teams document
     * @param Document $project
     */
    protected function deleteCollection(Document $document, Document $project): void
    {
        $collectionId = $document->getId();
        $collectionInternalId = $document->getInternalId();
        $databaseId = $document->getAttribute('databaseId');
        $databaseInternalId = $document->getAttribute('databaseInternalId');

        $dbForProject = $this->getProjectDB($project);

        $relationships = \array_filter(
            $document->getAttribute('attributes'),
            fn ($attribute) => $attribute['type'] === Database::VAR_RELATIONSHIP
        );

        foreach ($relationships as $relationship) {
            if (!$relationship['twoWay']) {
                continue;
            }
            $relatedCollection = $dbForProject->getDocument('database_' . $databaseInternalId, $relationship['relatedCollection']);
            $dbForProject->deleteDocument('attributes', $databaseInternalId . '_' . $relatedCollection->getInternalId() . '_' . $relationship['twoWayKey']);
            $dbForProject->deleteCachedDocument('database_' . $databaseInternalId, $relatedCollection->getId());
            $dbForProject->deleteCachedCollection('database_' . $databaseInternalId . '_collection_' . $relatedCollection->getInternalId());
        }

        $dbForProject->deleteCollection('database_' . $databaseInternalId . '_collection_' . $document->getInternalId());

        $this->deleteByGroup('attributes', [
            Query::equal('databaseInternalId', [$databaseInternalId]),
            Query::equal('collectionInternalId', [$collectionInternalId])
        ], $dbForProject);

        $this->deleteByGroup('indexes', [
            Query::equal('databaseInternalId', [$databaseInternalId]),
            Query::equal('collectionInternalId', [$collectionInternalId])
        ], $dbForProject);

        $this->deleteAuditLogsByResource('database/' . $databaseId . '/collection/' . $collectionId, $project);
    }

    /**
     * @param string $hourlyUsageRetentionDatetime
     * @throws Exception
     */
    protected function deleteUsageStats(string $hourlyUsageRetentionDatetime)
    {
        $this->deleteForProjectIds(function (Document $project) use ($hourlyUsageRetentionDatetime) {
            $dbForProject = $this->getProjectDB($project);
            // Delete Usage stats
            $this->deleteByGroup('stats', [
                Query::lessThan('time', $hourlyUsageRetentionDatetime),
                Query::equal('period', ['1h']),
            ], $dbForProject);
        });
    }

    /**
     * @param Document $document teams document
     * @param Document $project
     */
    protected function deleteMemberships(Document $document, Document $project): void
    {
        $dbForProject = $this->getProjectDB($project);
        $teamInternalId = $document->getInternalId();

        // Delete Memberships
        $this->deleteByGroup(
            'memberships',
            [
                Query::equal('teamInternalId', [$teamInternalId])
            ],
            $dbForProject,
            function (Document $membership) use ($dbForProject) {
                $userId = $membership->getAttribute('userId');
                $dbForProject->deleteCachedDocument('users', $userId);
            }
        );
    }

    /**
     * @param \Utopia\Database\Document $document
     * @return void
     * @throws \Exception
     */
    protected function deleteProjectsByTeam(Document $document): void
    {
        $dbForConsole = $this->getConsoleDB();

        $projects = $dbForConsole->find('projects', [
            Query::equal('teamInternalId', [$document->getInternalId()])
        ]);

        foreach ($projects as $project) {
            $this->deleteProject($project);
        }
    }

    /**
     * @param Document $document project document
     * @throws Exception
     */
    protected function deleteProject(Document $document): void
    {
        $projectId = $document->getId();
        $projectInternalId = $document->getInternalId();

        // Delete project certificates
        $dbForConsole = $this->getConsoleDB();

        $domains = $dbForConsole->find('domains', [
            Query::equal('projectInternalId', [$projectInternalId])
        ]);

        foreach ($domains as $domain) {
            $this->deleteCertificates($domain);
        }

        // Delete project tables
        $dbForProject = $this->getProjectDB($document);

        while (true) {
            $collections = $dbForProject->listCollections();

            if (empty($collections)) {
                break;
            }

            foreach ($collections as $collection) {
                $dbForProject->deleteCollection($collection->getId());
            }
        }

        // Delete Platforms
        $this->deleteByGroup('platforms', [
            Query::equal('projectInternalId', [$projectInternalId])
        ], $dbForConsole);

        // Delete Domains
        $this->deleteByGroup('domains', [
            Query::equal('projectInternalId', [$projectInternalId])
        ], $dbForConsole);

        // Delete Keys
        $this->deleteByGroup('keys', [
            Query::equal('projectInternalId', [$projectInternalId])
        ], $dbForConsole);

        // Delete Webhooks
        $this->deleteByGroup('webhooks', [
            Query::equal('projectInternalId', [$projectInternalId])
        ], $dbForConsole);

        // Delete metadata tables
        try {
            $dbForProject->deleteCollection('_metadata');
        } catch (Exception) {
            // Ignore: deleteCollection tries to delete a metadata entry after the collection is deleted,
            // which will throw an exception here because the metadata collection is already deleted.
        }

        // Delete all storage directories
        $uploads = $this->getFilesDevice($projectId);
        $functions = $this->getFunctionsDevice($projectId);
        $builds = $this->getBuildsDevice($projectId);
        $cache = $this->getCacheDevice($projectId);

        $uploads->delete($uploads->getRoot(), true);
        $functions->delete($functions->getRoot(), true);
        $builds->delete($builds->getRoot(), true);
        $cache->delete($cache->getRoot(), true);
    }

    /**
     * @param Document $document user document
     * @param Document $project
     */
    protected function deleteUser(Document $document, Document $project): void
    {
        $userId = $document->getId();
        $userInternalId = $document->getInternalId();

        $dbForProject = $this->getProjectDB($project);

        // Delete all sessions of this user from the sessions table and update the sessions field of the user record
        $this->deleteByGroup('sessions', [
            Query::equal('userInternalId', [$userInternalId])
        ], $dbForProject);

        $dbForProject->deleteCachedDocument('users', $userId);

        // Delete Memberships and decrement team membership counts
        $this->deleteByGroup('memberships', [
            Query::equal('userInternalId', [$userInternalId])
        ], $dbForProject, function (Document $document) use ($dbForProject) {
            if ($document->getAttribute('confirm')) { // Count only confirmed members
                $teamId = $document->getAttribute('teamId');
                $team = $dbForProject->getDocument('teams', $teamId);
                if (!$team->isEmpty()) {
                    $team = $dbForProject->updateDocument(
                        'teams',
                        $teamId,
                        // Ensure that total >= 0
                        $team->setAttribute('total', \max($team->getAttribute('total', 0) - 1, 0))
                    );
                }
            }
        });

        // Delete tokens
        $this->deleteByGroup('tokens', [
            Query::equal('userInternalId', [$userInternalId])
        ], $dbForProject);
    }

    /**
     * @param string $datetime
     * @throws Exception
     */
    protected function deleteExecutionLogs(string $datetime): void
    {
        $this->deleteForProjectIds(function (Document $project) use ($datetime) {
            $dbForProject = $this->getProjectDB($project);
            // Delete Executions
            $this->deleteByGroup('executions', [
                Query::lessThan('$createdAt', $datetime)
            ], $dbForProject);
        });
    }

    protected function deleteExpiredSessions(): void
    {
        $consoleDB = $this->getConsoleDB();

        $this->deleteForProjectIds(function (Document $project) use ($consoleDB) {
            $dbForProject = $this->getProjectDB($project);

            $project = $consoleDB->getDocument('projects', $project->getId());
            $duration = $project->getAttribute('auths', [])['duration'] ?? Auth::TOKEN_EXPIRATION_LOGIN_LONG;
            $expired = DateTime::addSeconds(new \DateTime(), -1 * $duration);

            // Delete Sessions
            $this->deleteByGroup('sessions', [
                Query::lessThan('$createdAt', $expired)
            ], $dbForProject);
        });
    }

    /**
     * @param string $datetime
     * @throws Exception
     */
    protected function deleteRealtimeUsage(string $datetime): void
    {
        $this->deleteForProjectIds(function (Document $project) use ($datetime) {
            $dbForProject = $this->getProjectDB($project);
            // Delete Dead Realtime Logs
            $this->deleteByGroup('realtime', [
                Query::lessThan('timestamp', $datetime)
            ], $dbForProject);
        });
    }

    /**
     * @param string $datetime
     * @throws Exception
     */
    protected function deleteAbuseLogs(string $datetime): void
    {
        if (empty($datetime)) {
            throw new Exception('Failed to delete audit logs. No datetime provided');
        }

        $this->deleteForProjectIds(function (Document $project) use ($datetime) {
            $projectId = $project->getId();
            $dbForProject = $this->getProjectDB($project);
            $timeLimit = new TimeLimit("", 0, 1, $dbForProject);
            $abuse = new Abuse($timeLimit);
            $status = $abuse->cleanup($datetime);
            if (!$status) {
                throw new Exception('Failed to delete Abuse logs for project ' . $projectId);
            }
        });
    }

    /**
     * @param string $datetime
     * @throws Exception
     */
    protected function deleteAuditLogs(string $datetime): void
    {
        if (empty($datetime)) {
            throw new Exception('Failed to delete audit logs. No datetime provided');
        }

        $this->deleteForProjectIds(function (Document $project) use ($datetime) {
            $projectId = $project->getId();
            $dbForProject = $this->getProjectDB($project);
            $audit = new Audit($dbForProject);
            $status = $audit->cleanup($datetime);
            if (!$status) {
                throw new Exception('Failed to delete Audit logs for project' . $projectId);
            }
        });
    }

    /**
     * @param string $resource
     * @param Document $project
     */
    protected function deleteAuditLogsByResource(string $resource, Document $project): void
    {
        $dbForProject = $this->getProjectDB($project);

        $this->deleteByGroup(Audit::COLLECTION, [
            Query::equal('resource', [$resource])
        ], $dbForProject);
    }

    /**
     * @param Document $document function document
     * @param Document $project
     */
    protected function deleteFunction(Document $document, Document $project): void
    {
        $projectId = $project->getId();
        $dbForProject = $this->getProjectDB($project);
        $functionId = $document->getId();
        $functionInternalId = $document->getInternalId();

        /**
         * Delete Variables
         */
        Console::info("Deleting variables for function " . $functionId);
        $this->deleteByGroup('variables', [
            Query::equal('functionInternalId', [$functionInternalId])
        ], $dbForProject);

        /**
         * Delete Deployments
         */
        Console::info("Deleting deployments for function " . $functionId);
        $storageFunctions = $this->getFunctionsDevice($projectId);
        $deploymentIds = [];
        $this->deleteByGroup('deployments', [
            Query::equal('resourceId', [$functionId])
        ], $dbForProject, function (Document $document) use ($storageFunctions, &$deploymentIds) {
            $deploymentIds[] = $document->getId();
            if ($storageFunctions->delete($document->getAttribute('path', ''), true)) {
                Console::success('Deleted deployment files: ' . $document->getAttribute('path', ''));
            } else {
                Console::error('Failed to delete deployment files: ' . $document->getAttribute('path', ''));
            }
        });

        /**
         * Delete builds
         */
        Console::info("Deleting builds for function " . $functionId);
        $storageBuilds = $this->getBuildsDevice($projectId);
        foreach ($deploymentIds as $deploymentId) {
            $this->deleteByGroup('builds', [
                Query::equal('deploymentId', [$deploymentId])
            ], $dbForProject, function (Document $document) use ($storageBuilds, $deploymentId) {
                if ($storageBuilds->delete($document->getAttribute('outputPath', ''), true)) {
                    Console::success('Deleted build files: ' . $document->getAttribute('outputPath', ''));
                } else {
                    Console::error('Failed to delete build files: ' . $document->getAttribute('outputPath', ''));
                }
            });
        }

        /**
         * Delete Executions
         */
        Console::info("Deleting executions for function " . $functionId);
        $this->deleteByGroup('executions', [
            Query::equal('functionId', [$functionId])
        ], $dbForProject);

        // TODO: Request executor to delete runtime
    }

    /**
     * @param Document $document deployment document
     * @param Document $project
     */
    protected function deleteDeployment(Document $document, Document $project): void
    {
        $projectId = $project->getId();
        $dbForProject = $this->getProjectDB($project);
        $deploymentId = $document->getId();
        $functionId = $document->getAttribute('resourceId');

        /**
         * Delete deployment files
         */
        Console::info("Deleting deployment files for deployment " . $deploymentId);
        $storageFunctions = $this->getFunctionsDevice($projectId);
        if ($storageFunctions->delete($document->getAttribute('path', ''), true)) {
            Console::success('Deleted deployment files: ' . $document->getAttribute('path', ''));
        } else {
            Console::error('Failed to delete deployment files: ' . $document->getAttribute('path', ''));
        }

        /**
         * Delete builds
         */
        Console::info("Deleting builds for deployment " . $deploymentId);
        $storageBuilds = $this->getBuildsDevice($projectId);
        $this->deleteByGroup('builds', [
            Query::equal('deploymentId', [$deploymentId])
        ], $dbForProject, function (Document $document) use ($storageBuilds) {
            if ($storageBuilds->delete($document->getAttribute('outputPath', ''), true)) {
                Console::success('Deleted build files: ' . $document->getAttribute('outputPath', ''));
            } else {
                Console::error('Failed to delete build files: ' . $document->getAttribute('outputPath', ''));
            }
        });

        // TODO: Request executor to delete runtime
    }


    /**
     * @param Document $document to be deleted
     * @param Database $database to delete it from
     * @param callable|null $callback to perform after document is deleted
     *
     * @return bool
     * @throws \Utopia\Database\Exception\Authorization
     */
    protected function deleteById(Document $document, Database $database, callable $callback = null): bool
    {
        if ($database->deleteDocument($document->getCollection(), $document->getId())) {
            Console::success('Deleted document "' . $document->getId() . '" successfully');

            if (is_callable($callback)) {
                $callback($document);
            }

            return true;
        } else {
            Console::error('Failed to delete document: ' . $document->getId());
            return false;
        }
    }

    /**
     * @param callable $callback
     * @throws Exception
     */
    protected function deleteForProjectIds(callable $callback): void
    {
        // TODO: @Meldiron name of this method no longer matches. It does not delete, and it gives whole document
        $count = 0;
        $chunk = 0;
        $limit = 50;
        $projects = [];
        $sum = $limit;

        $executionStart = \microtime(true);

        while ($sum === $limit) {
            $projects = $this->getConsoleDB()->find('projects', [Query::limit($limit), Query::offset($chunk * $limit)]);

            $chunk++;

            /** @var string[] $projectIds */
            $sum = count($projects);

            Console::info('Executing delete function for chunk #' . $chunk . '. Found ' . $sum . ' projects');
            foreach ($projects as $project) {
                $callback($project);
                $count++;
            }
        }

        $executionEnd = \microtime(true);
        Console::info("Found {$count} projects " . ($executionEnd - $executionStart) . " seconds");
    }

    /**
     * @param string $collection collectionID
     * @param array $queries
     * @param Database $database
     * @param callable|null $callback
     * @throws Exception
     */
    protected function deleteByGroup(string $collection, array $queries, Database $database, callable $callback = null): void
    {
        $count = 0;
        $chunk = 0;
        $limit = 50;
        $results = [];
        $sum = $limit;

        $executionStart = \microtime(true);

        try {
            while ($sum === $limit) {
                $chunk++;

                $results = $database->find($collection, \array_merge([Query::limit($limit)], $queries));

                $sum = count($results);

                Console::info('Deleting chunk #' . $chunk . '. Found ' . $sum . ' documents in collection ' . $database->getNamespace() . '_' . $collection);

                foreach ($results as $document) {
                    $this->deleteById($document, $database, $callback);
                    $count++;
                }
            }
        } catch (\Exception $e) {
            Console::error($e->getMessage());
        }

        $executionEnd = \microtime(true);

        Console::info("Deleted {$count} document by group in " . ($executionEnd - $executionStart) . " seconds");
    }

    /**
     * @param string $collection collectionID
     * @param Query[] $queries
     * @param Database $database
     * @param callable $callback
     */
    protected function listByGroup(string $collection, array $queries, Database $database, callable $callback = null): void
    {
        $count = 0;
        $chunk = 0;
        $limit = 50;
        $results = [];
        $sum = $limit;
        $cursor = null;

        $executionStart = \microtime(true);

        while ($sum === $limit) {
            $chunk++;

            $mergedQueries = \array_merge([Query::limit($limit)], $queries);
            if ($cursor instanceof Document) {
                $mergedQueries[] = Query::cursorAfter($cursor);
            }

            $results = $database->find($collection, $mergedQueries);

            $sum = count($results);

            if ($sum > 0) {
                $cursor = $results[$sum - 1];
            }

            foreach ($results as $document) {
                if (is_callable($callback)) {
                    $callback($document);
                }

                $count++;
            }
        }

        $executionEnd = \microtime(true);

        Console::info("Listed {$count} document by group in " . ($executionEnd - $executionStart) . " seconds");
    }

    /**
     * @param Document $document certificates document
     * @throws \Utopia\Database\Exception\Authorization
     */
    protected function deleteCertificates(Document $document): void
    {
        $consoleDB = $this->getConsoleDB();

        // If domain has certificate generated
        if (isset($document['certificateId'])) {
            $domainUsingCertificate = $consoleDB->findOne('domains', [
                Query::equal('certificateId', [$document['certificateId']])
            ]);

            if (!$domainUsingCertificate) {
                $mainDomain = App::getEnv('_APP_DOMAIN_TARGET', '');
                if ($mainDomain === $document->getAttribute('domain')) {
                    $domainUsingCertificate = $mainDomain;
                }
            }

            // If certificate is still used by some domain, mark we can't delete.
            // Current domain should not be found, because we only have copy. Original domain is already deleted from database.
            if ($domainUsingCertificate) {
                Console::warning("Skipping certificate deletion, because a domain is still using it.");
                return;
            }
        }

        $domain = $document->getAttribute('domain');
        $directory = APP_STORAGE_CERTIFICATES . '/' . $domain;
        $checkTraversal = realpath($directory) === $directory;

        if ($domain && $checkTraversal && is_dir($directory)) {
            // Delete certificate document, so Appwrite is aware of change
            if (isset($document['certificateId'])) {
                $consoleDB->deleteDocument('certificates', $document['certificateId']);
            }

            // Delete files, so Traefik is aware of change
            array_map('unlink', glob($directory . '/*.*'));
            rmdir($directory);
            Console::info("Deleted certificate files for {$domain}");
        } else {
            Console::info("No certificate files found for {$domain}");
        }
    }

    protected function deleteBucket(Document $document, Document $project)
    {
        $projectId = $project->getId();
        $dbForProject = $this->getProjectDB($project);
        $dbForProject->deleteCollection('bucket_' . $document->getInternalId());

        $device = $this->getFilesDevice($projectId);

        $device->deletePath($document->getId());
    }
}<|MERGE_RESOLUTION|>--- conflicted
+++ resolved
@@ -8,11 +8,6 @@
 use Utopia\Database\Document;
 use Utopia\Database\Query;
 use Appwrite\Resque\Worker;
-<<<<<<< HEAD
-use Utopia\Storage\Device\Local;
-=======
-use Executor\Executor;
->>>>>>> 26334b79
 use Utopia\Abuse\Abuse;
 use Utopia\Abuse\Adapters\TimeLimit;
 use Utopia\CLI\Console;
@@ -63,14 +58,10 @@
                         $this->deleteUser($document, $project);
                         break;
                     case DELETE_TYPE_TEAMS:
-<<<<<<< HEAD
                         $this->deleteMemberships($document, $project);
-=======
-                        $this->deleteMemberships($document, $project->getId());
                         if ($project->getId() === 'console') {
                             $this->deleteProjectsByTeam($document);
                         }
->>>>>>> 26334b79
                         break;
                     case DELETE_TYPE_BUCKETS:
                         $this->deleteBucket($document, $project);
