<?php

use Appwrite\Auth\Auth;
use Utopia\App;
use Utopia\Cache\Adapter\Filesystem;
use Utopia\Cache\Cache;
use Utopia\Database\Database;
use Utopia\Database\Document;
use Utopia\Database\Query;
use Appwrite\Resque\Worker;
use Utopia\Abuse\Abuse;
use Utopia\Abuse\Adapters\TimeLimit;
use Utopia\CLI\Console;
use Utopia\Audit\Audit;
use Utopia\Database\DateTime;

require_once __DIR__ . '/../init.php';

Console::title('Deletes V1 Worker');
Console::success(APP_NAME . ' deletes worker v1 has started' . "\n");

class DeletesV1 extends Worker
{
    public function getName(): string
    {
        return "deletes";
    }

    public function init(): void
    {
    }

    public function run(): void
    {
        $project = new Document($this->args['project'] ?? []);
        $type = $this->args['type'] ?? '';
        switch (strval($type)) {
            case DELETE_TYPE_DOCUMENT:
                $document = new Document($this->args['document'] ?? []);

                switch ($document->getCollection()) {
                    case DELETE_TYPE_DATABASES:
                        $this->deleteDatabase($document, $project);
                        break;
                    case DELETE_TYPE_COLLECTIONS:
                        $this->deleteCollection($document, $project);
                        break;
                    case DELETE_TYPE_PROJECTS:
                        $this->deleteProject($document);
                        break;
                    case DELETE_TYPE_FUNCTIONS:
                        $this->deleteFunction($document, $project);
                        break;
                    case DELETE_TYPE_DEPLOYMENTS:
                        $this->deleteDeployment($document, $project);
                        break;
                    case DELETE_TYPE_USERS:
                        $this->deleteUser($document, $project);
                        break;
                    case DELETE_TYPE_TEAMS:
                        $this->deleteMemberships($document, $project);
                        if ($project->getId() === 'console') {
                            $this->deleteProjectsByTeam($document);
                        }
                        break;
                    case DELETE_TYPE_BUCKETS:
                        $this->deleteBucket($document, $project);
                        break;
                    default:
                        if (\str_starts_with($document->getCollection(), 'database_')) {
                            $this->deleteCollection($document, $project);
                            break;
                        }
                        Console::error('No lazy delete operation available for document of type: ' . $document->getCollection());
                        break;
                }
                break;

            case DELETE_TYPE_EXECUTIONS:
                $this->deleteExecutionLogs($this->args['datetime']);
                break;

            case DELETE_TYPE_AUDIT:
                $datetime = $this->args['datetime'] ?? null;
                if (!empty($datetime)) {
                    $this->deleteAuditLogs($datetime);
                }

                $document = new Document($this->args['document'] ?? []);

                if (!$document->isEmpty()) {
                    $this->deleteAuditLogsByResource('document/' . $document->getId(), $project);
                }

                break;

            case DELETE_TYPE_ABUSE:
                $this->deleteAbuseLogs($this->args['datetime']);
                break;

            case DELETE_TYPE_REALTIME:
                $this->deleteRealtimeUsage($this->args['datetime']);
                break;

            case DELETE_TYPE_SESSIONS:
                $this->deleteExpiredSessions();
                break;

            case DELETE_TYPE_CERTIFICATES:
                $document = new Document($this->args['document']);
                $this->deleteCertificates($document);
                break;

            case DELETE_TYPE_USAGE:
                $this->deleteUsageStats($this->args['hourlyUsageRetentionDatetime']);
                break;

            case DELETE_TYPE_CACHE_BY_RESOURCE:
                $this->deleteCacheByResource($project, $this->args['resource']);
                break;
            case DELETE_TYPE_CACHE_BY_TIMESTAMP:
                $this->deleteCacheByDate($this->args['datetime']);
                break;
            case DELETE_TYPE_SCHEDULES:
                $this->deleteSchedules($this->args['datetime']);
                break;
            default:
                Console::error('No delete operation for type: ' . $type);
                break;
        }
    }

    public function shutdown(): void
    {
    }

    /**
     * @throws Exception
     */
    protected function deleteSchedules(string $datetime): void
    {
        $this->listByGroup(
            'schedules',
            [
                Query::equal('region', [App::getEnv('_APP_REGION', 'default')]),
                Query::equal('resourceType', ['function']),
                Query::lessThanEqual('resourceUpdatedAt', $datetime),
                Query::equal('active', [false]),
            ],
            $this->getConsoleDB(),
            function (Document $document) {
                $project = $this->getConsoleDB()->getDocument('projects', $document->getAttribute('projectId'));

                if ($project->isEmpty()) {
                    $this->getConsoleDB()->deleteDocument('schedules', $document->getId());
                    Console::success('Deleted schedule for deleted project ' . $document->getAttribute('projectId'));
                    return;
                }

                $function = $this->getProjectDB($project)->getDocument('functions', $document->getAttribute('resourceId'));

                if ($function->isEmpty()) {
                    $this->getConsoleDB()->deleteDocument('schedules', $document->getId());
                    Console::success('Deleted schedule for function ' . $document->getAttribute('resourceId'));
                }
            }
        );
    }

    /**
     * @param Document $project
     * @param string $resource
     * @throws Exception
     */
    protected function deleteCacheByResource(Document $project, string $resource): void
    {
        $projectId = $project->getId();
        $dbForProject = $this->getProjectDB($project);
        $document = $dbForProject->findOne('cache', [Query::equal('resource', [$resource])]);

        if ($document) {
            $cache = new Cache(
                new Filesystem(APP_STORAGE_CACHE . DIRECTORY_SEPARATOR . 'app-' . $projectId)
            );

            $this->deleteById(
                $document,
                $dbForProject,
                function ($document) use ($cache, $projectId) {
                    $path = APP_STORAGE_CACHE . DIRECTORY_SEPARATOR . 'app-' . $projectId . DIRECTORY_SEPARATOR . $document->getId();

                    if ($cache->purge($document->getId())) {
                        Console::success('Deleting cache file: ' . $path);
                    } else {
                        Console::error('Failed to delete cache file: ' . $path);
                    }
                }
            );
        }
    }

    /**
     * @param string $datetime
     * @throws Exception
     */
    protected function deleteCacheByDate(string $datetime): void
    {
        $this->deleteForProjectIds(function (Document $project) use ($datetime) {
            $projectId = $project->getId();
            $dbForProject = $this->getProjectDB($project);
            $cache = new Cache(
                new Filesystem(APP_STORAGE_CACHE . DIRECTORY_SEPARATOR . 'app-' . $projectId)
            );

            $query = [
                Query::lessThan('accessedAt', $datetime),
            ];

            $this->deleteByGroup(
                'cache',
                $query,
                $dbForProject,
                function (Document $document) use ($cache, $projectId) {
                    $path = APP_STORAGE_CACHE . DIRECTORY_SEPARATOR . 'app-' . $projectId . DIRECTORY_SEPARATOR . $document->getId();

                    if ($cache->purge($document->getId())) {
                        Console::success('Deleting cache file: ' . $path);
                    } else {
                        Console::error('Failed to delete cache file: ' . $path);
                    }
                }
            );
        });
    }


    /**
     * @param Document $document database document
     * @param Document $project
     */
    protected function deleteDatabase(Document $document, Document $project): void
    {
        $databaseId = $document->getId();
        $projectId = $project->getId();

        $dbForProject = $this->getProjectDB($project);

        $this->deleteByGroup('database_' . $document->getInternalId(), [], $dbForProject, function ($document) use ($project) {
            $this->deleteCollection($document, $project);
        });

        $dbForProject->deleteCollection('database_' . $document->getInternalId());

        $this->deleteAuditLogsByResource('database/' . $databaseId, $project);
    }

    /**
     * @param Document $document teams document
     * @param Document $project
     */
    protected function deleteCollection(Document $document, Document $project): void
    {
        $collectionId = $document->getId();
        $collectionInternalId = $document->getInternalId();
        $databaseId = $document->getAttribute('databaseId');
        $databaseInternalId = $document->getAttribute('databaseInternalId');

        $dbForProject = $this->getProjectDB($project);

        $relationships = \array_filter(
            $document->getAttribute('attributes'),
            fn ($attribute) => $attribute['type'] === Database::VAR_RELATIONSHIP
        );

        foreach ($relationships as $relationship) {
            if (!$relationship['twoWay']) {
                continue;
            }
            $relatedCollection = $dbForProject->getDocument('database_' . $databaseInternalId, $relationship['relatedCollection']);
            $dbForProject->deleteDocument('attributes', $databaseInternalId . '_' . $relatedCollection->getInternalId() . '_' . $relationship['twoWayKey']);
            $dbForProject->deleteCachedDocument('database_' . $databaseInternalId, $relatedCollection->getId());
            $dbForProject->deleteCachedCollection('database_' . $databaseInternalId . '_collection_' . $relatedCollection->getInternalId());
        }

        $dbForProject->deleteCollection('database_' . $databaseInternalId . '_collection_' . $document->getInternalId());

        $this->deleteByGroup('attributes', [
            Query::equal('databaseInternalId', [$databaseInternalId]),
            Query::equal('collectionInternalId', [$collectionInternalId])
        ], $dbForProject);

        $this->deleteByGroup('indexes', [
            Query::equal('databaseInternalId', [$databaseInternalId]),
            Query::equal('collectionInternalId', [$collectionInternalId])
        ], $dbForProject);

        $this->deleteAuditLogsByResource('database/' . $databaseId . '/collection/' . $collectionId, $project);
    }

    /**
     * @param string $hourlyUsageRetentionDatetime
     * @throws Exception
     */
    protected function deleteUsageStats(string $hourlyUsageRetentionDatetime)
    {
        $this->deleteForProjectIds(function (Document $project) use ($hourlyUsageRetentionDatetime) {
            $dbForProject = $this->getProjectDB($project);
            // Delete Usage stats
            $this->deleteByGroup('stats', [
                Query::lessThan('time', $hourlyUsageRetentionDatetime),
                Query::equal('period', ['1h']),
            ], $dbForProject);
        });
    }

    /**
     * @param Document $document teams document
     * @param Document $project
     */
    protected function deleteMemberships(Document $document, Document $project): void
    {
        $dbForProject = $this->getProjectDB($project);
        $teamInternalId = $document->getInternalId();

        // Delete Memberships
        $this->deleteByGroup(
            'memberships',
            [
                Query::equal('teamInternalId', [$teamInternalId])
            ],
            $dbForProject,
            function (Document $membership) use ($dbForProject) {
                $userId = $membership->getAttribute('userId');
                $dbForProject->deleteCachedDocument('users', $userId);
            }
        );
    }

    /**
     * @param \Utopia\Database\Document $document
     * @return void
     * @throws \Exception
     */
    protected function deleteProjectsByTeam(Document $document): void
    {
        $dbForConsole = $this->getConsoleDB();

        $projects = $dbForConsole->find('projects', [
            Query::equal('teamInternalId', [$document->getInternalId()])
        ]);

        foreach ($projects as $project) {
            $this->deleteProject($project);
            $dbForConsole->deleteDocument('projects', $project->getId());
        }
    }

    /**
     * @param Document $document project document
     * @throws Exception
     */
    protected function deleteProject(Document $document): void
    {
        $projectId = $document->getId();
        $projectInternalId = $document->getInternalId();

        // Delete project certificates
        $dbForConsole = $this->getConsoleDB();

        $domains = $dbForConsole->find('domains', [
            Query::equal('projectInternalId', [$projectInternalId])
        ]);

        foreach ($domains as $domain) {
            $this->deleteCertificates($domain);
        }

        // Delete project tables
        $dbForProject = $this->getProjectDB($document);

        while (true) {
            $collections = $dbForProject->listCollections();

            if (empty($collections)) {
                break;
            }

            foreach ($collections as $collection) {
                $dbForProject->deleteCollection($collection->getId());
            }
        }

        // Delete Platforms
        $this->deleteByGroup('platforms', [
            Query::equal('projectInternalId', [$projectInternalId])
        ], $dbForConsole);

        // Delete Domains
        $this->deleteByGroup('domains', [
            Query::equal('projectInternalId', [$projectInternalId])
        ], $dbForConsole);

        // Delete Keys
        $this->deleteByGroup('keys', [
            Query::equal('projectInternalId', [$projectInternalId])
        ], $dbForConsole);

        // Delete Webhooks
        $this->deleteByGroup('webhooks', [
            Query::equal('projectInternalId', [$projectInternalId])
        ], $dbForConsole);

        // Delete metadata tables
        try {
            $dbForProject->deleteCollection('_metadata');
        } catch (Exception) {
            // Ignore: deleteCollection tries to delete a metadata entry after the collection is deleted,
            // which will throw an exception here because the metadata collection is already deleted.
        }

        // Delete all storage directories
        $uploads = $this->getFilesDevice($projectId);
        $functions = $this->getFunctionsDevice($projectId);
        $builds = $this->getBuildsDevice($projectId);
        $cache = $this->getCacheDevice($projectId);

        $uploads->delete($uploads->getRoot(), true);
        $functions->delete($functions->getRoot(), true);
        $builds->delete($builds->getRoot(), true);
        $cache->delete($cache->getRoot(), true);
    }

    /**
     * @param Document $document user document
     * @param Document $project
     */
    protected function deleteUser(Document $document, Document $project): void
    {
        $userId = $document->getId();
        $userInternalId = $document->getInternalId();
<<<<<<< HEAD
=======

        $dbForProject = $this->getProjectDB($project);
>>>>>>> d960f85d

        // Delete all sessions of this user from the sessions table and update the sessions field of the user record
        $this->deleteByGroup('sessions', [
            Query::equal('userInternalId', [$userInternalId])
        ], $dbForProject);

        $dbForProject->deleteCachedDocument('users', $userId);

        // Delete Memberships and decrement team membership counts
        $this->deleteByGroup('memberships', [
            Query::equal('userInternalId', [$userInternalId])
        ], $dbForProject, function (Document $document) use ($dbForProject) {
            if ($document->getAttribute('confirm')) { // Count only confirmed members
                $teamId = $document->getAttribute('teamId');
                $team = $dbForProject->getDocument('teams', $teamId);
                if (!$team->isEmpty()) {
                    $team = $dbForProject->updateDocument(
                        'teams',
                        $teamId,
                        // Ensure that total >= 0
                        $team->setAttribute('total', \max($team->getAttribute('total', 0) - 1, 0))
                    );
                }
            }
        });

        // Delete tokens
        $this->deleteByGroup('tokens', [
<<<<<<< HEAD
            Query::equal('userId', [$userId])
        ], $this->getProjectDB($projectId));

        // Delete identities
        $this->deleteByGroup('identities', [
            Query::equal('userInternalId', [$userInternalId])
        ], $this->getProjectDB($projectId));
=======
            Query::equal('userInternalId', [$userInternalId])
        ], $dbForProject);
>>>>>>> d960f85d
    }

    /**
     * @param string $datetime
     * @throws Exception
     */
    protected function deleteExecutionLogs(string $datetime): void
    {
        $this->deleteForProjectIds(function (Document $project) use ($datetime) {
            $dbForProject = $this->getProjectDB($project);
            // Delete Executions
            $this->deleteByGroup('executions', [
                Query::lessThan('$createdAt', $datetime)
            ], $dbForProject);
        });
    }

    protected function deleteExpiredSessions(): void
    {
        $consoleDB = $this->getConsoleDB();

        $this->deleteForProjectIds(function (Document $project) use ($consoleDB) {
            $dbForProject = $this->getProjectDB($project);

            $project = $consoleDB->getDocument('projects', $project->getId());
            $duration = $project->getAttribute('auths', [])['duration'] ?? Auth::TOKEN_EXPIRATION_LOGIN_LONG;
            $expired = DateTime::addSeconds(new \DateTime(), -1 * $duration);

            // Delete Sessions
            $this->deleteByGroup('sessions', [
                Query::lessThan('$createdAt', $expired)
            ], $dbForProject);
        });
    }

    /**
     * @param string $datetime
     * @throws Exception
     */
    protected function deleteRealtimeUsage(string $datetime): void
    {
        $this->deleteForProjectIds(function (Document $project) use ($datetime) {
            $dbForProject = $this->getProjectDB($project);
            // Delete Dead Realtime Logs
            $this->deleteByGroup('realtime', [
                Query::lessThan('timestamp', $datetime)
            ], $dbForProject);
        });
    }

    /**
     * @param string $datetime
     * @throws Exception
     */
    protected function deleteAbuseLogs(string $datetime): void
    {
        if (empty($datetime)) {
            throw new Exception('Failed to delete audit logs. No datetime provided');
        }

        $this->deleteForProjectIds(function (Document $project) use ($datetime) {
            $projectId = $project->getId();
            $dbForProject = $this->getProjectDB($project);
            $timeLimit = new TimeLimit("", 0, 1, $dbForProject);
            $abuse = new Abuse($timeLimit);
            $status = $abuse->cleanup($datetime);
            if (!$status) {
                throw new Exception('Failed to delete Abuse logs for project ' . $projectId);
            }
        });
    }

    /**
     * @param string $datetime
     * @throws Exception
     */
    protected function deleteAuditLogs(string $datetime): void
    {
        if (empty($datetime)) {
            throw new Exception('Failed to delete audit logs. No datetime provided');
        }

        $this->deleteForProjectIds(function (Document $project) use ($datetime) {
            $projectId = $project->getId();
            $dbForProject = $this->getProjectDB($project);
            $audit = new Audit($dbForProject);
            $status = $audit->cleanup($datetime);
            if (!$status) {
                throw new Exception('Failed to delete Audit logs for project' . $projectId);
            }
        });
    }

    /**
     * @param string $resource
     * @param Document $project
     */
    protected function deleteAuditLogsByResource(string $resource, Document $project): void
    {
        $dbForProject = $this->getProjectDB($project);

        $this->deleteByGroup(Audit::COLLECTION, [
            Query::equal('resource', [$resource])
        ], $dbForProject);
    }

    /**
     * @param Document $document function document
     * @param Document $project
     */
    protected function deleteFunction(Document $document, Document $project): void
    {
        $projectId = $project->getId();
        $dbForProject = $this->getProjectDB($project);
        $functionId = $document->getId();
        $functionInternalId = $document->getInternalId();

        /**
         * Delete Variables
         */
        Console::info("Deleting variables for function " . $functionId);
        $this->deleteByGroup('variables', [
            Query::equal('functionInternalId', [$functionInternalId])
        ], $dbForProject);

        /**
         * Delete Deployments
         */
        Console::info("Deleting deployments for function " . $functionId);
        $storageFunctions = $this->getFunctionsDevice($projectId);
        $deploymentIds = [];
        $this->deleteByGroup('deployments', [
            Query::equal('resourceId', [$functionId])
        ], $dbForProject, function (Document $document) use ($storageFunctions, &$deploymentIds) {
            $deploymentIds[] = $document->getId();
            if ($storageFunctions->delete($document->getAttribute('path', ''), true)) {
                Console::success('Deleted deployment files: ' . $document->getAttribute('path', ''));
            } else {
                Console::error('Failed to delete deployment files: ' . $document->getAttribute('path', ''));
            }
        });

        /**
         * Delete builds
         */
        Console::info("Deleting builds for function " . $functionId);
        $storageBuilds = $this->getBuildsDevice($projectId);
        foreach ($deploymentIds as $deploymentId) {
            $this->deleteByGroup('builds', [
                Query::equal('deploymentId', [$deploymentId])
            ], $dbForProject, function (Document $document) use ($storageBuilds, $deploymentId) {
                if ($storageBuilds->delete($document->getAttribute('outputPath', ''), true)) {
                    Console::success('Deleted build files: ' . $document->getAttribute('outputPath', ''));
                } else {
                    Console::error('Failed to delete build files: ' . $document->getAttribute('outputPath', ''));
                }
            });
        }

        /**
         * Delete Executions
         */
        Console::info("Deleting executions for function " . $functionId);
        $this->deleteByGroup('executions', [
            Query::equal('functionId', [$functionId])
        ], $dbForProject);

        // TODO: Request executor to delete runtime
    }

    /**
     * @param Document $document deployment document
     * @param Document $project
     */
    protected function deleteDeployment(Document $document, Document $project): void
    {
        $projectId = $project->getId();
        $dbForProject = $this->getProjectDB($project);
        $deploymentId = $document->getId();
        $functionId = $document->getAttribute('resourceId');

        /**
         * Delete deployment files
         */
        Console::info("Deleting deployment files for deployment " . $deploymentId);
        $storageFunctions = $this->getFunctionsDevice($projectId);
        if ($storageFunctions->delete($document->getAttribute('path', ''), true)) {
            Console::success('Deleted deployment files: ' . $document->getAttribute('path', ''));
        } else {
            Console::error('Failed to delete deployment files: ' . $document->getAttribute('path', ''));
        }

        /**
         * Delete builds
         */
        Console::info("Deleting builds for deployment " . $deploymentId);
        $storageBuilds = $this->getBuildsDevice($projectId);
        $this->deleteByGroup('builds', [
            Query::equal('deploymentId', [$deploymentId])
        ], $dbForProject, function (Document $document) use ($storageBuilds) {
            if ($storageBuilds->delete($document->getAttribute('outputPath', ''), true)) {
                Console::success('Deleted build files: ' . $document->getAttribute('outputPath', ''));
            } else {
                Console::error('Failed to delete build files: ' . $document->getAttribute('outputPath', ''));
            }
        });

        // TODO: Request executor to delete runtime
    }


    /**
     * @param Document $document to be deleted
     * @param Database $database to delete it from
     * @param callable|null $callback to perform after document is deleted
     *
     * @return bool
     * @throws \Utopia\Database\Exception\Authorization
     */
    protected function deleteById(Document $document, Database $database, callable $callback = null): bool
    {
        if ($database->deleteDocument($document->getCollection(), $document->getId())) {
            Console::success('Deleted document "' . $document->getId() . '" successfully');

            if (is_callable($callback)) {
                $callback($document);
            }

            return true;
        } else {
            Console::error('Failed to delete document: ' . $document->getId());
            return false;
        }
    }

    /**
     * @param callable $callback
     * @throws Exception
     */
    protected function deleteForProjectIds(callable $callback): void
    {
        // TODO: @Meldiron name of this method no longer matches. It does not delete, and it gives whole document
        $count = 0;
        $chunk = 0;
        $limit = 50;
        $projects = [];
        $sum = $limit;

        $executionStart = \microtime(true);

        while ($sum === $limit) {
            $projects = $this->getConsoleDB()->find('projects', [Query::limit($limit), Query::offset($chunk * $limit)]);

            $chunk++;

            /** @var string[] $projectIds */
            $sum = count($projects);

            Console::info('Executing delete function for chunk #' . $chunk . '. Found ' . $sum . ' projects');
            foreach ($projects as $project) {
                $callback($project);
                $count++;
            }
        }

        $executionEnd = \microtime(true);
        Console::info("Found {$count} projects " . ($executionEnd - $executionStart) . " seconds");
    }

    /**
     * @param string $collection collectionID
     * @param array $queries
     * @param Database $database
     * @param callable|null $callback
     * @throws Exception
     */
    protected function deleteByGroup(string $collection, array $queries, Database $database, callable $callback = null): void
    {
        $count = 0;
        $chunk = 0;
        $limit = 50;
        $results = [];
        $sum = $limit;

        $executionStart = \microtime(true);

        try {
            while ($sum === $limit) {
                $chunk++;

                $results = $database->find($collection, \array_merge([Query::limit($limit)], $queries));

                $sum = count($results);

                Console::info('Deleting chunk #' . $chunk . '. Found ' . $sum . ' documents in collection ' . $database->getNamespace() . '_' . $collection);

                foreach ($results as $document) {
                    $this->deleteById($document, $database, $callback);
                    $count++;
                }
            }
        } catch (\Exception $e) {
            Console::error($e->getMessage());
        }

        $executionEnd = \microtime(true);

        Console::info("Deleted {$count} document by group in " . ($executionEnd - $executionStart) . " seconds");
    }

    /**
     * @param string $collection collectionID
     * @param Query[] $queries
     * @param Database $database
     * @param callable $callback
     */
    protected function listByGroup(string $collection, array $queries, Database $database, callable $callback = null): void
    {
        $count = 0;
        $chunk = 0;
        $limit = 50;
        $results = [];
        $sum = $limit;
        $cursor = null;

        $executionStart = \microtime(true);

        while ($sum === $limit) {
            $chunk++;

            $mergedQueries = \array_merge([Query::limit($limit)], $queries);
            if ($cursor instanceof Document) {
                $mergedQueries[] = Query::cursorAfter($cursor);
            }

            $results = $database->find($collection, $mergedQueries);

            $sum = count($results);

            if ($sum > 0) {
                $cursor = $results[$sum - 1];
            }

            foreach ($results as $document) {
                if (is_callable($callback)) {
                    $callback($document);
                }

                $count++;
            }
        }

        $executionEnd = \microtime(true);

        Console::info("Listed {$count} document by group in " . ($executionEnd - $executionStart) . " seconds");
    }

    /**
     * @param Document $document certificates document
     * @throws \Utopia\Database\Exception\Authorization
     */
    protected function deleteCertificates(Document $document): void
    {
        $consoleDB = $this->getConsoleDB();

        // If domain has certificate generated
        if (isset($document['certificateId'])) {
            $domainUsingCertificate = $consoleDB->findOne('domains', [
                Query::equal('certificateId', [$document['certificateId']])
            ]);

            if (!$domainUsingCertificate) {
                $mainDomain = App::getEnv('_APP_DOMAIN_TARGET', '');
                if ($mainDomain === $document->getAttribute('domain')) {
                    $domainUsingCertificate = $mainDomain;
                }
            }

            // If certificate is still used by some domain, mark we can't delete.
            // Current domain should not be found, because we only have copy. Original domain is already deleted from database.
            if ($domainUsingCertificate) {
                Console::warning("Skipping certificate deletion, because a domain is still using it.");
                return;
            }
        }

        $domain = $document->getAttribute('domain');
        $directory = APP_STORAGE_CERTIFICATES . '/' . $domain;
        $checkTraversal = realpath($directory) === $directory;

        if ($domain && $checkTraversal && is_dir($directory)) {
            // Delete certificate document, so Appwrite is aware of change
            if (isset($document['certificateId'])) {
                $consoleDB->deleteDocument('certificates', $document['certificateId']);
            }

            // Delete files, so Traefik is aware of change
            array_map('unlink', glob($directory . '/*.*'));
            rmdir($directory);
            Console::info("Deleted certificate files for {$domain}");
        } else {
            Console::info("No certificate files found for {$domain}");
        }
    }

    protected function deleteBucket(Document $document, Document $project)
    {
        $projectId = $project->getId();
        $dbForProject = $this->getProjectDB($project);
        $dbForProject->deleteCollection('bucket_' . $document->getInternalId());

        $device = $this->getFilesDevice($projectId);

        $device->deletePath($document->getId());
    }
}<|MERGE_RESOLUTION|>--- conflicted
+++ resolved
@@ -438,11 +438,8 @@
     {
         $userId = $document->getId();
         $userInternalId = $document->getInternalId();
-<<<<<<< HEAD
-=======
 
         $dbForProject = $this->getProjectDB($project);
->>>>>>> d960f85d
 
         // Delete all sessions of this user from the sessions table and update the sessions field of the user record
         $this->deleteByGroup('sessions', [
@@ -471,18 +468,13 @@
 
         // Delete tokens
         $this->deleteByGroup('tokens', [
-<<<<<<< HEAD
-            Query::equal('userId', [$userId])
-        ], $this->getProjectDB($projectId));
+            Query::equal('userInternalId', [$userInternalId])
+        ], $dbForProject);
 
         // Delete identities
         $this->deleteByGroup('identities', [
             Query::equal('userInternalId', [$userInternalId])
-        ], $this->getProjectDB($projectId));
-=======
-            Query::equal('userInternalId', [$userInternalId])
         ], $dbForProject);
->>>>>>> d960f85d
     }
 
     /**
