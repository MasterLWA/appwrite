--- conflicted
+++ resolved
@@ -41,12 +41,9 @@
                 break;
             case Database::SYSTEM_COLLECTION_USERS:
                 $this->deleteUser($document, $projectId);
-<<<<<<< HEAD
-=======
                 break;
             case Database::SYSTEM_COLLECTION_COLLECTIONS:
                 $this->deleteDocuments($document, $projectId);
->>>>>>> 50920a46
                 break;
             default:
                 Console::error('No lazy delete operation available for document of type: '.$document->getCollection());
@@ -136,19 +133,11 @@
             }
 
             return true;
-<<<<<<< HEAD
         }
         else {
             Console::error('Failed to delete document: '.$document->getId());
             return false;
         }
-=======
-        }
-        else {
-            Console::error('Failed to delete document: '.$document->getId());
-            return false;
-        }
->>>>>>> 50920a46
 
         Authorization::reset();
     }
