--- conflicted
+++ resolved
@@ -8,10 +8,7 @@
 use Utopia\Database\Document;
 use Utopia\Database\Query;
 use Appwrite\Resque\Worker;
-<<<<<<< HEAD
-=======
 use Utopia\Storage\Device\Local;
->>>>>>> b11fb72a
 use Utopia\Abuse\Abuse;
 use Utopia\Abuse\Adapters\TimeLimit;
 use Utopia\CLI\Console;
@@ -69,7 +66,7 @@
                         break;
                     default:
                         if (\str_starts_with($document->getCollection(), 'database_')) {
-                            $this->deleteCollection($document, $project->getId());
+                            $this->deleteCollection($document, $project);
                             break;
                         }
                         Console::error('No lazy delete operation available for document of type: ' . $document->getCollection());
@@ -342,7 +339,7 @@
         }
 
         // Delete project tables
-        $dbForProject = $this->getProjectDB($projectId, $document);
+        $dbForProject = $this->getProjectDB($document);
 
         while (true) {
             $collections = $dbForProject->listCollections();
