--- conflicted
+++ resolved
@@ -8,8 +8,6 @@
 use Utopia\Database\Document;
 use Utopia\Database\Query;
 use Appwrite\Resque\Worker;
-use Executor\Executor;
-use Utopia\Storage\Device\Local;
 use Utopia\Abuse\Abuse;
 use Utopia\Abuse\Adapters\TimeLimit;
 use Utopia\CLI\Console;
@@ -44,12 +42,9 @@
                     case DELETE_TYPE_DATABASES:
                         $this->deleteDatabase($document, $project);
                         break;
-<<<<<<< HEAD
                     case DELETE_TYPE_COLLECTIONS:
                         $this->deleteCollection($document, $project);
                         break;
-=======
->>>>>>> 08fca627
                     case DELETE_TYPE_PROJECTS:
                         $this->deleteProject($document);
                         break;
@@ -214,12 +209,7 @@
 
     /**
      * @param Document $document database document
-<<<<<<< HEAD
      * @param Document $projectId
-=======
-     * @param string $projectId
-     * @throws Exception
->>>>>>> 08fca627
      */
     protected function deleteDatabase(Document $document, Document $project): void
     {
@@ -239,12 +229,7 @@
 
     /**
      * @param Document $document teams document
-<<<<<<< HEAD
      * @param Document $project
-=======
-     * @param string $projectId
-     * @throws Exception
->>>>>>> 08fca627
      */
     protected function deleteCollection(Document $document, Document $project): void
     {
@@ -287,12 +272,7 @@
 
     /**
      * @param Document $document teams document
-<<<<<<< HEAD
      * @param Document $project
-=======
-     * @param string $projectId
-     * @throws Exception
->>>>>>> 08fca627
      */
     protected function deleteMemberships(Document $document, Document $project): void
     {
@@ -312,10 +292,6 @@
     {
         $projectId = $document->getId();
 
-<<<<<<< HEAD
-        // Delete all DBs
-        $this->getProjectDB($document)->delete($projectId);
-=======
         // Delete project domains and certificates
         $dbForConsole = $this->getConsoleDB();
 
@@ -349,7 +325,6 @@
             // Ignore: deleteCollection tries to delete a metadata entry after the collection is deleted,
             // which will throw an exception here because the metadata collection is already deleted.
         }
->>>>>>> 08fca627
 
         // Delete all storage directories
         $uploads = $this->getFilesDevice($projectId);
@@ -365,12 +340,7 @@
 
     /**
      * @param Document $document user document
-<<<<<<< HEAD
      * @param Document $project
-=======
-     * @param string $projectId
-     * @throws Exception
->>>>>>> 08fca627
      */
     protected function deleteUser(Document $document, Document $project): void
     {
@@ -502,12 +472,7 @@
 
     /**
      * @param string $resource
-<<<<<<< HEAD
      * @param Document $project
-=======
-     * @param string $projectId
-     * @throws Exception
->>>>>>> 08fca627
      */
     protected function deleteAuditLogsByResource(string $resource, Document $project): void
     {
@@ -520,12 +485,7 @@
 
     /**
      * @param Document $document function document
-<<<<<<< HEAD
      * @param Document $project
-=======
-     * @param string $projectId
-     * @throws Exception
->>>>>>> 08fca627
      */
     protected function deleteFunction(Document $document, Document $project): void
     {
@@ -588,12 +548,7 @@
 
     /**
      * @param Document $document deployment document
-<<<<<<< HEAD
      * @param Document $project
-=======
-     * @param string $projectId
-     * @throws Exception
->>>>>>> 08fca627
      */
     protected function deleteDeployment(Document $document, Document $project): void
     {
