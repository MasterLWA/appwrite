--- conflicted
+++ resolved
@@ -3,10 +3,6 @@
 use Utopia\Database\Database;
 use Utopia\Database\Document;
 use Utopia\Database\Query;
-<<<<<<< HEAD
-use Utopia\Cache\Adapter\Redis;
-=======
->>>>>>> f81227ca
 use Utopia\Database\Validator\Authorization;
 use Appwrite\Resque\Worker;
 use Utopia\Storage\Device\Local;
@@ -351,51 +347,4 @@
             Console::info("No certificate files found for {$domain}");
         }
     }
-<<<<<<< HEAD
-    
-    /**
-     * @param string $projectId
-     * @return Database
-     */
-    protected function getInternalDB($projectId): Database
-    {
-        global $register;
-        
-        $cache = new Cache(new Redis($register->get('cache')));
-        $dbForInternal = new Database(new MariaDB($register->get('db')), $cache);
-        $dbForInternal->setNamespace('project_'.$projectId.'_internal'); // Main DB
-
-        return $dbForInternal;
-    }
-
-    /**
-     * @param string $projectId
-     * @return Database
-     */
-    protected function getExternalDB($projectId): Database
-    {
-        global $register;
-
-        $cache = new Cache(new Redis($register->get('cache')));
-        $dbForExternal = new Database(new MariaDB($register->get('db')), $cache);
-        $dbForExternal->setNamespace('project_'.$projectId.'_external'); // Main DB
-
-        return $dbForExternal;
-    }
-
-    /**
-     * @return Database
-     */
-    protected function getConsoleDB(): Database
-    {
-        global $register;
-
-        $cache = new Cache(new Redis($register->get('cache')));
-        $dbForConsole = new Database(new MariaDB($register->get('db')), $cache);
-        $dbForConsole->setNamespace('project_console_internal'); // Main DB
-
-        return $dbForConsole;
-    }
-=======
->>>>>>> f81227ca
 }