<?php

use Appwrite\Resque\Worker;
use Utopia\App;
use Utopia\CLI\Console;

<<<<<<< HEAD
require_once __DIR__.'/../init.php';
=======
require_once __DIR__ . '/../workers.php';
>>>>>>> 7050f8d5

Console::title('Webhooks V1 Worker');
Console::success(APP_NAME . ' webhooks worker v1 has started');

class WebhooksV1 extends Worker
{
    public function init(): void
    {
    }

    public function run(): void
    {
        $errors = [];

        // Event
        $projectId = $this->args['projectId'] ?? '';
        $webhooks = $this->args['webhooks'] ?? [];
        $userId = $this->args['userId'] ?? '';
        $event = $this->args['event'] ?? '';
        $eventData = \json_encode($this->args['eventData']);

        foreach ($webhooks as $webhook) {
            if (!(isset($webhook['events']) && \is_array($webhook['events']) && \in_array($event, $webhook['events']))) {
                continue;
            }

            $id = $webhook['$id'] ?? '';
            $name = $webhook['name'] ?? '';
            $signature = $webhook['signature'] ?? 'not-yet-implemented';
            $url = $webhook['url'] ?? '';
            $security = (bool) ($webhook['security'] ?? true);
            $httpUser = $webhook['httpUser'] ?? null;
            $httpPass = $webhook['httpPass'] ?? null;

            $ch = \curl_init($url);

            \curl_setopt($ch, CURLOPT_CUSTOMREQUEST, 'POST');
            \curl_setopt($ch, CURLOPT_POSTFIELDS, $eventData);
            \curl_setopt($ch, CURLOPT_HEADER, 0);
            \curl_setopt($ch, CURLOPT_RETURNTRANSFER, 1);
            \curl_setopt($ch, CURLOPT_USERAGENT, \sprintf(
                APP_USERAGENT,
                App::getEnv('_APP_VERSION', 'UNKNOWN'),
                App::getEnv('_APP_SYSTEM_SECURITY_EMAIL_ADDRESS', APP_EMAIL_SECURITY)
            ));
            \curl_setopt(
                $ch,
                CURLOPT_HTTPHEADER,
                [
                    'Content-Type: application/json',
                    'Content-Length: ' . \strlen($eventData),
                    'X-' . APP_NAME . '-Webhook-Id: ' . $id,
                    'X-' . APP_NAME . '-Webhook-Event: ' . $event,
                    'X-' . APP_NAME . '-Webhook-Name: ' . $name,
                    'X-' . APP_NAME . '-Webhook-User-Id: ' . $userId,
                    'X-' . APP_NAME . '-Webhook-Project-Id: ' . $projectId,
                    'X-' . APP_NAME . '-Webhook-Signature: ' . $signature,
                ]
            );

            if (!$security) {
                \curl_setopt($ch, CURLOPT_SSL_VERIFYHOST, false);
                \curl_setopt($ch, CURLOPT_SSL_VERIFYPEER, false);
            }

            if (!empty($httpUser) && !empty($httpPass)) {
                \curl_setopt($ch, CURLOPT_USERPWD, "$httpUser:$httpPass");
                \curl_setopt($ch, CURLOPT_HTTPAUTH, CURLAUTH_BASIC);
            }

            if (false === \curl_exec($ch)) {
                $errors[] = \curl_error($ch) . ' in event ' . $event . ' for webhook ' . $name;
            }

            \curl_close($ch);
        }

        if (!empty($errors)) {
            throw new Exception(\implode(" / \n\n", $errors));
        }
    }

    public function shutdown(): void
    {
    }
}<|MERGE_RESOLUTION|>--- conflicted
+++ resolved
@@ -4,11 +4,7 @@
 use Utopia\App;
 use Utopia\CLI\Console;
 
-<<<<<<< HEAD
 require_once __DIR__.'/../init.php';
-=======
-require_once __DIR__ . '/../workers.php';
->>>>>>> 7050f8d5
 
 Console::title('Webhooks V1 Worker');
 Console::success(APP_NAME . ' webhooks worker v1 has started');
