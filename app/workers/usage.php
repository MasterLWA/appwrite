<?php

<<<<<<< HEAD
use Utopia\App;
=======
use Utopia\CLI\Console;
use Utopia\Config\Config;
>>>>>>> 286b4278

require_once __DIR__.'/../init.php';

\cli_set_process_title('Usage V1 Worker');

<<<<<<< HEAD
echo APP_NAME.' usage worker v1 has started'."\n";
=======
Console::success(APP_NAME.' usage worker v1 has started');
>>>>>>> 286b4278

class UsageV1
{
    /**
     * @var array
     */
    public $args = [];

    public function setUp()
    {
    }

    public function perform()
    {
        global $register;

        $statsd = $register->get('statsd', true);

        $projectId = $this->args['projectId'];
        $method = $this->args['method'];
        $request = $this->args['request'];
        $response = $this->args['response'];
        $storage = $this->args['storage'];

        $tags = ",project={$projectId},version=".App::getEnv('_APP_VERSION', 'UNKNOWN').'';

        // the global namespace is prepended to every key (optional)
        $statsd->setNamespace('appwrite.usage');

        $statsd->increment('requests.all'.$tags.',method='.\strtolower($method));

        $statsd->count('network.all'.$tags, $request + $response);
        $statsd->count('network.inbound'.$tags, $request);
        $statsd->count('network.outbound'.$tags, $response);
        $statsd->count('storage.all'.$tags, $storage);
    }

    public function tearDown()
    {
        // ... Remove environment for this job
    }
}<|MERGE_RESOLUTION|>--- conflicted
+++ resolved
@@ -1,21 +1,13 @@
 <?php
 
-<<<<<<< HEAD
 use Utopia\App;
-=======
 use Utopia\CLI\Console;
-use Utopia\Config\Config;
->>>>>>> 286b4278
 
 require_once __DIR__.'/../init.php';
 
 \cli_set_process_title('Usage V1 Worker');
 
-<<<<<<< HEAD
-echo APP_NAME.' usage worker v1 has started'."\n";
-=======
 Console::success(APP_NAME.' usage worker v1 has started');
->>>>>>> 286b4278
 
 class UsageV1
 {
