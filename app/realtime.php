--- conflicted
+++ resolved
@@ -17,12 +17,6 @@
 use Utopia\Database\Role;
 use Utopia\Logger\Log;
 use Utopia\Database\DateTime;
-<<<<<<< HEAD
-use Utopia\Cache\Adapter\Redis as RedisCache;
-use Utopia\Cache\Cache;
-use Utopia\Database\Adapter\MySQL;
-=======
->>>>>>> 9cf9b9b4
 use Utopia\Database\Document;
 use Utopia\Database\Query;
 use Utopia\Database\Validator\Authorization;
@@ -161,48 +155,6 @@
 
 $server->error($logError);
 
-<<<<<<< HEAD
-function getDatabase(Registry &$register, string $namespace)
-{
-    $attempts = 0;
-
-    do {
-        try {
-            $attempts++;
-
-            $db = $register->get('dbPool')->get();
-            $redis = $register->get('redisPool')->get();
-
-            $cache = new Cache(new RedisCache($redis));
-            $database = new Database(new MySQL($db), $cache);
-            $database->setDefaultDatabase(App::getEnv('_APP_DB_SCHEMA', 'appwrite'));
-            $database->setNamespace($namespace);
-
-            if (!$database->exists($database->getDefaultDatabase(), 'realtime')) {
-                throw new Exception('Collection not ready');
-            }
-
-            break; // leave loop if successful
-        } catch (\Throwable $e) {
-            Console::warning("Database not ready. Retrying connection ({$attempts})...");
-            if ($attempts >= DATABASE_RECONNECT_MAX_ATTEMPTS) {
-                throw new \Exception('Failed to connect to database: ' . $e->getMessage());
-            }
-            sleep(DATABASE_RECONNECT_SLEEP);
-        }
-    } while ($attempts < DATABASE_RECONNECT_MAX_ATTEMPTS);
-
-    return [
-        $database,
-        function () use ($register, $db, $redis) {
-            $register->get('dbPool')->put($db);
-            $register->get('redisPool')->put($redis);
-        }
-    ];
-}
-
-=======
->>>>>>> 9cf9b9b4
 $server->onStart(function () use ($stats, $register, $containerId, &$statsDocument, $logError) {
     sleep(5); // wait for the initial database schema to be ready
     Console::success('Server started successfully');
@@ -437,17 +389,6 @@
         /** @var \Utopia\Database\Document $project */
         $project = $app->getResource('project');
 
-<<<<<<< HEAD
-        /** @var \Utopia\Database\Document $console */
-        $console = $app->getResource('console');
-
-        $cache = new Cache(new RedisCache($redis));
-        $database = new Database(new MySQL($db), $cache);
-        $database->setDefaultDatabase(App::getEnv('_APP_DB_SCHEMA', 'appwrite'));
-        $database->setNamespace("_{$project->getInternalId()}");
-
-=======
->>>>>>> 9cf9b9b4
         /*
          *  Project Check
          */
@@ -543,16 +484,6 @@
 $server->onMessage(function (int $connection, string $message) use ($server, $register, $realtime, $containerId) {
     try {
         $response = new Response(new SwooleResponse());
-<<<<<<< HEAD
-        $db = $register->get('dbPool')->get();
-        $redis = $register->get('redisPool')->get();
-
-        $cache = new Cache(new RedisCache($redis));
-        $database = new Database(new MySQL($db), $cache);
-        $database->setDefaultDatabase(App::getEnv('_APP_DB_SCHEMA', 'appwrite'));
-        $database->setNamespace("_console");
-=======
->>>>>>> 9cf9b9b4
         $projectId = $realtime->connections[$connection]['projectId'];
         $database = getConsoleDB();
 
