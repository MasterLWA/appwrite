<?php

use Appwrite\Auth\Auth;
use Appwrite\Messaging\Adapter\Realtime;
use Appwrite\Network\Validator\Origin;
use Appwrite\Utopia\Response;
use Swoole\Http\Request as SwooleRequest;
use Swoole\Http\Response as SwooleResponse;
use Swoole\Runtime;
use Swoole\Table;
use Swoole\Timer;
use Utopia\Abuse\Abuse;
use Utopia\Abuse\Adapters\TimeLimit;
use Utopia\App;
use Utopia\CLI\Console;
use Utopia\Database\ID;
use Utopia\Database\Role;
use Utopia\Logger\Log;
use Utopia\Database\DateTime;
use Utopia\Database\Document;
use Utopia\Database\Query;
use Utopia\Database\Validator\Authorization;
use Appwrite\Utopia\Request;
use Utopia\Cache\Adapter\Sharding;
use Utopia\Cache\Cache;
use Utopia\Config\Config;
use Utopia\Database\Database;
use Utopia\WebSocket\Server;
use Utopia\WebSocket\Adapter;

require_once __DIR__ . '/init.php';

Runtime::enableCoroutine(SWOOLE_HOOK_ALL);

function getConsoleDB(): Database
{
    global $register;

    /** @var \Utopia\Pools\Group $pools */
    $pools = $register->get('pools');

    $dbAdapter = $pools
        ->get('console')
        ->pop()
        ->getResource()
    ;

    $database = new Database($dbAdapter, getCache());

    $database->setNamespace('console');

    return $database;
}

function getProjectDB(Document $project): Database
{
    global $register;

    /** @var \Utopia\Pools\Group $pools */
    $pools = $register->get('pools');

    if ($project->isEmpty() || $project->getId() === 'console') {
        return getConsoleDB();
    }

    $dbAdapter = $pools
        ->get($project->getAttribute('database'))
        ->pop()
        ->getResource()
    ;

    $database = new Database($dbAdapter, getCache());
    $database->setNamespace('_' . $project->getInternalId());

    return $database;
}

function getCache(): Cache
{
    global $register;

    $pools = $register->get('pools'); /** @var \Utopia\Pools\Group $pools */

    $list = Config::getParam('pools-cache', []);
    $adapters = [];

    foreach ($list as $value) {
        $adapters[] = $pools
            ->get($value)
            ->pop()
            ->getResource()
        ;
    }

    return new Cache(new Sharding($adapters));
}

$realtime = new Realtime();

/**
 * Table for statistics across all workers.
 */
$stats = new Table(4096, 1);
$stats->column('projectId', Table::TYPE_STRING, 64);
$stats->column('teamId', Table::TYPE_STRING, 64);
$stats->column('connections', Table::TYPE_INT);
$stats->column('connectionsTotal', Table::TYPE_INT);
$stats->column('messages', Table::TYPE_INT);
$stats->create();

$containerId = uniqid();
$statsDocument = null;
$workerNumber = swoole_cpu_num() * intval(App::getEnv('_APP_WORKER_PER_CORE', 6));

$adapter = new Adapter\Swoole(port: App::getEnv('PORT', 80));
$adapter
    ->setPackageMaxLength(64000) // Default maximum Package Size (64kb)
    ->setWorkerNumber($workerNumber);

$server = new Server($adapter);

$logError = function (Throwable $error, string $action) use ($register) {
    $logger = $register->get('logger');

    if ($logger) {
        $version = App::getEnv('_APP_VERSION', 'UNKNOWN');

        $log = new Log();
        $log->setNamespace("realtime");
        $log->setServer(\gethostname());
        $log->setVersion($version);
        $log->setType(Log::TYPE_ERROR);
        $log->setMessage($error->getMessage());

        $log->addTag('code', $error->getCode());
        $log->addTag('verboseType', get_class($error));

        $log->addExtra('file', $error->getFile());
        $log->addExtra('line', $error->getLine());
        $log->addExtra('trace', $error->getTraceAsString());
        $log->addExtra('detailedTrace', $error->getTrace());

        $log->setAction($action);

        $isProduction = App::getEnv('_APP_ENV', 'development') === 'production';
        $log->setEnvironment($isProduction ? Log::ENVIRONMENT_PRODUCTION : Log::ENVIRONMENT_STAGING);

        $responseCode = $logger->addLog($log);
        Console::info('Realtime log pushed with status code: ' . $responseCode);
    }

    Console::error('[Error] Type: ' . get_class($error));
    Console::error('[Error] Message: ' . $error->getMessage());
    Console::error('[Error] File: ' . $error->getFile());
    Console::error('[Error] Line: ' . $error->getLine());
};

$server->error($logError);

$server->onStart(function () use ($stats, $register, $containerId, &$statsDocument, $logError) {
    sleep(5); // wait for the initial database schema to be ready
    Console::success('Server started successfully');

    /**
     * Create document for this worker to share stats across Containers.
     */
    go(function () use ($register, $containerId, &$statsDocument) {
        $attempts = 0;
        $database = getConsoleDB();

        do {
            try {
                $attempts++;
                $document = new Document([
                    '$id' => ID::unique(),
                    '$collection' => ID::custom('realtime'),
                    '$permissions' => [],
                    'container' => $containerId,
                    'timestamp' => DateTime::now(),
                    'value' => '{}'
                ]);

                $statsDocument = Authorization::skip(fn () => $database->createDocument('realtime', $document));
                break;
            } catch (\Throwable $th) {
                Console::warning("Collection not ready. Retrying connection ({$attempts})...");
                sleep(DATABASE_RECONNECT_SLEEP);
            }
        } while (true);
        $register->get('pools')->reclaim();
    });

    /**
     * Save current connections to the Database every 5 seconds.
     */
    Timer::tick(5000, function () use ($register, $stats, &$statsDocument, $logError) {
        $payload = [];
        foreach ($stats as $projectId => $value) {
            $payload[$projectId] = $stats->get($projectId, 'connectionsTotal');
        }
        if (empty($payload) || empty($statsDocument)) {
            return;
        }

        try {
            $database = getConsoleDB();

            $statsDocument
                ->setAttribute('timestamp', DateTime::now())
                ->setAttribute('value', json_encode($payload));

            Authorization::skip(fn () => $database->updateDocument('realtime', $statsDocument->getId(), $statsDocument));
        } catch (\Throwable $th) {
            call_user_func($logError, $th, "updateWorkerDocument");
        } finally {
            $register->get('pools')->reclaim();
        }
    });
});

$server->onWorkerStart(function (int $workerId) use ($server, $register, $stats, $realtime, $logError) {
    Console::success('Worker ' . $workerId . ' started successfully');

    $attempts = 0;
    $start = time();

    Timer::tick(5000, function () use ($server, $register, $realtime, $stats, $logError) {
        /**
         * Sending current connections to project channels on the console project every 5 seconds.
         */
        if ($realtime->hasSubscriber('console', Role::users()->toString(), 'project')) {
            $database = getConsoleDB();

            $payload = [];

            $list = Authorization::skip(fn () => $database->find('realtime', [
                Query::greaterThan('timestamp', DateTime::addSeconds(new \DateTime(), -15)),
            ]));

            /**
             * Aggregate stats across containers.
             */
            foreach ($list as $document) {
                foreach (json_decode($document->getAttribute('value')) as $projectId => $value) {
                    if (array_key_exists($projectId, $payload)) {
                        $payload[$projectId] +=  $value;
                    } else {
                        $payload[$projectId] =  $value;
                    }
                }
            }

            foreach ($stats as $projectId => $value) {
                if (!array_key_exists($projectId, $payload)) {
                    continue;
                }

                $event = [
                    'project' => 'console',
                    'roles' => ['team:' . $stats->get($projectId, 'teamId')],
                    'data' => [
                        'events' => ['stats.connections'],
                        'channels' => ['project'],
                        'timestamp' => DateTime::now(),
                        'payload' => [
                            $projectId => $payload[$projectId]
                        ]
                    ]
                ];

                $server->send($realtime->getSubscribers($event), json_encode([
                    'type' => 'event',
                    'data' => $event['data']
                ]));
            }

            $register->get('pools')->reclaim();
        }
        /**
         * Sending test message for SDK E2E tests every 5 seconds.
         */
        if ($realtime->hasSubscriber('console', Role::guests()->toString(), 'tests')) {
            $payload = ['response' => 'WS:/v1/realtime:passed'];

            $event = [
                'project' => 'console',
                'roles' => [Role::guests()->toString()],
                'data' => [
                    'events' => ['test.event'],
                    'channels' => ['tests'],
                    'timestamp' => DateTime::now(),
                    'payload' => $payload
                ]
            ];

            $server->send($realtime->getSubscribers($event), json_encode([
                'type' => 'event',
                'data' => $event['data']
            ]));
        }
    });

    while ($attempts < 300) {
        try {
            if ($attempts > 0) {
                Console::error('Pub/sub connection lost (lasted ' . (time() - $start) . ' seconds, worker: ' . $workerId . ').
                    Attempting restart in 5 seconds (attempt #' . $attempts . ')');
                sleep(5); // 5 sec delay between connection attempts
            }
            $start = time();

            $redis = $register->get('pools')->get('pubsub')->pop()->getResource(); /** @var Redis $redis */
            $redis->setOption(Redis::OPT_READ_TIMEOUT, -1);

            if ($redis->ping(true)) {
                $attempts = 0;
                Console::success('Pub/sub connection established (worker: ' . $workerId . ')');
            } else {
                Console::error('Pub/sub failed (worker: ' . $workerId . ')');
            }

            $redis->subscribe(['realtime'], function (Redis $redis, string $channel, string $payload) use ($server, $workerId, $stats, $register, $realtime) {
                $event = json_decode($payload, true);

                if ($event['permissionsChanged'] && isset($event['userId'])) {
                    $projectId = $event['project'];
                    $userId = $event['userId'];

                    if ($realtime->hasSubscriber($projectId, 'user:' . $userId)) {
                        $connection = array_key_first(reset($realtime->subscriptions[$projectId]['user:' . $userId]));
<<<<<<< HEAD
                        $consoleDatabase = getConsoleDB();
                        $project = Authorization::skip(fn() => $consoleDatabase->getDocument('projects', $projectId));
                        $database = getProjectDB($project);
=======
                        [$consoleDatabase, $returnConsoleDatabase] = getDatabase($register, '_console');
                        $project = Authorization::skip(fn () => $consoleDatabase->getDocument('projects', $projectId));
                        [$database, $returnDatabase] = getDatabase($register, "_{$project->getInternalId()}");
>>>>>>> ac73be78

                        $user = $database->getDocument('users', $userId);

                        $roles = Auth::getRoles($user);

                        $realtime->subscribe($projectId, $connection, $roles, $realtime->connections[$connection]['channels']);

                        $register->get('pools')->reclaim();
                    }
                }

                $receivers = $realtime->getSubscribers($event);

                if (App::isDevelopment() && !empty($receivers)) {
                    Console::log("[Debug][Worker {$workerId}] Receivers: " . count($receivers));
                    Console::log("[Debug][Worker {$workerId}] Receivers Connection IDs: " . json_encode($receivers));
                    Console::log("[Debug][Worker {$workerId}] Event: " . $payload);
                }

                $server->send(
                    $receivers,
                    json_encode([
                        'type' => 'event',
                        'data' => $event['data']
                    ])
                );

                if (($num = count($receivers)) > 0) {
                    $stats->incr($event['project'], 'messages', $num);
                }
            });
        } catch (\Throwable $th) {
            call_user_func($logError, $th, "pubSubConnection");

            Console::error('Pub/sub error: ' . $th->getMessage());
            $attempts++;
            sleep(DATABASE_RECONNECT_SLEEP);
            continue;
        } finally {
            $register->get('pools')->reclaim();
        }
    }

    Console::error('Failed to restart pub/sub...');
});

$server->onOpen(function (int $connection, SwooleRequest $request) use ($server, $register, $stats, &$realtime, $logError) {
    $app = new App('UTC');
    $request = new Request($request);
    $response = new Response(new SwooleResponse());

    Console::info("Connection open (user: {$connection})");

    App::setResource('pools', fn() => $register->get('pools'));
    App::setResource('request', fn() => $request);
    App::setResource('response', fn() => $response);

    try {
        /** @var \Utopia\Database\Document $project */
        $project = $app->getResource('project');

        /*
         *  Project Check
         */
        if (empty($project->getId())) {
            throw new Exception('Missing or unknown project ID', 1008);
        }

        $dbForProject = getProjectDB($project);
        $console = $app->getResource('console'); /** @var \Utopia\Database\Document $console */
        $user = $app->getResource('user'); /** @var \Utopia\Database\Document $user */

        /*
         * Abuse Check
         *
         * Abuse limits are connecting 128 times per minute and ip address.
         */
        $timeLimit = new TimeLimit('url:{url},ip:{ip}', 128, 60, $dbForProject);
        $timeLimit
            ->setParam('{ip}', $request->getIP())
            ->setParam('{url}', $request->getURI());

        $abuse = new Abuse($timeLimit);

        if (App::getEnv('_APP_OPTIONS_ABUSE', 'enabled') === 'enabled' && $abuse->check()) {
            throw new Exception('Too many requests', 1013);
        }

        /*
         * Validate Client Domain - Check to avoid CSRF attack.
         * Adding Appwrite API domains to allow XDOMAIN communication.
         * Skip this check for non-web platforms which are not required to send an origin header.
         */
        $origin = $request->getOrigin();
        $originValidator = new Origin(\array_merge($project->getAttribute('platforms', []), $console->getAttribute('platforms', [])));

        if (!$originValidator->isValid($origin) && $project->getId() !== 'console') {
            throw new Exception($originValidator->getDescription(), 1008);
        }

        $roles = Auth::getRoles($user);

        $channels = Realtime::convertChannels($request->getQuery('channels', []), $user->getId());

        /**
         * Channels Check
         */
        if (empty($channels)) {
            throw new Exception('Missing channels', 1008);
        }

        $realtime->subscribe($project->getId(), $connection, $roles, $channels);

        $user = empty($user->getId()) ? null : $response->output($user, Response::MODEL_ACCOUNT);

        $server->send([$connection], json_encode([
            'type' => 'connected',
            'data' => [
                'channels' => array_keys($channels),
                'user' => $user
            ]
        ]));

        $stats->set($project->getId(), [
            'projectId' => $project->getId(),
            'teamId' => $project->getAttribute('teamId')
        ]);
        $stats->incr($project->getId(), 'connections');
        $stats->incr($project->getId(), 'connectionsTotal');
    } catch (\Throwable $th) {
        call_user_func($logError, $th, "initServer");

        $response = [
            'type' => 'error',
            'data' => [
                'code' => $th->getCode(),
                'message' => $th->getMessage()
            ]
        ];

        $server->send([$connection], json_encode($response));
        $server->close($connection, $th->getCode());

        if (App::isDevelopment()) {
            Console::error('[Error] Connection Error');
            Console::error('[Error] Code: ' . $response['data']['code']);
            Console::error('[Error] Message: ' . $response['data']['message']);
        }
    } finally {
        $register->get('pools')->reclaim();
    }
});

$server->onMessage(function (int $connection, string $message) use ($server, $register, $realtime, $containerId) {
    try {
        $app = new App('UTC');
        $response = new Response(new SwooleResponse());
        $projectId = $realtime->connections[$connection]['projectId'];
<<<<<<< HEAD
        $database = getConsoleDB();

        if ($projectId !== 'console') {
            $project = Authorization::skip(fn() => $database->getDocument('projects', $projectId));
            $database = getProjectDB($project);
        }

=======
        $project = $projectId === 'console' ? $app->getResource('console') : Authorization::skip(fn () => $database->getDocument('projects', $projectId));
        $database->setNamespace("_{$project->getInternalId()}");
>>>>>>> ac73be78
        /*
         * Abuse Check
         *
         * Abuse limits are sending 32 times per minute and connection.
         */
        $timeLimit = new TimeLimit('url:{url},connection:{connection}', 32, 60, $database);

        $timeLimit
            ->setParam('{connection}', $connection)
            ->setParam('{container}', $containerId);

        $abuse = new Abuse($timeLimit);

        if ($abuse->check() && App::getEnv('_APP_OPTIONS_ABUSE', 'enabled') === 'enabled') {
            throw new Exception('Too many messages', 1013);
        }

        $message = json_decode($message, true);

        if (is_null($message) || (!array_key_exists('type', $message) && !array_key_exists('data', $message))) {
            throw new Exception('Message format is not valid.', 1003);
        }

        switch ($message['type']) {
                /**
             * This type is used to authenticate.
             */
            case 'authentication':
                if (!array_key_exists('session', $message['data'])) {
                    throw new Exception('Payload is not valid.', 1003);
                }

                $session = Auth::decodeSession($message['data']['session']);
                Auth::$unique = $session['id'] ?? '';
                Auth::$secret = $session['secret'] ?? '';

                $user = $database->getDocument('users', Auth::$unique);
                $authDuration = $project->getAttribute('auths', [])['duration'] ?? Auth::TOKEN_EXPIRATION_LOGIN_LONG;

                if (
                    empty($user->getId()) // Check a document has been found in the DB
                    || !Auth::sessionVerify($user->getAttribute('sessions', []), Auth::$secret, $authDuration) // Validate user has valid login token
                ) {
                    // cookie not valid
                    throw new Exception('Session is not valid.', 1003);
                }

                $roles = Auth::getRoles($user);
                $channels = Realtime::convertChannels(array_flip($realtime->connections[$connection]['channels']), $user->getId());
                $realtime->subscribe($realtime->connections[$connection]['projectId'], $connection, $roles, $channels);

                $user = $response->output($user, Response::MODEL_ACCOUNT);
                $server->send([$connection], json_encode([
                    'type' => 'response',
                    'data' => [
                        'to' => 'authentication',
                        'success' => true,
                        'user' => $user
                    ]
                ]));

                break;

            default:
                throw new Exception('Message type is not valid.', 1003);
        }
    } catch (\Throwable $th) {
        $response = [
            'type' => 'error',
            'data' => [
                'code' => $th->getCode(),
                'message' => $th->getMessage()
            ]
        ];

        $server->send([$connection], json_encode($response));

        if ($th->getCode() === 1008) {
            $server->close($connection, $th->getCode());
        }
    } finally {
        $register->get('pools')->reclaim();
    }
});

$server->onClose(function (int $connection) use ($realtime, $stats) {
    if (array_key_exists($connection, $realtime->connections)) {
        $stats->decr($realtime->connections[$connection]['projectId'], 'connectionsTotal');
    }
    $realtime->unsubscribe($connection);

    Console::info('Connection close: ' . $connection);
});

$server->start();<|MERGE_RESOLUTION|>--- conflicted
+++ resolved
@@ -328,15 +328,9 @@
 
                     if ($realtime->hasSubscriber($projectId, 'user:' . $userId)) {
                         $connection = array_key_first(reset($realtime->subscriptions[$projectId]['user:' . $userId]));
-<<<<<<< HEAD
                         $consoleDatabase = getConsoleDB();
                         $project = Authorization::skip(fn() => $consoleDatabase->getDocument('projects', $projectId));
                         $database = getProjectDB($project);
-=======
-                        [$consoleDatabase, $returnConsoleDatabase] = getDatabase($register, '_console');
-                        $project = Authorization::skip(fn () => $consoleDatabase->getDocument('projects', $projectId));
-                        [$database, $returnDatabase] = getDatabase($register, "_{$project->getInternalId()}");
->>>>>>> ac73be78
 
                         $user = $database->getDocument('users', $userId);
 
@@ -495,7 +489,6 @@
         $app = new App('UTC');
         $response = new Response(new SwooleResponse());
         $projectId = $realtime->connections[$connection]['projectId'];
-<<<<<<< HEAD
         $database = getConsoleDB();
 
         if ($projectId !== 'console') {
@@ -503,10 +496,6 @@
             $database = getProjectDB($project);
         }
 
-=======
-        $project = $projectId === 'console' ? $app->getResource('console') : Authorization::skip(fn () => $database->getDocument('projects', $projectId));
-        $database->setNamespace("_{$project->getInternalId()}");
->>>>>>> ac73be78
         /*
          * Abuse Check
          *
