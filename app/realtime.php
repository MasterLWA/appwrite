--- conflicted
+++ resolved
@@ -327,15 +327,10 @@
 
                     if ($realtime->hasSubscriber($projectId, 'user:' . $userId)) {
                         $connection = array_key_first(reset($realtime->subscriptions[$projectId]['user:' . $userId]));
-<<<<<<< HEAD
-                        
-                        [$database, $returnDatabase] = getDatabase($register, "_{$projectId}");
-=======
                         [$consoleDatabase, $returnConsoleDatabase] = getDatabase($register, '_console');
                         $project = Authorization::skip(fn() => $consoleDatabase->getDocument('projects', $projectId));
                         [$database, $returnDatabase] = getDatabase($register, "_{$project->getInternalId()}");
 
->>>>>>> e17ab5f4
                         $user = $database->getDocument('users', $userId);
 
                         $roles = Auth::getRoles($user);
@@ -404,8 +399,6 @@
         /** @var \Utopia\Database\Document $project */
         $project = $app->getResource('project');
 
-<<<<<<< HEAD
-=======
         /** @var \Utopia\Database\Document $console */
         $console = $app->getResource('console');
 
@@ -414,7 +407,6 @@
         $database->setDefaultDatabase(App::getEnv('_APP_DB_SCHEMA', 'appwrite'));
         $database->setNamespace("_{$project->getInternalId()}");
 
->>>>>>> e17ab5f4
         /*
          *  Project Check
          */
@@ -568,9 +560,6 @@
         
         $database = new Database(new MariaDB($projectDB), $cache);
         $database->setDefaultDatabase(App::getEnv('_APP_DB_SCHEMA', 'appwrite'));
-<<<<<<< HEAD
-        $database->setNamespace("_$projectId");
-=======
         $database->setNamespace("_console");
         $projectId = $realtime->connections[$connection]['projectId'];
 
@@ -578,7 +567,6 @@
             $project = Authorization::skip(fn() => $database->getDocument('projects', $projectId));
             $database->setNamespace("_{$project->getInternalId()}");
         }
->>>>>>> e17ab5f4
 
         /*
          * Abuse Check
