<?php

require_once __DIR__ . '/init.php';

use Appwrite\Network\Validator\Origin;
use Appwrite\Realtime\Realtime;
use Appwrite\Utopia\Response;
use Swoole\Process;
use Swoole\Http\Request;
use Swoole\Http\Response as SwooleResponse;
use Swoole\WebSocket\Frame;
use Swoole\WebSocket\Server;
use Utopia\App;
use Utopia\CLI\Console;
use Utopia\Swoole\Request as SwooleRequest;
use Utopia\Abuse\Abuse;
use Utopia\Abuse\Adapters\TimeLimit;

/**
 * TODO List
 * 
 * - JWT Authentication (in path / or in message)
 * 
 * Protocols Support:
 * - Websocket support: https://www.swoole.co.uk/docs/modules/swoole-websocket-server
 */

Swoole\Runtime::enableCoroutine(SWOOLE_HOOK_ALL);

$register->set('db', function () use ($register) {
    $pool = $register->get('dbPool');
    $pdo = $pool->get()->__getObject();

    return $pdo;
}, true);

$register->set('cache', function () use ($register) { // Register cache connection
    $redis = $register->get('redisPool')->get();
    $redis->setOption(Redis::OPT_READ_TIMEOUT, -1);

    return $redis;
}, true);

$server = new Server('0.0.0.0', 80);

$server->set([
    'package_max_length' => 64000 // Default maximum Package Size (64kb)
]);

$subscriptions = [];
$connections = [];

$server->on('workerStart', function ($server, $workerId) use (&$subscriptions, &$connections, &$register) {
<<<<<<< HEAD
    Console::success('Worker ' . $workerId . ' started succefully');
    
=======
    Console::success('Worker ' . ++$workerId . ' started succefully');

>>>>>>> 390e0d64
    $attempts = 0;
    $start = time();

    while ($attempts < 300) {
        try {
            if ($attempts > 0) {
                Console::error('Pub/sub connection lost (lasted ' . (time() - $start) . ' seconds, worker: ' . $workerId . ').
                    Attempting restart in 5 seconds (attempt #' . $attempts . ')');
                sleep(5); // 5 sec delay between connection attempts
            }

            $redis = $register->get('cache');

            if ($redis->ping(true)) {
                $attempts = 0;
                Console::success('Pub/sub connection established (worker: ' . $workerId . ')');
            } else {
                Console::error('Pub/sub failed (worker: ' . $workerId . ')');
            }

            $redis->subscribe(['realtime'], function ($redis, $channel, $payload) use ($server, &$connections, &$subscriptions) {
                /**
                 * Supported Resources:
                 *  - Collection
                 *  - Document
                 *  - File
                 *  - Account
                 *  - Session
                 *  - Team? (not implemented yet)
                 *  - Membership? (not implemented yet)
                 *  - Function? (not available yet)
                 *  - Execution? (not available yet)
                 */
                $event = json_decode($payload, true);

                $receivers = Realtime::identifyReceivers($event, $subscriptions);

                foreach ($receivers as $receiver) {
                    if ($server->exist($receiver) && $server->isEstablished($receiver)) {
                        $server->push(
                            $receiver,
                            json_encode($event['data']),
                            SWOOLE_WEBSOCKET_OPCODE_TEXT,
                            SWOOLE_WEBSOCKET_FLAG_FIN | SWOOLE_WEBSOCKET_FLAG_COMPRESS
                        );
                    } else {
                        $server->close($receiver);
                    }
                }
            });
        } catch (\Throwable $th) {
            Console::error('Pub/sub error: ' . $th->getMessage());
            $attempts++;
            continue;
        }

        $attempts++;
    }

    Console::error('Failed to restart pub/sub...');
});

$server->on('start', function (Server $server) {
    Console::success('Server started succefully');

    Console::info("Master pid {$server->master_pid}, manager pid {$server->manager_pid}");

    // listen ctrl + c
    Process::signal(2, function () use ($server) {
        Console::log('Stop by Ctrl+C');
        $server->shutdown();
    });
});

$server->on('open', function (Server $server, Request $request) use (&$connections, &$subscriptions, &$register) {
    $app = new App('');
    $connection = $request->fd;
    $request = new SwooleRequest($request);

    Console::info("Connection open (user: {$connection}, worker: {$server->getWorkerId()})");

    App::setResource('request', function () use ($request) {
        return $request;
    });

    App::setResource('response', function () {
        return new Response(new SwooleResponse());
    });

    /** @var Appwrite\Database\Document $user */
    $user = $app->getResource('user');

    /** @var Appwrite\Database\Document $project */
    $project = $app->getResource('project');

    /** @var Appwrite\Database\Document $console */
    $console = $app->getResource('console');

    try {
        /*
        *  Project Check
        */
        if (empty($project->getId())) {
            throw new Exception('Missing or unknown project ID', 1008);
        }

        /*
        * Abuse Check
        *
        * Abuse limits are connecting 128 times per minute and ip address.
        */
        $timeLimit = new TimeLimit('url:{url},ip:{ip}', 128, 60, function () use ($register) {
            return $register->get('db');
        });
        $timeLimit
            ->setNamespace('app_' . $project->getId())
            ->setParam('{ip}', $request->getIP())
            ->setParam('{url}', $request->getURI());

        $abuse = new Abuse($timeLimit);

        if ($abuse->check() && App::getEnv('_APP_OPTIONS_ABUSE', 'enabled') === 'enabled') {
            throw new Exception('Too many requests', 1013);
        }

        /*
        * Validate Client Domain - Check to avoid CSRF attack.
        * Adding Appwrite API domains to allow XDOMAIN communication.
        * Skip this check for non-web platforms which are not required to send an origin header.
        */
        $origin = $request->getOrigin();
        $originValidator = new Origin(\array_merge($project->getAttribute('platforms', []), $console->getAttribute('platforms', [])));

        if (!$originValidator->isValid($origin)) {
            throw new Exception($originValidator->getDescription(), 1008);
        }

        Realtime::setUser($user);

        $roles = Realtime::getRoles();
        $channels = Realtime::parseChannels($request->getQuery('channels', []));

        /**
         * Channels Check
         */
        if (empty($channels)) {
            throw new Exception('Missing channels', 1008);
        }

        Realtime::subscribe($project->getId(), $connection, $roles, $subscriptions, $connections, $channels);

        $server->push($connection, json_encode($channels));
    } catch (\Throwable $th) {
        $response = [
            'code' => $th->getCode(),
            'message' => $th->getMessage()
        ];
        $server->push($connection, json_encode($response));
        $server->close($connection);
    }
});

$server->on('message', function (Server $server, Frame $frame) {
    $server->push($frame->fd, 'Sending messages is not allowed.');
    $server->close($frame->fd);
});

$server->on('close', function (Server $server, int $connection) use (&$connections, &$subscriptions) {
    Realtime::unsubscribe($connection, $subscriptions, $connections);
    Console::info('Connection close: ' . $connection);
});

$server->start();<|MERGE_RESOLUTION|>--- conflicted
+++ resolved
@@ -51,13 +51,8 @@
 $connections = [];
 
 $server->on('workerStart', function ($server, $workerId) use (&$subscriptions, &$connections, &$register) {
-<<<<<<< HEAD
     Console::success('Worker ' . $workerId . ' started succefully');
     
-=======
-    Console::success('Worker ' . ++$workerId . ' started succefully');
-
->>>>>>> 390e0d64
     $attempts = 0;
     $start = time();
 
