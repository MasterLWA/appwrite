--- conflicted
+++ resolved
@@ -169,12 +169,11 @@
     $attempts = 0;
     $start = time();
 
-    Timer::tick(5000, function () use ($server, $register, $realtime) {
+    Timer::tick(5000, function () use ($server, $register, $realtime, $stats) {
         /**
          * Sending current connections to project channels on the console project every 5 seconds.
          */
         if ($realtime->hasSubscriber('console', 'role:member', 'project')) {
-<<<<<<< HEAD
             $db = $register->get('dbPool')->get();
             $cache = $register->get('redisPool')->get();
 
@@ -204,26 +203,7 @@
                 }
             }
 
-            $event = [
-                'project' => 'console',
-                'roles' => ['role:member'],
-                'data' => [
-                    'event' => 'stats.connections',
-                    'channels' => ['project'],
-                    'timestamp' => time(),
-                    'payload' => $payload
-                ]
-            ];
-
-            $server->send($realtime->getSubscribers($event), json_encode($event['data']));
-
-            $register->get('dbPool')->put($db);
-            $register->get('redisPool')->put($cache);
-=======
             foreach ($stats as $projectId => $value) {
-                $payload = [
-                    $projectId => $value['connectionsTotal']
-                ];
                 $event = [
                     'project' => 'console',
                     'roles' => ['team:'.$value['teamId']],
@@ -231,13 +211,17 @@
                         'event' => 'stats.connections',
                         'channels' => ['project'],
                         'timestamp' => time(),
-                        'payload' => $payload
+                        'payload' => [
+                            $projectId => $payload[$projectId]
+                        ]
                     ]
                 ];
 
                 $server->send($realtime->getSubscribers($event), json_encode($event['data']));
             }
->>>>>>> 10cdb335
+
+            $register->get('dbPool')->put($db);
+            $register->get('redisPool')->put($cache);
         }
         /**
          * Sending test message for SDK E2E tests every 5 seconds.
