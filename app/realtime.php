--- conflicted
+++ resolved
@@ -205,9 +205,8 @@
             }
 
             $event = [
-<<<<<<< HEAD
                 'project' => 'console',
-                'permissions' => ['role:member'],
+                'roles' => ['role:member'],
                 'data' => [
                     'event' => 'stats.connections',
                     'channels' => ['project'],
@@ -216,19 +215,7 @@
                 ]
             ];
 
-            $server->send($realtime->getReceivers($event), json_encode($event));
-            $register->get('dbPool')->put($db);
-            $register->get('redisPool')->put($cache);
-=======
-                'event' => 'stats.connections',
-                'channels' => ['project'],
-                'roles' => ['role:member'],
-                'timestamp' => time(),
-                'payload' => $payload
-            ];
-
-            $server->send($realtime->getSubscribers($event), json_encode($event));
->>>>>>> 8366b6fe
+            $server->send($realtime->getSubscribers($event), json_encode($event['data']));
         }
     });
 
