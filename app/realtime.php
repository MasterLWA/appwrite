<?php

use Appwrite\Auth\Auth;
<<<<<<< HEAD
use Appwrite\Database\DatabasePool;
=======
>>>>>>> b575df86
use Appwrite\Messaging\Adapter\Realtime;
use Appwrite\Network\Validator\Origin;
use Appwrite\Utopia\Response;
use Swoole\Http\Request as SwooleRequest;
use Swoole\Http\Response as SwooleResponse;
use Swoole\Runtime;
use Swoole\Table;
use Swoole\Timer;
use Utopia\Abuse\Abuse;
use Utopia\Abuse\Adapters\TimeLimit;
use Utopia\App;
use Utopia\CLI\Console;
use Utopia\Database\ID;
use Utopia\Database\Role;
use Utopia\Logger\Log;
<<<<<<< HEAD
=======
use Utopia\Database\Database;
use Utopia\Database\DateTime;
use Utopia\Cache\Adapter\Redis as RedisCache;
use Utopia\Cache\Cache;
use Utopia\Database\Adapter\MariaDB;
>>>>>>> b575df86
use Utopia\Database\Document;
use Utopia\Database\Query;
use Utopia\Database\Validator\Authorization;
use Utopia\Registry\Registry;
use Appwrite\Utopia\Request;
use Utopia\WebSocket\Server;
use Utopia\WebSocket\Adapter;

require_once __DIR__ . '/init.php';

Runtime::enableCoroutine(SWOOLE_HOOK_ALL);

$realtime = new Realtime();

/**
 * Table for statistics across all workers.
 */
$stats = new Table(4096, 1);
$stats->column('projectId', Table::TYPE_STRING, 64);
$stats->column('teamId', Table::TYPE_STRING, 64);
$stats->column('connections', Table::TYPE_INT);
$stats->column('connectionsTotal', Table::TYPE_INT);
$stats->column('messages', Table::TYPE_INT);
$stats->create();

$containerId = uniqid();
$statsDocument = null;
$workerNumber = swoole_cpu_num() * intval(App::getEnv('_APP_WORKER_PER_CORE', 6));

$adapter = new Adapter\Swoole(port: App::getEnv('PORT', 80));
$adapter
    ->setPackageMaxLength(64000) // Default maximum Package Size (64kb)
    ->setWorkerNumber($workerNumber);

$server = new Server($adapter);

$logError = function (Throwable $error, string $action) use ($register) {
    $logger = $register->get('logger');

    if ($logger) {
        $version = App::getEnv('_APP_VERSION', 'UNKNOWN');

        $log = new Log();
        $log->setNamespace("realtime");
        $log->setServer(\gethostname());
        $log->setVersion($version);
        $log->setType(Log::TYPE_ERROR);
        $log->setMessage($error->getMessage());

        $log->addTag('code', $error->getCode());
        $log->addTag('verboseType', get_class($error));

        $log->addExtra('file', $error->getFile());
        $log->addExtra('line', $error->getLine());
        $log->addExtra('trace', $error->getTraceAsString());
        $log->addExtra('detailedTrace', $error->getTrace());

        $log->setAction($action);

        $isProduction = App::getEnv('_APP_ENV', 'development') === 'production';
        $log->setEnvironment($isProduction ? Log::ENVIRONMENT_PRODUCTION : Log::ENVIRONMENT_STAGING);

        $responseCode = $logger->addLog($log);
        Console::info('Realtime log pushed with status code: ' . $responseCode);
    }

    Console::error('[Error] Type: ' . get_class($error));
    Console::error('[Error] Message: ' . $error->getMessage());
    Console::error('[Error] File: ' . $error->getFile());
    Console::error('[Error] Line: ' . $error->getLine());
};

$server->error($logError);

function getDatabase(Registry &$register, string $projectId)
{
    $redis = $register->get('redisPool')->get();
    $dbPool = $register->get('dbPool');

    /** Get the console DB */
    $database = $dbPool->getConsoleDB();
    $pdo = $dbPool->getPDOFromPool($database);
    $database = DatabasePool::wait(
        DatabasePool::getDatabase($pdo->getConnection(), $redis, '_console'),
        'realtime'
    );

    if ($projectId !== 'console') {
        $project = Authorization::skip(fn() => $database->getDocument('projects', $projectId));
        $database = $project->getAttribute('database', '');
        $pdo = $dbPool->getPDOFromPool($database);
        $database = DatabasePool::wait(
            DatabasePool::getDatabase($pdo->getConnection(), $redis, "_{$project->getInternalId()}"),
            'realtime'
        );
    }

    return [
        $database,
        function () use ($register, $redis) {
            $register->get('dbPool')->reset();
            $register->get('redisPool')->put($redis);
        }
    ];
}

$server->onStart(function () use ($stats, $register, $containerId, &$statsDocument, $logError) {
    sleep(5); // wait for the initial database schema to be ready
    Console::success('Server started successfully');

    /**
     * Create document for this worker to share stats across Containers.
     */
    go(function () use ($register, $containerId, &$statsDocument) {
        $attempts = 0;
        [$database, $returnDatabase] = getDatabase($register, 'console');
        do {
            try {
                $attempts++;
                $document = new Document([
                    '$id' => ID::unique(),
                    '$collection' => ID::custom('realtime'),
                    '$permissions' => [],
                    'container' => $containerId,
                    'timestamp' => DateTime::now(),
                    'value' => '{}'
                ]);

                $statsDocument = Authorization::skip(fn () => $database->createDocument('realtime', $document));
                break;
            } catch (\Throwable $th) {
                Console::warning("Collection not ready. Retrying connection ({$attempts})...");
                sleep(DATABASE_RECONNECT_SLEEP);
            }
        } while (true);
        call_user_func($returnDatabase);
    });

    /**
     * Save current connections to the Database every 5 seconds.
     */
    Timer::tick(5000, function () use ($register, $stats, &$statsDocument, $logError) {
        $payload = [];
        foreach ($stats as $projectId => $value) {
            $payload[$projectId] = $stats->get($projectId, 'connectionsTotal');
        }
        if (empty($payload) || empty($statsDocument)) {
            return;
        }

        try {
            [$database, $returnDatabase] = getDatabase($register, 'console');

            $statsDocument
                ->setAttribute('timestamp', DateTime::now())
                ->setAttribute('value', json_encode($payload));

            Authorization::skip(fn () => $database->updateDocument('realtime', $statsDocument->getId(), $statsDocument));
        } catch (\Throwable $th) {
            call_user_func($logError, $th, "updateWorkerDocument");
        } finally {
            call_user_func($returnDatabase);
        }
    });
});

$server->onWorkerStart(function (int $workerId) use ($server, $register, $stats, $realtime, $logError) {
    Console::success('Worker ' . $workerId . ' started successfully');

    $attempts = 0;
    $start = time();

    Timer::tick(5000, function () use ($server, $register, $realtime, $stats, $logError) {
        /**
         * Sending current connections to project channels on the console project every 5 seconds.
         */
<<<<<<< HEAD
        if ($realtime->hasSubscriber('console', 'role:member', 'project')) {
            [$database, $returnDatabase] = getDatabase($register, 'console');
=======
        if ($realtime->hasSubscriber('console', Role::users()->toString(), 'project')) {
            [$database, $returnDatabase] = getDatabase($register, '_console');
>>>>>>> b575df86

            $payload = [];

            $list = Authorization::skip(fn () => $database->find('realtime', [
                Query::greaterThan('timestamp', DateTime::addSeconds(new \DateTime(), -15)),
            ]));

            /**
             * Aggregate stats across containers.
             */
            foreach ($list as $document) {
                foreach (json_decode($document->getAttribute('value')) as $projectId => $value) {
                    if (array_key_exists($projectId, $payload)) {
                        $payload[$projectId] +=  $value;
                    } else {
                        $payload[$projectId] =  $value;
                    }
                }
            }

            foreach ($stats as $projectId => $value) {
                if (!array_key_exists($projectId, $payload)) {
                    continue;
                }

                $event = [
                    'project' => 'console',
                    'roles' => ['team:' . $stats->get($projectId, 'teamId')],
                    'data' => [
                        'events' => ['stats.connections'],
                        'channels' => ['project'],
                        'timestamp' => DateTime::now(),
                        'payload' => [
                            $projectId => $payload[$projectId]
                        ]
                    ]
                ];

                $server->send($realtime->getSubscribers($event), json_encode([
                    'type' => 'event',
                    'data' => $event['data']
                ]));
            }

            call_user_func($returnDatabase);
        }
        /**
         * Sending test message for SDK E2E tests every 5 seconds.
         */
        if ($realtime->hasSubscriber('console', Role::guests()->toString(), 'tests')) {
            $payload = ['response' => 'WS:/v1/realtime:passed'];

            $event = [
                'project' => 'console',
                'roles' => [Role::guests()->toString()],
                'data' => [
                    'events' => ['test.event'],
                    'channels' => ['tests'],
                    'timestamp' => DateTime::now(),
                    'payload' => $payload
                ]
            ];

            $server->send($realtime->getSubscribers($event), json_encode([
                'type' => 'event',
                'data' => $event['data']
            ]));
        }
    });

    while ($attempts < 300) {
        try {
            if ($attempts > 0) {
                Console::error('Pub/sub connection lost (lasted ' . (time() - $start) . ' seconds, worker: ' . $workerId . ').
                    Attempting restart in 5 seconds (attempt #' . $attempts . ')');
                sleep(5); // 5 sec delay between connection attempts
            }
            $start = time();

            /** @var Redis $redis */
            $redis = $register->get('redisPool')->get();
            $redis->setOption(Redis::OPT_READ_TIMEOUT, -1);

            if ($redis->ping(true)) {
                $attempts = 0;
                Console::success('Pub/sub connection established (worker: ' . $workerId . ')');
            } else {
                Console::error('Pub/sub failed (worker: ' . $workerId . ')');
            }

            $redis->subscribe(['realtime'], function (Redis $redis, string $channel, string $payload) use ($server, $workerId, $stats, $register, $realtime) {
                $event = json_decode($payload, true);

                if ($event['permissionsChanged'] && isset($event['userId'])) {
                    $projectId = $event['project'];
                    $userId = $event['userId'];

                    if ($realtime->hasSubscriber($projectId, 'user:' . $userId)) {
                        $connection = array_key_first(reset($realtime->subscriptions[$projectId]['user:' . $userId]));
                        [$consoleDatabase, $returnConsoleDatabase] = getDatabase($register, 'console');
                        $project = Authorization::skip(fn() => $consoleDatabase->getDocument('projects', $projectId));
                        [$database, $returnDatabase] = getDatabase($register, $project->getId());

                        $user = $database->getDocument('users', $userId);

                        $roles = Auth::getRoles($user);

                        $realtime->subscribe($projectId, $connection, $roles, $realtime->connections[$connection]['channels']);

                        call_user_func($returnDatabase);
                        call_user_func($returnConsoleDatabase);
                    }
                }

                $receivers = $realtime->getSubscribers($event);

                if (App::isDevelopment() && !empty($receivers)) {
                    Console::log("[Debug][Worker {$workerId}] Receivers: " . count($receivers));
                    Console::log("[Debug][Worker {$workerId}] Receivers Connection IDs: " . json_encode($receivers));
                    Console::log("[Debug][Worker {$workerId}] Event: " . $payload);
                }

                $server->send(
                    $receivers,
                    json_encode([
                        'type' => 'event',
                        'data' => $event['data']
                    ])
                );

                if (($num = count($receivers)) > 0) {
                    $stats->incr($event['project'], 'messages', $num);
                }
            });
        } catch (\Throwable $th) {
            call_user_func($logError, $th, "pubSubConnection");

            Console::error('Pub/sub error: ' . $th->getMessage());
            $register->get('redisPool')->put($redis);
            $attempts++;
            sleep(DATABASE_RECONNECT_SLEEP);
            continue;
        }
    }

    Console::error('Failed to restart pub/sub...');
});

$server->onOpen(function (int $connection, SwooleRequest $request) use ($server, $register, $stats, &$realtime, $logError) {
    $app = new App('UTC');
    $request = new Request($request);
    $response = new Response(new SwooleResponse());

    /** @var PDO $db */
    $dbPool = $register->get('dbPool');
    /** @var Redis $redis */
    $redis = $register->get('redisPool')->get();

    Console::info("Connection open (user: {$connection})");

    App::setResource('dbPool', fn() => $dbPool);
    App::setResource('cache', fn() => $redis);
    App::setResource('request', fn() => $request);
    App::setResource('response', fn() => $response);

    try {
        /** @var \Utopia\Database\Document $project */
        $project = $app->getResource('project');

        /*
         *  Project Check
         */
        if (empty($project->getId())) {
            throw new Exception('Missing or unknown project ID', 1008);
        }

        $dbForProject = $app->getResource('dbForProject');

        /** @var \Utopia\Database\Document $console */
        $console = $app->getResource('console');

        /** @var \Utopia\Database\Document $user */
        $user = $app->getResource('user');

        /*
         * Abuse Check
         *
         * Abuse limits are connecting 128 times per minute and ip address.
         */
        $timeLimit = new TimeLimit('url:{url},ip:{ip}', 128, 60, $dbForProject);
        $timeLimit
            ->setParam('{ip}', $request->getIP())
            ->setParam('{url}', $request->getURI());

        $abuse = new Abuse($timeLimit);

        if (App::getEnv('_APP_OPTIONS_ABUSE', 'enabled') === 'enabled' && $abuse->check()) {
            throw new Exception('Too many requests', 1013);
        }

        /*
         * Validate Client Domain - Check to avoid CSRF attack.
         * Adding Appwrite API domains to allow XDOMAIN communication.
         * Skip this check for non-web platforms which are not required to send an origin header.
         */
        $origin = $request->getOrigin();
        $originValidator = new Origin(\array_merge($project->getAttribute('platforms', []), $console->getAttribute('platforms', [])));

        if (!$originValidator->isValid($origin) && $project->getId() !== 'console') {
            throw new Exception($originValidator->getDescription(), 1008);
        }

        $roles = Auth::getRoles($user);

        $channels = Realtime::convertChannels($request->getQuery('channels', []), $user->getId());

        /**
         * Channels Check
         */
        if (empty($channels)) {
            throw new Exception('Missing channels', 1008);
        }

        $realtime->subscribe($project->getId(), $connection, $roles, $channels);

        $user = empty($user->getId()) ? null : $response->output($user, Response::MODEL_ACCOUNT);

        $server->send([$connection], json_encode([
            'type' => 'connected',
            'data' => [
                'channels' => array_keys($channels),
                'user' => $user
            ]
        ]));

        $stats->set($project->getId(), [
            'projectId' => $project->getId(),
            'teamId' => $project->getAttribute('teamId')
        ]);
        $stats->incr($project->getId(), 'connections');
        $stats->incr($project->getId(), 'connectionsTotal');
    } catch (\Throwable $th) {
        call_user_func($logError, $th, "initServer");

        $response = [
            'type' => 'error',
            'data' => [
                'code' => $th->getCode(),
                'message' => $th->getMessage()
            ]
        ];

        $server->send([$connection], json_encode($response));
        $server->close($connection, $th->getCode());

        if (App::isDevelopment()) {
            Console::error('[Error] Connection Error');
            Console::error('[Error] Code: ' . $response['data']['code']);
            Console::error('[Error] Message: ' . $response['data']['message']);
        }

        if ($th instanceof PDOException) {
            $db = null;
        }
    } finally {
        /**
         * Put used PDO and Redis Connections back into their pools.
         */
        $dbPool->reset();
        $register->get('redisPool')->put($redis);
    }
});

$server->onMessage(function (int $connection, string $message) use ($server, $register, $realtime, $containerId) {
    try {
        $response = new Response(new SwooleResponse());
        $redis = $register->get('redisPool')->get();
        $dbPool = $register->get('dbPool');
        $projectId = $realtime->connections[$connection]['projectId'];

        /** Get the console DB */
        $database = $dbPool->getConsoleDB();
        $pdo = $dbPool->getPDOFromPool($database);
        $database = DatabasePool::getDatabase($pdo->getConnection(), $redis, '_console');

        if ($projectId !== 'console') {
            $project = Authorization::skip(fn() => $database->getDocument('projects', $projectId));
            $database = $project->getAttribute('database', '');
            $pdo = $dbPool->getPDOFromPool($database);
            $database = DatabasePool::getDatabase($pdo->getConnection(), $redis, "_{$project->getInternalId()}");
        }

        /*
         * Abuse Check
         *
         * Abuse limits are sending 32 times per minute and connection.
         */
        $timeLimit = new TimeLimit('url:{url},connection:{connection}', 32, 60, $database);

        $timeLimit
            ->setParam('{connection}', $connection)
            ->setParam('{container}', $containerId);

        $abuse = new Abuse($timeLimit);

        if ($abuse->check() && App::getEnv('_APP_OPTIONS_ABUSE', 'enabled') === 'enabled') {
            throw new Exception('Too many messages', 1013);
        }

        $message = json_decode($message, true);

        if (is_null($message) || (!array_key_exists('type', $message) && !array_key_exists('data', $message))) {
            throw new Exception('Message format is not valid.', 1003);
        }

        switch ($message['type']) {
                /**
             * This type is used to authenticate.
             */
            case 'authentication':
                if (!array_key_exists('session', $message['data'])) {
                    throw new Exception('Payload is not valid.', 1003);
                }

                $session = Auth::decodeSession($message['data']['session']);
                Auth::$unique = $session['id'] ?? '';
                Auth::$secret = $session['secret'] ?? '';

                $user = $database->getDocument('users', Auth::$unique);

                if (
                    empty($user->getId()) // Check a document has been found in the DB
                    || !Auth::sessionVerify($user->getAttribute('sessions', []), Auth::$secret) // Validate user has valid login token
                ) {
                    // cookie not valid
                    throw new Exception('Session is not valid.', 1003);
                }

                $roles = Auth::getRoles($user);
                $channels = Realtime::convertChannels(array_flip($realtime->connections[$connection]['channels']), $user->getId());
                $realtime->subscribe($realtime->connections[$connection]['projectId'], $connection, $roles, $channels);

                $user = $response->output($user, Response::MODEL_ACCOUNT);
                $server->send([$connection], json_encode([
                    'type' => 'response',
                    'data' => [
                        'to' => 'authentication',
                        'success' => true,
                        'user' => $user
                    ]
                ]));

                break;

            default:
                throw new Exception('Message type is not valid.', 1003);
                break;
        }
    } catch (\Throwable $th) {
        $response = [
            'type' => 'error',
            'data' => [
                'code' => $th->getCode(),
                'message' => $th->getMessage()
            ]
        ];

        $server->send([$connection], json_encode($response));

        if ($th->getCode() === 1008) {
            $server->close($connection, $th->getCode());
        }
    } finally {
        $dbPool->reset();
        $register->get('redisPool')->put($redis);
    }
});

$server->onClose(function (int $connection) use ($realtime, $stats) {
    if (array_key_exists($connection, $realtime->connections)) {
        $stats->decr($realtime->connections[$connection]['projectId'], 'connectionsTotal');
    }
    $realtime->unsubscribe($connection);

    Console::info('Connection close: ' . $connection);
});

$server->start();<|MERGE_RESOLUTION|>--- conflicted
+++ resolved
@@ -1,10 +1,7 @@
 <?php
 
 use Appwrite\Auth\Auth;
-<<<<<<< HEAD
 use Appwrite\Database\DatabasePool;
-=======
->>>>>>> b575df86
 use Appwrite\Messaging\Adapter\Realtime;
 use Appwrite\Network\Validator\Origin;
 use Appwrite\Utopia\Response;
@@ -20,14 +17,7 @@
 use Utopia\Database\ID;
 use Utopia\Database\Role;
 use Utopia\Logger\Log;
-<<<<<<< HEAD
-=======
-use Utopia\Database\Database;
 use Utopia\Database\DateTime;
-use Utopia\Cache\Adapter\Redis as RedisCache;
-use Utopia\Cache\Cache;
-use Utopia\Database\Adapter\MariaDB;
->>>>>>> b575df86
 use Utopia\Database\Document;
 use Utopia\Database\Query;
 use Utopia\Database\Validator\Authorization;
@@ -204,13 +194,8 @@
         /**
          * Sending current connections to project channels on the console project every 5 seconds.
          */
-<<<<<<< HEAD
-        if ($realtime->hasSubscriber('console', 'role:member', 'project')) {
-            [$database, $returnDatabase] = getDatabase($register, 'console');
-=======
         if ($realtime->hasSubscriber('console', Role::users()->toString(), 'project')) {
             [$database, $returnDatabase] = getDatabase($register, '_console');
->>>>>>> b575df86
 
             $payload = [];
 
