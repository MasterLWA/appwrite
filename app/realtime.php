--- conflicted
+++ resolved
@@ -32,10 +32,6 @@
 
 Runtime::enableCoroutine(SWOOLE_HOOK_ALL);
 
-<<<<<<< HEAD
-
-=======
->>>>>>> 71be26a2
 function getConsoleDB(): Database
 {
     global $register;
