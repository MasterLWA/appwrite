--- conflicted
+++ resolved
@@ -169,17 +169,10 @@
     $attempts = 0;
     $start = time();
 
-<<<<<<< HEAD
-    /**
-     * Sending current connections to project channels on the console project every 5 seconds.
-     */
     Timer::tick(5000, function () use ($server, $register, $realtime) {
-=======
-    Timer::tick(5000, function () use ($server, $stats, $realtime) {
         /**
          * Sending current connections to project channels on the console project every 5 seconds.
          */
->>>>>>> 4695ea99
         if ($realtime->hasSubscriber('console', 'role:member', 'project')) {
             $db = $register->get('dbPool')->get();
             $cache = $register->get('redisPool')->get();
@@ -220,8 +213,6 @@
                     'timestamp' => time(),
                     'payload' => $payload
                 ]
-<<<<<<< HEAD
-=======
             ];
 
             $server->send($realtime->getSubscribers($event), json_encode($event['data']));
@@ -241,7 +232,6 @@
                     'timestamp' => time(),
                     'payload' => $payload
                 ]
->>>>>>> 4695ea99
             ];
 
             $server->send($realtime->getSubscribers($event), json_encode($event['data']));
