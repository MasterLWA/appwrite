--- conflicted
+++ resolved
@@ -56,12 +56,11 @@
                         <label data-ls-attrs="for=name-{{webhook.$id}}">Name</label>
                         <input type="text" class="full-width" data-ls-attrs="id=name-{{webhook.$id}}" name="name" required autocomplete="off" data-ls-bind="{{webhook.name}}" />
 
-<<<<<<< HEAD
                         <section data-forms-select-all>
                             <label data-ls-attrs="for=events-{{webhook.$id}}">Events</label>
                             <div class="row responsive thin">
                                 <?php foreach ($events as $i => $event) : ?>
-                                    <div class="col span-6 text-one-liner margin-bottom text-height-large text-size-small">
+                                    <div class="col span-6 text-one-liner margin-bottom text-height-large text-size-small" title="<?php echo $event; ?>">
                                         <input type="checkbox" name="events" data-ls-bind="{{webhook.events}}" value="<?php echo $event; ?>" /> &nbsp; <?php echo $event; ?>
                                     </div>
                                     <?php if (($i + 1) % 2 === 0) : ?>
@@ -72,21 +71,6 @@
                                 <?php endforeach; ?>
                             </div>
                         </section>
-=======
-                        <label data-ls-attrs="for=events-{{webhook.$id}}">Events</label>
-                        <div class="row responsive thin">
-                            <?php foreach ($events as $i => $event) : ?>
-                                <div class="col span-6 text-one-liner margin-bottom text-height-large" title="<?php echo $event; ?>">
-                                    <input type="checkbox" name="events" data-ls-bind="{{webhook.events}}" value="<?php echo $event; ?>" /> &nbsp; <?php echo $event; ?>
-                                </div>
-                                <?php if (($i + 1) % 2 === 0) : ?>
-                                </div>
-                                <div class="row responsive thin">
-                                <?php endif; ?>
-
-                            <?php endforeach; ?>
-                        </div>
->>>>>>> 3d88d304
 
                         <label data-ls-attrs="for=url-{{webhook.$id}}">POST URL</label>
                         <input type="url" class="full-width" data-ls-attrs="id=url-{{webhook.$id}}" name="url" required autocomplete="off" placeholder="https://example.com/callback" data-ls-bind="{{webhook.url}}" />
@@ -188,30 +172,17 @@
                 <label for="name">Name</label>
                 <input type="text" class="full-width" id="name" name="name" required autocomplete="off" />
 
-<<<<<<< HEAD
                 <section data-forms-select-all>
                     <label for="events">Events</label>
                     <div class="row responsive thin">
                         <?php foreach ($events as $i => $event) : ?>
-                            <div class="col span-6 text-one-liner margin-bottom text-height-large text-size-small">
+                            <div class="col span-6 text-one-liner margin-bottom text-height-large text-size-small" title="<?php echo $event; ?>">
                                 <input type="checkbox" name="events" value="<?php echo $event; ?>" /> &nbsp; <?php echo $event; ?>
                             </div>
                             <?php if (($i + 1) % 2 === 0) : ?>
                             </div>
                             <div class="row responsive thin">
                             <?php endif; ?>
-=======
-                <label for="events">Events</label>
-                <div class="row responsive thin">
-                    <?php foreach ($events as $i => $event) : ?>
-                        <div class="col span-6 text-one-liner margin-bottom text-height-large" title="<?php echo $event; ?>">
-                            <input type="checkbox" name="events" value="<?php echo $event; ?>" /> &nbsp; <?php echo $event; ?>
-                        </div>
-                        <?php if (($i + 1) % 2 === 0) : ?>
-                        </div>
-                        <div class="row responsive thin">
-                        <?php endif; ?>
->>>>>>> 3d88d304
 
                         <?php endforeach; ?>
                     </div>
