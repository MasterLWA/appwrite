--- conflicted
+++ resolved
@@ -471,12 +471,7 @@
                         </div>
 
                         <ul class="margin-bottom-large text-fade text-size-small">
-<<<<<<< HEAD
-                            <li class="margin-bottom-small"><i class="icon-angle-circled-right margin-start-tiny margin-end-tiny"></i> <button data-ls-ui-trigger="open-json" class="link text-size-small">View as JSON</button></li>
-                            <li class="margin-bottom-small"><i class="icon-angle-circled-right margin-start-tiny margin-end-tiny"></i> Last Updated: <span data-ls-bind="{{project-bucket.$updatedAt|dateText}}"></span></li>
-                            <li class="margin-bottom-small"><i class="icon-angle-circled-right margin-start-tiny margin-end-tiny"></i> Created: <span data-ls-bind="{{project-bucket.$createdAt|dateText}}"></span></li>
-=======
-                            <li class="margin-bottom-small"><i class="icon-angle-circled-right margin-start-tiny margin-end-tiny"></i> 
+                        <li class="margin-bottom-small"><i class="icon-angle-circled-right margin-start-tiny margin-end-tiny"></i> 
                                 <button data-ls-ui-trigger="open-json" 
                                     class="link text-size-small"
                                     data-analytics
@@ -486,9 +481,8 @@
                                     View as JSON
                                 </button>
                             </li>
-                            <li class="margin-bottom-small"><i class="icon-angle-circled-right margin-start-tiny margin-end-tiny"></i> Last Updated: <span data-ls-bind="{{project-bucket.dateUpdated|dateText}}"></span></li>
-                            <li class="margin-bottom-small"><i class="icon-angle-circled-right margin-start-tiny margin-end-tiny"></i> Created: <span data-ls-bind="{{project-bucket.dateCreated|dateText}}"></span></li>
->>>>>>> 0f0654d4
+                            <li class="margin-bottom-small"><i class="icon-angle-circled-right margin-start-tiny margin-end-tiny"></i> Last Updated: <span data-ls-bind="{{project-bucket.$updatedAt|dateText}}"></span></li>
+                            <li class="margin-bottom-small"><i class="icon-angle-circled-right margin-start-tiny margin-end-tiny"></i> Created: <span data-ls-bind="{{project-bucket.$createdAt|dateText}}"></span></li>
                         </ul>
 
                         <form name="storage.deleteBucket" class="margin-bottom"
