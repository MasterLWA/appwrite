<?php
$home = $this->getParam('home', '');
$fileLimit = $this->getParam('fileLimit', 0);
$fileLimitHuman = $this->getParam('fileLimitHuman', 0);
?>
<div class="cover">
    <h1 class="zone xl margin-bottom-large">
        <a data-ls-attrs="href=/console/home?project={{router.params.project}}" class="back text-size-small link-return-animation--start"><i class="icon-left-open"></i> Home</a>
        <br />

        <span>Storage</span>
    </h1>
</div>

<div class="zone xl">
    <ul class="phases clear" data-ui-phases data-selected="{{router.params.tab}}">
        <li data-state="/console/database?project={{router.params.project}}">
            <h2 class="margin-bottom">Files</h2>

            <form class="box padding-small margin-bottom search"
                data-service="storage.listFiles"
                data-event="submit"
                data-param-search="{{router.params.search}}"
                data-param-limit="<?php echo APP_PAGING_LIMIT; ?>"
                data-param-offset=""
                data-param-order-type="DESC"
                data-scope="sdk"
                data-name="project-files"
                data-success="state"
                data-success-param-state-keys="search,offset">
                <div class="row thin responsive">
                    <div class="col span-10">
                        <input name="search" id="searchFiles" type="search" autocomplete="off" placeholder="Search" class="margin-bottom-no" data-ls-bind="{{router.params.search}}">
                    </div>
                    <div class="col span-2 desktops-only">
                        <button class="fill" title="Search" aria-label="Search"><i class="icon-search"></i></button>
                    </div>
                </div>
            </form>

            <div
                data-service="storage.listFiles"
                data-event="load,storage.createFile,storage.updateFile,storage.deleteFile"
                data-param-search="{{router.params.search}}"
                data-param-limit="<?php echo APP_PAGING_LIMIT; ?>"
                data-param-offset="{{router.params.offset}}"
                data-param-order-type="DESC"
                data-scope="sdk"
                data-name="project-files">

                <div data-ls-if="0 == {{project-files.sum}}" class="box margin-bottom">
                    <h3 class="margin-bottom-small text-bold">No Files Found</h3>

                    <p class="margin-bottom-no">Upload your first file to get started</p>
                </div>

                <div data-ls-if="0 != {{project-files.sum}}">
                    <div class="margin-bottom-small margin-end-small text-align-end text-size-small"><span data-ls-bind="{{project-files.sum}}"></span> files found</div>

                    <div class="box margin-bottom">
                        <table class="vertical">
                            <thead>
                                <tr>
                                    <th width="40"></th>
                                    <th>Filename</th>
                                    <th width="140">Type</th>
                                    <th width="100">Size</th>
                                    <th width="120">Created</th>
                                </tr>
                            </thead>
                            <tbody data-ls-loop="project-files.files" data-ls-as="file">
                                <tr>
                                    <td class="hide">
                                        <img src="" data-ls-attrs="src={{env.ENDPOINT}}/v1/storage/files/{{file.$id}}/preview?width=65&height=65&project={{router.params.project}}&mode=admin" class="pull-start avatar" width="30" height="30" loading="lazy" />
                                    </td>
                                    <td data-title="Name: " class="text-one-liner" data-ls-attrs="title={{file.name}}" >
                                        <div data-ui-modal class="box modal sticky-footer width-large close" data-button-text="{{file.name}}" data-button-class="link" data-button-element="span">
                                            <button type="button" class="close pull-end" data-ui-modal-close=""><i class="icon-cancel"></i></button>

                                            <h1>Update File</h1>

                                            <hr />

                                            <div class="row responsive modalize">
                                                <div class="col span-8">
                                                    <form class="strip"
                                                        data-analytics
                                                        data-analytics-activity
                                                        data-analytics-event="submit"
                                                        data-analytics-category="console"
                                                        data-analytics-label="Update Storage File"
                                                        data-service="storage.updateFile"
                                                        data-event="file-update-{{file.$id}}"
                                                        data-scope="sdk"
                                                        data-success="alert,trigger"
                                                        data-success-param-alert-text="File updated successfully"
                                                        data-success-param-trigger-events="storage.updateFile"
                                                        data-failure="alert"
                                                        data-failure-param-alert-text="Failed to update file"
                                                        data-failure-param-alert-classname="error">

                                                        <label for="files-fileId">File ID</label>
                                                        <div class="input-copy">
                                                            <input data-forms-copy type="text" data-ls-attrs="id=file-id-{{file.$id}}" name="fileId" disabled data-ls-bind="{{file.$id}}" />
                                                        </div>
                                                        <input type="hidden" data-ls-attrs="id=file-folderId-{{file.$id}}" name="folderId" data-cast-to="integer" value="1">

                                                        <label for="file-read">Read Access (<a data-ls-attrs="href={{env.HOME}}/docs/permissions" target="_blank" rel="noopener">Learn more</a>)</label>
                                                        <input type="hidden" data-ls-attrs="id=file-read-{{file.$id}}" name="read" data-forms-tags data-cast-to="json" data-ls-bind="{{file.$permissions.read}}" placeholder="User ID, Team ID or Role" />
                                                        <div class="text-fade text-size-xs margin-top-negative-small margin-bottom">Add * for wildcard access</div>
                                                        
                                                        <label for="file-write">Write Access (<a data-ls-attrs="href={{env.HOME}}/docs/permissions" target="_blank" rel="noopener">Learn more</a>)</label>
                                                        <input type="hidden" data-ls-attrs="id=file-write-{{file.$id}}" name="write" data-forms-tags data-cast-to="json" data-ls-bind="{{file.$permissions.write}}" placeholder="User ID, Team ID or Role" />
                                                        <div class="text-fade text-size-xs margin-top-negative-small margin-bottom">Add * for wildcard access</div>
                                                    </form>

                                                    <form class="strip"
                                                        data-analytics
                                                        data-analytics-activity
                                                        data-analytics-event="submit"
                                                        data-analytics-category="console"
                                                        data-analytics-label="Delete File"
                                                        data-service="storage.deleteFile"
                                                        data-scope="sdk"
                                                        data-event="file-delete-{{file.$id}}"
                                                        data-confirm="Are you sure you want to delete this file?"
                                                        data-success="alert,trigger"
                                                        data-success-param-alert-text="Deleted file successfully"
                                                        data-success-param-trigger-events="storage.deleteFile"
                                                        data-failure="alert"
                                                        data-failure-param-alert-text="Failed to delete file"
                                                        data-failure-param-alert-classname="error">

                                                        <input type="hidden" name="fileId" data-ls-bind="{{file.$id}}" />
                                                    </form>
                                                </div>
                                                <div class="col span-4 text-size-small">
                                                    <div class="margin-bottom-small">File Preview</div>
                                                    
                                                    <div class="margin-bottom-small">
                                                        <img src="" class="file-preview" data-ls-attrs="src={{env.ENDPOINT}}/v1/storage/files/{{file.$id}}/preview?width=350&height=250&project={{router.params.project}}&mode=admin" loading="lazy" width="225" height="160" />
                                                    </div>

                                                    <div class="margin-bottom-tiny">
                                                        <a href="" data-ls-attrs="href={{env.ENDPOINT}}/v1/storage/files/{{file.$id}}/view?project={{router.params.project}}&mode=admin" target="_blank" rel="noopener"><i class="icon-angle-circled-right margin-start-negative-tiny margin-end-tiny"></i> New Window <i class="icon-link-ext"></i></a>
<<<<<<< HEAD
=======
                                                    </div>

                                                    <div class="margin-bottom-small">
                                                        <a href="" data-ls-attrs="href={{env.ENDPOINT}}/v1/storage/files/{{file.$id}}/download?project={{router.params.project}}&mode=admin" target="_blank" rel="noopener"><i class="icon-angle-circled-right margin-start-negative-tiny margin-end-tiny"></i> Download <i class="icon-link-ext"></i></a>
>>>>>>> 9346b564
                                                    </div>

                                                    <div class="margin-bottom-tiny">
                                                        <i class="icon-angle-circled-right margin-start-negative-tiny margin-end-tiny"></i> Type: <span data-ls-bind="{{file.mimeType}}"></span>
                                                    </div>
                                                    <div class="margin-bottom-tiny">
                                                        <i class="icon-angle-circled-right margin-start-negative-tiny margin-end-tiny"></i> Size: <span data-ls-bind="{{file.sizeOriginal|humanFileSize}}"></span>
                                                        <span data-ls-bind="{{file.sizeOriginal|humanFileUnit}}"></span>
                                                    </div>
                                                    <div class="margin-bottom">
<<<<<<< HEAD
                                                        <a href="" data-ls-attrs="href={{env.ENDPOINT}}/v1/storage/files/{{file.$id}}/download?project={{router.params.project}}&mode=admin" target="_blank" rel="noopener"><i class="icon-angle-circled-right margin-start-negative-tiny margin-end-tiny"></i> Download <i class="icon-link-ext"></i></a>
=======
                                                        <i class="icon-angle-circled-right margin-start-negative-tiny margin-end-tiny"></i> Created at: <span data-ls-bind="{{file.dateCreated|dateText}}"></span>
>>>>>>> 9346b564
                                                    </div>
                                                </div>
                                            </div>

                                            <footer>
                                                <button class="link pull-end text-danger" data-ls-ui-trigger="file-delete-{{file.$id}},modal-close">Delete File</button>
                                                <button type="button" data-ls-ui-trigger="file-update-{{file.$id}},modal-close">Update</button> &nbsp; <button data-ui-modal-close="" type="button" class="reverse desktops-only-inline tablets-only-inline">Cancel</button>
                                            </footer>
                                        </div>
                                    </td>
                                    <td data-title="Type: ">
                                        <span class="text-fade text-size-small" data-ls-bind="{{file.mimeType}}"></span>
                                    </td>
                                    <td data-title="Size: ">
                                        <span class="text-fade text-size-small" data-ls-bind="{{file.sizeOriginal|humanFileSize}}"></span>
                                        <span class="text-fade text-size-small" data-ls-bind="{{file.sizeOriginal|humanFileUnit}}"></span>
                                    </td>
                                    <td data-title="Created: ">
                                        <span class="text-fade text-size-small" data-ls-bind="{{file.dateCreated|dateText}}"></span>
                                    </td>
                                </tr>
                            </tbody>
                        </table>
                    </div>
                </div>

                <div class="pull-end text-align-center paging">
                    <form
                        data-service="storage.listFiles"
                        data-event="submit"
                        data-param-search="{{router.params.search}}"
                        data-param-limit="<?php echo APP_PAGING_LIMIT; ?>"
                        data-param-order-type="DESC"
                        data-scope="sdk"
                        data-name="project-files"
                        data-success="state"
                        data-success-param-state-keys="search,offset">
                        <button name="offset" data-paging-back data-offset="{{router.params.offset}}" data-sum="{{project-files.sum}}" class="margin-end round small" aria-label="Back"><i class="icon-left-open"></i></button>
                    </form>

                    <span data-ls-bind="{{router.params.offset|pageCurrent}} / {{project-files.sum|pageTotal}}"></span>

                    <form
                        data-service="storage.listFiles"
                        data-event="submit"
                        data-param-search="{{router.params.search}}"
                        data-param-limit="<?php echo APP_PAGING_LIMIT; ?>"
                        data-param-order-type="DESC"
                        data-scope="sdk"
                        data-name="project-files"
                        data-success="state"
                        data-success-param-state-keys="search,offset">
                        <button name="offset" data-paging-next data-offset="{{router.params.offset}}" data-sum="{{project-files.sum}}" class="margin-start round small" aria-label="Next"><i class="icon-right-open"></i></button>
                    </form>
                </div>

                <div data-ui-modal class="box modal sticky-footer close" data-button-text="Add File">
                    <button type="button" class="close pull-end" data-ui-modal-close=""><i class="icon-cancel"></i></button>

                    <h1>Upload File</h1>

                    <form
                        data-analytics
                        data-analytics-activity
                        data-analytics-event="submit"
                        data-analytics-category="console"
                        data-analytics-label="Create Storage File"
                        data-service="storage.createFile"
                        data-event="submit"
                        data-scope="sdk"
                        data-loading="Uploading File..."
                        data-success="alert,trigger,reset"
                        data-success-param-alert-text="File uploaded successfully"
                        data-success-param-trigger-events="storage.createFile"
                        data-failure="alert"
                        data-failure-param-alert-text="Failed to upload file"
                        data-failure-param-alert-classname="error">
                        <input type="hidden" name="folderId" id="files-folderId" data-cast-to="integer" value="1">

                        <label for="file-read">File</label>
                        <input type="file" name="file" id="file-file" size="1" required>

                        <div class="text-fade text-size-xs margin-top-negative-small margin-bottom">(Max file size allowed: <?php echo $fileLimitHuman; ?>)</div>

                        <label for="file-read">Read Access (<a data-ls-attrs="href={{env.HOME}}/docs/permissions" target="_blank" rel="noopener">Learn more</a>)</label>
                        <input type="hidden" id="file-read" name="read" data-forms-tags data-cast-to="json" value="<?php echo htmlentities(json_encode(['*'])); ?>" placeholder="User ID, Team ID or Role" />
                        <div class="text-fade text-size-xs margin-top-negative-small margin-bottom">Add * for wildcard access</div>
                        
                        <label for="file-write">Write Access (<a data-ls-attrs="href={{env.HOME}}/docs/permissions" target="_blank" rel="noopener">Learn more</a>)</label>
                        <input type="hidden" id="file-write" name="write" data-forms-tags data-cast-to="json" value="" placeholder="User ID, Team ID or Role" />
                        <div class="text-fade text-size-xs margin-top-negative-small margin-bottom">Add * for wildcard access</div>

                        <footer>
                            <button type="submit">Create</button> &nbsp; <button data-ui-modal-close="" type="button" class="reverse">Cancel</button>
                        </footer>
                    </form>
                </div>
            </div>
        </li>
    </ul>
</div><|MERGE_RESOLUTION|>--- conflicted
+++ resolved
@@ -143,13 +143,10 @@
 
                                                     <div class="margin-bottom-tiny">
                                                         <a href="" data-ls-attrs="href={{env.ENDPOINT}}/v1/storage/files/{{file.$id}}/view?project={{router.params.project}}&mode=admin" target="_blank" rel="noopener"><i class="icon-angle-circled-right margin-start-negative-tiny margin-end-tiny"></i> New Window <i class="icon-link-ext"></i></a>
-<<<<<<< HEAD
-=======
                                                     </div>
 
                                                     <div class="margin-bottom-small">
                                                         <a href="" data-ls-attrs="href={{env.ENDPOINT}}/v1/storage/files/{{file.$id}}/download?project={{router.params.project}}&mode=admin" target="_blank" rel="noopener"><i class="icon-angle-circled-right margin-start-negative-tiny margin-end-tiny"></i> Download <i class="icon-link-ext"></i></a>
->>>>>>> 9346b564
                                                     </div>
 
                                                     <div class="margin-bottom-tiny">
@@ -160,11 +157,7 @@
                                                         <span data-ls-bind="{{file.sizeOriginal|humanFileUnit}}"></span>
                                                     </div>
                                                     <div class="margin-bottom">
-<<<<<<< HEAD
-                                                        <a href="" data-ls-attrs="href={{env.ENDPOINT}}/v1/storage/files/{{file.$id}}/download?project={{router.params.project}}&mode=admin" target="_blank" rel="noopener"><i class="icon-angle-circled-right margin-start-negative-tiny margin-end-tiny"></i> Download <i class="icon-link-ext"></i></a>
-=======
                                                         <i class="icon-angle-circled-right margin-start-negative-tiny margin-end-tiny"></i> Created at: <span data-ls-bind="{{file.dateCreated|dateText}}"></span>
->>>>>>> 9346b564
                                                     </div>
                                                 </div>
                                             </div>
