--- conflicted
+++ resolved
@@ -13,198 +13,6 @@
 </div>
 
 <div class="zone xl">
-<<<<<<< HEAD
-    <div data-ui-modal class="box modal close" data-button-text="" data-button-class="fly round" data-button-icon="icon-plus">
-        <button type="button" class="close pull-end" data-ui-modal-close=""><i class="icon-cancel"></i></button>
-
-        <h1>Upload File</h1>
-
-        <form
-            data-analytics-event="submit"
-            data-analytics-category="console"
-            data-analytics-label="Create Storage File"
-            data-service="storage.createFile"
-            data-event="submit"
-            data-scope="sdk"
-            data-loading="Uploading File..."
-            data-success="alert,trigger,reset"
-            data-success-param-alert-text="File uploaded successfully"
-            data-success-param-trigger-events="storage.createFile"
-            data-failure="alert"
-            data-failure-param-alert-text="Failed to upload file"
-            data-failure-param-alert-classname="error">
-            <input type="hidden" name="folderId" id="files-folderId" data-cast-to="int" value="1">
-
-            <label for="file-read">File</label>
-            <input type="file" name="file" id="file-file" size="1" required>
-
-            <div class="text-fade text-size-small margin-top-negative-small margin-bottom">(Max file size allowed: <?php echo $fileLimitHuman; ?>)</div>
-
-            <label for="file-read">Read Permissions (<a href="<?php echo $home; ?>/docs/permissions" target="_blank">Learn more</a>)</label>
-            <input type="hidden" id="file-read" name="read" required data-forms-tags data-cast-to="json" value="<?php echo htmlentities(json_encode(['*'])); ?>" />
-            
-            <label for="file-write">Write Permissions (<a href="<?php echo $home; ?>/docs/permissions" target="_blank">Learn more</a>)</label>
-            <input type="hidden" id="file-write" name="write" required data-forms-tags data-cast-to="json" value="<?php echo htmlentities(json_encode(['*'])); ?>" />
-
-            <hr />
-
-            <button type="submit">Create</button> &nbsp; <button data-ui-modal-close="" type="button" class="reverse">Cancel</button>
-        </form>
-    </div>
-
-    <form class="box padding-small margin-bottom search"
-        data-service="storage.listFiles"
-        data-event="submit"
-        data-param-search="{{router.params.search}}"
-        data-param-limit="<?php echo APP_PAGING_LIMIT; ?>"
-        data-param-offset=""
-        data-param-orderType="DESC"
-        data-scope="sdk"
-        data-name="project-files"
-        data-success="state"
-        data-success-param-state-keys="search,offset">
-        <div class="row thin responsive">
-            <div class="col span-10">
-                <input name="search" id="searchFiles" type="search" autocomplete="off" placeholder="Search" class="margin-bottom-no" data-ls-bind="{{router.params.search}}">
-            </div>
-            <div class="col span-2 desktops-only">
-                <button class="fill" title="Search" aria-label="Search"><i class="icon-search"></i></button>
-            </div>
-        </div>
-    </form>
-
-    <div
-        data-service="storage.listFiles"
-        data-event="load,storage.createFile,storage.updateFile,storage.deleteFile"
-        data-param-search="{{router.params.search}}"
-        data-param-limit="<?php echo APP_PAGING_LIMIT; ?>"
-        data-param-offset="{{router.params.offset}}"
-        data-param-orderType="DESC"
-        data-scope="sdk"
-        data-name="project-files">
-
-        <div data-ls-if="0 == {{project-files.sum}}" class="box margin-bottom">
-            <h3 class="margin-bottom-small text-bold">No Files Found</h3>
-
-            <p class="margin-bottom-no">Upload your first file to get started</p>
-        </div>
-
-        <div data-ls-if="0 != {{project-files.sum}}">
-            <div class="margin-bottom-small margin-end-small text-align-end text-size-small"><span data-ls-bind="{{project-files.sum}}"></span> files found</div>
-
-            <div class="box margin-bottom">
-                <table class="vertical">
-                    <thead>
-                        <tr>
-                            <th width="40"></th>
-                            <th>Filename</th>
-                            <th width="160">Type</th>
-                            <th width="100">Size</th>
-                            <th width="100">Created</th>
-                        </tr>
-                    </thead>
-                    <tbody data-ls-loop="project-files.files" data-ls-as="file">
-                        <tr>
-                            <td class="hide">
-                                <img src="" data-ls-attrs="src=//{{env.DOMAIN}}/v1/storage/files/{{file.$id}}/preview?width=65&height=65&project={{router.params.project}}&mode=admin" class="pull-start avatar" loading="lazy" width="30" height="30" />
-                            </td>
-                            <td data-title="Name: " class="text-one-liner">
-                                <div data-ui-modal class="box modal width-large close" data-button-text="{{file.name}}" data-button-class="link" data-button-element="span">
-                                    <button type="button" class="close pull-end" data-ui-modal-close=""><i class="icon-cancel"></i></button>
-
-                                    <h1>Update File</h1>
-
-                                    <hr />
-
-                                    <div class="row responsive modalize">
-                                        <div class="col span-8">
-                                            <form class="strip"
-                                                data-analytics-event="submit"
-                                                data-analytics-category="console"
-                                                data-analytics-label="Update Storage File"
-                                                data-service="storage.updateFile"
-                                                data-event="file-update-{{file.$id}}"
-                                                data-scope="sdk"
-                                                data-success="alert,trigger"
-                                                data-success-param-alert-text="File updated successfully"
-                                                data-success-param-trigger-events="storage.updateFile"
-                                                data-failure="alert"
-                                                data-failure-param-alert-text="Failed to update file"
-                                                data-failure-param-alert-classname="error">
-
-                                                <label for="files-fileId">File ID</label>
-                                                <div class="input-copy">
-                                                    <input data-forms-copy type="text" name="fileId" id="files-fileId" disabled data-ls-bind="{{file.$id}}" />
-                                                </div>
-                                                <input type="hidden" name="folderId" id="files-folderId" data-cast-to="int" value="1">
-
-                                                <label for="file-read">Read Permissions (<a href="<?php echo $home; ?>/docs/permissions" target="_blank">Learn more</a>)</label>
-                                                <input type="hidden" id="file-read" name="read" required data-forms-tags data-cast-to="json" data-ls-bind="{{file.$permissions.read}}" />
-                                                
-                                                <label for="file-write">Write Permissions (<a href="<?php echo $home; ?>/docs/permissions" target="_blank">Learn more</a>)</label>
-                                                <input type="hidden" id="file-write" name="write" required data-forms-tags data-cast-to="json" data-ls-bind="{{file.$permissions.write}}" />
-                                            </form>
-
-                                            <form class="strip"
-                                                data-analytics-event="submit"
-                                                data-analytics-category="console"
-                                                data-analytics-label="Delete File"
-                                                data-service="storage.deleteFile"
-                                                data-scope="sdk"
-                                                data-event="file-delete-{{file.$id}}"
-                                                data-confirm="Are you sure you want to delete this file?"
-                                                data-success="alert,trigger"
-                                                data-success-param-alert-text="Deleted file successfully"
-                                                data-success-param-trigger-events="storage.deleteFile"
-                                                data-failure="alert"
-                                                data-failure-param-alert-text="Failed to delete file"
-                                                data-failure-param-alert-classname="error">
-
-                                                <input type="hidden" name="fileId" data-ls-bind="{{file.$id}}" />
-                                            </form>
-                                        </div>
-                                        <div class="col span-4">
-                                            <div class="margin-bottom-small">File Preview</div>
-                                            
-                                            <div class="margin-bottom-small">
-                                                <img src="" class="file-preview" data-ls-attrs="src=//{{env.DOMAIN}}/v1/storage/files/{{file.$id}}/preview?width=350&height=250&project={{router.params.project}}&mode=admin" loading="lazy" width="100%" height="100%" />
-                                            </div>
-
-                                            <div class="margin-bottom-tiny">
-                                                <a href="" data-ls-attrs="href=//{{env.DOMAIN}}/v1/storage/files/{{file.$id}}/view?project={{router.params.project}}&mode=admin" target="_blank" rel="noopener"><i class="icon-angle-circled-right margin-start-negative-tiny margin-end-tiny"></i> New Window <i class="icon-link-ext"></i></a>
-                                            </div>
-
-                                            <div class="margin-bottom">
-                                                <a href="" data-ls-attrs="href=//{{env.DOMAIN}}/v1/storage/files/{{file.$id}}/download?project={{router.params.project}}&mode=admin" target="_blank" rel="noopener"><i class="icon-angle-circled-right margin-start-negative-tiny margin-end-tiny"></i> Download <i class="icon-link-ext"></i></a>
-                                            </div>
-                                        </div>
-                                    </div>
-
-                                    <hr class="margin-top-no" />
-
-                                    <button class="link pull-end text-danger" data-ls-ui-trigger="file-delete-{{file.$id}},modal-close">Delete File</button>
-
-                                    <button type="button" data-ls-ui-trigger="file-update-{{file.$id}},modal-close">Update</button> &nbsp; <button data-ui-modal-close="" type="button" class="reverse desktops-only-inline tablets-only-inline">Cancel</button>
-                                </div>
-                            </td>
-                            <td data-title="Type: ">
-                                <span data-ls-bind="{{file.mimeType}}" class="text-fade text-size-small"></span>
-                            </td>
-                            <td data-title="Size: ">
-                                <span class="text-fade text-size-small" data-ls-bind="{{file.sizeOriginal|humanFileSize}}"></span>
-                            </td>
-                            <td data-title="Created: ">
-                                <span class="text-fade text-size-small" data-ls-bind="{{file.dateCreated|date-text}}"></span>
-                            </td>
-                        </tr>
-                    </tbody>
-                </table>
-            </div>
-        </div>
-
-        <div class="clear text-align-center paging">
-            <form
-=======
     <ul class="phases clear" data-ui-phases data-selected="{{router.params.tab}}">
         <li data-state="/console/database?project={{router.params.project}}">
             <h2 class="margin-bottom">Files</h2>
@@ -248,17 +56,12 @@
             </div>
 
             <form class="box padding-small margin-bottom search"
->>>>>>> fcfb0bea
                 data-service="storage.listFiles"
                 data-event="submit"
                 data-param-search="{{router.params.search}}"
                 data-param-limit="<?php echo APP_PAGING_LIMIT; ?>"
-<<<<<<< HEAD
-                data-param-orderType="DESC"
-=======
                 data-param-offset=""
                 data-param-order-type="DESC"
->>>>>>> fcfb0bea
                 data-scope="sdk"
                 data-name="project-files"
                 data-success="state"
@@ -278,12 +81,8 @@
                 data-event="load,storage.createFile,storage.updateFile,storage.deleteFile"
                 data-param-search="{{router.params.search}}"
                 data-param-limit="<?php echo APP_PAGING_LIMIT; ?>"
-<<<<<<< HEAD
-                data-param-orderType="DESC"
-=======
                 data-param-offset="{{router.params.offset}}"
                 data-param-order-type="DESC"
->>>>>>> fcfb0bea
                 data-scope="sdk"
                 data-name="project-files">
 
