--- conflicted
+++ resolved
@@ -102,16 +102,9 @@
                             data-validator="storage.getBucket"
                             required
                             maxlength="36"
-<<<<<<< HEAD
-                            name="bucketId" />
-=======
                             pattern="^[a-zA-Z0-9][a-zA-Z0-9._-]{1,36}$"
-                            name="fileId"
-                            id="fileId" />
-
-                        <label for="file-read">File</label>
-                        <input type="file" name="file" id="file-file" size="1" required>
->>>>>>> 6b569c6c
+                            name="bucketId" 
+                            id="bucketId" />
 
                         <label for="bucket-name">Name</label>
                         <input type="text" class="full-width" id="bucket-name" name="name" required autocomplete="off" maxlength="128" />
