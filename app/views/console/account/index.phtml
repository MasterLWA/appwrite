<div class="cover">
    <h1 class="zone xl margin-bottom-large">
        <a data-ls-attrs="href=/console" class="back text-size-small link-return-animation--start"><i class="icon-left-open"></i> Home</a>
        <br />

        <span>Your Account</span>
    </h1>
</div>

<div class="zone xl">
    <ul class="phases clear" data-ui-phases data-selected="{{router.params.tab}}">
        <li data-state="/console/account">
            <h2 class="margin-bottom">Overview</h2>
            
            <div
                data-service="account.get"
                data-scope="console"
                data-name="account"
                data-event="load"
                data-failure="trigger"
                data-failure-param-trigger-events="account.deleteSession">

                <div class="row responsive force-reverse">
                    <div class="col span-3 text-align-center margin-bottom">
                        <img src="" data-ls-attrs="src={{account|avatar}}" data-size="200" height="150" alt="User Avatar" class="avatar huge huge margin-bottom-small" />
                    </div>

                    <div class="col span-9">
                        <div class="box margin-bottom-xl">
                            <div>
                                <form name="account.update"
                                    data-analytics-event="submit"
                                    data-analytics-category="console"
                                    data-analytics-label="Update Account Name"
                                    data-service="account.updateName"
                                    data-scope="console"
                                    data-event="submit"
                                    data-success="trigger,alert"
                                    data-success-param-alert-text="Your name was updated successfully"
                                    data-success-param-trigger-events="account.update"
                                    data-failure="alert"
                                    data-failure-param-alert-text="Failed to update your name"
                                    data-failure-param-alert-classname="error">

                                    <label for="name">Name</label>

                                    <div class="row responsive">
                                        <div class="col span-8 margin-bottom-small">
                                            <input name="name" id="name" type="text" autocomplete="off" data-ls-bind="{{account.name}}" required class="margin-bottom-no" maxlength="128">
                                        </div>
                                        <div class="col span-4">
                                            <button type="submit" class="fill margin-bottom-no">Update Name</button>
                                        </div>
                                    </div>
                                </form>
                            </div>

                            <hr />

                            <form name="update-email"
                                data-analytics-event="submit"
                                data-analytics-category="console"
                                data-analytics-label="Update Account Email"
                                data-service="account.updateEmail"
                                data-scope="console"
                                data-event="submit"
                                data-success="trigger,alert"
                                data-success-param-alert-text="Email address updated successfully"
                                data-success-param-trigger-events="account-update,modal-close" 
                                data-failure="alert"
                                data-failure-param-alert-text="Failed updating email address"
                                data-failure-param-alert-classname="error">

                                <label>Email</label>
                                <div class="row responsive">
                                    <div class="col span-8 margin-bottom-small">
                                        <input name="email" type="email" class="margin-bottom-no" autocomplete="off" placeholder="me@example.com" data-ls-bind="{{account.email}}" required>
                                    </div>
                                    <div class="col span-4">
                                        <div data-ui-modal class="modal box close width-small height-small" data-button-text="Update Email" data-button-class="fill">
                                            <h3>Confirm Password</h3>
                                            
                                            <hr />

                                            <label>Password</label>
                                            <input name="password" type="password" class="full-width" autocomplete="off" placeholder="" required>
                                            
                                            <hr />

                                            <button type="submit" class="margin-bottom-no">Update</button> &nbsp; <button data-ui-modal-close="" type="button" class="reverse">Cancel</button>
                                        </div>
                                    </div>
                                </div>
                            </form>

                            <hr />

                            <div data-ui-modal class="modal box close width-small" data-button-text="Update Password" data-button-class="">
                                <h1>Update Password</h1>

                                <form name="update-password"
                                    data-analytics-event="submit"
                                    data-analytics-category="console"
                                    data-analytics-label="Update Account Password"
                                    data-service="account.updatePassword"
                                    data-scope="console"
                                    data-event="submit"
                                    data-success="trigger,alert,reset"
                                    data-success-param-trigger-events="account-update"
                                    data-success-param-alert-text="Password updated successfully"
                                    data-failure="alert"
                                    data-failure-param-alert-text="Failed updating password"
                                    data-failure-param-alert-classname="error">

                                    <label>Current Password</label>
                                    <input name="oldPassword" type="password" class="full-width" autocomplete="off" placeholder="" required>

                                    <label>New Password</label>
                                    <input name="password" type="password" class="full-width" autocomplete="off" placeholder="" required data-forms-password-meter>

                                    <hr />

                                    <footer>
                                        <button type="submit">Update Password</button> &nbsp; <button data-ui-modal-close="" type="button" class="reverse">Cancel</button>
                                    </footer>
                                </form>
                            </div>

                            <hr />

                            <form class="margin-top"
                                data-analytics-event="submit"
                                data-analytics-category="console"
                                data-analytics-label="Delete Account Current Session"
                                data-service="account.deleteSession"
                                data-scope="console"
                                data-event="submit"
                                data-success="trigger"
                                data-success-param-trigger-events="account.deleteSession"
                                data-failure="alert"
                                data-failure-param-alert-text="Logout failed"
                                data-failure-param-alert-classname="error">

                                <input type="hidden" name="sessionId" value="current">

                                <button class="fill danger icon fill"><i class="icon-login"></i> Logout</button>
                            </form>
                        </div>

                    </div>
                </div>

                <div class="row responsive">
                    <div class="col span-9">

                        <h3 class="text-danger">Danger Zone</h3>

                        <div class="box danger">
                            <p>This is the area where you can delete your account.</p>

                            <p>By deleting your account you will lose access to any of your teams and shared data.</p>

                            <p>PLEASE NOTE: Account deletion is irreversible.</p>

                            <form class="inline"
                                data-analytics-event="submit"
                                data-analytics-category="console"
                                data-analytics-label="Delete Account"
                                data-service="account.delete"
                                data-scope="console"
                                data-event="submit"
                                data-confirm="Are you sure you want to delete your account?"
                                data-success="trigger"
                                data-success-param-trigger-events="account.delete"
                                data-failure="alert"
                                data-failure-param-alert-text="Account deactivation failed"
                                data-failure-param-alert-classname="error">
                                <button class="danger reverse">Delete Account</button>
                            </form>
                        </div>
                    </div>
                    <div class="col span-3"></div>
                </div>
            </div>
        </li>
        <li data-state="/console/account/devices">
            <h2>Devices</h2>

            <div class="box margin-bottom"
                data-service="account.getSessions"
                data-scope="console"
                data-name="sessions"
                data-event="load,account.deleteRemoteSession">

                <ul data-ls-loop="sessions.sessions" data-ls-as="session" class="list">
                    <li class="clear">
                        <span data-ls-if="true != {{session.current}}">
                            <!-- From remote session (-logout event) -->
                            <form class="pull-end"
                                data-analytics-event="submit"
                                data-analytics-category="console"
                                data-analytics-label="Delete Account Session"
                                data-service="account.deleteSession"
                                data-scope="console"
                                data-event="submit"
                                data-loading="Loading..."
                                data-success="trigger"
                                data-success-param-trigger-events="account.deleteRemoteSession"
                                data-failure="alert"
                                data-failure-param-alert-text="Logout from Session Failed"
                                data-failure-param-alert-classname="error">

                                <input type="hidden" name="sessionId" data-ls-bind="{{session.$id}}">
                                <button class="danger">Logout</button>
                            </form>
                        </span>

                        <span data-ls-if="true == {{session.current}}">
                            <!-- From current session (+logout event) -->
                            <form class="pull-end"
                                data-analytics-event="submit"
                                data-analytics-category="console"
                                data-analytics-label="Delete Account Current Session"
                                data-service="account.deleteSession"
                                data-scope="console"
                                data-event="submit"
                                data-loading="Loading..."
                                data-success="trigger,redirect"
                                data-success-param-trigger-events="account.deleteSession"
                                data-success-param-redirect-url="/"
                                data-failure="alert"
                                data-failure-param-alert-text="Logout from Session Failed"
                                data-failure-param-alert-classname="error">
                                <input type="hidden" name="sessionId" data-ls-bind="{{session.$id}}">
                                <button class="danger">Logout</button>
                            </form>
                        </span>

                        <img onerror="this.onerror=null;this.src='/images/unknown.svg'" data-ls-attrs="src={{env.API}}/avatars/browsers/{{session.clientCode|lowercase}}?width=120&height=120&project={{env.PROJECT}},title={{session.clientName}},alt={{session.clientName}}" class="avatar trans pull-start margin-end" />

                        <span data-ls-if="(!{{log.clientName}})">Unknown</span>
                        <span data-ls-if="({{log.clientName}})" data-ls-bind="{{session.clientName}}"></span> <span data-ls-bind="{{session.clientVersion}}"></span> on <span data-ls-bind="{{session.deviceModel}}"></span> <span data-ls-bind="{{session.osName}}"></span> <span data-ls-bind="{{session.osVersion}}"></span>
                        &nbsp;
                        <span data-ls-if="true == {{session.current}}">
                            <span class="tag green">Current Session</span>
                        </span>

                        <div class="margin-top-small">
                            <img onerror="this.onerror=null;this.src='/images/unknown.svg'" data-ls-if="{{session.countryCode}} !== '--'" data-ls-attrs="src={{env.API}}/avatars/flags/{{session.countryCode}}?width=80&height=80&project={{env.PROJECT}}" class="avatar xxs margin-end-small inline" />
                            <small data-ls-bind="{{session.ip}}"></small> / <small data-ls-bind="{{session.countryName}}"></small>
                        </div>
                    </li>
                </ul>
            </div>

            <form class="inline margin-bottom-large"
                data-analytics-event="submit"
                data-analytics-category="console"
                data-analytics-label="Delete Account Sessions"
                data-service="account.deleteSessions"
                data-scope="console"
                data-event="submit"
                data-success="trigger,redirect"
                data-success-param-trigger-events="account.deleteSession"
                data-success-param-redirect-url="/"
                data-failure="alert"
                data-failure-param-alert-text="Logout from All Sessions Failed"
                data-failure-param-alert-classname="error">
                <input type="hidden" name="id" value="0">
                <button class="danger">Logout from all devices</button>
            </form>
        </li>
        <li data-state="/console/account/activity">
            <h2>Activity</h2>

            <div
                data-service="account.getLogs"
                data-scope="console"
                data-name="securityLogs"
                data-event="load">

                <div class="box">
                    <table class="vertical small">
                        <thead>
                            <tr>
                                <th width="140">Date</th>
                                <th width="175">Event</th>
                                <th>Client</th>
                                <th width="90">Location</th>
                                <th width="90">IP</th>
                            </tr>
                        </thead>
                        <tbody data-ls-loop="securityLogs.logs" data-ls-as="log">
                            <tr>
                                <td data-title="Date: "><span data-ls-bind="{{log.time|dateTime}}"></span></td>
                                <td data-title="Event: "><span data-ls-bind="{{log.event}}"></span></td>
                                <td data-title="Client: ">
                                    <img onerror="this.onerror=null;this.src='/images/unknown.svg'" data-ls-attrs="src={{env.API}}/avatars/browsers/{{log.clientCode|lowercase}}?width=80&height=80&project={{env.PROJECT}},title={{log.clientName}},alt={{log.clientName}}" class="avatar xxs inline margin-end-small" />
                                    <span data-ls-if="(!{{log.clientName}})">Unknown</span>
                                    <span data-ls-if="({{log.clientName}})" data-ls-bind="{{log.clientName}} {{log.clientVersion}} on {{log.model}} {{log.osName}} {{log.osVersion}}"></span>
                                </td>
                                <td data-title="Location: ">
<<<<<<< HEAD
                                    <img onerror="this.onerror=null;this.src='/images/unknown.svg'" data-ls-if="{{log.countryCode}} !== '--'" data-ls-attrs="src={{env.API}}/avatars/flags/{{log.countryCode}}?width=80&height=80&project={{env.PROJECT}}" class="avatar xxs inline" style="margin-top: 10px;" />
                                    <span data-ls-bind="{{log.countryName}}"></span>
=======
                                    <img onerror="this.onerror=null;this.src='/images/unknown.svg'" data-ls-attrs="src={{env.API}}/avatars/flags/{{log.geo.isoCode}}?width=80&height=80&project={{env.PROJECT}}" class="avatar xxs inline margin-end-small" />
                                    <span data-ls-bind="{{log.geo.country}}"></span>
>>>>>>> 791c6d76
                                </td>
                                <td data-title="IP: "><span data-ls-bind="{{log.ip}}"></span></td>
                            </tr>
                        </tbody>
                    </table>
                </div>
            </div>
        </li>
    </ul>
</div><|MERGE_RESOLUTION|>--- conflicted
+++ resolved
@@ -300,13 +300,8 @@
                                     <span data-ls-if="({{log.clientName}})" data-ls-bind="{{log.clientName}} {{log.clientVersion}} on {{log.model}} {{log.osName}} {{log.osVersion}}"></span>
                                 </td>
                                 <td data-title="Location: ">
-<<<<<<< HEAD
-                                    <img onerror="this.onerror=null;this.src='/images/unknown.svg'" data-ls-if="{{log.countryCode}} !== '--'" data-ls-attrs="src={{env.API}}/avatars/flags/{{log.countryCode}}?width=80&height=80&project={{env.PROJECT}}" class="avatar xxs inline" style="margin-top: 10px;" />
-                                    <span data-ls-bind="{{log.countryName}}"></span>
-=======
-                                    <img onerror="this.onerror=null;this.src='/images/unknown.svg'" data-ls-attrs="src={{env.API}}/avatars/flags/{{log.geo.isoCode}}?width=80&height=80&project={{env.PROJECT}}" class="avatar xxs inline margin-end-small" />
-                                    <span data-ls-bind="{{log.geo.country}}"></span>
->>>>>>> 791c6d76
+                                    <img onerror="this.onerror=null;this.src='/images/unknown.svg'" data-ls-attrs="src={{env.API}}/avatars/flags/{{log.countryCode}}?width=80&height=80&project={{env.PROJECT}}" class="avatar xxs inline margin-end-small" />
+                                    <span data-ls-bind="{{log.geo.countryName}}"></span>
                                 </td>
                                 <td data-title="IP: "><span data-ls-bind="{{log.ip}}"></span></td>
                             </tr>
