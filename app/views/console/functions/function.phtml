--- conflicted
+++ resolved
@@ -493,11 +493,7 @@
                                     <label for="events" class="margin-bottom">Events <span class="tooltip small" data-tooltip="Choose which events should trigger this function."><i class="icon-info-circled"></i></span></label>
                                     <div class="row responsive thin margin-top-small">
                                         <?php foreach ($events as $i => $event) : ?>
-<<<<<<< HEAD
-                                            <div class="col span-6 text-one-liner margin-bottom text-height-large text-size-small">
-=======
-                                            <div class="col span-6 text-one-liner margin-bottom text-height-large" title="<?php echo $event; ?>">
->>>>>>> 3d88d304
+                                            <div class="col span-6 text-one-liner margin-bottom text-height-large text-size-small" title="<?php echo $event; ?>">
                                                 <input type="checkbox" name="events" data-ls-bind="{{project-function.events}}" value="<?php echo $event; ?>" /> &nbsp; <?php echo $event; ?>
                                             </div>
                                             <?php if (($i + 1) % 2 === 0) : ?>
