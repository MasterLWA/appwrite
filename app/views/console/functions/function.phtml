<?php
$fileLimit = $this->getParam('fileLimit', 0);
$fileLimitHuman = $this->getParam('fileLimitHuman', 0);
$events = array_keys($this->getParam('events', []));
$timeout = $this->getParam('timeout', 900);
$usageStatsEnabled = $this->getParam('usageStatsEnabled', true);
?>
<div
    data-service="functions.get"
    data-name="project-function"
    data-event="load,functions.update,functions.createTag,functions.updateTag,functions.deleteTag"
    data-param-function-id="{{router.params.id}}"
    data-success="trigger"
    data-success-param-trigger-events="functions.get">

    <div class="cover">
        <h1 class="zone xl margin-bottom-large">
            <a data-ls-attrs="href=/console/functions?project={{router.params.project}}" class="back text-size-small link-return-animation--start"><i class="icon-left-open"></i> Functions</a>
            <br />

            <span data-ls-bind="{{project-function.name}}&nbsp;">&nbsp;</span>
        </h1>
    </div>

    <div data-ui-modal class="modal width-large box close" data-button-hide="on" data-open-event="open-json">
        <button type="button" class="close pull-end" data-ui-modal-close=""><i class="icon-cancel"></i></button>

        <h2>JSON View</h2>

        <div class="margin-bottom">
            <input type="hidden" data-ls-bind="{{project-function}}" data-forms-code />
        </div>

        <button data-ui-modal-close="" type="button" class="reverse">Cancel</button>
    </div>

    <div class="zone xl">
        <ul class="phases clear" data-ui-phases data-selected="{{router.params.tab}}">
            <li data-state="/console/functions/function?id={{router.params.id}}&project={{router.params.project}}">

                <h2>Overview</h2>

                <div class="row responsive margin-top-negative">
                    <div class="col span-8 margin-bottom">
                        <label>&nbsp;</label>

                        <div class="box margin-bottom-large">
                            <div class="text-align-center">
                                <img src="" data-ls-attrs="src=/images/runtimes/{{project-function.runtime|runtimeLogo}}" alt="Function Runtime" class="avatar huge margin-top-negative-xxl" />

                                <p class="text-fade margin-bottom-small" data-ls-bind="{{project-function.runtime|runtimeName}} {{project-function.runtime|runtimeVersion}}">
                                </p>
                                <div data-ls-if="{{project-function.tag}} !== ''" class="margin-top">
                                    <button data-ls-ui-trigger="execute-now">Execute Now</button> &nbsp; <a data-ls-attrs="href=/console/functions/function/logs?id={{router.params.id}}&project={{router.params.project}}" class="button reverse" style="vertical-align: top;">View Logs</a>
                                </div>
                            </div>
                        </div>

                        <div class="margin-bottom"
                            data-service="functions.listTags"
                            data-scope="sdk"
                            data-event="load,functions.createTag,functions.deleteTag,functions.updateTag"
                            data-name="project-function-tags"
                            data-param-function-id="{{router.params.id}}"
                            data-param-limit="<?php echo APP_PAGING_LIMIT; ?>"
                            data-param-offset=""
                            data-param-order-type="DESC"
                            data-success="trigger"
                            data-success-param-trigger-events="functions.listTags">

                            <h3>Tags <span class="text-fade text-size-small pull-end margin-top-small" data-ls-bind="{{project-function-tags.sum}} tags found"></span></h3>

                            <div data-ls-if="0 == {{project-function-tags.tags.length}} || undefined == {{project-function-tags.tags.length}}" class="box margin-top margin-bottom">
                                <h3 class="margin-bottom-small text-bold">No Tags Found</h3>

                                <p class="margin-bottom-no">You haven't deployed any tags for your function yet.</p>
                            </div>

                            <div data-ls-if="(0 != {{project-function-tags.tags.length}}) && (undefined !== {{project-function-tags.tags.length}})">
                                <div class="box margin-bottom">
                                    <ul data-ls-loop="project-function-tags.tags" data-ls-as="tag" class="list">
                                        <li class="clear">
                                            <form data-ls-if="{{tag.$id}} !== {{project-function.tag}}" name="functions.updateTag" class="pull-end"
                                                data-analytics
                                                data-analytics-activity
                                                data-analytics-event="submit"
                                                data-analytics-category="console"
                                                data-analytics-label="Create Function Execution"
                                                data-service="functions.updateTag"
                                                data-event="submit"
                                                data-param-function-id="{{router.params.id}}"
                                                data-success="alert,trigger"
                                                data-success-param-alert-text="Tag updated successfully"
                                                data-success-param-trigger-events="functions.updateTag"
                                                data-failure="alert"
                                                data-failure-param-alert-text="Failed to update tag"
                                                data-failure-param-alert-classname="error">
                                                <input type="hidden" name="tag" data-ls-bind="{{tag.$id}}">
                                                <button>Activate</button>
                                            </form>

<<<<<<< HEAD
                                            <p data-ls-bind="{{tag.status}}"></p>
    
=======
>>>>>>> 3e7605d1
                                            <b data-ls-bind="{{tag.$id}}"></b> &nbsp;
                                            <span class="text-fade" data-ls-bind="{{tag.entrypoint}}"></span>
                                            <div class="text-size-small margin-top-small clear">
                                                <span class="pull-start" data-ls-bind="Created {{tag.dateCreated|timeSince}} &nbsp; | &nbsp; {{tag.size|humanFileSize}}{{tag.size|humanFileUnit}}"></span>

                                                <form data-ls-if="{{tag.$id}} !== {{project-function.tag}}" name="functions.deleteTag" class="pull-start"
                                                    data-analytics
                                                    data-analytics-activity
                                                    data-analytics-event="submit"
                                                    data-analytics-category="console"
                                                    data-analytics-label="Delete Function Tag"
                                                    data-service="functions.deleteTag"
                                                    data-event="submit"
                                                    data-param-function-id="{{router.params.id}}"
                                                    data-confirm="Are you sure you want to delete this function tag?"
                                                    data-success="alert,trigger"
                                                    data-success-param-alert-text="Function tag deleted successfully"
                                                    data-success-param-trigger-events="functions.deleteTag"
                                                    data-failure="alert"
                                                    data-failure-param-alert-text="Failed to delete function tag"
                                                    data-failure-param-alert-classname="error">
                                                    <input type="hidden" name="tagId" data-ls-bind="{{tag.$id}}" />

                                                    &nbsp; | &nbsp;<button type="submit" class="link text-danger text-size-small">Delete</button>
                                                </form>
                                            </div>
                                        </li>
                                    </ul>
                                </div>
                            </div>
                        </div>

                        <div class="pull-start">
                            <button data-ls-ui-trigger="deploy-tag">Deploy Tag</button>
                        </div>

                        <div class="pull-end paging">
                            <form
                                data-service="functions.listTags"
                                data-event="submit"
                                data-param-function-id="{{router.params.id}}"
                                data-param-search="{{router.params.search}}"
                                data-param-limit="<?php echo APP_PAGING_LIMIT; ?>"
                                data-param-order-type="DESC"
                                data-scope="sdk"
                                data-name="project-function-tags"
                                data-success="state"
                                data-success-param-state-keys="search,offset">
                                <button name="offset" data-paging-back data-offset="{{router.params.offset}}" data-sum="{{project-function-tags.sum}}" class="margin-end round small" aria-label="Back"><i class="icon-left-open"></i></button>
                            </form>

                            <span data-ls-bind="{{router.params.offset|pageCurrent}} / {{project-function-tags.sum|pageTotal}}"></span>

                            <form
                                data-service="functions.listTags"
                                data-event="submit"
                                data-param-function-id="{{router.params.id}}"
                                data-param-search="{{router.params.search}}"
                                data-param-limit="<?php echo APP_PAGING_LIMIT; ?>"
                                data-param-order-type="DESC"
                                data-scope="sdk"
                                data-name="project-function-tags"
                                data-success="state"
                                data-success-param-state-keys="search,offset">
                                <button name="offset" data-paging-next data-offset="{{router.params.offset}}" data-sum="{{project-function-tags.sum}}" class="margin-start round small" aria-label="Next"><i class="icon-right-open"></i></button>
                            </form>
                        </div>
                    </div>
                    <div class="col span-4 sticky-top margin-bottom">
                        <label>Function ID</label>
                        <div class="input-copy margin-bottom">
                            <input id="uid" type="text" autocomplete="off" placeholder="" data-ls-bind="{{project-function.$id}}" disabled data-forms-copy>
                        </div>

                        <ul class="margin-bottom-large text-fade text-size-small">
                            <li class="margin-bottom-small"><i class="icon-angle-circled-right margin-start-tiny margin-end-tiny"></i> <button data-ls-ui-trigger="open-json" class="link text-size-small">View as JSON</button></li>
                            <li class="margin-bottom-small"><i class="icon-angle-circled-right margin-start-tiny margin-end-tiny"></i> Last Updated: <span data-ls-bind="{{project-function.dateUpdated|dateText}}"></span></li>
                            <li class="margin-bottom-small"><i class="icon-angle-circled-right margin-start-tiny margin-end-tiny"></i> Created: <span data-ls-bind="{{project-function.dateCreated|dateText}}"></span></li>
                        </ul>

                        <form name="functions.delete" class="margin-bottom"
                            data-analytics
                            data-analytics-activity
                            data-analytics-event="submit"
                            data-analytics-category="console"
                            data-analytics-label="Delete Function"
                            data-service="functions.delete"
                            data-event="submit"
                            data-param-function-id="{{router.params.id}}"
                            data-confirm="Are you sure you want to delete this function?"
                            data-success="alert,trigger,redirect"
                            data-success-param-alert-text="Function deleted successfully"
                            data-success-param-trigger-events="functions.delete"
                            data-success-param-redirect-url="/console/functions?project={{router.params.project}}"
                            data-failure="alert"
                            data-failure-param-alert-text="Failed to delete function"
                            data-failure-param-alert-classname="error">

                            <button type="submit" class="danger fill">Delete Function</button>
                        </form>
                    </div>
                </div>
            </li>
            <?php if ($usageStatsEnabled): ?>
            <li data-state="/console/functions/function/monitors?id={{router.params.id}}&project={{router.params.project}}">

                <form class="pull-end margin-start-small margin-top-small" data-ls-if="{{usage.range}} !== '90d'"
                    data-service="functions.getUsage"
                    data-event="submit"
                    data-name="usage"
                    data-param-function-id="{{router.params.id}}"
                    data-param-range="90d">
                    <button class="tick">90d</button>
                </form>

                <button class="tick pull-end margin-start-small margin-top-small" data-ls-if="{{usage.range}} === '90d'" disabled>90d</button>

                <form class="pull-end margin-start-small margin-top-small" data-ls-if="{{usage.range}} !== '30d'"
                    data-service="functions.getUsage"
                    data-event="submit"
                    data-name="usage"
                    data-param-function-id="{{router.params.id}}">
                    <button class="tick">30d</button>
                </form>

                <button class="tick pull-end margin-start-small margin-top-small" data-ls-if="{{usage.range}} === '30d'" disabled>30d</button>

                <form class="pull-end margin-start-small margin-top-small" data-ls-if="{{usage.range}} !== '24h'"
                    data-service="functions.getUsage"
                    data-event="submit"
                    data-name="usage"
                    data-param-function-id="{{router.params.id}}"
                    data-param-range="24h">
                    <button class="tick">24h</button>
                </form>

                <button class="tick pull-end margin-start-small margin-top-small" data-ls-if="{{usage.range}} === '24h'" disabled>24h</button>

                <h2>Monitors</h2>

                <div
                    data-service="functions.getUsage"
                    data-event="load"
                    data-name="usage"
                    data-param-function-id="{{router.params.id}}">
                    <div class="box margin-bottom-small">
                        <div class="margin-start-negative-small margin-end-negative-small margin-top-negative-small margin-bottom-negative-small">
                            <div class="chart margin-bottom-no">
                                <input type="hidden" data-ls-bind="{{usage}}" data-forms-chart="Executions=usage.executions.data" data-height="140" />
                            </div>
                        </div>
                    </div>

                    <ul class="chart-notes margin-bottom-large">
                        <li>Executions <span data-ls-bind="({{usage.executions.total}})"></span></li>
                    </ul>

                    <div class="box margin-bottom-small">
                        <div class="margin-start-negative-small margin-end-negative-small margin-top-negative-small margin-bottom-negative-small">
                            <div class="chart margin-bottom-no">
                                <input type="hidden" data-ls-bind="{{usage}}" data-forms-chart="CPU Time (seconds)=usage.compute.data" data-colors="orange" data-height="140" />
                            </div>
                        </div>
                    </div>

                    <ul class="chart-notes margin-bottom-large">
                        <li class="orange">CPU Time <span data-ls-bind="({{usage.compute.total|seconds2hum}})"></span></li>
                    </ul>

                    <div class="box margin-bottom-small">
                        <div class="margin-start-negative-small margin-end-negative-small margin-top-negative-small margin-bottom-negative-small">
                            <div class="chart margin-bottom-no">
                                <input type="hidden" data-ls-bind="{{usage}}" data-forms-chart="Failures=usage.failures.data" data-colors="red" data-height="140" />
                            </div>
                        </div>
                    </div>

                    <ul class="chart-notes margin-bottom-large">
                        <li class="red">Errors <span data-ls-bind="({{usage.failures.total}})"></span></li>
                    </ul>
                </div>
            </li>
            <?php endif;?>
            <li data-state="/console/functions/function/logs?id={{router.params.id}}&project={{router.params.project}}">

                <div class="text-fade text-size-small pull-end margin-top" data-ls-bind="{{project-function-executions.sum}} executions found"></div>

                <h2>Logs</h2>

                <div
                    data-service="functions.listExecutions"
                    data-scope="sdk"
                    data-event="load,functions.createExecution"
                    data-name="project-function-executions"
                    data-param-function-id="{{router.params.id}}"
                    data-param-limit="<?php echo APP_PAGING_LIMIT; ?>"
                    data-param-offset=""
                    data-param-order-type="DESC"
                    data-success="trigger"
                    data-success-param-trigger-events="functions.listExecutions">

                    <div data-ls-if="0 < {{project-function-executions.executions.length}} && undefined !== {{project-function-executions.executions}}">
                        <div class="box margin-bottom">
                            <table class="vertical small">
                                <thead>
                                    <tr>
                                        <th width="30"></th>
                                        <th width="160">Created</th>
                                        <th width="150">Status</th>
                                        <th width="120">Trigger</th>
                                        <th width="80">Runtime</th>
                                        <th></th>
                                    </tr>
                                </thead>
                                <tbody data-ls-loop="project-function-executions.executions" data-ls-as="execution">
                                    <tr>
                                        <td data-title="">
                                            <i class="dot danger" data-ls-if="{{execution.status}} === 'failed'"></i>
                                            <i class="dot info" data-ls-if="{{execution.status}} === 'waiting'"></i>
                                            <i class="dot info" data-ls-if="{{execution.status}} === 'processing'"></i>
                                            <i class="dot success" data-ls-if="{{execution.status}} === 'completed'"></i>
                                        </td>
                                        <td data-title="Date: ">
                                            <span data-ls-bind="{{execution.dateCreated|dateTime}}"></span>
                                        </td>
                                        <td data-title="Status: ">
                                            <span data-ls-bind="{{execution.status}}"></span>
                                            <span class="text-fade text-size-small" data-ls-if="{{execution.exitCode}} !== 0" data-ls-bind=" exit code: {{execution.exitCode}}"></span>
                                        </td>
                                        <td data-title="Trigger: ">
                                            <span data-ls-bind="{{execution.trigger}}"></span>
                                        </td>
                                        <td data-title="Runtime: ">
                                            <span data-ls-if="{{execution.status}} === 'completed' || {{execution.status}} === 'failed'" data-ls-bind="{{execution.time|seconds2hum}}"></span>
                                            <span data-ls-if="{{execution.status}} === 'waiting' || {{execution.status}} === 'processing'">-</span>
                                        </td>
                                        <td data-title="">
                                            <div data-ls-if="{{execution.status}} === 'completed' || {{execution.status}} === 'failed'" data-title="">

                                                <button class="desktops-only pull-end link margin-start text-danger" data-ls-ui-trigger="execution-stderr-{{execution.$id}}">Errors</button>
                                                <button class="desktops-only pull-end link margin-start" data-ls-ui-trigger="execution-stdout-{{execution.$id}}">Output</button>

                                                <button class="phones-only-inline tablets-only-inline link margin-end-small" data-ls-ui-trigger="execution-stdout-{{execution.$id}}">Output</button>
                                                <button class="phones-only-inline tablets-only-inline link text-danger" data-ls-ui-trigger="execution-stderr-{{execution.$id}}">Errors</button>

                                                <div data-ui-modal class="modal width-large box close" data-button-alias="none" data-open-event="execution-stdout-{{execution.$id}}">
                                                    <button type="button" class="close pull-end" data-ui-modal-close=""><i class="icon-cancel"></i></button>

                                                    <h1>STDOUT</h1>

                                                    <div class="margin-bottom ide" data-ls-if="({{execution.stdout.length}})">
                                                        <pre data-ls-bind="{{execution.stdout}}"></pre>
                                                        <!-- <input type="hidden" data-ls-bind="{{execution.stdout}}" data-forms-code="bash" /> -->
                                                    </div>

                                                    <div class="margin-bottom" data-ls-if="(!{{execution.stdout.length}})">
                                                        <p>No output was logged.</p>
                                                    </div>
                                                </div>

                                                <div data-ui-modal class="modal width-large box close" data-button-alias="none" data-open-event="execution-stderr-{{execution.$id}}">
                                                    <button type="button" class="close pull-end" data-ui-modal-close=""><i class="icon-cancel"></i></button>

                                                    <h1>STDERR</h1>

                                                    <div class="margin-bottom ide" data-ls-if="({{execution.stderr.length}})">
                                                        <pre data-ls-bind="{{execution.stderr}}"></pre>
                                                        <!-- <input type="hidden" data-ls-bind="{{execution.stderr}}" data-forms-code="bash" /> -->
                                                    </div>

                                                    <div class="margin-bottom" data-ls-if="(!{{execution.stderr.length}})">
                                                        <p>No errors were logged.</p>
                                                    </div>
                                                </div>
                                            </div>
                                        </td>
                                    </tr>
                                </tbody>
                            </table>
                        </div>

                        <div class="text-align-center paging">
                            <form
                                data-service="functions.listExecutions"
                                data-event="submit"
                                data-param-function-id="{{router.params.id}}"
                                data-param-search="{{router.params.search}}"
                                data-param-limit="<?php echo APP_PAGING_LIMIT; ?>"
                                data-param-order-type="DESC"
                                data-scope="sdk"
                                data-name="project-function-executions"
                                data-success="state"
                                data-success-param-state-keys="search,offset">
                                <button name="offset" data-paging-back data-offset="{{router.params.offset}}" data-sum="{{project-function-executions.sum}}" class="margin-end round small" aria-label="Back"><i class="icon-left-open"></i></button>
                            </form>

                            <span data-ls-bind="{{router.params.offset|pageCurrent}} / {{project-function-executions.sum|pageTotal}}"></span>

                            <form
                                data-service="functions.listExecutions"
                                data-event="submit"
                                data-param-function-id="{{router.params.id}}"
                                data-param-search="{{router.params.search}}"
                                data-param-limit="<?php echo APP_PAGING_LIMIT; ?>"
                                data-param-order-type="DESC"
                                data-scope="sdk"
                                data-name="project-function-executions"
                                data-success="state"
                                data-success-param-state-keys="search,offset">
                                <button name="offset" data-paging-next data-offset="{{router.params.offset}}" data-sum="{{project-function-executions.sum}}" class="margin-start round small" aria-label="Next"><i class="icon-right-open"></i></button>
                            </form>
                        </div>
                    </div>

                    <div data-ls-if="(!{{project-function-executions.executions.length}})" class="box dashboard margin-bottom">
                        <div class="margin-bottom-small margin-top-small margin-end margin-start">
                            <h3 class="margin-bottom-small text-bold">No Logs Founds</h3>

                            <p class="margin-bottom-no">Execute your function to view execution logs.</p>
                        </div>
                    </div>
                </div>
            </li>
            <li data-state="/console/functions/function/settings?id={{router.params.id}}&project={{router.params.project}}">
                <h2>Settings</h2>

                <div class="row responsive margin-top-negative">
                    <div class="col span-8 margin-bottom">
                        <label>&nbsp;</label>

                        <form
                            data-analytics
                            data-analytics-activity
                            data-analytics-event="submit"
                            data-analytics-category="console"
                            data-analytics-label="Update Function"
                            data-service="functions.update"
                            data-scope="sdk"
                            data-event="submit"
                            data-param-function-id="{{router.params.id}}"
                            data-success="alert,trigger"
                            data-success-param-alert-text="Updated function successfully"
                            data-success-param-trigger-events="functions.update"
                            data-failure="alert"
                            data-failure-param-alert-text="Failed to update function"
                            data-failure-param-alert-classname="error">

                            <div class="box">
                                <section class="margin-bottom-large">
                                    <label for="name">Name</label>
                                    <input name="name" id="function-name" type="text" autocomplete="off" data-ls-bind="{{project-function.name}}" data-forms-text-direction required placeholder="Function Name" maxlength="128" />

                                    <label for="execute">Execute Access <span class="tooltip small" data-tooltip="Choose who can execute this function using the client API."><i class="icon-info-circled"></i></span> <span class="text-size-small">(<a data-ls-attrs="href={{env.HOME}}/docs/permissions" target="_blank" rel="noopener">Learn more</a>)</span></label>
                                    <input type="hidden" id="execute" name="execute" data-forms-tags data-cast-to="json" data-ls-bind="{{project-function.execute}}" placeholder="User ID, Team ID or Role" />
                                    <div class="text-fade text-size-xs margin-top-negative-small margin-bottom">Add 'role:all' for wildcard access</div>

                                    <label for="timeout">Timeout (seconds) <span class="tooltip small" data-tooltip="Limit the execution time of your function."><i class="icon-info-circled"></i></span></label>
                                    <input name="timeout" id="function-timeout" type="number" autocomplete="off" data-ls-bind="{{project-function.timeout}}" min="1" max="<?php echo $this->escape($timeout); ?>" data-cast-to="integer" />
                                    <div class="text-size-small text-fade margin-bottom margin-top-negative-small">Max value is <?php echo $this->escape(number_format($timeout)); ?> seconds (<?php echo $this->escape((int) ($timeout / 60)); ?> minutes)</div>
                                </section>

                                <section class="margin-bottom" data-forms-select-all>
                                    <label for="events" class="margin-bottom">Events <span class="tooltip small" data-tooltip="Choose which events should trigger this function."><i class="icon-info-circled"></i></span></label>
                                    <div class="row responsive thin margin-top-small">
                                        <?php foreach ($events as $i => $event): ?>
                                            <div class="col span-6 text-one-liner margin-bottom text-height-large text-size-small" title="<?php echo $event; ?>">
                                                <input type="checkbox" name="events" data-ls-bind="{{project-function.events}}" id="<?php echo $event; ?>" value="<?php echo $event; ?>" />
                                                &nbsp;
                                                <label class="inline" for="<?php echo $event; ?>"><?php echo $event; ?></label>
                                            </div>
                                            <?php if (($i + 1) % 2 === 0): ?>
                                            </div>
                                            <div class="row responsive thin">
                                            <?php endif;?>

                                        <?php endforeach;?>
                                    </div>
                                </section>

                                <label for="schedule">Schedule (CRON Syntax) <span class="tooltip small" data-tooltip="Set a CRON schedule to trigger this function."><i class="icon-info-circled"></i></span></label>
                                <input type="text" id="function-schedule" class="full-width" name="schedule" autocomplete="off" data-ls-bind="{{project-function.schedule}}" placeholder="* * * * *" />
                                <div class="text-size-small text-fade margin-bottom margin-top-negative-small">Leave blank for no schedule</div>

                                <h3 class="margin-bottom-small">Variables <span class="tooltip small" data-tooltip="Set variables or secret keys that will be passed as env vars to your function at runtime."><i class="icon-info-circled"></i></span></h3>

                                <div data-ls-if="(!{{project-function.vars.length}})">
                                    <hr class="margin-bottom margin-top-no" />

                                    <fieldset name="vars" data-cast-to="object">
                                        <div data-ls-loop="project-function.vars" data-ls-as="var" id="project-vars" style="visibility: visible;">
                                            <div class="margin-bottom-small">
                                                <div data-forms-remove class="row thin">
                                                    <div class="col span-10">
                                                        <input type="hidden" data-forms-key-value data-ls-attrs="name={{$index}}" data-ls-bind="{{var}}" />
                                                    </div>
                                                    <div class="col span-2">
                                                        <button type="button" data-remove class="reverse danger round pull-end"><i class="icon-cancel"></i></button>
                                                    </div>
                                                </div>
                                            </div>
                                        </div>

                                        <div data-forms-clone="" data-target="project-vars" data-label="Add Variable" data-first="0">
                                            <div class="margin-bottom-small">
                                                <div data-forms-remove class="row thin margin-bottom-small">
                                                    <div class="col span-10">
                                                        <input type="hidden" name="" data-forms-key-value />
                                                    </div>
                                                    <div class="col span-2">
                                                        <button type="button" data-remove class="reverse danger round pull-end"><i class="icon-cancel"></i></button>
                                                    </div>
                                                </div>
                                            </div>
                                        </div>
                                    </fieldset>
                                    <hr class="margin-bottom margin-top-small" />
                                </div>

                                <button>Update</button>
                            </div>
                        </form>
                    </div>
                    <div class="col span-4 sticky-top">
                        <label>Function ID</label>
                        <div class="input-copy margin-bottom">
                            <input id="uid" type="text" autocomplete="off" placeholder="" data-ls-bind="{{project-function.$id}}" disabled data-forms-copy>
                        </div>

                        <ul class="margin-bottom-large text-fade text-size-small">
                            <li class="margin-bottom-small"><i class="icon-angle-circled-right margin-start-tiny margin-end-tiny"></i> <button data-ls-ui-trigger="open-json" class="link text-size-small">View as JSON</button></li>
                            <li class="margin-bottom-small"><i class="icon-angle-circled-right margin-start-tiny margin-end-tiny"></i> Last Updated: <span data-ls-bind="{{project-function.dateUpdated|dateText}}"></span></li>
                            <li class="margin-bottom-small"><i class="icon-angle-circled-right margin-start-tiny margin-end-tiny"></i> Created: <span data-ls-bind="{{project-function.dateCreated|dateText}}"></span></li>
                        </ul>

                        <form name="functions.delete" class="margin-bottom"
                            data-analytics
                            data-analytics-activity
                            data-analytics-event="submit"
                            data-analytics-category="console"
                            data-analytics-label="Delete Function"
                            data-service="functions.delete"
                            data-event="submit"
                            data-param-function-id="{{router.params.id}}"
                            data-confirm="Are you sure you want to delete this function?"
                            data-success="alert,trigger,redirect"
                            data-success-param-alert-text="Function deleted successfully"
                            data-success-param-trigger-events="functions.delete"
                            data-success-param-redirect-url="/console/functions?project={{router.params.project}}"
                            data-failure="alert"
                            data-failure-param-alert-text="Failed to delete function"
                            data-failure-param-alert-classname="error">

                            <button type="submit" class="danger fill">Delete Function</button>
                        </form>
                    </div>
                </div>
            </li>
        </ul>
    </div>
</div>

<div data-ui-modal class="modal close box sticky-footer" data-button-hide="on" data-open-event="execute-now">
    <button type="button" class="close pull-end" data-ui-modal-close=""><i class="icon-cancel"></i></button>
    <h1 class="margin-bottom">Execute Function</h1>
    <form data-ls-if="{{project-function.tag}} !== ''" name="functions.createExecution" class="margin-top"
        data-analytics
        data-analytics-activity
        data-analytics-event="submit"
        data-analytics-category="console"
        data-analytics-label="Create Function Execution"
        data-service="functions.createExecution"
        data-event="submit"
        data-param-function-id="{{router.params.id}}"
        data-success="alert,trigger"
        data-success-param-alert-text="Function executed successfully"
        data-success-param-trigger-events="functions.createExecution"
        data-failure="alert"
        data-failure-param-alert-text="Failed to execute function"
        data-failure-param-alert-classname="error">

        <label for="execution-data">Custom Data</label>
        <textarea id="execution-data" name="data" autocomplete="off" class="margin-bottom" placeholder="Data string (optional)"></textarea>

        <button type="submit" style="vertical-align: top;">Execute Now</button>
     </form>
</div>
<div data-ui-modal class="modal close box sticky-footer" data-button-hide="on" data-open-event="deploy-tag">
    <button type="button" class="close pull-end" data-ui-modal-close=""><i class="icon-cancel"></i></button>

    <h1 class="margin-bottom-xl">Deploy a New Tag</h1>

    <ul class="phases padding margin-top-negative-small" data-ui-phases>
        <li>
            <h2 style="display: none">CLI</h2>

            <p><b>Unix</b></p>

            <div class="margin-bottom">
                <textarea type="hidden" data-ls-bind="appwrite functions createTag \
    --functionId={{project-function.$id}} \
    --entrypoint='scriptFile' \
    --code='/myrepo/myfunction'" data-forms-code="bash" data-lang="bash" data-lang-label="Bash"></textarea>
            </div>

            <p><b>PowerShell</b></p>

            <div class="margin-bottom">
                <textarea type="hidden" data-ls-bind="appwrite functions createTag `
    --functionId={{project-function.$id}} `
    --entrypoint='scriptFile' `
    --code='/myrepo/myfunction'" data-forms-code="powershell" data-lang="powershell" data-lang-label="PowerShell"></textarea>
            </div>

            <p>Learn more about <a href="https://appwrite.io/docs/server/functions#functionsCreateTag" target="_blank">creating tags</a>, installing and using the <a href="https://appwrite.io/docs/command-line" target="_blank">Appwrite CLI</a>.</p>
        </li>
        <li>
            <h2 style="display: none">Manual</h2>
            <form class="margin-top-negative"
                data-analytics
                data-analytics-activity
                data-analytics-event="submit"
                data-analytics-category="console"
                data-analytics-label="Create Function Tag"
                data-service="functions.createTag"
                data-scope="sdk"
                data-event="submit"
                data-success="alert,trigger,reset"
                data-success-param-alert-text="Created function tag successfully"
                data-success-param-trigger-events="functions.createTag"
                data-failure="alert"
                data-failure-param-alert-text="Failed to create function tag"
                data-failure-param-alert-classname="error">

                <input type="hidden" name="functionId" data-ls-bind="{{router.params.id}}" />

                <label for="tag-entrypoint">Entrypoint</label>
                <input type="text" id="tag-entrypoint" name="entrypoint" required autocomplete="off" class="margin-bottom" placeholder="main.js" />

                <label for="tag-code">Gzipped Code (tar.gz file)</label>
                <input type="file" name="code" id="tag-code" size="1" required accept="application/x-gzip,.gz">
                <div class="text-fade text-size-xs margin-top-negative-small margin-bottom-large">(Max file size allowed: <?php echo $fileLimitHuman; ?>)</div>

                <footer>
                    <button type="submit">Create</button> &nbsp; <button data-ui-modal-close="" type="button" class="reverse">Cancel</button>
                </footer>
            </form>
        </li>
    </ul>



</div><|MERGE_RESOLUTION|>--- conflicted
+++ resolved
@@ -99,11 +99,8 @@
                                                 <button>Activate</button>
                                             </form>
 
-<<<<<<< HEAD
                                             <p data-ls-bind="{{tag.status}}"></p>
     
-=======
->>>>>>> 3e7605d1
                                             <b data-ls-bind="{{tag.$id}}"></b> &nbsp;
                                             <span class="text-fade" data-ls-bind="{{tag.entrypoint}}"></span>
                                             <div class="text-size-small margin-top-small clear">
