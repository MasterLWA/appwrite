<?php
$fileLimit = $this->getParam('fileLimit', 0);
$fileLimitHuman = $this->getParam('fileLimitHuman', 0);
$events = array_keys($this->getParam('events', []));
$timeout = $this->getParam('timeout', 900);
$usageStatsEnabled = $this->getParam('usageStatsEnabled', true);
?>
<div
    data-service="functions.get"
    data-name="project-function"
    data-event="load,functions.update,functions.createTag,functions.updateTag,functions.deleteTag"
    data-param-function-id="{{router.params.id}}"
    data-success="trigger"
    data-success-param-trigger-events="functions.get">

    <div class="cover">
        <h1 class="zone xl margin-bottom-large">
            <a data-ls-attrs="href=/console/functions?project={{router.params.project}}" class="back text-size-small link-return-animation--start"><i class="icon-left-open"></i> Functions</a>
            <br />

            <span data-ls-bind="{{project-function.name}}&nbsp;">&nbsp;</span>
        </h1>
    </div>

    <div data-ui-modal class="modal width-large box close" data-button-hide="on" data-open-event="open-json">
        <button type="button" class="close pull-end" data-ui-modal-close=""><i class="icon-cancel"></i></button>

        <h2>JSON View</h2>

        <div class="margin-bottom">
            <input type="hidden" data-ls-bind="{{project-function}}" data-forms-code />
        </div>

        <button data-ui-modal-close="" type="button" class="reverse">Cancel</button>
    </div>

    <div class="zone xl">
        <ul class="phases clear" data-ui-phases data-selected="{{router.params.tab}}">
            <li data-state="/console/functions/function?id={{router.params.id}}&project={{router.params.project}}">

                <h2>Overview</h2>

                <div class="row responsive margin-top-negative">
                    <div class="col span-8 margin-bottom">
                        <label>&nbsp;</label>

                        <div class="box margin-bottom-large">
                            <div class="text-align-center">
                                <img src="" data-ls-attrs="src=/images/runtimes/{{project-function.runtime|runtimeLogo}}" alt="Function Runtime" class="avatar huge margin-top-negative-xxl" />

                                <p class="text-fade margin-bottom-small" data-ls-bind="{{project-function.runtime|runtimeName}} {{project-function.runtime|runtimeVersion}}">
                                </p>
                                <div data-ls-if="{{project-function.tag}} !== ''" class="margin-top">
                                    <button data-ls-ui-trigger="execute-now">Execute Now</button> &nbsp; <a data-ls-attrs="href=/console/functions/function/logs?id={{router.params.id}}&project={{router.params.project}}" class="button reverse" style="vertical-align: top;">View Logs</a>
                                </div>
                            </div>
                        </div>

                        <div class="margin-bottom"
                            data-service="functions.listTags"
                            data-scope="sdk"
                            data-event="load,functions.createTag,functions.deleteTag,functions.updateTag"
                            data-name="project-function-tags"
                            data-param-function-id="{{router.params.id}}"
                            data-param-limit="<?php echo APP_PAGING_LIMIT; ?>"
                            data-param-offset=""
                            data-param-order-type="DESC"
                            data-success="trigger"
                            data-success-param-trigger-events="functions.listTags">

                            <h3>Tags <span class="text-fade text-size-small pull-end margin-top-small" data-ls-bind="{{project-function-tags.sum}} tags found"></span></h3>

                            <div data-ls-if="0 == {{project-function-tags.tags.length}} || undefined == {{project-function-tags.tags.length}}" class="box margin-top margin-bottom">
                                <h3 class="margin-bottom-small text-bold">No Tags Found</h3>

                                <p class="margin-bottom-no">You haven't deployed any tags for your function yet.</p>
                            </div>

                            <div data-ls-if="(0 != {{project-function-tags.tags.length}}) && (undefined !== {{project-function-tags.tags.length}})">
                                <div class="box margin-bottom">
                                    <ul data-ls-loop="project-function-tags.tags" data-ls-as="tag" class="list">
                                        <li class="clear">
                                            <form data-ls-if="{{tag.$id}} !== {{project-function.tag}}" name="functions.updateTag" class="pull-end"
                                                data-analytics
                                                data-analytics-activity
                                                data-analytics-event="submit"
                                                data-analytics-category="console"
                                                data-analytics-label="Create Function Execution"
                                                data-service="functions.updateTag"
                                                data-event="submit"
                                                data-param-function-id="{{router.params.id}}"
                                                data-success="alert,trigger"
                                                data-success-param-alert-text="Tag updated successfully"
                                                data-success-param-trigger-events="functions.updateTag"
                                                data-failure="alert"
                                                data-failure-param-alert-text="Failed to update tag"
                                                data-failure-param-alert-classname="error">
                                                <input type="hidden" name="tag" data-ls-bind="{{tag.$id}}">
                                                <button>Activate</button>
                                            </form>

                                            <b data-ls-bind="{{tag.$id}}"></b> &nbsp;
                                            <span class="text-fade" data-ls-bind="{{tag.command}}"></span>
                                            <div class="text-size-small margin-top-small clear">
                                                <span class="pull-start" data-ls-bind="Created {{tag.dateCreated|timeSince}} &nbsp; | &nbsp; {{tag.size|humanFileSize}}{{tag.size|humanFileUnit}}"></span>

                                                <form data-ls-if="{{tag.$id}} !== {{project-function.tag}}" name="functions.deleteTag" class="pull-start"
                                                    data-analytics
                                                    data-analytics-activity
                                                    data-analytics-event="submit"
                                                    data-analytics-category="console"
                                                    data-analytics-label="Delete Function Tag"
                                                    data-service="functions.deleteTag"
                                                    data-event="submit"
                                                    data-param-function-id="{{router.params.id}}"
                                                    data-confirm="Are you sure you want to delete this function tag?"
                                                    data-success="alert,trigger"
                                                    data-success-param-alert-text="Function tag deleted successfully"
                                                    data-success-param-trigger-events="functions.deleteTag"
                                                    data-failure="alert"
                                                    data-failure-param-alert-text="Failed to delete function tag"
                                                    data-failure-param-alert-classname="error">
                                                    <input type="hidden" name="tagId" data-ls-bind="{{tag.$id}}" />

                                                    &nbsp; | &nbsp;<button type="submit" class="link text-danger text-size-small">Delete</button>
                                                </form>
                                            </div>
                                        </li>
                                    </ul>
                                </div>
                            </div>
                        </div>

                        <div class="pull-start">
                            <button data-ls-ui-trigger="deploy-tag">Deploy Tag</button>
                        </div>

                        <div class="pull-end paging">
                            <form
                                data-service="functions.listTags"
                                data-event="submit"
                                data-param-function-id="{{router.params.id}}"
                                data-param-search="{{router.params.search}}"
                                data-param-limit="<?php echo APP_PAGING_LIMIT; ?>"
                                data-param-order-type="DESC"
                                data-scope="sdk"
                                data-name="project-function-tags"
                                data-success="state"
                                data-success-param-state-keys="search,offset">
                                <button name="offset" data-paging-back data-offset="{{router.params.offset}}" data-sum="{{project-function-tags.sum}}" class="margin-end round small" aria-label="Back"><i class="icon-left-open"></i></button>
                            </form>

                            <span data-ls-bind="{{router.params.offset|pageCurrent}} / {{project-function-tags.sum|pageTotal}}"></span>

                            <form
                                data-service="functions.listTags"
                                data-event="submit"
                                data-param-function-id="{{router.params.id}}"
                                data-param-search="{{router.params.search}}"
                                data-param-limit="<?php echo APP_PAGING_LIMIT; ?>"
                                data-param-order-type="DESC"
                                data-scope="sdk"
                                data-name="project-function-tags"
                                data-success="state"
                                data-success-param-state-keys="search,offset">
                                <button name="offset" data-paging-next data-offset="{{router.params.offset}}" data-sum="{{project-function-tags.sum}}" class="margin-start round small" aria-label="Next"><i class="icon-right-open"></i></button>
                            </form>
                        </div>
                    </div>
                    <div class="col span-4 sticky-top margin-bottom">
                        <label>Function ID</label>
                        <div class="input-copy margin-bottom">
                            <input id="uid" type="text" autocomplete="off" placeholder="" data-ls-bind="{{project-function.$id}}" disabled data-forms-copy>
                        </div>

                        <ul class="margin-bottom-large text-fade text-size-small">
                            <li class="margin-bottom-small"><i class="icon-angle-circled-right margin-start-tiny margin-end-tiny"></i> <button data-ls-ui-trigger="open-json" class="link text-size-small">View as JSON</button></li>
                            <li class="margin-bottom-small"><i class="icon-angle-circled-right margin-start-tiny margin-end-tiny"></i> Last Updated: <span data-ls-bind="{{project-function.dateUpdated|dateText}}"></span></li>
                            <li class="margin-bottom-small"><i class="icon-angle-circled-right margin-start-tiny margin-end-tiny"></i> Created: <span data-ls-bind="{{project-function.dateCreated|dateText}}"></span></li>
                        </ul>

                        <form name="functions.delete" class="margin-bottom"
                            data-analytics
                            data-analytics-activity
                            data-analytics-event="submit"
                            data-analytics-category="console"
                            data-analytics-label="Delete Function"
                            data-service="functions.delete"
                            data-event="submit"
                            data-param-function-id="{{router.params.id}}"
                            data-confirm="Are you sure you want to delete this function?"
                            data-success="alert,trigger,redirect"
                            data-success-param-alert-text="Function deleted successfully"
                            data-success-param-trigger-events="functions.delete"
                            data-success-param-redirect-url="/console/functions?project={{router.params.project}}"
                            data-failure="alert"
                            data-failure-param-alert-text="Failed to delete function"
                            data-failure-param-alert-classname="error">

                            <button type="submit" class="danger fill">Delete Function</button>
                        </form>
                    </div>
                </div>
            </li>
            <?php if ($usageStatsEnabled): ?>
            <li data-state="/console/functions/function/monitors?id={{router.params.id}}&project={{router.params.project}}">

                <form class="pull-end margin-start-small margin-top-small" data-ls-if="{{usage.range}} !== '90d'"
                    data-service="functions.getUsage"
                    data-event="submit"
                    data-name="usage"
                    data-param-function-id="{{router.params.id}}"
                    data-param-range="90d">
                    <button class="tick">90d</button>
                </form>

                <button class="tick pull-end margin-start-small margin-top-small" data-ls-if="{{usage.range}} === '90d'" disabled>90d</button>

                <form class="pull-end margin-start-small margin-top-small" data-ls-if="{{usage.range}} !== '30d'"
                    data-service="functions.getUsage"
                    data-event="submit"
                    data-name="usage"
                    data-param-function-id="{{router.params.id}}">
                    <button class="tick">30d</button>
                </form>

                <button class="tick pull-end margin-start-small margin-top-small" data-ls-if="{{usage.range}} === '30d'" disabled>30d</button>

                <form class="pull-end margin-start-small margin-top-small" data-ls-if="{{usage.range}} !== '24h'"
                    data-service="functions.getUsage"
                    data-event="submit"
                    data-name="usage"
                    data-param-function-id="{{router.params.id}}"
                    data-param-range="24h">
                    <button class="tick">24h</button>
                </form>

                <button class="tick pull-end margin-start-small margin-top-small" data-ls-if="{{usage.range}} === '24h'" disabled>24h</button>

                <h2>Monitors</h2>

                <div
                    data-service="functions.getUsage"
                    data-event="load"
                    data-name="usage"
                    data-param-function-id="{{router.params.id}}">
                    <div class="box margin-bottom-small">
                        <div class="margin-start-negative-small margin-end-negative-small margin-top-negative-small margin-bottom-negative-small">
                            <div class="chart background-image-no border-no margin-bottom-no">
                                <input type="hidden" data-ls-bind="{{usage}}" data-forms-chart="Executions=functionsExecutions" data-height="140" data-show-y-axis="true" />
                            </div>
                        </div>
                    </div>

                    <ul class="chart-notes margin-bottom-large">
                        <li>Executions <span data-ls-bind="({{usage.functionsExecutions|statsGetLast|statsTotal}})"></span></li>
                    </ul>

                    <div class="box margin-bottom-small">
                        <div class="margin-start-negative-small margin-end-negative-small margin-top-negative-small margin-bottom-negative-small">
<<<<<<< HEAD
                            <div class="chart background-image-no border-no margin-bottom-no">
                                <input type="hidden" data-ls-bind="{{usage}}" data-forms-chart="CPU Time (seconds)=functionsCompute" data-colors="orange" data-height="140" data-show-y-axis="true" />
=======
                            <div class="chart margin-bottom-no">
                                <input type="hidden" data-ls-bind="{{usage}}" data-forms-chart="CPU Time (milliseconds)=usage.compute.data" data-colors="orange" data-height="140" />
>>>>>>> 2bc1ccfd
                            </div>
                        </div>
                    </div>

                    <ul class="chart-notes margin-bottom-large">
                        <li class="orange">CPU Time <span data-ls-bind="({{usage.functionsCompute|statsGetLast|seconds2hum}})"></span></li>
                    </ul>

                    <div class="box margin-bottom-small">
                        <div class="margin-start-negative-small margin-end-negative-small margin-top-negative-small margin-bottom-negative-small">
                            <div class="chart background-image-no border-no margin-bottom-no">
                                <input type="hidden" data-ls-bind="{{usage}}" data-forms-chart="Failures=functionsFailures" data-colors="red" data-height="140" data-show-y-axis="true" />
                            </div>
                        </div>
                    </div>

                    <ul class="chart-notes margin-bottom-large">
                        <li class="red">Errors <span data-ls-bind="({{usage.functionsFailures|statsGetLast|statsTotal}})"></span></li>
                    </ul>
                </div>
            </li>
            <?php endif;?>
            <li data-state="/console/functions/function/logs?id={{router.params.id}}&project={{router.params.project}}">

                <div class="text-fade text-size-small pull-end margin-top" data-ls-bind="{{project-function-executions.sum}} executions found"></div>

                <h2>Logs</h2>

                <div
                    data-service="functions.listExecutions"
                    data-scope="sdk"
                    data-event="load,functions.createExecution"
                    data-name="project-function-executions"
                    data-param-function-id="{{router.params.id}}"
                    data-param-limit="<?php echo APP_PAGING_LIMIT; ?>"
                    data-param-offset=""
                    data-param-order-type="DESC"
                    data-success="trigger"
                    data-success-param-trigger-events="functions.listExecutions">

                    <div data-ls-if="0 < {{project-function-executions.executions.length}} && undefined !== {{project-function-executions.executions}}">
                        <div class="box margin-bottom">
                            <table class="vertical small">
                                <thead>
                                    <tr>
                                        <th width="30"></th>
                                        <th width="160">Created</th>
                                        <th width="150">Status</th>
                                        <th width="120">Trigger</th>
                                        <th width="80">Runtime</th>
                                        <th></th>
                                    </tr>
                                </thead>
                                <tbody data-ls-loop="project-function-executions.executions" data-ls-as="execution">
                                    <tr>
                                        <td data-title="">
                                            <i class="dot danger" data-ls-if="{{execution.status}} === 'failed'"></i>
                                            <i class="dot info" data-ls-if="{{execution.status}} === 'waiting'"></i>
                                            <i class="dot info" data-ls-if="{{execution.status}} === 'processing'"></i>
                                            <i class="dot success" data-ls-if="{{execution.status}} === 'completed'"></i>
                                        </td>
                                        <td data-title="Date: ">
                                            <span data-ls-bind="{{execution.dateCreated|dateTime}}"></span>
                                        </td>
                                        <td data-title="Status: ">
                                            <span data-ls-bind="{{execution.status}}"></span>
                                            <span class="text-fade text-size-small" data-ls-if="{{execution.exitCode}} !== 0" data-ls-bind=" exit code: {{execution.exitCode}}"></span>
                                        </td>
                                        <td data-title="Trigger: ">
                                            <span data-ls-bind="{{execution.trigger}}"></span>
                                        </td>
                                        <td data-title="Runtime: ">
                                            <span data-ls-if="{{execution.status}} === 'completed' || {{execution.status}} === 'failed'" data-ls-bind="{{execution.time|seconds2hum}}"></span>
                                            <span data-ls-if="{{execution.status}} === 'waiting' || {{execution.status}} === 'processing'">-</span>
                                        </td>
                                        <td data-title="">
                                            <div data-ls-if="{{execution.status}} === 'completed' || {{execution.status}} === 'failed'" data-title="">

                                                <button class="desktops-only pull-end link margin-start text-danger" data-ls-ui-trigger="execution-stderr-{{execution.$id}}">Errors</button>
                                                <button class="desktops-only pull-end link margin-start" data-ls-ui-trigger="execution-stdout-{{execution.$id}}">Output</button>

                                                <button class="phones-only-inline tablets-only-inline link margin-end-small" data-ls-ui-trigger="execution-stdout-{{execution.$id}}">Output</button>
                                                <button class="phones-only-inline tablets-only-inline link text-danger" data-ls-ui-trigger="execution-stderr-{{execution.$id}}">Errors</button>

                                                <div data-ui-modal class="modal width-large box close" data-button-alias="none" data-open-event="execution-stdout-{{execution.$id}}">
                                                    <button type="button" class="close pull-end" data-ui-modal-close=""><i class="icon-cancel"></i></button>

                                                    <h1>STDOUT</h1>

                                                    <div class="margin-bottom ide" data-ls-if="({{execution.stdout.length}})">
                                                        <pre data-ls-bind="{{execution.stdout}}"></pre>
                                                        <!-- <input type="hidden" data-ls-bind="{{execution.stdout}}" data-forms-code="bash" /> -->
                                                    </div>

                                                    <div class="margin-bottom" data-ls-if="(!{{execution.stdout.length}})">
                                                        <p>No output was logged.</p>
                                                    </div>
                                                </div>

                                                <div data-ui-modal class="modal width-large box close" data-button-alias="none" data-open-event="execution-stderr-{{execution.$id}}">
                                                    <button type="button" class="close pull-end" data-ui-modal-close=""><i class="icon-cancel"></i></button>

                                                    <h1>STDERR</h1>

                                                    <div class="margin-bottom ide" data-ls-if="({{execution.stderr.length}})">
                                                        <pre data-ls-bind="{{execution.stderr}}"></pre>
                                                        <!-- <input type="hidden" data-ls-bind="{{execution.stderr}}" data-forms-code="bash" /> -->
                                                    </div>

                                                    <div class="margin-bottom" data-ls-if="(!{{execution.stderr.length}})">
                                                        <p>No errors were logged.</p>
                                                    </div>
                                                </div>
                                            </div>
                                        </td>
                                    </tr>
                                </tbody>
                            </table>
                        </div>

                        <div class="text-align-center paging">
                            <form
                                data-service="functions.listExecutions"
                                data-event="submit"
                                data-param-function-id="{{router.params.id}}"
                                data-param-search="{{router.params.search}}"
                                data-param-limit="<?php echo APP_PAGING_LIMIT; ?>"
                                data-param-order-type="DESC"
                                data-scope="sdk"
                                data-name="project-function-executions"
                                data-success="state"
                                data-success-param-state-keys="search,offset">
                                <button name="offset" data-paging-back data-offset="{{router.params.offset}}" data-sum="{{project-function-executions.sum}}" class="margin-end round small" aria-label="Back"><i class="icon-left-open"></i></button>
                            </form>

                            <span data-ls-bind="{{router.params.offset|pageCurrent}} / {{project-function-executions.sum|pageTotal}}"></span>

                            <form
                                data-service="functions.listExecutions"
                                data-event="submit"
                                data-param-function-id="{{router.params.id}}"
                                data-param-search="{{router.params.search}}"
                                data-param-limit="<?php echo APP_PAGING_LIMIT; ?>"
                                data-param-order-type="DESC"
                                data-scope="sdk"
                                data-name="project-function-executions"
                                data-success="state"
                                data-success-param-state-keys="search,offset">
                                <button name="offset" data-paging-next data-offset="{{router.params.offset}}" data-sum="{{project-function-executions.sum}}" class="margin-start round small" aria-label="Next"><i class="icon-right-open"></i></button>
                            </form>
                        </div>
                    </div>

                    <div data-ls-if="(!{{project-function-executions.executions.length}})" class="box dashboard margin-bottom">
                        <div class="margin-bottom-small margin-top-small margin-end margin-start">
                            <h3 class="margin-bottom-small text-bold">No Logs Founds</h3>

                            <p class="margin-bottom-no">Execute your function to view execution logs.</p>
                        </div>
                    </div>
                </div>
            </li>
            <li data-state="/console/functions/function/settings?id={{router.params.id}}&project={{router.params.project}}">
                <h2>Settings</h2>

                <div class="row responsive margin-top-negative">
                    <div class="col span-8 margin-bottom">
                        <label>&nbsp;</label>

                        <form
                            data-analytics
                            data-analytics-activity
                            data-analytics-event="submit"
                            data-analytics-category="console"
                            data-analytics-label="Update Function"
                            data-service="functions.update"
                            data-scope="sdk"
                            data-event="submit"
                            data-param-function-id="{{router.params.id}}"
                            data-success="alert,trigger"
                            data-success-param-alert-text="Updated function successfully"
                            data-success-param-trigger-events="functions.update"
                            data-failure="alert"
                            data-failure-param-alert-text="Failed to update function"
                            data-failure-param-alert-classname="error">

                            <div class="box">
                                <section class="margin-bottom-large">
                                    <label for="name">Name</label>
                                    <input name="name" id="function-name" type="text" autocomplete="off" data-ls-bind="{{project-function.name}}" data-forms-text-direction required placeholder="Function Name" maxlength="128" />

                                    <label for="execute">Execute Access <span class="tooltip small" data-tooltip="Choose who can execute this function using the client API."><i class="icon-info-circled"></i></span> <span class="text-size-small">(<a data-ls-attrs="href={{env.HOME}}/docs/permissions" target="_blank" rel="noopener">Learn more</a>)</span></label>
                                    <input type="hidden" id="execute" name="execute" data-forms-tags data-cast-to="json" data-ls-bind="{{project-function.execute}}" placeholder="User ID, Team ID or Role" />
                                    <div class="text-fade text-size-xs margin-top-negative-small margin-bottom">Add 'role:all' for wildcard access</div>

                                    <label for="timeout">Timeout (seconds) <span class="tooltip small" data-tooltip="Limit the execution time of your function."><i class="icon-info-circled"></i></span></label>
                                    <input name="timeout" id="function-timeout" type="number" autocomplete="off" data-ls-bind="{{project-function.timeout}}" min="1" max="<?php echo $this->escape($timeout); ?>" data-cast-to="integer" />
                                    <div class="text-size-small text-fade margin-bottom margin-top-negative-small">Max value is <?php echo $this->escape(number_format($timeout)); ?> seconds (<?php echo $this->escape((int) ($timeout / 60)); ?> minutes)</div>
                                </section>

                                <section class="margin-bottom" data-forms-select-all>
                                    <label for="events" class="margin-bottom">Events <span class="tooltip small" data-tooltip="Choose which events should trigger this function."><i class="icon-info-circled"></i></span></label>
                                    <div class="row responsive thin margin-top-small">
                                        <?php foreach ($events as $i => $event): ?>
                                            <div class="col span-6 text-one-liner margin-bottom text-height-large text-size-small" title="<?php echo $event; ?>">
                                                <input type="checkbox" name="events" data-ls-bind="{{project-function.events}}" id="<?php echo $event; ?>" value="<?php echo $event; ?>" data-by-key="true" />
                                                &nbsp;
                                                <label class="inline" for="<?php echo $event; ?>"><?php echo $event; ?></label>
                                            </div>
                                            <?php if (($i + 1) % 2 === 0): ?>
                                            </div>
                                            <div class="row responsive thin">
                                            <?php endif;?>

                                        <?php endforeach;?>
                                    </div>
                                </section>

                                <label for="schedule">Schedule (CRON Syntax) <span class="tooltip small" data-tooltip="Set a CRON schedule to trigger this function."><i class="icon-info-circled"></i></span></label>
                                <input type="text" id="function-schedule" class="full-width" name="schedule" autocomplete="off" data-ls-bind="{{project-function.schedule}}" placeholder="* * * * *" />
                                <div class="text-size-small text-fade margin-bottom margin-top-negative-small">Leave blank for no schedule</div>

                                <h3 class="margin-bottom-small">Variables <span class="tooltip small" data-tooltip="Set variables or secret keys that will be passed as env vars to your function at runtime."><i class="icon-info-circled"></i></span></h3>

                                <div data-ls-if="(!{{project-function.vars.length}})">
                                    <hr class="margin-bottom margin-top-no" />

                                    <fieldset name="vars" data-cast-to="object">
                                        <div data-ls-loop="project-function.vars" data-ls-as="var" id="project-vars" style="visibility: visible;">
                                            <div class="margin-bottom-small">
                                                <div data-forms-remove class="row thin">
                                                    <div class="col span-10">
                                                        <input type="hidden" data-forms-key-value data-ls-attrs="name={{$index}}" data-ls-bind="{{var}}" />
                                                    </div>
                                                    <div class="col span-2">
                                                        <button type="button" data-remove class="reverse danger round pull-end"><i class="icon-cancel"></i></button>
                                                    </div>
                                                </div>
                                            </div>
                                        </div>

                                        <div data-forms-clone="" data-target="project-vars" data-label="Add Variable" data-first="0">
                                            <div class="margin-bottom-small">
                                                <div data-forms-remove class="row thin margin-bottom-small">
                                                    <div class="col span-10">
                                                        <input type="hidden" name="" data-forms-key-value />
                                                    </div>
                                                    <div class="col span-2">
                                                        <button type="button" data-remove class="reverse danger round pull-end"><i class="icon-cancel"></i></button>
                                                    </div>
                                                </div>
                                            </div>
                                        </div>
                                    </fieldset>
                                    <hr class="margin-bottom margin-top-small" />
                                </div>

                                <button>Update</button>
                            </div>
                        </form>
                    </div>
                    <div class="col span-4 sticky-top">
                        <label>Function ID</label>
                        <div class="input-copy margin-bottom">
                            <input id="uid" type="text" autocomplete="off" placeholder="" data-ls-bind="{{project-function.$id}}" disabled data-forms-copy>
                        </div>

                        <ul class="margin-bottom-large text-fade text-size-small">
                            <li class="margin-bottom-small"><i class="icon-angle-circled-right margin-start-tiny margin-end-tiny"></i> <button data-ls-ui-trigger="open-json" class="link text-size-small">View as JSON</button></li>
                            <li class="margin-bottom-small"><i class="icon-angle-circled-right margin-start-tiny margin-end-tiny"></i> Last Updated: <span data-ls-bind="{{project-function.dateUpdated|dateText}}"></span></li>
                            <li class="margin-bottom-small"><i class="icon-angle-circled-right margin-start-tiny margin-end-tiny"></i> Created: <span data-ls-bind="{{project-function.dateCreated|dateText}}"></span></li>
                        </ul>

                        <form name="functions.delete" class="margin-bottom"
                            data-analytics
                            data-analytics-activity
                            data-analytics-event="submit"
                            data-analytics-category="console"
                            data-analytics-label="Delete Function"
                            data-service="functions.delete"
                            data-event="submit"
                            data-param-function-id="{{router.params.id}}"
                            data-confirm="Are you sure you want to delete this function?"
                            data-success="alert,trigger,redirect"
                            data-success-param-alert-text="Function deleted successfully"
                            data-success-param-trigger-events="functions.delete"
                            data-success-param-redirect-url="/console/functions?project={{router.params.project}}"
                            data-failure="alert"
                            data-failure-param-alert-text="Failed to delete function"
                            data-failure-param-alert-classname="error">

                            <button type="submit" class="danger fill">Delete Function</button>
                        </form>
                    </div>
                </div>
            </li>
        </ul>
    </div>
</div>

<div data-ui-modal class="modal close box sticky-footer" data-button-hide="on" data-open-event="execute-now">
    <button type="button" class="close pull-end" data-ui-modal-close=""><i class="icon-cancel"></i></button>
    <h1 class="margin-bottom">Execute Function</h1>
    <form data-ls-if="{{project-function.tag}} !== ''" name="functions.createExecution" class="margin-top"
        data-analytics
        data-analytics-activity
        data-analytics-event="submit"
        data-analytics-category="console"
        data-analytics-label="Create Function Execution"
        data-service="functions.createExecution"
        data-event="submit"
        data-param-function-id="{{router.params.id}}"
        data-success="alert,trigger"
        data-success-param-alert-text="Function executed successfully"
        data-success-param-trigger-events="functions.createExecution"
        data-failure="alert"
        data-failure-param-alert-text="Failed to execute function"
        data-failure-param-alert-classname="error">

        <label for="execution-data">Custom Data</label>
        <textarea id="execution-data" name="data" autocomplete="off" class="margin-bottom" placeholder="Data string (optional)"></textarea>

        <button type="submit" style="vertical-align: top;">Execute Now</button>
     </form>
</div>
<div data-ui-modal class="modal close box sticky-footer" data-button-hide="on" data-open-event="deploy-tag">
    <button type="button" class="close pull-end" data-ui-modal-close=""><i class="icon-cancel"></i></button>

    <h1 class="margin-bottom-xl">Deploy a New Tag</h1>

    <ul class="phases padding margin-top-negative-small" data-ui-phases>
        <li>
            <h2 style="display: none">CLI</h2>

            <p><b>Unix</b></p>

            <div class="margin-bottom">
                <textarea type="hidden" data-ls-bind="appwrite functions createTag \
    --functionId={{project-function.$id}} \
    --command='mycommand' \
    --code='/myrepo/myfunction'" data-forms-code="bash" data-lang="bash" data-lang-label="Bash"></textarea>
            </div>

            <p><b>PowerShell</b></p>

            <div class="margin-bottom">
                <textarea type="hidden" data-ls-bind="appwrite functions createTag `
    --functionId={{project-function.$id}} `
    --command='mycommand' `
    --code='/myrepo/myfunction'" data-forms-code="powershell" data-lang="powershell" data-lang-label="PowerShell"></textarea>
            </div>

            <p>Learn more about <a href="https://appwrite.io/docs/server/functions#functionsCreateTag" target="_blank">creating tags</a>, installing and using the <a href="https://appwrite.io/docs/command-line" target="_blank">Appwrite CLI</a>.</p>
        </li>
        <li>
            <h2 style="display: none">Manual</h2>
            <form class="margin-top-negative"
                data-analytics
                data-analytics-activity
                data-analytics-event="submit"
                data-analytics-category="console"
                data-analytics-label="Create Function Tag"
                data-service="functions.createTag"
                data-scope="sdk"
                data-event="submit"
                data-success="alert,trigger,reset"
                data-success-param-alert-text="Created function tag successfully"
                data-success-param-trigger-events="functions.createTag"
                data-failure="alert"
                data-failure-param-alert-text="Failed to create function tag"
                data-failure-param-alert-classname="error">

                <input type="hidden" name="functionId" data-ls-bind="{{router.params.id}}" />

                <label for="tag-command">Command</label>
                <input type="text" id="tag-command" name="command" required autocomplete="off" class="margin-bottom" placeholder="node main.js" />

                <label for="tag-code">Gzipped Code (tar.gz file)</label>
                <input type="file" name="code" id="tag-code" size="1" required accept="application/x-gzip,.gz">
                <div class="text-fade text-size-xs margin-top-negative-small margin-bottom-large">(Max file size allowed: <?php echo $fileLimitHuman; ?>)</div>

                <footer>
                    <button type="submit">Create</button> &nbsp; <button data-ui-modal-close="" type="button" class="reverse">Cancel</button>
                </footer>
            </form>
        </li>
    </ul>



</div><|MERGE_RESOLUTION|>--- conflicted
+++ resolved
@@ -258,13 +258,8 @@
 
                     <div class="box margin-bottom-small">
                         <div class="margin-start-negative-small margin-end-negative-small margin-top-negative-small margin-bottom-negative-small">
-<<<<<<< HEAD
                             <div class="chart background-image-no border-no margin-bottom-no">
-                                <input type="hidden" data-ls-bind="{{usage}}" data-forms-chart="CPU Time (seconds)=functionsCompute" data-colors="orange" data-height="140" data-show-y-axis="true" />
-=======
-                            <div class="chart margin-bottom-no">
-                                <input type="hidden" data-ls-bind="{{usage}}" data-forms-chart="CPU Time (milliseconds)=usage.compute.data" data-colors="orange" data-height="140" />
->>>>>>> 2bc1ccfd
+                                <input type="hidden" data-ls-bind="{{usage}}" data-forms-chart="CPU Time (milliseconds)=functionsCompute" data-colors="orange" data-height="140" data-show-y-axis="true" />
                             </div>
                         </div>
                     </div>
