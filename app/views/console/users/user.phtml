<div
    data-service="users.get"
    data-name="user"
    data-event="load,users.update"
    data-param-user-id="{{router.params.id}}"
    data-success="trigger"
    data-success-param-trigger-events="users.get">

    <div class="cover">
        <h1 class="zone xl margin-bottom-large">
            <a data-ls-attrs="href=/console/users?project={{router.params.project}}" class="back text-size-small link-return-animation--start"><i class="icon-left-open"></i> Users</a>
            <br />

            <span data-ls-bind="{{user.name}}">&nbsp;</span>
            <span data-ls-if="{{user.name}} === ''">Unknown</span>
        </h1>
    </div>

    <div data-ui-modal class="modal width-large box close" data-button-hide="on" data-open-event="open-json">
        <button type="button" class="close pull-end" data-ui-modal-close=""><i class="icon-cancel"></i></button>    
        
        <h2>JSON View</h2>

        <div class="margin-bottom">
            <input type="hidden" data-ls-bind="{{user}}" data-forms-code />
        </div>

        <button data-ui-modal-close="" type="button" class="reverse">Cancel</button>
    </div>

    <div class="zone xl">
        <ul class="phases clear" data-ui-phases data-selected="{{router.params.tab}}">
            <li data-state="/console/users/user?id={{router.params.id}}&project={{router.params.project}}">
                <h2>Overview</h2>

                <div data-ls-if="{{user.status}} === <?php echo \Appwrite\Auth\Auth::USER_STATUS_BLOCKED; ?>" style="display: none" class="box padding-small danger margin-bottom-xxl text-align-center">
                    This user account is blocked.
                </div>

                <div class="row responsive margin-top-xl">
                    <div class="col span-8">
                        <label>&nbsp;</label>

                        <div class="box margin-bottom-large">
                            <div class="text-align-center">
                                <img src="" data-ls-attrs="src={{user|avatar}}" data-size="200" alt="User Avatar" class="avatar huge margin-top-negative-xxl" />

                                <div class="margin-top-small" data-ls-bind="Member since {{user.registration|dateText}}"></div>
                                <div class="margin-top-small">
                                    <span data-ls-if="{{user.emailVerification}} === true">
                                        <span class="tag green">Verified</span>
                                    </span>
                                    <span data-ls-if="{{user.emailVerification}} !== true">
                                        <span class="tag">Unverified</span>
                                    </span>
                                </div>
                                <div class="margin-top-small" data-ls-bind="{{user.email}}"></div>
                            </div>
                        </div>

                        <h3 class="margin-bottom">Preferences</h3>

                        <div class="box margin-bottom"
                            data-service="users.getPrefs"
                            data-name="user-prefs"
                            data-event="load"
                            data-param-user-id="{{router.params.id}}"
                            data-success="trigger"
                            data-success-param-trigger-events="users.getPrefs">

                            <div data-ls-if="!{{user-prefs|isEmptyObject}}">
                                <table class="vertical">
                                    <thead>
                                        <tr>
                                            <th>Key</th>
                                            <th>Value</th>
                                        </tr>
                                    </thead>
                                    <tbody data-ls-loop="user-prefs" data-ls-as="pref">
                                        <tr>
                                            <td data-title="Key: ">
                                                <span data-ls-bind="{{$index}}"></span>
                                            </td>
                                            <td data-title="Value: ">
                                                <span data-ls-bind="{{pref}}"></span>
                                            </td>
                                        </tr>
                                    </tbody>
                                </table>
                            </div>

                            <div data-ls-if="{{user-prefs|isEmptyObject}}">
                                No user preferences found
                            </div>
                        </div>
                    </div>
                    <div class="col span-4 sticky-top">
                        <label>User ID</label>
                        <div class="input-copy margin-bottom">
                            <input id="uid" type="text" autocomplete="off" placeholder="" data-ls-bind="{{user.$id}}" disabled data-forms-copy>
                        </div>

                        <ul class="margin-bottom-large text-fade text-size-small">
                            <li class="margin-bottom-small"><i class="icon-angle-circled-right margin-start-tiny margin-end-tiny"></i> <button data-ls-ui-trigger="open-json" class="link text-size-small">View as JSON</button></li>
                        </ul>

                        <div data-ls-if="{{user.status}} !== <?php echo \Appwrite\Auth\Auth::USER_STATUS_BLOCKED; ?>" style="display: none">
                            <form name="users.updateStatus" class="margin-bottom"
                                data-analytics-event="submit"
                                data-analytics-category="console"
                                data-analytics-label="Update User Status"
                                data-service="users.updateStatus"
                                data-event="submit"
                                data-param-user-id="{{router.params.id}}"
                                data-success="alert,trigger"
                                data-success-param-alert-text="Blocked user successfully"
                                data-success-param-trigger-events="users.update"
                                data-failure="alert"
                                data-failure-param-alert-text="Failed to block user"
                                data-failure-param-alert-classname="error">

                                <button name="status" type="submit" class="danger fill" value="<?php echo \Appwrite\Auth\Auth::USER_STATUS_BLOCKED; ?>">Block Account</button>
                            </form>
                        </div>

                        <div data-ls-if="{{user.status}} === <?php echo \Appwrite\Auth\Auth::USER_STATUS_BLOCKED; ?>" style="display: none">
                            <form name="users.updateStatus" class="margin-bottom"
                                data-analytics-event="submit"
                                data-analytics-category="console"
                                data-analytics-label="Update User Status"
                                data-service="users.updateStatus"
                                data-event="submit"
                                data-param-user-id="{{router.params.id}}"
                                data-success="alert,trigger"
                                data-success-param-alert-text="Activated user successfully"
                                data-success-param-trigger-events="users.update"
                                data-failure="alert"
                                data-failure-param-alert-text="Failed to activate user"
                                data-failure-param-alert-classname="error">

                                <button name="status" type="submit" class="fill" value="<?php echo \Appwrite\Auth\Auth::USER_STATUS_ACTIVATED; ?>">Activate Account</button>
                            </form>
                        </div>
                    </div>
                </div>
            </li>
            <li data-state="/console/users/user/devices?id={{router.params.id}}&project={{router.params.project}}">
                <h2>Devices</h2>

                <div
                    data-service="users.getSessions"
                    data-name="sessions"
                    data-param-user-id="{{router.params.id}}"
                    data-event="load,users.update">

                    <div data-ls-if="{{sessions.length}} === 0" style="display: none" class="margin-top-xxl margin-bottom-xxl text-align-center">
                        No sessions available.
                    </div>

                    <div data-ls-if="{{sessions.length}} !== 0" style="display: none">
                        <div class="box margin-bottom">
                            <ul data-ls-loop="sessions" data-ls-as="session" class="list">
                                <li class="clear">
                                    <form class="pull-end"
                                        data-analytics-event="submit"
                                        data-analytics-category="console"
                                        data-analytics-label="Delete User Session"
                                        data-service="users.deleteSession"
                                        data-event="submit"
                                        data-loading="Loading..."
                                        data-success="trigger"
                                        data-success-param-trigger-events="users.update"
                                        data-failure="alert"
                                        data-failure-param-alert-text="Failed to logout session"
                                        data-failure-param-alert-classname="error">

                                        <input type="hidden" name="userId" data-ls-bind="{{router.params.id}}">
                                        <input type="hidden" name="sessionId" data-ls-bind="{{session.$id}}">
                                        <button class="danger">Logout</button>
                                    </form>

                                    <img onerror="this.onerror=null;this.src='/images/unknown.svg'" data-ls-attrs="src={{env.API}}/avatars/browsers/{{session.client.short_name|lowercase}}?width=120&height=120&project={{env.PROJECT}},title={{session.client.name}},alt={{session.client.name}}" class="avatar trans pull-start margin-end" />

                                    <span data-ls-if="({{session.client.name}})" data-ls-bind="{{session.client.name}}"></span> <span data-ls-if="(!{{session.client.name}})">Unknown</span> <span data-ls-bind="{{session.client.version}}"></span> on <span data-ls-bind="{{session.model}}"></span> <span data-ls-if="(!{{session.OS.name}})">Unknown</span> <span data-ls-if="({{session.OS.name}})" data-ls-bind="{{session.OS.name}}"></span> <span data-ls-bind="{{session.OS.version}}"></span>

                                    <div class="margin-top-small">
                                        <img onerror="this.onerror=null;this.src='/images/unknown.svg'" data-ls-attrs="src={{env.API}}/avatars/flags/{{session.geo.isoCode}}?width=80&height=80&project={{env.PROJECT}}" class="avatar xxs margin-end-small inline" />
                                        <small data-ls-bind="{{session.ip}}"></small> / <small data-ls-bind="{{session.geo.country}}"></small>
                                    </div>
                                </li>
                            </ul>
                        </div>

                        <form class="inline margin-bottom-large"
                            data-analytics-event="submit"
                            data-analytics-category="console"
                            data-analytics-label="Delete User Sessions"
                            data-service="users.deleteSessions"
                            data-param-user-id="{{router.params.id}}"
                            data-event="submit"
                            data-success="trigger"
                            data-success-param-trigger-events="users.update"
                            data-failure="alert"
                            data-failure-param-alert-text="Failed to logout all sessions"
                            data-failure-param-alert-classname="error">
                            
                            <button class="danger">Logout from all devices</button>
                        </form>
                    </div>
                </div>

            </li>
            <li data-state="/console/users/user/audit?id={{router.params.id}}&project={{router.params.project}}">
                <h2>Activity</h2>

                <div
                    data-service="users.getLogs"
                    data-name="logs"
                    data-param-user-id="{{router.params.id}}"
                    data-event="load,logs-load">

                    <div data-ls-if="{{logs.length}} === 0" style="display: none" class="margin-top-xxl margin-bottom-xxl text-align-center">
                        No logs available.
                    </div>

                    <div class="box" data-ls-if="{{logs.length}} !== 0" style="display: none">
                        <table class="vertical small">
                            <thead>
                                <tr>
                                    <th width="140">Date</th>
                                    <th width="175">Event</th>
                                    <th>Client</th>
                                    <th width="90">Location</th>
                                    <th width="90">IP</th>
                                </tr>
                            </thead>
                            <tbody data-ls-loop="logs" data-ls-as="log">
                                <tr>
                                    <td data-title="Date: "><span data-ls-bind="{{log.time|dateTime}}"></span></td>
                                    <td data-title="Event: "><span data-ls-bind="{{log.event}}"></span></td>
                                    <td data-title="Client: ">
<<<<<<< HEAD
                                        <img data-ls-if="({{log.client.short_name}})" data-ls-attrs="src={{env.API}}/avatars/browsers/{{log.client.short_name|lowercase}}?width=80&height=80&project={{env.PROJECT}},title={{log.client.name}},alt={{log.client.name}}" class="avatar xxs inline margin-end-small" />
                                        <span data-ls-if="({{log.client.name}})" data-ls-bind="{{log.client.name}} {{log.client.version}} on {{log.model}} {{log.OS.name}} {{log.OS.version}}"></span>
                                        <div data-ls-if="(!{{log.client.name}})" class="text-align-center text-fade">Unknown</div>
=======
                                        <img onerror="this.onerror=null;this.src='/images/unknown.svg'" data-ls-attrs="src={{env.API}}/avatars/browsers/{{log.client.short_name|lowercase}}?width=80&height=80&project={{env.PROJECT}},title={{log.client.name}},alt={{log.client.name}}" class="avatar xxs inline margin-end-small" />
                                        <span data-ls-bind="{{log.client.name}} {{log.client.version}} on {{log.model}} {{log.OS.name}} {{log.OS.version}}"></span>
>>>>>>> a90e3dec
                                    </td>
                                    <td data-title="Location: ">
                                        <img onerror="this.onerror=null;this.src='/images/unknown.svg'" data-ls-attrs="src={{env.API}}/avatars/flags/{{log.geo.isoCode}}?width=80&height=80&project={{env.PROJECT}}" class="avatar xxs inline margin-end-small" />
                                        <span data-ls-bind="{{log.geo.country}}"></span>
                                    </td>
                                    <td data-title="IP: "><span data-ls-bind="{{log.ip}}"></span></td>
                                </tr>
                            </tbody>
                        </table>
                    </div>
                </div>
            </li>
        </ul>
    </div>
</div><|MERGE_RESOLUTION|>--- conflicted
+++ resolved
@@ -239,14 +239,9 @@
                                     <td data-title="Date: "><span data-ls-bind="{{log.time|dateTime}}"></span></td>
                                     <td data-title="Event: "><span data-ls-bind="{{log.event}}"></span></td>
                                     <td data-title="Client: ">
-<<<<<<< HEAD
-                                        <img data-ls-if="({{log.client.short_name}})" data-ls-attrs="src={{env.API}}/avatars/browsers/{{log.client.short_name|lowercase}}?width=80&height=80&project={{env.PROJECT}},title={{log.client.name}},alt={{log.client.name}}" class="avatar xxs inline margin-end-small" />
+                                        <img onerror="this.onerror=null;this.src='/images/unknown.svg'" data-ls-if="({{log.client.short_name}})" data-ls-attrs="src={{env.API}}/avatars/browsers/{{log.client.short_name|lowercase}}?width=80&height=80&project={{env.PROJECT}},title={{log.client.name}},alt={{log.client.name}}" class="avatar xxs inline margin-end-small" />
                                         <span data-ls-if="({{log.client.name}})" data-ls-bind="{{log.client.name}} {{log.client.version}} on {{log.model}} {{log.OS.name}} {{log.OS.version}}"></span>
                                         <div data-ls-if="(!{{log.client.name}})" class="text-align-center text-fade">Unknown</div>
-=======
-                                        <img onerror="this.onerror=null;this.src='/images/unknown.svg'" data-ls-attrs="src={{env.API}}/avatars/browsers/{{log.client.short_name|lowercase}}?width=80&height=80&project={{env.PROJECT}},title={{log.client.name}},alt={{log.client.name}}" class="avatar xxs inline margin-end-small" />
-                                        <span data-ls-bind="{{log.client.name}} {{log.client.version}} on {{log.model}} {{log.OS.name}} {{log.OS.version}}"></span>
->>>>>>> a90e3dec
                                     </td>
                                     <td data-title="Location: ">
                                         <img onerror="this.onerror=null;this.src='/images/unknown.svg'" data-ls-attrs="src={{env.API}}/avatars/flags/{{log.geo.isoCode}}?width=80&height=80&project={{env.PROJECT}}" class="avatar xxs inline margin-end-small" />
