<div class="cover">
    <h1 class="zone xl margin-bottom-large">
        <a data-ls-attrs="href=/console/home?project={{router.params.project}}" class="back text-size-small"><i class="icon-left-open"></i> Home</a>
        <br />

        <span>Database</span>
    </h1>
</div>

<div class="zone xl">
    <ul class="phases clear" data-ui-phases data-selected="{{router.params.tab}}">
<<<<<<< HEAD
        <li data-state="/console/users?project={{router.params.project}}">
        
            <h2 style="display: none;">Explore</h2>

            <div class="box dashboard database margin-bottom-xl">
                <div class="row responsive">
                    <div class="col span-3">
                        <h3>
                            <b data-ls-if="({{project-collections.sum}})" data-ls-bind="Collections ({{project-collections.sum|localeString}})"></b>
                        </h3>

                        <form class="search"
                            data-service="database.listCollections"
                            data-event="submit"
                            data-param-search="{{router.params.search}}"
                            data-param-limit="<?php echo APP_PAGING_LIMIT; ?>"
                            data-param-offset=""
                            data-param-orderType="DESC"
                            data-scope="sdk"
                            data-name="project-collections"
                            data-success="state"
                            data-success-param-state-keys="search,offset">
                            <input name="search" id="searchCollection" type="search" autocomplete="off" placeholder="Search" class="margin-bottom-no" data-ls-bind="{{router.params.search}}">
                        </form>
                        
                        <hr />
                        
                        <button data-ls-ui-trigger="create-collection" class="button link"><i class="icon-plus"></i> Add collection</button>

                        <div class="wrapper"
                            data-service="database.listCollections"
                            data-event="load,database.createCollection,database.updateCollection,database.deleteCollection"
                            data-param-search="{{router.params.search}}"
                            data-param-limit="<?php echo APP_PAGING_LIMIT; ?>"
                            data-param-offset="{{router.params.offset}}"
                            data-param-orderType="DESC"
                            data-scope="sdk"
                            data-name="project-collections">

                            <div data-ls-if="0 == {{project-collections.sum}}" class="empty">
                                <h4>No Collections Found</h4>
                            </div>

                            <div data-ls-if="0 != {{project-collections.sum}}">
                                <ul data-ls-loop="project-collections.collections" data-ls-as="collection" class="items">
                                    <li data-ls-attrs="class={{collection.$id|selectedCollection}},data-uid={{router.params.collectionId}}">
                                        <form
                                            data-service="database.listDocuments"
                                            data-event="submit"
                                            data-param-search=""
                                            data-param-limit="<?php echo APP_PAGING_LIMIT; ?>"
                                            data-param-offset=""
                                            data-param-orderType="DESC"
                                            data-scope="sdk"
                                            data-name="project-documents"
                                            data-success="state"
                                            data-success-param-state-keys="collectionId=collectionId,search=dsearch,offset=doffset">
                                            <input name="collectionId" data-ls-bind="{{collection.$id}}" type="hidden" />
                                            <button><span data-ls-bind="{{collection.$id}}"></span></button>
                                        </form>

                                        <i class="icon-right-open pull-end"></i>
                                        <span class="name text-one-liner" data-ls-bind="{{collection.name}}"></span>
                                    </li>
                                </ul>
                            </div>

                            <hr />

                            <div class="clear text-align-center paging">
                                <form
                                    data-service="database.listCollections"
                                    data-event="submit"
                                    data-param-search="{{router.params.search}}"
                                    data-param-limit="<?php echo APP_PAGING_LIMIT; ?>"
                                    data-param-orderType="DESC"
                                    data-scope="sdk"
                                    data-name="project-collections"
                                    data-success="state"
                                    data-success-param-state-keys="search,offset">
                                    <button name="offset" data-paging-back data-offset="{{router.params.offset}}" data-sum="{{project-collections.sum}}" class="margin-end round small" aria-label="Back"><i class="icon-left-open"></i></button>
                                </form>

                                <span data-ls-bind="{{router.params.offset|pageCurrent}} / {{project-collections.sum|pageTotal}}"></span>

                                <form
                                    data-service="database.listCollections"
                                    data-event="submit"
                                    data-param-search="{{router.params.search}}"
                                    data-param-limit="<?php echo APP_PAGING_LIMIT; ?>"
                                    data-param-orderType="DESC"
                                    data-scope="sdk"
                                    data-name="project-collections"
                                    data-success="state"
                                    data-success-param-state-keys="search,offset">
                                    <button name="offset" data-paging-next data-offset="{{router.params.offset}}" data-sum="{{project-collections.sum}}" class="margin-start round small" aria-label="Next"><i class="icon-right-open"></i></button>
                                </form>
                            </div>
                        </div>
                    </div>
                    <div class="col span-3">
                        
                        <h3>
                            <b data-ls-if="(({{router.params.collectionId}}) && ({{project-documents.sum}} >= 0))" data-ls-bind="{{project-documents.name}} ({{project-documents.sum|localeString}})"></b>
                        </h3>

                        <div data-ls-if="({{router.params.collectionId}})" style="display: none">
                            <form class="search"
                                data-service="database.listDocuments"
                                data-event="submit"
                                data-param-collection-id="{{router.params.collectionId}}"
                                data-param-search="{{router.params.dsearch}}"
                                data-param-limit="<?php echo APP_PAGING_LIMIT; ?>"
                                data-param-offset=""
                                data-param-orderType="DESC"
                                data-scope="sdk"
                                data-name="project-documents"
                                data-success="state"
                                data-success-param-state-keys="dsearch,doffset">
                                <input name="dsearch" id="searchDocuments" type="search" autocomplete="off" placeholder="Search" class="margin-bottom-no" data-ls-bind="{{router.params.dsearch}}">
                            </form>

                            <hr />

                            <button data-ls-ui-trigger="create-document" class="button link"><i class="icon-plus"></i> Add document</button>

                            <div class="wrapper"
                                data-service="database.listDocuments"
                                data-event="load,database.createDocument,database.updateDocument,database.deleteDocument"
                                data-param-collection-id="{{router.params.collectionId}}"
                                data-param-search="{{router.params.dsearch}}"
                                data-param-limit="<?php echo APP_PAGING_LIMIT; ?>"
                                data-param-offset="{{router.params.doffset}}"
                                data-param-orderType="DESC"
                                data-scope="sdk"
                                data-name="project-documents">

                                <div data-ls-if="0 == {{project-documents.sum}}" class="empty">
                                    <h4>No Documents Found</h4>
                                </div>

                                <div data-ls-if="0 != {{project-documents.sum}}">
                                    <ul data-ls-loop="project-documents.documents" data-ls-as="node" class="items">
                                        <li data-ls-attrs="class={{node.$id|selectedDocument}},data-uid={{router.params.documentId}}">
                                            <form
                                                data-service="database.getDocument"
                                                data-event="submit"
                                                data-scope="sdk"
                                                data-name="project-document"
                                                data-success="state"
                                                data-success-param-state-keys="documentId=documentId">
                                                <input name="collectionId" data-ls-bind="{{router.params.collectionId}}" type="hidden" />
                                                <input name="documentId" data-ls-bind="{{node.$id}}" type="hidden" />
                                                <button><span data-ls-bind="{{node.$id}}"></span></button>
                                            </form>

                                            <i class="icon-right-open pull-end"></i>
                                            <span data-ls-bind="{{node.$id}}"></span>
                                        </li>
                                    </ul>
                                </div>

                                <hr />

                                <div class="clear text-align-center paging">
                                    <form
                                        data-service="database.listDocuments"
                                        data-event="submit"
                                        data-param-collection-id="{{router.params.collectionId}}"
                                        data-param-search="{{router.params.dsearch}}"
                                        data-param-limit="<?php echo APP_PAGING_LIMIT; ?>"
                                        data-param-orderType="DESC"
                                        data-scope="sdk"
                                        data-name="project-documents"
                                        data-success="state"
                                        data-success-param-state-keys="search=dsearch,offset=doffset">
                                        <button name="offset" data-paging-back data-offset="{{router.params.doffset}}" data-sum="{{project-documents.sum}}" class="margin-end round small" aria-label="Back"><i class="icon-left-open"></i></button>
                                    </form>

                                    <span data-ls-bind="{{router.params.doffset|pageCurrent}} / {{project-documents.sum|pageTotal}}"></span>

                                    <form
                                        data-service="database.listDocuments"
                                        data-event="submit"
                                        data-param-collection-id="{{router.params.collectionId}}"
                                        data-param-search="{{router.params.dsearch}}"
                                        data-param-limit="<?php echo APP_PAGING_LIMIT; ?>"
                                        data-param-orderType="DESC"
                                        data-scope="sdk"
                                        data-name="project-documents"
                                        data-success="state"
                                        data-success-param-state-keys="search=dsearch,offset=doffset">
                                        <button name="offset" data-paging-next data-offset="{{router.params.doffset}}" data-sum="{{project-documents.sum}}" class="margin-start round small" aria-label="Next"><i class="icon-right-open"></i></button>
                                    </form>
                                </div>
                            </div>
                        </div>
                    </div>
                    <div class="col span-6">
                        <h3>
                            <b data-ls-if="({{project-document.$id}})">Preview</b>
                        </h3>
                        
                        <div
                            data-service="database.getDocument"
                            data-event="load"
                            data-scope="sdk"
                            data-name="project-document"
                            data-param-collection-id="{{router.params.collectionId}}"
                            data-param-document-id="{{router.params.documentId}}"
                            data-success="state"
                            data-success-param-state-keys="documentId=documentId">
                        </div>

                        <div data-ls-if="({{project-document.$id}})" style="display: none">
                            
                            <div class="code">
                                <input type="hidden" data-forms-code data-ls-bind="{{project-document}}" />
                            </div>
                        </div>
=======
        <li data-state="/console/database?project={{router.params.project}}">
            <h2>Collections</h2>

            <div data-ui-modal class="box modal close" data-button-text="" data-button-class="fly round" data-button-icon="icon-plus">
                <button type="button" class="close pull-end" data-ui-modal-close=""><i class="icon-cancel"></i></button>

                <h1>New Collection</h1>

                <form
                    data-analytics-event="submit"
                    data-analytics-category="console"
                    data-analytics-label="Create Database Collection"
                    data-service="database.createCollection"
                    data-event="submit"
                    data-scope="sdk"
                    data-success="alert,reset,redirect,trigger"
                    data-success-param-alert-text="Collection created successfully"
                    data-success-param-redirect-url="/console/database/collection/settings?id={{serviceData.$id}}&project={{router.params.project}}"
                    data-success-param-trigger-events="database.createCollection"
                    data-failure="alert"
                    data-failure-param-alert-text="Failed to create collection"
                    data-failure-param-alert-classname="error">

                    <label for="user-name">Name</label>
                    <input type="text" class="full-width" id="collection-name" name="name" required autocomplete="off" />

                    <input type="hidden" id="collection-read" name="read" required data-cast-to="json" value="<?php echo htmlentities(json_encode([])); ?>" />
                    <input type="hidden" id="collection-write" name="write" required data-cast-to="json" value="<?php echo htmlentities(json_encode([])); ?>" />

                    <hr />

                    <button type="submit">Create</button> &nbsp; <button data-ui-modal-close="" type="button" class="reverse">Cancel</button>
                </form>
            </div>

            <div class="margin-top"
                data-service="database.listCollections"
                data-event="load,database.createCollection,database.updateCollection,database.deleteCollection"
                data-param-search="{{router.params.search}}"
                data-param-limit="<?php echo APP_PAGING_LIMIT; ?>"
                data-param-offset="{{router.params.offset}}"
                data-param-order-type="ASC"
                data-scope="sdk"
                data-name="project-collections">

                <div data-ls-if="(!{{project-collections.sum}})" class="box dashboard margin-bottom">
                    <div class="margin-bottom-small margin-top-small margin-end margin-start">
                        <h3 class="margin-bottom-small text-bold">No Collections Found</h3>

                        <p class="margin-bottom-no">You haven't created any collections for your project yet.</p>
>>>>>>> fcfb0bea
                    </div>
                </div>
                
                <div data-ls-if="0 != {{project-collections.sum}}">
                    <ul data-ls-loop="project-collections.collections" data-ls-as="collection" data-ls-append="" class="tiles cell-3 margin-bottom-small" style="visibility: hidden">
                        <li class="margin-bottom">
                            <a data-ls-attrs="href=/console/database/collection?id={{collection.$id}}&project={{router.params.project}}" class="box">
                                <div data-ls-bind="{{collection.name}}" class="text-one-liner margin-bottom text-bold">&nbsp;</div>

                                <i class="icon-right-open"></i>
                            </a>
                        </li>
                    </ul>
                </div>

                <div class="clear text-align-center paging">
                    <form
                        data-service="database.listCollections"
                        data-event="submit"
                        data-param-search="{{router.params.search}}"
                        data-param-limit="<?php echo APP_PAGING_LIMIT; ?>"
                        data-param-order-type="DESC"
                        data-scope="sdk"
                        data-name="project-collections"
                        data-success="state"
                        data-success-param-state-keys="search,offset">
                        <button name="offset" data-paging-back data-offset="{{router.params.offset}}" data-sum="{{project-collections.sum}}" class="margin-end round small" aria-label="Back"><i class="icon-left-open"></i></button>
                    </form>

                    <span data-ls-bind="{{router.params.offset|pageCurrent}} / {{project-collections.sum|pageTotal}}"></span>

                    <form
                        data-service="database.listCollections"
                        data-event="submit"
                        data-param-search="{{router.params.search}}"
                        data-param-limit="<?php echo APP_PAGING_LIMIT; ?>"
                        data-param-order-type="DESC"
                        data-scope="sdk"
                        data-name="project-collections"
                        data-success="state"
                        data-success-param-state-keys="search,offset">
                        <button name="offset" data-paging-next data-offset="{{router.params.offset}}" data-sum="{{project-collections.sum}}" class="margin-start round small" aria-label="Next"><i class="icon-right-open"></i></button>
                    </form>
                </div>
            </li>
            <!-- <li data-state="/console/database/usage?project={{router.params.project}}">
                <h2>Usage</h2>
            </li> -->
        </ul>
    </div>
</div><|MERGE_RESOLUTION|>--- conflicted
+++ resolved
@@ -9,228 +9,6 @@
 
 <div class="zone xl">
     <ul class="phases clear" data-ui-phases data-selected="{{router.params.tab}}">
-<<<<<<< HEAD
-        <li data-state="/console/users?project={{router.params.project}}">
-        
-            <h2 style="display: none;">Explore</h2>
-
-            <div class="box dashboard database margin-bottom-xl">
-                <div class="row responsive">
-                    <div class="col span-3">
-                        <h3>
-                            <b data-ls-if="({{project-collections.sum}})" data-ls-bind="Collections ({{project-collections.sum|localeString}})"></b>
-                        </h3>
-
-                        <form class="search"
-                            data-service="database.listCollections"
-                            data-event="submit"
-                            data-param-search="{{router.params.search}}"
-                            data-param-limit="<?php echo APP_PAGING_LIMIT; ?>"
-                            data-param-offset=""
-                            data-param-orderType="DESC"
-                            data-scope="sdk"
-                            data-name="project-collections"
-                            data-success="state"
-                            data-success-param-state-keys="search,offset">
-                            <input name="search" id="searchCollection" type="search" autocomplete="off" placeholder="Search" class="margin-bottom-no" data-ls-bind="{{router.params.search}}">
-                        </form>
-                        
-                        <hr />
-                        
-                        <button data-ls-ui-trigger="create-collection" class="button link"><i class="icon-plus"></i> Add collection</button>
-
-                        <div class="wrapper"
-                            data-service="database.listCollections"
-                            data-event="load,database.createCollection,database.updateCollection,database.deleteCollection"
-                            data-param-search="{{router.params.search}}"
-                            data-param-limit="<?php echo APP_PAGING_LIMIT; ?>"
-                            data-param-offset="{{router.params.offset}}"
-                            data-param-orderType="DESC"
-                            data-scope="sdk"
-                            data-name="project-collections">
-
-                            <div data-ls-if="0 == {{project-collections.sum}}" class="empty">
-                                <h4>No Collections Found</h4>
-                            </div>
-
-                            <div data-ls-if="0 != {{project-collections.sum}}">
-                                <ul data-ls-loop="project-collections.collections" data-ls-as="collection" class="items">
-                                    <li data-ls-attrs="class={{collection.$id|selectedCollection}},data-uid={{router.params.collectionId}}">
-                                        <form
-                                            data-service="database.listDocuments"
-                                            data-event="submit"
-                                            data-param-search=""
-                                            data-param-limit="<?php echo APP_PAGING_LIMIT; ?>"
-                                            data-param-offset=""
-                                            data-param-orderType="DESC"
-                                            data-scope="sdk"
-                                            data-name="project-documents"
-                                            data-success="state"
-                                            data-success-param-state-keys="collectionId=collectionId,search=dsearch,offset=doffset">
-                                            <input name="collectionId" data-ls-bind="{{collection.$id}}" type="hidden" />
-                                            <button><span data-ls-bind="{{collection.$id}}"></span></button>
-                                        </form>
-
-                                        <i class="icon-right-open pull-end"></i>
-                                        <span class="name text-one-liner" data-ls-bind="{{collection.name}}"></span>
-                                    </li>
-                                </ul>
-                            </div>
-
-                            <hr />
-
-                            <div class="clear text-align-center paging">
-                                <form
-                                    data-service="database.listCollections"
-                                    data-event="submit"
-                                    data-param-search="{{router.params.search}}"
-                                    data-param-limit="<?php echo APP_PAGING_LIMIT; ?>"
-                                    data-param-orderType="DESC"
-                                    data-scope="sdk"
-                                    data-name="project-collections"
-                                    data-success="state"
-                                    data-success-param-state-keys="search,offset">
-                                    <button name="offset" data-paging-back data-offset="{{router.params.offset}}" data-sum="{{project-collections.sum}}" class="margin-end round small" aria-label="Back"><i class="icon-left-open"></i></button>
-                                </form>
-
-                                <span data-ls-bind="{{router.params.offset|pageCurrent}} / {{project-collections.sum|pageTotal}}"></span>
-
-                                <form
-                                    data-service="database.listCollections"
-                                    data-event="submit"
-                                    data-param-search="{{router.params.search}}"
-                                    data-param-limit="<?php echo APP_PAGING_LIMIT; ?>"
-                                    data-param-orderType="DESC"
-                                    data-scope="sdk"
-                                    data-name="project-collections"
-                                    data-success="state"
-                                    data-success-param-state-keys="search,offset">
-                                    <button name="offset" data-paging-next data-offset="{{router.params.offset}}" data-sum="{{project-collections.sum}}" class="margin-start round small" aria-label="Next"><i class="icon-right-open"></i></button>
-                                </form>
-                            </div>
-                        </div>
-                    </div>
-                    <div class="col span-3">
-                        
-                        <h3>
-                            <b data-ls-if="(({{router.params.collectionId}}) && ({{project-documents.sum}} >= 0))" data-ls-bind="{{project-documents.name}} ({{project-documents.sum|localeString}})"></b>
-                        </h3>
-
-                        <div data-ls-if="({{router.params.collectionId}})" style="display: none">
-                            <form class="search"
-                                data-service="database.listDocuments"
-                                data-event="submit"
-                                data-param-collection-id="{{router.params.collectionId}}"
-                                data-param-search="{{router.params.dsearch}}"
-                                data-param-limit="<?php echo APP_PAGING_LIMIT; ?>"
-                                data-param-offset=""
-                                data-param-orderType="DESC"
-                                data-scope="sdk"
-                                data-name="project-documents"
-                                data-success="state"
-                                data-success-param-state-keys="dsearch,doffset">
-                                <input name="dsearch" id="searchDocuments" type="search" autocomplete="off" placeholder="Search" class="margin-bottom-no" data-ls-bind="{{router.params.dsearch}}">
-                            </form>
-
-                            <hr />
-
-                            <button data-ls-ui-trigger="create-document" class="button link"><i class="icon-plus"></i> Add document</button>
-
-                            <div class="wrapper"
-                                data-service="database.listDocuments"
-                                data-event="load,database.createDocument,database.updateDocument,database.deleteDocument"
-                                data-param-collection-id="{{router.params.collectionId}}"
-                                data-param-search="{{router.params.dsearch}}"
-                                data-param-limit="<?php echo APP_PAGING_LIMIT; ?>"
-                                data-param-offset="{{router.params.doffset}}"
-                                data-param-orderType="DESC"
-                                data-scope="sdk"
-                                data-name="project-documents">
-
-                                <div data-ls-if="0 == {{project-documents.sum}}" class="empty">
-                                    <h4>No Documents Found</h4>
-                                </div>
-
-                                <div data-ls-if="0 != {{project-documents.sum}}">
-                                    <ul data-ls-loop="project-documents.documents" data-ls-as="node" class="items">
-                                        <li data-ls-attrs="class={{node.$id|selectedDocument}},data-uid={{router.params.documentId}}">
-                                            <form
-                                                data-service="database.getDocument"
-                                                data-event="submit"
-                                                data-scope="sdk"
-                                                data-name="project-document"
-                                                data-success="state"
-                                                data-success-param-state-keys="documentId=documentId">
-                                                <input name="collectionId" data-ls-bind="{{router.params.collectionId}}" type="hidden" />
-                                                <input name="documentId" data-ls-bind="{{node.$id}}" type="hidden" />
-                                                <button><span data-ls-bind="{{node.$id}}"></span></button>
-                                            </form>
-
-                                            <i class="icon-right-open pull-end"></i>
-                                            <span data-ls-bind="{{node.$id}}"></span>
-                                        </li>
-                                    </ul>
-                                </div>
-
-                                <hr />
-
-                                <div class="clear text-align-center paging">
-                                    <form
-                                        data-service="database.listDocuments"
-                                        data-event="submit"
-                                        data-param-collection-id="{{router.params.collectionId}}"
-                                        data-param-search="{{router.params.dsearch}}"
-                                        data-param-limit="<?php echo APP_PAGING_LIMIT; ?>"
-                                        data-param-orderType="DESC"
-                                        data-scope="sdk"
-                                        data-name="project-documents"
-                                        data-success="state"
-                                        data-success-param-state-keys="search=dsearch,offset=doffset">
-                                        <button name="offset" data-paging-back data-offset="{{router.params.doffset}}" data-sum="{{project-documents.sum}}" class="margin-end round small" aria-label="Back"><i class="icon-left-open"></i></button>
-                                    </form>
-
-                                    <span data-ls-bind="{{router.params.doffset|pageCurrent}} / {{project-documents.sum|pageTotal}}"></span>
-
-                                    <form
-                                        data-service="database.listDocuments"
-                                        data-event="submit"
-                                        data-param-collection-id="{{router.params.collectionId}}"
-                                        data-param-search="{{router.params.dsearch}}"
-                                        data-param-limit="<?php echo APP_PAGING_LIMIT; ?>"
-                                        data-param-orderType="DESC"
-                                        data-scope="sdk"
-                                        data-name="project-documents"
-                                        data-success="state"
-                                        data-success-param-state-keys="search=dsearch,offset=doffset">
-                                        <button name="offset" data-paging-next data-offset="{{router.params.doffset}}" data-sum="{{project-documents.sum}}" class="margin-start round small" aria-label="Next"><i class="icon-right-open"></i></button>
-                                    </form>
-                                </div>
-                            </div>
-                        </div>
-                    </div>
-                    <div class="col span-6">
-                        <h3>
-                            <b data-ls-if="({{project-document.$id}})">Preview</b>
-                        </h3>
-                        
-                        <div
-                            data-service="database.getDocument"
-                            data-event="load"
-                            data-scope="sdk"
-                            data-name="project-document"
-                            data-param-collection-id="{{router.params.collectionId}}"
-                            data-param-document-id="{{router.params.documentId}}"
-                            data-success="state"
-                            data-success-param-state-keys="documentId=documentId">
-                        </div>
-
-                        <div data-ls-if="({{project-document.$id}})" style="display: none">
-                            
-                            <div class="code">
-                                <input type="hidden" data-forms-code data-ls-bind="{{project-document}}" />
-                            </div>
-                        </div>
-=======
         <li data-state="/console/database?project={{router.params.project}}">
             <h2>Collections</h2>
 
@@ -281,7 +59,6 @@
                         <h3 class="margin-bottom-small text-bold">No Collections Found</h3>
 
                         <p class="margin-bottom-no">You haven't created any collections for your project yet.</p>
->>>>>>> fcfb0bea
                     </div>
                 </div>
                 
