--- conflicted
+++ resolved
@@ -526,11 +526,8 @@
             </div>
 
             <label for="integer-default">Default Value</label>
-<<<<<<< HEAD
-            <input id="integer-default" name="xdefault" type="number" value="0" class="margin-bottom-large" autocomplete="off" data-cast-to="integer">
-=======
-            <input id="integer-default" name="default" type="number" step="1" value="0" class="margin-bottom-large" autocomplete="off" data-cast-to="integer">
->>>>>>> 4be7f732
+
+            <input id="integer-default" name="xdefault" type="number" step="1" value="0" class="margin-bottom-large" autocomplete="off" data-cast-to="integer">
 
             <footer>
                 <button type="submit">Create</button> &nbsp; <button data-ui-modal-close="" type="button" class="reverse">Cancel</button>
@@ -544,22 +541,6 @@
         <h1>Add Float Attribute</h1>
 
         <form
-<<<<<<< HEAD
-                data-analytics
-                data-analytics-activity
-                data-analytics-event="submit"
-                data-analytics-category="console"
-                data-analytics-label="Create Collection Attribute (float)"
-                data-service="database.createFloatAttribute"
-                data-scope="sdk"
-                data-event="submit"
-                data-success="alert,trigger,reset"
-                data-success-param-alert-text="Created new attribute successfully"
-                data-success-param-trigger-events="database.createAttribute"
-                data-failure="alert"
-                data-failure-param-alert-text="Failed to create attribute"
-                data-failure-param-alert-classname="error">
-=======
             data-analytics
             data-analytics-activity
             data-analytics-event="submit"
@@ -574,57 +555,34 @@
             data-failure="alert"
             data-failure-param-alert-text="Failed to create attribute"
             data-failure-param-alert-classname="error">
->>>>>>> 4be7f732
 
             <input type="hidden" name="projectId" data-ls-bind="{{router.params.project}}" />
             <input type="hidden" name="collectionId" data-ls-bind="{{router.params.id}}" />
 
-            <label for="float-attributeId">Attribute ID</label>
-<<<<<<< HEAD
-            <input id="float-attributeId" type="text" class="full-width" name="attributeId" required autocomplete="off" maxlength="128" />
-=======
+            <label for="attributeId">Attribute ID</label>
             <input type="text" class="full-width" name="attributeId" required autocomplete="off" maxlength="128" />
->>>>>>> 4be7f732
 
             <div class="margin-bottom">
                 <input name="required" type="hidden" data-forms-switch data-cast-to="boolean" /> &nbsp; Required <span class="tooltip" data-tooltip="Mark whether this is a required attribute"><i class="icon-info-circled"></i></span>
             </div>
-<<<<<<< HEAD
-
-=======
-                                                                
->>>>>>> 4be7f732
+
             <div class="margin-bottom">
                 <input name="array" type="hidden" data-forms-switch data-cast-to="boolean" />  &nbsp; Array <span class="tooltip" data-tooltip="Mark whether this attribute should act as an array"><i class="icon-info-circled"></i></span>
             </div>
 
             <div class="row responsive thin">
                 <div class="col span-6 margin-bottom-small">
-<<<<<<< HEAD
                     <label for="float-min">Min</label>
-                    <input id="float-min" type="number" class="full-width" name="min" value="0" step="any" required autocomplete="off" data-cast-to="float" />
+                    <input id="float-min" type="number" class="full-width" name="min" value="0.00" step="0.01" required autocomplete="off" data-cast-to="float" />
                 </div>
                 <div class="col span-6 margin-bottom-small">
                     <label for="float-max">Max</label>
-                    <input id="float-max" type="number" class="full-width" name="max" value="0" step="any" required autocomplete="off" data-cast-to="float" />
+                    <input id="float-max" type="number" class="full-width" name="max" value="0.00" step="0.01" required autocomplete="off" data-cast-to="float" />
                 </div>
             </div>
 
             <label for="float-default">Default Value</label>
-            <input id="float-default" name="xdefault" type="number" value="0" step="any" class="margin-bottom-large" autocomplete="off" data-cast-to="float">
-=======
-                    <label for="integer-min">Min</label>
-                    <input id="integer-min" type="number" step="0.01" class="full-width" name="min" value="0.00" required autocomplete="off" data-cast-to="float" />
-                </div>
-                <div class="col span-6 margin-bottom-small">
-                    <label for="integer-max">Max</label>
-                    <input id="integer-max" type="number" step="0.01" class="full-width" name="max" value="0.00" required autocomplete="off" data-cast-to="float" />
-                </div>
-            </div>
-
-            <label for="integer-default">Default Value</label>
-            <input id="integer-default" name="default" type="number" step="0.01" value="0.00" class="margin-bottom-large" autocomplete="off" data-cast-to="float">
->>>>>>> 4be7f732
+            <input id="float-default" name="xdefault" type="number" value="0.00" step="0.01" class="margin-bottom-large" autocomplete="off" data-cast-to="float">
 
             <footer>
                 <button type="submit">Create</button> &nbsp; <button data-ui-modal-close="" type="button" class="reverse">Cancel</button>
