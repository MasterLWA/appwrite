--- conflicted
+++ resolved
@@ -68,14 +68,7 @@
                                 data-failure-param-alert-classname="error">
 
                                 <input type="hidden" name="collectionId" data-ls-bind="{{project-collection.$id}}" />
-<<<<<<< HEAD
-
-                                <input data-ls-if="{{project-document.$id}}"  type="hidden" name="documentId" data-ls-bind="{{project-document.$id}}" />
-
-                                <label>&nbsp;</label>
-=======
                                 <?php if(!$new): ?><input type="hidden" name="documentId" data-ls-bind="{{project-document.$id}}" /><?php endif; ?>
->>>>>>> 4be7f732
 
                                 <div class="box">
                                     <?php if($new): ?>
@@ -99,9 +92,6 @@
                                                     <div data-ls-if="{{attribute.required}}" class="text-size-xs text-danger text-fade">required</div>
                                                     <div data-ls-if="!{{attribute.required}}" class="text-size-xs text-fade">optional</div>
                                                 </label>
-<<<<<<< HEAD
-                                                <textarea data-ls-attrs="placeholder={{attribute.default}},name={{attribute.key}},required={{attribute.required}}" data-ls-bind="{{project-document|documentAttribute}}"></textarea>
-=======
 
                                                 <div data-ls-if="!{{attribute.array}}" data-ls-template="template-{{attribute.type}}" data-type="script"></div>
 
@@ -117,7 +107,6 @@
                                                         </div>
                                                     </div>
                                                 </div>
->>>>>>> 4be7f732
                                             </li>
                                         </ul>
                                     </fieldset>
