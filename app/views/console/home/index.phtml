<?php
$graph = $this->getParam('graph', false);
$usageStatsEnabled = $this->getParam('usageStatsEnabled',true);
?>

<div class="cover margin-bottom-small">
    <div class="zone xl margin-bottom-xl margin-top-small">
        <h1 class="margin-bottom-small"
            data-service="projects.get"
            data-event="load,project.update,projects.createPlatform,projects.updatePlatform,projects.deletePlatform"
            data-name="console-project"
            data-param-project-id="{{router.params.project}}"
            data-scope="console">
            <span class="title" data-ls-bind="{{console-project.name}}">&nbsp;</span>&nbsp;&nbsp;
        </h1>

        <ul class="desktops-only margin-top-negative-small margin-bottom clear">
            <li class="pull-start margin-end margin-bottom-small"><a data-ls-attrs="href=/console/settings?project={{router.params.project}}" class="link-animation-enabled"><i class="icon-cog"></i> &nbsp;Settings</a> &nbsp;&nbsp;</li>
            <li class="pull-start margin-end margin-bottom-small"><a data-ls-attrs="href=/console/keys?project={{router.params.project}}" class="link-animation-enabled"><i class="icon-key-inv"></i> &nbsp;API Keys</a> &nbsp;&nbsp;</li>
            <li class="pull-start margin-end margin-bottom-small"><a data-ls-attrs="href=/console/webhooks?project={{router.params.project}}" class="link-animation-enabled"><i class="icon-link"></i> &nbsp;Webhooks</a> &nbsp;&nbsp;</li>
            <li class="pull-start margin-end margin-bottom-small"><a data-ls-attrs="href=/console/tasks?project={{router.params.project}}" class="link-animation-enabled"><i class="icon-clock"></i> &nbsp;Tasks</a> &nbsp;&nbsp;</li>
        </ul>

        <div class="margin-bottom phones-only">&nbsp;</div>
    </div>
</div>

<div class="zone xxl margin-top-negative-xxxl">
    <div class="clear margin-bottom-small margin-top-negative">
        <?php if (!$graph && $usageStatsEnabled): ?>
            <div class="pull-end">

                <form class="margin-start-small inline" data-ls-if="{{usage.range}} !== '24h'"
                    data-analytics
                    data-analytics-event="click"
                    data-analytics-category="console"
                    data-analytics-label="Usage 24h"
                    data-service="projects.getUsage"
                    data-event="submit"
                    data-name="usage"
                    data-param-project-id="{{router.params.project}}"
                    data-param-range="24h">
                    <button class="tick">24h</button>
                </form>

                <button class="tick margin-start-small" data-ls-if="{{usage.range}} === '24h'" disabled>24h</button>

                <form class="margin-start-small inline" data-ls-if="{{usage.range}} !== '30d'"
                    data-analytics
                    data-analytics-event="click"
                    data-analytics-category="console"
                    data-analytics-label="Usage 30d"
                    data-service="projects.getUsage"
                    data-event="submit"
                    data-name="usage"
                    data-param-project-id="{{router.params.project}}">
                    <button class="tick">30d</button>
                </form>

                <button class="tick margin-start-small" data-ls-if="{{usage.range}} === '30d'" disabled>30d</button>

                <form class="margin-start-small inline" data-ls-if="{{usage.range}} !== '90d'"
                    data-analytics
                    data-analytics-event="click"
                    data-analytics-category="console"
                    data-analytics-label="Usage 90d"
                    data-service="projects.getUsage"
                    data-event="submit"
                    data-name="usage"
                    data-param-project-id="{{router.params.project}}"
                    data-param-range="90d">
                    <button class="tick">90d</button>
                </form>

                <button class="tick margin-start-small" data-ls-if="{{usage.range}} === '90d'" disabled>90d</button>
            </div>
        <?php endif; ?>
    </div>
    <div
        data-service="projects.getUsage"
        data-event="load"
        data-name="usage"
        data-param-project-id="{{router.params.project}}"
        data-param-range="30d">

        <?php if (!$graph && $usageStatsEnabled): ?>
            <div class="box dashboard">
                <div class="row responsive">
                    <div class="col span-9">
                        <div class="chart pull-end">
                            <input type="hidden" data-ls-bind="{{usage}}" data-forms-chart="Requests=usage.requests.data" />
                        </div>

                        <div class="chart-metric">
                            <div class="value margin-bottom-small"><span class="sum" data-ls-bind="{{usage.requests.total|statsTotal}}">N/A</span></div>
                            <div class="metric margin-bottom-small">Requests <span class="tooltip" data-tooltip="Total number of API requests"><i class="icon-info-circled"></i></span></div>
                        </div>
                    </div>
                    <div class="col span-3">
                        <div class="value margin-bottom-small">
                            <span class="sum" data-ls-bind="{{usage.network.total|humanFileSize}}" data-default="0">0</span>
                            <span data-ls-bind="{{usage.network.total|humanFileUnit}}" class="text-size-small unit"></span>
                        </div>
                        <div class="metric margin-bottom-small">Bandwidth</div>

                        <div class="margin-top-large value small">
                            <b class="text-size-small sum small" data-ls-bind="{{usage.functions.total|statsTotal}}" data-default="0"></b>
                            <br />
                            <b>Func. Executions</b>
                        </div>
                    </div>
                </div>
            </div>
        <?php endif; ?>

        <div class="box dashboard">
            <div class="row responsive">
                <div class="col span-3">
                    <div class="value"><span class="sum" data-ls-bind="{{usage.documents.total|statsTotal}}" data-default="0">0</span></div>
                    <div class="margin-top-small"><b class="text-size-small unit">Documents</b></div>
                </div>
                <div class="col span-3">
                    <div class="value">
                        <span class="sum" data-ls-bind="{{usage.storage.total|humanFileSize}}" data-default="0">0</span>
                        <span data-ls-bind="{{usage.storage.total|humanFileUnit}}" class="text-size-small unit"></span>
                    </div>
                    <div class="margin-top-small"><b class="text-size-small unit">Storage</b></div>
                </div>
                <div class="col span-3">
                    <div class="value"><span class="sum" data-ls-bind="{{usage.users.total}}" data-default="0">0</span></div>
                    <div class="margin-top-small"><b class="text-size-small unit">Users</b></div>
                </div>
                <div class="col span-3">
                    <div class="value"><span class="sum" data-ls-bind="{{usage.tasks.total}}" data-default="0">0</span></div>
                    <div class="margin-top-small"><b class="text-size-small unit">Tasks</b></div>
                </div>
            </div>
        </div>
    </div>
</div>

<div class="zone xl margin-top-xl clear" data-ls-if="({{console-project}})">
    <h2 class="margin-bottom">Platforms</h2>

    <div class="box margin-bottom" data-ls-if="0 < {{console-project.platforms.length}} && undefined !== {{console-project.platforms}}">
        <ul data-ls-loop="console-project.platforms" data-ls-as="platform" class="list">
            <li class="clear">
                <div class="pull-end desktops-only">
                    <button data-ls-ui-trigger="platform-delete-{{platform.$id}}" class="reverse danger margin-end-small">Delete</button>
                    <button data-ls-ui-trigger="platform-update-{{platform.$id}}">Update</button>
                </div>


                <div data-ui-modal data-button-hide="on" data-open-event="platform-update-{{platform.$id}}">
                    <button type="button" class="close pull-end" data-ui-modal-close=""><i class="icon-cancel"></i></button>

                    <h1>Update Platform</h1>

                    <div data-ls-template="template-{{platform.type}}-update" data-type="script"></div>
                </div>

                <form class="pull-end margin-end"
                    data-analytics
                    data-analytics-activity
                    data-analytics-event="submit"
                    data-analytics-category="console"
                    data-analytics-label="Delete Project Platform"
                    data-service="projects.deletePlatform"
                    data-scope="console"
                    data-event="platform-delete-{{platform.$id}}"
                    data-confirm="Are you sure you want to delete this platform?"
                    data-success="alert,trigger"
                    data-success-param-alert-text="Deleted platform successfully"
                    data-success-param-trigger-events="projects.deletePlatform"
                    data-failure="alert"
                    data-failure-param-alert-text="Failed to delete platform"
                    data-failure-param-alert-classname="error">
                    <input type="hidden" name="projectId" data-ls-bind="{{router.params.project}}" />
                    <input type="hidden" name="platformId" data-ls-bind="{{platform.$id}}" />
                </form>

                <div>
                    <div class="pull-start margin-end avatar-container">
                        <img src="" data-ls-attrs="src=/images/clients/{{platform.type}}.png?v=<?php echo APP_CACHE_BUSTER; ?>" alt="Platform Logo" class="avatar" loading="lazy" width="60" height="60" />
                        
                        <div data-ls-if="{{platform.type}} === 'flutter-ios'" class="corner">
                            <img src="" data-ls-attrs="src=/images/clients/flutter.png?v=<?php echo APP_CACHE_BUSTER; ?>" alt="iOS Logo" class="avatar xs" loading="lazy" width="30" height="30" />
                        </div>
                        
                        <div data-ls-if="{{platform.type}} === 'flutter-android'" class="corner">
                            <img src="" data-ls-attrs="src=/images/clients/flutter.png?v=<?php echo APP_CACHE_BUSTER; ?>" alt="Android Logo" class="avatar xs" loading="lazy" width="30" height="30" />
                        </div>

                        <div data-ls-if="{{platform.type}} === 'flutter-linux'" class="corner">
                            <img src="" data-ls-attrs="src=/images/clients/flutter.png?v=<?php echo APP_CACHE_BUSTER; ?>" alt="Linux Logo" class="avatar xs" loading="lazy" width="30" height="30" />
                        </div>

                        <div data-ls-if="{{platform.type}} === 'flutter-macos'" class="corner">
                            <img src="" data-ls-attrs="src=/images/clients/flutter.png?v=<?php echo APP_CACHE_BUSTER; ?>" alt="MacOS Logo" class="avatar xs" loading="lazy" width="30" height="30" />
                        </div>

                        <div data-ls-if="{{platform.type}} === 'flutter-windows'" class="corner">
                            <img src="" data-ls-attrs="src=/images/clients/flutter.png?v=<?php echo APP_CACHE_BUSTER; ?>" alt="Windows Logo" class="avatar xs" loading="lazy" width="30" height="30" />
                        </div>
                    </div>
                    <span class="text-one-liner" data-ls-bind="{{platform.name}}"></span>
                </div>

                <p class="margin-bottom-no"><small data-ls-bind="{{platform.hostname}}{{platform.key}}"></small></p>

                <div class="phones-only-inline tablets-only-inline margin-top-small">
                    <button class="link" data-ls-ui-trigger="platform-update-{{platform.$id}}">Update</button>
                    <button class="link danger" data-ls-ui-trigger="platform-delete-{{platform.$id}}">Delete</button>
                </div>
            </li>
        </ul>
    </div>

    <div data-ls-if="(!{{console-project.platforms.length}})" class="box dashboard margin-bottom">
        <div class="margin-bottom-small margin-top-small margin-end margin-start">
            <h3 class="margin-bottom-small text-bold">No Platforms Added to Your Project</h3>

            <p class="margin-bottom-no">Add your first platform and build your new application.</p>
        </div>
    </div>

    <div class="pull-end desktops-only tablets-only">
        <a data-analytics
            data-analytics-event="click"
            data-analytics-category="console"
            data-analytics-label="API Keys Link"
            data-ls-attrs="href=/console/keys?project={{router.params.project}}">Manage Your Server API Keys</a>
    </div>

    <div class="drop-list pull-start" data-ls-ui-open="" data-button-aria="Choose Platform" data-button-text="Add Platform" data-button-class="button" data-blur="1">
        <ul>
            <li>
                <div class="link web-new"><img src="/images/clients/web.png?v=<?php echo APP_CACHE_BUSTER; ?>" alt="Web Platform Logo" class="avatar xxs margin-end-small" loading="lazy" /> New Web App</div>
            </li>
            <li>
                <div class="link flutter-new"><img src="/images/clients/flutter.png?v=<?php echo APP_CACHE_BUSTER; ?>" alt="Flutter Platform Logo" class="avatar xxs margin-end-small" loading="lazy" /> New Flutter App &nbsp;<span class="text-size-tiny">(beta)</span></div>
            </li>
            <li>
                <div class="link android-new"><img src="/images/clients/android.png?v=<?php echo APP_CACHE_BUSTER; ?>" alt="Android Platform Logo" class="avatar xxs margin-end-small" loading="lazy" /> New Android App</div>
            </li>
            <li class="disabled">
                <div class="link ios-new"><img src="/images/clients/ios.png?v=<?php echo APP_CACHE_BUSTER; ?>" alt="iOS Platform Logo" class="avatar xxs margin-end-small" loading="lazy" /> New iOS App <span class="text-fade text-size-small">(soon)</span></div>
            </li>
            <li class="disabled">
                <div class="link unity-new"><img src="/images/clients/unity.png?v=<?php echo APP_CACHE_BUSTER; ?>" alt="Unity Platform Logo" class="avatar xxs margin-end-small" loading="lazy" /> New Unity Game  <span class="text-fade text-size-small">(soon)</span></div>
            </li>
        </ul>
    </div>
</div>

<div data-ui-modal class="modal box close" data-button-alias=".web-new">
    <button type="button" class="close pull-end" data-ui-modal-close=""><i class="icon-cancel"></i></button>

    <h1>New Web App</h1>

    <form
        data-analytics
        data-analytics-activity
        data-analytics-event="submit"
        data-analytics-category="console"
        data-analytics-label="Create Project Platform (Web)"
        data-service="projects.createPlatform"
        data-scope="console"
        data-event="submit"
        data-success="alert,trigger,reset"
        data-success-param-alert-text="Created new platform successfully"
        data-success-param-trigger-events="projects.createPlatform"
        data-failure="alert"
        data-failure-param-alert-text="Failed to create platform"
        data-failure-param-alert-classname="error">

        <input type="hidden" name="projectId" data-ls-bind="{{router.params.project}}" />
        <input type="hidden" name="type" data-ls-bind="web" />

        <label for="name">Name <span class="tooltip large" data-tooltip="Choose any name that will help you distinguish between your different apps."><i class="icon-question"></i></span></label>
        <input type="text" class="full-width" name="name" required autocomplete="off" placeholder="My Web App" maxlength="128" />

        <label for="hostname">Hostname <span class="tooltip large" data-tooltip="The hostname that your website will use to interact with the <?php echo APP_NAME; ?> APIs in production or development environments. No port number required."><i class="icon-question"></i></span></label>
        <input name="hostname" type="text" class="margin-bottom" autocomplete="off" placeholder="localhost" required>
        
        <div class="info margin-top margin-bottom">
            <div class="text-bold margin-bottom-small">Next Steps</div>

            <p>After adding your new website, install our Web SDK to integrate with your code and read our <a data-ls-attrs="href={{env.HOME}}/docs/getting-started-for-web" target="_blank" rel="noopener">getting started</a> tutorial.</p>

            <div class="margin-bottom-no ide" data-lang="bash" data-lang-label="bash">
                <pre class="line-numbers"><code class="prism language-bash" data-prism>npm install appwrite</code></pre>
            </div>
        </div>

        <button type="submit">Register</button> &nbsp; <button data-ui-modal-close="" type="button" class="reverse">Back</button>
    </form>
</div>

<script type="text/html" id="template-web-update">
    <form
        data-analytics
        data-analytics-activity
        data-analytics-event="submit"
        data-analytics-category="console"
        data-analytics-label="Update Project Platform (Web)"
        data-service="projects.updatePlatform"
        data-scope="console"
        data-event="submit"
        data-success="alert,trigger"
        data-success-param-alert-text="Updated platform successfully"
        data-success-param-trigger-events="projects.updatePlatform"
        data-failure="alert"
        data-failure-param-alert-text="Failed to update platform"
        data-failure-param-alert-classname="error">

        <input type="hidden" name="projectId" data-ls-bind="{{router.params.project}}" />
        <input type="hidden" name="platformId" data-ls-bind="{{platform.$id}}" />

        <label data-ls-attrs="for=name-{{platform.$id}}">Name <span class="tooltip large" data-tooltip="Choose any name that will help you distinguish between your different apps."><i class="icon-question"></i></span></label>
        <input type="text" class="full-width" data-ls-attrs="id=name-{{platform.$id}}" name="name" required autocomplete="off" data-ls-bind="{{platform.name}}" placeholder="My Web App" maxlength="128" />

        <label for="hostname">Hostname <span class="tooltip large" data-tooltip="The hostname that your website will use to interact with the <?php echo APP_NAME; ?> APIs in production or development environments. No port number required."><i class="icon-question"></i></span></label>
        <input name="hostname" type="text" class="margin-bottom" autocomplete="off" placeholder="localhost" data-ls-bind="{{platform.hostname}}" required />
        
        <hr />

        <button type="submit">Update</button> &nbsp; <button data-ls-ui-trigger="modal-close" type="button" class="reverse">Back</button>
    </form>
</script>

<div data-ui-modal class="modal box close" data-button-alias=".android-new">
    <button type="button" class="close pull-end" data-ui-modal-close=""><i class="icon-cancel"></i></button>

<<<<<<< HEAD
    <h1 class="margin-bottom-xl">Register your Android App</h1>
=======
    <h1>Register your Android App</h1>
>>>>>>> d469e3a7

    <form
        data-analytics
        data-analytics-activity
        data-analytics-event="submit"
        data-analytics-category="console"
        data-analytics-label="Create Project Platform (Android)"
        data-service="projects.createPlatform"
        data-scope="console"
        data-event="submit"
        data-success="alert,trigger,reset"
        data-success-param-alert-text="Registered new platform successfully"
        data-success-param-trigger-events="projects.createPlatform"
        data-failure="alert"
        data-failure-param-alert-text="Failed to register platform"
        data-failure-param-alert-classname="error">

        <input type="hidden" name="projectId" data-ls-bind="{{router.params.project}}" />
        <input type="hidden" name="type" data-ls-bind="android" />

        <label for="name">Name <span class="tooltip large" data-tooltip="Choose any name that will help you distinguish between your different apps."><i class="icon-question"></i></span></label>
        <input type="text" class="full-width" name="name" required autocomplete="off" placeholder="My Android App" maxlength="128" />

        <label for="key">Package Name <span class="tooltip large" data-tooltip="Your package name is generally the applicationId in your app-level build.gradle file."><i class="icon-question"></i></span></label>
        <input type="text" class="full-width" name="key" required autocomplete="off" placeholder="com.company.appname" />

        <hr />

        <button type="submit">Register</button> &nbsp; <button data-ui-modal-close="" type="button" class="reverse">Back</button>
    </form>
</div>

<div data-ui-modal class="modal box close width-large" data-button-alias=".flutter-new">
    <button type="button" class="close pull-end" data-ui-modal-close=""><i class="icon-cancel"></i></button>

    <h1 class="margin-bottom-xl">Register your Flutter App</h1>

    <ul class="phases clear margin-top-negative-small padding" data-ui-phases>
        <li>
            <h2 style="display: none">&nbsp;&nbsp;iOS&nbsp;&nbsp;</h2>

            <form
                data-analytics
                data-analytics-activity
                data-analytics-event="submit"
                data-analytics-category="console"
                data-analytics-label="Create Project Platform (Flutter / iOS)"
                data-service="projects.createPlatform"
                data-scope="console"
                data-event="submit"
                data-success="alert,trigger,reset"
                data-success-param-alert-text="Registered new platform successfully"
                data-success-param-trigger-events="projects.createPlatform"
                data-failure="alert"
                data-failure-param-alert-text="Failed to register platform"
                data-failure-param-alert-classname="error">

                <input type="hidden" name="projectId" data-ls-bind="{{router.params.project}}" />
                <input type="hidden" name="type" data-ls-bind="flutter-ios" />

                <label for="name">Name <span class="tooltip large" data-tooltip="Choose any name that will help you distinguish between your different apps."><i class="icon-question"></i></span></label>
                <input type="text" class="full-width" name="name" required autocomplete="off" placeholder="My iOS App" maxlength="128" />

                <label for="key">Bundle ID <span class="tooltip large" data-tooltip="You can find your Bundle Identifier in the General tab for your app's primary target in Xcode."><i class="icon-question"></i></span></label>
                <input type="text" class="full-width" name="key" required autocomplete="off" placeholder="com.company.appname" />

                <hr />

                <button type="submit">Register</button> &nbsp; <button data-ui-modal-close="" type="button" class="reverse">Back</button>
            </form>

        </li>
        <li>
            <h2 style="display: none">&nbsp;&nbsp;Android&nbsp;&nbsp;</h2>

            <form
                data-analytics
                data-analytics-activity
                data-analytics-event="submit"
                data-analytics-category="console"
                data-analytics-label="Create Project Platform (Flutter / Android)"
                data-service="projects.createPlatform"
                data-scope="console"
                data-event="submit"
                data-success="alert,trigger,reset"
                data-success-param-alert-text="Registered new platform successfully"
                data-success-param-trigger-events="projects.createPlatform"
                data-failure="alert"
                data-failure-param-alert-text="Failed to register platform"
                data-failure-param-alert-classname="error">

                <input type="hidden" name="projectId" data-ls-bind="{{router.params.project}}" />
                <input type="hidden" name="type" data-ls-bind="flutter-android" />

                <label for="name">Name <span class="tooltip large" data-tooltip="Choose any name that will help you distinguish between your different apps."><i class="icon-question"></i></span></label>
                <input type="text" class="full-width" name="name" required autocomplete="off" placeholder="My Android App" maxlength="128" />

                <label for="key">Package Name <span class="tooltip large" data-tooltip="Your package name is generally the applicationId in your app-level build.gradle file."><i class="icon-question"></i></span></label>
                <input type="text" class="full-width" name="key" required autocomplete="off" placeholder="com.company.appname" />

                <hr />

                <button type="submit">Register</button> &nbsp; <button data-ui-modal-close="" type="button" class="reverse">Back</button>
            </form>
        </li>
        <li>
            <h2 style="display: none">&nbsp;&nbsp;Linux&nbsp;&nbsp;</h2>

            <form
                data-analytics
                data-analytics-activity
                data-analytics-event="submit"
                data-analytics-category="console"
                data-analytics-label="Create Project Platform (Flutter / Linux)"
                data-service="projects.createPlatform"
                data-scope="console"
                data-event="submit"
                data-success="alert,trigger,reset"
                data-success-param-alert-text="Registered new platform successfully"
                data-success-param-trigger-events="projects.createPlatform"
                data-failure="alert"
                data-failure-param-alert-text="Failed to register platform"
                data-failure-param-alert-classname="error">

                <input type="hidden" name="projectId" data-ls-bind="{{router.params.project}}" />
                <input type="hidden" name="type" data-ls-bind="flutter-linux" />

                <label for="name">Name <span class="tooltip large" data-tooltip="Choose any name that will help you distinguish between your different apps."><i class="icon-question"></i></span></label>
                <input type="text" class="full-width" name="name" required autocomplete="off" placeholder="My Linux App" maxlength="128" />

                <label for="key">Package Name <span class="tooltip large" data-tooltip="Your application name"><i class="icon-question"></i></span></label>
                <input type="text" class="full-width" name="key" required autocomplete="off" placeholder="appname" />

                <hr />

                <button type="submit">Register</button> &nbsp; <button data-ui-modal-close="" type="button" class="reverse">Back</button>
            </form>
        </li>
        <li>
            <h2 style="display: none">&nbsp;&nbsp;MacOS&nbsp;&nbsp;</h2>

            <form
                data-analytics
                data-analytics-activity
                data-analytics-event="submit"
                data-analytics-category="console"
                data-analytics-label="Create Project Platform (Flutter / Mac OS)"
                data-service="projects.createPlatform"
                data-scope="console"
                data-event="submit"
                data-success="alert,trigger,reset"
                data-success-param-alert-text="Registered new platform successfully"
                data-success-param-trigger-events="projects.createPlatform"
                data-failure="alert"
                data-failure-param-alert-text="Failed to register platform"
                data-failure-param-alert-classname="error">

                <input type="hidden" name="projectId" data-ls-bind="{{router.params.project}}" />
                <input type="hidden" name="type" data-ls-bind="flutter-macos" />

                <label for="name">Name <span class="tooltip large" data-tooltip="Choose any name that will help you distinguish between your different apps."><i class="icon-question"></i></span></label>
                <input type="text" class="full-width" name="name" required autocomplete="off" placeholder="My Mac OS App" maxlength="128" />

                <label for="key">Bundle ID <span class="tooltip large" data-tooltip="You can find your Bundle Identifier in the General tab for your app's primary target in Xcode."><i class="icon-question"></i></span></label>
                <input type="text" class="full-width" name="key" required autocomplete="off" placeholder="com.company.appname" />

                <hr />

                <button type="submit">Register</button> &nbsp; <button data-ui-modal-close="" type="button" class="reverse">Back</button>
            </form>
        </li>
        <li>
            <h2 style="display: none">&nbsp;&nbsp;Windows&nbsp;&nbsp;</h2>

            <form
                data-analytics
                data-analytics-activity
                data-analytics-event="submit"
                data-analytics-category="console"
                data-analytics-label="Create Project Platform (Flutter / Windows)"
                data-service="projects.createPlatform"
                data-scope="console"
                data-event="submit"
                data-success="alert,trigger,reset"
                data-success-param-alert-text="Registered new platform successfully"
                data-success-param-trigger-events="projects.createPlatform"
                data-failure="alert"
                data-failure-param-alert-text="Failed to register platform"
                data-failure-param-alert-classname="error">

                <input type="hidden" name="projectId" data-ls-bind="{{router.params.project}}" />
                <input type="hidden" name="type" data-ls-bind="flutter-windows" />

                <label for="name">Name <span class="tooltip large" data-tooltip="Choose any name that will help you distinguish between your different apps."><i class="icon-question"></i></span></label>
                <input type="text" class="full-width" name="name" required autocomplete="off" placeholder="My Windows App" maxlength="128" />

                <label for="key">Package Name <span class="tooltip large" data-tooltip="Your application name"><i class="icon-question"></i></span></label>
                <input type="text" class="full-width" name="key" required autocomplete="off" placeholder="appname" />

                <hr />

                <button type="submit">Register</button> &nbsp; <button data-ui-modal-close="" type="button" class="reverse">Back</button>
            </form>
        </li>
    </ul>
</div>

<script type="text/html" id="template-ios-update">
    <form
        data-analytics
        data-analytics-activity
        data-analytics-event="submit"
        data-analytics-category="console"
        data-analytics-label="Update Project Platform (Flutter / iOS)"
        data-service="projects.updatePlatform"
        data-scope="console"
        data-event="submit"
        data-success="alert,trigger"
        data-success-param-alert-text="Updated platform successfully"
        data-success-param-trigger-events="projects.updatePlatform"
        data-failure="alert"
        data-failure-param-alert-text="Failed to update platform"
        data-failure-param-alert-classname="error">

        <input type="hidden" name="projectId" data-ls-bind="{{router.params.project}}" />
        <input type="hidden" name="platformId" data-ls-bind="{{platform.$id}}" />

        <label data-ls-attrs="for=name-{{platform.$id}}">Name <span class="tooltip large" data-tooltip="Choose any name that will help you distinguish between your different apps."><i class="icon-question"></i></span></label>
        <input type="text" class="full-width" data-ls-attrs="id=name-{{platform.$id}}" name="name" required autocomplete="off" data-ls-bind="{{platform.name}}" placeholder="My iOS App" maxlength="128" />

        <label data-ls-attrs="for=key-{{platform.$id}}">Bundle ID <span class="tooltip large" data-tooltip="You can find your Bundle Identifier in the General tab for your app's primary target in Xcode."><i class="icon-question"></i></span></label>
        <input name="key" type="text" class="margin-bottom" autocomplete="off" placeholder="com.cpmpany.appname" data-ls-bind="{{platform.key}}" required />
        
        <hr />

        <button type="submit">Update</button> &nbsp; <button data-ls-ui-trigger="modal-close" type="button" class="reverse">Back</button>
    </form>
</script>

<script type="text/html" id="template-android-update">
    <form
        data-analytics
        data-analytics-event="submit"
        data-analytics-category="console"
        data-analytics-label="Update Project Platform (Flutter / Android)"
        data-service="projects.updatePlatform"
        data-scope="console"
        data-event="submit"
        data-success="alert,trigger"
        data-success-param-alert-text="Updated platform successfully"
        data-success-param-trigger-events="projects.updatePlatform"
        data-failure="alert"
        data-failure-param-alert-text="Failed to update platform"
        data-failure-param-alert-classname="error">

        <input type="hidden" name="projectId" data-ls-bind="{{router.params.project}}" />
        <input type="hidden" name="platformId" data-ls-bind="{{platform.$id}}" />

        <label data-ls-attrs="for=name-{{platform.$id}}">Name <span class="tooltip large" data-tooltip="Choose any name that will help you distinguish between your different apps."><i class="icon-question"></i></span></label>
        <input type="text" class="full-width" data-ls-attrs="id=name-{{platform.$id}}" name="name" required autocomplete="off" data-ls-bind="{{platform.name}}" placeholder="My Android App" maxlength="128" />

        <label data-ls-attrs="for=key-{{platform.$id}}">Package Name <span class="tooltip large" data-tooltip="Your package name is generally the applicationId in your app-level build.gradle file."><i class="icon-question"></i></span></label>
        <input name="key" type="text" class="margin-bottom" autocomplete="off" placeholder="com.cpmpany.appname" data-ls-bind="{{platform.key}}" required />
        
        <hr />

        <button type="submit">Update</button> &nbsp; <button data-ls-ui-trigger="modal-close" type="button" class="reverse">Back</button>
    </form>
</script>

<script type="text/html" id="template-flutter-ios-update">
    <div data-ls-template="template-ios-update" data-type="script"></div>
</script>

<script type="text/html" id="template-flutter-android-update">
    <div data-ls-template="template-android-update" data-type="script"></div>
</script>

<script type="text/html" id="template-flutter-macos-update">
    <div data-ls-template="template-macos-update" data-type="script"></div>
</script><|MERGE_RESOLUTION|>--- conflicted
+++ resolved
@@ -332,11 +332,7 @@
 <div data-ui-modal class="modal box close" data-button-alias=".android-new">
     <button type="button" class="close pull-end" data-ui-modal-close=""><i class="icon-cancel"></i></button>
 
-<<<<<<< HEAD
-    <h1 class="margin-bottom-xl">Register your Android App</h1>
-=======
     <h1>Register your Android App</h1>
->>>>>>> d469e3a7
 
     <form
         data-analytics
