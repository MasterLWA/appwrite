--- conflicted
+++ resolved
@@ -87,6 +87,11 @@
     <div class="box margin-bottom" data-ls-if="0 < {{console-project.platforms.length}} && undefined !== {{console-project.platforms}}">
         <ul data-ls-loop="console-project.platforms" data-ls-as="platform" class="list">
             <li class="clear">
+                <div class="pull-end desktops-only">
+                    <button data-ls-ui-trigger="platform-delete-{{platform.$id}}" class="reverse danger margin-end-small">Delete</button>
+                    <button data-ls-ui-trigger="platform-update-{{platform.$id}}">Update</button>
+                </div>
+
 
                 <div data-ui-modal data-button-hide="on" data-open-event="platform-update-{{platform.$id}}">
                     <button type="button" class="close pull-end" data-ui-modal-close=""><i class="icon-cancel"></i></button>
@@ -114,24 +119,6 @@
                     <input type="hidden" name="platformId" data-ls-bind="{{platform.$id}}" />
                 </form>
 
-<<<<<<< HEAD
-                <div class="pull-end desktops-only">
-                    <button data-ls-ui-trigger="platform-delete-{{platform.$id}}" class="reverse danger margin-end-small">Delete</button>
-                    <button data-ls-ui-trigger="platform-update-{{platform.$id}}">Update</button>
-                </div>
-
-                <div class="margin-bottom-tiny">
-                    <img src="" data-ls-attrs="src=/images/clients/{{platform.type}}.png?v=<?php echo APP_CACHE_BUSTER; ?>" class="avatar pull-start margin-end" loading="lazy" width="60" height="60" />
-                    <span data-ls-bind="{{platform.name}}"></span>
-                </div>
-
-                <p class="margin-bottom-no desktops-only"><small data-ls-bind="{{platform.hostname}}"></small></p>
-
-                <div class="phones-only-inline tablets-only-inline margin-top-tiny">
-                    <button class="link" data-ls-ui-trigger="platform-update-{{platform.$id}}">Update</button>
-                    <button class="link danger" data-ls-ui-trigger="platform-delete-{{platform.$id}}">Delete</button>
-                </div>
-=======
                 <div>
                     <div class="pull-start margin-end avatar-container">
                         <img src="" data-ls-attrs="src=/images/clients/{{platform.type}}.png?v=<?php echo APP_CACHE_BUSTER; ?>" class="avatar" loading="lazy" width="60" height="60" />
@@ -148,7 +135,11 @@
                 </div>
 
                 <p class="margin-bottom-no" style="margin-top: 10px;"><a href="">Get Started</a></p>
->>>>>>> 7fb078c2
+
+                <div class="phones-only-inline tablets-only-inline margin-top-tiny">
+                    <button class="link" data-ls-ui-trigger="platform-update-{{platform.$id}}">Update</button>
+                    <button class="link danger" data-ls-ui-trigger="platform-delete-{{platform.$id}}">Delete</button>
+                </div>
             </li>
         </ul>
     </div>
@@ -168,18 +159,6 @@
     <div class="drop-list pull-start" data-ls-ui-open="" data-button-text="Add Platform" data-button-class="button" data-blur="1" tabindex="1">
         <ul>
             <li>
-<<<<<<< HEAD
-                <button class="link web-new"><img src="/images/clients/web.png?v=<?php echo APP_CACHE_BUSTER; ?>" alt="Web Platform Logo" class="avatar xs margin-end" /> New Web App</button>
-            </li>
-            <li class="disabled">
-                <button class="link ios-new"><img src="/images/clients/ios.png?v=<?php echo APP_CACHE_BUSTER; ?>" alt="iOS Platform Logo" class="avatar xs margin-end" /> New iOS App</button>
-            </li>
-            <li class="disabled">
-                <button class="link android-new"><img src="/images/clients/android.png?v=<?php echo APP_CACHE_BUSTER; ?>" alt="Android Platform Logo" class="avatar xs margin-end" /> New Android App</button>
-            </li>
-            <li class="disabled">
-                <button class="link unity-new"><img src="/images/clients/unity.png?v=<?php echo APP_CACHE_BUSTER; ?>" alt="Unity Platform Logo" class="avatar xs margin-end" /> New Unity Game</button>
-=======
                 <div class="link web-new"><img src="/images/clients/web.png?v=<?php echo APP_CACHE_BUSTER; ?>" alt="Web Platform Logo" class="avatar xxs margin-end-small" /> New Web App</div>
             </li>
             <li>
@@ -193,7 +172,6 @@
             </li>
             <li class="disabled">
                 <div class="link unity-new"><img src="/images/clients/unity.png?v=<?php echo APP_CACHE_BUSTER; ?>" alt="Unity Platform Logo" class="avatar xxs margin-end-small" /> New Unity Game</div>
->>>>>>> 7fb078c2
             </li>
         </ul>
     </div>
