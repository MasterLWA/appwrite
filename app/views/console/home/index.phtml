--- conflicted
+++ resolved
@@ -135,16 +135,12 @@
                     <span data-ls-bind="{{platform.name}}"></span>
                 </div>
 
-<<<<<<< HEAD
-                <p class="margin-bottom-no" style="margin-top: 10px;"><a href="">Get Started</a></p>
+                <p class="margin-bottom-no" style="margin-top: 10px;"><small data-ls-bind="{{platform.hostname}}{{platform.key}}"></small></p>
 
                 <div class="phones-only-inline tablets-only-inline margin-top-tiny">
                     <button class="link" data-ls-ui-trigger="platform-update-{{platform.$id}}">Update</button>
                     <button class="link danger" data-ls-ui-trigger="platform-delete-{{platform.$id}}">Delete</button>
                 </div>
-=======
-                <p class="margin-bottom-no" style="margin-top: 10px;"><small data-ls-bind="{{platform.hostname}}{{platform.key}}"></small></p>
->>>>>>> 901288ad
             </li>
         </ul>
     </div>
