<?php
$graph = $this->getParam('graph', false);
$usageStatsEnabled = $this->getParam('usageStatsEnabled', true);
?>

<div class="cover margin-bottom-small">
    <div class="zone xxl margin-bottom-xl margin-top-small">
        <h1 class="margin-bottom-small"
            data-service="projects.get"
            data-event="load,project.update,projects.createPlatform,projects.updatePlatform,projects.deletePlatform"
            data-name="console-project"
            data-param-project-id="{{router.params.project}}"
            data-scope="console">
            <span class="title" data-ls-bind="{{console-project.name}}">&nbsp;</span>&nbsp;&nbsp;
        </h1>

        <ul class="desktops-only margin-top-negative-small margin-bottom clear">
            <li class="pull-start margin-end margin-bottom-small"><a data-ls-attrs="href=/console/settings?project={{router.params.project}}" class="link-animation-enabled"><i class="icon-cog"></i> &nbsp;Settings</a> &nbsp;&nbsp;</li>
            <li class="pull-start margin-end margin-bottom-small"><a data-ls-attrs="href=/console/keys?project={{router.params.project}}" class="link-animation-enabled"><i class="icon-key-inv"></i> &nbsp;API Keys</a> &nbsp;&nbsp;</li>
            <li class="pull-start margin-end margin-bottom-small"><a data-ls-attrs="href=/console/webhooks?project={{router.params.project}}" class="link-animation-enabled"><i class="icon-link"></i> &nbsp;Webhooks</a> &nbsp;&nbsp;</li>
        </ul>

        <div class="margin-bottom phones-only">&nbsp;</div>
    </div>
</div>

<div class="zone xxl margin-top-negative-xxxl">
    <div class="clear margin-bottom-small margin-top-negative">
        <?php if (!$graph && $usageStatsEnabled): ?>
            <div class="pull-end">

                <form class="margin-start-small inline" data-ls-if="{{usage.range}} !== '24h'"
                    data-analytics
                    data-analytics-event="click"
                    data-analytics-category="console"
                    data-analytics-label="Usage 24h"
                    data-service="projects.getUsage"
                    data-event="submit"
                    data-scope="console"
                    data-name="usage"
                    data-param-project-id="{{router.params.project}}"
                    data-param-range="24h"
                    data-scope="console">
                    <button class="tick">24h</button>
                </form>

                <button class="tick margin-start-small" data-ls-if="{{usage.range}} === '24h'" disabled>24h</button>

                <form class="margin-start-small inline" data-ls-if="{{usage.range}} !== '30d'"
                    data-analytics
                    data-analytics-event="click"
                    data-analytics-category="console"
                    data-analytics-label="Usage 30d"
                    data-service="projects.getUsage"
                    data-event="submit"
                    data-scope="console"
                    data-name="usage"
                    data-param-project-id="{{router.params.project}}"
                    data-scope="console">
                    <button class="tick">30d</button>
                </form>

                <button class="tick margin-start-small" data-ls-if="{{usage.range}} === '30d'" disabled>30d</button>

                <form class="margin-start-small inline" data-ls-if="{{usage.range}} !== '90d'"
                    data-analytics
                    data-analytics-event="click"
                    data-analytics-category="console"
                    data-analytics-label="Usage 90d"
                    data-service="projects.getUsage"
                    data-event="submit"
                    data-scope="console"
                    data-name="usage"
                    data-param-project-id="{{router.params.project}}"
                    data-param-range="90d"
                    data-scope="console">
                    <button class="tick">90d</button>
                </form>

                <button class="tick margin-start-small" data-ls-if="{{usage.range}} === '90d'" disabled>90d</button>
            </div>
        <?php endif;?>
    </div>
    <div
        data-service="projects.getUsage"
        data-event="load"
        data-scope="console"
        data-name="usage"
        data-param-project-id="{{router.params.project}}"
        data-param-range="30d">
            <?php if (!$graph && $usageStatsEnabled): ?>
            <div class="box dashboard">
                <div class="row responsive">
                    <div class="col span-9">
                        <div class="chart pull-end">
                            <input type="hidden" data-ls-bind="{{usage}}" data-forms-chart="Requests=usage.requests.data" />
                        </div>

                        <div class="chart-metric">
                            <div class="value margin-bottom-small"><span class="sum" data-ls-bind="{{usage.requests.total|statsTotal}}">N/A</span></div>
                            <div class="unit margin-start-no margin-bottom-small">Requests</div>
                        </div>
                    </div>
                    <div class="col span-3">
                        <div class="value margin-bottom-small">
<<<<<<< HEAD
                            <span class="sum" data-ls-bind="{{usage.network.total|humanFileSize}}" data-default="0">0</span>
                            <span data-ls-bind="{{usage.network.total|humanFileUnit}}" class="text-size-small unit"></span>
                        </div>
                        <div class="metric margin-bottom-small">Bandwidth</div>
                    </div>
                </div>
            </div>
        <?php endif;?>

        <div class="box dashboard">
            <div class="row responsive">
                <div class="col span-3">
                    <div class="value"><span class="sum" data-ls-bind="{{usage.documents.total|statsTotal}}" data-default="0">0</span></div>
                    <div class="margin-top-small"><b class="text-size-small unit">Documents</b></div>
                </div>
                <div class="col span-3">
                    <div class="value">
                        <span class="sum" data-ls-bind="{{usage.storage.total|humanFileSize}}" data-default="0">0</span>
                        <span data-ls-bind="{{usage.storage.total|humanFileUnit}}" class="text-size-small unit"></span>
                    </div>
                    <div class="margin-top-small"><b class="text-size-small unit">Storage</b></div>
                </div>
                <div class="col span-3">
                    <div class="value"><span class="sum" data-ls-bind="{{usage.users.total}}" data-default="0">0</span></div>
                    <div class="margin-top-small"><b class="text-size-small unit">Users</b></div>
                </div>
                <div class="col span-3">
                    <div class="value"><span class="sum" data-ls-bind="{{usage.functions.total|statsTotal}}" data-default="0">0</span></div>
                    <div class="margin-top-small"><b class="text-size-small unit">Executions</b></div>
=======
                            <span class="sum" data-ls-bind="{{realtime.current|accessProject}}" data-default="0">0</span>
                        </div>
                        <div class="unit margin-start-no margin-bottom-small">Connections</div>
                        <div class="chart-bar margin-top-small margin-bottom-small" data-ls-attrs="data-history={{realtime.history|accessProject}}" data-forms-chart-bars="{{realtime.history|accessProject}}"></div>
                        <div class="text-fade-dark text-size-small">Activity last 60 seconds</div>
                    </div>
                </div>
            </div>
            <?php endif; ?>
            <div class="box dashboard">
                <div class="row responsive">
                    <div class="col span-3">
                        <div class="value"><span class="sum" data-ls-bind="{{usage.documents.total|statsTotal}}" data-default="0">0</span></div>
                        <div class="margin-top-small"><b class="text-size-small unit">Documents</b></div>
                    </div>
                    <div class="col span-3">
                        <div class="value">
                            <span class="sum" data-ls-bind="{{usage.storage.total|humanFileSize}}" data-default="0">0</span>
                            <span data-ls-bind="{{usage.storage.total|humanFileUnit}}" class="text-size-small unit"></span>
                        </div>
                        <div class="margin-top-small"><b class="text-size-small unit">Storage</b></div>
                    </div>
                    <div class="col span-3">
                        <div class="value"><span class="sum" data-ls-bind="{{usage.users.total}}" data-default="0">0</span></div>
                        <div class="margin-top-small"><b class="text-size-small unit">Users</b></div>
                    </div>
                    <div class="col span-3">
                        <div class="value"><span class="sum" data-ls-bind="{{usage.functions.total|statsTotal}}" data-default="0">0</span></div>
                        <div class="margin-top-small"><b class="text-size-small unit">Executions</b></div>
                    </div>
>>>>>>> 7050f8d5
                </div>
            </div>
        </div>
    </div>
    </div>
</div>

<div class="zone xl margin-top-xl clear" data-ls-if="({{console-project}})">
    <h2 class="margin-bottom">Platforms</h2>

    <div class="box margin-bottom" data-ls-if="0 < {{console-project.platforms.length}} && undefined !== {{console-project.platforms}}">
        <ul data-ls-loop="console-project.platforms" data-ls-as="platform" class="list">
            <li class="clear">
                <div class="pull-end desktops-only">
                    <button data-ls-ui-trigger="platform-delete-{{platform.$id}}" class="reverse danger margin-end-small">Delete</button>
                    <button data-ls-ui-trigger="platform-update-{{platform.$id}}">Update</button>
                </div>


                <div data-ui-modal data-button-hide="on" data-open-event="platform-update-{{platform.$id}}">
                    <button type="button" class="close pull-end" data-ui-modal-close=""><i class="icon-cancel"></i></button>

                    <h1>Update Platform</h1>

                    <div data-ls-template="template-{{platform.type}}-update" data-type="script"></div>
                </div>

                <form class="pull-end margin-end"
                    data-analytics
                    data-analytics-activity
                    data-analytics-event="submit"
                    data-analytics-category="console"
                    data-analytics-label="Delete Project Platform"
                    data-service="projects.deletePlatform"
                    data-scope="console"
                    data-event="platform-delete-{{platform.$id}}"
                    data-confirm="Are you sure you want to delete this platform?"
                    data-success="alert,trigger"
                    data-success-param-alert-text="Deleted platform successfully"
                    data-success-param-trigger-events="projects.deletePlatform"
                    data-failure="alert"
                    data-failure-param-alert-text="Failed to delete platform"
                    data-failure-param-alert-classname="error">
                    <input type="hidden" name="projectId" data-ls-bind="{{router.params.project}}" />
                    <input type="hidden" name="platformId" data-ls-bind="{{platform.$id}}" />
                </form>

                <div>
                    <div class="pull-start margin-end avatar-container">
                        <img src="" data-ls-attrs="src=/images/clients/{{platform.type}}.png?v=<?php echo APP_CACHE_BUSTER; ?>" alt="Platform Logo" class="avatar" loading="lazy" width="60" height="60" />

                        <div data-ls-if="{{platform.type}} === 'flutter-ios'" class="corner">
                            <img src="" data-ls-attrs="src=/images/clients/flutter.png?v=<?php echo APP_CACHE_BUSTER; ?>" alt="iOS Logo" class="avatar xs" loading="lazy" width="30" height="30" />
                        </div>

                        <div data-ls-if="{{platform.type}} === 'flutter-android'" class="corner">
                            <img src="" data-ls-attrs="src=/images/clients/flutter.png?v=<?php echo APP_CACHE_BUSTER; ?>" alt="Android Logo" class="avatar xs" loading="lazy" width="30" height="30" />
                        </div>

                        <div data-ls-if="{{platform.type}} === 'flutter-linux'" class="corner">
                            <img src="" data-ls-attrs="src=/images/clients/flutter.png?v=<?php echo APP_CACHE_BUSTER; ?>" alt="Linux Logo" class="avatar xs" loading="lazy" width="30" height="30" />
                        </div>

                        <div data-ls-if="{{platform.type}} === 'flutter-macos'" class="corner">
                            <img src="" data-ls-attrs="src=/images/clients/flutter.png?v=<?php echo APP_CACHE_BUSTER; ?>" alt="MacOS Logo" class="avatar xs" loading="lazy" width="30" height="30" />
                        </div>

                        <div data-ls-if="{{platform.type}} === 'flutter-windows'" class="corner">
                            <img src="" data-ls-attrs="src=/images/clients/flutter.png?v=<?php echo APP_CACHE_BUSTER; ?>" alt="Windows Logo" class="avatar xs" loading="lazy" width="30" height="30" />
                        </div>
                    </div>
                    <span class="text-one-liner" data-ls-bind="{{platform.name}}"></span>
                </div>

                <p class="margin-bottom-no"><small data-ls-bind="{{platform.hostname}}{{platform.key}}"></small></p>

                <div class="phones-only-inline tablets-only-inline margin-top-small">
                    <button class="link" data-ls-ui-trigger="platform-update-{{platform.$id}}">Update</button>
                    <button class="link danger" data-ls-ui-trigger="platform-delete-{{platform.$id}}">Delete</button>
                </div>
            </li>
        </ul>
    </div>

    <div data-ls-if="(!{{console-project.platforms.length}})" class="box dashboard margin-bottom">
        <div class="margin-bottom-small margin-top-small margin-end margin-start">
            <h3 class="margin-bottom-small text-bold">No Platforms Added to Your Project</h3>

            <p class="margin-bottom-no">Add your first platform and build your new application.</p>
        </div>
    </div>

    <div class="pull-end desktops-only tablets-only">
        <a data-analytics
            data-analytics-event="click"
            data-analytics-category="console"
            data-analytics-label="API Keys Link"
            data-ls-attrs="href=/console/keys?project={{router.params.project}}">Manage Your Server API Keys</a>
    </div>

    <div class="drop-list pull-start" data-ls-ui-open="" data-button-aria="Choose Platform" data-button-text="Add Platform" data-button-class="button" data-blur="1">
        <ul>
            <li>
                <div class="link web-new"><img src="/images/clients/web.png?v=<?php echo APP_CACHE_BUSTER; ?>" alt="Web Platform Logo" class="avatar xxs margin-end-small" loading="lazy" /> New Web App</div>
            </li>
            <li>
                <div class="link flutter-new"><img src="/images/clients/flutter.png?v=<?php echo APP_CACHE_BUSTER; ?>" alt="Flutter Platform Logo" class="avatar xxs margin-end-small" loading="lazy" /> New Flutter App</div>
            </li>
            <li>
                <div class="link android-new"><img src="/images/clients/android.png?v=<?php echo APP_CACHE_BUSTER; ?>" alt="Android Platform Logo" class="avatar xxs margin-end-small" loading="lazy" /> New Android App</div>
            </li>
            <li class="disabled">
                <div class="link ios-new"><img src="/images/clients/ios.png?v=<?php echo APP_CACHE_BUSTER; ?>" alt="iOS Platform Logo" class="avatar xxs margin-end-small" loading="lazy" /> New iOS App <span class="text-fade text-size-small">(soon)</span></div>
            </li>
            <li class="disabled">
                <div class="link unity-new"><img src="/images/clients/unity.png?v=<?php echo APP_CACHE_BUSTER; ?>" alt="Unity Platform Logo" class="avatar xxs margin-end-small" loading="lazy" /> New Unity Game  <span class="text-fade text-size-small">(soon)</span></div>
            </li>
        </ul>
    </div>
</div>

<div data-ui-modal class="modal box close" data-button-alias=".web-new">
    <button type="button" class="close pull-end" data-ui-modal-close=""><i class="icon-cancel"></i></button>

    <h1>New Web App</h1>

    <form
        data-analytics
        data-analytics-activity
        data-analytics-event="submit"
        data-analytics-category="console"
        data-analytics-label="Create Project Platform (Web)"
        data-service="projects.createPlatform"
        data-scope="console"
        data-event="submit"
        data-success="alert,trigger,reset"
        data-success-param-alert-text="Created new platform successfully"
        data-success-param-trigger-events="projects.createPlatform"
        data-failure="alert"
        data-failure-param-alert-text="Failed to create platform"
        data-failure-param-alert-classname="error">

        <input type="hidden" name="projectId" data-ls-bind="{{router.params.project}}" />
        <input type="hidden" name="type" data-ls-bind="web" />

        <label for="name">Name <span class="tooltip large" data-tooltip="Choose any name that will help you distinguish between your different apps."><i class="icon-question"></i></span></label>
        <input type="text" class="full-width" name="name" required autocomplete="off" placeholder="My Web App" maxlength="128" />

        <label for="hostname">Hostname <span class="tooltip large" data-tooltip="The hostname that your website will use to interact with the <?php echo APP_NAME; ?> APIs in production or development environments. No port number required."><i class="icon-question"></i></span></label>
        <input name="hostname" type="text" class="margin-bottom" autocomplete="off" placeholder="localhost" required>

        <div class="info margin-top margin-bottom">
            <div class="text-bold margin-bottom-small">Next Steps</div>

            <p>After adding your new website, install our Web SDK to integrate with your code and read our <a data-ls-attrs="href={{env.HOME}}/docs/getting-started-for-web" target="_blank" rel="noopener">getting started</a> tutorial.</p>

            <div class="margin-bottom-no ide" data-lang="bash" data-lang-label="bash">
                <pre class="line-numbers"><code class="prism language-bash" data-prism>npm install appwrite</code></pre>
            </div>
        </div>

        <button type="submit">Register</button> &nbsp; <button data-ui-modal-close="" type="button" class="reverse">Cancel</button>
    </form>
</div>

<script type="text/html" id="template-web-update">
    <form
        data-analytics
        data-analytics-activity
        data-analytics-event="submit"
        data-analytics-category="console"
        data-analytics-label="Update Project Platform (Web)"
        data-service="projects.updatePlatform"
        data-scope="console"
        data-event="submit"
        data-success="alert,trigger"
        data-success-param-alert-text="Updated platform successfully"
        data-success-param-trigger-events="projects.updatePlatform"
        data-failure="alert"
        data-failure-param-alert-text="Failed to update platform"
        data-failure-param-alert-classname="error">

        <input type="hidden" name="projectId" data-ls-bind="{{router.params.project}}" />
        <input type="hidden" name="platformId" data-ls-bind="{{platform.$id}}" />

        <label data-ls-attrs="for=name-{{platform.$id}}">Name <span class="tooltip large" data-tooltip="Choose any name that will help you distinguish between your different apps."><i class="icon-question"></i></span></label>
        <input type="text" class="full-width" data-ls-attrs="id=name-{{platform.$id}}" name="name" required autocomplete="off" data-ls-bind="{{platform.name}}" placeholder="My Web App" maxlength="128" />

        <label for="hostname">Hostname <span class="tooltip large" data-tooltip="The hostname that your website will use to interact with the <?php echo APP_NAME; ?> APIs in production or development environments. No port number required."><i class="icon-question"></i></span></label>
        <input name="hostname" type="text" class="margin-bottom" autocomplete="off" placeholder="localhost" data-ls-bind="{{platform.hostname}}" required />

        <hr />

        <button type="submit">Update</button> &nbsp; <button data-ls-ui-trigger="modal-close" type="button" class="reverse">Cancel</button>
    </form>
</script>

<div data-ui-modal class="modal box close" data-button-alias=".android-new">
    <button type="button" class="close pull-end" data-ui-modal-close=""><i class="icon-cancel"></i></button>

    <h1>Register your Android App</h1>

    <form
        data-analytics
        data-analytics-activity
        data-analytics-event="submit"
        data-analytics-category="console"
        data-analytics-label="Create Project Platform (Android)"
        data-service="projects.createPlatform"
        data-scope="console"
        data-event="submit"
        data-success="alert,trigger,reset"
        data-success-param-alert-text="Registered new platform successfully"
        data-success-param-trigger-events="projects.createPlatform"
        data-failure="alert"
        data-failure-param-alert-text="Failed to register platform"
        data-failure-param-alert-classname="error">

        <input type="hidden" name="projectId" data-ls-bind="{{router.params.project}}" />
        <input type="hidden" name="type" data-ls-bind="android" />

        <label for="name">Name <span class="tooltip large" data-tooltip="Choose any name that will help you distinguish between your different apps."><i class="icon-question"></i></span></label>
        <input type="text" class="full-width" name="name" required autocomplete="off" placeholder="My Android App" maxlength="128" />

        <label for="key">Package Name <span class="tooltip large" data-tooltip="Your package name is generally the applicationId in your app-level build.gradle file."><i class="icon-question"></i></span></label>
        <input type="text" class="full-width" name="key" required autocomplete="off" placeholder="com.company.appname" />

        <hr />

        <button type="submit">Register</button> &nbsp; <button data-ui-modal-close="" type="button" class="reverse">Cancel</button>
    </form>
</div>

<div data-ui-modal class="modal box close width-large" data-button-alias=".flutter-new">
    <button type="button" class="close pull-end" data-ui-modal-close=""><i class="icon-cancel"></i></button>

    <h1 class="margin-bottom-xl">Register your Flutter App</h1>

    <ul class="phases clear margin-top-negative-small padding" data-ui-phases>
        <li>
            <h2 style="display: none">&nbsp;&nbsp;iOS&nbsp;&nbsp;</h2>

            <form
                data-analytics
                data-analytics-activity
                data-analytics-event="submit"
                data-analytics-category="console"
                data-analytics-label="Create Project Platform (Flutter / iOS)"
                data-service="projects.createPlatform"
                data-scope="console"
                data-event="submit"
                data-success="alert,trigger,reset"
                data-success-param-alert-text="Registered new platform successfully"
                data-success-param-trigger-events="projects.createPlatform"
                data-failure="alert"
                data-failure-param-alert-text="Failed to register platform"
                data-failure-param-alert-classname="error">

                <input type="hidden" name="projectId" data-ls-bind="{{router.params.project}}" />
                <input type="hidden" name="type" data-ls-bind="flutter-ios" />

                <label for="name">Name <span class="tooltip large" data-tooltip="Choose any name that will help you distinguish between your different apps."><i class="icon-question"></i></span></label>
                <input type="text" class="full-width" name="name" required autocomplete="off" placeholder="My iOS App" maxlength="128" />

                <label for="key">Bundle ID <span class="tooltip large" data-tooltip="You can find your Bundle Identifier in the General tab for your app's primary target in Xcode."><i class="icon-question"></i></span></label>
                <input type="text" class="full-width" name="key" required autocomplete="off" placeholder="com.company.appname" />

                <hr />

                <button type="submit">Register</button> &nbsp; <button data-ui-modal-close="" type="button" class="reverse">Cancel</button>
            </form>

        </li>
        <li>
            <h2 style="display: none">&nbsp;&nbsp;Android&nbsp;&nbsp;</h2>

            <form
                data-analytics
                data-analytics-activity
                data-analytics-event="submit"
                data-analytics-category="console"
                data-analytics-label="Create Project Platform (Flutter / Android)"
                data-service="projects.createPlatform"
                data-scope="console"
                data-event="submit"
                data-success="alert,trigger,reset"
                data-success-param-alert-text="Registered new platform successfully"
                data-success-param-trigger-events="projects.createPlatform"
                data-failure="alert"
                data-failure-param-alert-text="Failed to register platform"
                data-failure-param-alert-classname="error">

                <input type="hidden" name="projectId" data-ls-bind="{{router.params.project}}" />
                <input type="hidden" name="type" data-ls-bind="flutter-android" />

                <label for="name">Name <span class="tooltip large" data-tooltip="Choose any name that will help you distinguish between your different apps."><i class="icon-question"></i></span></label>
                <input type="text" class="full-width" name="name" required autocomplete="off" placeholder="My Android App" maxlength="128" />

                <label for="key">Package Name <span class="tooltip large" data-tooltip="Your package name is generally the applicationId in your app-level build.gradle file."><i class="icon-question"></i></span></label>
                <input type="text" class="full-width" name="key" required autocomplete="off" placeholder="com.company.appname" />

                <hr />

                <button type="submit">Register</button> &nbsp; <button data-ui-modal-close="" type="button" class="reverse">Cancel</button>
            </form>
        </li>
        <li>
            <h2 style="display: none">&nbsp;&nbsp;Linux&nbsp;&nbsp;</h2>

            <form
                data-analytics
                data-analytics-activity
                data-analytics-event="submit"
                data-analytics-category="console"
                data-analytics-label="Create Project Platform (Flutter / Linux)"
                data-service="projects.createPlatform"
                data-scope="console"
                data-event="submit"
                data-success="alert,trigger,reset"
                data-success-param-alert-text="Registered new platform successfully"
                data-success-param-trigger-events="projects.createPlatform"
                data-failure="alert"
                data-failure-param-alert-text="Failed to register platform"
                data-failure-param-alert-classname="error">

                <input type="hidden" name="projectId" data-ls-bind="{{router.params.project}}" />
                <input type="hidden" name="type" data-ls-bind="flutter-linux" />

                <label for="name">Name <span class="tooltip large" data-tooltip="Choose any name that will help you distinguish between your different apps."><i class="icon-question"></i></span></label>
                <input type="text" class="full-width" name="name" required autocomplete="off" placeholder="My Linux App" maxlength="128" />

                <label for="key">Package Name <span class="tooltip large" data-tooltip="Your application name"><i class="icon-question"></i></span></label>
                <input type="text" class="full-width" name="key" required autocomplete="off" placeholder="appname" />

                <hr />

                <button type="submit">Register</button> &nbsp; <button data-ui-modal-close="" type="button" class="reverse">Cancel</button>
            </form>
        </li>
        <li>
            <h2 style="display: none">&nbsp;&nbsp;MacOS&nbsp;&nbsp;</h2>

            <form
                data-analytics
                data-analytics-activity
                data-analytics-event="submit"
                data-analytics-category="console"
                data-analytics-label="Create Project Platform (Flutter / Mac OS)"
                data-service="projects.createPlatform"
                data-scope="console"
                data-event="submit"
                data-success="alert,trigger,reset"
                data-success-param-alert-text="Registered new platform successfully"
                data-success-param-trigger-events="projects.createPlatform"
                data-failure="alert"
                data-failure-param-alert-text="Failed to register platform"
                data-failure-param-alert-classname="error">

                <input type="hidden" name="projectId" data-ls-bind="{{router.params.project}}" />
                <input type="hidden" name="type" data-ls-bind="flutter-macos" />

                <label for="name">Name <span class="tooltip large" data-tooltip="Choose any name that will help you distinguish between your different apps."><i class="icon-question"></i></span></label>
                <input type="text" class="full-width" name="name" required autocomplete="off" placeholder="My Mac OS App" maxlength="128" />

                <label for="key">Bundle ID <span class="tooltip large" data-tooltip="You can find your Bundle Identifier in the General tab for your app's primary target in Xcode."><i class="icon-question"></i></span></label>
                <input type="text" class="full-width" name="key" required autocomplete="off" placeholder="com.company.appname" />

                <hr />

                <button type="submit">Register</button> &nbsp; <button data-ui-modal-close="" type="button" class="reverse">Cancel</button>
            </form>
        </li>
        <li>
            <h2 style="display: none">&nbsp;&nbsp;Windows&nbsp;&nbsp;</h2>

            <form
                data-analytics
                data-analytics-activity
                data-analytics-event="submit"
                data-analytics-category="console"
                data-analytics-label="Create Project Platform (Flutter / Windows)"
                data-service="projects.createPlatform"
                data-scope="console"
                data-event="submit"
                data-success="alert,trigger,reset"
                data-success-param-alert-text="Registered new platform successfully"
                data-success-param-trigger-events="projects.createPlatform"
                data-failure="alert"
                data-failure-param-alert-text="Failed to register platform"
                data-failure-param-alert-classname="error">

                <input type="hidden" name="projectId" data-ls-bind="{{router.params.project}}" />
                <input type="hidden" name="type" data-ls-bind="flutter-windows" />

                <label for="name">Name <span class="tooltip large" data-tooltip="Choose any name that will help you distinguish between your different apps."><i class="icon-question"></i></span></label>
                <input type="text" class="full-width" name="name" required autocomplete="off" placeholder="My Windows App" maxlength="128" />

                <label for="key">Package Name <span class="tooltip large" data-tooltip="Your application name"><i class="icon-question"></i></span></label>
                <input type="text" class="full-width" name="key" required autocomplete="off" placeholder="appname" />

                <hr />

                <button type="submit">Register</button> &nbsp; <button data-ui-modal-close="" type="button" class="reverse">Cancel</button>
            </form>
        </li>
    </ul>
</div>

<script type="text/html" id="template-ios-update">
    <form
        data-analytics
        data-analytics-activity
        data-analytics-event="submit"
        data-analytics-category="console"
        data-analytics-label="Update Project Platform (Flutter / iOS)"
        data-service="projects.updatePlatform"
        data-scope="console"
        data-event="submit"
        data-success="alert,trigger"
        data-success-param-alert-text="Updated platform successfully"
        data-success-param-trigger-events="projects.updatePlatform"
        data-failure="alert"
        data-failure-param-alert-text="Failed to update platform"
        data-failure-param-alert-classname="error">

        <input type="hidden" name="projectId" data-ls-bind="{{router.params.project}}" />
        <input type="hidden" name="platformId" data-ls-bind="{{platform.$id}}" />

        <label data-ls-attrs="for=name-{{platform.$id}}">Name <span class="tooltip large" data-tooltip="Choose any name that will help you distinguish between your different apps."><i class="icon-question"></i></span></label>
        <input type="text" class="full-width" data-ls-attrs="id=name-{{platform.$id}}" name="name" required autocomplete="off" data-ls-bind="{{platform.name}}" placeholder="My iOS App" maxlength="128" />

        <label data-ls-attrs="for=key-{{platform.$id}}">Bundle ID <span class="tooltip large" data-tooltip="You can find your Bundle Identifier in the General tab for your app's primary target in Xcode."><i class="icon-question"></i></span></label>
        <input name="key" type="text" class="margin-bottom" autocomplete="off" placeholder="com.cpmpany.appname" data-ls-bind="{{platform.key}}" required />

        <hr />

        <button type="submit">Update</button> &nbsp; <button data-ls-ui-trigger="modal-close" type="button" class="reverse">Cancel</button>
    </form>
</script>

<script type="text/html" id="template-android-update">
    <form
        data-analytics
        data-analytics-event="submit"
        data-analytics-category="console"
        data-analytics-label="Update Project Platform (Flutter / Android)"
        data-service="projects.updatePlatform"
        data-scope="console"
        data-event="submit"
        data-success="alert,trigger"
        data-success-param-alert-text="Updated platform successfully"
        data-success-param-trigger-events="projects.updatePlatform"
        data-failure="alert"
        data-failure-param-alert-text="Failed to update platform"
        data-failure-param-alert-classname="error">

        <input type="hidden" name="projectId" data-ls-bind="{{router.params.project}}" />
        <input type="hidden" name="platformId" data-ls-bind="{{platform.$id}}" />

        <label data-ls-attrs="for=name-{{platform.$id}}">Name <span class="tooltip large" data-tooltip="Choose any name that will help you distinguish between your different apps."><i class="icon-question"></i></span></label>
        <input type="text" class="full-width" data-ls-attrs="id=name-{{platform.$id}}" name="name" required autocomplete="off" data-ls-bind="{{platform.name}}" placeholder="My Android App" maxlength="128" />

        <label data-ls-attrs="for=key-{{platform.$id}}">Package Name <span class="tooltip large" data-tooltip="Your package name is generally the applicationId in your app-level build.gradle file."><i class="icon-question"></i></span></label>
        <input name="key" type="text" class="margin-bottom" autocomplete="off" placeholder="com.cpmpany.appname" data-ls-bind="{{platform.key}}" required />

        <hr />

        <button type="submit">Update</button> &nbsp; <button data-ls-ui-trigger="modal-close" type="button" class="reverse">Cancel</button>
    </form>
</script>

<script type="text/html" id="template-desktop-update">
    <form
        data-analytics
        data-analytics-event="submit"
        data-analytics-category="console"
        data-analytics-label="Update Project Platform (Flutter / Desktop)"
        data-service="projects.updatePlatform"
        data-scope="console"
        data-event="submit"
        data-success="alert,trigger"
        data-success-param-alert-text="Updated platform successfully"
        data-success-param-trigger-events="projects.updatePlatform"
        data-failure="alert"
        data-failure-param-alert-text="Failed to update platform"
        data-failure-param-alert-classname="error">

        <input type="hidden" name="projectId" data-ls-bind="{{router.params.project}}" />

        <input type="hidden" name="platformId" data-ls-bind="{{platform.$id}}" />

        <label data-ls-attrs="for=name-{{platform.$id}}">Name <span class="tooltip large" data-tooltip="Choose any name that will help you distinguish between your different apps."><i class="icon-question"></i></span></label>
        <input type="text" class="full-width" data-ls-attrs="id=name-{{platform.$id}}" name="name" required autocomplete="off" data-ls-bind="{{platform.name}}" placeholder="My desktop app" maxlength="128" />

        <label data-ls-attrs="for=key-{{platform.$id}}">App Name <span class="tooltip large" data-tooltip="Your application name"><i class="icon-question"></i></span></label>
        <input name="key" type="text" class="margin-bottom" autocomplete="off" placeholder="appname" data-ls-bind="{{platform.key}}" required />

        <hr />

        <button type="submit">Update</button> &nbsp; <button data-ls-ui-trigger="modal-close" type="button" class="reverse">Cancel</button>
    </form>
</script>

<script type="text/html" id="template-flutter-ios-update">
    <div data-ls-template="template-ios-update" data-type="script"></div>
</script>

<script type="text/html" id="template-flutter-android-update">
    <div data-ls-template="template-android-update" data-type="script"></div>
</script>

<script type="text/html" id="template-flutter-linux-update">
    <div data-ls-template="template-desktop-update" data-type="script"></div>
</script>

<script type="text/html" id="template-flutter-macos-update">
    <div data-ls-template="template-ios-update" data-type="script"></div>
</script>

<script type="text/html" id="template-flutter-windows-update">
    <div data-ls-template="template-desktop-update" data-type="script"></div>
</script><|MERGE_RESOLUTION|>--- conflicted
+++ resolved
@@ -103,37 +103,6 @@
                     </div>
                     <div class="col span-3">
                         <div class="value margin-bottom-small">
-<<<<<<< HEAD
-                            <span class="sum" data-ls-bind="{{usage.network.total|humanFileSize}}" data-default="0">0</span>
-                            <span data-ls-bind="{{usage.network.total|humanFileUnit}}" class="text-size-small unit"></span>
-                        </div>
-                        <div class="metric margin-bottom-small">Bandwidth</div>
-                    </div>
-                </div>
-            </div>
-        <?php endif;?>
-
-        <div class="box dashboard">
-            <div class="row responsive">
-                <div class="col span-3">
-                    <div class="value"><span class="sum" data-ls-bind="{{usage.documents.total|statsTotal}}" data-default="0">0</span></div>
-                    <div class="margin-top-small"><b class="text-size-small unit">Documents</b></div>
-                </div>
-                <div class="col span-3">
-                    <div class="value">
-                        <span class="sum" data-ls-bind="{{usage.storage.total|humanFileSize}}" data-default="0">0</span>
-                        <span data-ls-bind="{{usage.storage.total|humanFileUnit}}" class="text-size-small unit"></span>
-                    </div>
-                    <div class="margin-top-small"><b class="text-size-small unit">Storage</b></div>
-                </div>
-                <div class="col span-3">
-                    <div class="value"><span class="sum" data-ls-bind="{{usage.users.total}}" data-default="0">0</span></div>
-                    <div class="margin-top-small"><b class="text-size-small unit">Users</b></div>
-                </div>
-                <div class="col span-3">
-                    <div class="value"><span class="sum" data-ls-bind="{{usage.functions.total|statsTotal}}" data-default="0">0</span></div>
-                    <div class="margin-top-small"><b class="text-size-small unit">Executions</b></div>
-=======
                             <span class="sum" data-ls-bind="{{realtime.current|accessProject}}" data-default="0">0</span>
                         </div>
                         <div class="unit margin-start-no margin-bottom-small">Connections</div>
@@ -164,7 +133,6 @@
                         <div class="value"><span class="sum" data-ls-bind="{{usage.functions.total|statsTotal}}" data-default="0">0</span></div>
                         <div class="margin-top-small"><b class="text-size-small unit">Executions</b></div>
                     </div>
->>>>>>> 7050f8d5
                 </div>
             </div>
         </div>
