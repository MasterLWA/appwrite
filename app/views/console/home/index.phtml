<?php
$graph = $this->getParam('graph', false);
$usageStatsEnabled = $this->getParam('usageStatsEnabled', true);
?>

<div class="cover margin-bottom-small">
    <div class="zone xxl margin-bottom-xl margin-top-small">
        <h1 class="margin-bottom-small"
            data-service="projects.get"
            data-event="load,project.update,projects.createPlatform,projects.updatePlatform,projects.deletePlatform"
            data-name="console-project"
            data-param-project-id="{{router.params.project}}"
            data-scope="console">
            <span class="title" data-ls-bind="{{console-project.name}}">&nbsp;</span>&nbsp;&nbsp;
        </h1>

        <ul class="desktops-only margin-top-negative-small margin-bottom clear">
            <li class="pull-start margin-end margin-bottom-small"><a data-ls-attrs="href=/console/settings?project={{router.params.project}}" class="link-animation-enabled"><i class="icon-cog"></i> &nbsp;Settings</a> &nbsp;&nbsp;</li>
            <li class="pull-start margin-end margin-bottom-small"><a data-ls-attrs="href=/console/keys?project={{router.params.project}}" class="link-animation-enabled"><i class="icon-key-inv"></i> &nbsp;API Keys</a> &nbsp;&nbsp;</li>
            <li class="pull-start margin-end margin-bottom-small"><a data-ls-attrs="href=/console/webhooks?project={{router.params.project}}" class="link-animation-enabled"><i class="icon-link"></i> &nbsp;Webhooks</a> &nbsp;&nbsp;</li>
        </ul>

        <div class="margin-bottom phones-only">&nbsp;</div>
    </div>
</div>

<div class="zone xxl margin-top-negative-xxxl">
    <div class="clear margin-bottom-small margin-top-negative">
        <?php if (!$graph && $usageStatsEnabled): ?>
            <div class="pull-end">

                <form class="margin-start-small inline" data-ls-if="{{usage.range}} !== '24h'"
                    data-analytics
                    data-analytics-event="click"
                    data-analytics-category="console"
                    data-analytics-label="Usage 24h"
                    data-service="projects.getUsage"
                    data-event="submit"
                    data-scope="console"
                    data-name="usage"
                    data-param-project-id="{{router.params.project}}"
                    data-param-range="24h"
                    data-scope="console">
                    <button class="tick">24h</button>
                </form>

                <button class="tick margin-start-small" data-ls-if="{{usage.range}} === '24h'" disabled>24h</button>

                <form class="margin-start-small inline" data-ls-if="{{usage.range}} !== '30d'"
                    data-analytics
                    data-analytics-event="click"
                    data-analytics-category="console"
                    data-analytics-label="Usage 30d"
                    data-service="projects.getUsage"
                    data-event="submit"
                    data-scope="console"
                    data-name="usage"
                    data-param-project-id="{{router.params.project}}"
                    data-scope="console">
                    <button class="tick">30d</button>
                </form>

                <button class="tick margin-start-small" data-ls-if="{{usage.range}} === '30d'" disabled>30d</button>

                <form class="margin-start-small inline" data-ls-if="{{usage.range}} !== '90d'"
                    data-analytics
                    data-analytics-event="click"
                    data-analytics-category="console"
                    data-analytics-label="Usage 90d"
                    data-service="projects.getUsage"
                    data-event="submit"
                    data-scope="console"
                    data-name="usage"
                    data-param-project-id="{{router.params.project}}"
                    data-param-range="90d"
                    data-scope="console">
                    <button class="tick">90d</button>
                </form>

                <button class="tick margin-start-small" data-ls-if="{{usage.range}} === '90d'" disabled>90d</button>
            </div>
        <?php endif;?>
    </div>
    <div
        data-service="projects.getUsage"
        data-event="load"
        data-scope="console"
        data-name="usage"
        data-param-project-id="{{router.params.project}}"
        data-param-range="30d">
            <?php if (!$graph && $usageStatsEnabled): ?>
            <div class="box dashboard">
                <div class="row responsive">
                    <div class="col span-9">
                        <div class="chart pull-end">
                            <input type="hidden" data-ls-bind="{{usage}}" data-forms-chart="Requests=usage.requests.data" />
                        </div>

                        <div class="chart-metric">
                            <div class="value margin-bottom-small"><span class="sum" data-ls-bind="{{usage.requests.total|statsTotal}}">N/A</span></div>
                            <div class="unit margin-start-no margin-bottom-small">Requests</div>
                        </div>
                    </div>
                    <div class="col span-3">
                        <div class="value margin-bottom-small">
                            <span class="sum" data-ls-bind="{{realtime.current|accessProject}}" data-default="0">0</span>
                        </div>
                        <div class="unit margin-start-no margin-bottom-small">Connections</div>
                        <div class="chart-bar margin-top-small margin-bottom-small" data-ls-attrs="data-history={{realtime.history|accessProject}}" data-forms-chart-bars="{{realtime.history|accessProject}}"></div>
                        <div class="text-fade-dark text-size-small">Activity last 60 seconds</div>
                    </div>
                </div>
            </div>
            <?php endif; ?>
            <div class="box dashboard">
                <div class="row responsive">
                    <div class="col span-3">
                        <div class="value"><span class="sum" data-ls-bind="{{usage.documents.total|statsTotal}}" data-default="0">0</span></div>
                        <div class="margin-top-small"><b class="text-size-small unit">Documents</b></div>
                    </div>
                    <div class="col span-3">
                        <div class="value">
                            <span class="sum" data-ls-bind="{{usage.storage.total|humanFileSize}}" data-default="0">0</span>
                            <span data-ls-bind="{{usage.storage.total|humanFileUnit}}" class="text-size-small unit"></span>
                        </div>
                        <div class="margin-top-small"><b class="text-size-small unit">Storage</b></div>
                    </div>
                    <div class="col span-3">
                        <div class="value"><span class="sum" data-ls-bind="{{usage.users.total}}" data-default="0">0</span></div>
                        <div class="margin-top-small"><b class="text-size-small unit">Users</b></div>
                    </div>
                    <div class="col span-3">
                        <div class="value"><span class="sum" data-ls-bind="{{usage.functions.total|statsTotal}}" data-default="0">0</span></div>
                        <div class="margin-top-small"><b class="text-size-small unit">Executions</b></div>
                    </div>
                </div>
            </div>
        </div>
    </div>
    </div>
</div>

<div class="zone xl margin-top-xl clear" data-ls-if="({{console-project}})">
    <h2 class="margin-bottom">Platforms</h2>

    <div class="box margin-bottom" data-ls-if="0 < {{console-project.platforms.length}} && undefined !== {{console-project.platforms}}">
        <ul data-ls-loop="console-project.platforms" data-ls-as="platform" class="list">
            <li class="clear">
                <div class="pull-end desktops-only">
                    <button data-ls-ui-trigger="platform-delete-{{platform.$id}}" class="reverse danger margin-end-small">Delete</button>
                    <button data-ls-ui-trigger="platform-update-{{platform.$id}}">Update</button>
                </div>


                <div data-ui-modal data-button-hide="on" data-open-event="platform-update-{{platform.$id}}">
                    <button type="button" class="close pull-end" data-ui-modal-close=""><i class="icon-cancel"></i></button>

                    <h1>Update Platform</h1>

                    <div data-ls-template="template-{{platform.type}}-update" data-type="script"></div>
                </div>

                <form class="pull-end margin-end"
                    data-analytics
                    data-analytics-activity
                    data-analytics-event="submit"
                    data-analytics-category="console"
                    data-analytics-label="Delete Project Platform"
                    data-service="projects.deletePlatform"
                    data-scope="console"
                    data-event="platform-delete-{{platform.$id}}"
                    data-confirm="Are you sure you want to delete this platform?"
                    data-success="alert,trigger"
                    data-success-param-alert-text="Deleted platform successfully"
                    data-success-param-trigger-events="projects.deletePlatform"
                    data-failure="alert"
                    data-failure-param-alert-text="Failed to delete platform"
                    data-failure-param-alert-classname="error">
                    <input type="hidden" name="projectId" data-ls-bind="{{router.params.project}}" />
                    <input type="hidden" name="platformId" data-ls-bind="{{platform.$id}}" />
                </form>

                <div>
                    <div class="pull-start margin-end avatar-container">
                        <img src="" data-ls-attrs="src=/images/clients/{{platform.type}}.png?v=<?php echo APP_CACHE_BUSTER; ?>" alt="Platform Logo" class="avatar" loading="lazy" width="60" height="60" />

                        <div data-ls-if="{{platform.type}} === 'flutter-ios'" class="corner">
                            <img src="" data-ls-attrs="src=/images/clients/flutter.png?v=<?php echo APP_CACHE_BUSTER; ?>" alt="iOS Logo" class="avatar xs" loading="lazy" width="30" height="30" />
                        </div>

                        <div data-ls-if="{{platform.type}} === 'flutter-android'" class="corner">
                            <img src="" data-ls-attrs="src=/images/clients/flutter.png?v=<?php echo APP_CACHE_BUSTER; ?>" alt="Android Logo" class="avatar xs" loading="lazy" width="30" height="30" />
                        </div>

                        <div data-ls-if="{{platform.type}} === 'flutter-linux'" class="corner">
                            <img src="" data-ls-attrs="src=/images/clients/flutter.png?v=<?php echo APP_CACHE_BUSTER; ?>" alt="Linux Logo" class="avatar xs" loading="lazy" width="30" height="30" />
                        </div>

                        <div data-ls-if="{{platform.type}} === 'flutter-macos'" class="corner">
                            <img src="" data-ls-attrs="src=/images/clients/flutter.png?v=<?php echo APP_CACHE_BUSTER; ?>" alt="MacOS Logo" class="avatar xs" loading="lazy" width="30" height="30" />
                        </div>

                        <div data-ls-if="{{platform.type}} === 'flutter-windows'" class="corner">
                            <img src="" data-ls-attrs="src=/images/clients/flutter.png?v=<?php echo APP_CACHE_BUSTER; ?>" alt="Windows Logo" class="avatar xs" loading="lazy" width="30" height="30" />
                        </div>

                        <div data-ls-if="{{platform.type}} === 'apple-ios'" class="corner">
                            <img src="" data-ls-attrs="src=/images/clients/apple.png?v=<?php echo APP_CACHE_BUSTER; ?>" alt="iOS Logo" class="avatar xs" loading="lazy" width="30" height="30" />
                        </div>

                        <div data-ls-if="{{platform.type}} === 'apple-macos'" class="corner">
                            <img src="" data-ls-attrs="src=/images/clients/apple.png?v=<?php echo APP_CACHE_BUSTER; ?>" alt="macOS Logo" class="avatar xs" loading="lazy" width="30" height="30" />
                        </div>

                        <div data-ls-if="{{platform.type}} === 'apple-watchos'" class="corner">
                            <img src="" data-ls-attrs="src=/images/clients/apple.png?v=<?php echo APP_CACHE_BUSTER; ?>" alt="watchOS Logo" class="avatar xs" loading="lazy" width="30" height="30" />
                        </div>

                        <div data-ls-if="{{platform.type}} === 'apple-tvos'" class="corner">
                            <img src="" data-ls-attrs="src=/images/clients/apple.png?v=<?php echo APP_CACHE_BUSTER; ?>" alt="tvOS Logo" class="avatar xs" loading="lazy" width="30" height="30" />
                        </div>
                    </div>
                    <span class="text-one-liner" data-ls-bind="{{platform.name}}"></span>
                </div>

                <p class="margin-bottom-no"><small data-ls-bind="{{platform.hostname}}{{platform.key}}"></small></p>

                <div class="phones-only-inline tablets-only-inline margin-top-small">
                    <button class="link" data-ls-ui-trigger="platform-update-{{platform.$id}}">Update</button>
                    <button class="link danger" data-ls-ui-trigger="platform-delete-{{platform.$id}}">Delete</button>
                </div>
            </li>
        </ul>
    </div>

    <div data-ls-if="(!{{console-project.platforms.length}})" class="box dashboard margin-bottom">
        <div class="margin-bottom-small margin-top-small margin-end margin-start">
            <h3 class="margin-bottom-small text-bold">No Platforms Added to Your Project</h3>

            <p class="margin-bottom-no">Add your first platform and build your new application.</p>
        </div>
    </div>

    <div class="pull-end desktops-only tablets-only">
        <a data-analytics
            data-analytics-event="click"
            data-analytics-category="console"
            data-analytics-label="API Keys Link"
            data-ls-attrs="href=/console/keys?project={{router.params.project}}">Manage Your Server API Keys</a>
    </div>

    <div class="drop-list pull-start" data-ls-ui-open="" data-button-aria="Choose Platform" data-button-text="Add Platform" data-button-class="button" data-blur="1">
        <ul>
            <li>
                <div class="link web-new"><img src="/images/clients/web.png?v=<?php echo APP_CACHE_BUSTER; ?>" alt="Web Platform Logo" class="avatar xxs margin-end-small" loading="lazy" /> New Web App</div>
            </li>
            <li>
                <div class="link flutter-new"><img src="/images/clients/flutter.png?v=<?php echo APP_CACHE_BUSTER; ?>" alt="Flutter Platform Logo" class="avatar xxs margin-end-small" loading="lazy" /> New Flutter App</div>
            </li>
            <li>
                <div class="link apple-new"><img src="/images/clients/apple.png?v=<?php echo APP_CACHE_BUSTER; ?>" alt="iOS Platform Logo" class="avatar xxs margin-end-small" loading="lazy" /> New Apple App</div>
            </li>
            <li>
                <div class="link android-new"><img src="/images/clients/android.png?v=<?php echo APP_CACHE_BUSTER; ?>" alt="Android Platform Logo" class="avatar xxs margin-end-small" loading="lazy" /> New Android App</div>
            </li>
            <li class="disabled">
                <div class="link unity-new"><img src="/images/clients/unity.png?v=<?php echo APP_CACHE_BUSTER; ?>" alt="Unity Platform Logo" class="avatar xxs margin-end-small" loading="lazy" /> New Unity Game  <span class="text-fade text-size-small">(soon)</span></div>
            </li>
        </ul>
    </div>
</div>

<div data-ui-modal class="modal box close" data-button-alias=".web-new">
    <button type="button" class="close pull-end" data-ui-modal-close=""><i class="icon-cancel"></i></button>

    <h1>New Web App</h1>

    <form
        data-analytics
        data-analytics-activity
        data-analytics-event="submit"
        data-analytics-category="console"
        data-analytics-label="Create Project Platform (Web)"
        data-service="projects.createPlatform"
        data-scope="console"
        data-event="submit"
        data-success="alert,trigger,reset"
        data-success-param-alert-text="Created new platform successfully"
        data-success-param-trigger-events="projects.createPlatform"
        data-failure="alert"
        data-failure-param-alert-text="Failed to create platform"
        data-failure-param-alert-classname="error">

        <input type="hidden" name="projectId" data-ls-bind="{{router.params.project}}" />
        <input type="hidden" name="type" data-ls-bind="web" />

        <label for="name">Name <span class="tooltip large" data-tooltip="Choose any name that will help you distinguish between your different apps."><i class="icon-question"></i></span></label>
        <input type="text" class="full-width" name="name" required autocomplete="off" placeholder="My Web App" maxlength="128" />

        <label for="hostname">Hostname <span class="tooltip large" data-tooltip="The hostname that your website will use to interact with the <?php echo APP_NAME; ?> APIs in production or development environments. No port number required."><i class="icon-question"></i></span></label>
        <input name="hostname" type="text" class="margin-bottom" autocomplete="off" placeholder="localhost" required>

        <div class="info margin-top margin-bottom">
            <div class="text-bold margin-bottom-small">Next Steps</div>

            <p>After adding your new website, install our Web SDK to integrate with your code and read our <a data-ls-attrs="href={{env.HOME}}/docs/getting-started-for-web" target="_blank" rel="noopener">getting started</a> tutorial.</p>

            <div class="margin-bottom-no ide" data-lang="bash" data-lang-label="bash">
                <pre class="line-numbers"><code class="prism language-bash" data-prism>npm install appwrite</code></pre>
            </div>
        </div>

        <button type="submit">Register</button> &nbsp; <button data-ui-modal-close="" type="button" class="reverse">Cancel</button>
    </form>
</div>

<script type="text/html" id="template-web-update">
    <form
        data-analytics
        data-analytics-activity
        data-analytics-event="submit"
        data-analytics-category="console"
        data-analytics-label="Update Project Platform (Web)"
        data-service="projects.updatePlatform"
        data-scope="console"
        data-event="submit"
        data-success="alert,trigger"
        data-success-param-alert-text="Updated platform successfully"
        data-success-param-trigger-events="projects.updatePlatform"
        data-failure="alert"
        data-failure-param-alert-text="Failed to update platform"
        data-failure-param-alert-classname="error">

        <input type="hidden" name="projectId" data-ls-bind="{{router.params.project}}" />
        <input type="hidden" name="platformId" data-ls-bind="{{platform.$id}}" />

        <label data-ls-attrs="for=name-{{platform.$id}}">Name <span class="tooltip large" data-tooltip="Choose any name that will help you distinguish between your different apps."><i class="icon-question"></i></span></label>
        <input type="text" class="full-width" data-ls-attrs="id=name-{{platform.$id}}" name="name" required autocomplete="off" data-ls-bind="{{platform.name}}" placeholder="My Web App" maxlength="128" />

        <label for="hostname">Hostname <span class="tooltip large" data-tooltip="The hostname that your website will use to interact with the <?php echo APP_NAME; ?> APIs in production or development environments. No port number required."><i class="icon-question"></i></span></label>
        <input name="hostname" type="text" class="margin-bottom" autocomplete="off" placeholder="localhost" data-ls-bind="{{platform.hostname}}" required />

        <hr />

        <button type="submit">Update</button> &nbsp; <button data-ls-ui-trigger="modal-close" type="button" class="reverse">Cancel</button>
    </form>
</script>

<div data-ui-modal class="modal box close" data-button-alias=".android-new">
    <button type="button" class="close pull-end" data-ui-modal-close=""><i class="icon-cancel"></i></button>

    <h1>Register your Android App</h1>

    <form
        data-analytics
        data-analytics-activity
        data-analytics-event="submit"
        data-analytics-category="console"
        data-analytics-label="Create Project Platform (Android)"
        data-service="projects.createPlatform"
        data-scope="console"
        data-event="submit"
        data-success="alert,trigger,reset"
        data-success-param-alert-text="Registered new platform successfully"
        data-success-param-trigger-events="projects.createPlatform"
        data-failure="alert"
        data-failure-param-alert-text="Failed to register platform"
        data-failure-param-alert-classname="error">

        <input type="hidden" name="projectId" data-ls-bind="{{router.params.project}}" />
        <input type="hidden" name="type" data-ls-bind="android" />

        <label for="name">Name <span class="tooltip large" data-tooltip="Choose any name that will help you distinguish between your different apps."><i class="icon-question"></i></span></label>
        <input type="text" class="full-width" name="name" required autocomplete="off" placeholder="My Android App" maxlength="128" />

        <label for="key">Package Name <span class="tooltip large" data-tooltip="Your package name is generally the applicationId in your app-level build.gradle file."><i class="icon-question"></i></span></label>
        <input type="text" class="full-width" name="key" required autocomplete="off" placeholder="com.company.appname" />

        <hr />

        <button type="submit">Register</button> &nbsp; <button data-ui-modal-close="" type="button" class="reverse">Cancel</button>
    </form>
</div>

<div data-ui-modal class="modal box close width-large" data-button-alias=".flutter-new">
    <button type="button" class="close pull-end" data-ui-modal-close=""><i class="icon-cancel"></i></button>

    <h1 class="margin-bottom-xl">Register your Flutter App</h1>

    <ul class="phases clear margin-top-negative-small padding" data-ui-phases>
        <li>
            <h2 style="display: none">&nbsp;&nbsp;iOS&nbsp;&nbsp;</h2>

            <form
                data-analytics
                data-analytics-activity
                data-analytics-event="submit"
                data-analytics-category="console"
                data-analytics-label="Create Project Platform (Flutter / iOS)"
                data-service="projects.createPlatform"
                data-scope="console"
                data-event="submit"
                data-success="alert,trigger,reset"
                data-success-param-alert-text="Registered new platform successfully"
                data-success-param-trigger-events="projects.createPlatform"
                data-failure="alert"
                data-failure-param-alert-text="Failed to register platform"
                data-failure-param-alert-classname="error">

                <input type="hidden" name="projectId" data-ls-bind="{{router.params.project}}" />
                <input type="hidden" name="type" data-ls-bind="flutter-ios" />

                <label for="name">Name <span class="tooltip large" data-tooltip="Choose any name that will help you distinguish between your different apps."><i class="icon-question"></i></span></label>
                <input type="text" class="full-width" name="name" required autocomplete="off" placeholder="My iOS App" maxlength="128" />

                <label for="key">Bundle ID <span class="tooltip large" data-tooltip="You can find your Bundle Identifier in the General tab for your app's primary target in Xcode."><i class="icon-question"></i></span></label>
                <input type="text" class="full-width" name="key" required autocomplete="off" placeholder="com.company.appname" />

                <hr />

                <button type="submit">Register</button> &nbsp; <button data-ui-modal-close="" type="button" class="reverse">Cancel</button>
            </form>

        </li>
        <li>
            <h2 style="display: none">&nbsp;&nbsp;Android&nbsp;&nbsp;</h2>

            <form
                data-analytics
                data-analytics-activity
                data-analytics-event="submit"
                data-analytics-category="console"
                data-analytics-label="Create Project Platform (Flutter / Android)"
                data-service="projects.createPlatform"
                data-scope="console"
                data-event="submit"
                data-success="alert,trigger,reset"
                data-success-param-alert-text="Registered new platform successfully"
                data-success-param-trigger-events="projects.createPlatform"
                data-failure="alert"
                data-failure-param-alert-text="Failed to register platform"
                data-failure-param-alert-classname="error">

                <input type="hidden" name="projectId" data-ls-bind="{{router.params.project}}" />
                <input type="hidden" name="type" data-ls-bind="flutter-android" />

                <label for="name">Name <span class="tooltip large" data-tooltip="Choose any name that will help you distinguish between your different apps."><i class="icon-question"></i></span></label>
                <input type="text" class="full-width" name="name" required autocomplete="off" placeholder="My Android App" maxlength="128" />

                <label for="key">Package Name <span class="tooltip large" data-tooltip="Your package name is generally the applicationId in your app-level build.gradle file."><i class="icon-question"></i></span></label>
                <input type="text" class="full-width" name="key" required autocomplete="off" placeholder="com.company.appname" />

                <hr />

                <button type="submit">Register</button> &nbsp; <button data-ui-modal-close="" type="button" class="reverse">Cancel</button>
            </form>
        </li>
        <li>
            <h2 style="display: none">&nbsp;&nbsp;Linux&nbsp;&nbsp;</h2>

            <form
                data-analytics
                data-analytics-activity
                data-analytics-event="submit"
                data-analytics-category="console"
                data-analytics-label="Create Project Platform (Flutter / Linux)"
                data-service="projects.createPlatform"
                data-scope="console"
                data-event="submit"
                data-success="alert,trigger,reset"
                data-success-param-alert-text="Registered new platform successfully"
                data-success-param-trigger-events="projects.createPlatform"
                data-failure="alert"
                data-failure-param-alert-text="Failed to register platform"
                data-failure-param-alert-classname="error">

                <input type="hidden" name="projectId" data-ls-bind="{{router.params.project}}" />
                <input type="hidden" name="type" data-ls-bind="flutter-linux" />

                <label for="name">Name <span class="tooltip large" data-tooltip="Choose any name that will help you distinguish between your different apps."><i class="icon-question"></i></span></label>
                <input type="text" class="full-width" name="name" required autocomplete="off" placeholder="My Linux App" maxlength="128" />

                <label for="key">Package Name <span class="tooltip large" data-tooltip="Your application name"><i class="icon-question"></i></span></label>
                <input type="text" class="full-width" name="key" required autocomplete="off" placeholder="appname" />

                <hr />

                <button type="submit">Register</button> &nbsp; <button data-ui-modal-close="" type="button" class="reverse">Cancel</button>
            </form>
        </li>
        <li>
            <h2 style="display: none">&nbsp;&nbsp;MacOS&nbsp;&nbsp;</h2>

            <form
                data-analytics
                data-analytics-activity
                data-analytics-event="submit"
                data-analytics-category="console"
                data-analytics-label="Create Project Platform (Flutter / Mac OS)"
                data-service="projects.createPlatform"
                data-scope="console"
                data-event="submit"
                data-success="alert,trigger,reset"
                data-success-param-alert-text="Registered new platform successfully"
                data-success-param-trigger-events="projects.createPlatform"
                data-failure="alert"
                data-failure-param-alert-text="Failed to register platform"
                data-failure-param-alert-classname="error">

                <input type="hidden" name="projectId" data-ls-bind="{{router.params.project}}" />
                <input type="hidden" name="type" data-ls-bind="flutter-macos" />

                <label for="name">Name <span class="tooltip large" data-tooltip="Choose any name that will help you distinguish between your different apps."><i class="icon-question"></i></span></label>
                <input type="text" class="full-width" name="name" required autocomplete="off" placeholder="My Mac OS App" maxlength="128" />

                <label for="key">Bundle ID <span class="tooltip large" data-tooltip="You can find your Bundle Identifier in the General tab for your app's primary target in Xcode."><i class="icon-question"></i></span></label>
                <input type="text" class="full-width" name="key" required autocomplete="off" placeholder="com.company.appname" />

                <hr />

                <button type="submit">Register</button> &nbsp; <button data-ui-modal-close="" type="button" class="reverse">Cancel</button>
            </form>
        </li>
        <li>
            <h2 style="display: none">&nbsp;&nbsp;Windows&nbsp;&nbsp;</h2>

            <form
                data-analytics
                data-analytics-activity
                data-analytics-event="submit"
                data-analytics-category="console"
                data-analytics-label="Create Project Platform (Flutter / Windows)"
                data-service="projects.createPlatform"
                data-scope="console"
                data-event="submit"
                data-success="alert,trigger,reset"
                data-success-param-alert-text="Registered new platform successfully"
                data-success-param-trigger-events="projects.createPlatform"
                data-failure="alert"
                data-failure-param-alert-text="Failed to register platform"
                data-failure-param-alert-classname="error">

                <input type="hidden" name="projectId" data-ls-bind="{{router.params.project}}" />
                <input type="hidden" name="type" data-ls-bind="flutter-windows" />

                <label for="name">Name <span class="tooltip large" data-tooltip="Choose any name that will help you distinguish between your different apps."><i class="icon-question"></i></span></label>
                <input type="text" class="full-width" name="name" required autocomplete="off" placeholder="My Windows App" maxlength="128" />

                <label for="key">Package Name <span class="tooltip large" data-tooltip="Your application name"><i class="icon-question"></i></span></label>
                <input type="text" class="full-width" name="key" required autocomplete="off" placeholder="appname" />

                <hr />

                <button type="submit">Register</button> &nbsp; <button data-ui-modal-close="" type="button" class="reverse">Cancel</button>
            </form>
        </li>
    </ul>
</div>

<div data-ui-modal class="modal box close width-large" data-button-alias=".apple-new">
    <button type="button" class="close pull-end" data-ui-modal-close=""><i class="icon-cancel"></i></button>

    <h1 class="margin-bottom-xl">Register your Apple App</h1>

    <ul class="phases clear margin-top-negative-small padding" data-ui-phases>
        <li>
            <h2 style="display: none">&nbsp;&nbsp;iOS&nbsp;&nbsp;</h2>

            <form
                    data-analytics
                    data-analytics-activity
                    data-analytics-event="submit"
                    data-analytics-category="console"
                    data-analytics-label="Create Project Platform (Apple / iOS)"
                    data-service="projects.createPlatform"
                    data-scope="console"
                    data-event="submit"
                    data-success="alert,trigger,reset"
                    data-success-param-alert-text="Registered new platform successfully"
                    data-success-param-trigger-events="projects.createPlatform"
                    data-failure="alert"
                    data-failure-param-alert-text="Failed to register platform"
                    data-failure-param-alert-classname="error">

                <input type="hidden" name="projectId" data-ls-bind="{{router.params.project}}" />
                <input type="hidden" name="type" data-ls-bind="apple-ios" />

                <label for="name">Name <span class="tooltip large" data-tooltip="Choose any name that will help you distinguish between your different apps."><i class="icon-question"></i></span></label>
                <input type="text" class="full-width" name="name" required autocomplete="off" placeholder="My iOS App" maxlength="128" />

                <label for="key">Bundle ID <span class="tooltip large" data-tooltip="You can find your Bundle Identifier in the General tab for your app's primary target in Xcode."><i class="icon-question"></i></span></label>
                <input type="text" class="full-width" name="key" required autocomplete="off" placeholder="com.company.appname" />

                <hr />

                <button type="submit">Register</button> &nbsp; <button data-ui-modal-close="" type="button" class="reverse">Back</button>
            </form>

        </li>
        <li>
            <h2 style="display: none">&nbsp;&nbsp;macOS&nbsp;&nbsp;</h2>

            <form
                    data-analytics
                    data-analytics-activity
                    data-analytics-event="submit"
                    data-analytics-category="console"
                    data-analytics-label="Create Project Platform (Apple / macOS)"
                    data-service="projects.createPlatform"
                    data-scope="console"
                    data-event="submit"
                    data-success="alert,trigger,reset"
                    data-success-param-alert-text="Registered new platform successfully"
                    data-success-param-trigger-events="projects.createPlatform"
                    data-failure="alert"
                    data-failure-param-alert-text="Failed to register platform"
                    data-failure-param-alert-classname="error">

                <input type="hidden" name="projectId" data-ls-bind="{{router.params.project}}" />
                <input type="hidden" name="type" data-ls-bind="apple-macos" />

                <label for="name">Name <span class="tooltip large" data-tooltip="Choose any name that will help you distinguish between your different apps."><i class="icon-question"></i></span></label>
                <input type="text" class="full-width" name="name" required autocomplete="off" placeholder="My macOS App" maxlength="128" />

                <label for="key">Bundle ID <span class="tooltip large" data-tooltip="You can find your Bundle Identifier in the General tab for your app's primary target in Xcode."><i class="icon-question"></i></span></label>
                <input type="text" class="full-width" name="key" required autocomplete="off" placeholder="com.company.appname" />

                <hr />

                <button type="submit">Register</button> &nbsp; <button data-ui-modal-close="" type="button" class="reverse">Back</button>
            </form>
        </li>
        <li>
            <h2 style="display: none">&nbsp;&nbsp;watchOS&nbsp;&nbsp;</h2>

            <form
                    data-analytics
                    data-analytics-activity
                    data-analytics-event="submit"
                    data-analytics-category="console"
                    data-analytics-label="Create Project Platform (Apple / watchOS)"
                    data-service="projects.createPlatform"
                    data-scope="console"
                    data-event="submit"
                    data-success="alert,trigger,reset"
                    data-success-param-alert-text="Registered new platform successfully"
                    data-success-param-trigger-events="projects.createPlatform"
                    data-failure="alert"
                    data-failure-param-alert-text="Failed to register platform"
                    data-failure-param-alert-classname="error">

                <input type="hidden" name="projectId" data-ls-bind="{{router.params.project}}" />
                <input type="hidden" name="type" data-ls-bind="apple-watchos" />

                <label for="name">Name <span class="tooltip large" data-tooltip="Choose any name that will help you distinguish between your different apps."><i class="icon-question"></i></span></label>
                <input type="text" class="full-width" name="name" required autocomplete="off" placeholder="My watchOS App" maxlength="128" />

                <label for="key">Bundle ID <span class="tooltip large" data-tooltip="You can find your Bundle Identifier in the General tab for your app's primary target in Xcode."><i class="icon-question"></i></span></label>
                <input type="text" class="full-width" name="key" required autocomplete="off" placeholder="com.company.appname" />

                <hr />

                <button type="submit">Register</button> &nbsp; <button data-ui-modal-close="" type="button" class="reverse">Back</button>
            </form>
        </li>
        <li>
            <h2 style="display: none">&nbsp;&nbsp;tvOS&nbsp;&nbsp;</h2>

            <form
                    data-analytics
                    data-analytics-activity
                    data-analytics-event="submit"
                    data-analytics-category="console"
                    data-analytics-label="Create Project Platform (Apple / tvOS)"
                    data-service="projects.createPlatform"
                    data-scope="console"
                    data-event="submit"
                    data-success="alert,trigger,reset"
                    data-success-param-alert-text="Registered new platform successfully"
                    data-success-param-trigger-events="projects.createPlatform"
                    data-failure="alert"
                    data-failure-param-alert-text="Failed to register platform"
                    data-failure-param-alert-classname="error">

                <input type="hidden" name="projectId" data-ls-bind="{{router.params.project}}" />
                <input type="hidden" name="type" data-ls-bind="apple-tvos" />

                <label for="name">Name <span class="tooltip large" data-tooltip="Choose any name that will help you distinguish between your different apps."><i class="icon-question"></i></span></label>
                <input type="text" class="full-width" name="name" required autocomplete="off" placeholder="My tvOS App" maxlength="128" />

                <label for="key">Bundle ID <span class="tooltip large" data-tooltip="You can find your Bundle Identifier in the General tab for your app's primary target in Xcode."><i class="icon-question"></i></span></label>
                <input type="text" class="full-width" name="key" required autocomplete="off" placeholder="com.company.appname" />

                <hr />

                <button type="submit">Register</button> &nbsp; <button data-ui-modal-close="" type="button" class="reverse">Back</button>
            </form>
        </li>
    </ul>
</div>

<script type="text/html" id="template-ios-update">
    <form
        data-analytics
        data-analytics-activity
        data-analytics-event="submit"
        data-analytics-category="console"
        data-analytics-label="Update Project Platform (iOS)"
        data-service="projects.updatePlatform"
        data-scope="console"
        data-event="submit"
        data-success="alert,trigger"
        data-success-param-alert-text="Updated platform successfully"
        data-success-param-trigger-events="projects.updatePlatform"
        data-failure="alert"
        data-failure-param-alert-text="Failed to update platform"
        data-failure-param-alert-classname="error">

        <input type="hidden" name="projectId" data-ls-bind="{{router.params.project}}" />
        <input type="hidden" name="platformId" data-ls-bind="{{platform.$id}}" />

        <label data-ls-attrs="for=name-{{platform.$id}}">Name <span class="tooltip large" data-tooltip="Choose any name that will help you distinguish between your different apps."><i class="icon-question"></i></span></label>
        <input type="text" class="full-width" data-ls-attrs="id=name-{{platform.$id}}" name="name" required autocomplete="off" data-ls-bind="{{platform.name}}" placeholder="My iOS App" maxlength="128" />

        <label data-ls-attrs="for=key-{{platform.$id}}">Bundle ID <span class="tooltip large" data-tooltip="You can find your Bundle Identifier in the General tab for your app's primary target in Xcode."><i class="icon-question"></i></span></label>
<<<<<<< HEAD
        <input name="key" type="text" class="margin-bottom" autocomplete="off" placeholder="com.cpmpany.appname" data-ls-bind="{{platform.key}}" required />

=======
        <input name="key" type="text" class="margin-bottom" autocomplete="off" placeholder="com.company.appname" data-ls-bind="{{platform.key}}" required />
        
>>>>>>> cf9e31a1
        <hr />

        <button type="submit">Update</button> &nbsp; <button data-ls-ui-trigger="modal-close" type="button" class="reverse">Cancel</button>
    </form>
</script>

<script type="text/html" id="template-macos-update">
    <form
            data-analytics
            data-analytics-activity
            data-analytics-event="submit"
            data-analytics-category="console"
            data-analytics-label="Update Project Platform (macOS)"
            data-service="projects.updatePlatform"
            data-scope="console"
            data-event="submit"
            data-success="alert,trigger"
            data-success-param-alert-text="Updated platform successfully"
            data-success-param-trigger-events="projects.updatePlatform"
            data-failure="alert"
            data-failure-param-alert-text="Failed to update platform"
            data-failure-param-alert-classname="error">

        <input type="hidden" name="projectId" data-ls-bind="{{router.params.project}}" />
        <input type="hidden" name="platformId" data-ls-bind="{{platform.$id}}" />

        <label data-ls-attrs="for=name-{{platform.$id}}">Name <span class="tooltip large" data-tooltip="Choose any name that will help you distinguish between your different apps."><i class="icon-question"></i></span></label>
        <input type="text" class="full-width" data-ls-attrs="id=name-{{platform.$id}}" name="name" required autocomplete="off" data-ls-bind="{{platform.name}}" placeholder="My macOS App" maxlength="128" />

        <label data-ls-attrs="for=key-{{platform.$id}}">Bundle ID <span class="tooltip large" data-tooltip="You can find your Bundle Identifier in the General tab for your app's primary target in Xcode."><i class="icon-question"></i></span></label>
        <input name="key" type="text" class="margin-bottom" autocomplete="off" placeholder="com.company.appname" data-ls-bind="{{platform.key}}" required />

        <hr />

        <button type="submit">Update</button> &nbsp; <button data-ls-ui-trigger="modal-close" type="button" class="reverse">Back</button>
    </form>
</script>

<script type="text/html" id="template-android-update">
    <form
        data-analytics
        data-analytics-event="submit"
        data-analytics-category="console"
        data-analytics-label="Update Project Platform (Flutter / Android)"
        data-service="projects.updatePlatform"
        data-scope="console"
        data-event="submit"
        data-success="alert,trigger"
        data-success-param-alert-text="Updated platform successfully"
        data-success-param-trigger-events="projects.updatePlatform"
        data-failure="alert"
        data-failure-param-alert-text="Failed to update platform"
        data-failure-param-alert-classname="error">

        <input type="hidden" name="projectId" data-ls-bind="{{router.params.project}}" />
        <input type="hidden" name="platformId" data-ls-bind="{{platform.$id}}" />

        <label data-ls-attrs="for=name-{{platform.$id}}">Name <span class="tooltip large" data-tooltip="Choose any name that will help you distinguish between your different apps."><i class="icon-question"></i></span></label>
        <input type="text" class="full-width" data-ls-attrs="id=name-{{platform.$id}}" name="name" required autocomplete="off" data-ls-bind="{{platform.name}}" placeholder="My Android App" maxlength="128" />

        <label data-ls-attrs="for=key-{{platform.$id}}">Package Name <span class="tooltip large" data-tooltip="Your package name is generally the applicationId in your app-level build.gradle file."><i class="icon-question"></i></span></label>
<<<<<<< HEAD
        <input name="key" type="text" class="margin-bottom" autocomplete="off" placeholder="com.cpmpany.appname" data-ls-bind="{{platform.key}}" required />

        <hr />

        <button type="submit">Update</button> &nbsp; <button data-ls-ui-trigger="modal-close" type="button" class="reverse">Cancel</button>
    </form>
</script>

<script type="text/html" id="template-desktop-update">
    <form
        data-analytics
        data-analytics-event="submit"
        data-analytics-category="console"
        data-analytics-label="Update Project Platform (Flutter / Desktop)"
        data-service="projects.updatePlatform"
        data-scope="console"
        data-event="submit"
        data-success="alert,trigger"
        data-success-param-alert-text="Updated platform successfully"
        data-success-param-trigger-events="projects.updatePlatform"
        data-failure="alert"
        data-failure-param-alert-text="Failed to update platform"
        data-failure-param-alert-classname="error">

        <input type="hidden" name="projectId" data-ls-bind="{{router.params.project}}" />

        <input type="hidden" name="platformId" data-ls-bind="{{platform.$id}}" />

        <label data-ls-attrs="for=name-{{platform.$id}}">Name <span class="tooltip large" data-tooltip="Choose any name that will help you distinguish between your different apps."><i class="icon-question"></i></span></label>
        <input type="text" class="full-width" data-ls-attrs="id=name-{{platform.$id}}" name="name" required autocomplete="off" data-ls-bind="{{platform.name}}" placeholder="My desktop app" maxlength="128" />

        <label data-ls-attrs="for=key-{{platform.$id}}">App Name <span class="tooltip large" data-tooltip="Your application name"><i class="icon-question"></i></span></label>
        <input name="key" type="text" class="margin-bottom" autocomplete="off" placeholder="appname" data-ls-bind="{{platform.key}}" required />

=======
        <input name="key" type="text" class="margin-bottom" autocomplete="off" placeholder="com.company.appname" data-ls-bind="{{platform.key}}" required />
        
>>>>>>> cf9e31a1
        <hr />

        <button type="submit">Update</button> &nbsp; <button data-ls-ui-trigger="modal-close" type="button" class="reverse">Cancel</button>
    </form>
</script>

<script type="text/html" id="template-apple-watchos-update">
    <form
            data-analytics
            data-analytics-activity
            data-analytics-event="submit"
            data-analytics-category="console"
            data-analytics-label="Update Project Platform (watchOS)"
            data-service="projects.updatePlatform"
            data-scope="console"
            data-event="submit"
            data-success="alert,trigger"
            data-success-param-alert-text="Updated platform successfully"
            data-success-param-trigger-events="projects.updatePlatform"
            data-failure="alert"
            data-failure-param-alert-text="Failed to update platform"
            data-failure-param-alert-classname="error">

        <input type="hidden" name="projectId" data-ls-bind="{{router.params.project}}" />
        <input type="hidden" name="platformId" data-ls-bind="{{platform.$id}}" />

        <label data-ls-attrs="for=name-{{platform.$id}}">Name <span class="tooltip large" data-tooltip="Choose any name that will help you distinguish between your different apps."><i class="icon-question"></i></span></label>
        <input type="text" class="full-width" data-ls-attrs="id=name-{{platform.$id}}" name="name" required autocomplete="off" data-ls-bind="{{platform.name}}" placeholder="My watchOS App" maxlength="128" />

        <label data-ls-attrs="for=key-{{platform.$id}}">Bundle ID <span class="tooltip large" data-tooltip="You can find your Bundle Identifier in the General tab for your app's primary target in Xcode."><i class="icon-question"></i></span></label>
        <input name="key" type="text" class="margin-bottom" autocomplete="off" placeholder="com.company.appname" data-ls-bind="{{platform.key}}" required />

        <hr />

        <button type="submit">Update</button> &nbsp; <button data-ls-ui-trigger="modal-close" type="button" class="reverse">Back</button>
    </form>
</script>

<script type="text/html" id="template-apple-tvos-update">
    <form
            data-analytics
            data-analytics-activity
            data-analytics-event="submit"
            data-analytics-category="console"
            data-analytics-label="Update Project Platform (tvOS)"
            data-service="projects.updatePlatform"
            data-scope="console"
            data-event="submit"
            data-success="alert,trigger"
            data-success-param-alert-text="Updated platform successfully"
            data-success-param-trigger-events="projects.updatePlatform"
            data-failure="alert"
            data-failure-param-alert-text="Failed to update platform"
            data-failure-param-alert-classname="error">

        <input type="hidden" name="projectId" data-ls-bind="{{router.params.project}}" />
        <input type="hidden" name="platformId" data-ls-bind="{{platform.$id}}" />

        <label data-ls-attrs="for=name-{{platform.$id}}">Name <span class="tooltip large" data-tooltip="Choose any name that will help you distinguish between your different apps."><i class="icon-question"></i></span></label>
        <input type="text" class="full-width" data-ls-attrs="id=name-{{platform.$id}}" name="name" required autocomplete="off" data-ls-bind="{{platform.name}}" placeholder="My tvOS App" maxlength="128" />

        <label data-ls-attrs="for=key-{{platform.$id}}">Bundle ID <span class="tooltip large" data-tooltip="You can find your Bundle Identifier in the General tab for your app's primary target in Xcode."><i class="icon-question"></i></span></label>
        <input name="key" type="text" class="margin-bottom" autocomplete="off" placeholder="com.company.appname" data-ls-bind="{{platform.key}}" required />

        <hr />

        <button type="submit">Update</button> &nbsp; <button data-ls-ui-trigger="modal-close" type="button" class="reverse">Back</button>
    </form>
</script>

<script type="text/html" id="template-flutter-ios-update">
    <div data-ls-template="template-ios-update" data-type="script"></div>
</script>

<script type="text/html" id="template-flutter-android-update">
    <div data-ls-template="template-android-update" data-type="script"></div>
</script>

<script type="text/html" id="template-flutter-linux-update">
    <div data-ls-template="template-desktop-update" data-type="script"></div>
</script>

<script type="text/html" id="template-flutter-macos-update">
<<<<<<< HEAD
    <div data-ls-template="template-ios-update" data-type="script"></div>
</script>

<script type="text/html" id="template-flutter-windows-update">
    <div data-ls-template="template-desktop-update" data-type="script"></div>
=======
    <div data-ls-template="template-macos-update" data-type="script"></div>
</script>

<script type="text/html" id="template-apple-ios-update">
    <div data-ls-template="template-ios-update" data-type="script"></div>
</script>

<script type="text/html" id="template-apple-macos-update">
    <div data-ls-template="template-macos-update" data-type="script"></div>
>>>>>>> cf9e31a1
</script><|MERGE_RESOLUTION|>--- conflicted
+++ resolved
@@ -723,13 +723,8 @@
         <input type="text" class="full-width" data-ls-attrs="id=name-{{platform.$id}}" name="name" required autocomplete="off" data-ls-bind="{{platform.name}}" placeholder="My iOS App" maxlength="128" />
 
         <label data-ls-attrs="for=key-{{platform.$id}}">Bundle ID <span class="tooltip large" data-tooltip="You can find your Bundle Identifier in the General tab for your app's primary target in Xcode."><i class="icon-question"></i></span></label>
-<<<<<<< HEAD
-        <input name="key" type="text" class="margin-bottom" autocomplete="off" placeholder="com.cpmpany.appname" data-ls-bind="{{platform.key}}" required />
-
-=======
         <input name="key" type="text" class="margin-bottom" autocomplete="off" placeholder="com.company.appname" data-ls-bind="{{platform.key}}" required />
         
->>>>>>> cf9e31a1
         <hr />
 
         <button type="submit">Update</button> &nbsp; <button data-ls-ui-trigger="modal-close" type="button" class="reverse">Cancel</button>
@@ -791,8 +786,7 @@
         <input type="text" class="full-width" data-ls-attrs="id=name-{{platform.$id}}" name="name" required autocomplete="off" data-ls-bind="{{platform.name}}" placeholder="My Android App" maxlength="128" />
 
         <label data-ls-attrs="for=key-{{platform.$id}}">Package Name <span class="tooltip large" data-tooltip="Your package name is generally the applicationId in your app-level build.gradle file."><i class="icon-question"></i></span></label>
-<<<<<<< HEAD
-        <input name="key" type="text" class="margin-bottom" autocomplete="off" placeholder="com.cpmpany.appname" data-ls-bind="{{platform.key}}" required />
+        <input name="key" type="text" class="margin-bottom" autocomplete="off" placeholder="com.company.appname" data-ls-bind="{{platform.key}}" required />
 
         <hr />
 
@@ -826,10 +820,6 @@
         <label data-ls-attrs="for=key-{{platform.$id}}">App Name <span class="tooltip large" data-tooltip="Your application name"><i class="icon-question"></i></span></label>
         <input name="key" type="text" class="margin-bottom" autocomplete="off" placeholder="appname" data-ls-bind="{{platform.key}}" required />
 
-=======
-        <input name="key" type="text" class="margin-bottom" autocomplete="off" placeholder="com.company.appname" data-ls-bind="{{platform.key}}" required />
-        
->>>>>>> cf9e31a1
         <hr />
 
         <button type="submit">Update</button> &nbsp; <button data-ls-ui-trigger="modal-close" type="button" class="reverse">Cancel</button>
@@ -913,13 +903,12 @@
 </script>
 
 <script type="text/html" id="template-flutter-macos-update">
-<<<<<<< HEAD
     <div data-ls-template="template-ios-update" data-type="script"></div>
 </script>
 
 <script type="text/html" id="template-flutter-windows-update">
     <div data-ls-template="template-desktop-update" data-type="script"></div>
-=======
+</script>
     <div data-ls-template="template-macos-update" data-type="script"></div>
 </script>
 
@@ -929,5 +918,4 @@
 
 <script type="text/html" id="template-apple-macos-update">
     <div data-ls-template="template-macos-update" data-type="script"></div>
->>>>>>> cf9e31a1
 </script>