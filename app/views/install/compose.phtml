x-logging: &x-logging
  logging:
    driver: 'json-file'
    options:
      max-file: '5'
      max-size: '10m'
<?php

$httpPort = $this->getParam('httpPort', '');
$httpsPort = $this->getParam('httpsPort', '');
$version = $this->getParam('version', '');
$organization = $this->getParam('organization', '');
$image = $this->getParam('image', '');
?>version: '3'

services:
  traefik:
    image: traefik:2.9
    container_name: appwrite-traefik
    <<: *x-logging
    command:
      - --providers.file.directory=/storage/config
      - --providers.file.watch=true
      - --providers.docker=true
      - --providers.docker.exposedByDefault=false
      - --providers.docker.constraints=Label(`traefik.constraint-label-stack`,`appwrite`)
      - --entrypoints.appwrite_web.address=:80
      - --entrypoints.appwrite_websecure.address=:443
    restart: unless-stopped
    ports:
      - <?php echo $httpPort; ?>:80
      - <?php echo $httpsPort; ?>:443
    ulimits:
      nofile:
        soft: 655350
        hard: 655350
    sysctls:
      - net.core.somaxconn=1024
      - net.ipv4.tcp_rmem=1024 4096 16384
      - net.ipv4.tcp_wmem=1024 4096 16384
      - net.ipv4.ip_local_port_range=1025 65535
    volumes:
      - /var/run/docker.sock:/var/run/docker.sock
      - appwrite-config:/storage/config:ro
      - appwrite-certificates:/storage/certificates:ro
    depends_on:
      - appwrite
    networks:
      - gateway
      - appwrite

  appwrite:
    image: <?php echo $organization; ?>/<?php echo $image; ?>:<?php echo $version."\n"; ?>
    container_name: appwrite
    <<: *x-logging
    restart: unless-stopped
    networks:
      - appwrite
    labels:
      - traefik.enable=true
      - traefik.constraint-label-stack=appwrite
      - traefik.docker.network=appwrite
      - traefik.http.services.appwrite_api.loadbalancer.server.port=80
      #http
      - traefik.http.routers.appwrite_api_http.entrypoints=appwrite_web
      - traefik.http.routers.appwrite_api_http.rule=PathPrefix(`/`)
      - traefik.http.routers.appwrite_api_http.service=appwrite_api
      # https
      - traefik.http.routers.appwrite_api_https.entrypoints=appwrite_websecure
      - traefik.http.routers.appwrite_api_https.rule=PathPrefix(`/`)
      - traefik.http.routers.appwrite_api_https.service=appwrite_api
      - traefik.http.routers.appwrite_api_https.tls=true
    volumes:
      - appwrite-uploads:/storage/uploads:rw
      - appwrite-cache:/storage/cache:rw
      - appwrite-config:/storage/config:rw
      - appwrite-certificates:/storage/certificates:rw
      - openruntimes-functions:/storage/functions:rw
    depends_on:
      - mariadb
      - redis
#      - clamav
      - influxdb
    environment:
      - _APP_ENV
      - _APP_WORKER_PER_CORE
      - _APP_LOCALE
      - _APP_CONSOLE_WHITELIST_ROOT
      - _APP_CONSOLE_WHITELIST_EMAILS
      - _APP_CONSOLE_WHITELIST_IPS
      - _APP_SYSTEM_EMAIL_NAME
      - _APP_SYSTEM_EMAIL_ADDRESS
      - _APP_SYSTEM_SECURITY_EMAIL_ADDRESS
      - _APP_SYSTEM_RESPONSE_FORMAT
      - _APP_OPTIONS_ABUSE
      - _APP_OPTIONS_FORCE_HTTPS
      - _APP_OPENSSL_KEY_V1
      - _APP_DOMAIN
      - _APP_DOMAIN_TARGET
      - _APP_DB_HOST
      - _APP_DB_PORT
      - _APP_DB_SCHEMA
      - _APP_DB_USER
      - _APP_DB_PASS
      - _APP_CONNECTIONS_MAX
      - _APP_REDIS_HOST
      - _APP_REDIS_PORT
      - _APP_REDIS_USER
      - _APP_REDIS_PASS
      - _APP_SMTP_HOST
      - _APP_SMTP_PORT
      - _APP_SMTP_SECURE
      - _APP_SMTP_USERNAME
      - _APP_SMTP_PASSWORD
      - _APP_USAGE_STATS
      - _APP_INFLUXDB_HOST
      - _APP_INFLUXDB_PORT
      - _APP_STORAGE_LIMIT
      - _APP_STORAGE_PREVIEW_LIMIT
      - _APP_STORAGE_ANTIVIRUS
      - _APP_STORAGE_ANTIVIRUS_HOST
      - _APP_STORAGE_ANTIVIRUS_PORT
      - _APP_CONNECTIONS_STORAGE
      - _APP_FUNCTIONS_SIZE_LIMIT
      - _APP_FUNCTIONS_TIMEOUT
      - _APP_FUNCTIONS_BUILD_TIMEOUT
      - _APP_FUNCTIONS_CPUS
      - _APP_FUNCTIONS_MEMORY
      - _APP_FUNCTIONS_RUNTIMES
      - _APP_EXECUTOR_SECRET
      - _APP_EXECUTOR_HOST
      - _APP_LOGGING_PROVIDER
      - _APP_LOGGING_CONFIG
      - _APP_STATSD_HOST
      - _APP_STATSD_PORT
      - _APP_MAINTENANCE_INTERVAL
      - _APP_MAINTENANCE_RETENTION_EXECUTION
      - _APP_MAINTENANCE_RETENTION_CACHE
      - _APP_MAINTENANCE_RETENTION_ABUSE
      - _APP_MAINTENANCE_RETENTION_AUDIT
<<<<<<< HEAD
      - _APP_MAINTENANCE_RETENTION_SCHEDULES
=======
      - _APP_MAINTENANCE_RETENTION_USAGE_HOURLY
>>>>>>> ac73be78
      - _APP_SMS_PROVIDER
      - _APP_SMS_FROM

  appwrite-realtime:
    image: <?php echo $organization; ?>/<?php echo $image; ?>:<?php echo $version."\n"; ?>
    entrypoint: realtime
    container_name: appwrite-realtime
    <<: *x-logging
    restart: unless-stopped
    labels:
      - "traefik.enable=true"
      - "traefik.constraint-label-stack=appwrite"
      - "traefik.docker.network=appwrite"
      - "traefik.http.services.appwrite_realtime.loadbalancer.server.port=80"
      #ws
      - traefik.http.routers.appwrite_realtime_ws.entrypoints=appwrite_web
      - traefik.http.routers.appwrite_realtime_ws.rule=PathPrefix(`/v1/realtime`)
      - traefik.http.routers.appwrite_realtime_ws.service=appwrite_realtime
      # wss
      - traefik.http.routers.appwrite_realtime_wss.entrypoints=appwrite_websecure
      - traefik.http.routers.appwrite_realtime_wss.rule=PathPrefix(`/v1/realtime`)
      - traefik.http.routers.appwrite_realtime_wss.service=appwrite_realtime
      - traefik.http.routers.appwrite_realtime_wss.tls=true
      - traefik.http.routers.appwrite_realtime_wss.tls.certresolver=dns
    networks:
      - appwrite
    depends_on:
      - mariadb
      - redis
    environment:
      - _APP_ENV
      - _APP_WORKER_PER_CORE
      - _APP_OPTIONS_ABUSE
      - _APP_OPENSSL_KEY_V1
      - _APP_DB_HOST
      - _APP_DB_PORT
      - _APP_DB_SCHEMA
      - _APP_DB_USER
      - _APP_DB_PASS
      - _APP_CONNECTIONS_MAX
      - _APP_REDIS_HOST
      - _APP_REDIS_PORT
      - _APP_REDIS_USER
      - _APP_REDIS_PASS
      - _APP_USAGE_STATS
      - _APP_LOGGING_PROVIDER
      - _APP_LOGGING_CONFIG

  appwrite-worker-audits:
    image: <?php echo $organization; ?>/<?php echo $image; ?>:<?php echo $version."\n"; ?>
    entrypoint: worker-audits
    <<: *x-logging
    container_name: appwrite-worker-audits
    restart: unless-stopped
    networks:
      - appwrite
    depends_on:
      - redis
      - mariadb
    environment:
      - _APP_ENV
      - _APP_OPENSSL_KEY_V1
      - _APP_DB_HOST
      - _APP_DB_PORT
      - _APP_DB_SCHEMA
      - _APP_DB_USER
      - _APP_DB_PASS
      - _APP_REDIS_HOST
      - _APP_REDIS_PORT
      - _APP_REDIS_USER
      - _APP_REDIS_PASS
      - _APP_LOGGING_PROVIDER
      - _APP_LOGGING_CONFIG

  appwrite-worker-webhooks:
    image: <?php echo $organization; ?>/<?php echo $image; ?>:<?php echo $version."\n"; ?>
    entrypoint: worker-webhooks
    <<: *x-logging
    container_name: appwrite-worker-webhooks
    restart: unless-stopped
    networks:
      - appwrite
    depends_on:
      - redis
      - mariadb
    environment:
      - _APP_ENV
      - _APP_OPENSSL_KEY_V1
      - _APP_SYSTEM_SECURITY_EMAIL_ADDRESS
      - _APP_REDIS_HOST
      - _APP_REDIS_PORT
      - _APP_REDIS_USER
      - _APP_REDIS_PASS
      - _APP_LOGGING_PROVIDER
      - _APP_LOGGING_CONFIG

  appwrite-worker-deletes:
    image: <?php echo $organization; ?>/<?php echo $image; ?>:<?php echo $version."\n"; ?>
    entrypoint: worker-deletes
    <<: *x-logging
    container_name: appwrite-worker-deletes
    restart: unless-stopped
    networks:
      - appwrite
    depends_on:
      - redis
      - mariadb
    volumes: 
      - appwrite-uploads:/storage/uploads:rw
      - appwrite-cache:/storage/cache:rw
      - openruntimes-functions:/storage/functions:rw
      - openruntimes-builds:/storage/builds:rw
      - appwrite-certificates:/storage/certificates:rw
    environment:
      - _APP_ENV
      - _APP_OPENSSL_KEY_V1
      - _APP_DB_HOST
      - _APP_DB_PORT
      - _APP_DB_SCHEMA
      - _APP_DB_USER
      - _APP_DB_PASS
      - _APP_REDIS_HOST
      - _APP_REDIS_PORT
      - _APP_REDIS_USER
      - _APP_REDIS_PASS
      - _APP_CONNECTIONS_STORAGE
      - _APP_LOGGING_PROVIDER
      - _APP_LOGGING_CONFIG
      - _APP_EXECUTOR_SECRET
      - _APP_EXECUTOR_HOST

  appwrite-worker-databases:
    image: <?php echo $organization; ?>/<?php echo $image; ?>:<?php echo $version."\n"; ?>
    entrypoint: worker-databases
    <<: *x-logging
    container_name: appwrite-worker-databases
    restart: unless-stopped
    networks:
      - appwrite
    depends_on:
      - redis
      - mariadb
    environment:
      - _APP_ENV
      - _APP_OPENSSL_KEY_V1
      - _APP_DB_HOST
      - _APP_DB_PORT
      - _APP_DB_SCHEMA
      - _APP_DB_USER
      - _APP_DB_PASS
      - _APP_REDIS_HOST
      - _APP_REDIS_PORT
      - _APP_REDIS_USER
      - _APP_REDIS_PASS
      - _APP_LOGGING_PROVIDER
      - _APP_LOGGING_CONFIG

  appwrite-worker-builds:
    image: <?php echo $organization; ?>/<?php echo $image; ?>:<?php echo $version."\n"; ?>
    entrypoint: worker-builds
    <<: *x-logging
    container_name: appwrite-worker-builds
    restart: unless-stopped
    networks:
      - appwrite
    depends_on:
      - redis
      - mariadb
    environment:
      - _APP_ENV
      - _APP_OPENSSL_KEY_V1
      - _APP_EXECUTOR_SECRET
      - _APP_EXECUTOR_HOST
      - _APP_DB_HOST
      - _APP_DB_PORT
      - _APP_DB_SCHEMA
      - _APP_DB_USER
      - _APP_DB_PASS
      - _APP_REDIS_HOST
      - _APP_REDIS_PORT
      - _APP_REDIS_USER
      - _APP_REDIS_PASS
      - _APP_LOGGING_PROVIDER
      - _APP_LOGGING_CONFIG

  appwrite-worker-certificates:
    image: <?php echo $organization; ?>/<?php echo $image; ?>:<?php echo $version."\n"; ?>
    entrypoint: worker-certificates
    <<: *x-logging
    container_name: appwrite-worker-certificates
    restart: unless-stopped
    networks:
      - appwrite
    depends_on:
      - redis
      - mariadb
    volumes: 
      - appwrite-config:/storage/config:rw
      - appwrite-certificates:/storage/certificates:rw
    environment:
      - _APP_ENV
      - _APP_OPENSSL_KEY_V1
      - _APP_DOMAIN
      - _APP_DOMAIN_TARGET
      - _APP_SYSTEM_SECURITY_EMAIL_ADDRESS
      - _APP_DB_HOST
      - _APP_DB_PORT
      - _APP_DB_SCHEMA
      - _APP_DB_USER
      - _APP_DB_PASS
      - _APP_REDIS_HOST
      - _APP_REDIS_PORT
      - _APP_REDIS_USER
      - _APP_REDIS_PASS
      - _APP_LOGGING_PROVIDER
      - _APP_LOGGING_CONFIG

  appwrite-worker-functions:
    image: <?php echo $organization; ?>/<?php echo $image; ?>:<?php echo $version."\n"; ?>
    entrypoint: worker-functions
    <<: *x-logging
    container_name: appwrite-worker-functions
    restart: unless-stopped
    networks:
      - appwrite
    depends_on:
      - redis
      - mariadb
      - openruntimes-executor
    environment:
      - _APP_ENV
      - _APP_OPENSSL_KEY_V1
      - _APP_DB_HOST
      - _APP_DB_PORT
      - _APP_DB_SCHEMA
      - _APP_DB_USER
      - _APP_DB_PASS
      - _APP_REDIS_HOST
      - _APP_REDIS_PORT
      - _APP_REDIS_USER
      - _APP_REDIS_PASS
      - _APP_FUNCTIONS_TIMEOUT
      - _APP_EXECUTOR_SECRET
      - _APP_EXECUTOR_HOST
      - _APP_USAGE_STATS

  appwrite-worker-mails:
    image: <?php echo $organization; ?>/<?php echo $image; ?>:<?php echo $version."\n"; ?>
    entrypoint: worker-mails
    <<: *x-logging
    container_name: appwrite-worker-mails
    restart: unless-stopped
    networks:
      - appwrite
    depends_on:
      - redis
    environment:
      - _APP_ENV
      - _APP_OPENSSL_KEY_V1
      - _APP_SYSTEM_EMAIL_NAME
      - _APP_SYSTEM_EMAIL_ADDRESS
      - _APP_REDIS_HOST
      - _APP_REDIS_PORT
      - _APP_REDIS_USER
      - _APP_REDIS_PASS
      - _APP_SMTP_HOST
      - _APP_SMTP_PORT
      - _APP_SMTP_SECURE
      - _APP_SMTP_USERNAME
      - _APP_SMTP_PASSWORD
      - _APP_LOGGING_PROVIDER
      - _APP_LOGGING_CONFIG

  appwrite-worker-messaging:
    image: <?php echo $organization; ?>/<?php echo $image; ?>:<?php echo $version."\n"; ?>
    entrypoint: worker-messaging
    <<: *x-logging
    container_name: appwrite-worker-messaging
    networks:
      - appwrite
    depends_on:
      - redis
    environment:
      - _APP_ENV
      - _APP_REDIS_HOST
      - _APP_REDIS_PORT
      - _APP_REDIS_USER
      - _APP_REDIS_PASS
      - _APP_SMS_PROVIDER
      - _APP_SMS_FROM
      - _APP_LOGGING_PROVIDER
      - _APP_LOGGING_CONFIG

  appwrite-maintenance:
    image: <?php echo $organization; ?>/<?php echo $image; ?>:<?php echo $version."\n"; ?>
    entrypoint: maintenance
    <<: *x-logging
    container_name: appwrite-maintenance
    restart: unless-stopped
    networks:
      - appwrite
    depends_on:
      - redis
    environment:
      - _APP_ENV
      - _APP_OPENSSL_KEY_V1
      - _APP_DOMAIN
      - _APP_DOMAIN_TARGET
      - _APP_DB_HOST
      - _APP_DB_PORT
      - _APP_DB_SCHEMA
      - _APP_DB_USER
      - _APP_DB_PASS
      - _APP_REDIS_HOST
      - _APP_REDIS_PORT
      - _APP_REDIS_USER
      - _APP_REDIS_PASS
      - _APP_MAINTENANCE_INTERVAL
      - _APP_MAINTENANCE_RETENTION_EXECUTION
      - _APP_MAINTENANCE_RETENTION_CACHE
      - _APP_MAINTENANCE_RETENTION_ABUSE
      - _APP_MAINTENANCE_RETENTION_AUDIT
      - _APP_MAINTENANCE_RETENTION_USAGE_HOURLY

  appwrite-usage:
    image: <?php echo $organization; ?>/<?php echo $image; ?>:<?php echo $version."\n"; ?>
    entrypoint: usage
    container_name: appwrite-usage
    <<: *x-logging
    restart: unless-stopped
    networks:
      - appwrite
    depends_on:
      - influxdb
      - mariadb
    environment:
      - _APP_ENV
      - _APP_OPENSSL_KEY_V1
      - _APP_DB_HOST
      - _APP_DB_PORT
      - _APP_DB_SCHEMA
      - _APP_DB_USER
      - _APP_DB_PASS
<<<<<<< HEAD
      - _APP_REDIS_HOST
      - _APP_REDIS_PORT
      - _APP_REDIS_USER
      - _APP_REDIS_PASS
      - _APP_INFLUXDB_HOST
      - _APP_INFLUXDB_PORT
      - _APP_USAGE_TIMESERIES_INTERVAL
      - _APP_USAGE_DATABASE_INTERVAL
      - _APP_LOGGING_PROVIDER
      - _APP_LOGGING_CONFIG

  appwrite-usage-database:
    image: <?php echo $organization; ?>/<?php echo $image; ?>:<?php echo $version."\n"; ?>
    entrypoint:
      - usage
      - --type=database
    container_name: appwrite-usage-database
    <<: *x-logging
    restart: unless-stopped
    networks:
      - appwrite
    depends_on:
      - influxdb
      - mariadb
    environment:
      - _APP_ENV
      - _APP_OPENSSL_KEY_V1
      - _APP_DB_HOST
      - _APP_DB_PORT
      - _APP_DB_SCHEMA
      - _APP_DB_USER
      - _APP_DB_PASS
=======
      - _APP_INFLUXDB_HOST
      - _APP_INFLUXDB_PORT
      - _APP_USAGE_AGGREGATION_INTERVAL
>>>>>>> ac73be78
      - _APP_REDIS_HOST
      - _APP_REDIS_PORT
      - _APP_REDIS_USER
      - _APP_REDIS_PASS
      - _APP_INFLUXDB_HOST
      - _APP_INFLUXDB_PORT
      - _APP_USAGE_TIMESERIES_INTERVAL
      - _APP_USAGE_DATABASE_INTERVAL
      - _APP_LOGGING_PROVIDER
      - _APP_LOGGING_CONFIG

  appwrite-schedule:
    image: <?php echo $organization; ?>/<?php echo $image; ?>:<?php echo $version."\n"; ?>
    entrypoint: schedule
    container_name: appwrite-schedule
    <<: *x-logging
    restart: unless-stopped
    networks:
      - appwrite
    depends_on:
      - redis
    environment:
      - _APP_ENV
      - _APP_REDIS_HOST
      - _APP_REDIS_PORT
      - _APP_REDIS_USER
      - _APP_REDIS_PASS

  openruntimes-executor:
    container_name: openruntimes-executor
    hostname: exc1
    <<: *x-logging
    stop_signal: SIGINT
    image: openruntimes/executor:0.1.4
    networks:
      - appwrite
      - openruntimes-runtimes
    volumes:
      - /var/run/docker.sock:/var/run/docker.sock
      - openruntimes-builds:/storage/builds:rw
      - openruntimes-functions:/storage/functions:rw
      - /tmp:/tmp:rw
    environment:
      - OPR_EXECUTOR_CONNECTION_STORAGE=$_APP_CONNECTIONS_STORAGE
      - OPR_EXECUTOR_INACTIVE_TRESHOLD=$_APP_FUNCTIONS_INACTIVE_THRESHOLD
      - OPR_EXECUTOR_NETWORK=$_APP_FUNCTIONS_RUNTIMES_NETWORK
      - OPR_EXECUTOR_DOCKER_HUB_USERNAME=$_APP_DOCKER_HUB_USERNAME
      - OPR_EXECUTOR_DOCKER_HUB_PASSWORD=$_APP_DOCKER_HUB_PASSWORD
      - OPR_EXECUTOR_ENV=$_APP_ENV
      - OPR_EXECUTOR_RUNTIMES=$_APP_FUNCTIONS_RUNTIMES
      - OPR_EXECUTOR_SECRET=$_APP_EXECUTOR_SECRET
      - OPR_EXECUTOR_LOGGING_PROVIDER=$_APP_LOGGING_PROVIDER
      - OPR_EXECUTOR_LOGGING_CONFIG=$_APP_LOGGING_CONFIG

  mariadb:
    image: mariadb:10.7 # fix issues when upgrading using: mysql_upgrade -u root -p
    container_name: appwrite-mariadb
    <<: *x-logging
    restart: unless-stopped
    networks:
      - appwrite
    volumes:
      - appwrite-mariadb:/var/lib/mysql:rw
    environment:
      - MYSQL_ROOT_PASSWORD=${_APP_DB_ROOT_PASS}
      - MYSQL_DATABASE=${_APP_DB_SCHEMA}
      - MYSQL_USER=${_APP_DB_USER}
      - MYSQL_PASSWORD=${_APP_DB_PASS}
    command: 'mysqld --innodb-flush-method=fsync --max_connections=${_APP_CONNECTIONS_MAX}'

  redis:
    image: redis:7.0.4-alpine
    container_name: appwrite-redis
    <<: *x-logging
    restart: unless-stopped
    command: >
      redis-server
      --maxmemory            512mb
      --maxmemory-policy     allkeys-lru
      --maxmemory-samples    5
    networks:
      - appwrite
    volumes:
      - appwrite-redis:/data:rw

  # clamav:
  #   image: appwrite/clamav:1.2.0
  #   container_name: appwrite-clamav
  #   restart: unless-stopped
  #   networks:
  #     - appwrite
  #   volumes:
  #     - appwrite-uploads:/storage/uploads

  influxdb:
    image: appwrite/influxdb:1.5.0
    container_name: appwrite-influxdb
    <<: *x-logging
    restart: unless-stopped
    networks:
      - appwrite
    volumes:
      - appwrite-influxdb:/var/lib/influxdb:rw

  telegraf:
    image: appwrite/telegraf:1.4.0
    container_name: appwrite-telegraf
    <<: *x-logging
    restart: unless-stopped
    networks:
      - appwrite
    environment: 
      - _APP_INFLUXDB_HOST
      - _APP_INFLUXDB_PORT

networks:
  gateway:
    name: gateway
  appwrite:
    name: appwrite
  openruntimes-runtimes:
    name: openruntimes-runtimes
  openruntimes-executors:
    name: openruntimes-executors

volumes:
  appwrite-mariadb:
  appwrite-redis:
  appwrite-cache:
  appwrite-uploads:
  appwrite-certificates:
  appwrite-influxdb:
  appwrite-config:
  openruntimes-functions:
  openruntimes-builds:<|MERGE_RESOLUTION|>--- conflicted
+++ resolved
@@ -138,11 +138,7 @@
       - _APP_MAINTENANCE_RETENTION_CACHE
       - _APP_MAINTENANCE_RETENTION_ABUSE
       - _APP_MAINTENANCE_RETENTION_AUDIT
-<<<<<<< HEAD
       - _APP_MAINTENANCE_RETENTION_SCHEDULES
-=======
-      - _APP_MAINTENANCE_RETENTION_USAGE_HOURLY
->>>>>>> ac73be78
       - _APP_SMS_PROVIDER
       - _APP_SMS_FROM
 
@@ -486,7 +482,6 @@
       - _APP_DB_SCHEMA
       - _APP_DB_USER
       - _APP_DB_PASS
-<<<<<<< HEAD
       - _APP_REDIS_HOST
       - _APP_REDIS_PORT
       - _APP_REDIS_USER
@@ -519,11 +514,6 @@
       - _APP_DB_SCHEMA
       - _APP_DB_USER
       - _APP_DB_PASS
-=======
-      - _APP_INFLUXDB_HOST
-      - _APP_INFLUXDB_PORT
-      - _APP_USAGE_AGGREGATION_INTERVAL
->>>>>>> ac73be78
       - _APP_REDIS_HOST
       - _APP_REDIS_PORT
       - _APP_REDIS_USER
