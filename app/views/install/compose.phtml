--- conflicted
+++ resolved
@@ -58,11 +58,8 @@
       - influxdb
     environment:
       - _APP_ENV
-<<<<<<< HEAD
-=======
       - _APP_LOCALE
       - _APP_CONSOLE_WHITELIST_ROOT
->>>>>>> 9346b564
       - _APP_CONSOLE_WHITELIST_EMAILS
       - _APP_CONSOLE_WHITELIST_IPS
       - _APP_SYSTEM_EMAIL_NAME
@@ -160,14 +157,6 @@
       - _APP_REDIS_PORT
       - _APP_REDIS_USER
       - _APP_REDIS_PASS
-<<<<<<< HEAD
-      - _APP_DB_HOST
-      - _APP_DB_PORT
-      - _APP_DB_SCHEMA
-      - _APP_DB_USER
-      - _APP_DB_PASS
-=======
->>>>>>> 9346b564
 
   appwrite-worker-tasks:
     image: <?php echo $organization; ?>/<?php echo $image; ?>:<?php echo $version."\n"; ?>
