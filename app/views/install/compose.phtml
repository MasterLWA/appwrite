--- conflicted
+++ resolved
@@ -573,52 +573,13 @@
       - _APP_DB_SCHEMA
       - _APP_DB_USER
       - _APP_DB_PASS
-<<<<<<< HEAD
       - _APP_INFLUXDB_HOST
       - _APP_INFLUXDB_PORT
       - _APP_USAGE_AGGREGATION_INTERVAL
-=======
-      - _APP_REDIS_HOST
-      - _APP_REDIS_PORT
-      - _APP_REDIS_USER
-      - _APP_REDIS_PASS
-      - _APP_INFLUXDB_HOST
-      - _APP_INFLUXDB_PORT
-      - _APP_USAGE_TIMESERIES_INTERVAL
-      - _APP_USAGE_DATABASE_INTERVAL
-      - _APP_LOGGING_PROVIDER
-      - _APP_LOGGING_CONFIG
-
-  appwrite-usage-database:
-    image: <?php echo $organization; ?>/<?php echo $image; ?>:<?php echo $version."\n"; ?>
-    entrypoint:
-      - usage
-      - --type=database
-    container_name: appwrite-usage-database
-    <<: *x-logging
-    restart: unless-stopped
-    networks:
-      - appwrite
-    depends_on:
-      - influxdb
-      - mariadb
-    environment:
-      - _APP_ENV
-      - _APP_OPENSSL_KEY_V1
-      - _APP_DB_HOST
-      - _APP_DB_PORT
-      - _APP_DB_SCHEMA
-      - _APP_DB_USER
-      - _APP_DB_PASS
->>>>>>> 26926612
-      - _APP_REDIS_HOST
-      - _APP_REDIS_PORT
-      - _APP_REDIS_USER
-      - _APP_REDIS_PASS
-      - _APP_INFLUXDB_HOST
-      - _APP_INFLUXDB_PORT
-      - _APP_USAGE_TIMESERIES_INTERVAL
-      - _APP_USAGE_DATABASE_INTERVAL
+      - _APP_REDIS_HOST
+      - _APP_REDIS_PORT
+      - _APP_REDIS_USER
+      - _APP_REDIS_PASS
       - _APP_LOGGING_PROVIDER
       - _APP_LOGGING_CONFIG
 
