--- conflicted
+++ resolved
@@ -158,11 +158,8 @@
       - _APP_MAINTENANCE_RETENTION_CACHE
       - _APP_MAINTENANCE_RETENTION_ABUSE
       - _APP_MAINTENANCE_RETENTION_AUDIT
-<<<<<<< HEAD
       - _APP_MAINTENANCE_RETENTION_USAGE_HOURLY
-=======
       - _APP_MAINTENANCE_RETENTION_SCHEDULES
->>>>>>> 2a9345cb
       - _APP_SMS_PROVIDER
       - _APP_SMS_FROM
 
