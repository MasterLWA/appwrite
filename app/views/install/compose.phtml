<?php

$httpPort = $this->getParam('httpPort', '');
$httpsPort = $this->getParam('httpsPort', '');
$version = $this->getParam('version', '');
?>version: '3'

services:
  traefik:
    image: traefik:2.3
    container_name: appwrite-traefik
    command:
      - --providers.file.directory=/storage/config
      - --providers.file.watch=true
      - --providers.docker=true
      - --providers.docker.exposedByDefault=false
      - --providers.docker.constraints=Label(`traefik.constraint-label-stack`,`appwrite`)
      - --entrypoints.web.address=:80
      - --entrypoints.websecure.address=:443
    restart: unless-stopped
    ports:
      - <?php echo $httpPort; ?>:80
      - <?php echo $httpsPort; ?>:443
    volumes:
      - /var/run/docker.sock:/var/run/docker.sock
      - appwrite-config:/storage/config:ro
      - appwrite-certificates:/storage/certificates:ro
    depends_on:
      - appwrite
    networks:
      - gateway
      - appwrite
  
  appwrite:
    image: appwrite/appwrite:<?php echo $version."\n"; ?>
    container_name: appwrite
    restart: unless-stopped
    networks:
      - appwrite
    labels:
      - traefik.enable=true
      - traefik.constraint-label-stack=appwrite
      - traefik.http.routers.appwrite.rule=PathPrefix(`/`)
      - traefik.http.routers.appwrite-secure.rule=PathPrefix(`/`)
      - traefik.http.routers.appwrite-secure.tls=true
    volumes:
      - appwrite-uploads:/storage/uploads:rw
      - appwrite-cache:/storage/cache:rw
      - appwrite-config:/storage/config:rw
      - appwrite-certificates:/storage/certificates:rw
      - appwrite-functions:/storage/functions:rw
    depends_on:
      - mariadb
      - redis
      - clamav
      - influxdb
    environment:
      - _APP_ENV
      - _APP_SYSTEM_EMAIL_NAME
      - _APP_SYSTEM_EMAIL_ADDRESS
      - _APP_SYSTEM_SECURITY_EMAIL_ADDRESS
      - _APP_OPTIONS_ABUSE
      - _APP_OPTIONS_FORCE_HTTPS
      - _APP_OPENSSL_KEY_V1
      - _APP_DOMAIN
      - _APP_DOMAIN_TARGET
      - _APP_REDIS_HOST
      - _APP_REDIS_PORT
      - _APP_REDIS_USER
      - _APP_REDIS_PASS
      - _APP_DB_HOST
      - _APP_DB_PORT
      - _APP_DB_SCHEMA
      - _APP_DB_USER
      - _APP_DB_PASS
      - _APP_SMTP_HOST
      - _APP_SMTP_PORT
      - _APP_SMTP_SECURE
      - _APP_SMTP_USERNAME
      - _APP_SMTP_PASSWORD
      - _APP_USAGE_STATS
      - _APP_INFLUXDB_HOST
      - _APP_INFLUXDB_PORT
      - _APP_STORAGE_LIMIT
      - _APP_FUNCTIONS_TIMEOUT
      - _APP_FUNCTIONS_CONTAINERS
      - _APP_FUNCTIONS_CPUS
      - _APP_FUNCTIONS_MEMORY
      - _APP_FUNCTIONS_MEMORY_SWAP
      - _APP_FUNCTIONS_ENVS

  appwrite-worker-usage:
    image: appwrite/appwrite:<?php echo $version."\n"; ?>
    entrypoint: worker-usage
    container_name: appwrite-worker-usage
    restart: unless-stopped
    networks:
      - appwrite
    depends_on:
      - redis
      - telegraf
    environment:
      - _APP_ENV
      - _APP_REDIS_HOST
      - _APP_REDIS_PORT
      - _APP_REDIS_USER
      - _APP_REDIS_PASS
      - _APP_STATSD_HOST
      - _APP_STATSD_PORT

  appwrite-worker-audits:
    image: appwrite/appwrite:<?php echo $version."\n"; ?>
    entrypoint: worker-audits
    container_name: appwrite-worker-audits
    restart: unless-stopped
    networks:
      - appwrite
    depends_on:
      - redis
      - mariadb
    environment:
      - _APP_ENV
      - _APP_REDIS_HOST
      - _APP_REDIS_PORT
      - _APP_REDIS_USER
      - _APP_REDIS_PASS
      - _APP_DB_HOST
      - _APP_DB_PORT
      - _APP_DB_SCHEMA
      - _APP_DB_USER
      - _APP_DB_PASS

  appwrite-worker-webhooks:
    image: appwrite/appwrite:<?php echo $version."\n"; ?>
    entrypoint: worker-webhooks
    container_name: appwrite-worker-webhooks
    restart: unless-stopped
    networks:
      - appwrite
    depends_on:
      - redis
      - mariadb
    environment:
      - _APP_ENV
      - _APP_SYSTEM_SECURITY_EMAIL_ADDRESS
      - _APP_REDIS_HOST
      - _APP_REDIS_PORT
      - _APP_REDIS_USER
      - _APP_REDIS_PASS
      - _APP_DB_HOST
      - _APP_DB_PORT
      - _APP_DB_SCHEMA
      - _APP_DB_USER
      - _APP_DB_PASS

  appwrite-worker-tasks:
    image: appwrite/appwrite:<?php echo $version."\n"; ?>
    entrypoint: worker-tasks
    container_name: appwrite-worker-tasks
    restart: unless-stopped
    networks:
      - appwrite
    depends_on:
      - redis
      - mariadb
    environment:
      - _APP_ENV
      - _APP_SYSTEM_SECURITY_EMAIL_ADDRESS
      - _APP_REDIS_HOST
      - _APP_REDIS_PORT
      - _APP_REDIS_USER
      - _APP_REDIS_PASS
      - _APP_DB_HOST
      - _APP_DB_PORT
      - _APP_DB_SCHEMA
      - _APP_DB_USER
      - _APP_DB_PASS

  appwrite-worker-deletes:
    image: appwrite/appwrite:<?php echo $version."\n"; ?>
    entrypoint: worker-deletes
    container_name: appwrite-worker-deletes
    restart: unless-stopped
    networks:
      - appwrite
    depends_on:
      - redis
      - mariadb
    volumes: 
      - appwrite-uploads:/storage/uploads:rw
      - appwrite-cache:/storage/cache:rw
      - appwrite-certificates:/storage/certificates:rw
    environment:
      - _APP_ENV
      - _APP_REDIS_HOST
      - _APP_REDIS_PORT
      - _APP_REDIS_USER
      - _APP_REDIS_PASS
      - _APP_DB_HOST
      - _APP_DB_PORT
      - _APP_DB_SCHEMA
      - _APP_DB_USER
      - _APP_DB_PASS

  appwrite-worker-certificates:
    image: appwrite/appwrite:<?php echo $version."\n"; ?>
    entrypoint: worker-certificates
    container_name: appwrite-worker-certificates
    restart: unless-stopped
    networks:
      - appwrite
    depends_on:
      - redis
      - mariadb
    volumes: 
      - appwrite-config:/storage/config:rw
      - appwrite-certificates:/storage/certificates:rw
    environment:
      - _APP_ENV
      - _APP_SYSTEM_SECURITY_EMAIL_ADDRESS
      - _APP_REDIS_HOST
      - _APP_REDIS_PORT
<<<<<<< HEAD
      - _APP_REDIS_USER
      - _APP_REDIS_PASS
=======
      - _APP_DOMAIN_TARGET
>>>>>>> 69557adc
      - _APP_DB_HOST
      - _APP_DB_PORT
      - _APP_DB_SCHEMA
      - _APP_DB_USER
      - _APP_DB_PASS

  appwrite-worker-functions:
    image: appwrite/appwrite:<?php echo $version."\n"; ?>
    entrypoint: worker-functions
    container_name: appwrite-worker-functions
    restart: unless-stopped
    networks:
      - appwrite
    depends_on:
      - redis
      - mariadb
    volumes:
      - /var/run/docker.sock:/var/run/docker.sock
      - appwrite-functions:/storage/functions:rw
      - /tmp:/tmp:rw
    environment:
      - _APP_ENV
      - _APP_REDIS_HOST
      - _APP_REDIS_PORT
      - _APP_REDIS_USER
      - _APP_REDIS_PASS
      - _APP_DB_HOST
      - _APP_DB_PORT
      - _APP_DB_SCHEMA
      - _APP_DB_USER
      - _APP_DB_PASS
      - _APP_FUNCTIONS_TIMEOUT
      - _APP_FUNCTIONS_CONTAINERS
      - _APP_FUNCTIONS_CPUS
      - _APP_FUNCTIONS_MEMORY
      - _APP_FUNCTIONS_MEMORY_SWAP
      - _APP_USAGE_STATS

  appwrite-worker-mails:
    image: appwrite/appwrite:<?php echo $version."\n"; ?>
    entrypoint: worker-mails
    container_name: appwrite-worker-mails
    restart: unless-stopped
    networks:
      - appwrite
    depends_on:
      - redis
      - smtp
    environment:
      - _APP_ENV
      - _APP_SYSTEM_EMAIL_NAME
      - _APP_SYSTEM_EMAIL_ADDRESS
      - _APP_REDIS_HOST
      - _APP_REDIS_PORT
      - _APP_REDIS_USER
      - _APP_REDIS_PASS
      - _APP_SMTP_HOST
      - _APP_SMTP_PORT
      - _APP_SMTP_SECURE
      - _APP_SMTP_USERNAME
      - _APP_SMTP_PASSWORD
      
  appwrite-maintenance:
    image: appwrite/appwrite:<?php echo $version."\n"; ?>
    entrypoint: maintenance
    container_name: appwrite-maintenance
    restart: unless-stopped
    networks:
      - appwrite
    depends_on:
      - redis
    environment:
      - _APP_ENV
      - _APP_REDIS_HOST
      - _APP_REDIS_PORT
      - _APP_REDIS_USER
      - _APP_REDIS_PASS
      - _APP_MAINTENANCE_INTERVAL
      - _APP_MAINTENANCE_RETENTION_EXECUTION
      - _APP_MAINTENANCE_RETENTION_ABUSE
      - _APP_MAINTENANCE_RETENTION_AUDIT


  appwrite-schedule:
    image: appwrite/appwrite:<?php echo $version."\n"; ?>
    entrypoint: schedule
    container_name: appwrite-schedule
    restart: unless-stopped
    networks:
      - appwrite
    depends_on:
      - redis
    environment:
      - _APP_ENV
      - _APP_REDIS_HOST
      - _APP_REDIS_PORT
      - _APP_REDIS_USER
      - _APP_REDIS_PASS

  mariadb:
    image: appwrite/mariadb:1.2.0 # fix issues when upgrading using: mysql_upgrade -u root -p
    container_name: appwrite-mariadb
    restart: unless-stopped
    networks:
      - appwrite
    volumes:
      - appwrite-mariadb:/var/lib/mysql:rw
    environment:
      - MYSQL_ROOT_PASSWORD=rootsecretpassword
      - MYSQL_DATABASE=${_APP_DB_SCHEMA}
      - MYSQL_USER=${_APP_DB_USER}
      - MYSQL_PASSWORD=${_APP_DB_PASS}
    command: 'mysqld --innodb-flush-method=fsync'

  smtp:
    image: appwrite/smtp:1.0.1
    container_name: appwrite-smtp
    restart: unless-stopped
    networks:
        - appwrite
    environment:
        - MAILNAME=appwrite
        - RELAY_NETWORKS=:192.168.0.0/24:10.0.0.0/16

  redis:
    image: redis:6.0-alpine3.12
    container_name: appwrite-redis
    restart: unless-stopped
    networks:
      - appwrite
    volumes:
      - appwrite-redis:/data:rw

  clamav:
    image: appwrite/clamav:1.2.0
    container_name: appwrite-clamav
    restart: unless-stopped
    networks:
      - appwrite
    volumes:
      - appwrite-uploads:/storage/uploads

  influxdb:
    image: influxdb:1.8-alpine
    container_name: appwrite-influxdb
    restart: unless-stopped
    networks:
      - appwrite
    volumes:
      - appwrite-influxdb:/var/lib/influxdb:rw

  telegraf:
    image: appwrite/telegraf:1.0.0
    container_name: appwrite-telegraf
    restart: unless-stopped
    networks:
      - appwrite

networks:
  gateway:
  appwrite:

volumes:
  appwrite-mariadb:
  appwrite-redis:
  appwrite-cache:
  appwrite-uploads:
  appwrite-certificates:
  appwrite-functions:
  appwrite-influxdb:
  appwrite-config:<|MERGE_RESOLUTION|>--- conflicted
+++ resolved
@@ -220,12 +220,9 @@
       - _APP_SYSTEM_SECURITY_EMAIL_ADDRESS
       - _APP_REDIS_HOST
       - _APP_REDIS_PORT
-<<<<<<< HEAD
-      - _APP_REDIS_USER
-      - _APP_REDIS_PASS
-=======
+      - _APP_REDIS_USER
+      - _APP_REDIS_PASS
       - _APP_DOMAIN_TARGET
->>>>>>> 69557adc
       - _APP_DB_HOST
       - _APP_DB_PORT
       - _APP_DB_SCHEMA
