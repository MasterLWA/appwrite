<?php

/**
 * Init
 * 
 * Inializes both Appwrite API entry point, queue workers, and CLI tasks.
 * Set configuration, framework resources, app constants
 * 
 */

ini_set('display_errors', 1);
ini_set('display_startup_errors', 1);
error_reporting(E_ALL);

if (file_exists(__DIR__.'/../vendor/autoload.php')) {
    require __DIR__.'/../vendor/autoload.php';
}

use Utopia\Preloader\Preloader;

include __DIR__.'/controllers/general.php';

$preloader = new Preloader();
<<<<<<< HEAD
=======

foreach ([
    realpath(__DIR__ . '/../vendor/twig/twig'),
    realpath(__DIR__ . '/../vendor/guzzlehttp/guzzle'),
    realpath(__DIR__ . '/../vendor/domnikl'),
    realpath(__DIR__ . '/../vendor/geoip2'),
    realpath(__DIR__ . '/../vendor/domnikl'),
    realpath(__DIR__ . '/../vendor/maxmind'),
    realpath(__DIR__ . '/../vendor/maxmind-db'),
    realpath(__DIR__ . '/../vendor/psr/log'),
    realpath(__DIR__ . '/../vendor/piwik'),
    realpath(__DIR__ . '/../vendor/symfony'),
] as $key => $value) {
    if($value !== false) {
        $preloader->ignore($value);
    }
}

>>>>>>> 791c6d76
$preloader
    ->paths(realpath(__DIR__ . '/../app/config'))
    ->paths(realpath(__DIR__ . '/../app/controllers'))
    ->paths(realpath(__DIR__ . '/../src'))
<<<<<<< HEAD
    ->ignore(realpath(__DIR__ . '/../vendor/twig/twig'))
    ->ignore(realpath(__DIR__ . '/../vendor/guzzlehttp/guzzle'))
    ->ignore(realpath(__DIR__ . '/../vendor/geoip2'))
    ->ignore(realpath(__DIR__ . '/../vendor/domnikl'))
    ->ignore(realpath(__DIR__ . '/../vendor/maxmind'))
    ->ignore(realpath(__DIR__ . '/../vendor/maxmind-db'))
    ->ignore(realpath(__DIR__ . '/../vendor/psr/log'))
    ->ignore(realpath(__DIR__ . '/../vendor/piwik'))
    ->ignore(realpath(__DIR__ . '/../vendor/symfony'))
    ->load();

echo 'Loaded '.$preloader->getCount()." file\n";
=======
    ->load();
>>>>>>> 791c6d76
<|MERGE_RESOLUTION|>--- conflicted
+++ resolved
@@ -21,8 +21,6 @@
 include __DIR__.'/controllers/general.php';
 
 $preloader = new Preloader();
-<<<<<<< HEAD
-=======
 
 foreach ([
     realpath(__DIR__ . '/../vendor/twig/twig'),
@@ -41,24 +39,8 @@
     }
 }
 
->>>>>>> 791c6d76
 $preloader
     ->paths(realpath(__DIR__ . '/../app/config'))
     ->paths(realpath(__DIR__ . '/../app/controllers'))
     ->paths(realpath(__DIR__ . '/../src'))
-<<<<<<< HEAD
-    ->ignore(realpath(__DIR__ . '/../vendor/twig/twig'))
-    ->ignore(realpath(__DIR__ . '/../vendor/guzzlehttp/guzzle'))
-    ->ignore(realpath(__DIR__ . '/../vendor/geoip2'))
-    ->ignore(realpath(__DIR__ . '/../vendor/domnikl'))
-    ->ignore(realpath(__DIR__ . '/../vendor/maxmind'))
-    ->ignore(realpath(__DIR__ . '/../vendor/maxmind-db'))
-    ->ignore(realpath(__DIR__ . '/../vendor/psr/log'))
-    ->ignore(realpath(__DIR__ . '/../vendor/piwik'))
-    ->ignore(realpath(__DIR__ . '/../vendor/symfony'))
-    ->load();
-
-echo 'Loaded '.$preloader->getCount()." file\n";
-=======
-    ->load();
->>>>>>> 791c6d76
+    ->load();