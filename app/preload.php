--- conflicted
+++ resolved
@@ -32,11 +32,8 @@
     realpath(__DIR__ . '/../vendor/psr/log'),
     realpath(__DIR__ . '/../vendor/matomo'),
     realpath(__DIR__ . '/../vendor/symfony'),
-<<<<<<< HEAD
     realpath(__DIR__ . '/../vendor/mongodb'),
-=======
     realpath(__DIR__ . '/../vendor/utopia-php/websocket'), // TODO: remove workerman autoload
->>>>>>> 7050f8d5
 ] as $key => $value) {
     if($value !== false) {
         $preloader->ignore($value);
