--- conflicted
+++ resolved
@@ -73,18 +73,8 @@
             }
         } while ($attempts < $max);
 
-<<<<<<< HEAD
-        App::setResource('db', function () use (&$db) {
-            return $db;
-        });
-
-        App::setResource('cache', function () use (&$redis) {
-            return $redis;
-        });
-=======
         App::setResource('db', fn() => $db);
         App::setResource('cache', fn() => $redis);
->>>>>>> 09ffc8aa
 
         $dbForConsole = $app->getResource('dbForConsole'); /** @var Utopia\Database\Database $dbForConsole */
 
