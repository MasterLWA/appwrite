<?php

require_once __DIR__.'/../vendor/autoload.php';

use Appwrite\Database\Validator\Authorization;
use Appwrite\Utopia\Response;
use Swoole\Process;
use Swoole\Http\Server;
use Swoole\Http\Request as SwooleRequest;
use Swoole\Http\Response as SwooleResponse;
use Utopia\App;
use Utopia\CLI\Console;
use Utopia\Config\Config;
use Utopia\Database\Validator\Authorization as Authorization2;
use Utopia\Audit\Audit;
use Utopia\Abuse\Adapters\TimeLimit;
<<<<<<< HEAD
=======
use Utopia\Database\Document;
>>>>>>> 0152e3b6
use Utopia\Swoole\Files;
use Utopia\Swoole\Request;

$http = new Server("0.0.0.0", App::getEnv('PORT', 80));

$payloadSize = max(4000000 /* 4mb */, App::getEnv('_APP_STORAGE_LIMIT', 10000000 /* 10mb */));

$http
    ->set([
        'open_http2_protocol' => true,
        // 'document_root' => __DIR__.'/../public',
        // 'enable_static_handler' => true,
        'http_compression' => true,
        'http_compression_level' => 6,
        'package_max_length' => $payloadSize,
        'buffer_output_size' => $payloadSize,
    ])
;

$http->on('WorkerStart', function($serv, $workerId) {
    Console::success('Worker '.++$workerId.' started succefully');
});

$http->on('BeforeReload', function($serv, $workerId) {
    Console::success('Starting reload...');
});

$http->on('AfterReload', function($serv, $workerId) {
    Console::success('Reload completed...');
});

Files::load(__DIR__ . '/../public');

include __DIR__ . '/controllers/general.php';

$http->on('start', function (Server $http) use ($payloadSize, $register) {
    $app = new App('UTC');

    go(function() use ($register, $app) {
<<<<<<< HEAD

=======
>>>>>>> 0152e3b6
        // Only retry connection once before throwing exception
        try {
            $db = $register->get('dbPool')->get();
        } catch (\Exception $exception) {
            Console::warning('[Setup] - Database not ready. Waiting for five seconds...');
            sleep(5);
        }
<<<<<<< HEAD
=======

>>>>>>> 0152e3b6
        $db = $register->get('dbPool')->get();
        $redis = $register->get('redisPool')->get();

        App::setResource('db', function () use (&$db) {
            return $db;
        });

        App::setResource('cache', function () use (&$redis) {
            return $redis;
        });

        App::setResource('app', function() use (&$app) {
            return $app;
        });

        $dbForConsole = $app->getResource('dbForConsole'); /** @var Utopia\Database\Database $dbForConsole */

        if(!$dbForConsole->exists()) {
            Console::success('[Setup] - Server database init started...');
<<<<<<< HEAD
            
=======

>>>>>>> 0152e3b6
            $collections = Config::getParam('collections2', []); /** @var array $collections */

            $redis->flushAll();

            $dbForConsole->create();
<<<<<<< HEAD
            
            $audit = new \Utopia\Audit\Audit($dbForConsole);
=======

            $audit = new Audit($dbForConsole);
>>>>>>> 0152e3b6
            $audit->setup();

            $adapter = new TimeLimit("", 0, 1, $dbForConsole);
            $adapter->setup();

            foreach ($collections as $key => $collection) {
                Console::success('[Setup] - Creating collection: ' . $collection['$id'] . '...');

<<<<<<< HEAD
                $dbForConsole->createCollection($key);

                foreach ($collection['attributes'] as $i => $attribute) {
                    $dbForConsole->createAttribute(
                        $key,
                        $attribute['$id'],
                        $attribute['type'],
                        $attribute['size'],
                        $attribute['required'],
                        $attribute['default'],
                        $attribute['signed'],
                        $attribute['array'],
                        $attribute['filters'],
                    );
                }

                foreach ($collection['indexes'] as $i => $index) {
                    $dbForConsole->createIndex(
                        $key,
                        $index['$id'],
                        $index['type'],
                        $index['attributes'],
                        $index['lengths'],
                        $index['orders'],
                    );
                }
=======
                $attributes = [];
                $indexes = [];

                foreach ($collection['attributes'] as $attribute) {
                    $attributes[] = new Document([
                        '$id' => $attribute['$id'],
                        'type' => $attribute['type'],
                        'size' => $attribute['size'],
                        'required' => $attribute['required'],
                        'signed' => $attribute['signed'],
                        'array' => $attribute['array'],
                        'filters' => $attribute['filters'],
                    ]);
                }

                foreach ($collection['indexes'] as $index) {
                    $indexes[] = new Document([
                        '$id' => $index['$id'],
                        'type' => $index['type'],
                        'attributes' => $index['attributes'],
                        'lengths' => $index['lengths'],
                        'orders' => $index['orders'],
                    ]);
                }

                $dbForConsole->createCollection($key, $attributes, $indexes);
                
>>>>>>> 0152e3b6
            }

            Console::success('[Setup] - Server database init completed...');
        }
    });

    Console::success('Server started succefully (max payload is '.number_format($payloadSize).' bytes)');

    Console::info("Master pid {$http->master_pid}, manager pid {$http->manager_pid}");

    // listen ctrl + c
    Process::signal(2, function () use ($http) {
        Console::log('Stop by Ctrl+C');
        $http->shutdown();
    });
});

$http->on('request', function (SwooleRequest $swooleRequest, SwooleResponse $swooleResponse) use ($register) {
    $request = new Request($swooleRequest);
    $response = new Response($swooleResponse);

    if(Files::isFileLoaded($request->getURI())) {
        $time = (60 * 60 * 24 * 365 * 2); // 45 days cache

        $response
            ->setContentType(Files::getFileMimeType($request->getURI()))
            ->addHeader('Cache-Control', 'public, max-age='.$time)
            ->addHeader('Expires', \date('D, d M Y H:i:s', \time() + $time).' GMT') // 45 days cache
            ->send(Files::getFileContents($request->getURI()))
        ;

        return;
    }

    $app = new App('UTC');

    $db = $register->get('dbPool')->get();
    $redis = $register->get('redisPool')->get();

    App::setResource('db', function () use (&$db) {
        return $db;
    });

    App::setResource('cache', function () use (&$redis) {
        return $redis;
    });

    App::setResource('app', function() use (&$app) {
        return $app;
    });
    
    try {
        Authorization::cleanRoles();
        Authorization::setRole('role:all');

        Authorization2::cleanRoles();
        Authorization2::setRole('role:all');

        $app->run($request, $response);
    } catch (\Throwable $th) {
        Console::error('[Error] Type: '.get_class($th));
        Console::error('[Error] Message: '.$th->getMessage());
        Console::error('[Error] File: '.$th->getFile());
        Console::error('[Error] Line: '.$th->getLine());

        if(App::isDevelopment()) {
            $swooleResponse->end('error: '.$th->getMessage());
        }
        else {
            $swooleResponse->end('500: Server Error');
        }
    } finally {
        /** @var PDOPool $dbPool */
        $dbPool = $register->get('dbPool');
        $dbPool->put($db);

        /** @var RedisPool $redisPool */
        $redisPool = $register->get('redisPool');
        $redisPool->put($redis);
    }
});

$http->start();<|MERGE_RESOLUTION|>--- conflicted
+++ resolved
@@ -14,10 +14,7 @@
 use Utopia\Database\Validator\Authorization as Authorization2;
 use Utopia\Audit\Audit;
 use Utopia\Abuse\Adapters\TimeLimit;
-<<<<<<< HEAD
-=======
 use Utopia\Database\Document;
->>>>>>> 0152e3b6
 use Utopia\Swoole\Files;
 use Utopia\Swoole\Request;
 
@@ -57,21 +54,6 @@
     $app = new App('UTC');
 
     go(function() use ($register, $app) {
-<<<<<<< HEAD
-
-=======
->>>>>>> 0152e3b6
-        // Only retry connection once before throwing exception
-        try {
-            $db = $register->get('dbPool')->get();
-        } catch (\Exception $exception) {
-            Console::warning('[Setup] - Database not ready. Waiting for five seconds...');
-            sleep(5);
-        }
-<<<<<<< HEAD
-=======
-
->>>>>>> 0152e3b6
         $db = $register->get('dbPool')->get();
         $redis = $register->get('redisPool')->get();
 
@@ -91,23 +73,14 @@
 
         if(!$dbForConsole->exists()) {
             Console::success('[Setup] - Server database init started...');
-<<<<<<< HEAD
-            
-=======
-
->>>>>>> 0152e3b6
+
             $collections = Config::getParam('collections2', []); /** @var array $collections */
 
             $redis->flushAll();
 
             $dbForConsole->create();
-<<<<<<< HEAD
-            
-            $audit = new \Utopia\Audit\Audit($dbForConsole);
-=======
 
             $audit = new Audit($dbForConsole);
->>>>>>> 0152e3b6
             $audit->setup();
 
             $adapter = new TimeLimit("", 0, 1, $dbForConsole);
@@ -116,34 +89,6 @@
             foreach ($collections as $key => $collection) {
                 Console::success('[Setup] - Creating collection: ' . $collection['$id'] . '...');
 
-<<<<<<< HEAD
-                $dbForConsole->createCollection($key);
-
-                foreach ($collection['attributes'] as $i => $attribute) {
-                    $dbForConsole->createAttribute(
-                        $key,
-                        $attribute['$id'],
-                        $attribute['type'],
-                        $attribute['size'],
-                        $attribute['required'],
-                        $attribute['default'],
-                        $attribute['signed'],
-                        $attribute['array'],
-                        $attribute['filters'],
-                    );
-                }
-
-                foreach ($collection['indexes'] as $i => $index) {
-                    $dbForConsole->createIndex(
-                        $key,
-                        $index['$id'],
-                        $index['type'],
-                        $index['attributes'],
-                        $index['lengths'],
-                        $index['orders'],
-                    );
-                }
-=======
                 $attributes = [];
                 $indexes = [];
 
@@ -171,7 +116,6 @@
 
                 $dbForConsole->createCollection($key, $attributes, $indexes);
                 
->>>>>>> 0152e3b6
             }
 
             Console::success('[Setup] - Server database init completed...');
