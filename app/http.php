<?php

require_once __DIR__ . '/../vendor/autoload.php';

use Appwrite\Database\DatabasePool;
use Appwrite\Utopia\Response;
use Swoole\Process;
use Swoole\Http\Server;
use Swoole\Http\Request as SwooleRequest;
use Swoole\Http\Response as SwooleResponse;
use Utopia\App;
use Utopia\CLI\Console;
use Utopia\Config\Config;
use Utopia\Database\ID;
use Utopia\Database\Permission;
use Utopia\Database\Role;
use Utopia\Database\Validator\Authorization;
use Utopia\Audit\Audit;
use Utopia\Abuse\Adapters\TimeLimit;
use Utopia\Database\Database;
use Utopia\Database\Document;
use Utopia\Swoole\Files;
use Appwrite\Utopia\Request;
use Utopia\Logger\Log;
use Utopia\Logger\Log\User;

$http = new Server("0.0.0.0", App::getEnv('PORT', 80));

$payloadSize = 6 * (1024 * 1024); // 6MB
$workerNumber = swoole_cpu_num() * intval(App::getEnv('_APP_WORKER_PER_CORE', 6));
$http
    ->set([
        'worker_num' => $workerNumber,
        'open_http2_protocol' => true,
        // 'document_root' => __DIR__.'/../public',
        // 'enable_static_handler' => true,
        'http_compression' => true,
        'http_compression_level' => 6,
        'package_max_length' => $payloadSize,
        'buffer_output_size' => $payloadSize,
    ]);

$http->on('WorkerStart', function ($server, $workerId) {
    Console::success('Worker ' . ++$workerId . ' started successfully');
});

$http->on('BeforeReload', function ($server, $workerId) {
    Console::success('Starting reload...');
});

$http->on('AfterReload', function ($server, $workerId) {
    Console::success('Reload completed...');
});

Files::load(__DIR__ . '/../public');

include __DIR__ . '/controllers/general.php';

$http->on('start', function (Server $http) use ($payloadSize, $register) {
    $app = new App('UTC');

    go(function () use ($register, $app) {

        $redis = $register->get('redisPool')->get();
        App::setResource('cache', fn() => $redis);

        $dbPool = $register->get('dbPool');
        App::setResource('dbPool', fn() => $dbPool);

        // wait for database to be ready
        $attempts = 0;
        $max = 10;
        $sleep = 1;

        do {
            try {
                $attempts++;
                $dbForConsole = $app->getResource('dbForConsole'); /** @var Utopia\Database\Database $dbForConsole */
                break; // leave the do-while if successful
            } catch (\Exception $e) {
                Console::warning("Database not ready. Retrying connection ({$attempts})...");
                if ($attempts >= $max) {
                    throw new \Exception('Failed to connect to database: ' . $e->getMessage());
                }
                sleep($sleep);
            }
        } while ($attempts < $max);

<<<<<<< HEAD
=======
        App::setResource('db', fn () => $db);
        App::setResource('cache', fn () => $redis);

        /** @var Utopia\Database\Database $dbForConsole */
        $dbForConsole = $app->getResource('dbForConsole');

>>>>>>> b575df86
        Console::success('[Setup] - Server database init started...');

        /** @var array $collections */
        $collections = Config::getParam('collections', []);

        if (!$dbForConsole->exists(App::getEnv('_APP_DB_SCHEMA', 'appwrite'))) {
            $redis->flushAll();

            Console::success('[Setup] - Creating database: appwrite...');

            $dbForConsole->create(App::getEnv('_APP_DB_SCHEMA', 'appwrite'));
        }

        try {
            Console::success('[Setup] - Creating metadata table: appwrite...');
            $dbForConsole->createMetadata();
        } catch (\Throwable $th) {
            Console::success('[Setup] - Skip: metadata table already exists');
        }

        if ($dbForConsole->getCollection(Audit::COLLECTION)->isEmpty()) {
            $audit = new Audit($dbForConsole);
            $audit->setup();
        }

        if ($dbForConsole->getCollection(TimeLimit::COLLECTION)->isEmpty()) {
            $adapter = new TimeLimit("", 0, 1, $dbForConsole);
            $adapter->setup();
        }

        foreach ($collections as $key => $collection) {
            if (($collection['$collection'] ?? '') !== Database::METADATA) {
                continue;
            }
            if (!$dbForConsole->getCollection($key)->isEmpty()) {
                continue;
            }

            /**
             * Skip to prevent 0.16 migration issues.
             */
            if (in_array($key, ['cache', 'variables']) && $dbForConsole->exists(App::getEnv('_APP_DB_SCHEMA', 'appwrite'), 'bucket_1')) {
                continue;
            }

            Console::success('[Setup] - Creating collection: ' . $collection['$id'] . '...');

            $attributes = [];
            $indexes = [];

            foreach ($collection['attributes'] as $attribute) {
                $attributes[] = new Document([
                    '$id' => ID::custom($attribute['$id']),
                    'type' => $attribute['type'],
                    'size' => $attribute['size'],
                    'required' => $attribute['required'],
                    'signed' => $attribute['signed'],
                    'array' => $attribute['array'],
                    'filters' => $attribute['filters'],
                    'default' => $attribute['default'] ?? null,
                    'format' => $attribute['format'] ?? ''
                ]);
            }

            foreach ($collection['indexes'] as $index) {
                $indexes[] = new Document([
                    '$id' => ID::custom($index['$id']),
                    'type' => $index['type'],
                    'attributes' => $index['attributes'],
                    'lengths' => $index['lengths'],
                    'orders' => $index['orders'],
                ]);
            }

            $dbForConsole->createCollection($key, $attributes, $indexes);
        }

        if ($dbForConsole->getDocument('buckets', 'default')->isEmpty() && !$dbForConsole->exists(App::getEnv('_APP_DB_SCHEMA', 'appwrite'), 'bucket_1')) {
            Console::success('[Setup] - Creating default bucket...');
            $dbForConsole->createDocument('buckets', new Document([
                '$id' => ID::custom('default'),
                '$collection' => ID::custom('buckets'),
                'name' => 'Default',
                'maximumFileSize' => (int) App::getEnv('_APP_STORAGE_LIMIT', 0), // 10MB
                'allowedFileExtensions' => [],
                'enabled' => true,
                'compression' => 'gzip',
                'encryption' => true,
                'antivirus' => true,
                'fileSecurity' => true,
                '$permissions' => [
                    Permission::create(Role::any()),
                    Permission::read(Role::any()),
                    Permission::update(Role::any()),
                    Permission::delete(Role::any()),
                ],
                'search' => 'buckets Default',
            ]));

            $bucket = $dbForConsole->getDocument('buckets', 'default');

            Console::success('[Setup] - Creating files collection for default bucket...');
            $files = $collections['files'] ?? [];
            if (empty($files)) {
                throw new Exception('Files collection is not configured.');
            }

            $attributes = [];
            $indexes = [];

            foreach ($files['attributes'] as $attribute) {
                $attributes[] = new Document([
                    '$id' => ID::custom($attribute['$id']),
                    'type' => $attribute['type'],
                    'size' => $attribute['size'],
                    'required' => $attribute['required'],
                    'signed' => $attribute['signed'],
                    'array' => $attribute['array'],
                    'filters' => $attribute['filters'],
                    'default' => $attribute['default'] ?? null,
                    'format' => $attribute['format'] ?? ''
                ]);
            }

            foreach ($files['indexes'] as $index) {
                $indexes[] = new Document([
                    '$id' => ID::custom($index['$id']),
                    'type' => $index['type'],
                    'attributes' => $index['attributes'],
                    'lengths' => $index['lengths'],
                    'orders' => $index['orders'],
                ]);
            }

            $dbForConsole->createCollection('bucket_' . $bucket->getInternalId(), $attributes, $indexes);
        }

        $dbPool->reset();

        Console::success('[Setup] - Server database init completed...');
    });

    Console::success('Server started successfully (max payload is ' . number_format($payloadSize) . ' bytes)');
    Console::info("Master pid {$http->master_pid}, manager pid {$http->manager_pid}");

    // listen ctrl + c
    Process::signal(2, function () use ($http) {
        Console::log('Stop by Ctrl+C');
        $http->shutdown();
    });
});

$http->on('request', function (SwooleRequest $swooleRequest, SwooleResponse $swooleResponse) use ($register) {
    $request = new Request($swooleRequest);
    $response = new Response($swooleResponse);

    if (Files::isFileLoaded($request->getURI())) {
        $time = (60 * 60 * 24 * 365 * 2); // 45 days cache

        $response
            ->setContentType(Files::getFileMimeType($request->getURI()))
            ->addHeader('Cache-Control', 'public, max-age=' . $time)
            ->addHeader('Expires', \date('D, d M Y H:i:s', \time() + $time) . ' GMT') // 45 days cache
            ->send(Files::getFileContents($request->getURI()));

        return;
    }

    $app = new App('UTC');

    $redis = $register->get('redisPool')->get();
<<<<<<< HEAD
    App::setResource('cache', fn() => $redis);
=======

    App::setResource('db', fn () => $db);
    App::setResource('cache', fn () => $redis);
>>>>>>> b575df86

    $dbPool = $register->get('dbPool');
    App::setResource('dbPool', fn() => $dbPool);

    try {
        Authorization::cleanRoles();
        Authorization::setRole(Role::any()->toString());

        $app->run($request, $response);
    } catch (\Throwable $th) {
        $version = App::getEnv('_APP_VERSION', 'UNKNOWN');

        $logger = $app->getResource("logger");
        if ($logger) {
            try {
                /** @var Utopia\Database\Document $user */
                $user = $app->getResource('user');
            } catch (\Throwable $_th) {
                // All good, user is optional information for logger
            }

            $loggerBreadcrumbs = $app->getResource("loggerBreadcrumbs");
            $route = $app->match($request);

            $log = new Utopia\Logger\Log();

            if (isset($user) && !$user->isEmpty()) {
                $log->setUser(new User($user->getId()));
            }

            $log->setNamespace("http");
            $log->setServer(\gethostname());
            $log->setVersion($version);
            $log->setType(Log::TYPE_ERROR);
            $log->setMessage($th->getMessage());

            $log->addTag('method', $route->getMethod());
            $log->addTag('url', $route->getPath());
            $log->addTag('verboseType', get_class($th));
            $log->addTag('code', $th->getCode());
            // $log->addTag('projectId', $project->getId()); // TODO: Figure out how to get ProjectID, if it becomes relevant
            $log->addTag('hostname', $request->getHostname());
            $log->addTag('locale', (string)$request->getParam('locale', $request->getHeader('x-appwrite-locale', '')));

            $log->addExtra('file', $th->getFile());
            $log->addExtra('line', $th->getLine());
            $log->addExtra('trace', $th->getTraceAsString());
            $log->addExtra('detailedTrace', $th->getTrace());
            $log->addExtra('roles', Authorization::$roles);

            $action = $route->getLabel("sdk.namespace", "UNKNOWN_NAMESPACE") . '.' . $route->getLabel("sdk.method", "UNKNOWN_METHOD");
            $log->setAction($action);

            $isProduction = App::getEnv('_APP_ENV', 'development') === 'production';
            $log->setEnvironment($isProduction ? Log::ENVIRONMENT_PRODUCTION : Log::ENVIRONMENT_STAGING);

            foreach ($loggerBreadcrumbs as $loggerBreadcrumb) {
                $log->addBreadcrumb($loggerBreadcrumb);
            }

            $responseCode = $logger->addLog($log);
            Console::info('Log pushed with status code: ' . $responseCode);
        }

        Console::error('[Error] Type: ' . get_class($th));
        Console::error('[Error] Message: ' . $th->getMessage());
        Console::error('[Error] File: ' . $th->getFile());
        Console::error('[Error] Line: ' . $th->getLine());

        /**
         * Reset Database connection if PDOException was thrown.
         */
        if ($th instanceof PDOException) {
            $db = null;
        }

        $swooleResponse->setStatusCode(500);

        $output = ((App::isDevelopment())) ? [
            'message' => 'Error: ' . $th->getMessage(),
            'code' => 500,
            'file' => $th->getFile(),
            'line' => $th->getLine(),
            'trace' => $th->getTrace(),
            'version' => $version,
        ] : [
            'message' => 'Error: Server Error',
            'code' => 500,
            'version' => $version,
        ];

        $swooleResponse->end(\json_encode($output));
    } finally {
        $dbPool->reset();
        /** @var RedisPool $redisPool */
        $redisPool = $register->get('redisPool');
        $redisPool->put($redis);
    }
});

$http->start();<|MERGE_RESOLUTION|>--- conflicted
+++ resolved
@@ -86,15 +86,6 @@
             }
         } while ($attempts < $max);
 
-<<<<<<< HEAD
-=======
-        App::setResource('db', fn () => $db);
-        App::setResource('cache', fn () => $redis);
-
-        /** @var Utopia\Database\Database $dbForConsole */
-        $dbForConsole = $app->getResource('dbForConsole');
-
->>>>>>> b575df86
         Console::success('[Setup] - Server database init started...');
 
         /** @var array $collections */
@@ -266,13 +257,7 @@
     $app = new App('UTC');
 
     $redis = $register->get('redisPool')->get();
-<<<<<<< HEAD
     App::setResource('cache', fn() => $redis);
-=======
-
-    App::setResource('db', fn () => $db);
-    App::setResource('cache', fn () => $redis);
->>>>>>> b575df86
 
     $dbPool = $register->get('dbPool');
     App::setResource('dbPool', fn() => $dbPool);
