<?php

require_once __DIR__.'/../vendor/autoload.php';

use Appwrite\Utopia\Response;
use Swoole\Process;
use Swoole\Http\Server;
use Swoole\Http\Request as SwooleRequest;
use Swoole\Http\Response as SwooleResponse;
use Utopia\App;
use Utopia\CLI\Console;
use Utopia\Config\Config;
use Utopia\Database\Validator\Authorization;
use Utopia\Audit\Audit;
use Utopia\Abuse\Adapters\TimeLimit;
use Utopia\Database\Database;
use Utopia\Database\Document;
use Utopia\Swoole\Files;
use Appwrite\Utopia\Request;
use Utopia\Logger\Log;
use Utopia\Logger\Log\User;

$http = new Server("0.0.0.0", App::getEnv('PORT', 80));

$payloadSize = 6 * (1024 * 1024); // 6MB
$workerNumber = swoole_cpu_num() * intval(App::getEnv('_APP_WORKER_PER_CORE', 6));

$http
    ->set([
        'worker_num' => $workerNumber,
        'open_http2_protocol' => true,
        // 'document_root' => __DIR__.'/../public',
        // 'enable_static_handler' => true,
        'http_compression' => true,
        'http_compression_level' => 6,
        'package_max_length' => $payloadSize,
        'buffer_output_size' => $payloadSize,
    ])
;

$http->on('WorkerStart', function($server, $workerId) {
    Console::success('Worker '.++$workerId.' started successfully');
});

$http->on('BeforeReload', function($server, $workerId) {
    Console::success('Starting reload...');
});

$http->on('AfterReload', function($server, $workerId) {
    Console::success('Reload completed...');
});

Files::load(__DIR__ . '/../public');

include __DIR__ . '/controllers/general.php';

$http->on('start', function (Server $http) use ($payloadSize, $register) {
    $app = new App('UTC');

    go(function() use ($register, $app) {
        // wait for database to be ready
        $attempts = 0;
        $max = 10;
        $sleep = 1;

        do {
            try {
                $attempts++;
                $db = $register->get('dbPool')->get();
                $redis = $register->get('redisPool')->get();
                break; // leave the do-while if successful
            } catch(\Exception $e) {
                Console::warning("Database not ready. Retrying connection ({$attempts})...");
                if ($attempts >= $max) {
                    throw new \Exception('Failed to connect to database: '. $e->getMessage());
                }
                sleep($sleep);
            }
        } while ($attempts < $max);

        App::setResource('db', fn() => $db);
        App::setResource('cache', fn() => $redis);

        $dbForConsole = $app->getResource('dbForConsole'); /** @var Utopia\Database\Database $dbForConsole */

        Console::success('[Setup] - Server database init started...');
        $collections = Config::getParam('collections', []); /** @var array $collections */

        if(!$dbForConsole->exists(App::getEnv('_APP_DB_SCHEMA', 'appwrite'))) {
            $redis->flushAll();

            Console::success('[Setup] - Creating database: appwrite...');

            $dbForConsole->create(App::getEnv('_APP_DB_SCHEMA', 'appwrite'));
        }

        try {
            Console::success('[Setup] - Creating metadata table: appwrite...');
            $dbForConsole->createMetadata();
        } catch (\Throwable $th) {
            Console::success('[Setup] - Skip: metadata table already exists');
        }

        if($dbForConsole->getCollection(Audit::COLLECTION)->isEmpty()) {
            $audit = new Audit($dbForConsole);
            $audit->setup();
        }

        if ($dbForConsole->getCollection(TimeLimit::COLLECTION)->isEmpty()) {
            $adapter = new TimeLimit("", 0, 1, $dbForConsole);
            $adapter->setup();
        }

        foreach ($collections as $key => $collection) {
            if(($collection['$collection'] ?? '') !== Database::METADATA) {
                continue;
            }
            if(!$dbForConsole->getCollection($key)->isEmpty()) {
                continue;
            }
            Console::success('[Setup] - Creating collection: ' . $collection['$id'] . '...');

            $attributes = [];
            $indexes = [];

            foreach ($collection['attributes'] as $attribute) {
                $attributes[] = new Document([
                    '$id' => $attribute['$id'],
                    'type' => $attribute['type'],
                    'size' => $attribute['size'],
                    'required' => $attribute['required'],
                    'signed' => $attribute['signed'],
                    'array' => $attribute['array'],
                    'filters' => $attribute['filters'],
                ]);
            }

            foreach ($collection['indexes'] as $index) {
                $indexes[] = new Document([
                    '$id' => $index['$id'],
                    'type' => $index['type'],
                    'attributes' => $index['attributes'],
                    'lengths' => $index['lengths'],
                    'orders' => $index['orders'],
                ]);
            }

            $dbForConsole->createCollection($key, $attributes, $indexes);
        }

        if($dbForConsole->getDocument('buckets', 'default')->isEmpty()) {
            Console::success('[Setup] - Creating default bucket...');
            $dbForConsole->createDocument('buckets', new Document([
                '$id' => 'default',
                '$collection' => 'buckets',
                'dateCreated' => \time(),
                'dateUpdated' => \time(),
                'name' => 'Default',
                'permission' => 'file',
                'maximumFileSize' => (int) App::getEnv('_APP_STORAGE_LIMIT', 0), // 10MB
                'allowedFileExtensions' => [],
                'enabled' => true,
                'encryption' => true,
                'antivirus' => true,
                '$read' => ['role:all'],
                '$write' => ['role:all'],
                'search' => 'buckets Default',
            ]));

            $bucket = $dbForConsole->getDocument('buckets', 'default');
    
            Console::success('[Setup] - Creating files collection for default bucket...');
            $files = $collections['files'] ?? [];
            if(empty($files)) {
                throw new Exception('Files collection is not configured.');
            }
    
            $attributes = [];
            $indexes = [];
    
            foreach ($files['attributes'] as $attribute) {
                $attributes[] = new Document([
                    '$id' => $attribute['$id'],
                    'type' => $attribute['type'],
                    'size' => $attribute['size'],
                    'required' => $attribute['required'],
                    'signed' => $attribute['signed'],
                    'array' => $attribute['array'],
                    'filters' => $attribute['filters'],
                ]);
            }
    
            foreach ($files['indexes'] as $index) {
                $indexes[] = new Document([
                    '$id' => $index['$id'],
                    'type' => $index['type'],
                    'attributes' => $index['attributes'],
                    'lengths' => $index['lengths'],
                    'orders' => $index['orders'],
                ]);
            }
    
            $dbForConsole->createCollection('bucket_' . $bucket->getInternalId(), $attributes, $indexes);
        }

        Console::success('[Setup] - Server database init completed...');
    });

    Console::success('Server started successfully (max payload is '.number_format($payloadSize).' bytes)');

    Console::info("Master pid {$http->master_pid}, manager pid {$http->manager_pid}");

    // listen ctrl + c
    Process::signal(2, function () use ($http) {
        Console::log('Stop by Ctrl+C');
        $http->shutdown();
    });
});

$http->on('request', function (SwooleRequest $swooleRequest, SwooleResponse $swooleResponse) use ($register) {
    $request = new Request($swooleRequest);
    $response = new Response($swooleResponse);

    if(Files::isFileLoaded($request->getURI())) {
        $time = (60 * 60 * 24 * 365 * 2); // 45 days cache

        $response
            ->setContentType(Files::getFileMimeType($request->getURI()))
            ->addHeader('Cache-Control', 'public, max-age='.$time)
            ->addHeader('Expires', \date('D, d M Y H:i:s', \time() + $time).' GMT') // 45 days cache
            ->send(Files::getFileContents($request->getURI()))
        ;

        return;
    }

    $app = new App('UTC');

    $db = $register->get('dbPool')->get();
    $redis = $register->get('redisPool')->get();

    App::setResource('db', fn() => $db);
    App::setResource('cache', fn() => $redis);

    try {
        Authorization::cleanRoles();
<<<<<<< HEAD
        Authorization::setRole('*');
        
=======
        Authorization::setRole('role:all');

>>>>>>> 5ab38c0f
        $app->run($request, $response);
    } catch (\Throwable $th) {
        $version = App::getEnv('_APP_VERSION', 'UNKNOWN');

        $logger = $app->getResource("logger");
        if($logger) {
            try {
                /** @var Utopia\Database\Document $user */
                $user = $app->getResource('user');
            } catch(\Throwable $_th) {
                // All good, user is optional information for logger
            }

            $loggerBreadcrumbs = $app->getResource("loggerBreadcrumbs");
            $route = $app->match($request);

            $log = new Utopia\Logger\Log();

            if(isset($user) && !$user->isEmpty()) {
                $log->setUser(new User($user->getId()));
            }

            $log->setNamespace("http");
            $log->setServer(\gethostname());
            $log->setVersion($version);
            $log->setType(Log::TYPE_ERROR);
            $log->setMessage($th->getMessage());

            $log->addTag('method', $route->getMethod());
            $log->addTag('url',  $route->getPath());
            $log->addTag('verboseType', get_class($th));
            $log->addTag('code', $th->getCode());
            // $log->addTag('projectId', $project->getId()); // TODO: Figure out how to get ProjectID, if it becomes relevant
            $log->addTag('hostname', $request->getHostname());
            $log->addTag('locale', (string)$request->getParam('locale', $request->getHeader('x-appwrite-locale', '')));

            $log->addExtra('file', $th->getFile());
            $log->addExtra('line', $th->getLine());
            $log->addExtra('trace', $th->getTraceAsString());
            $log->addExtra('detailedTrace', $th->getTrace());
            $log->addExtra('roles', Authorization::$roles);

            $action = $route->getLabel("sdk.namespace", "UNKNOWN_NAMESPACE") . '.' . $route->getLabel("sdk.method", "UNKNOWN_METHOD");
            $log->setAction($action);

            $isProduction = App::getEnv('_APP_ENV', 'development') === 'production';
            $log->setEnvironment($isProduction ? Log::ENVIRONMENT_PRODUCTION : Log::ENVIRONMENT_STAGING);

            foreach($loggerBreadcrumbs as $loggerBreadcrumb) {
                $log->addBreadcrumb($loggerBreadcrumb);
            }

            $responseCode = $logger->addLog($log);
            Console::info('Log pushed with status code: '.$responseCode);
        }

        Console::error('[Error] Type: '.get_class($th));
        Console::error('[Error] Message: '.$th->getMessage());
        Console::error('[Error] File: '.$th->getFile());
        Console::error('[Error] Line: '.$th->getLine());

        /**
         * Reset Database connection if PDOException was thrown.
         */
        if ($th instanceof PDOException) {
            $db = null;
        }

        $swooleResponse->setStatusCode(500);

        $output = ((App::isDevelopment())) ? [
            'message' => 'Error: '. $th->getMessage(),
            'code' => 500,
            'file' => $th->getFile(),
            'line' => $th->getLine(),
            'trace' => $th->getTrace(),
            'version' => $version,
        ] : [
            'message' => 'Error: Server Error',
            'code' => 500,
            'version' => $version,
        ];

        $swooleResponse->end(\json_encode($output));
    } finally {
        /** @var PDOPool $dbPool */
        $dbPool = $register->get('dbPool');
        $dbPool->put($db);

        /** @var RedisPool $redisPool */
        $redisPool = $register->get('redisPool');
        $redisPool->put($redis);
    }
});

$http->start();<|MERGE_RESOLUTION|>--- conflicted
+++ resolved
@@ -244,13 +244,8 @@
 
     try {
         Authorization::cleanRoles();
-<<<<<<< HEAD
-        Authorization::setRole('*');
-        
-=======
         Authorization::setRole('role:all');
 
->>>>>>> 5ab38c0f
         $app->run($request, $response);
     } catch (\Throwable $th) {
         $version = App::getEnv('_APP_VERSION', 'UNKNOWN');
