<?php

require_once __DIR__.'/../vendor/autoload.php';

use Utopia\Swoole\Files;
use Utopia\Swoole\Request;
use Appwrite\Utopia\Response;
use Swoole\Process;
use Swoole\Http\Server;
use Swoole\Http\Request as SwooleRequest;
use Swoole\Http\Response as SwooleResponse;
use Utopia\App;
use Utopia\CLI\Console;

// xdebug_start_trace('/tmp/trace');

ini_set('memory_limit','512M');
ini_set('display_errors', 1);
ini_set('display_startup_errors', 1);
error_reporting(E_ALL);

sleep(2);

$http = new Server("0.0.0.0", 80);

<<<<<<< HEAD
$payloadSize = max(4000000 /* 4mb */, App::getEnv('_APP_STORAGE_LIMIT', 10000000));
=======
$payloadSize = max(4000000 /* 4mb */, App::getEnv('_APP_STORAGE_LIMIT', 10000000 /* 10mb */));
>>>>>>> 7625aec6

$http
    ->set([
        'open_http2_protocol' => true,
        // 'document_root' => __DIR__.'/../public',
        // 'enable_static_handler' => true,
        'http_compression' => true,
        'http_compression_level' => 6,
        'package_max_length' => $payloadSize,
    ])
;

$http->on('WorkerStart', function($serv, $workerId) {
    Console::success('Worker '.++$workerId.' started succefully');
});

$http->on('BeforeReload', function($serv, $workerId) {
    Console::success('Starting reload...');
});

$http->on('AfterReload', function($serv, $workerId) {
    Console::success('Reload completed...');
});

$http->on('start', function (Server $http) use ($payloadSize) {
    Console::success('Server started succefully (max payload is '.number_format($payloadSize).' bytes)');

    Console::info("Master pid {$http->master_pid}, manager pid {$http->manager_pid}");

    // listen ctrl + c
    Process::signal(2, function () use ($http) {
        Console::log('Stop by Ctrl+C');
        $http->shutdown();
    });
});

Files::load(__DIR__ . '/../public');

include __DIR__ . '/controllers/general.php';

$domain = App::getEnv('_APP_DOMAIN', '');

Console::info('Issuing a TLS certificate for the master domain ('.$domain.') in 30 seconds.
    Make sure your domain points to your server IP or restart your Appwrite server to try again.'); // TODO move this to installation script

ResqueScheduler::enqueueAt(\time() + 30, 'v1-certificates', 'CertificatesV1', [
    'document' => [],
    'domain' => $domain,
    'validateTarget' => false,
    'validateCNAME' => false,
]);

$http->on('request', function (SwooleRequest $swooleRequest, SwooleResponse $swooleResponse) {
    $request = new Request($swooleRequest);
    $response = new Response($swooleResponse);

    if(Files::isFileLoaded($request->getURI())) {
        $time = (60 * 60 * 24 * 365 * 2); // 45 days cache

        $response
            ->setContentType(Files::getFileMimeType($request->getURI()))
            ->addHeader('Cache-Control', 'public, max-age='.$time)
            ->addHeader('Expires', \date('D, d M Y H:i:s', \time() + $time).' GMT') // 45 days cache
            ->send(Files::getFileContents($request->getURI()))
        ;

        return;
    }

    $app = new App('America/New_York');
    
    try {
        $app->run($request, $response);
    } catch (\Throwable $th) {
        Console::error('[Error] Type: '.get_class($th));
        Console::error('[Error] Message: '.$th->getMessage());
        Console::error('[Error] File: '.$th->getFile());
        Console::error('[Error] Line: '.$th->getLine());

        if(App::isDevelopment()) {
            $swooleResponse->end('error: '.$th->getMessage());
        }
        
        $swooleResponse->end('500: Server Error');
    }
});

$http->start();<|MERGE_RESOLUTION|>--- conflicted
+++ resolved
@@ -23,11 +23,7 @@
 
 $http = new Server("0.0.0.0", 80);
 
-<<<<<<< HEAD
-$payloadSize = max(4000000 /* 4mb */, App::getEnv('_APP_STORAGE_LIMIT', 10000000));
-=======
 $payloadSize = max(4000000 /* 4mb */, App::getEnv('_APP_STORAGE_LIMIT', 10000000 /* 10mb */));
->>>>>>> 7625aec6
 
 $http
     ->set([
