<?php

require_once __DIR__.'/../vendor/autoload.php';

use Appwrite\Database\Validator\Authorization;
use Utopia\Swoole\Files;
use Utopia\Swoole\Request;
use Appwrite\Utopia\Response;
use Swoole\Process;
use Swoole\Http\Server;
use Swoole\Http\Request as SwooleRequest;
use Swoole\Http\Response as SwooleResponse;
use Utopia\App;
use Utopia\CLI\Console;
use Utopia\Config\Config;
<<<<<<< HEAD
use Utopia\Database\Validator\Authorization as Authorization2;
=======
use Utopia\Domains\Domain;
>>>>>>> dc003464

// xdebug_start_trace('/tmp/trace');

ini_set('memory_limit','512M');
ini_set('display_errors', 1);
ini_set('display_startup_errors', 1);
ini_set('default_socket_timeout', -1);
error_reporting(E_ALL);

$http = new Server("0.0.0.0", App::getEnv('PORT', 80));

$payloadSize = max(4000000 /* 4mb */, App::getEnv('_APP_STORAGE_LIMIT', 10000000 /* 10mb */));

$http
    ->set([
        'open_http2_protocol' => true,
        // 'document_root' => __DIR__.'/../public',
        // 'enable_static_handler' => true,
        'http_compression' => true,
        'http_compression_level' => 6,
        'package_max_length' => $payloadSize,
    ])
;

$http->on('WorkerStart', function($serv, $workerId) {
    Console::success('Worker '.++$workerId.' started succefully');
});

$http->on('BeforeReload', function($serv, $workerId) {
    Console::success('Starting reload...');
});

$http->on('AfterReload', function($serv, $workerId) {
    Console::success('Reload completed...');
});

Files::load(__DIR__ . '/../public');

include __DIR__ . '/controllers/general.php';

$http->on('start', function (Server $http) use ($payloadSize, $register) {
    $app = new App('UTC');
    $dbForConsole = $app->getResource('dbForConsole'); /** @var Utopia\Database\Database $dbForConsole */

    if(!$dbForConsole->exists()) {
        Console::success('[Setup] - Server database init started...');
        
        $collections = Config::getParam('collections2', []); /** @var array $collections */

        $register->get('cache')->flushAll();

        $dbForConsole->create();

        foreach ($collections as $key => $collection) {
            $dbForConsole->createCollection($key);

            foreach ($collection['attributes'] as $i => $attribute) {
                $dbForConsole->createAttribute(
                    $key,
                    $attribute['$id'],
                    $attribute['type'],
                    $attribute['size'],
                    $attribute['required'],
                    $attribute['signed'],
                    $attribute['array'],
                    $attribute['filters'],
                );
            }

            foreach ($collection['indexes'] as $i => $index) {
                $dbForConsole->createIndex(
                    $key,
                    $index['$id'],
                    $index['type'],
                    $index['attributes'],
                    $index['lengths'],
                    $index['orders'],
                );
            }
        }

        Console::success('[Setup] - Server database init completed...');
    }

    Console::success('Server started succefully (max payload is '.number_format($payloadSize).' bytes)');

    Console::info("Master pid {$http->master_pid}, manager pid {$http->manager_pid}");

    // listen ctrl + c
    Process::signal(2, function () use ($http) {
        Console::log('Stop by Ctrl+C');
        $http->shutdown();
    });
});

<<<<<<< HEAD
$domain = App::getEnv('_APP_DOMAIN', '');

Console::info('Issuing a TLS certificate for the master domain ('.$domain.') in 30 seconds.
    Make sure your domain points to your server IP or restart your Appwrite server to try again.'); // TODO move this to installation script

ResqueScheduler::enqueueAt(\time() + 30, 'v1-certificates', 'CertificatesV1', [
    'document' => [],
    'domain' => $domain,
    'validateTarget' => false,
    'validateCNAME' => false,
]);
=======
Files::load(__DIR__ . '/../public');

include __DIR__ . '/controllers/general.php';
>>>>>>> dc003464

$http->on('request', function (SwooleRequest $swooleRequest, SwooleResponse $swooleResponse) {
    $request = new Request($swooleRequest);
    $response = new Response($swooleResponse);

    if(Files::isFileLoaded($request->getURI())) {
        $time = (60 * 60 * 24 * 365 * 2); // 45 days cache

        $response
            ->setContentType(Files::getFileMimeType($request->getURI()))
            ->addHeader('Cache-Control', 'public, max-age='.$time)
            ->addHeader('Expires', \date('D, d M Y H:i:s', \time() + $time).' GMT') // 45 days cache
            ->send(Files::getFileContents($request->getURI()))
        ;

        return;
    }

    $app = new App('UTC');
    
    try {
        Authorization::cleanRoles();
        Authorization::setRole('*');

        Authorization2::cleanRoles();
        Authorization2::setRole('*');

        $app->run($request, $response);
    } catch (\Throwable $th) {
        Console::error('[Error] Type: '.get_class($th));
        Console::error('[Error] Message: '.$th->getMessage());
        Console::error('[Error] File: '.$th->getFile());
        Console::error('[Error] Line: '.$th->getLine());

        if(App::isDevelopment()) {
            $swooleResponse->end('error: '.$th->getMessage());
        }
        else {
            $swooleResponse->end('500: Server Error');
        }
    }
});

$http->start();<|MERGE_RESOLUTION|>--- conflicted
+++ resolved
@@ -13,11 +13,7 @@
 use Utopia\App;
 use Utopia\CLI\Console;
 use Utopia\Config\Config;
-<<<<<<< HEAD
 use Utopia\Database\Validator\Authorization as Authorization2;
-=======
-use Utopia\Domains\Domain;
->>>>>>> dc003464
 
 // xdebug_start_trace('/tmp/trace');
 
@@ -113,24 +109,6 @@
     });
 });
 
-<<<<<<< HEAD
-$domain = App::getEnv('_APP_DOMAIN', '');
-
-Console::info('Issuing a TLS certificate for the master domain ('.$domain.') in 30 seconds.
-    Make sure your domain points to your server IP or restart your Appwrite server to try again.'); // TODO move this to installation script
-
-ResqueScheduler::enqueueAt(\time() + 30, 'v1-certificates', 'CertificatesV1', [
-    'document' => [],
-    'domain' => $domain,
-    'validateTarget' => false,
-    'validateCNAME' => false,
-]);
-=======
-Files::load(__DIR__ . '/../public');
-
-include __DIR__ . '/controllers/general.php';
->>>>>>> dc003464
-
 $http->on('request', function (SwooleRequest $swooleRequest, SwooleResponse $swooleResponse) {
     $request = new Request($swooleRequest);
     $response = new Response($swooleResponse);
