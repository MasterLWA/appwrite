--- conflicted
+++ resolved
@@ -89,15 +89,8 @@
         /** @var array $collections */
         $collections = Config::getParam('collections', []);
 
-<<<<<<< HEAD
-        if (!$dbForConsole->exists(App::getEnv('_APP_DB_SCHEMA', 'appwrite'))) {
-            //$redis->flushAll();
-            // $pools->get('cache')->pop()->getResource()->flushAll();
-
-=======
         try {
-            $redis->flushAll();
->>>>>>> 939f974d
+            // $redis->flushAll();
             Console::success('[Setup] - Creating database: appwrite...');
             $dbForConsole->create(App::getEnv('_APP_DB_SCHEMA', 'appwrite'));
         } catch (\Exception $e) {
