<?php

require_once __DIR__.'/../vendor/autoload.php';

use Appwrite\Utopia\Response;
use Swoole\Process;
use Swoole\Http\Server;
use Swoole\Http\Request as SwooleRequest;
use Swoole\Http\Response as SwooleResponse;
use Utopia\App;
use Utopia\CLI\Console;
use Utopia\Config\Config;
use Utopia\Database\Validator\Authorization;
use Utopia\Audit\Audit;
use Utopia\Abuse\Adapters\TimeLimit;
use Utopia\Database\Database;
use Utopia\Database\Document;
use Utopia\Swoole\Files;
use Appwrite\Utopia\Request;
use Utopia\Logger\Log;
use Utopia\Logger\Log\User;

$http = new Server("0.0.0.0", App::getEnv('PORT', 80));

$payloadSize = 6 * (1024 * 1024); // 6MB

$http
    ->set([
        'open_http2_protocol' => true,
        // 'document_root' => __DIR__.'/../public',
        // 'enable_static_handler' => true,
        'http_compression' => true,
        'http_compression_level' => 6,
        'package_max_length' => $payloadSize,
        'buffer_output_size' => $payloadSize,
    ])
;

$http->on('WorkerStart', function($server, $workerId) {
    Console::success('Worker '.++$workerId.' started successfully');
});

$http->on('BeforeReload', function($server, $workerId) {
    Console::success('Starting reload...');
});

$http->on('AfterReload', function($server, $workerId) {
    Console::success('Reload completed...');
});

Files::load(__DIR__ . '/../public');

include __DIR__ . '/controllers/general.php';

$http->on('start', function (Server $http) use ($payloadSize, $register) {
    $app = new App('UTC');

    go(function() use ($register, $app) {
        // wait for database to be ready
        $attempts = 0;
        $max = 10;
        $sleep = 1;

        do {
            try {
                $attempts++;
                $db = $register->get('dbPool')->get();
                $redis = $register->get('redisPool')->get();
                break; // leave the do-while if successful
            } catch(\Exception $e) {
                Console::warning("Database not ready. Retrying connection ({$attempts})...");
                if ($attempts >= $max) {
                    throw new \Exception('Failed to connect to database: '. $e->getMessage());
                }
                sleep($sleep);
            }
        } while ($attempts < $max);

        App::setResource('db', fn() => $db);
        App::setResource('cache', fn() => $redis);

        $dbForConsole = $app->getResource('dbForConsole'); /** @var Utopia\Database\Database $dbForConsole */

        Console::success('[Setup] - Server database init started...');
        $collections = Config::getParam('collections', []); /** @var array $collections */

        if(!$dbForConsole->exists(App::getEnv('_APP_DB_SCHEMA', 'appwrite'))) {
            $redis->flushAll();

            Console::success('[Setup] - Creating database: appwrite...');

            $dbForConsole->create(App::getEnv('_APP_DB_SCHEMA', 'appwrite'));
        }

        try {
            Console::success('[Setup] - Creating metadata table: appwrite...');
            $dbForConsole->createMetadata();
        } catch (\Throwable $th) {
            Console::success('[Setup] - Skip: metadata table already exists');
        }

        if($dbForConsole->getCollection(Audit::COLLECTION)->isEmpty()) {
            $audit = new Audit($dbForConsole);
            $audit->setup();
        }

        if ($dbForConsole->getCollection(TimeLimit::COLLECTION)->isEmpty()) {
            $adapter = new TimeLimit("", 0, 1, $dbForConsole);
            $adapter->setup();
        }

<<<<<<< HEAD
            foreach ($collections as $key => $collection) {
                if(($collection['$collection'] ?? '') !== Database::METADATA) {
                    continue;
                }
                Console::success('[Setup] - Creating collection: ' . $collection['$id'] . '...');

                $attributes = [];
                $indexes = [];

                foreach ($collection['attributes'] as $attribute) {
                    $attributes[] = new Document([
                        '$id' => $attribute['$id'],
                        'type' => $attribute['type'],
                        'size' => $attribute['size'],
                        'required' => $attribute['required'],
                        'signed' => $attribute['signed'],
                        'array' => $attribute['array'],
                        'filters' => $attribute['filters'],
                    ]);
                }
=======
        foreach ($collections as $key => $collection) {
            if(!$dbForConsole->getCollection($key)->isEmpty()) {
                continue;
            }
>>>>>>> f3bd94b2

            Console::success('[Setup] - Creating collection: ' . $collection['$id'] . '...');

            $attributes = [];
            $indexes = [];

            foreach ($collection['attributes'] as $attribute) {
                $attributes[] = new Document([
                    '$id' => $attribute['$id'],
                    'type' => $attribute['type'],
                    'size' => $attribute['size'],
                    'required' => $attribute['required'],
                    'signed' => $attribute['signed'],
                    'array' => $attribute['array'],
                    'filters' => $attribute['filters'],
                ]);
            }

            foreach ($collection['indexes'] as $index) {
                $indexes[] = new Document([
                    '$id' => $index['$id'],
                    'type' => $index['type'],
                    'attributes' => $index['attributes'],
                    'lengths' => $index['lengths'],
                    'orders' => $index['orders'],
                ]);
            }

<<<<<<< HEAD
            Console::success('[Setup] - Creating default bucket...');
            $dbForConsole->createDocument('buckets', new Document([
                '$id' => 'default',
                '$collection' => 'buckets',
                'dateCreated' => \time(),
                'dateUpdated' => \time(),
                'name' => 'Default',
                'permission' => 'file',
                'maximumFileSize' => (int) App::getEnv('_APP_STORAGE_LIMIT', 0), // 10MB
                'allowedFileExtensions' => [],
                'enabled' => true,
                'adapter' => '',
                'encryption' => true,
                'antiVirus' => true,
                '$read' => ['role:all'],
                '$write' => ['role:all'],
                'search' => 'buckets Default',
            ]));

            $dbForConsoleExternal = $app->getResource('dbForConsoleExternal'); /** @var Utopia\Database\Database $dbForConsoleExternal */

            if(!$dbForConsoleExternal->exists()) {
                $dbForConsoleExternal->create();
                Console::success('[Setup] - Creating files collection for default bucket...');
                $files = $collections['files'] ?? [];
                if(empty($files)) {
                    throw new Exception('Files collection is not configured.');
                }

                $attributes = [];
                $indexes = [];

                foreach ($files['attributes'] as $attribute) {
                    $attributes[] = new Document([
                        '$id' => $attribute['$id'],
                        'type' => $attribute['type'],
                        'size' => $attribute['size'],
                        'required' => $attribute['required'],
                        'signed' => $attribute['signed'],
                        'array' => $attribute['array'],
                        'filters' => $attribute['filters'],
                    ]);
                }

                foreach ($files['indexes'] as $index) {
                    $indexes[] = new Document([
                        '$id' => $index['$id'],
                        'type' => $index['type'],
                        'attributes' => $index['attributes'],
                        'lengths' => $index['lengths'],
                        'orders' => $index['orders'],
                    ]);
                }

                $dbForConsoleExternal->createCollection('bucket_' . 'default', $attributes, $indexes);
            }

            Console::success('[Setup] - Server database init completed...');
=======
            $dbForConsole->createCollection($key, $attributes, $indexes);

>>>>>>> f3bd94b2
        }
        Console::success('[Setup] - Server database init completed...');
    });

    Console::success('Server started successfully (max payload is '.number_format($payloadSize).' bytes)');

    Console::info("Master pid {$http->master_pid}, manager pid {$http->manager_pid}");

    // listen ctrl + c
    Process::signal(2, function () use ($http) {
        Console::log('Stop by Ctrl+C');
        $http->shutdown();
    });
});

$http->on('request', function (SwooleRequest $swooleRequest, SwooleResponse $swooleResponse) use ($register) {
    $request = new Request($swooleRequest);
    $response = new Response($swooleResponse);

    if(Files::isFileLoaded($request->getURI())) {
        $time = (60 * 60 * 24 * 365 * 2); // 45 days cache

        $response
            ->setContentType(Files::getFileMimeType($request->getURI()))
            ->addHeader('Cache-Control', 'public, max-age='.$time)
            ->addHeader('Expires', \date('D, d M Y H:i:s', \time() + $time).' GMT') // 45 days cache
            ->send(Files::getFileContents($request->getURI()))
        ;

        return;
    }

    $app = new App('UTC');

    $db = $register->get('dbPool')->get();
    $redis = $register->get('redisPool')->get();

    App::setResource('db', fn() => $db);
    App::setResource('cache', fn() => $redis);

    try {
        Authorization::cleanRoles();
        Authorization::setRole('role:all');

        $app->run($request, $response);
    } catch (\Throwable $th) {
        $version = App::getEnv('_APP_VERSION', 'UNKNOWN');

        $logger = $app->getResource("logger");
        if($logger) {
            try {
                $user = $app->getResource('user');
                /** @var Appwrite\Database\Document $user */
            } catch(\Throwable $_th) {
                // All good, user is optional information for logger
            }

            $loggerBreadcrumbs = $app->getResource("loggerBreadcrumbs");
            $route = $app->match($request);

            $log = new Utopia\Logger\Log();

            if(isset($user) && !$user->isEmpty()) {
                $log->setUser(new User($user->getId()));
            }

            $log->setNamespace("http");
            $log->setServer(\gethostname());
            $log->setVersion($version);
            $log->setType(Log::TYPE_ERROR);
            $log->setMessage($th->getMessage());

            $log->addTag('method', $route->getMethod());
            $log->addTag('url',  $route->getPath());
            $log->addTag('verboseType', get_class($th));
            $log->addTag('code', $th->getCode());
            // $log->addTag('projectId', $project->getId()); // TODO: Figure out how to get ProjectID, if it becomes relevant
            $log->addTag('hostname', $request->getHostname());
            $log->addTag('locale', (string)$request->getParam('locale', $request->getHeader('x-appwrite-locale', '')));

            $log->addExtra('file', $th->getFile());
            $log->addExtra('line', $th->getLine());
            $log->addExtra('trace', $th->getTraceAsString());
            $log->addExtra('roles', Authorization::$roles);

            $action = $route->getLabel("sdk.namespace", "UNKNOWN_NAMESPACE") . '.' . $route->getLabel("sdk.method", "UNKNOWN_METHOD");
            $log->setAction($action);

            $isProduction = App::getEnv('_APP_ENV', 'development') === 'production';
            $log->setEnvironment($isProduction ? Log::ENVIRONMENT_PRODUCTION : Log::ENVIRONMENT_STAGING);

            foreach($loggerBreadcrumbs as $loggerBreadcrumb) {
                $log->addBreadcrumb($loggerBreadcrumb);
            }

            $responseCode = $logger->addLog($log);
            Console::info('Log pushed with status code: '.$responseCode);
        }

        Console::error('[Error] Type: '.get_class($th));
        Console::error('[Error] Message: '.$th->getMessage());
        Console::error('[Error] File: '.$th->getFile());
        Console::error('[Error] Line: '.$th->getLine());

        /**
         * Reset Database connection if PDOException was thrown.
         */
        if ($th instanceof PDOException) {
            $db = null;
        }

        $swooleResponse->setStatusCode(500);

        $output = ((App::isDevelopment())) ? [
            'message' => 'Error: '. $th->getMessage(),
            'code' => 500,
            'file' => $th->getFile(),
            'line' => $th->getLine(),
            'trace' => $th->getTrace(),
            'version' => $version,
        ] : [
            'message' => 'Error: Server Error',
            'code' => 500,
            'version' => $version,
        ];

        $swooleResponse->end(\json_encode($output));
    } finally {
        /** @var PDOPool $dbPool */
        $dbPool = $register->get('dbPool');
        $dbPool->put($db);

        /** @var RedisPool $redisPool */
        $redisPool = $register->get('redisPool');
        $redisPool->put($redis);
    }
});

$http->start();<|MERGE_RESOLUTION|>--- conflicted
+++ resolved
@@ -109,9 +109,11 @@
             $adapter->setup();
         }
 
-<<<<<<< HEAD
             foreach ($collections as $key => $collection) {
                 if(($collection['$collection'] ?? '') !== Database::METADATA) {
+                    continue;
+                }
+                if(!$dbForConsole->getCollection($key)->isEmpty()) {
                     continue;
                 }
                 Console::success('[Setup] - Creating collection: ' . $collection['$id'] . '...');
@@ -130,41 +132,20 @@
                         'filters' => $attribute['filters'],
                     ]);
                 }
-=======
-        foreach ($collections as $key => $collection) {
-            if(!$dbForConsole->getCollection($key)->isEmpty()) {
-                continue;
-            }
->>>>>>> f3bd94b2
-
-            Console::success('[Setup] - Creating collection: ' . $collection['$id'] . '...');
-
-            $attributes = [];
-            $indexes = [];
-
-            foreach ($collection['attributes'] as $attribute) {
-                $attributes[] = new Document([
-                    '$id' => $attribute['$id'],
-                    'type' => $attribute['type'],
-                    'size' => $attribute['size'],
-                    'required' => $attribute['required'],
-                    'signed' => $attribute['signed'],
-                    'array' => $attribute['array'],
-                    'filters' => $attribute['filters'],
-                ]);
-            }
-
-            foreach ($collection['indexes'] as $index) {
-                $indexes[] = new Document([
-                    '$id' => $index['$id'],
-                    'type' => $index['type'],
-                    'attributes' => $index['attributes'],
-                    'lengths' => $index['lengths'],
-                    'orders' => $index['orders'],
-                ]);
-            }
-
-<<<<<<< HEAD
+
+                foreach ($collection['indexes'] as $index) {
+                    $indexes[] = new Document([
+                        '$id' => $index['$id'],
+                        'type' => $index['type'],
+                        'attributes' => $index['attributes'],
+                        'lengths' => $index['lengths'],
+                        'orders' => $index['orders'],
+                    ]);
+                }
+
+                $dbForConsole->createCollection($key, $attributes, $indexes);
+            }
+
             Console::success('[Setup] - Creating default bucket...');
             $dbForConsole->createDocument('buckets', new Document([
                 '$id' => 'default',
@@ -184,51 +165,40 @@
                 'search' => 'buckets Default',
             ]));
 
-            $dbForConsoleExternal = $app->getResource('dbForConsoleExternal'); /** @var Utopia\Database\Database $dbForConsoleExternal */
-
-            if(!$dbForConsoleExternal->exists()) {
-                $dbForConsoleExternal->create();
-                Console::success('[Setup] - Creating files collection for default bucket...');
-                $files = $collections['files'] ?? [];
-                if(empty($files)) {
-                    throw new Exception('Files collection is not configured.');
-                }
-
-                $attributes = [];
-                $indexes = [];
-
-                foreach ($files['attributes'] as $attribute) {
-                    $attributes[] = new Document([
-                        '$id' => $attribute['$id'],
-                        'type' => $attribute['type'],
-                        'size' => $attribute['size'],
-                        'required' => $attribute['required'],
-                        'signed' => $attribute['signed'],
-                        'array' => $attribute['array'],
-                        'filters' => $attribute['filters'],
-                    ]);
-                }
-
-                foreach ($files['indexes'] as $index) {
-                    $indexes[] = new Document([
-                        '$id' => $index['$id'],
-                        'type' => $index['type'],
-                        'attributes' => $index['attributes'],
-                        'lengths' => $index['lengths'],
-                        'orders' => $index['orders'],
-                    ]);
-                }
-
-                $dbForConsoleExternal->createCollection('bucket_' . 'default', $attributes, $indexes);
-            }
+            Console::success('[Setup] - Creating files collection for default bucket...');
+            $files = $collections['files'] ?? [];
+            if(empty($files)) {
+                throw new Exception('Files collection is not configured.');
+            }
+
+            $attributes = [];
+            $indexes = [];
+
+            foreach ($files['attributes'] as $attribute) {
+                $attributes[] = new Document([
+                    '$id' => $attribute['$id'],
+                    'type' => $attribute['type'],
+                    'size' => $attribute['size'],
+                    'required' => $attribute['required'],
+                    'signed' => $attribute['signed'],
+                    'array' => $attribute['array'],
+                    'filters' => $attribute['filters'],
+                ]);
+            }
+
+            foreach ($files['indexes'] as $index) {
+                $indexes[] = new Document([
+                    '$id' => $index['$id'],
+                    'type' => $index['type'],
+                    'attributes' => $index['attributes'],
+                    'lengths' => $index['lengths'],
+                    'orders' => $index['orders'],
+                ]);
+            }
+
+            $dbForConsole->createCollection('bucket_' . 'default', $attributes, $indexes);
 
             Console::success('[Setup] - Server database init completed...');
-=======
-            $dbForConsole->createCollection($key, $attributes, $indexes);
-
->>>>>>> f3bd94b2
-        }
-        Console::success('[Setup] - Server database init completed...');
     });
 
     Console::success('Server started successfully (max payload is '.number_format($payloadSize).' bytes)');
