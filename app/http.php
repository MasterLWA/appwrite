<?php

require_once __DIR__.'/../vendor/autoload.php';

use Appwrite\Database\Validator\Authorization;
use Appwrite\Utopia\Response;
use Swoole\Process;
use Swoole\Http\Server;
use Swoole\Http\Request as SwooleRequest;
use Swoole\Http\Response as SwooleResponse;
use Utopia\App;
use Utopia\CLI\Console;
use Utopia\Config\Config;
use Utopia\Database\Validator\Authorization as Authorization2;
use Utopia\Audit\Audit;
use Utopia\Abuse\Adapters\TimeLimit;
<<<<<<< HEAD
use Utopia\Swoole\Files;
use Utopia\Swoole\Request;

// xdebug_start_trace('/tmp/trace');

ini_set('memory_limit','512M');
ini_set('display_errors', 1);
ini_set('display_startup_errors', 1);
ini_set('default_socket_timeout', -1);
error_reporting(E_ALL);
=======
use Utopia\Database\Document;
use Utopia\Swoole\Files;
use Utopia\Swoole\Request;
>>>>>>> f69c4e30

$http = new Server("0.0.0.0", App::getEnv('PORT', 80));

$payloadSize = max(4000000 /* 4mb */, App::getEnv('_APP_STORAGE_LIMIT', 10000000 /* 10mb */));

$http
    ->set([
        'open_http2_protocol' => true,
        // 'document_root' => __DIR__.'/../public',
        // 'enable_static_handler' => true,
        'http_compression' => true,
        'http_compression_level' => 6,
        'package_max_length' => $payloadSize,
        'buffer_output_size' => $payloadSize,
    ])
;

$http->on('WorkerStart', function($serv, $workerId) {
    Console::success('Worker '.++$workerId.' started succefully');
});

$http->on('BeforeReload', function($serv, $workerId) {
    Console::success('Starting reload...');
});

$http->on('AfterReload', function($serv, $workerId) {
    Console::success('Reload completed...');
});

Files::load(__DIR__ . '/../public');

include __DIR__ . '/controllers/general.php';

$http->on('start', function (Server $http) use ($payloadSize, $register) {
    $app = new App('UTC');
    $dbForConsole = $app->getResource('dbForConsole'); /** @var Utopia\Database\Database $dbForConsole */

    if(!$dbForConsole->exists()) {
        Console::success('[Setup] - Server database init started...');
        
        $collections = Config::getParam('collections2', []); /** @var array $collections */

        $register->get('cache')->flushAll();

        $dbForConsole->create();
        
<<<<<<< HEAD
=======
        
>>>>>>> f69c4e30
        $audit = new Audit($dbForConsole);
        $audit->setup();

        $adapter = new TimeLimit("", 0, 1, $dbForConsole);
        $adapter->setup();

        foreach ($collections as $key => $collection) {
<<<<<<< HEAD
            $dbForConsole->createCollection($key);

            foreach ($collection['attributes'] as $i => $attribute) {
                $dbForConsole->createAttribute(
                    $key,
                    $attribute['$id'],
                    $attribute['type'],
                    $attribute['size'],
                    $attribute['required'],
                    $attribute['signed'],
                    $attribute['array'],
                    $attribute['filters'],
                );
            }

            foreach ($collection['indexes'] as $i => $index) {
                $dbForConsole->createIndex(
                    $key,
                    $index['$id'],
                    $index['type'],
                    $index['attributes'],
                    $index['lengths'],
                    $index['orders'],
                );
            }
=======
            $attributes = [];
            $indexes = [];

            foreach ($collection['attributes'] as $attribute) {
                $attributes[] = new Document([
                    '$id' => $attribute['$id'],
                    'type' => $attribute['type'],
                    'size' => $attribute['size'],
                    'required' => $attribute['required'],
                    'signed' => $attribute['signed'],
                    'array' => $attribute['array'],
                    'filters' => $attribute['filters'],
                ]);
            }

            foreach ($collection['indexes'] as $index) {
                $indexes[] = new Document([
                    '$id' => $index['$id'],
                    'type' => $index['type'],
                    'attributes' => $index['attributes'],
                    'lengths' => $index['lengths'],
                    'orders' => $index['orders'],
                ]);
            }

            $dbForConsole->createCollection($key, $attributes, $indexes);
>>>>>>> f69c4e30
        }

        Console::success('[Setup] - Server database init completed...');
    }

    Console::success('Server started succefully (max payload is '.number_format($payloadSize).' bytes)');

    Console::info("Master pid {$http->master_pid}, manager pid {$http->manager_pid}");

    // listen ctrl + c
    Process::signal(2, function () use ($http) {
        Console::log('Stop by Ctrl+C');
        $http->shutdown();
    });
});

<<<<<<< HEAD
$http->on('request', function (SwooleRequest $swooleRequest, SwooleResponse $swooleResponse) {
=======
$http->on('request', function (SwooleRequest $swooleRequest, SwooleResponse $swooleResponse) use ($register) {
>>>>>>> f69c4e30
    $request = new Request($swooleRequest);
    $response = new Response($swooleResponse);

    if(Files::isFileLoaded($request->getURI())) {
        $time = (60 * 60 * 24 * 365 * 2); // 45 days cache

        $response
            ->setContentType(Files::getFileMimeType($request->getURI()))
            ->addHeader('Cache-Control', 'public, max-age='.$time)
            ->addHeader('Expires', \date('D, d M Y H:i:s', \time() + $time).' GMT') // 45 days cache
            ->send(Files::getFileContents($request->getURI()))
        ;

        return;
    }

    $db = $register->get('dbPool')->get();
    $redis = $register->get('redisPool')->get();

    $register->set('db', function () use (&$db) {
        return $db;
    });

    $register->set('cache', function () use (&$redis) {
        return $redis;
    });

    $app = new App('UTC');
    
    try {
        Authorization::cleanRoles();
        Authorization::setRole('role:all');

        Authorization2::cleanRoles();
        Authorization2::setRole('role:all');

        $app->run($request, $response);
    } catch (\Throwable $th) {
        Console::error('[Error] Type: '.get_class($th));
        Console::error('[Error] Message: '.$th->getMessage());
        Console::error('[Error] File: '.$th->getFile());
        Console::error('[Error] Line: '.$th->getLine());

        if(App::isDevelopment()) {
            $swooleResponse->end('error: '.$th->getMessage());
        }
        else {
            $swooleResponse->end('500: Server Error');
        }
    } finally {
        /** @var PDOPool $dbPool */
        $dbPool = $register->get('dbPool');
        $dbPool->put($db);

        /** @var RedisPool $redisPool */
        $redisPool = $register->get('redisPool');
        $redisPool->put($redis);
    }
});

$http->start();<|MERGE_RESOLUTION|>--- conflicted
+++ resolved
@@ -14,22 +14,9 @@
 use Utopia\Database\Validator\Authorization as Authorization2;
 use Utopia\Audit\Audit;
 use Utopia\Abuse\Adapters\TimeLimit;
-<<<<<<< HEAD
-use Utopia\Swoole\Files;
-use Utopia\Swoole\Request;
-
-// xdebug_start_trace('/tmp/trace');
-
-ini_set('memory_limit','512M');
-ini_set('display_errors', 1);
-ini_set('display_startup_errors', 1);
-ini_set('default_socket_timeout', -1);
-error_reporting(E_ALL);
-=======
 use Utopia\Database\Document;
 use Utopia\Swoole\Files;
 use Utopia\Swoole\Request;
->>>>>>> f69c4e30
 
 $http = new Server("0.0.0.0", App::getEnv('PORT', 80));
 
@@ -76,10 +63,7 @@
 
         $dbForConsole->create();
         
-<<<<<<< HEAD
-=======
         
->>>>>>> f69c4e30
         $audit = new Audit($dbForConsole);
         $audit->setup();
 
@@ -87,33 +71,6 @@
         $adapter->setup();
 
         foreach ($collections as $key => $collection) {
-<<<<<<< HEAD
-            $dbForConsole->createCollection($key);
-
-            foreach ($collection['attributes'] as $i => $attribute) {
-                $dbForConsole->createAttribute(
-                    $key,
-                    $attribute['$id'],
-                    $attribute['type'],
-                    $attribute['size'],
-                    $attribute['required'],
-                    $attribute['signed'],
-                    $attribute['array'],
-                    $attribute['filters'],
-                );
-            }
-
-            foreach ($collection['indexes'] as $i => $index) {
-                $dbForConsole->createIndex(
-                    $key,
-                    $index['$id'],
-                    $index['type'],
-                    $index['attributes'],
-                    $index['lengths'],
-                    $index['orders'],
-                );
-            }
-=======
             $attributes = [];
             $indexes = [];
 
@@ -140,7 +97,6 @@
             }
 
             $dbForConsole->createCollection($key, $attributes, $indexes);
->>>>>>> f69c4e30
         }
 
         Console::success('[Setup] - Server database init completed...');
@@ -157,11 +113,7 @@
     });
 });
 
-<<<<<<< HEAD
-$http->on('request', function (SwooleRequest $swooleRequest, SwooleResponse $swooleResponse) {
-=======
 $http->on('request', function (SwooleRequest $swooleRequest, SwooleResponse $swooleResponse) use ($register) {
->>>>>>> f69c4e30
     $request = new Request($swooleRequest);
     $response = new Response($swooleResponse);
 
