--- conflicted
+++ resolved
@@ -73,15 +73,11 @@
     });
 });
 
-<<<<<<< HEAD
-$http->on('request', function (SwooleRequest $swooleRequest, SwooleResponse $swooleResponse) use ($register) {
-=======
 Files::load(__DIR__ . '/../public');
 
 include __DIR__ . '/controllers/general.php';
 
-$http->on('request', function (SwooleRequest $swooleRequest, SwooleResponse $swooleResponse) {
->>>>>>> c454bc2a
+$http->on('request', function (SwooleRequest $swooleRequest, SwooleResponse $swooleResponse) use ($register) {
     $request = new Request($swooleRequest);
     $response = new Response($swooleResponse);
 
