<?php

require_once __DIR__.'/init.php';

use Utopia\App;
use Appwrite\Swoole\Request;
use Appwrite\Utopia\Response;
use Utopia\View;
use Utopia\Exception;
use Utopia\Config\Config;
use Utopia\Domains\Domain;
use Appwrite\Auth\Auth;
use Appwrite\Database\Database;
use Appwrite\Database\Document;
use Appwrite\Database\Validator\Authorization;
use Appwrite\Network\Validator\Origin;

<<<<<<< HEAD
Config::setParam('domainVerification', false);
Config::setParam('cookieDomain', 'localhost');
Config::setParam('cookieSamesite', Response::COOKIE_SAMESITE_NONE);

App::init(function ($utopia, $request, $response, $console, $project, $user, $locale, $webhooks, $audits, $usage, $clients) {
    /** @var Appwrite\Swoole\Request $request */
    /** @var Appwrite\Utopia\Response $response */
    /** @var Appwrite\Database\Document $console */
    /** @var Appwrite\Database\Document $project */
    /** @var Appwrite\Database\Document $user */
    /** @var Utopia\Locale\Locale $locale */
    /** @var Appwrite\Event\Event $webhooks */
    /** @var Appwrite\Event\Event $audits */
    /** @var Appwrite\Event\Event $usage */
    /** @var bool $mode */
    /** @var array $clients */
    
    Authorization::$roles = ['*'];
=======
/*
 * Configuration files
 */
$webhook = new Event('v1-webhooks', 'WebhooksV1');
$audit = new Event('v1-audits', 'AuditsV1');
$usage = new Event('v1-usage', 'UsageV1');
$functions = new Event('v1-functions', 'FunctionsV1');
$mail = new Event('v1-mails', 'MailsV1');
$deletes = new Event('v1-deletes', 'DeletesV1');

/**
 * Get All verified client URLs for both console and current projects
 * + Filter for duplicated entries
 */
$clientsConsole = \array_map(function ($node) {
        return $node['hostname'];
    }, \array_filter($console->getAttribute('platforms', []), function ($node) {
        if (isset($node['type']) && $node['type'] === 'web' && isset($node['hostname']) && !empty($node['hostname'])) {
            return true;
        }

        return false;
    }));
>>>>>>> 286b4278

    $localeParam = (string)$request->getParam('locale', $request->getHeader('x-appwrite-locale', ''));

    if (\in_array($localeParam, Config::getParam('locale-codes'))) {
        $locale->setDefault($localeParam);
    };

    $route = $utopia->match($request);

    if(!empty($route->getLabel('sdk.platform', [])) && empty($project->getId()) && ($route->getLabel('scope', '') !== 'public')) {
        throw new Exception('Missing or unknown project ID', 400);
    }

    $console->setAttribute('platforms', [ // Allways allow current host
        '$collection' => Database::SYSTEM_COLLECTION_PLATFORMS,
        'name' => 'Current Host',
        'type' => 'web',
        'hostname' => $request->getHostname(),
    ], Document::SET_TYPE_APPEND);

    $referrer = $request->getReferer();
    $origin = \parse_url($request->getOrigin($referrer), PHP_URL_HOST);
    $protocol = \parse_url($request->getOrigin($referrer), PHP_URL_SCHEME);
    $port = \parse_url($request->getOrigin($referrer), PHP_URL_PORT);

    $refDomain = $protocol.'://'.((\in_array($origin, $clients))
        ? $origin : 'localhost') . (!empty($port) ? ':'.$port : '');

    $selfDomain = new Domain($request->getHostname());
    $endDomain = new Domain($origin);

    // var_dump('referer', $referrer);
    // var_dump('origin', $origin);
    // var_dump('port', $request->getPort());
    // var_dump('hostname', $request->getHostname());
    // var_dump('protocol', $request->getProtocol());
    // var_dump('method', $request->getMethod());
    // var_dump('ip', $request->getIP());
    // var_dump('-----------------');
    // var_dump($request->debug());

    Config::setParam('domainVerification',
        ($selfDomain->getRegisterable() === $endDomain->getRegisterable()) &&
            $endDomain->getRegisterable() !== '');
        
    Config::setParam('cookieDomain', (
        $request->getHostname() === 'localhost' ||
        $request->getHostname() === 'localhost:'.$request->getPort() ||
        (\filter_var($request->getHostname(), FILTER_VALIDATE_IP) !== false)
    )
        ? null
        : '.'.$request->getHostname()
    );

    /*
     * Security Headers
     *
     * As recommended at:
     * @see https://www.owasp.org/index.php/List_of_useful_HTTP_headers
     */
    if (App::getEnv('_APP_OPTIONS_FORCE_HTTPS', 'disabled') === 'enabled') { // Force HTTPS
        if($request->getProtocol() !== 'https') {
           return $response->redirect('https://'.$request->getHostname().$request->getURI());
        }

        $response->addHeader('Strict-Transport-Security', 'max-age='.(60 * 60 * 24 * 126)); // 126 days
    }    

    $response
        ->addHeader('Server', 'Appwrite')
        ->addHeader('X-XSS-Protection', '1; mode=block; report=/v1/xss?url='.\urlencode($request->getURI()))
        //->addHeader('X-Frame-Options', ($refDomain == 'http://localhost') ? 'SAMEORIGIN' : 'ALLOW-FROM ' . $refDomain)
        ->addHeader('X-Content-Type-Options', 'nosniff')
        ->addHeader('Access-Control-Allow-Methods', 'GET, POST, PUT, PATCH, DELETE')
        ->addHeader('Access-Control-Allow-Headers', 'Origin, Cookie, Set-Cookie, X-Requested-With, Content-Type, Access-Control-Allow-Origin, Access-Control-Request-Headers, Accept, X-Appwrite-Project, X-Appwrite-Key, X-Appwrite-Locale, X-Appwrite-Mode, X-SDK-Version, Cache-Control, Expires, Pragma')
        ->addHeader('Access-Control-Expose-Headers', 'X-Fallback-Cookies')
        ->addHeader('Access-Control-Allow-Origin', $refDomain)
        ->addHeader('Access-Control-Allow-Credentials', 'true')
    ;

    /*
     * Validate Client Domain - Check to avoid CSRF attack
     *  Adding Appwrite API domains to allow XDOMAIN communication
     *  Skip this check for non-web platforms which are not requiredto send an origin header
     */
    $origin = $request->getOrigin($request->getReferer(''));
    $originValidator = new Origin(\array_merge($project->getAttribute('platforms', []), $console->getAttribute('platforms', [])));

    if(!$originValidator->isValid($origin)
        && \in_array($request->getMethod(), [Request::METHOD_POST, Request::METHOD_PUT, Request::METHOD_PATCH, Request::METHOD_DELETE])
        && $route->getLabel('origin', false) !== '*'
        && empty($request->getHeader('x-appwrite-key', ''))) {
            throw new Exception($originValidator->getDescription(), 403);
    }
    
    /*
     * ACL Check
     */
    $role = ($user->isEmpty()) ? Auth::USER_ROLE_GUEST : Auth::USER_ROLE_MEMBER;

    // Add user roles
    $membership = $user->search('teamId', $project->getAttribute('teamId', null), $user->getAttribute('memberships', []));

    if ($membership) {
        foreach ($membership->getAttribute('roles', []) as $memberRole) {
            switch ($memberRole) {
                case 'owner':
                    $role = Auth::USER_ROLE_OWNER;
                    break;
                case 'admin':
                    $role = Auth::USER_ROLE_ADMIN;
                    break;
                case 'developer':
                    $role = Auth::USER_ROLE_DEVELOPER;
                    break;
            }
        }
    }

    $roles = Config::getParam('roles', []);
    $scope = $route->getLabel('scope', 'none'); // Allowed scope for chosen route
    $scopes = $roles[$role]['scopes']; // Allowed scopes for user role
    
    // Check if given key match project API keys
    $key = $project->search('secret', $request->getHeader('x-appwrite-key', ''), $project->getAttribute('keys', []));
    
    /*
     * Try app auth when we have project key and no user
     *  Mock user to app and grant API key scopes in addition to default app scopes
     */
    if (null !== $key && $user->isEmpty()) {
        $user = new Document([
            '$id' => 0,
            'status' => Auth::USER_STATUS_ACTIVATED,
            'email' => 'app.'.$project->getId().'@service.'.$request->getHostname(),
            'password' => '',
            'name' => $project->getAttribute('name', 'Untitled'),
        ]);

        $role = Auth::USER_ROLE_APP;
        $scopes = \array_merge($roles[$role]['scopes'], $key->getAttribute('scopes', []));

        Authorization::setDefaultStatus(false);  // Cancel security segmentation for API keys.
    }

    Authorization::setRole('user:'.$user->getId());
    Authorization::setRole('role:'.$role);

    \array_map(function ($node) {
        if (isset($node['teamId']) && isset($node['roles'])) {
            Authorization::setRole('team:'.$node['teamId']);

            foreach ($node['roles'] as $nodeRole) { // Set all team roles
                Authorization::setRole('team:'.$node['teamId'].'/'.$nodeRole);
            }
        }
    }, $user->getAttribute('memberships', []));

    // TDOO Check if user is god

    if (!\in_array($scope, $scopes)) {
        if (empty($project->getId()) || Database::SYSTEM_COLLECTION_PROJECTS !== $project->getCollection()) { // Check if permission is denied because project is missing
            throw new Exception('Project not found', 404);
        }
        
        throw new Exception($user->getAttribute('email', 'User').' (role: '.\strtolower($roles[$role]['label']).') missing scope ('.$scope.')', 401);
    }

    if (Auth::USER_STATUS_BLOCKED == $user->getAttribute('status')) { // Account has not been activated
        throw new Exception('Invalid credentials. User is blocked', 401); // User is in status blocked
    }

    if ($user->getAttribute('reset')) {
        throw new Exception('Password reset is required', 412);
    }

    /*
     * Background Jobs
     */
    $webhooks
        ->setParam('projectId', $project->getId())
        ->setParam('event', $route->getLabel('webhook', ''))
        ->setParam('payload', [])
    ;

    $audits
        ->setParam('projectId', $project->getId())
        ->setParam('userId', $user->getId())
        ->setParam('event', '')
        ->setParam('resource', '')
        ->setParam('userAgent', $request->getUserAgent(''))
        ->setParam('ip', $request->getIP())
        ->setParam('data', [])
    ;

    $usage
        ->setParam('projectId', $project->getId())
        ->setParam('url', $request->getHostname().$request->getURI())
        ->setParam('method', $request->getMethod())
        ->setParam('request', 0)
        ->setParam('response', 0)
        ->setParam('storage', 0)
    ;
}, ['utopia', 'request', 'response', 'console', 'project', 'user', 'locale', 'webhooks', 'audits', 'usage', 'clients']);

App::shutdown(function ($utopia, $request, $response, $project, $webhooks, $audits, $usage, $deletes, $mode) {
    /** @var Utopia\App $utopia */
    /** @var Utopia\Request $request */
    /** @var Utopia\Response $response */
    /** @var Appwrite\Database\Document $project */
    /** @var Appwrite\Event\Event $webhooks */
    /** @var Appwrite\Event\Event $audits */
    /** @var Appwrite\Event\Event $usage */
    /** @var Appwrite\Event\Event $deletes */
    /** @var bool $mode */

    if (!empty($webhooks->getParam('event'))) {
        $webhooks->trigger();
    }
    
    if (!empty($audits->getParam('event'))) {
        $audits->trigger();
    }
    
    if (!empty($deletes->getParam('document'))) {
        $deletes->trigger();
    }
    
    $route = $utopia->match($request);
    
    if($project->getId()
        && $mode !== APP_MODE_ADMIN
        && !empty($route->getLabel('sdk.namespace', null))) { // Don't calculate console usage and admin mode
        
        $usage
            ->setParam('request', $request->getSize() + $usage->getParam('storage'))
            ->setParam('response', $response->getSize())
            ->trigger()
        ;
    }
}, ['utopia', 'request', 'response', 'project', 'webhooks', 'audits', 'usage', 'deletes', 'mode']);

App::options(function ($request, $response) {
    /** @var Appwrite\Swoole\Request $request */
    /** @var Appwrite\Utopia\Response $response */

    $origin = $request->getOrigin();

    $response
        ->addHeader('Server', 'Appwrite')
        ->addHeader('Access-Control-Allow-Methods', 'GET, POST, PUT, PATCH, DELETE')
        ->addHeader('Access-Control-Allow-Headers', 'Origin, Cookie, Set-Cookie, X-Requested-With, Content-Type, Access-Control-Allow-Origin, Access-Control-Request-Headers, Accept, X-Appwrite-Project, X-Appwrite-Key, X-Appwrite-Locale, X-Appwrite-Mode, X-SDK-Version, Cache-Control, Expires, Pragma, X-Fallback-Cookies')
        ->addHeader('Access-Control-Expose-Headers', 'X-Fallback-Cookies')
        ->addHeader('Access-Control-Allow-Origin', $origin)
        ->addHeader('Access-Control-Allow-Credentials', 'true')
        ->send();
}, ['request', 'response']);

App::error(function ($error, $utopia, $request, $response, $layout, $project) {
    /** @var Exception $error */
    /** @var Utopia\App $utopia */
    /** @var Utopia\Request $request */
    /** @var Utopia\Response $response */
    /** @var Utopia\View $layout */
    /** @var Appwrite\Database\Document $project */

    if(php_sapi_name() === 'cli') {
        var_dump(get_class($error));
        var_dump($error->getMessage());
        var_dump($error->getFile());
        var_dump($error->getLine());
    }

    $version = App::getEnv('_APP_VERSION', 'UNKNOWN');

    switch ($error->getCode()) {
        case 400: // Error allowed publicly
        case 401: // Error allowed publicly
        case 402: // Error allowed publicly
        case 403: // Error allowed publicly
        case 404: // Error allowed publicly
        case 409: // Error allowed publicly
        case 412: // Error allowed publicly
        case 429: // Error allowed publicly
            $code = $error->getCode();
            $message = $error->getMessage();
            break;
        default:
            $code = 500; // All other errors get the generic 500 server error status code
            $message = 'Server Error';
    }

    //$_SERVER = []; // Reset before reporting to error log to avoid keys being compromised

    $output = ((App::isDevelopment())) ? [
        'message' => $error->getMessage(),
        'code' => $error->getCode(),
        'file' => $error->getFile(),
        'line' => $error->getLine(),
        'trace' => $error->getTrace(),
        'version' => $version,
    ] : [
        'message' => $message,
        'code' => $code,
        'version' => $version,
    ];

    $response
        ->addHeader('Cache-Control', 'no-cache, no-store, must-revalidate')
        ->addHeader('Expires', '0')
        ->addHeader('Pragma', 'no-cache')
        ->setStatusCode($code)
    ;

    $route = $utopia->match($request);
    $template = ($route) ? $route->getLabel('error', null) : null;

    if ($template) {
        $comp = new View($template);

        $comp
            ->setParam('projectName', $project->getAttribute('name'))
            ->setParam('projectURL', $project->getAttribute('url'))
            ->setParam('message', $error->getMessage())
            ->setParam('code', $code)
        ;

        $layout
            ->setParam('title', $project->getAttribute('name').' - Error')
            ->setParam('description', 'No Description')
            ->setParam('body', $comp)
            ->setParam('version', $version)
            ->setParam('litespeed', false)
        ;

        $response->html($layout->render());
    }

    $response->dynamic(new Document($output),
        $utopia->isDevelopment() ? Response::MODEL_ERROR_DEV : Response::MODEL_LOCALE);
        
}, ['error', 'utopia', 'request', 'response', 'layout', 'project']);

App::get('/manifest.json')
    ->desc('Progressive app manifest file')
    ->label('scope', 'public')
    ->label('docs', false)
    ->action(function ($response) {
        /** @var Utopia\Response $response */

        $response->json([
            'name' => APP_NAME,
            'short_name' => APP_NAME,
            'start_url' => '.',
            'url' => 'https://appwrite.io/',
            'display' => 'standalone',
            'background_color' => '#fff',
            'theme_color' => '#f02e65',
            'description' => 'End to end backend server for frontend and mobile apps. 👩‍💻👨‍💻',
            'icons' => [
                [
                    'src' => 'images/favicon.png',
                    'sizes' => '256x256',
                    'type' => 'image/png',
                ],
            ],
        ]);
    }, ['response']);

App::get('/robots.txt')
    ->desc('Robots.txt File')
    ->label('scope', 'public')
    ->label('docs', false)
    ->action(function ($response) {
        $template = new View(__DIR__.'/views/general/robots.phtml');
        $response->text($template->render(false));
    }, ['response']);

App::get('/humans.txt')
    ->desc('Humans.txt File')
    ->label('scope', 'public')
    ->label('docs', false)
    ->action(function ($response) {
        $template = new View(__DIR__.'/views/general/humans.phtml');
        $response->text($template->render(false));
    }, ['response']);

App::get('/.well-known/acme-challenge')
    ->desc('SSL Verification')
    ->label('scope', 'public')
    ->label('docs', false)
    ->action(function ($request, $response) {
        $base = \realpath(APP_STORAGE_CERTIFICATES);
        $path = \str_replace('/.well-known/acme-challenge/', '', $request->getParam('q'));
        $absolute = \realpath($base.'/.well-known/acme-challenge/'.$path);

        if(!$base) {
            throw new Exception('Storage error', 500);
        }

        if(!$absolute) {
            throw new Exception('Unknown path', 404);
        }

        if(!\substr($absolute, 0, \strlen($base)) === $base) {
            throw new Exception('Invalid path', 401);
        }

        if(!\file_exists($absolute)) {
            throw new Exception('Unknown path', 404);
        }

        $content = @\file_get_contents($absolute);

        if(!$content) {
            throw new Exception('Failed to get contents', 500);
        }

        $response->text($content);
    }, ['request', 'response']);

include_once __DIR__ . '/controllers/shared/api.php';
include_once __DIR__ . '/controllers/shared/web.php';

foreach(Config::getParam('services', []) as $service) {
    include_once $service['controller'];
}<|MERGE_RESOLUTION|>--- conflicted
+++ resolved
@@ -15,7 +15,6 @@
 use Appwrite\Database\Validator\Authorization;
 use Appwrite\Network\Validator\Origin;
 
-<<<<<<< HEAD
 Config::setParam('domainVerification', false);
 Config::setParam('cookieDomain', 'localhost');
 Config::setParam('cookieSamesite', Response::COOKIE_SAMESITE_NONE);
@@ -34,31 +33,6 @@
     /** @var array $clients */
     
     Authorization::$roles = ['*'];
-=======
-/*
- * Configuration files
- */
-$webhook = new Event('v1-webhooks', 'WebhooksV1');
-$audit = new Event('v1-audits', 'AuditsV1');
-$usage = new Event('v1-usage', 'UsageV1');
-$functions = new Event('v1-functions', 'FunctionsV1');
-$mail = new Event('v1-mails', 'MailsV1');
-$deletes = new Event('v1-deletes', 'DeletesV1');
-
-/**
- * Get All verified client URLs for both console and current projects
- * + Filter for duplicated entries
- */
-$clientsConsole = \array_map(function ($node) {
-        return $node['hostname'];
-    }, \array_filter($console->getAttribute('platforms', []), function ($node) {
-        if (isset($node['type']) && $node['type'] === 'web' && isset($node['hostname']) && !empty($node['hostname'])) {
-            return true;
-        }
-
-        return false;
-    }));
->>>>>>> 286b4278
 
     $localeParam = (string)$request->getParam('locale', $request->getHeader('x-appwrite-locale', ''));
 
