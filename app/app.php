<?php

// Init
require_once __DIR__.'/init.php';

global $utopia, $request, $response, $register, $consoleDB, $project, $service;

use Utopia\App;
use Utopia\Request;
use Utopia\View;
use Utopia\Exception;
use Utopia\Config\Config;
use Utopia\Domains\Domain;
use Appwrite\Auth\Auth;
use Appwrite\Database\Database;
use Appwrite\Database\Document;
use Appwrite\Database\Validator\Authorization;
use Appwrite\Event\Event;
use Appwrite\Network\Validator\Origin;

/*
 * Configuration files
 */
$roles = include __DIR__.'/config/roles.php'; // User roles and scopes
$services = include __DIR__.'/config/services.php'; // List of services

$webhook = new Event('v1-webhooks', 'WebhooksV1');
$audit = new Event('v1-audits', 'AuditsV1');
$usage = new Event('v1-usage', 'UsageV1');
<<<<<<< HEAD
$functions = new Event('v1-functions', 'FunctionsV1');
=======
$deletes = new Event('v1-deletes', 'DeletesV1');
>>>>>>> 3a12fc23

/**
 * Get All verified client URLs for both console and current projects
 * + Filter for duplicated entries
 */
$clientsConsole = array_map(function ($node) {
        return $node['hostname'];
    }, array_filter($console->getAttribute('platforms', []), function ($node) {
        if (isset($node['type']) && $node['type'] === 'web' && isset($node['hostname']) && !empty($node['hostname'])) {
            return true;
        }

        return false;
    }));

$clients = array_unique(array_merge($clientsConsole, array_map(function ($node) {
        return $node['hostname'];
    }, array_filter($project->getAttribute('platforms', []), function ($node) {
        if (isset($node['type']) && $node['type'] === 'web' && isset($node['hostname']) && !empty($node['hostname'])) {
            return true;
        }

        return false;
    }))));

$utopia->init(function () use ($utopia, $request, $response, &$user, $project, $console, $roles, $webhook, $audit, $usage, $clients) {
    
    $route = $utopia->match($request);

    if(!empty($route->getLabel('sdk.platform', [])) && empty($project->getId()) && ($route->getLabel('scope', '') !== 'public')) {
        throw new Exception('Missing or unknown project ID', 400);
    }

    $referrer = $request->getServer('HTTP_REFERER', '');
    $origin = parse_url($request->getServer('HTTP_ORIGIN', $referrer), PHP_URL_HOST);
    $protocol = parse_url($request->getServer('HTTP_ORIGIN', $referrer), PHP_URL_SCHEME);
    $port = parse_url($request->getServer('HTTP_ORIGIN', $referrer), PHP_URL_PORT);

    $refDomain = $protocol.'://'.((in_array($origin, $clients))
        ? $origin : 'localhost') . (!empty($port) ? ':'.$port : '');

    $selfDomain = new Domain(Config::getParam('hostname'));
    $endDomain = new Domain($origin);

    Config::setParam('domainVerification',
        ($selfDomain->getRegisterable() === $endDomain->getRegisterable()) &&
            $endDomain->getRegisterable() !== '');
        
    /*
     * Security Headers
     *
     * As recommended at:
     * @see https://www.owasp.org/index.php/List_of_useful_HTTP_headers
     */
    if ($request->getServer('_APP_OPTIONS_FORCE_HTTPS', 'disabled') === 'enabled') { // Force HTTPS
        if(Config::getParam('protocol') !== 'https') {
           return $response->redirect('https://' . Config::getParam('domain').$request->getServer('REQUEST_URI'));
        }

        $response->addHeader('Strict-Transport-Security', 'max-age='.(60 * 60 * 24 * 126)); // 126 days
    }    

    $response
        ->addHeader('Server', 'Appwrite')
        ->addHeader('X-XSS-Protection', '1; mode=block; report=/v1/xss?url='.urlencode($request->getServer('REQUEST_URI')))
        //->addHeader('X-Frame-Options', ($refDomain == 'http://localhost') ? 'SAMEORIGIN' : 'ALLOW-FROM ' . $refDomain)
        ->addHeader('X-Content-Type-Options', 'nosniff')
        ->addHeader('Access-Control-Allow-Methods', 'GET, POST, PUT, PATCH, DELETE')
        ->addHeader('Access-Control-Allow-Headers', 'Origin, Cookie, Set-Cookie, X-Requested-With, Content-Type, Access-Control-Allow-Origin, Access-Control-Request-Headers, Accept, X-Appwrite-Project, X-Appwrite-Key, X-Appwrite-Locale, X-Appwrite-Mode, X-SDK-Version, Cache-Control, Expires, Pragma')
        ->addHeader('Access-Control-Expose-Headers', 'X-Fallback-Cookies')
        ->addHeader('Access-Control-Allow-Origin', $refDomain)
        ->addHeader('Access-Control-Allow-Credentials', 'true')
    ;

    /*
     * Validate Client Domain - Check to avoid CSRF attack
     *  Adding Appwrite API domains to allow XDOMAIN communication
     *  Skip this check for non-web platforms which are not requiredto send an origin header
     */
    $origin = $request->getServer('HTTP_ORIGIN', $request->getServer('HTTP_REFERER', ''));
    $originValidator = new Origin(array_merge($project->getAttribute('platforms', []), $console->getAttribute('platforms', [])));

    if(!$originValidator->isValid($origin)
        && in_array($request->getMethod(), [Request::METHOD_POST, Request::METHOD_PUT, Request::METHOD_PATCH, Request::METHOD_DELETE])
        && $route->getLabel('origin', false) !== '*'
        && empty($request->getHeader('X-Appwrite-Key', ''))) {
            throw new Exception($originValidator->getDescription(), 403);
    }
    
    /*
     * ACL Check
     */
    $role = ($user->isEmpty()) ? Auth::USER_ROLE_GUEST : Auth::USER_ROLE_MEMBER;

    // Add user roles
    $membership = $user->search('teamId', $project->getAttribute('teamId', null), $user->getAttribute('memberships', []));

    if ($membership) {
        foreach ($membership->getAttribute('roles', []) as $memberRole) {
            switch ($memberRole) {
                case 'owner':
                    $role = Auth::USER_ROLE_OWNER;
                    break;
                case 'admin':
                    $role = Auth::USER_ROLE_ADMIN;
                    break;
                case 'developer':
                    $role = Auth::USER_ROLE_DEVELOPER;
                    break;
            }
        }
    }

    $scope = $route->getLabel('scope', 'none'); // Allowed scope for chosen route
    $scopes = $roles[$role]['scopes']; // Allowed scopes for user role
    
    // Check if given key match project API keys
    $key = $project->search('secret', $request->getHeader('X-Appwrite-Key', ''), $project->getAttribute('keys', []));
    
    /*
     * Try app auth when we have project key and no user
     *  Mock user to app and grant API key scopes in addition to default app scopes
     */
    if (null !== $key && $user->isEmpty()) {
        $user = new Document([
            '$id' => 0,
            'status' => Auth::USER_STATUS_ACTIVATED,
            'email' => 'app.'.$project->getId().'@service.'.Config::getParam('domain'),
            'password' => '',
            'name' => $project->getAttribute('name', 'Untitled'),
        ]);

        $role = Auth::USER_ROLE_APP;
        $scopes = array_merge($roles[$role]['scopes'], $key->getAttribute('scopes', []));

        Authorization::setDefaultStatus(false);  // Cancel security segmentation for API keys.
    }

    Authorization::setRole('user:'.$user->getId());
    Authorization::setRole('role:'.$role);

    array_map(function ($node) {
        if (isset($node['teamId']) && isset($node['roles'])) {
            Authorization::setRole('team:'.$node['teamId']);

            foreach ($node['roles'] as $nodeRole) { // Set all team roles
                Authorization::setRole('team:'.$node['teamId'].'/'.$nodeRole);
            }
        }
    }, $user->getAttribute('memberships', []));

    // TDOO Check if user is god

    if (!in_array($scope, $scopes)) {
        if (empty($project->getId()) || Database::SYSTEM_COLLECTION_PROJECTS !== $project->getCollection()) { // Check if permission is denied because project is missing
            throw new Exception('Project not found', 404);
        }
        
        throw new Exception($user->getAttribute('email', 'Guest').' (role: '.strtolower($roles[$role]['label']).') missing scope ('.$scope.')', 401);
    }

    if (Auth::USER_STATUS_BLOCKED == $user->getAttribute('status')) { // Account has not been activated
        throw new Exception('Invalid credentials. User is blocked', 401); // User is in status blocked
    }

    if ($user->getAttribute('reset')) {
        throw new Exception('Password reset is required', 412);
    }

    /*
     * Background Jobs
     */
    $webhook
        ->setParam('projectId', $project->getId())
        ->setParam('event', $route->getLabel('webhook', ''))
        ->setParam('payload', [])
    ;

    $audit
        ->setParam('projectId', $project->getId())
        ->setParam('userId', $user->getId())
        ->setParam('event', '')
        ->setParam('resource', '')
        ->setParam('userAgent', $request->getServer('HTTP_USER_AGENT', ''))
        ->setParam('ip', $request->getIP())
        ->setParam('data', [])
    ;

    $usage
        ->setParam('projectId', $project->getId())
        ->setParam('url', $request->getServer('HTTP_HOST', '').$request->getServer('REQUEST_URI', ''))
        ->setParam('method', $request->getServer('REQUEST_METHOD', 'UNKNOWN'))
        ->setParam('request', 0)
        ->setParam('response', 0)
        ->setParam('storage', 0)
    ;
});

$utopia->shutdown(function () use ($response, $request, $webhook, $audit, $usage, $deletes, $mode, $project, $utopia) {

    /*
     * Trigger events for background workers
     */
    if (!empty($webhook->getParam('event'))) {
        $webhook->trigger();
    }
    
    if (!empty($audit->getParam('event'))) {
        $audit->trigger();
    }
    
    if (!empty($deletes->getParam('document'))) {
        $deletes->trigger();
    }
    
    $route = $utopia->match($request);
    
    if($project->getId()
        && $mode !== APP_MODE_ADMIN
        && !empty($route->getLabel('sdk.namespace', null))) { // Don't calculate console usage and admin mode
        
        $usage
            ->setParam('request', $request->getSize() + $usage->getParam('storage'))
            ->setParam('response', $response->getSize())
            ->trigger()
        ;
    }
});

$utopia->options(function () use ($request, $response) {
    $origin = $request->getServer('HTTP_ORIGIN');

    $response
        ->addHeader('Access-Control-Allow-Methods', 'GET, POST, PUT, PATCH, DELETE')
        ->addHeader('Access-Control-Allow-Headers', 'Origin, Cookie, Set-Cookie, X-Requested-With, Content-Type, Access-Control-Allow-Origin, Access-Control-Request-Headers, Accept, X-Appwrite-Project, X-Appwrite-Key, X-Appwrite-Locale, X-Appwrite-Mode, X-SDK-Version, Cache-Control, Expires, Pragma, X-Fallback-Cookies')
        ->addHeader('Access-Control-Expose-Headers', 'X-Fallback-Cookies')
        ->addHeader('Access-Control-Allow-Origin', $origin)
        ->addHeader('Access-Control-Allow-Credentials', 'true')
        ->send();
});

$utopia->error(function ($error /* @var $error Exception */) use ($request, $response, $utopia, $project) {
    $env = Config::getParam('env');
    $version = Config::getParam('version');

    switch ($error->getCode()) {
        case 400: // Error allowed publicly
        case 401: // Error allowed publicly
        case 402: // Error allowed publicly
        case 403: // Error allowed publicly
        case 404: // Error allowed publicly
        case 409: // Error allowed publicly
        case 412: // Error allowed publicly
        case 429: // Error allowed publicly
            $code = $error->getCode();
            $message = $error->getMessage();
            break;
        default:
            $code = 500; // All other errors get the generic 500 server error status code
            $message = 'Server Error';
    }

    $_SERVER = []; // Reset before reporting to error log to avoid keys being compromised

    $output = ((App::ENV_TYPE_DEVELOPMENT == $env)) ? [
        'message' => $error->getMessage(),
        'code' => $error->getCode(),
        'file' => $error->getFile(),
        'line' => $error->getLine(),
        'trace' => $error->getTrace(),
        'version' => $version,
    ] : [
        'message' => $message,
        'code' => $code,
        'version' => $version,
    ];

    $response
        ->addHeader('Cache-Control', 'no-cache, no-store, must-revalidate')
        ->addHeader('Expires', '0')
        ->addHeader('Pragma', 'no-cache')
        ->setStatusCode($code)
    ;

    $route = $utopia->match($request);
    $template = ($route) ? $route->getLabel('error', null) : null;

    if ($template) {
        $layout = new View(__DIR__.'/views/layouts/default.phtml');
        $comp = new View($template);

        $comp
            ->setParam('projectName', $project->getAttribute('name'))
            ->setParam('projectURL', $project->getAttribute('url'))
            ->setParam('message', $error->getMessage())
            ->setParam('code', $code)
        ;

        $layout
            ->setParam('title', $project->getAttribute('name').' - Error')
            ->setParam('description', 'No Description')
            ->setParam('body', $comp)
            ->setParam('version', $version)
            ->setParam('litespeed', false)
        ;

        $response->send($layout->render());
    }

    $response
        ->json($output)
    ;
});

$utopia->get('/manifest.json')
    ->desc('Progressive app manifest file')
    ->label('scope', 'public')
    ->label('docs', false)
    ->action(
        function () use ($response) {
            $response->json([
                'name' => APP_NAME,
                'short_name' => APP_NAME,
                'start_url' => '.',
                'url' => 'https://appwrite.io/',
                'display' => 'standalone',
                'background_color' => '#fff',
                'theme_color' => '#f02e65',
                'description' => 'End to end backend server for frontend and mobile apps. 👩‍💻👨‍💻',
                'icons' => [
                    [
                        'src' => 'images/favicon.png',
                        'sizes' => '256x256',
                        'type' => 'image/png',
                    ],
                ],
            ]);
        }
    );

$utopia->get('/robots.txt')
    ->desc('Robots.txt File')
    ->label('scope', 'public')
    ->label('docs', false)
    ->action(
        function () use ($response) {
            $template = new View(__DIR__.'/views/general/robots.phtml');
            $response->text($template->render(false));
        }
    );

$utopia->get('/humans.txt')
    ->desc('Humans.txt File')
    ->label('scope', 'public')
    ->label('docs', false)
    ->action(
        function () use ($response) {
            $template = new View(__DIR__.'/views/general/humans.phtml');
            $response->text($template->render(false));
        }
    );

$utopia->get('/.well-known/acme-challenge')
    ->desc('SSL Verification')
    ->label('scope', 'public')
    ->label('docs', false)
    ->action(
        function () use ($request, $response) {
            $base = realpath(APP_STORAGE_CERTIFICATES);
            $path = str_replace('/.well-known/acme-challenge/', '', $request->getParam('q'));
            $absolute = realpath($base.'/.well-known/acme-challenge/'.$path);

            if(!$base) {
                throw new Exception('Storage error', 500);
            }

            if(!$absolute) {
                throw new Exception('Unknown path', 404);
            }

            if(!substr($absolute, 0, strlen($base)) === $base) {
                throw new Exception('Invalid path', 401);
            }

            if(!file_exists($absolute)) {
                throw new Exception('Unknown path', 404);
            }

            $content = @file_get_contents($absolute);

            if(!$content) {
                throw new Exception('Failed to get contents', 500);
            }

            $response->text($content);
        }
    );

$name = APP_NAME;

if (array_key_exists($service, $services)) { /** @noinspection PhpIncludeInspection */
    include_once $services[$service]['controller'];
    $name = APP_NAME.' '.ucfirst($services[$service]['name']);
} else {
    /** @noinspection PhpIncludeInspection */
    include_once $services['/']['controller'];
}

$utopia->run($request, $response);<|MERGE_RESOLUTION|>--- conflicted
+++ resolved
@@ -27,11 +27,8 @@
 $webhook = new Event('v1-webhooks', 'WebhooksV1');
 $audit = new Event('v1-audits', 'AuditsV1');
 $usage = new Event('v1-usage', 'UsageV1');
-<<<<<<< HEAD
 $functions = new Event('v1-functions', 'FunctionsV1');
-=======
 $deletes = new Event('v1-deletes', 'DeletesV1');
->>>>>>> 3a12fc23
 
 /**
  * Get All verified client URLs for both console and current projects
