--- conflicted
+++ resolved
@@ -404,11 +404,7 @@
 
                         // Get total storage
                         $dbForProject->setNamespace('_project_' . $projectId);
-<<<<<<< HEAD
-                        $storageTotal = $dbForProject->sum('files', 'sizeOriginal') + $dbForProject->sum('deployments', 'size');
-=======
-                        $storageTotal = $dbForProject->sum('tags', 'size');
->>>>>>> b02b1539
+                        $storageTotal = $dbForProject->sum('deployments', 'size');
 
                         $time = (int) (floor(time() / 1800) * 1800); // Time rounded to nearest 30 minutes
                         $id = \md5($time . '_30m_storage.tags.total'); //Construct unique id for each metric using time, period and metric
