<?php

global $cli, $register;

use Utopia\App;
use Utopia\Cache\Adapter\Redis;
use Utopia\Cache\Cache;
use Utopia\CLI\Console;
use Utopia\Database\Adapter\MariaDB;
use Utopia\Database\Database;
use Utopia\Database\Document;
use Utopia\Database\Validator\Authorization;

/**
 * Metrics We collect
 *
 * General
 *
 * requests
 * network
 * executions
 *
 * Database
 *
 * database.collections.create
 * database.collections.read
 * database.collections.update
 * database.collections.delete
 * database.documents.create
 * database.documents.read
 * database.documents.update
 * database.documents.delete
 * database.collections.{collectionId}.documents.create
 * database.collections.{collectionId}.documents.read
 * database.collections.{collectionId}.documents.update
 * database.collections.{collectionId}.documents.delete
 *
 * Storage
 * 
 * storage.buckets.create
 * storage.buckets.read
 * storage.buckets.update
 * storage.buckets.delete
 * storage.files.create
 * storage.files.read
 * storage.files.update
 * storage.files.delete
 * storage.buckets.{bucketId}.files.create
 * storage.buckets.{bucketId}.files.read
 * storage.buckets.{bucketId}.files.update
 * storage.buckets.{bucketId}.files.delete
 *
 * Users
 *
 * users.create
 * users.read
 * users.update
 * users.delete
 * users.sessions.create
 * users.sessions.{provider}.create
 * users.sessions.delete
 *
 * Functions
 *
 * functions.{functionId}.executions
 * functions.{functionId}.failures
 * functions.{functionId}.compute
 *
 * Counters
 *
 * users.count
 * storage.buckets.count
 * storage.files.count
 * storage.buckets.{bucketId}.files.count
 * database.collections.count
 * database.documents.count
 * database.collections.{collectionId}.documents.count
 *
 * Totals
 *
 * storage.total
 *
 */

$cli
    ->task('usage')
    ->desc('Schedules syncing data from influxdb to Appwrite console db')
    ->action(function () use ($register) {
        Console::title('Usage Aggregation V1');
        Console::success(APP_NAME . ' usage aggregation process v1 has started');

        $interval = (int) App::getEnv('_APP_USAGE_AGGREGATION_INTERVAL', '30'); // 30 seconds (by default)
        $periods = [
            [
                'key' => '30m',
                'startTime' => '-24 hours',
            ],
            [
                'key' => '1d',
                'startTime' => '-90 days',
            ],
        ];

        // all the metrics that we are collecting at the moment
        $globalMetrics = [
            'requests' => [
                'table' => 'appwrite_usage_requests_all',
            ],
            'network' => [
                'table' => 'appwrite_usage_network_all',
            ],
            'executions' => [
                'table' => 'appwrite_usage_executions_all',
            ],
            'database.collections.create' => [
                'table' => 'appwrite_usage_database_collections_create',
            ],
            'database.collections.read' => [
                'table' => 'appwrite_usage_database_collections_read',
            ],
            'database.collections.update' => [
                'table' => 'appwrite_usage_database_collections_update',
            ],
            'database.collections.delete' => [
                'table' => 'appwrite_usage_database_collections_delete',
            ],
            'database.documents.create' => [
                'table' => 'appwrite_usage_database_documents_create',
            ],
            'database.documents.read' => [
                'table' => 'appwrite_usage_database_documents_read',
            ],
            'database.documents.update' => [
                'table' => 'appwrite_usage_database_documents_update',
            ],
            'database.documents.delete' => [
                'table' => 'appwrite_usage_database_documents_delete',
            ],
            'database.collections.collectionId.documents.create' => [
                'table' => 'appwrite_usage_database_documents_create',
                'groupBy' => 'collectionId',
            ],
            'database.collections.collectionId.documents.read' => [
                'table' => 'appwrite_usage_database_documents_read',
                'groupBy' => 'collectionId',
            ],
            'database.collections.collectionId.documents.update' => [
                'table' => 'appwrite_usage_database_documents_update',
                'groupBy' => 'collectionId',
            ],
            'database.collections.collectionId.documents.delete' => [
                'table' => 'appwrite_usage_database_documents_delete',
                'groupBy' => 'collectionId',
            ],
            'storage.buckets.create' => [
                'table' => 'appwrite_usage_storage_buckets_create',
            ],
            'storage.buckets.read' => [
                'table' => 'appwrite_usage_storage_buckets_read',
            ],
            'storage.buckets.update' => [
                'table' => 'appwrite_usage_storage_buckets_update',
            ],
            'storage.buckets.delete' => [
                'table' => 'appwrite_usage_storage_buckets_delete',
            ],
            'storage.files.create' => [
                'table' => 'appwrite_usage_storage_files_create',
            ],
            'storage.files.read' => [
                'table' => 'appwrite_usage_storage_files_read',
            ],
            'storage.files.update' => [
                'table' => 'appwrite_usage_storage_files_update',
            ],
            'storage.files.delete' => [
                'table' => 'appwrite_usage_storage_files_delete',
            ],
            'storage.buckets.bucketId.files.create' => [
                'table' => 'appwrite_usage_storage_files_create',
                'groupBy' => 'bucketId',
            ],
            'storage.buckets.bucketId.files.read' => [
                'table' => 'appwrite_usage_storage_files_read',
                'groupBy' => 'bucketId',
            ],
            'storage.buckets.bucketId.files.update' => [
                'table' => 'appwrite_usage_storage_files_update',
                'groupBy' => 'bucketId',
            ],
            'storage.buckets.bucketId.files.delete' => [
                'table' => 'appwrite_usage_storage_files_delete',
                'groupBy' => 'bucketId',
            ],
            'users.create' => [
                'table' => 'appwrite_usage_users_create',
            ],
            'users.read' => [
                'table' => 'appwrite_usage_users_read',
            ],
            'users.update' => [
                'table' => 'appwrite_usage_users_update',
            ],
            'users.delete' => [
                'table' => 'appwrite_usage_users_delete',
            ],
            'users.sessions.create' => [
                'table' => 'appwrite_usage_users_sessions_create',
            ],
            'users.sessions.provider.create' => [
                'table' => 'appwrite_usage_users_sessions_create',
                'groupBy' => 'provider',
            ],
            'users.sessions.delete' => [
                'table' => 'appwrite_usage_users_sessions_delete',
            ],
            'functions.functionId.executions' => [
                'table' => 'appwrite_usage_executions_all',
                'groupBy' => 'functionId',
            ],
            'functions.functionId.compute' => [
                'table' => 'appwrite_usage_executions_time',
                'groupBy' => 'functionId',
            ],
            'functions.functionId.failures' => [
                'table' => 'appwrite_usage_executions_all',
                'groupBy' => 'functionId',
                'filters' => [
                    'functionStatus' => 'failed',
                ],
            ],
        ];

        // TODO Maybe move this to the setResource method, and reuse in the http.php file
        $attempts = 0;
        $max = 10;
        $sleep = 1;

        $db = null;
        $redis = null;
        do { // connect to db
            try {
                $attempts++;
                $db = $register->get('db');
                $redis = $register->get('cache');
                break; // leave the do-while if successful
            } catch (\Exception $e) {
                Console::warning("Database not ready. Retrying connection ({$attempts})...");
                if ($attempts >= $max) {
                    throw new \Exception('Failed to connect to database: ' . $e->getMessage());
                }
                sleep($sleep);
            }
        } while ($attempts < $max);

        // TODO use inject
        $cacheAdapter = new Cache(new Redis($redis));
        $dbForProject = new Database(new MariaDB($db), $cacheAdapter);
        $dbForConsole = new Database(new MariaDB($db), $cacheAdapter);
        $dbForProject->setDefaultDatabase(App::getEnv('_APP_DB_SCHEMA', 'appwrite'));
        $dbForConsole->setDefaultDatabase(App::getEnv('_APP_DB_SCHEMA', 'appwrite'));
        $dbForConsole->setNamespace('_console');

        $latestTime = [];

        Authorization::disable();

        $iterations = 0;
        Console::loop(function () use ($interval, $register, $dbForProject, $dbForConsole, $globalMetrics, $periods, &$latestTime, &$iterations) {
            $now = date('d-m-Y H:i:s', time());
            Console::info("[{$now}] Aggregating usage data every {$interval} seconds");

            $loopStart = microtime(true);

            /**
             * Aggregate InfluxDB every 30 seconds
             * @var InfluxDB\Client $client
             */
            $client = $register->get('influxdb');
            $attempts = 0;
            $max = 10;
            $sleep = 1;

            do { // check if telegraf database is ready
                try {
                    $attempts++;
                    $database = $client->selectDB('telegraf');
                    if(in_array('telegraf', $client->listDatabases())) {
                        break; // leave the do-while if successful
                    }
                } catch (\Throwable $th) {
                    Console::warning("InfluxDB not ready. Retrying connection ({$attempts})...");
                    if ($attempts >= $max) {
                        throw new \Exception('InfluxDB database not ready yet');
                    }
                    sleep($sleep);
                }
            } while ($attempts < $max);

            // sync data
            foreach ($globalMetrics as $metric => $options) { //for each metrics
                foreach ($periods as $period) { // aggregate data for each period
                    $start = DateTime::createFromFormat('U', \strtotime($period['startTime']))->format(DateTime::RFC3339);
                    if (!empty($latestTime[$metric][$period['key']])) {
                        $start = DateTime::createFromFormat('U', $latestTime[$metric][$period['key']])->format(DateTime::RFC3339);
                    }
                    $end = DateTime::createFromFormat('U', \strtotime('now'))->format(DateTime::RFC3339);

                    $table = $options['table']; //Which influxdb table to query for this metric
                    $groupBy = empty($options['groupBy']) ? '' : ', "' . $options['groupBy'] . '"'; //Some sub level metrics may be grouped by other tags like collectionId, bucketId, etc

                    $filters = $options['filters'] ?? []; // Some metrics might have additional filters, like function's status
                    if (!empty($filters)) {
                        $filters = ' AND ' . implode(' AND ', array_map(fn ($filter, $value) => "\"{$filter}\"='{$value}'", array_keys($filters), array_values($filters)));
                    } else {
                        $filters = '';
                    }

                    $query = "SELECT sum(value) AS \"value\" FROM \"{$table}\" WHERE \"time\" > '{$start}' AND \"time\" < '{$end}' AND \"metric_type\"='counter' {$filters} GROUP BY time({$period['key']}), \"projectId\" {$groupBy} FILL(null)";
                    try {
                        $result = $database->query($query);

                        $points = $result->getPoints();
                        foreach ($points as $point) {
                            $projectId = $point['projectId'];

                            if (!empty($projectId) && $projectId !== 'console') {
                                $dbForProject->setNamespace("_{$projectId}");
                                $metricUpdated = $metric;

                                if (!empty($groupBy)) {
                                    $groupedBy = $point[$options['groupBy']] ?? '';
                                    if (empty($groupedBy)) {
                                        continue;
                                    }
                                    $metricUpdated = str_replace($options['groupBy'], $groupedBy, $metric);
                                }

                                $time = \strtotime($point['time']);
                                $id = \md5($time . '_' . $period['key'] . '_' . $metricUpdated); //Construct unique id for each metric using time, period and metric
                                $value = (!empty($point['value'])) ? $point['value'] : 0;

                                try {
                                    $document = $dbForProject->getDocument('stats', $id);
                                    if ($document->isEmpty()) {
                                        $dbForProject->createDocument('stats', new Document([
                                            '$id' => $id,
                                            'period' => $period['key'],
                                            'time' => $time,
                                            'metric' => $metricUpdated,
                                            'value' => $value,
                                            'type' => 0,
                                        ]));
                                    } else {
                                        $dbForProject->updateDocument(
                                            'stats',
                                            $document->getId(),
                                            $document->setAttribute('value', $value)
                                        );
                                    }
                                    $latestTime[$metric][$period['key']] = $time;
                                } catch (\Exception $e) { // if projects are deleted this might fail
                                    Console::warning("Failed to save data for project {$projectId} and metric {$metricUpdated}: {$e->getMessage()}");
                                }
                            }
                        }
                    } catch (\Exception $e) {
                        Console::warning("Failed to Query: {$e->getMessage()}");
                    }
                }
            }

            if ($iterations % 30 != 0) { // Aggregate aggregate number of objects in database only after 15 minutes
                $iterations++;
                $loopTook = microtime(true) - $loopStart;
                $now = date('d-m-Y H:i:s', time());
                Console::info("[{$now}] Aggregation took {$loopTook} seconds");
                return;
            }

            /**
             * Aggregate MariaDB every 15 minutes
             * Some of the queries here might contain full-table scans.
             */
            $now = date('d-m-Y H:i:s', time());
            Console::info("[{$now}] Aggregating database counters.");
            
            $latestProject = null;
            do { // Loop over all the projects
                $attempts = 0;
                $max = 10;
                $sleep = 1;

                do { // list projects
                    try {
                        $attempts++;
                        $projects = $dbForConsole->find('projects', [], 100, cursor: $latestProject);
                        break; // leave the do-while if successful
                    } catch (\Exception $e) {
                        Console::warning("Console DB not ready yet. Retrying ({$attempts})...");
                        if ($attempts >= $max) {
                            throw new \Exception('Failed access console db: ' . $e->getMessage());
                        }
                        sleep($sleep);
                    }
                } while ($attempts < $max);

                if (empty($projects)) {
                    continue;
                }

                $latestProject = $projects[array_key_last($projects)];

                foreach ($projects as $project) {
                    $projectId = $project->getId();

                    // Get total storage
                    $dbForProject->setNamespace('_project_' . $projectId);
                    $storageTotal = $dbForProject->sum('tags', 'size');

                    $time = (int) (floor(time() / 1800) * 1800); // Time rounded to nearest 30 minutes
                    $id = \md5($time . '_30m_storage.tags.total'); //Construct unique id for each metric using time, period and metric
                    $document = $dbForProject->getDocument('stats', $id);
                    if ($document->isEmpty()) {
                        $dbForProject->createDocument('stats', new Document([
                            '$id' => $id,
                            'period' => '30m',
                            'time' => $time,
                            'metric' => 'storage.tags.total',
                            'value' => $storageTotal,
                            'type' => 1,
                        ]));
                    } else {
                        $dbForProject->updateDocument(
                            'stats',
                            $document->getId(),
                            $document->setAttribute('value', $storageTotal)
                        );
                    }

                    $time = (int) (floor(time() / 86400) * 86400); // Time rounded to nearest day
                    $id = \md5($time . '_1d_storage.tags.total'); //Construct unique id for each metric using time, period and metric
                    $document = $dbForProject->getDocument('stats', $id);
                    if ($document->isEmpty()) {
                        $dbForProject->createDocument('stats', new Document([
                            '$id' => $id,
                            'period' => '1d',
                            'time' => $time,
                            'metric' => 'storage.tags.total',
                            'value' => $storageTotal,
                            'type' => 1,
                        ]));
                    } else {
                        $dbForProject->updateDocument(
                            'stats',
                            $document->getId(),
                            $document->setAttribute('value', $storageTotal)
                        );
                    }

                    $collections = [
                        'users' => [
                            'namespace' => '',
                        ],
                        'collections' => [
                            'metricPrefix' => 'database',
                            'namespace' => '',
                            'subCollections' => [ // Some collections, like collections and later buckets have child collections that need counting
                                'documents' => [
                                    'collectionPrefix' => 'collection_',
                                    'namespace' => '',
                                ],
                            ],
                        ],
                        'buckets' => [
                            'metricPrefix' => 'storage',
                            'namespace' => '',
                            'subCollections' => [
                                'files' => [
                                    'namespace' => '',
                                    'collectionPrefix' => 'bucket_',
                                    'sum' => [
                                        'field' => 'sizeOriginal'
                                    ]
                                ],
                            ]
                        ]
                    ];

                    foreach ($collections as $collection => $options) {
                        try {
                            $dbForProject->setNamespace("_project_{$projectId}");
                            $count = $dbForProject->count($collection);
                            $metricPrefix = $options['metricPrefix'] ?? '';
                            $metric = empty($metricPrefix) ? "{$collection}.count" : "{$metricPrefix}.{$collection}.count";

                            $time = (int) (floor(time() / 1800) * 1800); // Time rounded to nearest 30 minutes
                            $id = \md5($time . '_30m_' . $metric); //Construct unique id for each metric using time, period and metric
                            $document = $dbForProject->getDocument('stats', $id);
                            if ($document->isEmpty()) {
                                $dbForProject->createDocument('stats', new Document([
                                    '$id' => $id,
                                    'time' => $time,
                                    'period' => '30m',
                                    'metric' => $metric,
                                    'value' => $count,
                                    'type' => 1,
                                ]));
                            } else {
                                $dbForProject->updateDocument(
                                    'stats',
                                    $document->getId(),
                                    $document->setAttribute('value', $count)
                                );
                            }

                            $time = (int) (floor(time() / 86400) * 86400); // Time rounded to nearest day
                            $id = \md5($time . '_1d_' . $metric); //Construct unique id for each metric using time, period and metric
                            $document = $dbForProject->getDocument('stats', $id);
                            if ($document->isEmpty()) {
                                $dbForProject->createDocument('stats', new Document([
                                    '$id' => $id,
                                    'time' => $time,
                                    'period' => '1d',
                                    'metric' => $metric,
                                    'value' => $count,
                                    'type' => 1,
                                ]));
                            } else {
                                $dbForProject->updateDocument(
                                    'stats',
                                    $document->getId(),
                                    $document->setAttribute('value', $count)
                                );
                            }

<<<<<<< HEAD
                    $latestProject = $projects[array_key_last($projects)];

                    foreach ($projects as $project) {
                        $projectId = $project->getId();

                        // Get total storage
                        $dbForProject->setNamespace("_{$projectId}");
                        $storageTotal = $dbForProject->sum('files', 'sizeOriginal') + $dbForProject->sum('tags', 'size');

                        $time = (int) (floor(time() / 1800) * 1800); // Time rounded to nearest 30 minutes
                        $id = \md5($time . '_30m_storage.total'); //Construct unique id for each metric using time, period and metric
                        $document = $dbForProject->getDocument('stats', $id);
                        if ($document->isEmpty()) {
                            $dbForProject->createDocument('stats', new Document([
                                '$id' => $id,
                                'period' => '30m',
                                'time' => $time,
                                'metric' => 'storage.total',
                                'value' => $storageTotal,
                                'type' => 1,
                            ]));
                        } else {
                            $dbForProject->updateDocument(
                                'stats',
                                $document->getId(),
                                $document->setAttribute('value', $storageTotal)
                            );
                        }
=======
                            $subCollections = $options['subCollections'] ?? [];
>>>>>>> a146626f

                            if (empty($subCollections)) {
                                continue;
                            }

                            $latestParent = null;
                            $subCollectionCounts = []; //total project level count of sub collections
                            $subCollectionTotals = []; //total project level sum of sub collections

                            do { // Loop over all the parent collection document for each sub collection
                                $dbForProject->setNamespace("_project_{$projectId}");
                                $parents = $dbForProject->find($collection, [], 100, cursor: $latestParent); // Get all the parents for the sub collections for example for documents, this will get all the collections

                                if (empty($parents)) {
                                    continue;
                                }

                                $latestParent = $parents[array_key_last($parents)];

                                foreach ($parents as $parent) {
                                    foreach ($subCollections as $subCollection => $subOptions) { // Sub collection counts, like database.collections.collectionId.documents.count
                                        $dbForProject->setNamespace("_project_{$projectId}");
                                        $count = $dbForProject->count(($subOptions['collectionPrefix'] ?? '') . $parent->getId());

                                        $subCollectionCounts[$subCollection] = ($subCollectionCounts[$subCollection] ?? 0) + $count; // Project level counts for sub collections like database.documents.count

                                        $dbForProject->setNamespace("_project_{$projectId}");

                                        $metric = empty($metricPrefix) ? "{$collection}.{$parent->getId()}.{$subCollection}.count" : "{$metricPrefix}.{$collection}.{$parent->getId()}.{$subCollection}.count";
                                        $time = (int) (floor(time() / 1800) * 1800); // Time rounded to nearest 30 minutes
                                        $id = \md5($time . '_30m_' . $metric); //Construct unique id for each metric using time, period and metric
                                        $document = $dbForProject->getDocument('stats', $id);
                                        if ($document->isEmpty()) {
                                            $dbForProject->createDocument('stats', new Document([
                                                '$id' => $id,
                                                'time' => $time,
                                                'period' => '30m',
                                                'metric' => $metric,
                                                'value' => $count,
                                                'type' => 1,
                                            ]));
                                        } else {
                                            $dbForProject->updateDocument(
                                                'stats',
                                                $document->getId(),
                                                $document->setAttribute('value', $count)
                                            );
                                        }

                                        $time = (int) (floor(time() / 86400) * 86400); // Time rounded to nearest day
                                        $id = \md5($time . '_1d_' . $metric); //Construct unique id for each metric using time, period and metric
                                        $document = $dbForProject->getDocument('stats', $id);
                                        if ($document->isEmpty()) {
                                            $dbForProject->createDocument('stats', new Document([
                                                '$id' => $id,
                                                'time' => $time,
                                                'period' => '1d',
                                                'metric' => $metric,
                                                'value' => $count,
                                                'type' => 1,
                                            ]));
                                        } else {
                                            $dbForProject->updateDocument(
                                                'stats',
                                                $document->getId(),
                                                $document->setAttribute('value', $count)
                                            );
                                        }

                                        // check if sum calculation is required
                                        $sum = $subOptions['sum'] ?? [];
                                        if(empty($sum)) {
                                            continue;
                                        }

<<<<<<< HEAD
                        foreach ($collections as $collection => $options) {
                            try {
                                $dbForProject->setNamespace("_{$projectId}");
                                $count = $dbForProject->count($collection);
                                $metricPrefix = $options['metricPrefix'] ?? '';
                                $metric = empty($metricPrefix) ? "{$collection}.count" : "{$metricPrefix}.{$collection}.count";
=======
                                        $dbForProject->setNamespace("_project_{$projectId}");
                                        $total = (int) $dbForProject->sum(($subOptions['collectionPrefix'] ?? '') . $parent->getId(), $sum['field']);

                                        $subCollectionTotals[$subCollection] = ($ssubCollectionTotals[$subCollection] ?? 0) + $total; // Project level sum for sub collections like storage.total

                                        $dbForProject->setNamespace("_project_{$projectId}");

                                        $metric = empty($metricPrefix) ? "{$collection}.{$parent->getId()}.{$subCollection}.total" : "{$metricPrefix}.{$collection}.{$parent->getId()}.{$subCollection}.total";
                                        $time = (int) (floor(time() / 1800) * 1800); // Time rounded to nearest 30 minutes
                                        $id = \md5($time . '_30m_' . $metric); //Construct unique id for each metric using time, period and metric
                                        $document = $dbForProject->getDocument('stats', $id);
                                        if ($document->isEmpty()) {
                                            $dbForProject->createDocument('stats', new Document([
                                                '$id' => $id,
                                                'time' => $time,
                                                'period' => '30m',
                                                'metric' => $metric,
                                                'value' => $total,
                                                'type' => 1,
                                            ]));
                                        } else {
                                            $dbForProject->updateDocument('stats', $document->getId(),
                                            $document->setAttribute('value', $total));
                                        }

                                        $time = (int) (floor(time() / 86400) * 86400); // Time rounded to nearest day
                                        $id = \md5($time . '_1d_' . $metric); //Construct unique id for each metric using time, period and metric
                                        $document = $dbForProject->getDocument('stats', $id);
                                        if ($document->isEmpty()) {
                                            $dbForProject->createDocument('stats', new Document([
                                                '$id' => $id,
                                                'time' => $time,
                                                'period' => '1d',
                                                'metric' => $metric,
                                                'value' => $total,
                                                'type' => 1,
                                            ]));
                                        } else {
                                            $dbForProject->updateDocument('stats', $document->getId(),
                                            $document->setAttribute('value', $total));
                                        }

                                    }
                                }
                            } while (!empty($parents));

                            /**
                             * Inserting project level counts for sub collections like database.documents.count
                             */
                            foreach ($subCollectionCounts as $subCollection => $count) {
                                $dbForProject->setNamespace("_project_{$projectId}");

                                $metric = empty($metricPrefix) ? "{$subCollection}.count" : "{$metricPrefix}.{$subCollection}.count";
>>>>>>> a146626f

                                $time = (int) (floor(time() / 1800) * 1800); // Time rounded to nearest 30 minutes
                                $id = \md5($time . '_30m_' . $metric); //Construct unique id for each metric using time, period and metric
                                $document = $dbForProject->getDocument('stats', $id);
                                if ($document->isEmpty()) {
                                    $dbForProject->createDocument('stats', new Document([
                                        '$id' => $id,
                                        'time' => $time,
                                        'period' => '30m',
                                        'metric' => $metric,
                                        'value' => $count,
                                        'type' => 1,
                                    ]));
                                } else {
                                    $dbForProject->updateDocument(
                                        'stats',
                                        $document->getId(),
                                        $document->setAttribute('value', $count)
                                    );
                                }

                                $time = (int) (floor(time() / 86400) * 86400); // Time rounded to nearest day
                                $id = \md5($time . '_1d_' . $metric); //Construct unique id for each metric using time, period and metric
                                $document = $dbForProject->getDocument('stats', $id);
                                if ($document->isEmpty()) {
                                    $dbForProject->createDocument('stats', new Document([
                                        '$id' => $id,
                                        'time' => $time,
                                        'period' => '1d',
                                        'metric' => $metric,
                                        'value' => $count,
                                        'type' => 1,
                                    ]));
                                } else {
                                    $dbForProject->updateDocument(
                                        'stats',
                                        $document->getId(),
                                        $document->setAttribute('value', $count)
                                    );
                                }
                            }

<<<<<<< HEAD
                                $subCollections = $options['subCollections'] ?? [];

                                if (empty($subCollections)) {
                                    continue;
                                }

                                $latestParent = null;
                                $subCollectionCounts = []; //total project level count of sub collections

                                do { // Loop over all the parent collection document for each sub collection
                                    $dbForProject->setNamespace("_{$projectId}");
                                    $parents = $dbForProject->find($collection, [], 100, cursor: $latestParent); // Get all the parents for the sub collections for example for documents, this will get all the collections

                                    if (empty($parents)) {
                                        continue;
                                    }

                                    $latestParent = $parents[array_key_last($parents)];

                                    foreach ($parents as $parent) {
                                        foreach ($subCollections as $subCollection => $subOptions) { // Sub collection counts, like database.collections.collectionId.documents.count
                                            $dbForProject->setNamespace("_{$projectId}");
                                            $count = $dbForProject->count($parent->getId());

                                            $subCollectionCounts[$subCollection] = ($subCollectionCounts[$subCollection] ?? 0) + $count; // Project level counts for sub collections like database.documents.count

                                            $dbForProject->setNamespace("_{$projectId}");

                                            $metric = empty($metricPrefix) ? "{$collection}.{$parent->getId()}.{$subCollection}.count" : "{$metricPrefix}.{$collection}.{$parent->getId()}.{$subCollection}.count";
                                            $time = (int) (floor(time() / 1800) * 1800); // Time rounded to nearest 30 minutes
                                            $id = \md5($time . '_30m_' . $metric); //Construct unique id for each metric using time, period and metric
                                            $document = $dbForProject->getDocument('stats', $id);
                                            if ($document->isEmpty()) {
                                                $dbForProject->createDocument('stats', new Document([
                                                    '$id' => $id,
                                                    'time' => $time,
                                                    'period' => '30m',
                                                    'metric' => $metric,
                                                    'value' => $count,
                                                    'type' => 1,
                                                ]));
                                            } else {
                                                $dbForProject->updateDocument(
                                                    'stats',
                                                    $document->getId(),
                                                    $document->setAttribute('value', $count)
                                                );
                                            }

                                            $time = (int) (floor(time() / 86400) * 86400); // Time rounded to nearest day
                                            $id = \md5($time . '_1d_' . $metric); //Construct unique id for each metric using time, period and metric
                                            $document = $dbForProject->getDocument('stats', $id);
                                            if ($document->isEmpty()) {
                                                $dbForProject->createDocument('stats', new Document([
                                                    '$id' => $id,
                                                    'time' => $time,
                                                    'period' => '1d',
                                                    'metric' => $metric,
                                                    'value' => $count,
                                                    'type' => 1,
                                                ]));
                                            } else {
                                                $dbForProject->updateDocument(
                                                    'stats',
                                                    $document->getId(),
                                                    $document->setAttribute('value', $count)
                                                );
                                            }
                                        }
                                    }
                                } while (!empty($parents));

                                /**
                                 * Inserting project level counts for sub collections like database.documents.count
                                 */
                                foreach ($subCollectionCounts as $subCollection => $count) {
                                    $dbForProject->setNamespace("_{$projectId}");
=======
                            /**
                             * Inserting project level sums for sub collections like storage.total
                             */
                            foreach ($subCollectionTotals as $subCollection => $count) {
                                $dbForProject->setNamespace("_project_{$projectId}");
>>>>>>> a146626f

                                $metric = empty($metricPrefix) ? "{$subCollection}.total" : "{$metricPrefix}.{$subCollection}.total";

                                $time = (int) (floor(time() / 1800) * 1800); // Time rounded to nearest 30 minutes
                                $id = \md5($time . '_30m_' . $metric); //Construct unique id for each metric using time, period and metric
                                $document = $dbForProject->getDocument('stats', $id);
                                if ($document->isEmpty()) {
                                    $dbForProject->createDocument('stats', new Document([
                                        '$id' => $id,
                                        'time' => $time,
                                        'period' => '30m',
                                        'metric' => $metric,
                                        'value' => $count,
                                        'type' => 1,
                                    ]));
                                } else {
                                    $dbForProject->updateDocument('stats', $document->getId(),
                                    $document->setAttribute('value', $count));
                                }

                                $time = (int) (floor(time() / 86400) * 86400); // Time rounded to nearest day
                                $id = \md5($time . '_1d_' . $metric); //Construct unique id for each metric using time, period and metric
                                $document = $dbForProject->getDocument('stats', $id);
                                if ($document->isEmpty()) {
                                    $dbForProject->createDocument('stats', new Document([
                                        '$id' => $id,
                                        'time' => $time,
                                        'period' => '1d',
                                        'metric' => $metric,
                                        'value' => $count,
                                        'type' => 1,
                                    ]));
                                } else {
                                    $dbForProject->updateDocument('stats', $document->getId(),
                                    $document->setAttribute('value', $count));
                                }
                            }
                        } catch (\Exception$e) {
                            Console::warning("Failed to save database counters data for project {$collection}: {$e->getMessage()}");
                        }
                    }
                }
            } while (!empty($projects));

            $iterations++;
            $loopTook = microtime(true) - $loopStart;
            $now = date('d-m-Y H:i:s', time());

            Console::info("[{$now}] Aggregation took {$loopTook} seconds");
        }, $interval);
    });<|MERGE_RESOLUTION|>--- conflicted
+++ resolved
@@ -325,7 +325,7 @@
                             $projectId = $point['projectId'];
 
                             if (!empty($projectId) && $projectId !== 'console') {
-                                $dbForProject->setNamespace("_{$projectId}");
+                                $dbForProject->setNamespace('_' . $projectId);
                                 $metricUpdated = $metric;
 
                                 if (!empty($groupBy)) {
@@ -415,7 +415,7 @@
                     $projectId = $project->getId();
 
                     // Get total storage
-                    $dbForProject->setNamespace('_project_' . $projectId);
+                    $dbForProject->setNamespace('_' . $projectId);
                     $storageTotal = $dbForProject->sum('tags', 'size');
 
                     $time = (int) (floor(time() / 1800) * 1800); // Time rounded to nearest 30 minutes
@@ -489,7 +489,7 @@
 
                     foreach ($collections as $collection => $options) {
                         try {
-                            $dbForProject->setNamespace("_project_{$projectId}");
+                            $dbForProject->setNamespace("_{$projectId}");
                             $count = $dbForProject->count($collection);
                             $metricPrefix = $options['metricPrefix'] ?? '';
                             $metric = empty($metricPrefix) ? "{$collection}.count" : "{$metricPrefix}.{$collection}.count";
@@ -534,38 +534,7 @@
                                 );
                             }
 
-<<<<<<< HEAD
-                    $latestProject = $projects[array_key_last($projects)];
-
-                    foreach ($projects as $project) {
-                        $projectId = $project->getId();
-
-                        // Get total storage
-                        $dbForProject->setNamespace("_{$projectId}");
-                        $storageTotal = $dbForProject->sum('files', 'sizeOriginal') + $dbForProject->sum('tags', 'size');
-
-                        $time = (int) (floor(time() / 1800) * 1800); // Time rounded to nearest 30 minutes
-                        $id = \md5($time . '_30m_storage.total'); //Construct unique id for each metric using time, period and metric
-                        $document = $dbForProject->getDocument('stats', $id);
-                        if ($document->isEmpty()) {
-                            $dbForProject->createDocument('stats', new Document([
-                                '$id' => $id,
-                                'period' => '30m',
-                                'time' => $time,
-                                'metric' => 'storage.total',
-                                'value' => $storageTotal,
-                                'type' => 1,
-                            ]));
-                        } else {
-                            $dbForProject->updateDocument(
-                                'stats',
-                                $document->getId(),
-                                $document->setAttribute('value', $storageTotal)
-                            );
-                        }
-=======
                             $subCollections = $options['subCollections'] ?? [];
->>>>>>> a146626f
 
                             if (empty($subCollections)) {
                                 continue;
@@ -576,7 +545,7 @@
                             $subCollectionTotals = []; //total project level sum of sub collections
 
                             do { // Loop over all the parent collection document for each sub collection
-                                $dbForProject->setNamespace("_project_{$projectId}");
+                                $dbForProject->setNamespace("_{$projectId}");
                                 $parents = $dbForProject->find($collection, [], 100, cursor: $latestParent); // Get all the parents for the sub collections for example for documents, this will get all the collections
 
                                 if (empty($parents)) {
@@ -587,12 +556,12 @@
 
                                 foreach ($parents as $parent) {
                                     foreach ($subCollections as $subCollection => $subOptions) { // Sub collection counts, like database.collections.collectionId.documents.count
-                                        $dbForProject->setNamespace("_project_{$projectId}");
+                                        $dbForProject->setNamespace("_{$projectId}");
                                         $count = $dbForProject->count(($subOptions['collectionPrefix'] ?? '') . $parent->getId());
 
                                         $subCollectionCounts[$subCollection] = ($subCollectionCounts[$subCollection] ?? 0) + $count; // Project level counts for sub collections like database.documents.count
 
-                                        $dbForProject->setNamespace("_project_{$projectId}");
+                                        $dbForProject->setNamespace("_{$projectId}");
 
                                         $metric = empty($metricPrefix) ? "{$collection}.{$parent->getId()}.{$subCollection}.count" : "{$metricPrefix}.{$collection}.{$parent->getId()}.{$subCollection}.count";
                                         $time = (int) (floor(time() / 1800) * 1800); // Time rounded to nearest 30 minutes
@@ -641,20 +610,12 @@
                                             continue;
                                         }
 
-<<<<<<< HEAD
-                        foreach ($collections as $collection => $options) {
-                            try {
-                                $dbForProject->setNamespace("_{$projectId}");
-                                $count = $dbForProject->count($collection);
-                                $metricPrefix = $options['metricPrefix'] ?? '';
-                                $metric = empty($metricPrefix) ? "{$collection}.count" : "{$metricPrefix}.{$collection}.count";
-=======
-                                        $dbForProject->setNamespace("_project_{$projectId}");
+                                        $dbForProject->setNamespace("_{$projectId}");
                                         $total = (int) $dbForProject->sum(($subOptions['collectionPrefix'] ?? '') . $parent->getId(), $sum['field']);
 
                                         $subCollectionTotals[$subCollection] = ($ssubCollectionTotals[$subCollection] ?? 0) + $total; // Project level sum for sub collections like storage.total
 
-                                        $dbForProject->setNamespace("_project_{$projectId}");
+                                        $dbForProject->setNamespace("_{$projectId}");
 
                                         $metric = empty($metricPrefix) ? "{$collection}.{$parent->getId()}.{$subCollection}.total" : "{$metricPrefix}.{$collection}.{$parent->getId()}.{$subCollection}.total";
                                         $time = (int) (floor(time() / 1800) * 1800); // Time rounded to nearest 30 minutes
@@ -699,10 +660,9 @@
                              * Inserting project level counts for sub collections like database.documents.count
                              */
                             foreach ($subCollectionCounts as $subCollection => $count) {
-                                $dbForProject->setNamespace("_project_{$projectId}");
+                                $dbForProject->setNamespace("_{$projectId}");
 
                                 $metric = empty($metricPrefix) ? "{$subCollection}.count" : "{$metricPrefix}.{$subCollection}.count";
->>>>>>> a146626f
 
                                 $time = (int) (floor(time() / 1800) * 1800); // Time rounded to nearest 30 minutes
                                 $id = \md5($time . '_30m_' . $metric); //Construct unique id for each metric using time, period and metric
@@ -745,91 +705,11 @@
                                 }
                             }
 
-<<<<<<< HEAD
-                                $subCollections = $options['subCollections'] ?? [];
-
-                                if (empty($subCollections)) {
-                                    continue;
-                                }
-
-                                $latestParent = null;
-                                $subCollectionCounts = []; //total project level count of sub collections
-
-                                do { // Loop over all the parent collection document for each sub collection
-                                    $dbForProject->setNamespace("_{$projectId}");
-                                    $parents = $dbForProject->find($collection, [], 100, cursor: $latestParent); // Get all the parents for the sub collections for example for documents, this will get all the collections
-
-                                    if (empty($parents)) {
-                                        continue;
-                                    }
-
-                                    $latestParent = $parents[array_key_last($parents)];
-
-                                    foreach ($parents as $parent) {
-                                        foreach ($subCollections as $subCollection => $subOptions) { // Sub collection counts, like database.collections.collectionId.documents.count
-                                            $dbForProject->setNamespace("_{$projectId}");
-                                            $count = $dbForProject->count($parent->getId());
-
-                                            $subCollectionCounts[$subCollection] = ($subCollectionCounts[$subCollection] ?? 0) + $count; // Project level counts for sub collections like database.documents.count
-
-                                            $dbForProject->setNamespace("_{$projectId}");
-
-                                            $metric = empty($metricPrefix) ? "{$collection}.{$parent->getId()}.{$subCollection}.count" : "{$metricPrefix}.{$collection}.{$parent->getId()}.{$subCollection}.count";
-                                            $time = (int) (floor(time() / 1800) * 1800); // Time rounded to nearest 30 minutes
-                                            $id = \md5($time . '_30m_' . $metric); //Construct unique id for each metric using time, period and metric
-                                            $document = $dbForProject->getDocument('stats', $id);
-                                            if ($document->isEmpty()) {
-                                                $dbForProject->createDocument('stats', new Document([
-                                                    '$id' => $id,
-                                                    'time' => $time,
-                                                    'period' => '30m',
-                                                    'metric' => $metric,
-                                                    'value' => $count,
-                                                    'type' => 1,
-                                                ]));
-                                            } else {
-                                                $dbForProject->updateDocument(
-                                                    'stats',
-                                                    $document->getId(),
-                                                    $document->setAttribute('value', $count)
-                                                );
-                                            }
-
-                                            $time = (int) (floor(time() / 86400) * 86400); // Time rounded to nearest day
-                                            $id = \md5($time . '_1d_' . $metric); //Construct unique id for each metric using time, period and metric
-                                            $document = $dbForProject->getDocument('stats', $id);
-                                            if ($document->isEmpty()) {
-                                                $dbForProject->createDocument('stats', new Document([
-                                                    '$id' => $id,
-                                                    'time' => $time,
-                                                    'period' => '1d',
-                                                    'metric' => $metric,
-                                                    'value' => $count,
-                                                    'type' => 1,
-                                                ]));
-                                            } else {
-                                                $dbForProject->updateDocument(
-                                                    'stats',
-                                                    $document->getId(),
-                                                    $document->setAttribute('value', $count)
-                                                );
-                                            }
-                                        }
-                                    }
-                                } while (!empty($parents));
-
-                                /**
-                                 * Inserting project level counts for sub collections like database.documents.count
-                                 */
-                                foreach ($subCollectionCounts as $subCollection => $count) {
-                                    $dbForProject->setNamespace("_{$projectId}");
-=======
                             /**
                              * Inserting project level sums for sub collections like storage.total
                              */
                             foreach ($subCollectionTotals as $subCollection => $count) {
-                                $dbForProject->setNamespace("_project_{$projectId}");
->>>>>>> a146626f
+                                $dbForProject->setNamespace("_{$projectId}");
 
                                 $metric = empty($metricPrefix) ? "{$subCollection}.total" : "{$metricPrefix}.{$subCollection}.total";
 
