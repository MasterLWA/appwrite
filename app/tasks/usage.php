--- conflicted
+++ resolved
@@ -2,11 +2,6 @@
 
 global $cli, $register;
 
-<<<<<<< HEAD
-=======
-use Appwrite\Usage\Calculators\Aggregator;
-use Appwrite\Usage\Calculators\Database;
->>>>>>> 26926612
 use Appwrite\Usage\Calculators\TimeSeries;
 use InfluxDB\Database as InfluxDatabase;
 use Utopia\App;
@@ -53,54 +48,10 @@
     Console::warning($error->getTraceAsString());
 };
 
-<<<<<<< HEAD
-=======
-function aggregateTimeseries(UtopiaDatabase $database, InfluxDatabase $influxDB, callable $logError): void
-{
-    $interval = (int) App::getEnv('_APP_USAGE_TIMESERIES_INTERVAL', '30'); // 30 seconds (by default)
-    $usage = new TimeSeries($database, $influxDB, $logError);
-
-    Console::loop(function () use ($interval, $usage) {
-        $now = date('d-m-Y H:i:s', time());
-        Console::info("[{$now}] Aggregating Timeseries Usage data every {$interval} seconds");
-        $loopStart = microtime(true);
-
-        $usage->collect();
-
-        $loopTook = microtime(true) - $loopStart;
-        $now = date('d-m-Y H:i:s', time());
-        Console::info("[{$now}] Aggregation took {$loopTook} seconds");
-    }, $interval);
-}
-
-function aggregateDatabase(UtopiaDatabase $database, callable $logError): void
-{
-    $interval = (int) App::getEnv('_APP_USAGE_DATABASE_INTERVAL', '900'); // 15 minutes (by default)
-    $usage = new Database($database, $logError);
-    $aggregrator = new Aggregator($database, $logError);
-
-    Console::loop(function () use ($interval, $usage, $aggregrator) {
-        $now = date('d-m-Y H:i:s', time());
-        Console::info("[{$now}] Aggregating database usage every {$interval} seconds.");
-        $loopStart = microtime(true);
-        $usage->collect();
-        $aggregrator->collect();
-        $loopTook = microtime(true) - $loopStart;
-        $now = date('d-m-Y H:i:s', time());
-
-        Console::info("[{$now}] Aggregation took {$loopTook} seconds");
-    }, $interval);
-}
-
->>>>>>> 26926612
 $cli
     ->task('usage')
     ->desc('Schedules syncing data from influxdb to Appwrite console db')
-<<<<<<< HEAD
-    ->action(function () use ($register, $logError) {
-=======
-    ->action(function (string $type) use ($logError) {
->>>>>>> 26926612
+    ->action(function () use ($logError) {
         Console::title('Usage Aggregation V1');
         Console::success(APP_NAME . ' usage aggregation process v1 has started');
 
