--- conflicted
+++ resolved
@@ -2,14 +2,9 @@
 
 global $cli, $register;
 
-<<<<<<< HEAD
-use Appwrite\DSN\DSN;
-use Swoole\Database\PDOProxy;
-=======
 use Appwrite\Stats\Usage;
 use Appwrite\Stats\UsageDB;
 use InfluxDB\Database as InfluxDatabase;
->>>>>>> e17ab5f4
 use Utopia\App;
 use Utopia\Cache\Adapter\Redis as RedisCache;
 use Utopia\Cache\Cache;
@@ -123,190 +118,15 @@
         Console::success(APP_NAME . ' usage aggregation process v1 has started');
 
         $interval = (int) App::getEnv('_APP_USAGE_AGGREGATION_INTERVAL', '30'); // 30 seconds (by default)
-<<<<<<< HEAD
-        $periods = [
-            [
-                'key' => '30m',
-                'startTime' => '-24 hours',
-            ],
-            [
-                'key' => '1d',
-                'startTime' => '-90 days',
-            ],
-        ];
-
-        // all the metrics that we are collecting at the moment
-        $globalMetrics = [
-            'requests' => [
-                'table' => 'appwrite_usage_requests_all',
-            ],
-            'network' => [
-                'table' => 'appwrite_usage_network_all',
-            ],
-            'executions' => [
-                'table' => 'appwrite_usage_executions_all',
-            ],
-            'database.collections.create' => [
-                'table' => 'appwrite_usage_database_collections_create',
-            ],
-            'database.collections.read' => [
-                'table' => 'appwrite_usage_database_collections_read',
-            ],
-            'database.collections.update' => [
-                'table' => 'appwrite_usage_database_collections_update',
-            ],
-            'database.collections.delete' => [
-                'table' => 'appwrite_usage_database_collections_delete',
-            ],
-            'database.documents.create' => [
-                'table' => 'appwrite_usage_database_documents_create',
-            ],
-            'database.documents.read' => [
-                'table' => 'appwrite_usage_database_documents_read',
-            ],
-            'database.documents.update' => [
-                'table' => 'appwrite_usage_database_documents_update',
-            ],
-            'database.documents.delete' => [
-                'table' => 'appwrite_usage_database_documents_delete',
-            ],
-            'database.collections.collectionId.documents.create' => [
-                'table' => 'appwrite_usage_database_documents_create',
-                'groupBy' => 'collectionId',
-            ],
-            'database.collections.collectionId.documents.read' => [
-                'table' => 'appwrite_usage_database_documents_read',
-                'groupBy' => 'collectionId',
-            ],
-            'database.collections.collectionId.documents.update' => [
-                'table' => 'appwrite_usage_database_documents_update',
-                'groupBy' => 'collectionId',
-            ],
-            'database.collections.collectionId.documents.delete' => [
-                'table' => 'appwrite_usage_database_documents_delete',
-                'groupBy' => 'collectionId',
-            ],
-            'storage.buckets.create' => [
-                'table' => 'appwrite_usage_storage_buckets_create',
-            ],
-            'storage.buckets.read' => [
-                'table' => 'appwrite_usage_storage_buckets_read',
-            ],
-            'storage.buckets.update' => [
-                'table' => 'appwrite_usage_storage_buckets_update',
-            ],
-            'storage.buckets.delete' => [
-                'table' => 'appwrite_usage_storage_buckets_delete',
-            ],
-            'storage.files.create' => [
-                'table' => 'appwrite_usage_storage_files_create',
-            ],
-            'storage.files.read' => [
-                'table' => 'appwrite_usage_storage_files_read',
-            ],
-            'storage.files.update' => [
-                'table' => 'appwrite_usage_storage_files_update',
-            ],
-            'storage.files.delete' => [
-                'table' => 'appwrite_usage_storage_files_delete',
-            ],
-            'storage.buckets.bucketId.files.create' => [
-                'table' => 'appwrite_usage_storage_files_create',
-                'groupBy' => 'bucketId',
-            ],
-            'storage.buckets.bucketId.files.read' => [
-                'table' => 'appwrite_usage_storage_files_read',
-                'groupBy' => 'bucketId',
-            ],
-            'storage.buckets.bucketId.files.update' => [
-                'table' => 'appwrite_usage_storage_files_update',
-                'groupBy' => 'bucketId',
-            ],
-            'storage.buckets.bucketId.files.delete' => [
-                'table' => 'appwrite_usage_storage_files_delete',
-                'groupBy' => 'bucketId',
-            ],
-            'users.create' => [
-                'table' => 'appwrite_usage_users_create',
-            ],
-            'users.read' => [
-                'table' => 'appwrite_usage_users_read',
-            ],
-            'users.update' => [
-                'table' => 'appwrite_usage_users_update',
-            ],
-            'users.delete' => [
-                'table' => 'appwrite_usage_users_delete',
-            ],
-            'users.sessions.create' => [
-                'table' => 'appwrite_usage_users_sessions_create',
-            ],
-            'users.sessions.provider.create' => [
-                'table' => 'appwrite_usage_users_sessions_create',
-                'groupBy' => 'provider',
-            ],
-            'users.sessions.delete' => [
-                'table' => 'appwrite_usage_users_sessions_delete',
-            ],
-            'functions.functionId.executions' => [
-                'table' => 'appwrite_usage_executions_all',
-                'groupBy' => 'functionId',
-            ],
-            'functions.functionId.compute' => [
-                'table' => 'appwrite_usage_executions_time',
-                'groupBy' => 'functionId',
-            ],
-            'functions.functionId.failures' => [
-                'table' => 'appwrite_usage_executions_all',
-                'groupBy' => 'functionId',
-                'filters' => [
-                    'functionStatus' => 'failed',
-                ],
-            ],
-        ];
-
-        // TODO Maybe move this to the setResource method, and reuse in the http.php file
-        $attempts = 0;
-        $max = 10;
-        $sleep = 1;
-        $dbPool = $register->get('dbPool');
-        $consoleDB = null;
-        $redis = null;
-        do { // connect to db
-            try {
-                $attempts++;
-                $consoleDB = $dbPool->getConsoleDB();
-                $redis = $register->get('cache');
-                break; // leave the do-while if successful
-            } catch (\Exception $e) {
-                Console::warning("Database not ready. Retrying connection ({$attempts})...");
-                if ($attempts >= $max) {
-                    throw new \Exception('Failed to connect to database: ' . $e->getMessage());
-                }
-                sleep($sleep);
-            }
-        } while ($attempts < $max);
-
-        // TODO use inject
-        $cacheAdapter = new Cache(new Redis($redis));
-        $dbForConsole = new Database(new MariaDB($consoleDB), $cacheAdapter);
-        $dbForConsole->setDefaultDatabase(App::getEnv('_APP_DB_SCHEMA', 'appwrite'));
-        $dbForConsole->setNamespace('_console');
-=======
 
         $database = getDatabase($register, '_console');
         $influxDB = getInfluxDB($register);
->>>>>>> e17ab5f4
 
         $usage = new Usage($database, $influxDB, $logError);
         $usageDB = new UsageDB($database, $logError);
 
         $iterations = 0;
-<<<<<<< HEAD
-        Console::loop(function () use ($interval, $register, $dbForConsole, $dbPool, $cacheAdapter, $globalMetrics, $periods, &$latestTime, &$iterations) {
-=======
         Console::loop(function () use ($interval, $usage, $usageDB, &$iterations) {
->>>>>>> e17ab5f4
             $now = date('d-m-Y H:i:s', time());
             Console::info("[{$now}] Aggregating usage data every {$interval} seconds");
 
@@ -315,115 +135,7 @@
             /**
              * Aggregate InfluxDB every 30 seconds
              */
-<<<<<<< HEAD
-            $client = $register->get('influxdb');
-            $attempts = 0;
-            $max = 10;
-            $sleep = 1;
-
-            do { // check if telegraf database is ready
-                try {
-                    $attempts++;
-                    $database = $client->selectDB('telegraf');
-                    if (in_array('telegraf', $client->listDatabases())) {
-                        break; // leave the do-while if successful
-                    }
-                } catch (\Throwable $th) {
-                    Console::warning("InfluxDB not ready. Retrying connection ({$attempts})...");
-                    if ($attempts >= $max) {
-                        throw new \Exception('InfluxDB database not ready yet');
-                    }
-                    sleep($sleep);
-                }
-            } while ($attempts < $max);
-
-            // sync data
-            foreach ($globalMetrics as $metric => $options) { //for each metrics
-                foreach ($periods as $period) { // aggregate data for each period
-                    $start = DateTime::createFromFormat('U', \strtotime($period['startTime']))->format(DateTime::RFC3339);
-                    if (!empty($latestTime[$metric][$period['key']])) {
-                        $start = DateTime::createFromFormat('U', $latestTime[$metric][$period['key']])->format(DateTime::RFC3339);
-                    }
-                    $end = DateTime::createFromFormat('U', \strtotime('now'))->format(DateTime::RFC3339);
-
-                    $table = $options['table']; //Which influxdb table to query for this metric
-                    $groupBy = empty($options['groupBy']) ? '' : ', "' . $options['groupBy'] . '"'; //Some sub level metrics may be grouped by other tags like collectionId, bucketId, etc
-
-                    $filters = $options['filters'] ?? []; // Some metrics might have additional filters, like function's status
-                    if (!empty($filters)) {
-                        $filters = ' AND ' . implode(' AND ', array_map(fn ($filter, $value) => "\"{$filter}\"='{$value}'", array_keys($filters), array_values($filters)));
-                    } else {
-                        $filters = '';
-                    }
-
-                    $query = "SELECT sum(value) AS \"value\" FROM \"{$table}\" WHERE \"time\" > '{$start}' AND \"time\" < '{$end}' AND \"metric_type\"='counter' {$filters} GROUP BY time({$period['key']}), \"projectId\" {$groupBy} FILL(null)";
-                    try {
-                        $result = $database->query($query);
-
-                        $points = $result->getPoints();
-                        foreach ($points as $point) {
-                            $projectId = $point['projectId'];
-
-                            if (!empty($projectId) && $projectId !== 'console') {
-                                 /** Get the Dabatase name from the console DB */
-                                $project = Authorization::skip(fn() => $dbForConsole->getDocument('projects', $projectId));
-                                var_dump($projectId);
-                                var_dump($project);
-                                $dbName = $project->getAttribute('database', '');
-                                $projectDB = $dbPool->getDB($dbName);
-
-                                $dbForProject = new Database(new MariaDB($projectDB), $cacheAdapter);
-                                $dbForProject->setDefaultDatabase(App::getEnv('_APP_DB_SCHEMA', 'appwrite'));
-
-                                $dbForProject->setNamespace('_' . $projectId);
-                                $metricUpdated = $metric;
-
-                                if (!empty($groupBy)) {
-                                    $groupedBy = $point[$options['groupBy']] ?? '';
-                                    if (empty($groupedBy)) {
-                                        continue;
-                                    }
-                                    $metricUpdated = str_replace($options['groupBy'], $groupedBy, $metric);
-                                }
-
-                                $time = \strtotime($point['time']);
-                                $id = \md5($time . '_' . $period['key'] . '_' . $metricUpdated); //Construct unique id for each metric using time, period and metric
-                                $value = (!empty($point['value'])) ? $point['value'] : 0;
-
-                                try {
-                                    $document = $dbForProject->getDocument('stats', $id);
-                                    if ($document->isEmpty()) {
-                                        $dbForProject->createDocument('stats', new Document([
-                                            '$id' => $id,
-                                            'period' => $period['key'],
-                                            'time' => $time,
-                                            'metric' => $metricUpdated,
-                                            'value' => $value,
-                                            'type' => 0,
-                                        ]));
-                                    } else {
-                                        $dbForProject->updateDocument(
-                                            'stats',
-                                            $document->getId(),
-                                            $document->setAttribute('value', $value)
-                                        );
-                                    }
-                                    $latestTime[$metric][$period['key']] = $time;
-                                } catch (\Exception $e) { // if projects are deleted this might fail
-                                    Console::warning("Failed to save data for project {$projectId} and metric {$metricUpdated}: {$e->getMessage()}");
-                                    Console::warning($e->getTraceAsString());
-                                }
-                            }
-                        }
-                    } catch (\Exception $e) {
-                        Console::warning("Failed to Query: {$e->getMessage()}");
-                        Console::warning($e->getTraceAsString());
-                    }
-                }
-            }
-=======
             $usage->collect();
->>>>>>> e17ab5f4
 
             if ($iterations % 30 != 0) { // return if 30 iterations has not passed
                 $iterations++;
