--- conflicted
+++ resolved
@@ -404,21 +404,17 @@
 
                         // Get total storage
                         $dbForProject->setNamespace('_project_' . $projectId);
-<<<<<<< HEAD
-                        $storageTotal = $dbForProject->sum('files', 'sizeOriginal') + $dbForProject->sum('deployments', 'size');
-=======
-                        $storageTotal = $dbForProject->sum('tags', 'size');
->>>>>>> fef659ee
+                        $storageTotal = $dbForProject->sum('deployments', 'size');
 
                         $time = (int) (floor(time() / 1800) * 1800); // Time rounded to nearest 30 minutes
-                        $id = \md5($time . '_30m_storage.tags.total'); //Construct unique id for each metric using time, period and metric
+                        $id = \md5($time . '_30m_storage.deployments.total'); //Construct unique id for each metric using time, period and metric
                         $document = $dbForProject->getDocument('stats', $id);
                         if ($document->isEmpty()) {
                             $dbForProject->createDocument('stats', new Document([
                                 '$id' => $id,
                                 'period' => '30m',
                                 'time' => $time,
-                                'metric' => 'storage.tags.total',
+                                'metric' => 'storage.deployments.total',
                                 'value' => $storageTotal,
                                 'type' => 1,
                             ]));
@@ -431,14 +427,14 @@
                         }
 
                         $time = (int) (floor(time() / 86400) * 86400); // Time rounded to nearest day
-                        $id = \md5($time . '_1d_storage.tags.total'); //Construct unique id for each metric using time, period and metric
+                        $id = \md5($time . '_1d_storage.deployments.total'); //Construct unique id for each metric using time, period and metric
                         $document = $dbForProject->getDocument('stats', $id);
                         if ($document->isEmpty()) {
                             $dbForProject->createDocument('stats', new Document([
                                 '$id' => $id,
                                 'period' => '1d',
                                 'time' => $time,
-                                'metric' => 'storage.tags.total',
+                                'metric' => 'storage.deployments.total',
                                 'value' => $storageTotal,
                                 'type' => 1,
                             ]));
