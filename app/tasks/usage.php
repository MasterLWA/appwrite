<?php

global $cli, $register;

use Appwrite\Usage\Calculators\Aggregator;
use Appwrite\Usage\Calculators\Database;
use Appwrite\Usage\Calculators\TimeSeries;
use InfluxDB\Database as InfluxDatabase;
use Utopia\App;
use Utopia\CLI\Console;
<<<<<<< HEAD
use Utopia\Database\Adapter\MySQL;
=======
>>>>>>> 68279027
use Utopia\Database\Database as UtopiaDatabase;
use Utopia\Database\Validator\Authorization;
use Utopia\Logger\Log;
use Utopia\Validator\WhiteList;

Authorization::disable();
Authorization::setDefaultStatus(false);

<<<<<<< HEAD
function getDatabase(Registry &$register, string $namespace): UtopiaDatabase
{
    $attempts = 0;

    do {
        try {
            $attempts++;

            $db = $register->get('db');
            $redis = $register->get('cache');

            $cache = new Cache(new RedisCache($redis));
            $database = new UtopiaDatabase(new MySQL($db), $cache);
            $database->setDefaultDatabase(App::getEnv('_APP_DB_SCHEMA', 'appwrite'));
            $database->setNamespace($namespace);

            if (!$database->exists($database->getDefaultDatabase(), 'projects')) {
                throw new Exception('Projects collection not ready');
            }
            break; // leave loop if successful
        } catch (\Exception $e) {
            Console::warning("Database not ready. Retrying connection ({$attempts})...");
            if ($attempts >= DATABASE_RECONNECT_MAX_ATTEMPTS) {
                throw new \Exception('Failed to connect to database: ' . $e->getMessage());
            }
            sleep(DATABASE_RECONNECT_SLEEP);
        }
    } while ($attempts < DATABASE_RECONNECT_MAX_ATTEMPTS);

    return $database;
}

function getInfluxDB(Registry &$register): InfluxDatabase
{
    /** @var InfluxDB\Client $client */
    $client = $register->get('influxdb');
    $attempts = 0;
    $max = 10;
    $sleep = 1;

    do { // check if telegraf database is ready
        try {
            $attempts++;
            $database = $client->selectDB('telegraf');
            if (in_array('telegraf', $client->listDatabases())) {
                break; // leave the do-while if successful
            }
        } catch (\Throwable $th) {
            Console::warning("InfluxDB not ready. Retrying connection ({$attempts})...");
            if ($attempts >= $max) {
                throw new \Exception('InfluxDB database not ready yet');
            }
            sleep($sleep);
        }
    } while ($attempts < $max);
    return $database;
}

=======
>>>>>>> 68279027
$logError = function (Throwable $error, string $action = 'syncUsageStats') use ($register) {
    $logger = $register->get('logger');

    if ($logger) {
        $version = App::getEnv('_APP_VERSION', 'UNKNOWN');

        $log = new Log();
        $log->setNamespace("usage");
        $log->setServer(\gethostname());
        $log->setVersion($version);
        $log->setType(Log::TYPE_ERROR);
        $log->setMessage($error->getMessage());

        $log->addTag('code', $error->getCode());
        $log->addTag('verboseType', get_class($error));

        $log->addExtra('file', $error->getFile());
        $log->addExtra('line', $error->getLine());
        $log->addExtra('trace', $error->getTraceAsString());
        $log->addExtra('detailedTrace', $error->getTrace());

        $log->setAction($action);

        $isProduction = App::getEnv('_APP_ENV', 'development') === 'production';
        $log->setEnvironment($isProduction ? Log::ENVIRONMENT_PRODUCTION : Log::ENVIRONMENT_STAGING);

        $responseCode = $logger->addLog($log);
        Console::info('Usage stats log pushed with status code: ' . $responseCode);
    }

    Console::warning("Failed: {$error->getMessage()}");
    Console::warning($error->getTraceAsString());
};

function aggregateTimeseries(UtopiaDatabase $database, InfluxDatabase $influxDB, callable $logError): void
{
    $interval = (int) App::getEnv('_APP_USAGE_TIMESERIES_INTERVAL', '30'); // 30 seconds (by default)
    $usage = new TimeSeries($database, $influxDB, $logError);

    Console::loop(function () use ($interval, $usage) {
        $now = date('d-m-Y H:i:s', time());
        Console::info("[{$now}] Aggregating Timeseries Usage data every {$interval} seconds");
        $loopStart = microtime(true);

        $usage->collect();

        $loopTook = microtime(true) - $loopStart;
        $now = date('d-m-Y H:i:s', time());
        Console::info("[{$now}] Aggregation took {$loopTook} seconds");
    }, $interval);
}

function aggregateDatabase(UtopiaDatabase $database, callable $logError): void
{
    $interval = (int) App::getEnv('_APP_USAGE_DATABASE_INTERVAL', '900'); // 15 minutes (by default)
    $usage = new Database($database, $logError);
    $aggregrator = new Aggregator($database, $logError);

    Console::loop(function () use ($interval, $usage, $aggregrator) {
        $now = date('d-m-Y H:i:s', time());
        Console::info("[{$now}] Aggregating database usage every {$interval} seconds.");
        $loopStart = microtime(true);
        $usage->collect();
        $aggregrator->collect();
        $loopTook = microtime(true) - $loopStart;
        $now = date('d-m-Y H:i:s', time());

        Console::info("[{$now}] Aggregation took {$loopTook} seconds");
    }, $interval);
}

$cli
    ->task('usage')
    ->param('type', 'timeseries', new WhiteList(['timeseries', 'database']))
    ->desc('Schedules syncing data from influxdb to Appwrite console db')
    ->action(function (string $type) use ($logError) {
        Console::title('Usage Aggregation V1');
        Console::success(APP_NAME . ' usage aggregation process v1 has started');

        $database = getConsoleDB();
        $influxDB = getInfluxDB();

        switch ($type) {
            case 'timeseries':
                aggregateTimeseries($database, $influxDB, $logError);
                break;
            case 'database':
                aggregateDatabase($database, $logError);
                break;
            default:
                Console::error("Unsupported usage aggregation type");
        }
    });<|MERGE_RESOLUTION|>--- conflicted
+++ resolved
@@ -8,10 +8,6 @@
 use InfluxDB\Database as InfluxDatabase;
 use Utopia\App;
 use Utopia\CLI\Console;
-<<<<<<< HEAD
-use Utopia\Database\Adapter\MySQL;
-=======
->>>>>>> 68279027
 use Utopia\Database\Database as UtopiaDatabase;
 use Utopia\Database\Validator\Authorization;
 use Utopia\Logger\Log;
@@ -20,67 +16,6 @@
 Authorization::disable();
 Authorization::setDefaultStatus(false);
 
-<<<<<<< HEAD
-function getDatabase(Registry &$register, string $namespace): UtopiaDatabase
-{
-    $attempts = 0;
-
-    do {
-        try {
-            $attempts++;
-
-            $db = $register->get('db');
-            $redis = $register->get('cache');
-
-            $cache = new Cache(new RedisCache($redis));
-            $database = new UtopiaDatabase(new MySQL($db), $cache);
-            $database->setDefaultDatabase(App::getEnv('_APP_DB_SCHEMA', 'appwrite'));
-            $database->setNamespace($namespace);
-
-            if (!$database->exists($database->getDefaultDatabase(), 'projects')) {
-                throw new Exception('Projects collection not ready');
-            }
-            break; // leave loop if successful
-        } catch (\Exception $e) {
-            Console::warning("Database not ready. Retrying connection ({$attempts})...");
-            if ($attempts >= DATABASE_RECONNECT_MAX_ATTEMPTS) {
-                throw new \Exception('Failed to connect to database: ' . $e->getMessage());
-            }
-            sleep(DATABASE_RECONNECT_SLEEP);
-        }
-    } while ($attempts < DATABASE_RECONNECT_MAX_ATTEMPTS);
-
-    return $database;
-}
-
-function getInfluxDB(Registry &$register): InfluxDatabase
-{
-    /** @var InfluxDB\Client $client */
-    $client = $register->get('influxdb');
-    $attempts = 0;
-    $max = 10;
-    $sleep = 1;
-
-    do { // check if telegraf database is ready
-        try {
-            $attempts++;
-            $database = $client->selectDB('telegraf');
-            if (in_array('telegraf', $client->listDatabases())) {
-                break; // leave the do-while if successful
-            }
-        } catch (\Throwable $th) {
-            Console::warning("InfluxDB not ready. Retrying connection ({$attempts})...");
-            if ($attempts >= $max) {
-                throw new \Exception('InfluxDB database not ready yet');
-            }
-            sleep($sleep);
-        }
-    } while ($attempts < $max);
-    return $database;
-}
-
-=======
->>>>>>> 68279027
 $logError = function (Throwable $error, string $action = 'syncUsageStats') use ($register) {
     $logger = $register->get('logger');
 
