<?php

global $cli, $register;

use Utopia\App;
use Utopia\Cache\Adapter\Redis;
use Utopia\Cache\Cache;
use Utopia\CLI\Console;
use Utopia\Database\Adapter\MariaDB;
use Utopia\Database\Database;
use Utopia\Database\Document;
use Utopia\Database\Validator\Authorization;

/**
 * Metrics We collect
 *
 * General
 *
 * requests
 * network
 * executions
 *
 * Database
 *
 * database.collections.create
 * database.collections.read
 * database.collections.update
 * database.collections.delete
 * database.documents.create
 * database.documents.read
 * database.documents.update
 * database.documents.delete
 * database.collections.{collectionId}.documents.create
 * database.collections.{collectionId}.documents.read
 * database.collections.{collectionId}.documents.update
 * database.collections.{collectionId}.documents.delete
 *
 * Storage
 * 
 * storage.buckets.create
 * storage.buckets.read
 * storage.buckets.update
 * storage.buckets.delete
 * storage.files.create
 * storage.files.read
 * storage.files.update
 * storage.files.delete
 * storage.buckets.{bucketId}.files.create
 * storage.buckets.{bucketId}.files.read
 * storage.buckets.{bucketId}.files.update
 * storage.buckets.{bucketId}.files.delete
 *
 * Users
 *
 * users.create
 * users.read
 * users.update
 * users.delete
 * users.sessions.create
 * users.sessions.{provider}.create
 * users.sessions.delete
 *
 * Functions
 *
 * functions.{functionId}.executions
 * functions.{functionId}.failures
 * functions.{functionId}.compute
 *
 * Counters
 *
 * users.count
 * storage.buckets.count
 * storage.files.count
 * storage.buckets.{bucketId}.files.count
 * database.collections.count
 * database.documents.count
 * database.collections.{collectionId}.documents.count
 *
 * Totals
 *
 * storage.total
 *
 */

$cli
    ->task('usage')
    ->desc('Schedules syncing data from influxdb to Appwrite console db')
    ->action(function () use ($register) {
        Console::title('Usage Aggregation V1');
        Console::success(APP_NAME . ' usage aggregation process v1 has started');

        $interval = (int) App::getEnv('_APP_USAGE_AGGREGATION_INTERVAL', '30'); // 30 seconds (by default)
        $periods = [
            [
                'key' => '30m',
                'startTime' => '-24 hours',
            ],
            [
                'key' => '1d',
                'startTime' => '-90 days',
            ],
        ];

        // all the metrics that we are collecting at the moment
        $globalMetrics = [
            'requests' => [
                'table' => 'appwrite_usage_requests_all',
            ],
            'network' => [
                'table' => 'appwrite_usage_network_all',
            ],
            'executions' => [
                'table' => 'appwrite_usage_executions_all',
            ],
            'database.collections.create' => [
                'table' => 'appwrite_usage_database_collections_create',
            ],
            'database.collections.read' => [
                'table' => 'appwrite_usage_database_collections_read',
            ],
            'database.collections.update' => [
                'table' => 'appwrite_usage_database_collections_update',
            ],
            'database.collections.delete' => [
                'table' => 'appwrite_usage_database_collections_delete',
            ],
            'database.documents.create' => [
                'table' => 'appwrite_usage_database_documents_create',
            ],
            'database.documents.read' => [
                'table' => 'appwrite_usage_database_documents_read',
            ],
            'database.documents.update' => [
                'table' => 'appwrite_usage_database_documents_update',
            ],
            'database.documents.delete' => [
                'table' => 'appwrite_usage_database_documents_delete',
            ],
            'database.collections.collectionId.documents.create' => [
                'table' => 'appwrite_usage_database_documents_create',
                'groupBy' => 'collectionId',
            ],
            'database.collections.collectionId.documents.read' => [
                'table' => 'appwrite_usage_database_documents_read',
                'groupBy' => 'collectionId',
            ],
            'database.collections.collectionId.documents.update' => [
                'table' => 'appwrite_usage_database_documents_update',
                'groupBy' => 'collectionId',
            ],
            'database.collections.collectionId.documents.delete' => [
                'table' => 'appwrite_usage_database_documents_delete',
                'groupBy' => 'collectionId',
            ],
            'storage.buckets.create' => [
                'table' => 'appwrite_usage_storage_buckets_create',
            ],
            'storage.buckets.read' => [
                'table' => 'appwrite_usage_storage_buckets_read',
            ],
            'storage.buckets.update' => [
                'table' => 'appwrite_usage_storage_buckets_update',
            ],
            'storage.buckets.delete' => [
                'table' => 'appwrite_usage_storage_buckets_delete',
            ],
            'storage.files.create' => [
                'table' => 'appwrite_usage_storage_files_create',
            ],
            'storage.files.read' => [
                'table' => 'appwrite_usage_storage_files_read',
            ],
            'storage.files.update' => [
                'table' => 'appwrite_usage_storage_files_update',
            ],
            'storage.files.delete' => [
                'table' => 'appwrite_usage_storage_files_delete',
            ],
            'storage.buckets.bucketId.files.create' => [
                'table' => 'appwrite_usage_storage_files_create',
                'groupBy' => 'bucketId',
            ],
            'storage.buckets.bucketId.files.read' => [
                'table' => 'appwrite_usage_storage_files_read',
                'groupBy' => 'bucketId',
            ],
            'storage.buckets.bucketId.files.update' => [
                'table' => 'appwrite_usage_storage_files_update',
                'groupBy' => 'bucketId',
            ],
            'storage.buckets.bucketId.files.delete' => [
                'table' => 'appwrite_usage_storage_files_delete',
                'groupBy' => 'bucketId',
            ],
            'users.create' => [
                'table' => 'appwrite_usage_users_create',
            ],
            'users.read' => [
                'table' => 'appwrite_usage_users_read',
            ],
            'users.update' => [
                'table' => 'appwrite_usage_users_update',
            ],
            'users.delete' => [
                'table' => 'appwrite_usage_users_delete',
            ],
            'users.sessions.create' => [
                'table' => 'appwrite_usage_users_sessions_create',
            ],
            'users.sessions.provider.create' => [
                'table' => 'appwrite_usage_users_sessions_create',
                'groupBy' => 'provider',
            ],
            'users.sessions.delete' => [
                'table' => 'appwrite_usage_users_sessions_delete',
            ],
            'functions.functionId.executions' => [
                'table' => 'appwrite_usage_executions_all',
                'groupBy' => 'functionId',
            ],
            'functions.functionId.compute' => [
                'table' => 'appwrite_usage_executions_time',
                'groupBy' => 'functionId',
            ],
            'functions.functionId.failures' => [
                'table' => 'appwrite_usage_executions_all',
                'groupBy' => 'functionId',
                'filters' => [
                    'functionStatus' => 'failed',
                ],
            ],
        ];

        // TODO Maybe move this to the setResource method, and reuse in the http.php file
        $attempts = 0;
        $max = 10;
        $sleep = 1;

        $db = null;
        $redis = null;
        do { // connect to db
            try {
                $attempts++;
                $db = $register->get('db');
                $redis = $register->get('cache');
                break; // leave the do-while if successful
            } catch (\Exception $e) {
                Console::warning("Database not ready. Retrying connection ({$attempts})...");
                if ($attempts >= $max) {
                    throw new \Exception('Failed to connect to database: ' . $e->getMessage());
                }
                sleep($sleep);
            }
        } while ($attempts < $max);

        // TODO use inject
        $cacheAdapter = new Cache(new Redis($redis));
        $dbForProject = new Database(new MariaDB($db), $cacheAdapter);
        $dbForConsole = new Database(new MariaDB($db), $cacheAdapter);
        $dbForProject->setDefaultDatabase(App::getEnv('_APP_DB_SCHEMA', 'appwrite'));
        $dbForConsole->setDefaultDatabase(App::getEnv('_APP_DB_SCHEMA', 'appwrite'));
        $dbForConsole->setNamespace('_console');

        $latestTime = [];

        Authorization::disable();

        $iterations = 0;
        Console::loop(function () use ($interval, $register, $dbForProject, $dbForConsole, $globalMetrics, $periods, &$latestTime, &$iterations) {
            $now = date('d-m-Y H:i:s', time());
            Console::info("[{$now}] Aggregating usage data every {$interval} seconds");

            $loopStart = microtime(true);

            /**
             * Aggregate InfluxDB every 30 seconds
             * @var InfluxDB\Client $client
             */
            $client = $register->get('influxdb');
            $attempts = 0;
            $max = 10;
            $sleep = 1;

            do { // check if telegraf database is ready
                try {
                    $attempts++;
                    $database = $client->selectDB('telegraf');
                    if(in_array('telegraf', $client->listDatabases())) {
                        break; // leave the do-while if successful
                    }
                } catch (\Throwable $th) {
                    Console::warning("InfluxDB not ready. Retrying connection ({$attempts})...");
                    if ($attempts >= $max) {
                        throw new \Exception('InfluxDB database not ready yet');
                    }
                    sleep($sleep);
                }
            } while ($attempts < $max);

            // sync data
            foreach ($globalMetrics as $metric => $options) { //for each metrics
                foreach ($periods as $period) { // aggregate data for each period
                    $start = DateTime::createFromFormat('U', \strtotime($period['startTime']))->format(DateTime::RFC3339);
                    if (!empty($latestTime[$metric][$period['key']])) {
                        $start = DateTime::createFromFormat('U', $latestTime[$metric][$period['key']])->format(DateTime::RFC3339);
                    }
                    $end = DateTime::createFromFormat('U', \strtotime('now'))->format(DateTime::RFC3339);

                    $table = $options['table']; //Which influxdb table to query for this metric
                    $groupBy = empty($options['groupBy']) ? '' : ', "' . $options['groupBy'] . '"'; //Some sub level metrics may be grouped by other tags like collectionId, bucketId, etc

                    $filters = $options['filters'] ?? []; // Some metrics might have additional filters, like function's status
                    if (!empty($filters)) {
                        $filters = ' AND ' . implode(' AND ', array_map(fn ($filter, $value) => "\"{$filter}\"='{$value}'", array_keys($filters), array_values($filters)));
                    } else {
                        $filters = '';
                    }

                    $query = "SELECT sum(value) AS \"value\" FROM \"{$table}\" WHERE \"time\" > '{$start}' AND \"time\" < '{$end}' AND \"metric_type\"='counter' {$filters} GROUP BY time({$period['key']}), \"projectId\" {$groupBy} FILL(null)";
                    try {
                        $result = $database->query($query);

                        $points = $result->getPoints();
                        foreach ($points as $point) {
                            $projectId = $point['projectId'];

                            if (!empty($projectId) && $projectId !== 'console') {
                                $dbForProject->setNamespace('_' . $projectId);
                                $metricUpdated = $metric;

                                if (!empty($groupBy)) {
                                    $groupedBy = $point[$options['groupBy']] ?? '';
                                    if (empty($groupedBy)) {
                                        continue;
                                    }
                                    $metricUpdated = str_replace($options['groupBy'], $groupedBy, $metric);
                                }

                                $time = \strtotime($point['time']);
                                $id = \md5($time . '_' . $period['key'] . '_' . $metricUpdated); //Construct unique id for each metric using time, period and metric
                                $value = (!empty($point['value'])) ? $point['value'] : 0;

                                try {
                                    $document = $dbForProject->getDocument('stats', $id);
                                    if ($document->isEmpty()) {
                                        $dbForProject->createDocument('stats', new Document([
                                            '$id' => $id,
                                            'period' => $period['key'],
                                            'time' => $time,
                                            'metric' => $metricUpdated,
                                            'value' => $value,
                                            'type' => 0,
                                        ]));
                                    } else {
                                        $dbForProject->updateDocument(
                                            'stats',
                                            $document->getId(),
                                            $document->setAttribute('value', $value)
                                        );
                                    }
                                    $latestTime[$metric][$period['key']] = $time;
                                } catch (\Exception $e) { // if projects are deleted this might fail
                                    Console::warning("Failed to save data for project {$projectId} and metric {$metricUpdated}: {$e->getMessage()}");
                                    Console::warning($e->getTraceAsString());
                                }
                            }
                        }
                    } catch (\Exception $e) {
                        Console::warning("Failed to Query: {$e->getMessage()}");
                        Console::warning($e->getTraceAsString());
                    }
                }
            }

            if ($iterations % 30 != 0) { // Aggregate aggregate number of objects in database only after 15 minutes
                $iterations++;
                $loopTook = microtime(true) - $loopStart;
                $now = date('d-m-Y H:i:s', time());
                Console::info("[{$now}] Aggregation took {$loopTook} seconds");
                return;
            }

            /**
             * Aggregate MariaDB every 15 minutes
             * Some of the queries here might contain full-table scans.
             */
            $now = date('d-m-Y H:i:s', time());
            Console::info("[{$now}] Aggregating database counters.");
            
            $latestProject = null;
            do { // Loop over all the projects
                $attempts = 0;
                $max = 10;
                $sleep = 1;

                do { // list projects
                    try {
                        $attempts++;
                        $projects = $dbForConsole->find('projects', [], 100, cursor: $latestProject);
                        break; // leave the do-while if successful
                    } catch (\Exception $e) {
                        Console::warning("Console DB not ready yet. Retrying ({$attempts})...");
                        if ($attempts >= $max) {
                            throw new \Exception('Failed access console db: ' . $e->getMessage());
                        }
                        sleep($sleep);
                    }
                } while ($attempts < $max);

                if (empty($projects)) {
                    continue;
                }

                $latestProject = $projects[array_key_last($projects)];

                foreach ($projects as $project) {
                    $projectId = $project->getId();

                    // Get total storage
<<<<<<< HEAD
                    $dbForProject->setNamespace('_project_' . $projectId);
                    $storageTotal = (int) $dbForProject->sum('deployments', 'size');
=======
                    $dbForProject->setNamespace('_' . $projectId);
                    $storageTotal = $dbForProject->sum('tags', 'size');
>>>>>>> 1c27b5a8

                    $time = (int) (floor(time() / 1800) * 1800); // Time rounded to nearest 30 minutes
                    $id = \md5($time . '_30m_storage.deployments.total'); //Construct unique id for each metric using time, period and metric
                    $document = $dbForProject->getDocument('stats', $id);
                    try {

                        if ($document->isEmpty()) {
                            $dbForProject->createDocument('stats', new Document([
                                '$id' => $id,
                                'period' => '30m',
                                'time' => $time,
                                'metric' => 'storage.deployments.total',
                                'value' => $storageTotal,
                                'type' => 1,
                            ]));
                        } else {
                            $dbForProject->updateDocument(
                                'stats',
                                $document->getId(),
                                $document->setAttribute('value', $storageTotal)
                            );
                        }
                        $time = (int) (floor(time() / 86400) * 86400); // Time rounded to nearest day
                        $id = \md5($time . '_1d_storage.deployments.total'); //Construct unique id for each metric using time, period and metric
                        $document = $dbForProject->getDocument('stats', $id);
                        if ($document->isEmpty()) {
                            $dbForProject->createDocument('stats', new Document([
                                '$id' => $id,
                                'period' => '1d',
                                'time' => $time,
                                'metric' => 'storage.deployments.total',
                                'value' => $storageTotal,
                                'type' => 1,
                            ]));
                        } else {
                            $dbForProject->updateDocument(
                                'stats',
                                $document->getId(),
                                $document->setAttribute('value', $storageTotal)
                            );
                        }
                    } catch(\Exception $e) {
                        Console::warning("Failed to save data for project {$projectId} and metric storage.deployments.total: {$e->getMessage()}");
                        Console::warning($e->getTraceAsString());
                    }


                    $collections = [
                        'users' => [
                            'namespace' => '',
                        ],
                        'collections' => [
                            'metricPrefix' => 'database',
                            'namespace' => '',
                            'subCollections' => [ // Some collections, like collections and later buckets have child collections that need counting
                                'documents' => [
                                    'collectionPrefix' => 'collection_',
                                    'namespace' => '',
                                ],
                            ],
                        ],
                        'buckets' => [
                            'metricPrefix' => 'storage',
                            'namespace' => '',
                            'subCollections' => [
                                'files' => [
                                    'namespace' => '',
                                    'collectionPrefix' => 'bucket_',
                                    'sum' => [
                                        'field' => 'sizeOriginal'
                                    ]
                                ],
                            ]
                        ]
                    ];

                    foreach ($collections as $collection => $options) {
                        try {
                            $dbForProject->setNamespace("_{$projectId}");
                            $count = $dbForProject->count($collection);
                            $metricPrefix = $options['metricPrefix'] ?? '';
                            $metric = empty($metricPrefix) ? "{$collection}.count" : "{$metricPrefix}.{$collection}.count";

                            $time = (int) (floor(time() / 1800) * 1800); // Time rounded to nearest 30 minutes
                            $id = \md5($time . '_30m_' . $metric); //Construct unique id for each metric using time, period and metric
                            $document = $dbForProject->getDocument('stats', $id);
                            if ($document->isEmpty()) {
                                $dbForProject->createDocument('stats', new Document([
                                    '$id' => $id,
                                    'time' => $time,
                                    'period' => '30m',
                                    'metric' => $metric,
                                    'value' => $count,
                                    'type' => 1,
                                ]));
                            } else {
                                $dbForProject->updateDocument(
                                    'stats',
                                    $document->getId(),
                                    $document->setAttribute('value', $count)
                                );
                            }

                            $time = (int) (floor(time() / 86400) * 86400); // Time rounded to nearest day
                            $id = \md5($time . '_1d_' . $metric); //Construct unique id for each metric using time, period and metric
                            $document = $dbForProject->getDocument('stats', $id);
                            if ($document->isEmpty()) {
                                $dbForProject->createDocument('stats', new Document([
                                    '$id' => $id,
                                    'time' => $time,
                                    'period' => '1d',
                                    'metric' => $metric,
                                    'value' => $count,
                                    'type' => 1,
                                ]));
                            } else {
                                $dbForProject->updateDocument(
                                    'stats',
                                    $document->getId(),
                                    $document->setAttribute('value', $count)
                                );
                            }

                            $subCollections = $options['subCollections'] ?? [];

                            if (empty($subCollections)) {
                                continue;
                            }

                            $latestParent = null;
                            $subCollectionCounts = []; //total project level count of sub collections
                            $subCollectionTotals = []; //total project level sum of sub collections

                            do { // Loop over all the parent collection document for each sub collection
                                $dbForProject->setNamespace("_{$projectId}");
                                $parents = $dbForProject->find($collection, [], 100, cursor: $latestParent); // Get all the parents for the sub collections for example for documents, this will get all the collections

                                if (empty($parents)) {
                                    continue;
                                }

                                $latestParent = $parents[array_key_last($parents)];

                                foreach ($parents as $parent) {
                                    foreach ($subCollections as $subCollection => $subOptions) { // Sub collection counts, like database.collections.collectionId.documents.count
                                        $dbForProject->setNamespace("_{$projectId}");
                                        $count = $dbForProject->count(($subOptions['collectionPrefix'] ?? '') . $parent->getId());

                                        $subCollectionCounts[$subCollection] = ($subCollectionCounts[$subCollection] ?? 0) + $count; // Project level counts for sub collections like database.documents.count

                                        $dbForProject->setNamespace("_{$projectId}");

                                        $metric = empty($metricPrefix) ? "{$collection}.{$parent->getId()}.{$subCollection}.count" : "{$metricPrefix}.{$collection}.{$parent->getId()}.{$subCollection}.count";
                                        $time = (int) (floor(time() / 1800) * 1800); // Time rounded to nearest 30 minutes
                                        $id = \md5($time . '_30m_' . $metric); //Construct unique id for each metric using time, period and metric
                                        $document = $dbForProject->getDocument('stats', $id);
                                        if ($document->isEmpty()) {
                                            $dbForProject->createDocument('stats', new Document([
                                                '$id' => $id,
                                                'time' => $time,
                                                'period' => '30m',
                                                'metric' => $metric,
                                                'value' => $count,
                                                'type' => 1,
                                            ]));
                                        } else {
                                            $dbForProject->updateDocument(
                                                'stats',
                                                $document->getId(),
                                                $document->setAttribute('value', $count)
                                            );
                                        }

                                        $time = (int) (floor(time() / 86400) * 86400); // Time rounded to nearest day
                                        $id = \md5($time . '_1d_' . $metric); //Construct unique id for each metric using time, period and metric
                                        $document = $dbForProject->getDocument('stats', $id);
                                        if ($document->isEmpty()) {
                                            $dbForProject->createDocument('stats', new Document([
                                                '$id' => $id,
                                                'time' => $time,
                                                'period' => '1d',
                                                'metric' => $metric,
                                                'value' => $count,
                                                'type' => 1,
                                            ]));
                                        } else {
                                            $dbForProject->updateDocument(
                                                'stats',
                                                $document->getId(),
                                                $document->setAttribute('value', $count)
                                            );
                                        }

                                        // check if sum calculation is required
                                        $sum = $subOptions['sum'] ?? [];
                                        if(empty($sum)) {
                                            continue;
                                        }

                                        $dbForProject->setNamespace("_{$projectId}");
                                        $total = (int) $dbForProject->sum(($subOptions['collectionPrefix'] ?? '') . $parent->getId(), $sum['field']);

                                        $subCollectionTotals[$subCollection] = ($ssubCollectionTotals[$subCollection] ?? 0) + $total; // Project level sum for sub collections like storage.total

                                        $dbForProject->setNamespace("_{$projectId}");

                                        $metric = empty($metricPrefix) ? "{$collection}.{$parent->getId()}.{$subCollection}.total" : "{$metricPrefix}.{$collection}.{$parent->getId()}.{$subCollection}.total";
                                        $time = (int) (floor(time() / 1800) * 1800); // Time rounded to nearest 30 minutes
                                        $id = \md5($time . '_30m_' . $metric); //Construct unique id for each metric using time, period and metric
                                        $document = $dbForProject->getDocument('stats', $id);
                                        if ($document->isEmpty()) {
                                            $dbForProject->createDocument('stats', new Document([
                                                '$id' => $id,
                                                'time' => $time,
                                                'period' => '30m',
                                                'metric' => $metric,
                                                'value' => $total,
                                                'type' => 1,
                                            ]));
                                        } else {
                                            $dbForProject->updateDocument('stats', $document->getId(),
                                            $document->setAttribute('value', $total));
                                        }

                                        $time = (int) (floor(time() / 86400) * 86400); // Time rounded to nearest day
                                        $id = \md5($time . '_1d_' . $metric); //Construct unique id for each metric using time, period and metric
                                        $document = $dbForProject->getDocument('stats', $id);
                                        if ($document->isEmpty()) {
                                            $dbForProject->createDocument('stats', new Document([
                                                '$id' => $id,
                                                'time' => $time,
                                                'period' => '1d',
                                                'metric' => $metric,
                                                'value' => $total,
                                                'type' => 1,
                                            ]));
                                        } else {
                                            $dbForProject->updateDocument('stats', $document->getId(),
                                            $document->setAttribute('value', $total));
                                        }

                                    }
                                }
                            } while (!empty($parents));

                            /**
                             * Inserting project level counts for sub collections like database.documents.count
                             */
                            foreach ($subCollectionCounts as $subCollection => $count) {
                                $dbForProject->setNamespace("_{$projectId}");

                                $metric = empty($metricPrefix) ? "{$subCollection}.count" : "{$metricPrefix}.{$subCollection}.count";

                                $time = (int) (floor(time() / 1800) * 1800); // Time rounded to nearest 30 minutes
                                $id = \md5($time . '_30m_' . $metric); //Construct unique id for each metric using time, period and metric
                                $document = $dbForProject->getDocument('stats', $id);
                                if ($document->isEmpty()) {
                                    $dbForProject->createDocument('stats', new Document([
                                        '$id' => $id,
                                        'time' => $time,
                                        'period' => '30m',
                                        'metric' => $metric,
                                        'value' => $count,
                                        'type' => 1,
                                    ]));
                                } else {
                                    $dbForProject->updateDocument(
                                        'stats',
                                        $document->getId(),
                                        $document->setAttribute('value', $count)
                                    );
                                }

                                $time = (int) (floor(time() / 86400) * 86400); // Time rounded to nearest day
                                $id = \md5($time . '_1d_' . $metric); //Construct unique id for each metric using time, period and metric
                                $document = $dbForProject->getDocument('stats', $id);
                                if ($document->isEmpty()) {
                                    $dbForProject->createDocument('stats', new Document([
                                        '$id' => $id,
                                        'time' => $time,
                                        'period' => '1d',
                                        'metric' => $metric,
                                        'value' => $count,
                                        'type' => 1,
                                    ]));
                                } else {
                                    $dbForProject->updateDocument(
                                        'stats',
                                        $document->getId(),
                                        $document->setAttribute('value', $count)
                                    );
                                }
                            }

                            /**
                             * Inserting project level sums for sub collections like storage.total
                             */
                            foreach ($subCollectionTotals as $subCollection => $count) {
                                $dbForProject->setNamespace("_{$projectId}");

                                $metric = empty($metricPrefix) ? "{$subCollection}.total" : "{$metricPrefix}.{$subCollection}.total";

                                $time = (int) (floor(time() / 1800) * 1800); // Time rounded to nearest 30 minutes
                                $id = \md5($time . '_30m_' . $metric); //Construct unique id for each metric using time, period and metric
                                $document = $dbForProject->getDocument('stats', $id);
                                if ($document->isEmpty()) {
                                    $dbForProject->createDocument('stats', new Document([
                                        '$id' => $id,
                                        'time' => $time,
                                        'period' => '30m',
                                        'metric' => $metric,
                                        'value' => $count,
                                        'type' => 1,
                                    ]));
                                } else {
                                    $dbForProject->updateDocument('stats', $document->getId(),
                                    $document->setAttribute('value', $count));
                                }

                                $time = (int) (floor(time() / 86400) * 86400); // Time rounded to nearest day
                                $id = \md5($time . '_1d_' . $metric); //Construct unique id for each metric using time, period and metric
                                $document = $dbForProject->getDocument('stats', $id);
                                if ($document->isEmpty()) {
                                    $dbForProject->createDocument('stats', new Document([
                                        '$id' => $id,
                                        'time' => $time,
                                        'period' => '1d',
                                        'metric' => $metric,
                                        'value' => $count,
                                        'type' => 1,
                                    ]));
                                } else {
                                    $dbForProject->updateDocument('stats', $document->getId(),
                                    $document->setAttribute('value', $count));
                                }
                            }
                        } catch (\Exception$e) {
                            Console::warning("Failed to save database counters data for project {$collection}: {$e->getMessage()}");
                            Console::warning($e->getTraceAsString());
                        }
                    }
                }
            } while (!empty($projects));

            $iterations++;
            $loopTook = microtime(true) - $loopStart;
            $now = date('d-m-Y H:i:s', time());

            Console::info("[{$now}] Aggregation took {$loopTook} seconds");
        }, $interval);
    });<|MERGE_RESOLUTION|>--- conflicted
+++ resolved
@@ -417,13 +417,8 @@
                     $projectId = $project->getId();
 
                     // Get total storage
-<<<<<<< HEAD
-                    $dbForProject->setNamespace('_project_' . $projectId);
-                    $storageTotal = (int) $dbForProject->sum('deployments', 'size');
-=======
                     $dbForProject->setNamespace('_' . $projectId);
                     $storageTotal = $dbForProject->sum('tags', 'size');
->>>>>>> 1c27b5a8
 
                     $time = (int) (floor(time() / 1800) * 1800); // Time rounded to nearest 30 minutes
                     $id = \md5($time . '_30m_storage.deployments.total'); //Construct unique id for each metric using time, period and metric
