--- conflicted
+++ resolved
@@ -694,7 +694,6 @@
                                         );
                                     }
                                 }
-<<<<<<< HEAD
 
                                 /**
                                  * Inserting project level sums for sub collections like storage.total
@@ -739,9 +738,6 @@
                                     }
                                 }
                             } catch (\Exception$e) {
-=======
-                            } catch (\Exception $e) {
->>>>>>> 8728668e
                                 Console::warning("Failed to save database counters data for project {$collection}: {$e->getMessage()}");
                             }
                         }
