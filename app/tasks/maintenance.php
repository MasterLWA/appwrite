<?php

global $cli;

use Appwrite\Auth\Auth;
use Appwrite\Database\DatabasePool;
use Appwrite\Event\Certificate;
use Appwrite\Event\Delete;
use Utopia\App;
use Utopia\CLI\Console;
<<<<<<< HEAD
=======
use Utopia\Database\Adapter\MariaDB;
use Utopia\Database\Database;
use Utopia\Database\DateTime;
use Utopia\Cache\Adapter\Redis as RedisCache;
>>>>>>> b575df86
use Utopia\Database\Document;
use Utopia\Database\Query;

$cli
    ->task('maintenance')
    ->desc('Schedules maintenance tasks and publishes them to resque')
    ->action(function () {
        global $register;

        Console::title('Maintenance V1');
        Console::success(APP_NAME . ' maintenance process v1 has started');

        function notifyDeleteExecutionLogs(int $interval)
        {
            (new Delete())
                ->setType(DELETE_TYPE_EXECUTIONS)
                ->setDatetime(DateTime::addSeconds(new \DateTime(), -1 * $interval))
                ->trigger();
        }

        function notifyDeleteAbuseLogs(int $interval)
        {
            (new Delete())
                ->setType(DELETE_TYPE_ABUSE)
                ->setDatetime(DateTime::addSeconds(new \DateTime(), -1 * $interval))
                ->trigger();
        }

        function notifyDeleteAuditLogs(int $interval)
        {
            (new Delete())
                ->setType(DELETE_TYPE_AUDIT)
                ->setDatetime(DateTime::addSeconds(new \DateTime(), -1 * $interval))
                ->trigger();
        }

        function notifyDeleteUsageStats(int $interval30m, int $interval1d)
        {
            (new Delete())
                ->setType(DELETE_TYPE_USAGE)
                ->setDateTime1d(DateTime::addSeconds(new \DateTime(), -1 * $interval1d))
                ->setDateTime30m(DateTime::addSeconds(new \DateTime(), -1 * $interval30m))
                ->trigger();
        }

        function notifyDeleteConnections()
        {
            (new Delete())
                ->setType(DELETE_TYPE_REALTIME)
                ->setDatetime(DateTime::addSeconds(new \DateTime(), -60))
                ->trigger();
        }

        function notifyDeleteExpiredSessions()
        {
            (new Delete())
                ->setType(DELETE_TYPE_SESSIONS)
                ->setDatetime(DateTime::addSeconds(new \DateTime(), -1 * Auth::TOKEN_EXPIRATION_LOGIN_LONG))
                ->trigger();
        }

        function renewCertificates($dbForConsole)
        {
            $time = DateTime::now();

            $certificates = $dbForConsole->find('certificates', [
               Query::lessThan('attempts', 5), // Maximum 5 attempts
               Query::lessThanEqual('renewDate', $time), // includes 60 days cooldown (we have 30 days to renew)
               Query::limit(200), // Limit 200 comes from LetsEncrypt (300 orders per 3 hours, keeping some for new domains)
            ]);


            if (\count($certificates) > 0) {
                Console::info("[{$time}] Found " . \count($certificates) . " certificates for renewal, scheduling jobs.");

                $event = new Certificate();
                foreach ($certificates as $certificate) {
                    $event
                        ->setDomain(new Document([
                            'domain' => $certificate->getAttribute('domain')
                        ]))
                        ->trigger();
                }
            } else {
                Console::info("[{$time}] No certificates for renewal.");
            }
        }

        function notifyDeleteCache($interval)
        {

            (new Delete())
                ->setType(DELETE_TYPE_CACHE_BY_TIMESTAMP)
                ->setDatetime(DateTime::addSeconds(new \DateTime(), -1 * $interval))
                ->trigger();
        }

        // # of days in seconds (1 day = 86400s)
        $interval = (int) App::getEnv('_APP_MAINTENANCE_INTERVAL', '86400');
        $executionLogsRetention = (int) App::getEnv('_APP_MAINTENANCE_RETENTION_EXECUTION', '1209600');
        $auditLogRetention = (int) App::getEnv('_APP_MAINTENANCE_RETENTION_AUDIT', '1209600');
        $abuseLogsRetention = (int) App::getEnv('_APP_MAINTENANCE_RETENTION_ABUSE', '86400');
        $usageStatsRetention30m = (int) App::getEnv('_APP_MAINTENANCE_RETENTION_USAGE_30M', '129600'); //36 hours
        $usageStatsRetention1d = (int) App::getEnv('_APP_MAINTENANCE_RETENTION_USAGE_1D', '8640000'); // 100 days
        $cacheRetention = (int) App::getEnv('_APP_MAINTENANCE_RETENTION_CACHE', '2592000'); // 30 days

<<<<<<< HEAD
        Console::loop(function () use ($register, $interval, $executionLogsRetention, $abuseLogsRetention, $auditLogRetention, $usageStatsRetention30m, $usageStatsRetention1d) {
            $redis = $register->get('cache');
            $dbPool = $register->get('dbPool');

            $database = $dbPool->getConsoleDB();
            $pdo = $dbPool->getPDO($database);
            $database = DatabasePool::wait(
                DatabasePool::getDatabase($pdo, $redis, '_console'),
                'certificates',
            );
=======
        Console::loop(function () use ($interval, $executionLogsRetention, $abuseLogsRetention, $auditLogRetention, $usageStatsRetention30m, $usageStatsRetention1d, $cacheRetention) {
            $database = getConsoleDB();
>>>>>>> b575df86

            $time = DateTime::now();

            Console::info("[{$time}] Notifying workers with maintenance tasks every {$interval} seconds");
            notifyDeleteExecutionLogs($executionLogsRetention);
            notifyDeleteAbuseLogs($abuseLogsRetention);
            notifyDeleteAuditLogs($auditLogRetention);
            notifyDeleteUsageStats($usageStatsRetention30m, $usageStatsRetention1d);
            notifyDeleteConnections();
            notifyDeleteExpiredSessions();
            renewCertificates($database);
            notifyDeleteCache($cacheRetention);
        }, $interval);
    });<|MERGE_RESOLUTION|>--- conflicted
+++ resolved
@@ -8,14 +8,8 @@
 use Appwrite\Event\Delete;
 use Utopia\App;
 use Utopia\CLI\Console;
-<<<<<<< HEAD
-=======
-use Utopia\Database\Adapter\MariaDB;
-use Utopia\Database\Database;
+use Utopia\Database\Document;
 use Utopia\Database\DateTime;
-use Utopia\Cache\Adapter\Redis as RedisCache;
->>>>>>> b575df86
-use Utopia\Database\Document;
 use Utopia\Database\Query;
 
 $cli
@@ -121,8 +115,7 @@
         $usageStatsRetention1d = (int) App::getEnv('_APP_MAINTENANCE_RETENTION_USAGE_1D', '8640000'); // 100 days
         $cacheRetention = (int) App::getEnv('_APP_MAINTENANCE_RETENTION_CACHE', '2592000'); // 30 days
 
-<<<<<<< HEAD
-        Console::loop(function () use ($register, $interval, $executionLogsRetention, $abuseLogsRetention, $auditLogRetention, $usageStatsRetention30m, $usageStatsRetention1d) {
+        Console::loop(function () use ($register, $interval, $executionLogsRetention, $abuseLogsRetention, $auditLogRetention, $usageStatsRetention30m, $usageStatsRetention1d, $cacheRetention) {
             $redis = $register->get('cache');
             $dbPool = $register->get('dbPool');
 
@@ -132,10 +125,6 @@
                 DatabasePool::getDatabase($pdo, $redis, '_console'),
                 'certificates',
             );
-=======
-        Console::loop(function () use ($interval, $executionLogsRetention, $abuseLogsRetention, $auditLogRetention, $usageStatsRetention30m, $usageStatsRetention1d, $cacheRetention) {
-            $database = getConsoleDB();
->>>>>>> b575df86
 
             $time = DateTime::now();
 
