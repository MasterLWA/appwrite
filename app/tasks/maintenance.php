--- conflicted
+++ resolved
@@ -7,51 +7,10 @@
 use Appwrite\Event\Delete;
 use Utopia\App;
 use Utopia\CLI\Console;
-<<<<<<< HEAD
-use Utopia\Database\Adapter\MySQL;
-use Utopia\Database\Database;
-use Utopia\Database\DateTime;
-use Utopia\Cache\Adapter\Redis as RedisCache;
-=======
->>>>>>> 9cf9b9b4
 use Utopia\Database\Document;
 use Utopia\Database\DateTime;
 use Utopia\Database\Query;
 
-<<<<<<< HEAD
-function getConsoleDB(): Database
-{
-    global $register;
-
-    $attempts = 0;
-
-    do {
-        try {
-            $attempts++;
-            $cache = new Cache(new RedisCache($register->get('cache')));
-            $database = new Database(new MySQL($register->get('db')), $cache);
-            $database->setDefaultDatabase(App::getEnv('_APP_DB_SCHEMA', 'appwrite'));
-            $database->setNamespace('_console'); // Main DB
-
-            if (!$database->exists($database->getDefaultDatabase(), 'certificates')) {
-                throw new \Exception('Console project not ready');
-            }
-
-            break; // leave loop if successful
-        } catch (\Exception $e) {
-            Console::warning("Database not ready. Retrying connection ({$attempts})...");
-            if ($attempts >= DATABASE_RECONNECT_MAX_ATTEMPTS) {
-                throw new \Exception('Failed to connect to database: ' . $e->getMessage());
-            }
-            sleep(DATABASE_RECONNECT_SLEEP);
-        }
-    } while ($attempts < DATABASE_RECONNECT_MAX_ATTEMPTS);
-
-    return $database;
-}
-
-=======
->>>>>>> 9cf9b9b4
 $cli
     ->task('maintenance')
     ->desc('Schedules maintenance tasks and publishes them to resque')
