--- conflicted
+++ resolved
@@ -3,6 +3,7 @@
 global $cli;
 global $register;
 
+use Appwrite\Event\Certificate;
 use Appwrite\Event\Delete;
 use Utopia\App;
 use Utopia\Cache\Cache;
@@ -10,6 +11,7 @@
 use Utopia\Database\Adapter\MariaDB;
 use Utopia\Database\Database;
 use Utopia\Cache\Adapter\Redis as RedisCache;
+use Utopia\Database\Document;
 use Utopia\Database\Query;
 
 function getConsoleDB(): Database
@@ -26,10 +28,10 @@
             $database->setDefaultDatabase(App::getEnv('_APP_DB_SCHEMA', 'appwrite'));
             $database->setNamespace('_console'); // Main DB
             break; // leave loop if successful
-        } catch(\Exception $e) {
+        } catch (\Exception $e) {
             Console::warning("Database not ready. Retrying connection ({$attempts})...");
             if ($attempts >= DATABASE_RECONNECT_MAX_ATTEMPTS) {
-                throw new \Exception('Failed to connect to database: '. $e->getMessage());
+                throw new \Exception('Failed to connect to database: ' . $e->getMessage());
             }
             sleep(DATABASE_RECONNECT_SLEEP);
         }
@@ -89,20 +91,22 @@
         function renewCertificates($dbForConsole)
         {
             $time = date('d-m-Y H:i:s', time());
-            /** @var Utopia\Database\Database $dbForConsole */
-
             $certificates = $dbForConsole->find('certificates', [
                 new Query('attempts', Query::TYPE_LESSEREQUAL, [5]), // Maximum 5 attempts
                 new Query('renewDate', Query::TYPE_LESSEREQUAL, [\time()]) // includes 60 days cooldown (we have 30 days to renew)
             ], 200); // Limit 200 comes from LetsEncrypt (300 orders per 3 hours, keeping some for new domains)
 
-            if(\count($certificates) > 0) {
+
+            if (\count($certificates) > 0) {
                 Console::info("[{$time}] Found " . \count($certificates) . " certificates for renewal, scheduling jobs.");
 
+                $event = new Certificate();
                 foreach ($certificates as $certificate) {
-                    Resque::enqueue(Event::CERTIFICATES_QUEUE_NAME, Event::CERTIFICATES_CLASS_NAME, [
-                        'domain' => $certificate->getAttribute('domain'),
-                    ]);
+                    $event
+                        ->setDomain(new Document([
+                            'domain' => $certificate->getAttribute('domain')
+                        ]))
+                        ->trigger();
                 }
             } else {
                 Console::info("[{$time}] No certificates for renewal.");
@@ -117,13 +121,9 @@
         $usageStatsRetention30m = (int) App::getEnv('_APP_MAINTENANCE_RETENTION_USAGE_30M', '129600'); //36 hours
         $usageStatsRetention1d = (int) App::getEnv('_APP_MAINTENANCE_RETENTION_USAGE_1D', '8640000'); // 100 days
 
-<<<<<<< HEAD
         Console::loop(function () use ($interval, $executionLogsRetention, $abuseLogsRetention, $auditLogRetention, $usageStatsRetention30m, $usageStatsRetention1d) {
-=======
-        Console::loop(function() use ($interval, $executionLogsRetention, $abuseLogsRetention, $auditLogRetention, $usageStatsRetention30m, $usageStatsRetention1d) { 
             $database = getConsoleDB();
 
->>>>>>> 83702bf0
             $time = date('d-m-Y H:i:s', time());
             Console::info("[{$time}] Notifying workers with maintenance tasks every {$interval} seconds");
             notifyDeleteExecutionLogs($executionLogsRetention);
@@ -131,7 +131,6 @@
             notifyDeleteAuditLogs($auditLogRetention);
             notifyDeleteUsageStats($usageStatsRetention30m, $usageStatsRetention1d);
             notifyDeleteConnections();
-
             renewCertificates($database);
         }, $interval);
     });