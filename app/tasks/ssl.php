--- conflicted
+++ resolved
@@ -2,17 +2,11 @@
 
 global $cli;
 
-<<<<<<< HEAD
 use Appwrite\Event\Certificate;
 use Utopia\App;
 use Utopia\CLI\Console;
 use Utopia\Database\Document;
-=======
-use Appwrite\Event\Event;
-use Utopia\App;
-use Utopia\CLI\Console;
 use Utopia\Validator\Hostname;
->>>>>>> 83702bf0
 
 $cli
     ->task('ssl')
@@ -21,7 +15,6 @@
     ->action(function ($domain) {
         Console::success('Scheduling a job to issue a TLS certificate for domain:' . $domain);
 
-<<<<<<< HEAD
         Console::log('Issue a TLS certificate for master domain (' . $domain . ') in 30 seconds.
             Make sure your domain points to your server or restart to try again.');
 
@@ -30,12 +23,6 @@
             ->setDomain(new Document([
                 'domain' => $domain
             ]))
+            ->setSkipRenewCheck(true)
             ->trigger();
-=======
-        // Scheduje a job
-        Resque::enqueue(Event::CERTIFICATES_QUEUE_NAME, Event::CERTIFICATES_CLASS_NAME, [
-            'domain' => $domain,
-            'skipRenewCheck' => true
-        ]);
->>>>>>> 83702bf0
     });