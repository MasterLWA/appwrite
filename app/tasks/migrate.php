<?php

global $cli, $register, $projectDB, $console;

use Utopia\Config\Config;
use Utopia\CLI\Console;
use Appwrite\Database\Database;
use Appwrite\Database\Validator\Authorization;
use Appwrite\Database\Adapter\MySQL as MySQLAdapter;
use Appwrite\Database\Adapter\Redis as RedisAdapter;
use Appwrite\Migration\Migration;
use Utopia\Validator\Text;

$cli
    ->task('migrate')
    ->param('version', APP_VERSION_STABLE, new Text(8), 'Version to migrate to.', true)
    ->action(function ($version) use ($register) {
        if (!array_key_exists($version, Migration::$versions)) {
            Console::error("Version {$version} not found.");
            Console::exit(1);
            return;
        }

        Console::success('Starting Data Migration to version '.$version);
        $db = $register->get('db', true);
        $cache = $register->get('cache', true);

        $consoleDB = new Database();
        $consoleDB
<<<<<<< HEAD
            ->setAdapter(new RedisAdapter(new MySQLAdapter($register->get('db'), $register->get('cache')), $register->get('cache')))
=======
            ->setAdapter(new RedisAdapter(new MySQLAdapter($db, $cache), $cache))
>>>>>>> bac529a2
            ->setNamespace('app_console') // Main DB
            ->setMocks(Config::getParam('collections', []));

        $projectDB = new Database();
        $projectDB
<<<<<<< HEAD
            ->setAdapter(new RedisAdapter(new MySQLAdapter($register->get('db'), $register->get('cache')), $register->get('cache')))
=======
            ->setAdapter(new RedisAdapter(new MySQLAdapter($db, $cache), $cache))
>>>>>>> bac529a2
            ->setMocks(Config::getParam('collections', []));

        $console = $consoleDB->getDocument('console');

        Authorization::disable();

        $limit = 30;
        $sum = 30;
        $offset = 0;
        $projects = [$console];
        $count = 0;

        $class = 'Appwrite\\Migration\\Version\\'.Migration::$versions[$version];
        $migration = new $class($register->get('db'));

        while ($sum > 0) {
            foreach ($projects as $project) {
                try {
                    $migration
                        ->setProject($project, $projectDB)
                        ->execute();
                } catch (\Throwable $th) {
                    throw $th;
                    Console::error('Failed to update project ("'.$project->getId().'") version with error: '.$th->getMessage());
                }
            }

            $projects = $consoleDB->getCollection([
                'limit' => $limit,
                'offset' => $offset,
                'filters' => [
                    '$collection='.Database::SYSTEM_COLLECTION_PROJECTS,
                ],
            ]);

            $sum = \count($projects);
            $offset = $offset + $limit;
            $count = $count + $sum;
            
            if ($sum > 0) {
                Console::log('Fetched '.$count.'/'.$consoleDB->getSum().' projects...');
            }
        }

        Console::success('Data Migration Completed');
    });<|MERGE_RESOLUTION|>--- conflicted
+++ resolved
@@ -27,21 +27,13 @@
 
         $consoleDB = new Database();
         $consoleDB
-<<<<<<< HEAD
-            ->setAdapter(new RedisAdapter(new MySQLAdapter($register->get('db'), $register->get('cache')), $register->get('cache')))
-=======
             ->setAdapter(new RedisAdapter(new MySQLAdapter($db, $cache), $cache))
->>>>>>> bac529a2
             ->setNamespace('app_console') // Main DB
             ->setMocks(Config::getParam('collections', []));
 
         $projectDB = new Database();
         $projectDB
-<<<<<<< HEAD
-            ->setAdapter(new RedisAdapter(new MySQLAdapter($register->get('db'), $register->get('cache')), $register->get('cache')))
-=======
             ->setAdapter(new RedisAdapter(new MySQLAdapter($db, $cache), $cache))
->>>>>>> bac529a2
             ->setMocks(Config::getParam('collections', []));
 
         $console = $consoleDB->getDocument('console');
