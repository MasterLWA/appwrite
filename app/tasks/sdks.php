--- conflicted
+++ resolved
@@ -215,15 +215,9 @@
                         git init --initial-branch=' . $gitBranch . ' && \
                         git remote add origin ' . $gitUrl . ' && \
                         git fetch && \
-<<<<<<< HEAD
                         git pull ' . $gitUrl . ' && \
                         rm -rf ' . $target . '/* && \
-                        cp -r ' . $result . '/ ' . $target . '/ && \
-=======
-                        git pull '.$gitUrl.' && \
-                        rm -rf '.$target.'/* && \
-                        cp -r '.$result.'/* '.$target.'/ && \
->>>>>>> b766ec5a
+                        cp -r ' . $result . '/* ' . $target . '/ && \
                         git add . && \
                         git commit -m "' . $message . '" && \
                         git push -u origin ' . $gitBranch . '
@@ -237,7 +231,7 @@
 
                 $docDirectories = $language['docDirectories'] ?? [''];
 
-                if($version === 'latest') {
+                if ($version === 'latest') {
                     continue;
                 }
 
