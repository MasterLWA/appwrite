--- conflicted
+++ resolved
@@ -16,10 +16,7 @@
 use Appwrite\SDK\Language\Flutter;
 use Appwrite\SDK\Language\Go;
 use Appwrite\SDK\Language\Kotlin;
-<<<<<<< HEAD
-=======
 use Appwrite\SDK\Language\Android;
->>>>>>> 8212bc89
 use Appwrite\SDK\Language\Swift;
 
 $cli
@@ -146,12 +143,9 @@
                         $config = new DotNet();
                         break;
                     case 'android':
-<<<<<<< HEAD
-=======
                         $config = new Android();
                         break;
                     case 'kotlin':
->>>>>>> 8212bc89
                         $config = new Kotlin();
                         break;
                     default:
