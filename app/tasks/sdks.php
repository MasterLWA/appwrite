<?php

use Utopia\Config\Config;
use Utopia\CLI\Console;
use Appwrite\Spec\Swagger2;
use Appwrite\SDK\SDK;
use Appwrite\SDK\Language\CLI;
use Appwrite\SDK\Language\PHP;
use Appwrite\SDK\Language\Web;
use Appwrite\SDK\Language\Node;
use Appwrite\SDK\Language\Python;
use Appwrite\SDK\Language\Ruby;
use Appwrite\SDK\Language\Dart;
use Appwrite\SDK\Language\Deno;
use Appwrite\SDK\Language\DotNet;
use Appwrite\SDK\Language\Flutter;
use Appwrite\SDK\Language\Go;
use Appwrite\SDK\Language\Kotlin;
use Appwrite\SDK\Language\Android;
use Appwrite\SDK\Language\Swift;
use Appwrite\SDK\Language\SwiftClient;

$cli
    ->task('sdks')
    ->action(function () {
        $platforms = Config::getParam('platforms');
        $selected = \strtolower(Console::confirm('Choose SDK ("*" for all):'));
        $version = Console::confirm('Choose an Appwrite version');
        $git = (Console::confirm('Should we use git push? (yes/no)') == 'yes');
        $production = ($git) ? (Console::confirm('Type "Appwrite" to push code to production git repos') == 'Appwrite') : false;
        $message = ($git) ? Console::confirm('Please enter your commit message:') : '';

<<<<<<< HEAD
        if(!in_array($version, ['0.6.x', '0.7.x', '0.8.x', '0.9.x', '0.10.x', '0.11.x'])) {
=======
        if(!in_array($version, ['0.6.x', '0.7.x', '0.8.x', '0.9.x', '0.10.x',  '0.11.x'])) {
>>>>>>> cf9e31a1
            throw new Exception('Unknown version given');
        }

        foreach($platforms as $key => $platform) {
            foreach($platform['languages'] as $language) {
                if($selected !== $language['key'] && $selected !== '*') {
                    continue;
                }

                if(!$language['enabled']) {
                    Console::warning($language['name'].' for '.$platform['name'] . ' is disabled');
                    continue;
                }

                Console::info('Fetching API Spec for '.$language['name'].' for '.$platform['name'] . ' (version: '.$version.')');
                
                $spec = file_get_contents(__DIR__.'/../config/specs/'.$version.'.'.$language['family'].'.json');

                $cover = 'https://appwrite.io/images/github.png';
                $result = \realpath(__DIR__.'/..').'/sdks/'.$key.'-'.$language['key'];
                $resultExamples = \realpath(__DIR__.'/../..').'/docs/examples/'.$version.'/'.$key.'-'.$language['key'];
                $target = \realpath(__DIR__.'/..').'/sdks/git/'.$language['key'].'/';
                $readme = \realpath(__DIR__ . '/../../docs/sdks/'.$language['key'].'/README.md');
                $readme = ($readme) ? \file_get_contents($readme) : '';
                $gettingStarted = \realpath(__DIR__ . '/../../docs/sdks/'.$language['key'].'/GETTING_STARTED.md');
                $gettingStarted = ($gettingStarted) ? \file_get_contents($gettingStarted) : '';
                $examples = \realpath(__DIR__ . '/../../docs/sdks/'.$language['key'].'/EXAMPLES.md');
                $examples = ($examples) ? \file_get_contents($examples) : '';
                $changelog = \realpath(__DIR__ . '/../../docs/sdks/'.$language['key'].'/CHANGELOG.md');
                $changelog = ($changelog) ? \file_get_contents($changelog) : '# Change Log';
                $warning = '**This SDK is compatible with Appwrite server version ' . $version . '. For older versions, please check [previous releases]('.$language['url'].'/releases).**';
                $license = 'BSD-3-Clause';
                $licenseContent = 'Copyright (c) ' . date('Y') . ' Appwrite (https://appwrite.io) and individual contributors.
All rights reserved.

Redistribution and use in source and binary forms, with or without modification, are permitted provided that the following conditions are met:

    1. Redistributions of source code must retain the above copyright notice, this list of conditions and the following disclaimer.

    2. Redistributions in binary form must reproduce the above copyright notice, this list of conditions and the following disclaimer in the documentation and/or other materials provided with the distribution.

    3. Neither the name Appwrite nor the names of its contributors may be used to endorse or promote products derived from this software without specific prior written permission.

THIS SOFTWARE IS PROVIDED BY THE COPYRIGHT HOLDERS AND CONTRIBUTORS "AS IS" AND ANY EXPRESS OR IMPLIED WARRANTIES, INCLUDING, BUT NOT LIMITED TO, THE IMPLIED WARRANTIES OF MERCHANTABILITY AND FITNESS FOR A PARTICULAR PURPOSE ARE DISCLAIMED. IN NO EVENT SHALL THE COPYRIGHT HOLDER OR CONTRIBUTORS BE LIABLE FOR ANY DIRECT, INDIRECT, INCIDENTAL, SPECIAL, EXEMPLARY, OR CONSEQUENTIAL DAMAGES (INCLUDING, BUT NOT LIMITED TO, PROCUREMENT OF SUBSTITUTE GOODS OR SERVICES; LOSS OF USE, DATA, OR PROFITS; OR BUSINESS INTERRUPTION) HOWEVER CAUSED AND ON ANY THEORY OF LIABILITY, WHETHER IN CONTRACT, STRICT LIABILITY, OR TORT (INCLUDING NEGLIGENCE OR OTHERWISE) ARISING IN ANY WAY OUT OF THE USE OF THIS SOFTWARE, EVEN IF ADVISED OF THE POSSIBILITY OF SUCH DAMAGE.';

                switch ($language['key']) {
                    case 'web':
                        $config = new Web();
                        $config->setNPMPackage('appwrite');
                        $config->setBowerPackage('appwrite');
                        break;
                    case 'cli':
                        $config = new CLI();
                        $config->setComposerVendor('appwrite');
                        $config->setComposerPackage('cli');
                        $config->setExecutableName('appwrite');
                        $config->setLogo("
    _                            _ _           ___   __   _____ 
   /_\  _ __  _ ____      ___ __(_) |_ ___    / __\ / /   \_   \
  //_\\| '_ \| '_ \ \ /\ / / '__| | __/ _ \  / /   / /     / /\/
 /  _  \ |_) | |_) \ V  V /| |  | | ||  __/ / /___/ /___/\/ /_  
 \_/ \_/ .__/| .__/ \_/\_/ |_|  |_|\__\___| \____/\____/\____/  
       |_|   |_|                                                  
 ");
                        break;
                    case 'php':
                        $config = new PHP();
                        $config->setComposerVendor('appwrite');
                        $config->setComposerPackage('appwrite');
                        break;
                    case 'nodejs':
                        $config = new Node();
                        $config->setNPMPackage('node-appwrite');
                        $config->setBowerPackage('appwrite');
                        $warning = $warning."\n\n > This is the Node.js SDK for integrating with Appwrite from your Node.js server-side code.
                            If you're looking to integrate from the browser, you should check [appwrite/sdk-for-web](https://github.com/appwrite/sdk-for-web)";
                        break;
                    case 'deno':
                        $config = new Deno();
                        break;
                    case 'python':
                        $config = new Python();
                        $config->setPipPackage('appwrite');
                        $license = 'BSD License'; // license edited due to classifiers in pypi
                    break;
                    case 'ruby':
                        $config = new Ruby();
                        $config->setGemPackage('appwrite');
                        break;
                    case 'flutter':
                        $config = new Flutter();
                        $config->setPackageName('appwrite');
                        break;
                    case 'flutter-dev':
                        $config = new Flutter();
                        $config->setPackageName('appwrite_dev');
                        break;
                    case 'dart':
                        $config = new Dart();
                        $config->setPackageName('dart_appwrite');
                        $warning = $warning."\n\n > This is the Dart SDK for integrating with Appwrite from your Dart server-side code. If you're looking for the Flutter SDK you should check [appwrite/sdk-for-flutter](https://github.com/appwrite/sdk-for-flutter)";
                        break;
                    case 'go':
                        $config = new Go();
                        break;
                    case 'swift':
                        $config = new Swift();
                        $warning = $warning."\n\n > This is the Swift SDK for integrating with Appwrite from your Swift server-side code. If you're looking for the Apple SDK you should check [appwrite/sdk-for-apple](https://github.com/appwrite/sdk-for-apple)";
                        break;
                    case 'apple':
                        $config = new SwiftClient();
                        break;
                    case 'dotnet':
                        $cover = '';
                        $config = new DotNet();
                        break;
                    case 'android':
                        $config = new Android();
                        break;
                    case 'kotlin':
                        $config = new Kotlin();
                        $warning = $warning."\n\n > This is the Kotlin SDK for integrating with Appwrite from your Kotlin server-side code. If you're looking for the Android SDK you should check [appwrite/sdk-for-android](https://github.com/appwrite/sdk-for-android)";
                        break;
                    default:
                        throw new Exception('Language "'.$language['key'].'" not supported');
                        break;
                }

                Console::info("Generating {$language['name']} SDK...");

                $sdk = new SDK($config, new Swagger2($spec));

                $sdk
                    ->setName($language['name'])
                    ->setNamespace('io appwrite')
                    ->setDescription("Appwrite is an open-source backend as a service server that abstract and simplify complex and repetitive development tasks behind a very simple to use REST API. Appwrite aims to help you develop your apps faster and in a more secure way. Use the {$language['name']} SDK to integrate your app with the Appwrite server to easily start interacting with all of Appwrite backend APIs and tools. For full API documentation and tutorials go to [https://appwrite.io/docs](https://appwrite.io/docs)")
                    ->setShortDescription('Appwrite is an open-source self-hosted backend server that abstract and simplify complex and repetitive development tasks behind a very simple REST API')
                    ->setLicense($license)
                    ->setLicenseContent($licenseContent)
                    ->setVersion($language['version'])
                    ->setGitURL($language['url'])
                    ->setGitRepo($language['gitUrl'])
                    ->setGitRepoName($language['gitRepoName'])
                    ->setGitUserName($language['gitUserName'])
                    ->setLogo($cover)
                    ->setURL('https://appwrite.io')
                    ->setShareText('Appwrite is a backend as a service for building web or mobile apps')
                    ->setShareURL('http://appwrite.io')
                    ->setShareTags('JS,javascript,reactjs,angular,ios,android,serverless')
                    ->setShareVia('appwrite_io')
                    ->setWarning($warning)
                    ->setReadme($readme)
                    ->setGettingStarted($gettingStarted)
                    ->setChangelog($changelog)
                    ->setExamples($examples)
                    ->setTwitter(APP_SOCIAL_TWITTER_HANDLE)
                    ->setDiscord(APP_SOCIAL_DISCORD_CHANNEL, APP_SOCIAL_DISCORD)
                    ->setDefaultHeaders([
                        'X-Appwrite-Response-Format' => '0.11.0',
                    ])
                ;
                
                try {
                    $sdk->generate($result);
                } catch (Exception $exception) {
                    Console::error($exception->getMessage());
                } catch (Throwable $exception) {
                    Console::error($exception->getMessage());
                }

                $gitUrl = $language['gitUrl'];
                $gitBranch = $language['gitBranch'];

                
                if(!$production) {
                    $gitUrl = 'git@github.com:aw-tests/'.$language['gitRepoName'].'.git';
                }
                
                if($git && !empty($gitUrl)) {
                    \exec('rm -rf '.$target.' && \
                        mkdir -p '.$target.' && \
                        cd '.$target.' && \
                        git init --initial-branch='.$gitBranch.' && \
                        git remote add origin '.$gitUrl.' && \
                        git fetch && \
                        git pull '.$gitUrl.' && \
                        rm -rf '.$target.'/* && \
                        cp -r '.$result.'/ '.$target.'/ && \
                        git add . && \
                        git commit -m "'.$message.'" && \
                        git push -u origin '.$gitBranch.'
                    ');

                    Console::success("Pushed {$language['name']} SDK to {$gitUrl}");

                    \exec('rm -rf '.$target);
                    Console::success("Remove temp directory '{$target}' for {$language['name']} SDK");
                }

                $docDirectories = $language['docDirectories'] ?? [''];
                foreach ($docDirectories as $languageTitle => $path) {
                    $languagePath = strtolower($languageTitle !== 0 ? '/'.$languageTitle : '');
                    \exec(
                        'mkdir -p '.$resultExamples.$languagePath.' && \
                        cp -r '.$result.'/docs/examples'.$languagePath.' '.$resultExamples
                    );
                    Console::success("Copied code examples for {$language['name']} SDK to: {$resultExamples}");
                }
            }
        }

        Console::exit();
    });<|MERGE_RESOLUTION|>--- conflicted
+++ resolved
@@ -30,11 +30,7 @@
         $production = ($git) ? (Console::confirm('Type "Appwrite" to push code to production git repos') == 'Appwrite') : false;
         $message = ($git) ? Console::confirm('Please enter your commit message:') : '';
 
-<<<<<<< HEAD
-        if(!in_array($version, ['0.6.x', '0.7.x', '0.8.x', '0.9.x', '0.10.x', '0.11.x'])) {
-=======
-        if(!in_array($version, ['0.6.x', '0.7.x', '0.8.x', '0.9.x', '0.10.x',  '0.11.x'])) {
->>>>>>> cf9e31a1
+        if(!in_array($version, ['0.6.x', '0.7.x', '0.8.x', '0.9.x', '0.10.x', '0.11.x', '0.12.x'])) {
             throw new Exception('Unknown version given');
         }
 
