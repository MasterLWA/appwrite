--- conflicted
+++ resolved
@@ -86,7 +86,6 @@
     );
 }, ['register']);
 
-<<<<<<< HEAD
 Server::setResource('queueForUsage', function (Registry $register) {
     $pools = $register->get('pools');
     return new Usage(
@@ -95,12 +94,6 @@
             ->pop()
             ->getResource()
     );
-=======
-Server::setResource('log', fn() => new Log());
-
-Server::setResource('logger', function ($register) {
-    return $register->get('logger');
->>>>>>> c6be8159
 }, ['register']);
 
 Server::setResource('logger', function ($register) {
