--- conflicted
+++ resolved
@@ -768,42 +768,12 @@
 $register->set('geodb', function () {
     return new Reader(__DIR__ . '/assets/dbip/dbip-country-lite-2023-01.mmdb');
 });
-<<<<<<< HEAD
-=======
 $register->set('passwordsDictionary', function () {
     $content = \file_get_contents(__DIR__ . '/assets/security/10k-common-passwords');
     $content = explode("\n", $content);
     $content = array_flip($content);
     return $content;
 });
-$register->set('db', function () {
- // This is usually for our workers or CLI commands scope
-    $dbHost = App::getEnv('_APP_DB_HOST', '');
-    $dbPort = App::getEnv('_APP_DB_PORT', '');
-    $dbUser = App::getEnv('_APP_DB_USER', '');
-    $dbPass = App::getEnv('_APP_DB_PASS', '');
-    $dbScheme = App::getEnv('_APP_DB_SCHEMA', '');
-
-    $pdo = new PDO("mysql:host={$dbHost};port={$dbPort};dbname={$dbScheme};charset=utf8mb4", $dbUser, $dbPass, array(
-        PDO::ATTR_TIMEOUT => 3, // Seconds
-        PDO::ATTR_PERSISTENT => true,
-        PDO::ATTR_DEFAULT_FETCH_MODE => PDO::FETCH_ASSOC,
-        PDO::ATTR_ERRMODE => PDO::ERRMODE_EXCEPTION,
-        PDO::ATTR_EMULATE_PREPARES => true,
-        PDO::ATTR_STRINGIFY_FETCHES => true,
-    ));
-
-    return $pdo;
-});
-$register->set('cache', function () {
- // This is usually for our workers or CLI commands scope
-    $redis = new Redis();
-    $redis->pconnect(App::getEnv('_APP_REDIS_HOST', ''), App::getEnv('_APP_REDIS_PORT', ''));
-    $redis->setOption(Redis::OPT_READ_TIMEOUT, -1);
-
-    return $redis;
-});
->>>>>>> 26334b79
 $register->set('promiseAdapter', function () {
     return new Swoole();
 });
@@ -1348,7 +1318,6 @@
     );
 }, ['utopia', 'dbForProject']);
 
-<<<<<<< HEAD
 App::setResource('contributors', function () {
     $path = 'app/config/cloud/contributors.json';
     $list = (file_exists($path)) ? json_decode(file_get_contents($path), true) : [];
@@ -1366,7 +1335,7 @@
     $list = (file_exists($path)) ? json_decode(file_get_contents($path), true) : [];
     return $list;
 }, []);
-=======
+
 App::setResource('requestTimestamp', function ($request) {
     //TODO: Move this to the Request class itself
     $timestampHeader = $request->getHeader('x-appwrite-timestamp');
@@ -1379,5 +1348,4 @@
         }
     }
     return $requestTimestamp;
-}, ['request']);
->>>>>>> 26334b79
+}, ['request']);