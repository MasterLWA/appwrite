<?php

/**
 * Init
 * 
 * Inializes both Appwrite API entry point, queue workers, and CLI tasks.
 * Set configuration, framework resources, app constants
 * 
 */
if (\file_exists(__DIR__.'/../vendor/autoload.php')) {
    require_once __DIR__.'/../vendor/autoload.php';
}

use Appwrite\Auth\Auth;
use Appwrite\Database\Database;
use Appwrite\Database\Adapter\MySQL as MySQLAdapter;
use Appwrite\Database\Adapter\Redis as RedisAdapter;
use Appwrite\Database\Document;
use Appwrite\Database\Validator\Authorization;
use Appwrite\Event\Event;
use Appwrite\Extend\PDO;
use Appwrite\OpenSSL\OpenSSL;
use Utopia\App;
use Utopia\View;
use Utopia\Config\Config;
use Utopia\Locale\Locale;
use Utopia\Registry\Registry;
use GeoIp2\Database\Reader;
use PHPMailer\PHPMailer\PHPMailer;
use PDO as PDONative;

const APP_NAME = 'Appwrite';
const APP_DOMAIN = 'appwrite.io';
const APP_EMAIL_TEAM = 'team@localhost.test'; // Default email address
const APP_EMAIL_SECURITY = 'security@localhost.test'; // Default security email address
const APP_USERAGENT = APP_NAME.'-Server v%s. Please report abuse at %s';
const APP_MODE_ADMIN = 'admin';
const APP_PAGING_LIMIT = 12;
<<<<<<< HEAD
const APP_CACHE_BUSTER = 131;
const APP_VERSION_STABLE = '0.6.2';
=======
const APP_CACHE_BUSTER = 127;
const APP_VERSION_STABLE = '0.7.0';
>>>>>>> c8114c2b
const APP_STORAGE_UPLOADS = '/storage/uploads';
const APP_STORAGE_FUNCTIONS = '/storage/functions';
const APP_STORAGE_CACHE = '/storage/cache';
const APP_STORAGE_CERTIFICATES = '/storage/certificates';
const APP_STORAGE_CONFIG = '/storage/config';
const APP_SOCIAL_TWITTER = 'https://twitter.com/appwrite_io';
const APP_SOCIAL_TWITTER_HANDLE = 'appwrite_io';
const APP_SOCIAL_FACEBOOK = 'https://www.facebook.com/appwrite.io';
const APP_SOCIAL_LINKEDIN = 'https://www.linkedin.com/company/appwrite';
const APP_SOCIAL_INSTAGRAM = 'https://www.instagram.com/appwrite.io';
const APP_SOCIAL_GITHUB = 'https://github.com/appwrite';
const APP_SOCIAL_DISCORD = 'https://appwrite.io/discord';
const APP_SOCIAL_DEV = 'https://dev.to/appwrite';

$register = new Registry();

App::setMode(App::getEnv('_APP_ENV', App::MODE_TYPE_PRODUCTION));

/*
 * ENV vars
 */
Config::load('events', __DIR__.'/config/events.php');
Config::load('providers', __DIR__.'/config/providers.php');
Config::load('platforms', __DIR__.'/config/platforms.php');
Config::load('collections', __DIR__.'/config/collections.php');
Config::load('environments', __DIR__.'/config/environments.php');
Config::load('roles', __DIR__.'/config/roles.php');  // User roles and scopes
Config::load('scopes', __DIR__.'/config/scopes.php');  // User roles and scopes
Config::load('services', __DIR__.'/config/services.php');  // List of services
Config::load('avatar-browsers', __DIR__.'/config/avatars/browsers.php'); 
Config::load('avatar-credit-cards', __DIR__.'/config/avatars/credit-cards.php'); 
Config::load('avatar-flags', __DIR__.'/config/avatars/flags.php'); 
Config::load('locale-codes', __DIR__.'/config/locale/codes.php'); 
Config::load('locale-currencies', __DIR__.'/config/locale/currencies.php'); 
Config::load('locale-eu', __DIR__.'/config/locale/eu.php'); 
Config::load('locale-languages', __DIR__.'/config/locale/languages.php'); 
Config::load('locale-phones', __DIR__.'/config/locale/phones.php'); 
Config::load('storage-logos', __DIR__.'/config/storage/logos.php'); 
Config::load('storage-mimes', __DIR__.'/config/storage/mimes.php'); 
Config::load('storage-inputs', __DIR__.'/config/storage/inputs.php'); 
Config::load('storage-outputs', __DIR__.'/config/storage/outputs.php'); 

Resque::setBackend(App::getEnv('_APP_REDIS_HOST', '')
    .':'.App::getEnv('_APP_REDIS_PORT', ''));

/**
 * DB Filters
 */
Database::addFilter('json',
    function($value) {
        if(!is_array($value)) {
            return $value;
        }
        return json_encode($value);
    },
    function($value) {
        return json_decode($value, true);
    }
);

Database::addFilter('encrypt',
    function($value) {
        $key = App::getEnv('_APP_OPENSSL_KEY_V1');
        $iv = OpenSSL::randomPseudoBytes(OpenSSL::cipherIVLength(OpenSSL::CIPHER_AES_128_GCM));
        $tag = null;
        
        return json_encode([
            'data' => OpenSSL::encrypt($value, OpenSSL::CIPHER_AES_128_GCM, $key, 0, $iv, $tag),
            'method' => OpenSSL::CIPHER_AES_128_GCM,
            'iv' => bin2hex($iv),
            'tag' => bin2hex($tag),
            'version' => '1',
        ]);
    },
    function($value) {
        $value = json_decode($value, true);
        $key = App::getEnv('_APP_OPENSSL_KEY_V'.$value['version']);

        return OpenSSL::decrypt($value['data'], $value['method'], $key, 0, hex2bin($value['iv']), hex2bin($value['tag']));
    }
);

/*
 * Registry
 */
$register->set('db', function () { // Register DB connection
    $dbHost = App::getEnv('_APP_DB_HOST', '');
    $dbUser = App::getEnv('_APP_DB_USER', '');
    $dbPass = App::getEnv('_APP_DB_PASS', '');
    $dbScheme = App::getEnv('_APP_DB_SCHEMA', '');

    $pdo = new PDO("mysql:host={$dbHost};dbname={$dbScheme};charset=utf8mb4", $dbUser, $dbPass, array(
        PDONative::MYSQL_ATTR_INIT_COMMAND => 'SET NAMES utf8mb4',
        PDONative::ATTR_TIMEOUT => 3, // Seconds
        PDONative::ATTR_PERSISTENT => true
    ));

    // Connection settings
    $pdo->setAttribute(PDONative::ATTR_DEFAULT_FETCH_MODE, PDONative::FETCH_ASSOC);   // Return arrays
    $pdo->setAttribute(PDONative::ATTR_ERRMODE, PDONative::ERRMODE_EXCEPTION);        // Handle all errors with exceptions

    return $pdo;
});
$register->set('influxdb', function () { // Register DB connection
    $host = App::getEnv('_APP_INFLUXDB_HOST', '');
    $port = App::getEnv('_APP_INFLUXDB_PORT', '');

    if (empty($host) || empty($port)) {
        return;
    }

    $client = new InfluxDB\Client($host, $port, '', '', false, false, 5);

    return $client;
});
$register->set('statsd', function () { // Register DB connection
    $host = App::getEnv('_APP_STATSD_HOST', 'telegraf');
    $port = App::getEnv('_APP_STATSD_PORT', 8125);

    $connection = new \Domnikl\Statsd\Connection\UdpSocket($host, $port);
    $statsd = new \Domnikl\Statsd\Client($connection);

    return $statsd;
});
$register->set('cache', function () { // Register cache connection
    $redis = new Redis();
    $redis->pconnect(App::getEnv('_APP_REDIS_HOST', '', 2.5),
        App::getEnv('_APP_REDIS_PORT', ''));

    return $redis;
});
$register->set('smtp', function () {
    $mail = new PHPMailer(true);

    $mail->isSMTP();

    $username = App::getEnv('_APP_SMTP_USERNAME', null);
    $password = App::getEnv('_APP_SMTP_PASSWORD', null);

    $mail->XMailer = 'Appwrite Mailer';
    $mail->Host = App::getEnv('_APP_SMTP_HOST', 'smtp');
    $mail->Port = App::getEnv('_APP_SMTP_PORT', 25);
    $mail->SMTPAuth = (!empty($username) && !empty($password));
    $mail->Username = $username;
    $mail->Password = $password;
    $mail->SMTPSecure = App::getEnv('_APP_SMTP_SECURE', false);
    $mail->SMTPAutoTLS = false;
    $mail->CharSet = 'UTF-8';

    $from = \urldecode(App::getEnv('_APP_SYSTEM_EMAIL_NAME', APP_NAME.' Server'));
    $email = App::getEnv('_APP_SYSTEM_EMAIL_ADDRESS', APP_EMAIL_TEAM);

    $mail->setFrom($email, $from);
    $mail->addReplyTo($email, $from);

    $mail->isHTML(true);

    return $mail;
});
$register->set('queue-webhooks', function () {
    return new Event('v1-webhooks', 'WebhooksV1');
});
$register->set('queue-audits', function () {
    return new Event('v1-audits', 'AuditsV1');
});
$register->set('queue-usage', function () {
    return new Event('v1-usage', 'UsageV1');
});
$register->set('queue-mails', function () {
    return new Event('v1-mails', 'MailsV1');
});
$register->set('queue-deletes', function () {
    return new Event('v1-deletes', 'DeletesV1');
});
$register->set('queue-functions', function () {
    return new Event('v1-functions', 'FunctionsV1');
});

/*
 * Localization
 */
Locale::$exceptions = false;
Locale::setLanguage('af', include __DIR__.'/config/locale/translations/af.php');
Locale::setLanguage('ar', include __DIR__.'/config/locale/translations/ar.php');
Locale::setLanguage('bn', include __DIR__.'/config/locale/translations/bn.php');
Locale::setLanguage('cat', include __DIR__.'/config/locale/translations/cat.php');
Locale::setLanguage('cz', include __DIR__.'/config/locale/translations/cz.php');
Locale::setLanguage('de', include __DIR__.'/config/locale/translations/de.php');
Locale::setLanguage('en', include __DIR__.'/config/locale/translations/en.php');
Locale::setLanguage('es', include __DIR__.'/config/locale/translations/es.php');
Locale::setLanguage('fi', include __DIR__.'/config/locale/translations/fi.php');
Locale::setLanguage('fo', include __DIR__.'/config/locale/translations/fo.php');
Locale::setLanguage('fr', include __DIR__.'/config/locale/translations/fr.php');
Locale::setLanguage('gr', include __DIR__.'/config/locale/translations/gr.php');
Locale::setLanguage('he', include __DIR__.'/config/locale/translations/he.php');
Locale::setLanguage('hi', include __DIR__.'/config/locale/translations/hi.php');
Locale::setLanguage('hu', include __DIR__.'/config/locale/translations/hu.php');
Locale::setLanguage('hy', include __DIR__.'/config/locale/translations/hy.php');
Locale::setLanguage('id', include __DIR__.'/config/locale/translations/id.php');
Locale::setLanguage('is', include __DIR__.'/config/locale/translations/is.php');
Locale::setLanguage('it', include __DIR__.'/config/locale/translations/it.php');
Locale::setLanguage('ja', include __DIR__.'/config/locale/translations/ja.php');
Locale::setLanguage('jv', include __DIR__.'/config/locale/translations/jv.php');
Locale::setLanguage('km', include __DIR__.'/config/locale/translations/km.php');
Locale::setLanguage('ko', include __DIR__.'/config/locale/translations/ko.php');
Locale::setLanguage('lt', include __DIR__.'/config/locale/translations/lt.php');
Locale::setLanguage('ml', include __DIR__.'/config/locale/translations/ml.php');
Locale::setLanguage('ms', include __DIR__.'/config/locale/translations/ms.php');
Locale::setLanguage('nl', include __DIR__.'/config/locale/translations/nl.php');
Locale::setLanguage('no', include __DIR__.'/config/locale/translations/no.php');
Locale::setLanguage('ph', include __DIR__.'/config/locale/translations/ph.php');
Locale::setLanguage('pl', include __DIR__.'/config/locale/translations/pl.php');
Locale::setLanguage('pt-br', include __DIR__.'/config/locale/translations/pt-br.php');
Locale::setLanguage('pt-pt', include __DIR__.'/config/locale/translations/pt-pt.php');
Locale::setLanguage('ro', include __DIR__.'/config/locale/translations/ro.php');
Locale::setLanguage('ru', include __DIR__ . '/config/locale/translations/ru.php');
Locale::setLanguage('si', include __DIR__ . '/config/locale/translations/si.php');
Locale::setLanguage('sl', include __DIR__ . '/config/locale/translations/sl.php');
Locale::setLanguage('sq', include __DIR__ . '/config/locale/translations/sq.php');
Locale::setLanguage('sv', include __DIR__ . '/config/locale/translations/sv.php');
Locale::setLanguage('ta', include __DIR__ . '/config/locale/translations/ta.php');
Locale::setLanguage('th', include __DIR__.'/config/locale/translations/th.php');
Locale::setLanguage('tr', include __DIR__.'/config/locale/translations/tr.php');
Locale::setLanguage('ua', include __DIR__.'/config/locale/translations/ua.php');
Locale::setLanguage('vi', include __DIR__.'/config/locale/translations/vi.php');
Locale::setLanguage('zh-cn', include __DIR__.'/config/locale/translations/zh-cn.php');
Locale::setLanguage('zh-tw', include __DIR__.'/config/locale/translations/zh-tw.php');

\stream_context_set_default([ // Set global user agent and http settings
    'http' => [
        'method' => 'GET',
        'user_agent' => \sprintf(APP_USERAGENT,
            App::getEnv('_APP_VERSION', 'UNKNOWN'),
            App::getEnv('_APP_SYSTEM_SECURITY_EMAIL_ADDRESS', APP_EMAIL_SECURITY)),
        'timeout' => 2,
    ],
]);

// Runtime Execution

App::setResource('register', function() use ($register) {
    return $register;
});

App::setResource('layout', function($locale) {
    $layout = new View(__DIR__.'/views/layouts/default.phtml');
    $layout->setParam('locale', $locale);

    return $layout;
}, ['locale']);

App::setResource('locale', function() {
    return new Locale('en');
});

// Queues
App::setResource('webhooks', function($register) {
    return $register->get('queue-webhooks');
}, ['register']);

App::setResource('audits', function($register) {
    return $register->get('queue-audits');
}, ['register']);

App::setResource('usage', function($register) {
    return $register->get('queue-usage');
}, ['register']);

App::setResource('mails', function($register) {
    return $register->get('queue-mails');
}, ['register']);

App::setResource('deletes', function($register) {
    return $register->get('queue-deletes');
}, ['register']);

App::setResource('functions', function($register) {
    return $register->get('queue-functions');
}, ['register']);

// Test Mock
App::setResource('clients', function($console, $project) {
    /**
     * Get All verified client URLs for both console and current projects
     * + Filter for duplicated entries
     */
    $clientsConsole = \array_map(function ($node) {
        return $node['hostname'];
    }, \array_filter($console->getAttribute('platforms', []), function ($node) {
        if (isset($node['type']) && $node['type'] === 'web' && isset($node['hostname']) && !empty($node['hostname'])) {
            return true;
        }

        return false;
    }));

    $clients = \array_unique(\array_merge($clientsConsole, \array_map(function ($node) {
        return $node['hostname'];
    }, \array_filter($project->getAttribute('platforms', []), function ($node) {
        if (isset($node['type']) && $node['type'] === 'web' && isset($node['hostname']) && !empty($node['hostname'])) {
            return true;
        }

        return false;
    }))));

    return $clients;
}, ['console', 'project']);

App::setResource('user', function($mode, $project, $console, $request, $response, $projectDB, $consoleDB) {
    /** @var Utopia\Request $request */
    /** @var Utopia\Response $response */
    /** @var Appwrite\Database\Document $project */
    /** @var Appwrite\Database\Database $consoleDB */
    /** @var Appwrite\Database\Database $projectDB */
    /** @var bool $mode */

    Authorization::setDefaultStatus(true);

    Auth::setCookieName('a_session_'.$project->getId());

    if (APP_MODE_ADMIN === $mode) {
        Auth::setCookieName('a_session_'.$console->getId());
    }

    $session = Auth::decodeSession(
        $request->getCookie(Auth::$cookieName, // Get sessions
            $request->getCookie(Auth::$cookieName.'_legacy', // Get fallback session from old clients (no SameSite support)
                $request->getHeader('x-appwrite-key', '')))); // Get API Key

    // Get fallback session from clients who block 3rd-party cookies
    $response->addHeader('X-Debug-Fallback', 'false');

    if(empty($session['id']) && empty($session['secret'])) {
        $response->addHeader('X-Debug-Fallback', 'true');
        $fallback = $request->getHeader('x-fallback-cookies', '');
        $fallback = \json_decode($fallback, true);
        $session = Auth::decodeSession(((isset($fallback[Auth::$cookieName])) ? $fallback[Auth::$cookieName] : ''));
    }

    Auth::$unique = $session['id'];
    Auth::$secret = $session['secret'];

    if (APP_MODE_ADMIN !== $mode) {
        $user = $projectDB->getDocument(Auth::$unique);
    }
    else {
        $user = $consoleDB->getDocument(Auth::$unique);

        $user
            ->setAttribute('$id', 'admin-'.$user->getAttribute('$id'))
        ;
    }

    if (empty($user->getId()) // Check a document has been found in the DB
        || Database::SYSTEM_COLLECTION_USERS !== $user->getCollection() // Validate returned document is really a user document
        || !Auth::tokenVerify($user->getAttribute('tokens', []), Auth::TOKEN_TYPE_LOGIN, Auth::$secret)) { // Validate user has valid login token
        $user = new Document(['$id' => '', '$collection' => Database::SYSTEM_COLLECTION_USERS]);
    }

    if (APP_MODE_ADMIN === $mode) {
        if (!empty($user->search('teamId', $project->getAttribute('teamId'), $user->getAttribute('memberships')))) {
            Authorization::setDefaultStatus(false);  // Cancel security segmentation for admin users.
        } else {
            $user = new Document(['$id' => '', '$collection' => Database::SYSTEM_COLLECTION_USERS]);
        }
    }

    return $user;
}, ['mode', 'project', 'console', 'request', 'response', 'projectDB', 'consoleDB']);

App::setResource('project', function($consoleDB, $request) {
    /** @var Appwrite\Swoole\Request $request */
    /** @var Appwrite\Database\Database $consoleDB */

    Authorization::disable();

    $project = $consoleDB->getDocument($request->getParam('project',
        $request->getHeader('x-appwrite-project', '')));

    Authorization::reset();

    return $project;
}, ['consoleDB', 'request']);

App::setResource('console', function($consoleDB) {
    return $consoleDB->getDocument('console');
}, ['consoleDB']);

App::setResource('consoleDB', function($register) {
    $consoleDB = new Database();
    $consoleDB->setAdapter(new RedisAdapter(new MySQLAdapter($register), $register));
    $consoleDB->setNamespace('app_console'); // Should be replaced with param if we want to have parent projects
    
    $consoleDB->setMocks(Config::getParam('collections', []));

    return $consoleDB;
}, ['register']);

App::setResource('projectDB', function($register, $project) {
    $projectDB = new Database();
    $projectDB->setAdapter(new RedisAdapter(new MySQLAdapter($register), $register));
    $projectDB->setNamespace('app_'.$project->getId());
    $projectDB->setMocks(Config::getParam('collections', []));

    return $projectDB;
}, ['register', 'project']);

App::setResource('mode', function($request) {
    /** @var Utopia\Request $request */
    return $request->getParam('mode', $request->getHeader('x-appwrite-mode', 'default'));
}, ['request']);

App::setResource('geodb', function($request) {
    return new Reader(__DIR__.'/db/DBIP/dbip-country-lite-2020-01.mmdb');
}, ['request']);<|MERGE_RESOLUTION|>--- conflicted
+++ resolved
@@ -36,13 +36,8 @@
 const APP_USERAGENT = APP_NAME.'-Server v%s. Please report abuse at %s';
 const APP_MODE_ADMIN = 'admin';
 const APP_PAGING_LIMIT = 12;
-<<<<<<< HEAD
-const APP_CACHE_BUSTER = 131;
-const APP_VERSION_STABLE = '0.6.2';
-=======
-const APP_CACHE_BUSTER = 127;
+const APP_CACHE_BUSTER = 132;
 const APP_VERSION_STABLE = '0.7.0';
->>>>>>> c8114c2b
 const APP_STORAGE_UPLOADS = '/storage/uploads';
 const APP_STORAGE_FUNCTIONS = '/storage/functions';
 const APP_STORAGE_CACHE = '/storage/cache';
