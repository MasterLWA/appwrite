--- conflicted
+++ resolved
@@ -25,13 +25,10 @@
 use Appwrite\Database\Adapter\MySQL as MySQLAdapter;
 use Appwrite\Database\Adapter\Redis as RedisAdapter;
 use Appwrite\Event\Event;
-<<<<<<< HEAD
 use Appwrite\Network\Validator\Email;
 use Appwrite\Network\Validator\IP;
 use Appwrite\Network\Validator\URL;
-=======
 use Appwrite\Event\Realtime;
->>>>>>> 7050f8d5
 use Appwrite\OpenSSL\OpenSSL;
 use Appwrite\Stats\Stats;
 use Utopia\App;
@@ -63,15 +60,10 @@
 const APP_MODE_DEFAULT = 'default';
 const APP_MODE_ADMIN = 'admin';
 const APP_PAGING_LIMIT = 12;
-<<<<<<< HEAD
 const APP_LIMIT_COUNT = 5000;
 const APP_LIMIT_USERS = 10000;
-const APP_CACHE_BUSTER = 151;
-const APP_VERSION_STABLE = '0.9.4';
-=======
 const APP_CACHE_BUSTER = 160;
 const APP_VERSION_STABLE = '0.10.4';
->>>>>>> 7050f8d5
 const APP_STORAGE_UPLOADS = '/storage/uploads';
 const APP_STORAGE_FUNCTIONS = '/storage/functions';
 const APP_STORAGE_CACHE = '/storage/cache';
@@ -98,13 +90,9 @@
 const DELETE_TYPE_AUDIT = 'audit';
 const DELETE_TYPE_ABUSE = 'abuse';
 const DELETE_TYPE_CERTIFICATES = 'certificates';
-<<<<<<< HEAD
 const DELETE_TYPE_USAGE = 'usage';
-// Mail Worker Types
-=======
 const DELETE_TYPE_REALTIME = 'realtime';
 // Mail Types
->>>>>>> 7050f8d5
 const MAIL_TYPE_VERIFICATION = 'verification';
 const MAIL_TYPE_MAGIC_SESSION = 'magicSession';
 const MAIL_TYPE_RECOVERY = 'recovery';
@@ -569,7 +557,6 @@
     Auth::$secret = $session['secret'] ?? '';
 
     if (APP_MODE_ADMIN !== $mode) {
-<<<<<<< HEAD
         if ($project->isEmpty()) {
             $user = new Document(['$id' => '', '$collection' => 'users']);
         }
@@ -579,15 +566,6 @@
     }
     else {
         $user = $dbForConsole->getDocument('users', Auth::$unique);
-=======
-        $user = $projectDB->getDocument(Auth::$unique);
-    } else {
-        $user = $consoleDB->getDocument(Auth::$unique);
-
-        $user
-            ->setAttribute('$id', 'admin-'.$user->getAttribute('$id'))
-        ;
->>>>>>> 7050f8d5
     }
 
     if ($user->isEmpty() // Check a document has been found in the DB
