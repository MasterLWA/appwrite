<?php

/**
 * Init
 *
 * Initializes both Appwrite API entry point, queue workers, and CLI tasks.
 * Set configuration, framework resources & app constants
 *
 */

if (\file_exists(__DIR__ . '/../vendor/autoload.php')) {
    require_once __DIR__ . '/../vendor/autoload.php';
}

ini_set('memory_limit', '512M');
ini_set('display_errors', 1);
ini_set('display_startup_errors', 1);
ini_set('default_socket_timeout', -1);
error_reporting(E_ALL);

use Ahc\Jwt\JWT;
use Ahc\Jwt\JWTException;
use Appwrite\Auth\Auth;
use Appwrite\DSN\DSN;
use Appwrite\Event\Audit;
use Appwrite\Event\Database as EventDatabase;
use Appwrite\Event\Delete;
use Appwrite\Event\Event;
use Appwrite\Event\Mail;
use Appwrite\Event\Phone;
use Appwrite\Extend\Exception;
use Appwrite\Extend\PDO;
use Appwrite\GraphQL\Promises\Adapter\Swoole;
use Appwrite\GraphQL\Schema;
use Appwrite\Network\Validator\Email;
use Appwrite\Network\Validator\Origin;
use Appwrite\OpenSSL\OpenSSL;
use Appwrite\Usage\Stats;
use MaxMind\Db\Reader;
use PHPMailer\PHPMailer\PHPMailer;
use Swoole\Database\PDOConfig;
use Swoole\Database\PDOPool;
use Swoole\Database\RedisConfig;
use Swoole\Database\RedisPool;
use Utopia\App;
use Utopia\Database\Helpers\ID;
use Utopia\Logger\Logger;
use Utopia\Cache\Adapter\Redis as RedisCache;
use Utopia\Cache\Cache;
use Utopia\Config\Config;
use Utopia\Database\Adapter\MariaDB;
use Utopia\Database\Database;
use Utopia\Database\Document;
use Utopia\Database\Query;
use Utopia\Database\Validator\Authorization;
use Utopia\Database\Validator\Datetime as DatetimeValidator;
use Utopia\Database\Validator\Structure;
use Utopia\Locale\Locale;
use Utopia\Messaging\Adapters\SMS\Mock;
use Utopia\Messaging\Adapters\SMS\Msg91;
use Utopia\Messaging\Adapters\SMS\Telesign;
use Utopia\Messaging\Adapters\SMS\TextMagic;
use Utopia\Messaging\Adapters\SMS\Twilio;
use Utopia\Messaging\Adapters\SMS\Vonage;
use Utopia\Registry\Registry;
use Utopia\Storage\Device;
use Utopia\Storage\Device\Backblaze;
use Utopia\Storage\Device\DOSpaces;
use Utopia\Storage\Device\Linode;
use Utopia\Storage\Device\Local;
use Utopia\Storage\Device\S3;
use Utopia\Storage\Device\Wasabi;
use Utopia\Storage\Storage;
use Utopia\Validator\Range;
use Utopia\Validator\IP;
use Utopia\Validator\URL;
use Utopia\Validator\WhiteList;

const APP_NAME = 'Appwrite';
const APP_DOMAIN = 'appwrite.io';
const APP_EMAIL_TEAM = 'team@localhost.test'; // Default email address
const APP_EMAIL_SECURITY = ''; // Default security email address
const APP_USERAGENT = APP_NAME . '-Server v%s. Please report abuse at %s';
const APP_MODE_DEFAULT = 'default';
const APP_MODE_ADMIN = 'admin';
const APP_PAGING_LIMIT = 12;
const APP_LIMIT_COUNT = 5000;
const APP_LIMIT_USERS = 10000;
const APP_LIMIT_USER_PASSWORD_HISTORY = 20;
const APP_LIMIT_USER_SESSIONS_MAX = 100;
const APP_LIMIT_USER_SESSIONS_DEFAULT = 10;
const APP_LIMIT_ANTIVIRUS = 20000000; //20MB
const APP_LIMIT_ENCRYPTION = 20000000; //20MB
const APP_LIMIT_COMPRESSION = 20000000; //20MB
const APP_LIMIT_ARRAY_PARAMS_SIZE = 100; // Default maximum of how many elements can there be in API parameter that expects array value
const APP_LIMIT_ARRAY_ELEMENT_SIZE = 4096; // Default maximum length of element in array parameter represented by maximum URL length.
const APP_LIMIT_SUBQUERY = 1000;
const APP_LIMIT_WRITE_RATE_DEFAULT = 60; // Default maximum write rate per rate period
const APP_LIMIT_WRITE_RATE_PERIOD_DEFAULT = 60; // Default maximum write rate period in seconds
const APP_LIMIT_LIST_DEFAULT = 25; // Default maximum number of items to return in list API calls
const APP_KEY_ACCCESS = 24 * 60 * 60; // 24 hours
const APP_CACHE_UPDATE = 24 * 60 * 60; // 24 hours
<<<<<<< HEAD
const APP_CACHE_BUSTER = 503;
const APP_VERSION_STABLE = '1.3.4';
=======
const APP_CACHE_BUSTER = 506;
const APP_VERSION_STABLE = '1.3.7';
>>>>>>> a9e2eca8
const APP_DATABASE_ATTRIBUTE_EMAIL = 'email';
const APP_DATABASE_ATTRIBUTE_ENUM = 'enum';
const APP_DATABASE_ATTRIBUTE_IP = 'ip';
const APP_DATABASE_ATTRIBUTE_DATETIME = 'datetime';
const APP_DATABASE_ATTRIBUTE_URL = 'url';
const APP_DATABASE_ATTRIBUTE_INT_RANGE = 'intRange';
const APP_DATABASE_ATTRIBUTE_FLOAT_RANGE = 'floatRange';
const APP_DATABASE_ATTRIBUTE_STRING_MAX_LENGTH = 1073741824; // 2^32 bits / 4 bits per char
const APP_STORAGE_UPLOADS = '/storage/uploads';
const APP_STORAGE_FUNCTIONS = '/storage/functions';
const APP_STORAGE_BUILDS = '/storage/builds';
const APP_STORAGE_CACHE = '/storage/cache';
const APP_STORAGE_CERTIFICATES = '/storage/certificates';
const APP_STORAGE_CONFIG = '/storage/config';
const APP_STORAGE_READ_BUFFER = 20 * (1000 * 1000); //20MB other names `APP_STORAGE_MEMORY_LIMIT`, `APP_STORAGE_MEMORY_BUFFER`, `APP_STORAGE_READ_LIMIT`, `APP_STORAGE_BUFFER_LIMIT`
const APP_SOCIAL_TWITTER = 'https://twitter.com/appwrite';
const APP_SOCIAL_TWITTER_HANDLE = 'appwrite';
const APP_SOCIAL_FACEBOOK = 'https://www.facebook.com/appwrite.io';
const APP_SOCIAL_LINKEDIN = 'https://www.linkedin.com/company/appwrite';
const APP_SOCIAL_INSTAGRAM = 'https://www.instagram.com/appwrite.io';
const APP_SOCIAL_GITHUB = 'https://github.com/appwrite';
const APP_SOCIAL_DISCORD = 'https://appwrite.io/discord';
const APP_SOCIAL_DISCORD_CHANNEL = '564160730845151244';
const APP_SOCIAL_DEV = 'https://dev.to/appwrite';
const APP_SOCIAL_STACKSHARE = 'https://stackshare.io/appwrite';
const APP_SOCIAL_YOUTUBE = 'https://www.youtube.com/c/appwrite?sub_confirmation=1';
// Database Reconnect
const DATABASE_RECONNECT_SLEEP = 2;
const DATABASE_RECONNECT_MAX_ATTEMPTS = 10;
// Database Worker Types
const DATABASE_TYPE_CREATE_ATTRIBUTE = 'createAttribute';
const DATABASE_TYPE_CREATE_INDEX = 'createIndex';
const DATABASE_TYPE_DELETE_ATTRIBUTE = 'deleteAttribute';
const DATABASE_TYPE_DELETE_INDEX = 'deleteIndex';
// Build Worker Types
const BUILD_TYPE_DEPLOYMENT = 'deployment';
const BUILD_TYPE_RETRY = 'retry';
// Deletion Types
const DELETE_TYPE_DATABASES = 'databases';
const DELETE_TYPE_DOCUMENT = 'document';
const DELETE_TYPE_COLLECTIONS = 'collections';
const DELETE_TYPE_PROJECTS = 'projects';
const DELETE_TYPE_FUNCTIONS = 'functions';
const DELETE_TYPE_DEPLOYMENTS = 'deployments';
const DELETE_TYPE_USERS = 'users';
const DELETE_TYPE_TEAMS = 'teams';
const DELETE_TYPE_EXECUTIONS = 'executions';
const DELETE_TYPE_AUDIT = 'audit';
const DELETE_TYPE_ABUSE = 'abuse';
const DELETE_TYPE_CERTIFICATES = 'certificates';
const DELETE_TYPE_USAGE = 'usage';
const DELETE_TYPE_REALTIME = 'realtime';
const DELETE_TYPE_BUCKETS = 'buckets';
const DELETE_TYPE_SESSIONS = 'sessions';
const DELETE_TYPE_CACHE_BY_TIMESTAMP = 'cacheByTimeStamp';
const DELETE_TYPE_CACHE_BY_RESOURCE  = 'cacheByResource';
// Compression type
const COMPRESSION_TYPE_NONE = 'none';
const COMPRESSION_TYPE_GZIP = 'gzip';
const COMPRESSION_TYPE_ZSTD = 'zstd';
// Mail Types
const MAIL_TYPE_VERIFICATION = 'verification';
const MAIL_TYPE_MAGIC_SESSION = 'magicSession';
const MAIL_TYPE_RECOVERY = 'recovery';
const MAIL_TYPE_INVITATION = 'invitation';
const MAIL_TYPE_CERTIFICATE = 'certificate';
// Auth Types
const APP_AUTH_TYPE_SESSION = 'Session';
const APP_AUTH_TYPE_JWT = 'JWT';
const APP_AUTH_TYPE_KEY = 'Key';
const APP_AUTH_TYPE_ADMIN = 'Admin';
// Response related
const MAX_OUTPUT_CHUNK_SIZE = 2 * 1024 * 1024; // 2MB

$register = new Registry();

App::setMode(App::getEnv('_APP_ENV', App::MODE_TYPE_PRODUCTION));

/*
 * ENV vars
 */
Config::load('events', __DIR__ . '/config/events.php');
Config::load('auth', __DIR__ . '/config/auth.php');
Config::load('errors', __DIR__ . '/config/errors.php');
Config::load('providers', __DIR__ . '/config/providers.php');
Config::load('platforms', __DIR__ . '/config/platforms.php');
Config::load('collections', __DIR__ . '/config/collections.php');
Config::load('runtimes', __DIR__ . '/config/runtimes.php');
Config::load('roles', __DIR__ . '/config/roles.php');  // User roles and scopes
Config::load('scopes', __DIR__ . '/config/scopes.php');  // User roles and scopes
Config::load('services', __DIR__ . '/config/services.php');  // List of services
Config::load('variables', __DIR__ . '/config/variables.php');  // List of env variables
Config::load('regions', __DIR__ . '/config/regions.php'); // List of available regions
Config::load('avatar-browsers', __DIR__ . '/config/avatars/browsers.php');
Config::load('avatar-credit-cards', __DIR__ . '/config/avatars/credit-cards.php');
Config::load('avatar-flags', __DIR__ . '/config/avatars/flags.php');
Config::load('locale-codes', __DIR__ . '/config/locale/codes.php');
Config::load('locale-currencies', __DIR__ . '/config/locale/currencies.php');
Config::load('locale-eu', __DIR__ . '/config/locale/eu.php');
Config::load('locale-languages', __DIR__ . '/config/locale/languages.php');
Config::load('locale-phones', __DIR__ . '/config/locale/phones.php');
Config::load('locale-countries', __DIR__ . '/config/locale/countries.php');
Config::load('locale-continents', __DIR__ . '/config/locale/continents.php');
Config::load('storage-logos', __DIR__ . '/config/storage/logos.php');
Config::load('storage-mimes', __DIR__ . '/config/storage/mimes.php');
Config::load('storage-inputs', __DIR__ . '/config/storage/inputs.php');
Config::load('storage-outputs', __DIR__ . '/config/storage/outputs.php');

$user = App::getEnv('_APP_REDIS_USER', '');
$pass = App::getEnv('_APP_REDIS_PASS', '');
if (!empty($user) || !empty($pass)) {
    Resque::setBackend('redis://' . $user . ':' . $pass . '@' . App::getEnv('_APP_REDIS_HOST', '') . ':' . App::getEnv('_APP_REDIS_PORT', ''));
} else {
    Resque::setBackend(App::getEnv('_APP_REDIS_HOST', '') . ':' . App::getEnv('_APP_REDIS_PORT', ''));
}

/**
 * New DB Filters
 */
Database::addFilter(
    'casting',
    function (mixed $value) {
        return json_encode(['value' => $value], JSON_PRESERVE_ZERO_FRACTION);
    },
    function (mixed $value) {
        if (is_null($value)) {
            return null;
        }

        return json_decode($value, true)['value'];
    }
);

Database::addFilter(
    'enum',
    function (mixed $value, Document $attribute) {
        if ($attribute->isSet('elements')) {
            $attribute->removeAttribute('elements');
        }

        return $value;
    },
    function (mixed $value, Document $attribute) {
        $formatOptions = json_decode($attribute->getAttribute('formatOptions', '[]'), true);
        if (isset($formatOptions['elements'])) {
            $attribute->setAttribute('elements', $formatOptions['elements']);
        }

        return $value;
    }
);

Database::addFilter(
    'range',
    function (mixed $value, Document $attribute) {
        if ($attribute->isSet('min')) {
            $attribute->removeAttribute('min');
        }
        if ($attribute->isSet('max')) {
            $attribute->removeAttribute('max');
        }

        return $value;
    },
    function (mixed $value, Document $attribute) {
        $formatOptions = json_decode($attribute->getAttribute('formatOptions', '[]'), true);
        if (isset($formatOptions['min']) || isset($formatOptions['max'])) {
            $attribute
                ->setAttribute('min', $formatOptions['min'])
                ->setAttribute('max', $formatOptions['max'])
            ;
        }

        return $value;
    }
);

Database::addFilter(
    'subQueryAttributes',
    function (mixed $value) {
        return null;
    },
    function (mixed $value, Document $document, Database $database) {
        $attributes = $database->find('attributes', [
            Query::equal('collectionInternalId', [$document->getInternalId()]),
            Query::equal('databaseInternalId', [$document->getAttribute('databaseInternalId')]),
            Query::limit($database->getLimitForAttributes()),
        ]);

        foreach ($attributes as $attribute) {
            if ($attribute->getAttribute('type') === Database::VAR_RELATIONSHIP) {
                $options = $attribute->getAttribute('options');
                foreach ($options as $key => $value) {
                    $attribute->setAttribute($key, $value);
                }
                $attribute->removeAttribute('options');
            }
        }

        return $attributes;
    }
);

Database::addFilter(
    'subQueryIndexes',
    function (mixed $value) {
        return null;
    },
    function (mixed $value, Document $document, Database $database) {
        return $database
            ->find('indexes', [
                Query::equal('collectionInternalId', [$document->getInternalId()]),
                Query::equal('databaseInternalId', [$document->getAttribute('databaseInternalId')]),
                Query::limit(64),
            ]);
    }
);

Database::addFilter(
    'subQueryPlatforms',
    function (mixed $value) {
        return null;
    },
    function (mixed $value, Document $document, Database $database) {
        return $database
            ->find('platforms', [
                Query::equal('projectInternalId', [$document->getInternalId()]),
                Query::limit(APP_LIMIT_SUBQUERY),
            ]);
    }
);

Database::addFilter(
    'subQueryDomains',
    function (mixed $value) {
        return null;
    },
    function (mixed $value, Document $document, Database $database) {
        return $database
            ->find('domains', [
                Query::equal('projectInternalId', [$document->getInternalId()]),
                Query::limit(APP_LIMIT_SUBQUERY),
            ]);
    }
);

Database::addFilter(
    'subQueryKeys',
    function (mixed $value) {
        return null;
    },
    function (mixed $value, Document $document, Database $database) {
        return $database
            ->find('keys', [
                Query::equal('projectInternalId', [$document->getInternalId()]),
                Query::limit(APP_LIMIT_SUBQUERY),
            ]);
    }
);

Database::addFilter(
    'subQueryWebhooks',
    function (mixed $value) {
        return null;
    },
    function (mixed $value, Document $document, Database $database) {
        return $database
            ->find('webhooks', [
                Query::equal('projectInternalId', [$document->getInternalId()]),
                Query::limit(APP_LIMIT_SUBQUERY),
            ]);
    }
);

Database::addFilter(
    'subQuerySessions',
    function (mixed $value) {
        return null;
    },
    function (mixed $value, Document $document, Database $database) {
        return Authorization::skip(fn () => $database->find('sessions', [
            Query::equal('userInternalId', [$document->getInternalId()]),
            Query::limit(APP_LIMIT_SUBQUERY),
        ]));
    }
);

Database::addFilter(
    'subQueryTokens',
    function (mixed $value) {
        return null;
    },
    function (mixed $value, Document $document, Database $database) {
        return Authorization::skip(fn() => $database
            ->find('tokens', [
                Query::equal('userInternalId', [$document->getInternalId()]),
                Query::limit(APP_LIMIT_SUBQUERY),
            ]));
    }
);

Database::addFilter(
    'subQueryMemberships',
    function (mixed $value) {
        return null;
    },
    function (mixed $value, Document $document, Database $database) {
        return Authorization::skip(fn() => $database
            ->find('memberships', [
                Query::equal('userInternalId', [$document->getInternalId()]),
                Query::limit(APP_LIMIT_SUBQUERY),
            ]));
    }
);

Database::addFilter(
    'subQueryVariables',
    function (mixed $value) {
        return null;
    },
    function (mixed $value, Document $document, Database $database) {
        return $database
            ->find('variables', [
                Query::equal('functionInternalId', [$document->getInternalId()]),
                Query::limit(APP_LIMIT_SUBQUERY),
            ]);
    }
);

Database::addFilter(
    'encrypt',
    function (mixed $value) {
        $key = App::getEnv('_APP_OPENSSL_KEY_V1');
        $iv = OpenSSL::randomPseudoBytes(OpenSSL::cipherIVLength(OpenSSL::CIPHER_AES_128_GCM));
        $tag = null;

        return json_encode([
            'data' => OpenSSL::encrypt($value, OpenSSL::CIPHER_AES_128_GCM, $key, 0, $iv, $tag),
            'method' => OpenSSL::CIPHER_AES_128_GCM,
            'iv' => \bin2hex($iv),
            'tag' => \bin2hex($tag ?? ''),
            'version' => '1',
        ]);
    },
    function (mixed $value) {
        if (is_null($value)) {
            return null;
        }
        $value = json_decode($value, true);
        $key = App::getEnv('_APP_OPENSSL_KEY_V' . $value['version']);

        return OpenSSL::decrypt($value['data'], $value['method'], $key, 0, hex2bin($value['iv']), hex2bin($value['tag']));
    }
);

/**
 * DB Formats
 */
Structure::addFormat(APP_DATABASE_ATTRIBUTE_EMAIL, function () {
    return new Email();
}, Database::VAR_STRING);

Structure::addFormat(APP_DATABASE_ATTRIBUTE_DATETIME, function () {
    return new DatetimeValidator();
}, Database::VAR_DATETIME);

Structure::addFormat(APP_DATABASE_ATTRIBUTE_ENUM, function ($attribute) {
    $elements = $attribute['formatOptions']['elements'];
    return new WhiteList($elements, true);
}, Database::VAR_STRING);

Structure::addFormat(APP_DATABASE_ATTRIBUTE_IP, function () {
    return new IP();
}, Database::VAR_STRING);

Structure::addFormat(APP_DATABASE_ATTRIBUTE_URL, function () {
    return new URL();
}, Database::VAR_STRING);

Structure::addFormat(APP_DATABASE_ATTRIBUTE_INT_RANGE, function ($attribute) {
    $min = $attribute['formatOptions']['min'] ?? -INF;
    $max = $attribute['formatOptions']['max'] ?? INF;
    return new Range($min, $max, Range::TYPE_INTEGER);
}, Database::VAR_INTEGER);

Structure::addFormat(APP_DATABASE_ATTRIBUTE_FLOAT_RANGE, function ($attribute) {
    $min = $attribute['formatOptions']['min'] ?? -INF;
    $max = $attribute['formatOptions']['max'] ?? INF;
    return new Range($min, $max, Range::TYPE_FLOAT);
}, Database::VAR_FLOAT);

/*
 * Registry
 */
$register->set('logger', function () {
    // Register error logger
    $providerName = App::getEnv('_APP_LOGGING_PROVIDER', '');
    $providerConfig = App::getEnv('_APP_LOGGING_CONFIG', '');

    if (empty($providerName) || empty($providerConfig)) {
        return null;
    }

    if (!Logger::hasProvider($providerName)) {
        throw new Exception(Exception::GENERAL_SERVER_ERROR, "Logging provider not supported. Logging is disabled");
    }

    $classname = '\\Utopia\\Logger\\Adapter\\' . \ucfirst($providerName);
    $adapter = new $classname($providerConfig);
    return new Logger($adapter);
});
$register->set('dbPool', function () {
 // Register DB connection
    $dbHost = App::getEnv('_APP_DB_HOST', '');
    $dbPort = App::getEnv('_APP_DB_PORT', '');
    $dbUser = App::getEnv('_APP_DB_USER', '');
    $dbPass = App::getEnv('_APP_DB_PASS', '');
    $dbScheme = App::getEnv('_APP_DB_SCHEMA', '');

    $pool = new PDOPool(
        (new PDOConfig())
        ->withHost($dbHost)
        ->withPort($dbPort)
        ->withDbName($dbScheme)
        ->withCharset('utf8mb4')
        ->withUsername($dbUser)
        ->withPassword($dbPass)
        ->withOptions([
            PDO::ATTR_ERRMODE => App::isDevelopment() ? PDO::ERRMODE_WARNING : PDO::ERRMODE_SILENT, // If in production mode, warnings are not displayed
            PDO::ATTR_TIMEOUT => 3, // Seconds
            PDO::ATTR_PERSISTENT => true,
            PDO::ATTR_DEFAULT_FETCH_MODE => PDO::FETCH_ASSOC,
            PDO::ATTR_EMULATE_PREPARES => true,
            PDO::ATTR_STRINGIFY_FETCHES => true,
        ]),
        64
    );

    return $pool;
});
$register->set('redisPool', function () {
    $redisHost = App::getEnv('_APP_REDIS_HOST', '');
    $redisPort = App::getEnv('_APP_REDIS_PORT', '');
    $redisUser = App::getEnv('_APP_REDIS_USER', '');
    $redisPass = App::getEnv('_APP_REDIS_PASS', '');
    $redisAuth = '';

    if ($redisUser && $redisPass) {
        $redisAuth = $redisUser . ':' . $redisPass;
    }

    $pool = new RedisPool(
        (new RedisConfig())
        ->withHost($redisHost)
        ->withPort($redisPort)
        ->withAuth($redisAuth)
        ->withDbIndex(0),
        64
    );

    return $pool;
});
$register->set('influxdb', function () {
 // Register DB connection
    $host = App::getEnv('_APP_INFLUXDB_HOST', '');
    $port = App::getEnv('_APP_INFLUXDB_PORT', '');

    if (empty($host) || empty($port)) {
        return;
    }
    $driver = new InfluxDB\Driver\Curl("http://{$host}:{$port}");
    $client = new InfluxDB\Client($host, $port, '', '', false, false, 5);
    $client->setDriver($driver);

    return $client;
});
$register->set('statsd', function () {
 // Register DB connection
    $host = App::getEnv('_APP_STATSD_HOST', 'telegraf');
    $port = App::getEnv('_APP_STATSD_PORT', 8125);

    $connection = new \Domnikl\Statsd\Connection\UdpSocket($host, $port);
    $statsd = new \Domnikl\Statsd\Client($connection);

    return $statsd;
});
$register->set('smtp', function () {
    $mail = new PHPMailer(true);

    $mail->isSMTP();

    $username = App::getEnv('_APP_SMTP_USERNAME', null);
    $password = App::getEnv('_APP_SMTP_PASSWORD', null);

    $mail->XMailer = 'Appwrite Mailer';
    $mail->Host = App::getEnv('_APP_SMTP_HOST', 'smtp');
    $mail->Port = App::getEnv('_APP_SMTP_PORT', 25);
    $mail->SMTPAuth = (!empty($username) && !empty($password));
    $mail->Username = $username;
    $mail->Password = $password;
    $mail->SMTPSecure = App::getEnv('_APP_SMTP_SECURE', false);
    $mail->SMTPAutoTLS = false;
    $mail->CharSet = 'UTF-8';

    $from = \urldecode(App::getEnv('_APP_SYSTEM_EMAIL_NAME', APP_NAME . ' Server'));
    $email = App::getEnv('_APP_SYSTEM_EMAIL_ADDRESS', APP_EMAIL_TEAM);

    $mail->setFrom($email, $from);
    $mail->addReplyTo($email, $from);

    $mail->isHTML(true);

    return $mail;
});
$register->set('geodb', function () {
    return new Reader(__DIR__ . '/assets/dbip/dbip-country-lite-2023-01.mmdb');
});
$register->set('passwordsDictionary', function () {
    $content = \file_get_contents(__DIR__ . '/assets/security/10k-common-passwords');
    $content = explode("\n", $content);
    $content = array_flip($content);
    return $content;
});
$register->set('db', function () {
 // This is usually for our workers or CLI commands scope
    $dbHost = App::getEnv('_APP_DB_HOST', '');
    $dbPort = App::getEnv('_APP_DB_PORT', '');
    $dbUser = App::getEnv('_APP_DB_USER', '');
    $dbPass = App::getEnv('_APP_DB_PASS', '');
    $dbScheme = App::getEnv('_APP_DB_SCHEMA', '');

    $pdo = new PDO("mysql:host={$dbHost};port={$dbPort};dbname={$dbScheme};charset=utf8mb4", $dbUser, $dbPass, array(
        PDO::ATTR_TIMEOUT => 3, // Seconds
        PDO::ATTR_PERSISTENT => true,
        PDO::ATTR_DEFAULT_FETCH_MODE => PDO::FETCH_ASSOC,
        PDO::ATTR_ERRMODE => PDO::ERRMODE_EXCEPTION,
        PDO::ATTR_EMULATE_PREPARES => true,
        PDO::ATTR_STRINGIFY_FETCHES => true,
    ));

    return $pdo;
});
$register->set('cache', function () {
 // This is usually for our workers or CLI commands scope
    $redis = new Redis();
    $redis->pconnect(App::getEnv('_APP_REDIS_HOST', ''), App::getEnv('_APP_REDIS_PORT', ''));
    $redis->setOption(Redis::OPT_READ_TIMEOUT, -1);

    return $redis;
});
$register->set('promiseAdapter', function () {
    return new Swoole();
});

/*
 * Localization
 */
Locale::$exceptions = false;
Locale::setLanguageFromJSON('af', __DIR__ . '/config/locale/translations/af.json');
Locale::setLanguageFromJSON('ar', __DIR__ . '/config/locale/translations/ar.json');
Locale::setLanguageFromJSON('as', __DIR__ . '/config/locale/translations/as.json');
Locale::setLanguageFromJSON('az', __DIR__ . '/config/locale/translations/az.json');
Locale::setLanguageFromJSON('be', __DIR__ . '/config/locale/translations/be.json');
Locale::setLanguageFromJSON('bg', __DIR__ . '/config/locale/translations/bg.json');
Locale::setLanguageFromJSON('bh', __DIR__ . '/config/locale/translations/bh.json');
Locale::setLanguageFromJSON('bn', __DIR__ . '/config/locale/translations/bn.json');
Locale::setLanguageFromJSON('bs', __DIR__ . '/config/locale/translations/bs.json');
Locale::setLanguageFromJSON('ca', __DIR__ . '/config/locale/translations/ca.json');
Locale::setLanguageFromJSON('cs', __DIR__ . '/config/locale/translations/cs.json');
Locale::setLanguageFromJSON('da', __DIR__ . '/config/locale/translations/da.json');
Locale::setLanguageFromJSON('de', __DIR__ . '/config/locale/translations/de.json');
Locale::setLanguageFromJSON('el', __DIR__ . '/config/locale/translations/el.json');
Locale::setLanguageFromJSON('en', __DIR__ . '/config/locale/translations/en.json');
Locale::setLanguageFromJSON('eo', __DIR__ . '/config/locale/translations/eo.json');
Locale::setLanguageFromJSON('es', __DIR__ . '/config/locale/translations/es.json');
Locale::setLanguageFromJSON('fa', __DIR__ . '/config/locale/translations/fa.json');
Locale::setLanguageFromJSON('fi', __DIR__ . '/config/locale/translations/fi.json');
Locale::setLanguageFromJSON('fo', __DIR__ . '/config/locale/translations/fo.json');
Locale::setLanguageFromJSON('fr', __DIR__ . '/config/locale/translations/fr.json');
Locale::setLanguageFromJSON('ga', __DIR__ . '/config/locale/translations/ga.json');
Locale::setLanguageFromJSON('gu', __DIR__ . '/config/locale/translations/gu.json');
Locale::setLanguageFromJSON('he', __DIR__ . '/config/locale/translations/he.json');
Locale::setLanguageFromJSON('hi', __DIR__ . '/config/locale/translations/hi.json');
Locale::setLanguageFromJSON('hr', __DIR__ . '/config/locale/translations/hr.json');
Locale::setLanguageFromJSON('hu', __DIR__ . '/config/locale/translations/hu.json');
Locale::setLanguageFromJSON('hy', __DIR__ . '/config/locale/translations/hy.json');
Locale::setLanguageFromJSON('id', __DIR__ . '/config/locale/translations/id.json');
Locale::setLanguageFromJSON('is', __DIR__ . '/config/locale/translations/is.json');
Locale::setLanguageFromJSON('it', __DIR__ . '/config/locale/translations/it.json');
Locale::setLanguageFromJSON('ja', __DIR__ . '/config/locale/translations/ja.json');
Locale::setLanguageFromJSON('jv', __DIR__ . '/config/locale/translations/jv.json');
Locale::setLanguageFromJSON('kn', __DIR__ . '/config/locale/translations/kn.json');
Locale::setLanguageFromJSON('km', __DIR__ . '/config/locale/translations/km.json');
Locale::setLanguageFromJSON('ko', __DIR__ . '/config/locale/translations/ko.json');
Locale::setLanguageFromJSON('la', __DIR__ . '/config/locale/translations/la.json');
Locale::setLanguageFromJSON('lb', __DIR__ . '/config/locale/translations/lb.json');
Locale::setLanguageFromJSON('lt', __DIR__ . '/config/locale/translations/lt.json');
Locale::setLanguageFromJSON('lv', __DIR__ . '/config/locale/translations/lv.json');
Locale::setLanguageFromJSON('ml', __DIR__ . '/config/locale/translations/ml.json');
Locale::setLanguageFromJSON('mr', __DIR__ . '/config/locale/translations/mr.json');
Locale::setLanguageFromJSON('ms', __DIR__ . '/config/locale/translations/ms.json');
Locale::setLanguageFromJSON('nb', __DIR__ . '/config/locale/translations/nb.json');
Locale::setLanguageFromJSON('ne', __DIR__ . '/config/locale/translations/ne.json');
Locale::setLanguageFromJSON('nl', __DIR__ . '/config/locale/translations/nl.json');
Locale::setLanguageFromJSON('nn', __DIR__ . '/config/locale/translations/nn.json');
Locale::setLanguageFromJSON('or', __DIR__ . '/config/locale/translations/or.json');
Locale::setLanguageFromJSON('pa', __DIR__ . '/config/locale/translations/pa.json');
Locale::setLanguageFromJSON('pl', __DIR__ . '/config/locale/translations/pl.json');
Locale::setLanguageFromJSON('pt-br', __DIR__ . '/config/locale/translations/pt-br.json');
Locale::setLanguageFromJSON('pt-pt', __DIR__ . '/config/locale/translations/pt-pt.json');
Locale::setLanguageFromJSON('ro', __DIR__ . '/config/locale/translations/ro.json');
Locale::setLanguageFromJSON('ru', __DIR__ . '/config/locale/translations/ru.json');
Locale::setLanguageFromJSON('sa', __DIR__ . '/config/locale/translations/sa.json');
Locale::setLanguageFromJSON('sd', __DIR__ . '/config/locale/translations/sd.json');
Locale::setLanguageFromJSON('si', __DIR__ . '/config/locale/translations/si.json');
Locale::setLanguageFromJSON('sk', __DIR__ . '/config/locale/translations/sk.json');
Locale::setLanguageFromJSON('sl', __DIR__ . '/config/locale/translations/sl.json');
Locale::setLanguageFromJSON('sn', __DIR__ . '/config/locale/translations/sn.json');
Locale::setLanguageFromJSON('sq', __DIR__ . '/config/locale/translations/sq.json');
Locale::setLanguageFromJSON('sv', __DIR__ . '/config/locale/translations/sv.json');
Locale::setLanguageFromJSON('ta', __DIR__ . '/config/locale/translations/ta.json');
Locale::setLanguageFromJSON('te', __DIR__ . '/config/locale/translations/te.json');
Locale::setLanguageFromJSON('th', __DIR__ . '/config/locale/translations/th.json');
Locale::setLanguageFromJSON('tl', __DIR__ . '/config/locale/translations/tl.json');
Locale::setLanguageFromJSON('tr', __DIR__ . '/config/locale/translations/tr.json');
Locale::setLanguageFromJSON('uk', __DIR__ . '/config/locale/translations/uk.json');
Locale::setLanguageFromJSON('ur', __DIR__ . '/config/locale/translations/ur.json');
Locale::setLanguageFromJSON('vi', __DIR__ . '/config/locale/translations/vi.json');
Locale::setLanguageFromJSON('zh-cn', __DIR__ . '/config/locale/translations/zh-cn.json');
Locale::setLanguageFromJSON('zh-tw', __DIR__ . '/config/locale/translations/zh-tw.json');

\stream_context_set_default([ // Set global user agent and http settings
    'http' => [
        'method' => 'GET',
        'user_agent' => \sprintf(
            APP_USERAGENT,
            App::getEnv('_APP_VERSION', 'UNKNOWN'),
            App::getEnv('_APP_SYSTEM_SECURITY_EMAIL_ADDRESS', APP_EMAIL_SECURITY)
        ),
        'timeout' => 2,
    ],
]);

// Runtime Execution
App::setResource('logger', function ($register) {
    return $register->get('logger');
}, ['register']);

App::setResource('loggerBreadcrumbs', function () {
    return [];
});

App::setResource('register', fn() => $register);

App::setResource('locale', fn() => new Locale(App::getEnv('_APP_LOCALE', 'en')));

// Queues
App::setResource('events', fn() => new Event('', ''));
App::setResource('audits', fn() => new Audit());
App::setResource('mails', fn() => new Mail());
App::setResource('deletes', fn() => new Delete());
App::setResource('database', fn() => new EventDatabase());
App::setResource('messaging', fn() => new Phone());
App::setResource('usage', function ($register) {
    return new Stats($register->get('statsd'));
}, ['register']);

App::setResource('clients', function ($request, $console, $project) {
    $console->setAttribute('platforms', [ // Always allow current host
        '$collection' => ID::custom('platforms'),
        'name' => 'Current Host',
        'type' => Origin::CLIENT_TYPE_WEB,
        'hostname' => $request->getHostname(),
    ], Document::SET_TYPE_APPEND);

    /**
     * Get All verified client URLs for both console and current projects
     * + Filter for duplicated entries
     */
    $clientsConsole = \array_map(
        fn ($node) => $node['hostname'],
        \array_filter(
            $console->getAttribute('platforms', []),
            fn ($node) => (isset($node['type']) && ($node['type'] === Origin::CLIENT_TYPE_WEB) && isset($node['hostname']) && !empty($node['hostname']))
        )
    );

    $clients = \array_unique(
        \array_merge(
            $clientsConsole,
            \array_map(
                fn ($node) => $node['hostname'],
                \array_filter(
                    $project->getAttribute('platforms', []),
                    fn ($node) => (isset($node['type']) && ($node['type'] === Origin::CLIENT_TYPE_WEB || $node['type'] === Origin::CLIENT_TYPE_FLUTTER_WEB) && isset($node['hostname']) && !empty($node['hostname']))
                )
            )
        )
    );

    return $clients;
}, ['request', 'console', 'project']);

App::setResource('user', function ($mode, $project, $console, $request, $response, $dbForProject, $dbForConsole) {
    /** @var Appwrite\Utopia\Request $request */
    /** @var Appwrite\Utopia\Response $response */
    /** @var Utopia\Database\Document $project */
    /** @var Utopia\Database\Database $dbForProject */
    /** @var Utopia\Database\Database $dbForConsole */
    /** @var string $mode */

    Authorization::setDefaultStatus(true);

    Auth::setCookieName('a_session_' . $project->getId());
    $authDuration = $project->getAttribute('auths', [])['duration'] ?? Auth::TOKEN_EXPIRATION_LOGIN_LONG;

    if (APP_MODE_ADMIN === $mode) {
        Auth::setCookieName('a_session_' . $console->getId());
        $authDuration = Auth::TOKEN_EXPIRATION_LOGIN_LONG;
    }

    $session = Auth::decodeSession(
        $request->getCookie(
            Auth::$cookieName, // Get sessions
            $request->getCookie(Auth::$cookieName . '_legacy', '')
        )
    );// Get fallback session from old clients (no SameSite support)

    // Get fallback session from clients who block 3rd-party cookies
    if ($response) {
        $response->addHeader('X-Debug-Fallback', 'false');
    }

    if (empty($session['id']) && empty($session['secret'])) {
        if ($response) {
            $response->addHeader('X-Debug-Fallback', 'true');
        }
        $fallback = $request->getHeader('x-fallback-cookies', '');
        $fallback = \json_decode($fallback, true);
        $session = Auth::decodeSession(((isset($fallback[Auth::$cookieName])) ? $fallback[Auth::$cookieName] : ''));
    }

    Auth::$unique = $session['id'] ?? '';
    Auth::$secret = $session['secret'] ?? '';

    if (APP_MODE_ADMIN !== $mode) {
        if ($project->isEmpty()) {
            $user = new Document(['$id' => ID::custom(''), '$collection' => 'users']);
        } else {
            $user = $dbForProject->getDocument('users', Auth::$unique);
        }
    } else {
        $user = $dbForConsole->getDocument('users', Auth::$unique);
    }

    if (
        $user->isEmpty() // Check a document has been found in the DB
        || !Auth::sessionVerify($user->getAttribute('sessions', []), Auth::$secret, $authDuration)
    ) { // Validate user has valid login token
        $user = new Document(['$id' => ID::custom(''), '$collection' => 'users']);
    }

    if (APP_MODE_ADMIN === $mode) {
        if ($user->find('teamId', $project->getAttribute('teamId'), 'memberships')) {
            Authorization::setDefaultStatus(false);  // Cancel security segmentation for admin users.
        } else {
            $user = new Document(['$id' => ID::custom(''), '$collection' => 'users']);
        }
    }

    $authJWT = $request->getHeader('x-appwrite-jwt', '');

    if (!empty($authJWT) && !$project->isEmpty()) { // JWT authentication
        $jwt = new JWT(App::getEnv('_APP_OPENSSL_KEY_V1'), 'HS256', 900, 10); // Instantiate with key, algo, maxAge and leeway.

        try {
            $payload = $jwt->decode($authJWT);
        } catch (JWTException $error) {
            throw new Exception(Exception::USER_JWT_INVALID, 'Failed to verify JWT. ' . $error->getMessage());
        }

        $jwtUserId = $payload['userId'] ?? '';
        $jwtSessionId = $payload['sessionId'] ?? '';

        if ($jwtUserId && $jwtSessionId) {
            $user = $dbForProject->getDocument('users', $jwtUserId);
        }

        if (empty($user->find('$id', $jwtSessionId, 'sessions'))) { // Match JWT to active token
            $user = new Document(['$id' => ID::custom(''), '$collection' => 'users']);
        }
    }

    return $user;
}, ['mode', 'project', 'console', 'request', 'response', 'dbForProject', 'dbForConsole']);

App::setResource('project', function ($dbForConsole, $request, $console) {
    /** @var Appwrite\Utopia\Request $request */
    /** @var Utopia\Database\Database $dbForConsole */
    /** @var Utopia\Database\Document $console */

    $projectId = $request->getParam('project', $request->getHeader('x-appwrite-project', 'console'));

    if ($projectId === 'console') {
        return $console;
    }

    $project = Authorization::skip(fn() => $dbForConsole->getDocument('projects', $projectId));

    return $project;
}, ['dbForConsole', 'request', 'console']);

App::setResource('console', function () {
    return new Document([
        '$id' => ID::custom('console'),
        '$internalId' => ID::custom('console'),
        'name' => 'Appwrite',
        '$collection' => ID::custom('projects'),
        'description' => 'Appwrite core engine',
        'logo' => '',
        'teamId' => -1,
        'webhooks' => [],
        'keys' => [],
        'platforms' => [
            [
                '$collection' => ID::custom('platforms'),
                'name' => 'Localhost',
                'type' => Origin::CLIENT_TYPE_WEB,
                'hostname' => 'localhost',
            ], // Current host is added on app init
        ],
        'legalName' => '',
        'legalCountry' => '',
        'legalState' => '',
        'legalCity' => '',
        'legalAddress' => '',
        'legalTaxId' => '',
        'auths' => [
            'limit' => (App::getEnv('_APP_CONSOLE_WHITELIST_ROOT', 'enabled') === 'enabled') ? 1 : 0, // limit signup to 1 user
            'duration' => Auth::TOKEN_EXPIRATION_LOGIN_LONG, // 1 Year in seconds
        ],
        'authWhitelistEmails' => (!empty(App::getEnv('_APP_CONSOLE_WHITELIST_EMAILS', null))) ? \explode(',', App::getEnv('_APP_CONSOLE_WHITELIST_EMAILS', null)) : [],
        'authWhitelistIPs' => (!empty(App::getEnv('_APP_CONSOLE_WHITELIST_IPS', null))) ? \explode(',', App::getEnv('_APP_CONSOLE_WHITELIST_IPS', null)) : [],
    ]);
}, []);

App::setResource('dbForProject', function ($db, $cache, Document $project) {
    $cache = new Cache(new RedisCache($cache));

    $database = new Database(new MariaDB($db), $cache);
    $database->setDefaultDatabase(App::getEnv('_APP_DB_SCHEMA', 'appwrite'));
    $database->setNamespace("_{$project->getInternalId()}");

    return $database;
}, ['db', 'cache', 'project']);

App::setResource('dbForConsole', function ($db, $cache) {
    $cache = new Cache(new RedisCache($cache));

    $database = new Database(new MariaDB($db), $cache);
    $database->setDefaultDatabase(App::getEnv('_APP_DB_SCHEMA', 'appwrite'));
    $database->setNamespace('_console');

    return $database;
}, ['db', 'cache']);


App::setResource('deviceLocal', function () {
    return new Local();
});

App::setResource('deviceFiles', function ($project) {
    return getDevice(APP_STORAGE_UPLOADS . '/app-' . $project->getId());
}, ['project']);

App::setResource('deviceFunctions', function ($project) {
    return getDevice(APP_STORAGE_FUNCTIONS . '/app-' . $project->getId());
}, ['project']);

App::setResource('deviceBuilds', function ($project) {
    return getDevice(APP_STORAGE_BUILDS . '/app-' . $project->getId());
}, ['project']);

function getDevice($root): Device
{
    switch (strtolower(App::getEnv('_APP_STORAGE_DEVICE', Storage::DEVICE_LOCAL))) {
        case Storage::DEVICE_LOCAL:
        default:
            return new Local($root);
        case Storage::DEVICE_S3:
            $s3AccessKey = App::getEnv('_APP_STORAGE_S3_ACCESS_KEY', '');
            $s3SecretKey = App::getEnv('_APP_STORAGE_S3_SECRET', '');
            $s3Region = App::getEnv('_APP_STORAGE_S3_REGION', '');
            $s3Bucket = App::getEnv('_APP_STORAGE_S3_BUCKET', '');
            $s3Acl = 'private';
            return new S3($root, $s3AccessKey, $s3SecretKey, $s3Bucket, $s3Region, $s3Acl);
        case Storage::DEVICE_DO_SPACES:
            $doSpacesAccessKey = App::getEnv('_APP_STORAGE_DO_SPACES_ACCESS_KEY', '');
            $doSpacesSecretKey = App::getEnv('_APP_STORAGE_DO_SPACES_SECRET', '');
            $doSpacesRegion = App::getEnv('_APP_STORAGE_DO_SPACES_REGION', '');
            $doSpacesBucket = App::getEnv('_APP_STORAGE_DO_SPACES_BUCKET', '');
            $doSpacesAcl = 'private';
            return new DOSpaces($root, $doSpacesAccessKey, $doSpacesSecretKey, $doSpacesBucket, $doSpacesRegion, $doSpacesAcl);
        case Storage::DEVICE_BACKBLAZE:
            $backblazeAccessKey = App::getEnv('_APP_STORAGE_BACKBLAZE_ACCESS_KEY', '');
            $backblazeSecretKey = App::getEnv('_APP_STORAGE_BACKBLAZE_SECRET', '');
            $backblazeRegion = App::getEnv('_APP_STORAGE_BACKBLAZE_REGION', '');
            $backblazeBucket = App::getEnv('_APP_STORAGE_BACKBLAZE_BUCKET', '');
            $backblazeAcl = 'private';
            return new Backblaze($root, $backblazeAccessKey, $backblazeSecretKey, $backblazeBucket, $backblazeRegion, $backblazeAcl);
        case Storage::DEVICE_LINODE:
            $linodeAccessKey = App::getEnv('_APP_STORAGE_LINODE_ACCESS_KEY', '');
            $linodeSecretKey = App::getEnv('_APP_STORAGE_LINODE_SECRET', '');
            $linodeRegion = App::getEnv('_APP_STORAGE_LINODE_REGION', '');
            $linodeBucket = App::getEnv('_APP_STORAGE_LINODE_BUCKET', '');
            $linodeAcl = 'private';
            return new Linode($root, $linodeAccessKey, $linodeSecretKey, $linodeBucket, $linodeRegion, $linodeAcl);
        case Storage::DEVICE_WASABI:
            $wasabiAccessKey = App::getEnv('_APP_STORAGE_WASABI_ACCESS_KEY', '');
            $wasabiSecretKey = App::getEnv('_APP_STORAGE_WASABI_SECRET', '');
            $wasabiRegion = App::getEnv('_APP_STORAGE_WASABI_REGION', '');
            $wasabiBucket = App::getEnv('_APP_STORAGE_WASABI_BUCKET', '');
            $wasabiAcl = 'private';
            return new Wasabi($root, $wasabiAccessKey, $wasabiSecretKey, $wasabiBucket, $wasabiRegion, $wasabiAcl);
    }
}

App::setResource('mode', function ($request) {
    /** @var Appwrite\Utopia\Request $request */

    /**
     * Defines the mode for the request:
     * - 'default' => Requests for Client and Server Side
     * - 'admin' => Request from the Console on non-console projects
     */
    return $request->getParam('mode', $request->getHeader('x-appwrite-mode', APP_MODE_DEFAULT));
}, ['request']);

App::setResource('geodb', function ($register) {
    /** @var Utopia\Registry\Registry $register */
    return $register->get('geodb');
}, ['register']);

App::setResource('passwordsDictionary', function ($register) {
    /** @var Utopia\Registry\Registry $register */
    return $register->get('passwordsDictionary');
}, ['register']);

App::setResource('sms', function () {
    $dsn = new DSN(App::getEnv('_APP_SMS_PROVIDER'));
    $user = $dsn->getUser();
    $secret = $dsn->getPassword();

    return match ($dsn->getHost()) {
        'mock' => new Mock($user, $secret), // used for tests
        'twilio' => new Twilio($user, $secret),
        'text-magic' => new TextMagic($user, $secret),
        'telesign' => new Telesign($user, $secret),
        'msg91' => new Msg91($user, $secret),
        'vonage' => new Vonage($user, $secret),
        default => null
    };
});

App::setResource('servers', function () {
    $platforms = Config::getParam('platforms');
    $server = $platforms[APP_PLATFORM_SERVER];

    $languages = array_map(function ($language) {
        return strtolower($language['name']);
    }, $server['sdks']);

    return $languages;
});

App::setResource('promiseAdapter', function ($register) {
    return $register->get('promiseAdapter');
}, ['register']);

App::setResource('schema', function ($utopia, $dbForProject) {

    $complexity = function (int $complexity, array $args) {
        $queries = Query::parseQueries($args['queries'] ?? []);
        $query = Query::getByType($queries, Query::TYPE_LIMIT)[0] ?? null;
        $limit = $query ? $query->getValue() : APP_LIMIT_LIST_DEFAULT;

        return $complexity * $limit;
    };

    $attributes = function (int $limit, int $offset) use ($dbForProject) {
        $attrs = Authorization::skip(fn() => $dbForProject->find('attributes', [
            Query::limit($limit),
            Query::offset($offset),
        ]));

        return \array_map(function ($attr) {
            return $attr->getArrayCopy();
        }, $attrs);
    };

    $urls = [
        'list' => function (string $databaseId, string $collectionId, array $args) {
            return "/v1/databases/$databaseId/collections/$collectionId/documents";
        },
        'create' => function (string $databaseId, string $collectionId, array $args) {
            return "/v1/databases/$databaseId/collections/$collectionId/documents";
        },
        'read' => function (string $databaseId, string $collectionId, array $args) {
            return "/v1/databases/$databaseId/collections/$collectionId/documents/{$args['documentId']}";
        },
        'update' => function (string $databaseId, string $collectionId, array $args) {
            return "/v1/databases/$databaseId/collections/$collectionId/documents/{$args['documentId']}";
        },
        'delete' => function (string $databaseId, string $collectionId, array $args) {
            return "/v1/databases/$databaseId/collections/$collectionId/documents/{$args['documentId']}";
        },
    ];

    $params = [
        'list' => function (string $databaseId, string $collectionId, array $args) {
            return [ 'queries' => $args['queries']];
        },
        'create' => function (string $databaseId, string $collectionId, array $args) {
            $id = $args['id'] ?? 'unique()';
            $permissions = $args['permissions'] ?? null;

            unset($args['id']);
            unset($args['permissions']);

            // Order must be the same as the route params
            return [
                'databaseId' => $databaseId,
                'documentId' => $id,
                'collectionId' => $collectionId,
                'data' => $args,
                'permissions' => $permissions,
            ];
        },
        'update' => function (string $databaseId, string $collectionId, array $args) {
            $documentId = $args['id'];
            $permissions = $args['permissions'] ?? null;

            unset($args['id']);
            unset($args['permissions']);

            // Order must be the same as the route params
            return [
                'databaseId' => $databaseId,
                'collectionId' => $collectionId,
                'documentId' => $documentId,
                'data' => $args,
                'permissions' => $permissions,
            ];
        },
    ];

    return Schema::build(
        $utopia,
        $complexity,
        $attributes,
        $urls,
        $params,
    );
}, ['utopia', 'dbForProject']);

App::setResource('requestTimestamp', function ($request) {
    //TODO: Move this to the Request class itself
    $timestampHeader = $request->getHeader('x-appwrite-timestamp');
    $requestTimestamp = null;
    if (!empty($timestampHeader)) {
        try {
            $requestTimestamp = new \DateTime($timestampHeader);
        } catch (\Throwable $e) {
            throw new Exception(Exception::GENERAL_ARGUMENT_INVALID, 'Invalid X-Appwrite-Timestamp header value');
        }
    }
    return $requestTimestamp;
}, ['request']);<|MERGE_RESOLUTION|>--- conflicted
+++ resolved
@@ -100,13 +100,8 @@
 const APP_LIMIT_LIST_DEFAULT = 25; // Default maximum number of items to return in list API calls
 const APP_KEY_ACCCESS = 24 * 60 * 60; // 24 hours
 const APP_CACHE_UPDATE = 24 * 60 * 60; // 24 hours
-<<<<<<< HEAD
-const APP_CACHE_BUSTER = 503;
-const APP_VERSION_STABLE = '1.3.4';
-=======
 const APP_CACHE_BUSTER = 506;
 const APP_VERSION_STABLE = '1.3.7';
->>>>>>> a9e2eca8
 const APP_DATABASE_ATTRIBUTE_EMAIL = 'email';
 const APP_DATABASE_ATTRIBUTE_ENUM = 'enum';
 const APP_DATABASE_ATTRIBUTE_IP = 'ip';
