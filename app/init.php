<?php

/**
 * Init
 * 
 * Initializes both Appwrite API entry point, queue workers, and CLI tasks.
 * Set configuration, framework resources & app constants
 * 
 */
if (\file_exists(__DIR__.'/../vendor/autoload.php')) {
    require_once __DIR__.'/../vendor/autoload.php';
}

ini_set('memory_limit','512M');
ini_set('display_errors', 1);
ini_set('display_startup_errors', 1);
ini_set('default_socket_timeout', -1);
error_reporting(E_ALL);

use Appwrite\Extend\PDO;
use Ahc\Jwt\JWT;
use Ahc\Jwt\JWTException;
use Appwrite\Extend\Exception;
use Appwrite\Auth\Auth;
use Appwrite\Event\Event;
use Appwrite\Network\Validator\Email;
use Appwrite\Network\Validator\IP;
use Appwrite\Network\Validator\URL;
use Appwrite\OpenSSL\OpenSSL;
use Appwrite\Stats\Stats;
use Appwrite\Utopia\View;
use Utopia\App;
use Utopia\Logger\Logger;
use Utopia\Config\Config;
use Utopia\Locale\Locale;
use Utopia\Registry\Registry;
use MaxMind\Db\Reader;
use PHPMailer\PHPMailer\PHPMailer;
use Utopia\Cache\Adapter\Redis as RedisCache;
use Utopia\Cache\Cache;
use Utopia\Database\Adapter\MariaDB;
use Utopia\Database\Document;
use Utopia\Database\Database;
use Utopia\Database\Validator\Structure;
use Utopia\Database\Validator\Authorization;
use Utopia\Validator\Range;
use Utopia\Validator\WhiteList;
use Swoole\Database\PDOConfig;
use Swoole\Database\PDOPool;
use Swoole\Database\RedisConfig;
use Swoole\Database\RedisPool;
use Utopia\Database\Query;
use Utopia\Storage\Device;
use Utopia\Storage\Storage;
use Utopia\Storage\Device\Local;
use Utopia\Storage\Device\S3;
use Utopia\Storage\Device\DOSpaces;

const APP_NAME = 'Appwrite';
const APP_DOMAIN = 'appwrite.io';
const APP_EMAIL_TEAM = 'team@localhost.test'; // Default email address
const APP_EMAIL_SECURITY = ''; // Default security email address
const APP_USERAGENT = APP_NAME.'-Server v%s. Please report abuse at %s';
const APP_MODE_DEFAULT = 'default';
const APP_MODE_ADMIN = 'admin';
const APP_PAGING_LIMIT = 12;
const APP_LIMIT_COUNT = 5000;
const APP_LIMIT_USERS = 10000;
const APP_LIMIT_ANTIVIRUS = 20000000; //20MB
const APP_LIMIT_ENCRYPTION = 20000000; //20MB
const APP_LIMIT_COMPRESSION = 20000000; //20MB
const APP_LIMIT_PREVIEW = 10000000; //10MB file size limit for preview endpoint
<<<<<<< HEAD
const APP_CACHE_BUSTER = 201;
const APP_VERSION_STABLE = '0.13.0';
=======
const APP_CACHE_BUSTER = 300;
const APP_VERSION_STABLE = '0.12.3';
>>>>>>> 3041f5fb
const APP_DATABASE_ATTRIBUTE_EMAIL = 'email';
const APP_DATABASE_ATTRIBUTE_ENUM = 'enum';
const APP_DATABASE_ATTRIBUTE_IP = 'ip';
const APP_DATABASE_ATTRIBUTE_URL = 'url';
const APP_DATABASE_ATTRIBUTE_INT_RANGE = 'intRange';
const APP_DATABASE_ATTRIBUTE_FLOAT_RANGE = 'floatRange';
const APP_DATABASE_ATTRIBUTE_STRING_MAX_LENGTH = 1073741824; // 2^32 bits / 4 bits per char
const APP_STORAGE_UPLOADS = '/storage/uploads';
const APP_STORAGE_FUNCTIONS = '/storage/functions';
const APP_STORAGE_BUILDS = '/storage/builds';
const APP_STORAGE_CACHE = '/storage/cache';
const APP_STORAGE_CERTIFICATES = '/storage/certificates';
const APP_STORAGE_CONFIG = '/storage/config';
const APP_STORAGE_READ_BUFFER = 20 * (1000 * 1000); //20MB other names `APP_STORAGE_MEMORY_LIMIT`, `APP_STORAGE_MEMORY_BUFFER`, `APP_STORAGE_READ_LIMIT`, `APP_STORAGE_BUFFER_LIMIT`
const APP_SOCIAL_TWITTER = 'https://twitter.com/appwrite';
const APP_SOCIAL_TWITTER_HANDLE = 'appwrite';
const APP_SOCIAL_FACEBOOK = 'https://www.facebook.com/appwrite.io';
const APP_SOCIAL_LINKEDIN = 'https://www.linkedin.com/company/appwrite';
const APP_SOCIAL_INSTAGRAM = 'https://www.instagram.com/appwrite.io';
const APP_SOCIAL_GITHUB = 'https://github.com/appwrite';
const APP_SOCIAL_DISCORD = 'https://appwrite.io/discord';
const APP_SOCIAL_DISCORD_CHANNEL = '564160730845151244';
const APP_SOCIAL_DEV = 'https://dev.to/appwrite';
const APP_SOCIAL_STACKSHARE = 'https://stackshare.io/appwrite'; 
const APP_SOCIAL_YOUTUBE = 'https://www.youtube.com/c/appwrite?sub_confirmation=1';
// Database Reconnect
const DATABASE_RECONNECT_SLEEP = 2;
const DATABASE_RECONNECT_MAX_ATTEMPTS = 10;
// Database Worker Types
const DATABASE_TYPE_CREATE_ATTRIBUTE = 'createAttribute';
const DATABASE_TYPE_CREATE_INDEX = 'createIndex';
const DATABASE_TYPE_DELETE_ATTRIBUTE = 'deleteAttribute';
const DATABASE_TYPE_DELETE_INDEX = 'deleteIndex';
// Build Worker Types
const BUILD_TYPE_DEPLOYMENT = 'deployment';
const BUILD_TYPE_RETRY = 'retry';
// Deletion Types
const DELETE_TYPE_DOCUMENT = 'document';
const DELETE_TYPE_COLLECTIONS = 'collections';
const DELETE_TYPE_PROJECTS = 'projects';
const DELETE_TYPE_FUNCTIONS = 'functions';
const DELETE_TYPE_DEPLOYMENTS = 'deployments';
const DELETE_TYPE_USERS = 'users';
const DELETE_TYPE_TEAMS= 'teams';
const DELETE_TYPE_EXECUTIONS = 'executions';
const DELETE_TYPE_AUDIT = 'audit';
const DELETE_TYPE_ABUSE = 'abuse';
const DELETE_TYPE_CERTIFICATES = 'certificates';
const DELETE_TYPE_USAGE = 'usage';
const DELETE_TYPE_REALTIME = 'realtime';
const DELETE_TYPE_BUCKETS = 'buckets';
// Mail Types
const MAIL_TYPE_VERIFICATION = 'verification';
const MAIL_TYPE_MAGIC_SESSION = 'magicSession';
const MAIL_TYPE_RECOVERY = 'recovery';
const MAIL_TYPE_INVITATION = 'invitation';
// Auth Types
const APP_AUTH_TYPE_SESSION = 'Session';
const APP_AUTH_TYPE_JWT = 'JWT';
const APP_AUTH_TYPE_KEY = 'Key';
const APP_AUTH_TYPE_ADMIN = 'Admin';
// Response related
const MAX_OUTPUT_CHUNK_SIZE = 2*1024*1024; // 2MB

$register = new Registry();

App::setMode(App::getEnv('_APP_ENV', App::MODE_TYPE_PRODUCTION));

/*
 * ENV vars
 */
Config::load('events', __DIR__.'/config/events.php');
Config::load('auth', __DIR__.'/config/auth.php');
Config::load('errors', __DIR__.'/config/errors.php');
Config::load('providers', __DIR__.'/config/providers.php');
Config::load('platforms', __DIR__.'/config/platforms.php');
Config::load('collections', __DIR__.'/config/collections.php');
Config::load('runtimes', __DIR__.'/config/runtimes.php');
Config::load('roles', __DIR__.'/config/roles.php');  // User roles and scopes
Config::load('scopes', __DIR__.'/config/scopes.php');  // User roles and scopes
Config::load('services', __DIR__.'/config/services.php');  // List of services
Config::load('variables', __DIR__.'/config/variables.php');  // List of env variables
Config::load('avatar-browsers', __DIR__.'/config/avatars/browsers.php'); 
Config::load('avatar-credit-cards', __DIR__.'/config/avatars/credit-cards.php'); 
Config::load('avatar-flags', __DIR__.'/config/avatars/flags.php'); 
Config::load('locale-codes', __DIR__.'/config/locale/codes.php'); 
Config::load('locale-currencies', __DIR__.'/config/locale/currencies.php'); 
Config::load('locale-eu', __DIR__.'/config/locale/eu.php'); 
Config::load('locale-languages', __DIR__.'/config/locale/languages.php'); 
Config::load('locale-phones', __DIR__.'/config/locale/phones.php'); 
Config::load('locale-countries', __DIR__.'/config/locale/countries.php');
Config::load('locale-continents', __DIR__.'/config/locale/continents.php');
Config::load('storage-logos', __DIR__.'/config/storage/logos.php'); 
Config::load('storage-mimes', __DIR__.'/config/storage/mimes.php'); 
Config::load('storage-inputs', __DIR__.'/config/storage/inputs.php'); 
Config::load('storage-outputs', __DIR__.'/config/storage/outputs.php');

$user = App::getEnv('_APP_REDIS_USER','');
$pass = App::getEnv('_APP_REDIS_PASS','');
if(!empty($user) || !empty($pass)) {
    Resque::setBackend('redis://'.$user.':'.$pass.'@'.App::getEnv('_APP_REDIS_HOST', '').':'.App::getEnv('_APP_REDIS_PORT', ''));
} else {
    Resque::setBackend(App::getEnv('_APP_REDIS_HOST', '').':'.App::getEnv('_APP_REDIS_PORT', ''));
}

/**
 * New DB Filters
 */
Database::addFilter('casting',
    function($value) {
        return json_encode(['value' => $value]);
    },
    function($value) {
        if (is_null($value)) {
            return null;
        }
        return json_decode($value, true)['value'];
    }
);

Database::addFilter('enum',
    function($value, Document $attribute) {
        if ($attribute->isSet('elements')) {
            $attribute->removeAttribute('elements');
        }
        return $value;
    },
    function($value, Document $attribute) {
        $formatOptions = json_decode($attribute->getAttribute('formatOptions', '[]'), true);
        if (isset($formatOptions['elements'])) {
            $attribute->setAttribute('elements', $formatOptions['elements']);
        }
        return $value;
    }
);

Database::addFilter('range',
    function($value, Document $attribute) {
        if ($attribute->isSet('min')) {
            $attribute->removeAttribute('min');
        }
        if ($attribute->isSet('max')) {
            $attribute->removeAttribute('max');
        }
        return $value;
    },
    function($value, Document $attribute) {
        $formatOptions = json_decode($attribute->getAttribute('formatOptions', '[]'), true);
        if (isset($formatOptions['min']) || isset($formatOptions['max'])) {
            $attribute
                ->setAttribute('min', $formatOptions['min'])
                ->setAttribute('max', $formatOptions['max'])
            ;
        }
        return $value;
    }
);

Database::addFilter('subQueryAttributes',
    function($value) {
        return null;
    },
    function($value, Document $document, Database $database) {
        return $database
            ->find('attributes', [
                new Query('collectionId', Query::TYPE_EQUAL, [$document->getId()])
            ], $database->getAttributeLimit(), 0, []);
    }
);

Database::addFilter('subQueryIndexes',
    function($value) {
        return null;
    },
    function($value, Document $document, Database $database) {
        return $database
            ->find('indexes', [
                new Query('collectionId', Query::TYPE_EQUAL, [$document->getId()])
            ], 64, 0, []);
    }
);

Database::addFilter('subQueryPlatforms',
    function($value) {
        return null;
    },
    function($value, Document $document, Database $database) {
        return $database
            ->find('platforms', [
                new Query('projectId', Query::TYPE_EQUAL, [$document->getId()])
            ], $database->getIndexLimit(), 0, []);
    }
);

Database::addFilter('subQueryDomains',
    function($value) {
        return null;
    },
    function($value, Document $document, Database $database) {
        return $database
            ->find('domains', [
                new Query('projectId', Query::TYPE_EQUAL, [$document->getId()])
            ], $database->getIndexLimit(), 0, []);
    }
);

Database::addFilter('subQueryKeys',
    function($value) {
        return null;
    },
    function($value, Document $document, Database $database) {
        return $database
            ->find('keys', [
                new Query('projectId', Query::TYPE_EQUAL, [$document->getId()])
            ], $database->getIndexLimit(), 0, []);
    }
);

Database::addFilter('subQueryWebhooks',
    function($value) {
        return null;
    },
    function($value, Document $document, Database $database) {
        return $database
            ->find('webhooks', [
                new Query('projectId', Query::TYPE_EQUAL, [$document->getId()])
            ], $database->getIndexLimit(), 0, []);
    }
);

Database::addFilter('encrypt',
    function($value) {
        $key = App::getEnv('_APP_OPENSSL_KEY_V1');
        $iv = OpenSSL::randomPseudoBytes(OpenSSL::cipherIVLength(OpenSSL::CIPHER_AES_128_GCM));
        $tag = null;
        return json_encode([
            'data' => OpenSSL::encrypt($value, OpenSSL::CIPHER_AES_128_GCM, $key, 0, $iv, $tag),
            'method' => OpenSSL::CIPHER_AES_128_GCM,
            'iv' => \bin2hex($iv),
            'tag' => \bin2hex($tag ?? ''),
            'version' => '1',
        ]);
    },
    function($value) {
        if(is_null($value)) {
            return null;
        }
        $value = json_decode($value, true);
        $key = App::getEnv('_APP_OPENSSL_KEY_V'.$value['version']);

        return OpenSSL::decrypt($value['data'], $value['method'], $key, 0, hex2bin($value['iv']), hex2bin($value['tag']));
    }
);

/**
 * DB Formats
 */
Structure::addFormat(APP_DATABASE_ATTRIBUTE_EMAIL, function() {
    return new Email();
}, Database::VAR_STRING);

Structure::addFormat(APP_DATABASE_ATTRIBUTE_ENUM, function($attribute) {
    $elements = $attribute['formatOptions']['elements'];
    return new WhiteList($elements, true);
}, Database::VAR_STRING);

Structure::addFormat(APP_DATABASE_ATTRIBUTE_IP, function() {
    return new IP();
}, Database::VAR_STRING);

Structure::addFormat(APP_DATABASE_ATTRIBUTE_URL, function() {
    return new URL();
}, Database::VAR_STRING);

Structure::addFormat(APP_DATABASE_ATTRIBUTE_INT_RANGE, function($attribute) {
    $min = $attribute['formatOptions']['min'] ?? -INF;
    $max = $attribute['formatOptions']['max'] ?? INF;
    return new Range($min, $max, Range::TYPE_INTEGER);
}, Database::VAR_INTEGER);

Structure::addFormat(APP_DATABASE_ATTRIBUTE_FLOAT_RANGE, function($attribute) {
    $min = $attribute['formatOptions']['min'] ?? -INF;
    $max = $attribute['formatOptions']['max'] ?? INF;
    return new Range($min, $max, Range::TYPE_FLOAT);
}, Database::VAR_FLOAT);

/*
 * Registry
 */
$register->set('logger', function () { // Register error logger
    $providerName = App::getEnv('_APP_LOGGING_PROVIDER', '');
    $providerConfig = App::getEnv('_APP_LOGGING_CONFIG', '');

    if(empty($providerName) || empty($providerConfig)) {
        return null;
    }

    if(!Logger::hasProvider($providerName)) {
        throw new Exception("Logging provider not supported. Logging disabled.", 500, Exception::GENERAL_SERVER_ERROR);
    }

    $classname = '\\Utopia\\Logger\\Adapter\\'.\ucfirst($providerName);
    $adapter = new $classname($providerConfig);
    return new Logger($adapter);
});
$register->set('dbPool', function () { // Register DB connection
    $dbHost = App::getEnv('_APP_DB_HOST', '');
    $dbPort = App::getEnv('_APP_DB_PORT', '');
    $dbUser = App::getEnv('_APP_DB_USER', '');
    $dbPass = App::getEnv('_APP_DB_PASS', '');
    $dbScheme = App::getEnv('_APP_DB_SCHEMA', '');

    $pool = new PDOPool((new PDOConfig())
        ->withHost($dbHost)
        ->withPort($dbPort)
        ->withDbName($dbScheme)
        ->withCharset('utf8mb4')
        ->withUsername($dbUser)
        ->withPassword($dbPass)
        ->withOptions([
            PDO::ATTR_ERRMODE => App::isDevelopment() ? PDO::ERRMODE_WARNING : PDO::ERRMODE_SILENT, // If in production mode, warnings are not displayed
        ])
    , 64);

    return $pool;
});
$register->set('redisPool', function () {
    $redisHost = App::getEnv('_APP_REDIS_HOST', '');
    $redisPort = App::getEnv('_APP_REDIS_PORT', '');
    $redisUser = App::getEnv('_APP_REDIS_USER', '');
    $redisPass = App::getEnv('_APP_REDIS_PASS', '');
    $redisAuth = '';

    if ($redisUser && $redisPass) {
        $redisAuth = $redisUser.':'.$redisPass;
    }

    $pool = new RedisPool((new RedisConfig)
        ->withHost($redisHost)
        ->withPort($redisPort)
        ->withAuth($redisAuth)
        ->withDbIndex(0)
    , 64);

    return $pool;
});
$register->set('influxdb', function () { // Register DB connection
    $host = App::getEnv('_APP_INFLUXDB_HOST', '');
    $port = App::getEnv('_APP_INFLUXDB_PORT', '');

    if (empty($host) || empty($port)) {
        return;
    }
    $driver = new InfluxDB\Driver\Curl("http://{$host}:{$port}");
    $client = new InfluxDB\Client($host, $port, '', '', false, false, 5);
    $client->setDriver($driver);

    return $client;
});
$register->set('statsd', function () { // Register DB connection
    $host = App::getEnv('_APP_STATSD_HOST', 'telegraf');
    $port = App::getEnv('_APP_STATSD_PORT', 8125);

    $connection = new \Domnikl\Statsd\Connection\UdpSocket($host, $port);
    $statsd = new \Domnikl\Statsd\Client($connection);

    return $statsd;
});
$register->set('smtp', function () {
    $mail = new PHPMailer(true);

    $mail->isSMTP();

    $username = App::getEnv('_APP_SMTP_USERNAME', null);
    $password = App::getEnv('_APP_SMTP_PASSWORD', null);

    $mail->XMailer = 'Appwrite Mailer';
    $mail->Host = App::getEnv('_APP_SMTP_HOST', 'smtp');
    $mail->Port = App::getEnv('_APP_SMTP_PORT', 25);
    $mail->SMTPAuth = (!empty($username) && !empty($password));
    $mail->Username = $username;
    $mail->Password = $password;
    $mail->SMTPSecure = App::getEnv('_APP_SMTP_SECURE', false);
    $mail->SMTPAutoTLS = false;
    $mail->CharSet = 'UTF-8';

    $from = \urldecode(App::getEnv('_APP_SYSTEM_EMAIL_NAME', APP_NAME.' Server'));
    $email = App::getEnv('_APP_SYSTEM_EMAIL_ADDRESS', APP_EMAIL_TEAM);

    $mail->setFrom($email, $from);
    $mail->addReplyTo($email, $from);

    $mail->isHTML(true);

    return $mail;
});
$register->set('geodb', function () {
    return new Reader(__DIR__.'/db/DBIP/dbip-country-lite-2022-03.mmdb');
});
$register->set('db', function () { // This is usually for our workers or CLI commands scope
    $dbHost = App::getEnv('_APP_DB_HOST', '');
    $dbPort = App::getEnv('_APP_DB_PORT', '');
    $dbUser = App::getEnv('_APP_DB_USER', '');
    $dbPass = App::getEnv('_APP_DB_PASS', '');
    $dbScheme = App::getEnv('_APP_DB_SCHEMA', '');

    $pdo = new PDO("mysql:host={$dbHost};port={$dbPort};dbname={$dbScheme};charset=utf8mb4", $dbUser, $dbPass, array(
        PDO::MYSQL_ATTR_INIT_COMMAND => 'SET NAMES utf8mb4',
        PDO::ATTR_TIMEOUT => 3, // Seconds
        PDO::ATTR_PERSISTENT => true,
        PDO::ATTR_DEFAULT_FETCH_MODE => PDO::FETCH_ASSOC,
        PDO::ATTR_ERRMODE => PDO::ERRMODE_EXCEPTION,
    ));

    return $pdo;
});
$register->set('cache', function () { // This is usually for our workers or CLI commands scope
    $redis = new Redis();
    $redis->pconnect(App::getEnv('_APP_REDIS_HOST', ''), App::getEnv('_APP_REDIS_PORT', ''));
    $redis->setOption(Redis::OPT_READ_TIMEOUT, -1);

    return $redis;
});

/*
 * Localization
 */
Locale::$exceptions = false;
Locale::setLanguageFromJSON('af', __DIR__.'/config/locale/translations/af.json');
Locale::setLanguageFromJSON('ar', __DIR__.'/config/locale/translations/ar.json');
Locale::setLanguageFromJSON('as', __DIR__.'/config/locale/translations/as.json');
Locale::setLanguageFromJSON('az', __DIR__.'/config/locale/translations/az.json');
Locale::setLanguageFromJSON('be', __DIR__.'/config/locale/translations/be.json');
Locale::setLanguageFromJSON('bg', __DIR__.'/config/locale/translations/bg.json');
Locale::setLanguageFromJSON('bh', __DIR__.'/config/locale/translations/bh.json');
Locale::setLanguageFromJSON('bn', __DIR__.'/config/locale/translations/bn.json');
Locale::setLanguageFromJSON('bs', __DIR__.'/config/locale/translations/bs.json');
Locale::setLanguageFromJSON('ca', __DIR__.'/config/locale/translations/ca.json');
Locale::setLanguageFromJSON('cs', __DIR__.'/config/locale/translations/cs.json');
Locale::setLanguageFromJSON('da', __DIR__.'/config/locale/translations/da.json');
Locale::setLanguageFromJSON('de', __DIR__.'/config/locale/translations/de.json');
Locale::setLanguageFromJSON('el', __DIR__.'/config/locale/translations/el.json');
Locale::setLanguageFromJSON('en', __DIR__.'/config/locale/translations/en.json');
Locale::setLanguageFromJSON('eo', __DIR__.'/config/locale/translations/eo.json');
Locale::setLanguageFromJSON('es', __DIR__.'/config/locale/translations/es.json');
Locale::setLanguageFromJSON('fa', __DIR__.'/config/locale/translations/fa.json');
Locale::setLanguageFromJSON('fi', __DIR__.'/config/locale/translations/fi.json');
Locale::setLanguageFromJSON('fo', __DIR__.'/config/locale/translations/fo.json');
Locale::setLanguageFromJSON('fr', __DIR__.'/config/locale/translations/fr.json');
Locale::setLanguageFromJSON('ga', __DIR__.'/config/locale/translations/ga.json');
Locale::setLanguageFromJSON('gu', __DIR__.'/config/locale/translations/gu.json');
Locale::setLanguageFromJSON('he', __DIR__.'/config/locale/translations/he.json');
Locale::setLanguageFromJSON('hi', __DIR__.'/config/locale/translations/hi.json');
Locale::setLanguageFromJSON('hr', __DIR__.'/config/locale/translations/hr.json');
Locale::setLanguageFromJSON('hu', __DIR__.'/config/locale/translations/hu.json');
Locale::setLanguageFromJSON('hy', __DIR__.'/config/locale/translations/hy.json');
Locale::setLanguageFromJSON('id', __DIR__.'/config/locale/translations/id.json');
Locale::setLanguageFromJSON('is', __DIR__.'/config/locale/translations/is.json');
Locale::setLanguageFromJSON('it', __DIR__.'/config/locale/translations/it.json');
Locale::setLanguageFromJSON('ja', __DIR__.'/config/locale/translations/ja.json');
Locale::setLanguageFromJSON('jv', __DIR__.'/config/locale/translations/jv.json');
Locale::setLanguageFromJSON('kn', __DIR__.'/config/locale/translations/kn.json');
Locale::setLanguageFromJSON('km', __DIR__.'/config/locale/translations/km.json');
Locale::setLanguageFromJSON('ko', __DIR__.'/config/locale/translations/ko.json');
Locale::setLanguageFromJSON('la', __DIR__.'/config/locale/translations/la.json');
Locale::setLanguageFromJSON('lb', __DIR__.'/config/locale/translations/lb.json');
Locale::setLanguageFromJSON('lt', __DIR__.'/config/locale/translations/lt.json');
Locale::setLanguageFromJSON('lv', __DIR__.'/config/locale/translations/lv.json');
Locale::setLanguageFromJSON('ml', __DIR__.'/config/locale/translations/ml.json');
Locale::setLanguageFromJSON('mr', __DIR__.'/config/locale/translations/mr.json');
Locale::setLanguageFromJSON('ms', __DIR__.'/config/locale/translations/ms.json');
Locale::setLanguageFromJSON('nb', __DIR__.'/config/locale/translations/nb.json');
Locale::setLanguageFromJSON('ne', __DIR__.'/config/locale/translations/ne.json');
Locale::setLanguageFromJSON('nl', __DIR__.'/config/locale/translations/nl.json');
Locale::setLanguageFromJSON('nn', __DIR__.'/config/locale/translations/nn.json');
Locale::setLanguageFromJSON('or', __DIR__.'/config/locale/translations/or.json');
Locale::setLanguageFromJSON('pa', __DIR__.'/config/locale/translations/pa.json');
Locale::setLanguageFromJSON('pl', __DIR__.'/config/locale/translations/pl.json');
Locale::setLanguageFromJSON('pt-br', __DIR__.'/config/locale/translations/pt-br.json');
Locale::setLanguageFromJSON('pt-pt', __DIR__.'/config/locale/translations/pt-pt.json');
Locale::setLanguageFromJSON('ro', __DIR__.'/config/locale/translations/ro.json');
Locale::setLanguageFromJSON('ru', __DIR__ . '/config/locale/translations/ru.json');
Locale::setLanguageFromJSON('sa', __DIR__ . '/config/locale/translations/sa.json');
Locale::setLanguageFromJSON('sd', __DIR__ . '/config/locale/translations/sd.json');
Locale::setLanguageFromJSON('si', __DIR__ . '/config/locale/translations/si.json');
Locale::setLanguageFromJSON('sk', __DIR__ . '/config/locale/translations/sk.json');
Locale::setLanguageFromJSON('sl', __DIR__ . '/config/locale/translations/sl.json');
Locale::setLanguageFromJSON('sn', __DIR__ . '/config/locale/translations/sn.json');
Locale::setLanguageFromJSON('sq', __DIR__ . '/config/locale/translations/sq.json');
Locale::setLanguageFromJSON('sv', __DIR__ . '/config/locale/translations/sv.json');
Locale::setLanguageFromJSON('ta', __DIR__ . '/config/locale/translations/ta.json');
Locale::setLanguageFromJSON('te', __DIR__.'/config/locale/translations/te.json');
Locale::setLanguageFromJSON('th', __DIR__.'/config/locale/translations/th.json');
Locale::setLanguageFromJSON('tl', __DIR__.'/config/locale/translations/tl.json');
Locale::setLanguageFromJSON('tr', __DIR__.'/config/locale/translations/tr.json');
Locale::setLanguageFromJSON('uk', __DIR__.'/config/locale/translations/uk.json');
Locale::setLanguageFromJSON('ur', __DIR__.'/config/locale/translations/ur.json');
Locale::setLanguageFromJSON('vi', __DIR__.'/config/locale/translations/vi.json');
Locale::setLanguageFromJSON('zh-cn', __DIR__.'/config/locale/translations/zh-cn.json');
Locale::setLanguageFromJSON('zh-tw', __DIR__.'/config/locale/translations/zh-tw.json');

\stream_context_set_default([ // Set global user agent and http settings
    'http' => [
        'method' => 'GET',
        'user_agent' => \sprintf(APP_USERAGENT,
            App::getEnv('_APP_VERSION', 'UNKNOWN'),
            App::getEnv('_APP_SYSTEM_SECURITY_EMAIL_ADDRESS', APP_EMAIL_SECURITY)),
        'timeout' => 2,
    ],
]);

// Runtime Execution
App::setResource('logger', function($register) {
    return $register->get('logger');
}, ['register']);

App::setResource('loggerBreadcrumbs', function() {
    return [];
});

App::setResource('register', fn() => $register);

App::setResource('layout', function($locale) {
    $layout = new View(__DIR__.'/views/layouts/default.phtml');
    $layout->setParam('locale', $locale);

    return $layout;
}, ['locale']);

App::setResource('locale', fn() => new Locale(App::getEnv('_APP_LOCALE', 'en')));

// Queues
App::setResource('events', fn() => new Event('', ''));
App::setResource('audits', fn() => new Event(Event::AUDITS_QUEUE_NAME, Event::AUDITS_CLASS_NAME));
App::setResource('mails', fn() => new Event(Event::MAILS_QUEUE_NAME, Event::MAILS_CLASS_NAME));
App::setResource('deletes', fn() => new Event(Event::DELETE_QUEUE_NAME, Event::DELETE_CLASS_NAME));
App::setResource('database', fn() => new Event(Event::DATABASE_QUEUE_NAME, Event::DATABASE_CLASS_NAME));
App::setResource('usage', function($register) {
    return new Stats($register->get('statsd'));
}, ['register']);

App::setResource('clients', function ($request, $console, $project) {
    $console->setAttribute('platforms', [ // Always allow current host
        '$collection' => 'platforms',
        'name' => 'Current Host',
        'type' => 'web',
        'hostname' => $request->getHostname(),
    ], Document::SET_TYPE_APPEND);

    /**
     * Get All verified client URLs for both console and current projects
     * + Filter for duplicated entries
     */
    $clientsConsole = \array_map(
        fn ($node) => $node['hostname'],
        \array_filter(
            $console->getAttribute('platforms', []),
            fn ($node) => (isset($node['type']) && $node['type'] === 'web' && isset($node['hostname']) && !empty($node['hostname']))
        )
    );

    $clients = \array_unique(
        \array_merge(
            $clientsConsole,
            \array_map(
                fn ($node) => $node['hostname'],
                \array_filter(
                    $project->getAttribute('platforms', []),
                    fn ($node) => (isset($node['type']) && $node['type'] === 'web' && isset($node['hostname']) && !empty($node['hostname']))
                )
            )
        )
    );

    return $clients;
}, ['request', 'console', 'project']);

App::setResource('user', function($mode, $project, $console, $request, $response, $dbForProject, $dbForConsole) {
    /** @var Appwrite\Utopia\Request $request */
    /** @var Appwrite\Utopia\Response $response */
    /** @var Utopia\Database\Document $project */
    /** @var Utopia\Database\Database $dbForProject */
    /** @var Utopia\Database\Database $dbForConsole */
    /** @var string $mode */

    Authorization::setDefaultStatus(true);

    Auth::setCookieName('a_session_'.$project->getId());

    if (APP_MODE_ADMIN === $mode) {
        Auth::setCookieName('a_session_'.$console->getId());
    }

    $session = Auth::decodeSession(
        $request->getCookie(Auth::$cookieName, // Get sessions
            $request->getCookie(Auth::$cookieName.'_legacy', '')));// Get fallback session from old clients (no SameSite support)

    // Get fallback session from clients who block 3rd-party cookies
    if($response) $response->addHeader('X-Debug-Fallback', 'false');

    if(empty($session['id']) && empty($session['secret'])) {
        if($response) $response->addHeader('X-Debug-Fallback', 'true');
        $fallback = $request->getHeader('x-fallback-cookies', '');
        $fallback = \json_decode($fallback, true);
        $session = Auth::decodeSession(((isset($fallback[Auth::$cookieName])) ? $fallback[Auth::$cookieName] : ''));
    }

    Auth::$unique = $session['id'] ?? '';
    Auth::$secret = $session['secret'] ?? '';

    if (APP_MODE_ADMIN !== $mode) {
        if ($project->isEmpty()) {
            $user = new Document(['$id' => '', '$collection' => 'users']);
        }
        else {
            $user = $dbForProject->getDocument('users', Auth::$unique);
        }
    }
    else {
        $user = $dbForConsole->getDocument('users', Auth::$unique);
    }

    if ($user->isEmpty() // Check a document has been found in the DB
        || !Auth::sessionVerify($user->getAttribute('sessions', []), Auth::$secret)) { // Validate user has valid login token
        $user = new Document(['$id' => '', '$collection' => 'users']);
    }

    if (APP_MODE_ADMIN === $mode) {
        if ($user->find('teamId', $project->getAttribute('teamId'), 'memberships')) {
            Authorization::setDefaultStatus(false);  // Cancel security segmentation for admin users.
        } else {
            $user = new Document(['$id' => '', '$collection' => 'users']);
        }
    }

    $authJWT = $request->getHeader('x-appwrite-jwt', '');

    if (!empty($authJWT) && !$project->isEmpty()) { // JWT authentication
        $jwt = new JWT(App::getEnv('_APP_OPENSSL_KEY_V1'), 'HS256', 900, 10); // Instantiate with key, algo, maxAge and leeway.

        try {
            $payload = $jwt->decode($authJWT);
        } catch (JWTException $error) {
            throw new Exception('Failed to verify JWT. '.$error->getMessage(), 401, Exception::USER_JWT_INVALID);
        }

        $jwtUserId = $payload['userId'] ?? '';
        $jwtSessionId = $payload['sessionId'] ?? '';

        if($jwtUserId && $jwtSessionId) {
            $user = $dbForProject->getDocument('users', $jwtUserId);
        }

        if (empty($user->find('$id', $jwtSessionId, 'sessions'))) { // Match JWT to active token
            $user = new Document(['$id' => '', '$collection' => 'users']);
        }
    }

    return $user;
}, ['mode', 'project', 'console', 'request', 'response', 'dbForProject', 'dbForConsole']);

App::setResource('project', function($dbForConsole, $request, $console) {
    /** @var Appwrite\Utopia\Request $request */
    /** @var Utopia\Database\Database $dbForConsole */
    /** @var Utopia\Database\Document $console */

    $projectId = $request->getParam('project', $request->getHeader('x-appwrite-project', 'console'));

    if($projectId === 'console') {
        return $console;
    }

    $project = Authorization::skip(fn() => $dbForConsole->getDocument('projects', $projectId));

    return $project;
}, ['dbForConsole', 'request', 'console']);

App::setResource('console', function() {
    return new Document([
        '$id' => 'console',
        'name' => 'Appwrite',
        '$collection' => 'projects',
        'description' => 'Appwrite core engine',
        'logo' => '',
        'teamId' => -1,
        'webhooks' => [],
        'keys' => [],
        'platforms' => [
            [
                '$collection' => 'platforms',
                'name' => 'Localhost',
                'type' => 'web',
                'hostname' => 'localhost',
            ], // Current host is added on app init
        ],
        'legalName' => '',
        'legalCountry' => '',
        'legalState' => '',
        'legalCity' => '',
        'legalAddress' => '',
        'legalTaxId' => '',
        'auths' => [
            'limit' => (App::getEnv('_APP_CONSOLE_WHITELIST_ROOT', 'enabled') === 'enabled') ? 1 : 0, // limit signup to 1 user
        ],
        'authWhitelistEmails' => (!empty(App::getEnv('_APP_CONSOLE_WHITELIST_EMAILS', null))) ? \explode(',', App::getEnv('_APP_CONSOLE_WHITELIST_EMAILS', null)) : [],
        'authWhitelistIPs' => (!empty(App::getEnv('_APP_CONSOLE_WHITELIST_IPS', null))) ? \explode(',', App::getEnv('_APP_CONSOLE_WHITELIST_IPS', null)) : [],
    ]);
}, []);

App::setResource('dbForProject', function($db, $cache, $project) {
    $cache = new Cache(new RedisCache($cache));

    $database = new Database(new MariaDB($db), $cache);
    $database->setDefaultDatabase(App::getEnv('_APP_DB_SCHEMA', 'appwrite'));
    $database->setNamespace("_{$project->getId()}");

    return $database;
}, ['db', 'cache', 'project']);

App::setResource('dbForConsole', function($db, $cache) {
    $cache = new Cache(new RedisCache($cache));

    $database = new Database(new MariaDB($db), $cache);
    $database->setDefaultDatabase(App::getEnv('_APP_DB_SCHEMA', 'appwrite'));
    $database->setNamespace('_console');

    return $database;
}, ['db', 'cache']);


App::setResource('deviceLocal', function() {
    return new Local();
});

App::setResource('deviceFiles', function($project) {
    return getDevice(APP_STORAGE_UPLOADS . '/app-' . $project->getId());
}, ['project']);

App::setResource('deviceFunctions', function($project) {
    return getDevice(APP_STORAGE_FUNCTIONS . '/app-' . $project->getId());
}, ['project']);

App::setResource('deviceBuilds', function($project) {
    return getDevice(APP_STORAGE_BUILDS . '/app-' . $project->getId());
}, ['project']);

function getDevice($root): Device {
    switch (App::getEnv('_APP_STORAGE_DEVICE', Storage::DEVICE_LOCAL)) {
        case Storage::DEVICE_LOCAL:default:
            return new Local($root);
        case Storage::DEVICE_S3:
            $s3AccessKey = App::getEnv('_APP_STORAGE_S3_ACCESS_KEY', '');
            $s3SecretKey = App::getEnv('_APP_STORAGE_S3_SECRET', '');
            $s3Region = App::getEnv('_APP_STORAGE_S3_REGION', '');
            $s3Bucket = App::getEnv('_APP_STORAGE_S3_BUCKET', '');
            $s3Acl = 'private';
            return new S3($root, $s3AccessKey, $s3SecretKey, $s3Bucket, $s3Region, $s3Acl);
        case Storage::DEVICE_DO_SPACES:
            $doSpacesAccessKey = App::getEnv('_APP_STORAGE_DO_SPACES_ACCESS_KEY', '');
            $doSpacesSecretKey = App::getEnv('_APP_STORAGE_DO_SPACES_SECRET', '');
            $doSpacesRegion = App::getEnv('_APP_STORAGE_DO_SPACES_REGION', '');
            $doSpacesBucket = App::getEnv('_APP_STORAGE_DO_SPACES_BUCKET', '');
            $doSpacesAcl = 'private';
            return new DOSpaces($root, $doSpacesAccessKey, $doSpacesSecretKey, $doSpacesBucket, $doSpacesRegion, $doSpacesAcl);
    }
}

App::setResource('mode', function($request) {
    /** @var Appwrite\Utopia\Request $request */

    /**
     * Defines the mode for the request:
     * - 'default' => Requests for Client and Server Side
     * - 'admin' => Request from the Console on non-console projects
     */
    return $request->getParam('mode', $request->getHeader('x-appwrite-mode', APP_MODE_DEFAULT));
}, ['request']);

App::setResource('geodb', function($register) {
    /** @var Utopia\Registry\Registry $register */
    return $register->get('geodb');
}, ['register']);<|MERGE_RESOLUTION|>--- conflicted
+++ resolved
@@ -70,13 +70,8 @@
 const APP_LIMIT_ENCRYPTION = 20000000; //20MB
 const APP_LIMIT_COMPRESSION = 20000000; //20MB
 const APP_LIMIT_PREVIEW = 10000000; //10MB file size limit for preview endpoint
-<<<<<<< HEAD
-const APP_CACHE_BUSTER = 201;
+const APP_CACHE_BUSTER = 300;
 const APP_VERSION_STABLE = '0.13.0';
-=======
-const APP_CACHE_BUSTER = 300;
-const APP_VERSION_STABLE = '0.12.3';
->>>>>>> 3041f5fb
 const APP_DATABASE_ATTRIBUTE_EMAIL = 'email';
 const APP_DATABASE_ATTRIBUTE_ENUM = 'enum';
 const APP_DATABASE_ATTRIBUTE_IP = 'ip';
