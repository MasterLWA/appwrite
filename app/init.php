--- conflicted
+++ resolved
@@ -28,10 +28,7 @@
 use Appwrite\Database\Pool\RedisPool;
 use Appwrite\Database\Validator\Authorization;
 use Appwrite\Event\Event;
-<<<<<<< HEAD
 use Appwrite\Event\Realtime;
-=======
->>>>>>> d469e3a7
 use Appwrite\OpenSSL\OpenSSL;
 use Utopia\App;
 use Utopia\View;
@@ -164,22 +161,6 @@
 
     return $pool;
 });
-<<<<<<< HEAD
-
-$register->set('redisPool', function () {
-    $user = App::getEnv('_APP_REDIS_USER', '');
-    $pass = App::getEnv('_APP_REDIS_PASS', '');
-    $auth = [];
-    if ($user) {
-        $auth[] = $user;
-    }
-    if ($pass) {
-        $auth[] = $pass;
-    }
-
-    $pool = new RedisPool(10, App::getEnv('_APP_REDIS_HOST', ''), App::getEnv('_APP_REDIS_PORT', ''), $auth);
-
-=======
 $register->set('redisPool', function () {
     $redisHost = App::getEnv('_APP_REDIS_HOST', '');
     $redisPort = App::getEnv('_APP_REDIS_PORT', '');
@@ -196,7 +177,6 @@
 
     $pool = new RedisPool(10, $redisHost, $redisPort, $redisAuth);
 
->>>>>>> d469e3a7
     return $pool;
 });
 $register->set('influxdb', function () { // Register DB connection
