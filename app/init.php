--- conflicted
+++ resolved
@@ -44,18 +44,6 @@
 use Utopia\Validator\Range;
 use Utopia\Validator\WhiteList;
 use Utopia\Database\ID;
-<<<<<<< HEAD
-use Utopia\Logger\Logger;
-use Utopia\Config\Config;
-use Utopia\Locale\Locale;
-use Utopia\Registry\Registry;
-use MaxMind\Db\Reader;
-use PHPMailer\PHPMailer\PHPMailer;
-use Utopia\Cache\Adapter\Redis as RedisCache;
-use Utopia\Cache\Cache;
-use Utopia\Database\Adapter\MySQL;
-=======
->>>>>>> 68279027
 use Utopia\Database\Document;
 use Utopia\Database\Database;
 use Utopia\Database\Query;
@@ -509,57 +497,7 @@
     $adapter = new $classname($providerConfig);
     return new Logger($adapter);
 });
-<<<<<<< HEAD
-$register->set('dbPool', function ($size = APP_DATABASE_DEFAULT_POOL_SIZE) {
- // Register DB connection
-    $dbHost = App::getEnv('_APP_DB_HOST', '');
-    $dbPort = App::getEnv('_APP_DB_PORT', '');
-    $dbUser = App::getEnv('_APP_DB_USER', '');
-    $dbPass = App::getEnv('_APP_DB_PASS', '');
-    $dbScheme = App::getEnv('_APP_DB_SCHEMA', '');
-
-    $pool = new PDOPool(
-        (new PDOConfig())
-        ->withHost($dbHost)
-        ->withPort($dbPort)
-        ->withDbName($dbScheme)
-        ->withCharset('utf8mb4')
-        ->withUsername($dbUser)
-        ->withPassword($dbPass)
-        ->withOptions([
-            PDO::ATTR_ERRMODE => App::isDevelopment() ? PDO::ERRMODE_WARNING : PDO::ERRMODE_SILENT, // If in production mode, warnings are not displayed
-            PDO::ATTR_TIMEOUT => 3, // Seconds
-            PDO::ATTR_PERSISTENT => true,
-            PDO::ATTR_DEFAULT_FETCH_MODE => PDO::FETCH_ASSOC,
-            PDO::ATTR_EMULATE_PREPARES => true,
-            PDO::ATTR_STRINGIFY_FETCHES => true,
-        ]),
-        $size
-    );
-
-    return $pool;
-});
-$register->set('redisPool', function ($size = APP_DATABASE_DEFAULT_POOL_SIZE) {
-    $redisHost = App::getEnv('_APP_REDIS_HOST', '');
-    $redisPort = App::getEnv('_APP_REDIS_PORT', '');
-    $redisUser = App::getEnv('_APP_REDIS_USER', '');
-    $redisPass = App::getEnv('_APP_REDIS_PASS', '');
-    $redisAuth = '';
-
-    if ($redisUser && $redisPass) {
-        $redisAuth = $redisUser . ':' . $redisPass;
-    }
-
-    $pool = new RedisPool(
-        (new RedisConfig())
-        ->withHost($redisHost)
-        ->withPort($redisPort)
-        ->withAuth($redisAuth)
-        ->withDbIndex(0),
-        $size
-    );
-=======
-$register->set('pools', function () {
+$register->set('pools', function ($size = APP_DATABASE_DEFAULT_POOL_SIZE) {
     $group = new Group();
 
     $fallbackForDB = AppwriteURL::unparse([
@@ -683,7 +621,7 @@
                     break;
             }
 
-            $pool = new Pool($name, 64, function () use ($type, $resource, $dsn) {
+            $pool = new Pool($name, $size, function () use ($type, $resource, $dsn) {
                 // Get Adapter
                 $adapter = null;
 
@@ -724,7 +662,6 @@
 
         Config::setParam('pools-' . $key, $config);
     }
->>>>>>> 68279027
 
     return $group;
 });
@@ -1091,14 +1028,8 @@
         ->getResource()
     ;
 
-<<<<<<< HEAD
-    $database = new Database(new MySQL($db), $cache);
-    $database->setDefaultDatabase(App::getEnv('_APP_DB_SCHEMA', 'appwrite'));
-    $database->setNamespace("_{$project->getInternalId()}");
-=======
     $database = new Database($dbAdapter, $cache);
     $database->setNamespace('_' . $project->getInternalId());
->>>>>>> 68279027
 
     return $database;
 }, ['pools', 'dbForConsole', 'cache', 'project']);
@@ -1112,13 +1043,7 @@
 
     $database = new Database($dbAdapter, $cache);
 
-<<<<<<< HEAD
-    $database = new Database(new MySQL($db), $cache);
-    $database->setDefaultDatabase(App::getEnv('_APP_DB_SCHEMA', 'appwrite'));
-    $database->setNamespace('_console');
-=======
     $database->setNamespace('console');
->>>>>>> 68279027
 
     return $database;
 }, ['pools', 'cache']);
