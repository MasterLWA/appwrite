--- conflicted
+++ resolved
@@ -818,15 +818,26 @@
     ]);
 }, []);
 
-<<<<<<< HEAD
-App::setResource('dbForInternal', function($db, $cache, $project) {
+App::setResource('dbForProject', function($db, $cache, $project) {
     $cache = new Cache(new RedisCache($cache));
 
     $database = new Database(new MariaDB($db), $cache);
-    $database->setNamespace('project_'.$project->getId().'_internal');
+    $database->setDefaultDatabase(App::getEnv('_APP_DB_SCHEMA', 'appwrite'));
+    $database->setNamespace('_project_'.$project->getId());
 
     return $database;
 }, ['db', 'cache', 'project']);
+
+App::setResource('dbForConsole', function($db, $cache) {
+    $cache = new Cache(new RedisCache($cache));
+
+    $database = new Database(new MariaDB($db), $cache);
+    $database->setDefaultDatabase(App::getEnv('_APP_DB_SCHEMA', 'appwrite'));
+    $database->setNamespace('_project_console');
+
+    return $database;
+}, ['db', 'cache']);
+
 
 App::setResource('deviceLocal', function() {
     return new Local();
@@ -874,38 +885,6 @@
     }
 }, ['project']);
 
-App::setResource('dbForExternal', function($db, $cache, $project) {
-=======
-App::setResource('dbForProject', function($db, $cache, $project) {
->>>>>>> f3bd94b2
-    $cache = new Cache(new RedisCache($cache));
-
-    $database = new Database(new MariaDB($db), $cache);
-    $database->setDefaultDatabase(App::getEnv('_APP_DB_SCHEMA', 'appwrite'));
-    $database->setNamespace('_project_'.$project->getId());
-
-    return $database;
-}, ['db', 'cache', 'project']);
-
-App::setResource('dbForConsole', function($db, $cache) {
-    $cache = new Cache(new RedisCache($cache));
-
-    $database = new Database(new MariaDB($db), $cache);
-    $database->setDefaultDatabase(App::getEnv('_APP_DB_SCHEMA', 'appwrite'));
-    $database->setNamespace('_project_console');
-
-    return $database;
-}, ['db', 'cache']);
-
-App::setResource('dbForConsoleExternal', function($db, $cache) {
-    $cache = new Cache(new RedisCache($cache));
-
-    $database = new Database(new MariaDB($db), $cache);
-    $database->setNamespace('project_console_external');
-
-    return $database;
-}, ['db', 'cache']);
-
 App::setResource('mode', function($request) {
     /** @var Appwrite\Utopia\Request $request */
 
