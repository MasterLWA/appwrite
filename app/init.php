<?php

/**
 * Init
 * 
 * Initializes both Appwrite API entry point, queue workers, and CLI tasks.
 * Set configuration, framework resources & app constants
 * 
 */
if (\file_exists(__DIR__.'/../vendor/autoload.php')) {
    require_once __DIR__.'/../vendor/autoload.php';
}

ini_set('memory_limit','512M');
ini_set('display_errors', 1);
ini_set('display_startup_errors', 1);
ini_set('default_socket_timeout', -1);
error_reporting(E_ALL);

use Appwrite\Extend\PDO;
use Ahc\Jwt\JWT;
use Ahc\Jwt\JWTException;
use Appwrite\Extend\Exception;
use Appwrite\Auth\Auth;
use Appwrite\Event\Event;
use Appwrite\Network\Validator\Email;
use Appwrite\Network\Validator\IP;
use Appwrite\Network\Validator\URL;
use Appwrite\OpenSSL\OpenSSL;
use Appwrite\Stats\Stats;
use Appwrite\Utopia\View;
use Utopia\App;
use Utopia\Logger\Logger;
use Utopia\Config\Config;
use Utopia\Locale\Locale;
use Utopia\Registry\Registry;
use MaxMind\Db\Reader;
use PHPMailer\PHPMailer\PHPMailer;
use Utopia\Cache\Adapter\Redis as RedisCache;
use Utopia\Cache\Cache;
use Utopia\Database\Adapter\MariaDB;
use Utopia\Database\Document;
use Utopia\Database\Database;
use Utopia\Database\Validator\Structure;
use Utopia\Database\Validator\Authorization;
use Utopia\Validator\Range;
use Utopia\Validator\WhiteList;
use Swoole\Database\PDOConfig;
use Swoole\Database\PDOPool;
use Swoole\Database\RedisConfig;
use Swoole\Database\RedisPool;
use Utopia\Database\Query;
use Utopia\Storage\Device;
use Utopia\Storage\Storage;
use Utopia\Storage\Device\Backblaze;
use Utopia\Storage\Device\DOSpaces;
use Utopia\Storage\Device\Local;
use Utopia\Storage\Device\S3;
<<<<<<< HEAD
use Utopia\Storage\Device\DOSpaces;
use Utopia\Storage\Device\Linode;
=======
>>>>>>> f9da67ec

const APP_NAME = 'Appwrite';
const APP_DOMAIN = 'appwrite.io';
const APP_EMAIL_TEAM = 'team@localhost.test'; // Default email address
const APP_EMAIL_SECURITY = ''; // Default security email address
const APP_USERAGENT = APP_NAME.'-Server v%s. Please report abuse at %s';
const APP_MODE_DEFAULT = 'default';
const APP_MODE_ADMIN = 'admin';
const APP_PAGING_LIMIT = 12;
const APP_LIMIT_COUNT = 5000;
const APP_LIMIT_USERS = 10000;
const APP_LIMIT_ANTIVIRUS = 20000000; //20MB
const APP_LIMIT_ENCRYPTION = 20000000; //20MB
const APP_LIMIT_COMPRESSION = 20000000; //20MB
const APP_CACHE_BUSTER = 304;
const APP_VERSION_STABLE = '0.13.4';
const APP_DATABASE_ATTRIBUTE_EMAIL = 'email';
const APP_DATABASE_ATTRIBUTE_ENUM = 'enum';
const APP_DATABASE_ATTRIBUTE_IP = 'ip';
const APP_DATABASE_ATTRIBUTE_URL = 'url';
const APP_DATABASE_ATTRIBUTE_INT_RANGE = 'intRange';
const APP_DATABASE_ATTRIBUTE_FLOAT_RANGE = 'floatRange';
const APP_DATABASE_ATTRIBUTE_STRING_MAX_LENGTH = 1073741824; // 2^32 bits / 4 bits per char
const APP_STORAGE_UPLOADS = '/storage/uploads';
const APP_STORAGE_FUNCTIONS = '/storage/functions';
const APP_STORAGE_BUILDS = '/storage/builds';
const APP_STORAGE_CACHE = '/storage/cache';
const APP_STORAGE_CERTIFICATES = '/storage/certificates';
const APP_STORAGE_CONFIG = '/storage/config';
const APP_STORAGE_READ_BUFFER = 20 * (1000 * 1000); //20MB other names `APP_STORAGE_MEMORY_LIMIT`, `APP_STORAGE_MEMORY_BUFFER`, `APP_STORAGE_READ_LIMIT`, `APP_STORAGE_BUFFER_LIMIT`
const APP_SOCIAL_TWITTER = 'https://twitter.com/appwrite';
const APP_SOCIAL_TWITTER_HANDLE = 'appwrite';
const APP_SOCIAL_FACEBOOK = 'https://www.facebook.com/appwrite.io';
const APP_SOCIAL_LINKEDIN = 'https://www.linkedin.com/company/appwrite';
const APP_SOCIAL_INSTAGRAM = 'https://www.instagram.com/appwrite.io';
const APP_SOCIAL_GITHUB = 'https://github.com/appwrite';
const APP_SOCIAL_DISCORD = 'https://appwrite.io/discord';
const APP_SOCIAL_DISCORD_CHANNEL = '564160730845151244';
const APP_SOCIAL_DEV = 'https://dev.to/appwrite';
const APP_SOCIAL_STACKSHARE = 'https://stackshare.io/appwrite'; 
const APP_SOCIAL_YOUTUBE = 'https://www.youtube.com/c/appwrite?sub_confirmation=1';
// Database Reconnect
const DATABASE_RECONNECT_SLEEP = 2;
const DATABASE_RECONNECT_MAX_ATTEMPTS = 10;
// Database Worker Types
const DATABASE_TYPE_CREATE_ATTRIBUTE = 'createAttribute';
const DATABASE_TYPE_CREATE_INDEX = 'createIndex';
const DATABASE_TYPE_DELETE_ATTRIBUTE = 'deleteAttribute';
const DATABASE_TYPE_DELETE_INDEX = 'deleteIndex';
// Build Worker Types
const BUILD_TYPE_DEPLOYMENT = 'deployment';
const BUILD_TYPE_RETRY = 'retry';
// Deletion Types
const DELETE_TYPE_DOCUMENT = 'document';
const DELETE_TYPE_COLLECTIONS = 'collections';
const DELETE_TYPE_PROJECTS = 'projects';
const DELETE_TYPE_FUNCTIONS = 'functions';
const DELETE_TYPE_DEPLOYMENTS = 'deployments';
const DELETE_TYPE_USERS = 'users';
const DELETE_TYPE_TEAMS= 'teams';
const DELETE_TYPE_EXECUTIONS = 'executions';
const DELETE_TYPE_AUDIT = 'audit';
const DELETE_TYPE_ABUSE = 'abuse';
const DELETE_TYPE_CERTIFICATES = 'certificates';
const DELETE_TYPE_USAGE = 'usage';
const DELETE_TYPE_REALTIME = 'realtime';
const DELETE_TYPE_BUCKETS = 'buckets';
// Mail Types
const MAIL_TYPE_VERIFICATION = 'verification';
const MAIL_TYPE_MAGIC_SESSION = 'magicSession';
const MAIL_TYPE_RECOVERY = 'recovery';
const MAIL_TYPE_INVITATION = 'invitation';
// Auth Types
const APP_AUTH_TYPE_SESSION = 'Session';
const APP_AUTH_TYPE_JWT = 'JWT';
const APP_AUTH_TYPE_KEY = 'Key';
const APP_AUTH_TYPE_ADMIN = 'Admin';
// Response related
const MAX_OUTPUT_CHUNK_SIZE = 2*1024*1024; // 2MB

$register = new Registry();

App::setMode(App::getEnv('_APP_ENV', App::MODE_TYPE_PRODUCTION));

/*
 * ENV vars
 */
Config::load('events', __DIR__.'/config/events.php');
Config::load('auth', __DIR__.'/config/auth.php');
Config::load('errors', __DIR__.'/config/errors.php');
Config::load('providers', __DIR__.'/config/providers.php');
Config::load('platforms', __DIR__.'/config/platforms.php');
Config::load('collections', __DIR__.'/config/collections.php');
Config::load('runtimes', __DIR__.'/config/runtimes.php');
Config::load('roles', __DIR__.'/config/roles.php');  // User roles and scopes
Config::load('scopes', __DIR__.'/config/scopes.php');  // User roles and scopes
Config::load('services', __DIR__.'/config/services.php');  // List of services
Config::load('variables', __DIR__.'/config/variables.php');  // List of env variables
Config::load('avatar-browsers', __DIR__.'/config/avatars/browsers.php'); 
Config::load('avatar-credit-cards', __DIR__.'/config/avatars/credit-cards.php'); 
Config::load('avatar-flags', __DIR__.'/config/avatars/flags.php'); 
Config::load('locale-codes', __DIR__.'/config/locale/codes.php'); 
Config::load('locale-currencies', __DIR__.'/config/locale/currencies.php'); 
Config::load('locale-eu', __DIR__.'/config/locale/eu.php'); 
Config::load('locale-languages', __DIR__.'/config/locale/languages.php'); 
Config::load('locale-phones', __DIR__.'/config/locale/phones.php'); 
Config::load('locale-countries', __DIR__.'/config/locale/countries.php');
Config::load('locale-continents', __DIR__.'/config/locale/continents.php');
Config::load('storage-logos', __DIR__.'/config/storage/logos.php'); 
Config::load('storage-mimes', __DIR__.'/config/storage/mimes.php'); 
Config::load('storage-inputs', __DIR__.'/config/storage/inputs.php'); 
Config::load('storage-outputs', __DIR__.'/config/storage/outputs.php');

$user = App::getEnv('_APP_REDIS_USER','');
$pass = App::getEnv('_APP_REDIS_PASS','');
if(!empty($user) || !empty($pass)) {
    Resque::setBackend('redis://'.$user.':'.$pass.'@'.App::getEnv('_APP_REDIS_HOST', '').':'.App::getEnv('_APP_REDIS_PORT', ''));
} else {
    Resque::setBackend(App::getEnv('_APP_REDIS_HOST', '').':'.App::getEnv('_APP_REDIS_PORT', ''));
}

/**
 * New DB Filters
 */
Database::addFilter('casting',
    function($value) {
        return json_encode(['value' => $value]);
    },
    function($value) {
        if (is_null($value)) {
            return null;
        }
        return json_decode($value, true)['value'];
    }
);

Database::addFilter('enum',
    function($value, Document $attribute) {
        if ($attribute->isSet('elements')) {
            $attribute->removeAttribute('elements');
        }
        return $value;
    },
    function($value, Document $attribute) {
        $formatOptions = json_decode($attribute->getAttribute('formatOptions', '[]'), true);
        if (isset($formatOptions['elements'])) {
            $attribute->setAttribute('elements', $formatOptions['elements']);
        }
        return $value;
    }
);

Database::addFilter('range',
    function($value, Document $attribute) {
        if ($attribute->isSet('min')) {
            $attribute->removeAttribute('min');
        }
        if ($attribute->isSet('max')) {
            $attribute->removeAttribute('max');
        }
        return $value;
    },
    function($value, Document $attribute) {
        $formatOptions = json_decode($attribute->getAttribute('formatOptions', '[]'), true);
        if (isset($formatOptions['min']) || isset($formatOptions['max'])) {
            $attribute
                ->setAttribute('min', $formatOptions['min'])
                ->setAttribute('max', $formatOptions['max'])
            ;
        }
        return $value;
    }
);

Database::addFilter('subQueryAttributes',
    function($value) {
        return null;
    },
    function($value, Document $document, Database $database) {
        return $database
            ->find('attributes', [
                new Query('collectionId', Query::TYPE_EQUAL, [$document->getId()])
            ], $database->getAttributeLimit(), 0, []);
    }
);

Database::addFilter('subQueryIndexes',
    function($value) {
        return null;
    },
    function($value, Document $document, Database $database) {
        return $database
            ->find('indexes', [
                new Query('collectionId', Query::TYPE_EQUAL, [$document->getId()])
            ], 64, 0, []);
    }
);

Database::addFilter('subQueryPlatforms',
    function($value) {
        return null;
    },
    function($value, Document $document, Database $database) {
        return $database
            ->find('platforms', [
                new Query('projectId', Query::TYPE_EQUAL, [$document->getId()])
            ], $database->getIndexLimit(), 0, []);
    }
);

Database::addFilter('subQueryDomains',
    function($value) {
        return null;
    },
    function($value, Document $document, Database $database) {
        return $database
            ->find('domains', [
                new Query('projectId', Query::TYPE_EQUAL, [$document->getId()])
            ], $database->getIndexLimit(), 0, []);
    }
);

Database::addFilter('subQueryKeys',
    function($value) {
        return null;
    },
    function($value, Document $document, Database $database) {
        return $database
            ->find('keys', [
                new Query('projectId', Query::TYPE_EQUAL, [$document->getId()])
            ], $database->getIndexLimit(), 0, []);
    }
);

Database::addFilter('subQueryWebhooks',
    function($value) {
        return null;
    },
    function($value, Document $document, Database $database) {
        return $database
            ->find('webhooks', [
                new Query('projectId', Query::TYPE_EQUAL, [$document->getId()])
            ], $database->getIndexLimit(), 0, []);
    }
);

Database::addFilter('encrypt',
    function($value) {
        $key = App::getEnv('_APP_OPENSSL_KEY_V1');
        $iv = OpenSSL::randomPseudoBytes(OpenSSL::cipherIVLength(OpenSSL::CIPHER_AES_128_GCM));
        $tag = null;
        return json_encode([
            'data' => OpenSSL::encrypt($value, OpenSSL::CIPHER_AES_128_GCM, $key, 0, $iv, $tag),
            'method' => OpenSSL::CIPHER_AES_128_GCM,
            'iv' => \bin2hex($iv),
            'tag' => \bin2hex($tag ?? ''),
            'version' => '1',
        ]);
    },
    function($value) {
        if(is_null($value)) {
            return null;
        }
        $value = json_decode($value, true);
        $key = App::getEnv('_APP_OPENSSL_KEY_V'.$value['version']);

        return OpenSSL::decrypt($value['data'], $value['method'], $key, 0, hex2bin($value['iv']), hex2bin($value['tag']));
    }
);

/**
 * DB Formats
 */
Structure::addFormat(APP_DATABASE_ATTRIBUTE_EMAIL, function() {
    return new Email();
}, Database::VAR_STRING);

Structure::addFormat(APP_DATABASE_ATTRIBUTE_ENUM, function($attribute) {
    $elements = $attribute['formatOptions']['elements'];
    return new WhiteList($elements, true);
}, Database::VAR_STRING);

Structure::addFormat(APP_DATABASE_ATTRIBUTE_IP, function() {
    return new IP();
}, Database::VAR_STRING);

Structure::addFormat(APP_DATABASE_ATTRIBUTE_URL, function() {
    return new URL();
}, Database::VAR_STRING);

Structure::addFormat(APP_DATABASE_ATTRIBUTE_INT_RANGE, function($attribute) {
    $min = $attribute['formatOptions']['min'] ?? -INF;
    $max = $attribute['formatOptions']['max'] ?? INF;
    return new Range($min, $max, Range::TYPE_INTEGER);
}, Database::VAR_INTEGER);

Structure::addFormat(APP_DATABASE_ATTRIBUTE_FLOAT_RANGE, function($attribute) {
    $min = $attribute['formatOptions']['min'] ?? -INF;
    $max = $attribute['formatOptions']['max'] ?? INF;
    return new Range($min, $max, Range::TYPE_FLOAT);
}, Database::VAR_FLOAT);

/*
 * Registry
 */
$register->set('logger', function () { // Register error logger
    $providerName = App::getEnv('_APP_LOGGING_PROVIDER', '');
    $providerConfig = App::getEnv('_APP_LOGGING_CONFIG', '');

    if(empty($providerName) || empty($providerConfig)) {
        return null;
    }

    if(!Logger::hasProvider($providerName)) {
        throw new Exception("Logging provider not supported. Logging disabled.", 500, Exception::GENERAL_SERVER_ERROR);
    }

    $classname = '\\Utopia\\Logger\\Adapter\\'.\ucfirst($providerName);
    $adapter = new $classname($providerConfig);
    return new Logger($adapter);
});
$register->set('dbPool', function () { // Register DB connection
    $dbHost = App::getEnv('_APP_DB_HOST', '');
    $dbPort = App::getEnv('_APP_DB_PORT', '');
    $dbUser = App::getEnv('_APP_DB_USER', '');
    $dbPass = App::getEnv('_APP_DB_PASS', '');
    $dbScheme = App::getEnv('_APP_DB_SCHEMA', '');

    $pool = new PDOPool((new PDOConfig())
        ->withHost($dbHost)
        ->withPort($dbPort)
        ->withDbName($dbScheme)
        ->withCharset('utf8mb4')
        ->withUsername($dbUser)
        ->withPassword($dbPass)
        ->withOptions([
            PDO::ATTR_ERRMODE => App::isDevelopment() ? PDO::ERRMODE_WARNING : PDO::ERRMODE_SILENT, // If in production mode, warnings are not displayed
        ])
    , 64);

    return $pool;
});
$register->set('redisPool', function () {
    $redisHost = App::getEnv('_APP_REDIS_HOST', '');
    $redisPort = App::getEnv('_APP_REDIS_PORT', '');
    $redisUser = App::getEnv('_APP_REDIS_USER', '');
    $redisPass = App::getEnv('_APP_REDIS_PASS', '');
    $redisAuth = '';

    if ($redisUser && $redisPass) {
        $redisAuth = $redisUser.':'.$redisPass;
    }

    $pool = new RedisPool((new RedisConfig)
        ->withHost($redisHost)
        ->withPort($redisPort)
        ->withAuth($redisAuth)
        ->withDbIndex(0)
    , 64);

    return $pool;
});
$register->set('influxdb', function () { // Register DB connection
    $host = App::getEnv('_APP_INFLUXDB_HOST', '');
    $port = App::getEnv('_APP_INFLUXDB_PORT', '');

    if (empty($host) || empty($port)) {
        return;
    }
    $driver = new InfluxDB\Driver\Curl("http://{$host}:{$port}");
    $client = new InfluxDB\Client($host, $port, '', '', false, false, 5);
    $client->setDriver($driver);

    return $client;
});
$register->set('statsd', function () { // Register DB connection
    $host = App::getEnv('_APP_STATSD_HOST', 'telegraf');
    $port = App::getEnv('_APP_STATSD_PORT', 8125);

    $connection = new \Domnikl\Statsd\Connection\UdpSocket($host, $port);
    $statsd = new \Domnikl\Statsd\Client($connection);

    return $statsd;
});
$register->set('smtp', function () {
    $mail = new PHPMailer(true);

    $mail->isSMTP();

    $username = App::getEnv('_APP_SMTP_USERNAME', null);
    $password = App::getEnv('_APP_SMTP_PASSWORD', null);

    $mail->XMailer = 'Appwrite Mailer';
    $mail->Host = App::getEnv('_APP_SMTP_HOST', 'smtp');
    $mail->Port = App::getEnv('_APP_SMTP_PORT', 25);
    $mail->SMTPAuth = (!empty($username) && !empty($password));
    $mail->Username = $username;
    $mail->Password = $password;
    $mail->SMTPSecure = App::getEnv('_APP_SMTP_SECURE', false);
    $mail->SMTPAutoTLS = false;
    $mail->CharSet = 'UTF-8';

    $from = \urldecode(App::getEnv('_APP_SYSTEM_EMAIL_NAME', APP_NAME.' Server'));
    $email = App::getEnv('_APP_SYSTEM_EMAIL_ADDRESS', APP_EMAIL_TEAM);

    $mail->setFrom($email, $from);
    $mail->addReplyTo($email, $from);

    $mail->isHTML(true);

    return $mail;
});
$register->set('geodb', function () {
    return new Reader(__DIR__.'/db/DBIP/dbip-country-lite-2022-03.mmdb');
});
$register->set('db', function () { // This is usually for our workers or CLI commands scope
    $dbHost = App::getEnv('_APP_DB_HOST', '');
    $dbPort = App::getEnv('_APP_DB_PORT', '');
    $dbUser = App::getEnv('_APP_DB_USER', '');
    $dbPass = App::getEnv('_APP_DB_PASS', '');
    $dbScheme = App::getEnv('_APP_DB_SCHEMA', '');

    $pdo = new PDO("mysql:host={$dbHost};port={$dbPort};dbname={$dbScheme};charset=utf8mb4", $dbUser, $dbPass, array(
        PDO::MYSQL_ATTR_INIT_COMMAND => 'SET NAMES utf8mb4',
        PDO::ATTR_TIMEOUT => 3, // Seconds
        PDO::ATTR_PERSISTENT => true,
        PDO::ATTR_DEFAULT_FETCH_MODE => PDO::FETCH_ASSOC,
        PDO::ATTR_ERRMODE => PDO::ERRMODE_EXCEPTION,
    ));

    return $pdo;
});
$register->set('cache', function () { // This is usually for our workers or CLI commands scope
    $redis = new Redis();
    $redis->pconnect(App::getEnv('_APP_REDIS_HOST', ''), App::getEnv('_APP_REDIS_PORT', ''));
    $redis->setOption(Redis::OPT_READ_TIMEOUT, -1);

    return $redis;
});

/*
 * Localization
 */
Locale::$exceptions = false;
Locale::setLanguageFromJSON('af', __DIR__.'/config/locale/translations/af.json');
Locale::setLanguageFromJSON('ar', __DIR__.'/config/locale/translations/ar.json');
Locale::setLanguageFromJSON('as', __DIR__.'/config/locale/translations/as.json');
Locale::setLanguageFromJSON('az', __DIR__.'/config/locale/translations/az.json');
Locale::setLanguageFromJSON('be', __DIR__.'/config/locale/translations/be.json');
Locale::setLanguageFromJSON('bg', __DIR__.'/config/locale/translations/bg.json');
Locale::setLanguageFromJSON('bh', __DIR__.'/config/locale/translations/bh.json');
Locale::setLanguageFromJSON('bn', __DIR__.'/config/locale/translations/bn.json');
Locale::setLanguageFromJSON('bs', __DIR__.'/config/locale/translations/bs.json');
Locale::setLanguageFromJSON('ca', __DIR__.'/config/locale/translations/ca.json');
Locale::setLanguageFromJSON('cs', __DIR__.'/config/locale/translations/cs.json');
Locale::setLanguageFromJSON('da', __DIR__.'/config/locale/translations/da.json');
Locale::setLanguageFromJSON('de', __DIR__.'/config/locale/translations/de.json');
Locale::setLanguageFromJSON('el', __DIR__.'/config/locale/translations/el.json');
Locale::setLanguageFromJSON('en', __DIR__.'/config/locale/translations/en.json');
Locale::setLanguageFromJSON('eo', __DIR__.'/config/locale/translations/eo.json');
Locale::setLanguageFromJSON('es', __DIR__.'/config/locale/translations/es.json');
Locale::setLanguageFromJSON('fa', __DIR__.'/config/locale/translations/fa.json');
Locale::setLanguageFromJSON('fi', __DIR__.'/config/locale/translations/fi.json');
Locale::setLanguageFromJSON('fo', __DIR__.'/config/locale/translations/fo.json');
Locale::setLanguageFromJSON('fr', __DIR__.'/config/locale/translations/fr.json');
Locale::setLanguageFromJSON('ga', __DIR__.'/config/locale/translations/ga.json');
Locale::setLanguageFromJSON('gu', __DIR__.'/config/locale/translations/gu.json');
Locale::setLanguageFromJSON('he', __DIR__.'/config/locale/translations/he.json');
Locale::setLanguageFromJSON('hi', __DIR__.'/config/locale/translations/hi.json');
Locale::setLanguageFromJSON('hr', __DIR__.'/config/locale/translations/hr.json');
Locale::setLanguageFromJSON('hu', __DIR__.'/config/locale/translations/hu.json');
Locale::setLanguageFromJSON('hy', __DIR__.'/config/locale/translations/hy.json');
Locale::setLanguageFromJSON('id', __DIR__.'/config/locale/translations/id.json');
Locale::setLanguageFromJSON('is', __DIR__.'/config/locale/translations/is.json');
Locale::setLanguageFromJSON('it', __DIR__.'/config/locale/translations/it.json');
Locale::setLanguageFromJSON('ja', __DIR__.'/config/locale/translations/ja.json');
Locale::setLanguageFromJSON('jv', __DIR__.'/config/locale/translations/jv.json');
Locale::setLanguageFromJSON('kn', __DIR__.'/config/locale/translations/kn.json');
Locale::setLanguageFromJSON('km', __DIR__.'/config/locale/translations/km.json');
Locale::setLanguageFromJSON('ko', __DIR__.'/config/locale/translations/ko.json');
Locale::setLanguageFromJSON('la', __DIR__.'/config/locale/translations/la.json');
Locale::setLanguageFromJSON('lb', __DIR__.'/config/locale/translations/lb.json');
Locale::setLanguageFromJSON('lt', __DIR__.'/config/locale/translations/lt.json');
Locale::setLanguageFromJSON('lv', __DIR__.'/config/locale/translations/lv.json');
Locale::setLanguageFromJSON('ml', __DIR__.'/config/locale/translations/ml.json');
Locale::setLanguageFromJSON('mr', __DIR__.'/config/locale/translations/mr.json');
Locale::setLanguageFromJSON('ms', __DIR__.'/config/locale/translations/ms.json');
Locale::setLanguageFromJSON('nb', __DIR__.'/config/locale/translations/nb.json');
Locale::setLanguageFromJSON('ne', __DIR__.'/config/locale/translations/ne.json');
Locale::setLanguageFromJSON('nl', __DIR__.'/config/locale/translations/nl.json');
Locale::setLanguageFromJSON('nn', __DIR__.'/config/locale/translations/nn.json');
Locale::setLanguageFromJSON('or', __DIR__.'/config/locale/translations/or.json');
Locale::setLanguageFromJSON('pa', __DIR__.'/config/locale/translations/pa.json');
Locale::setLanguageFromJSON('pl', __DIR__.'/config/locale/translations/pl.json');
Locale::setLanguageFromJSON('pt-br', __DIR__.'/config/locale/translations/pt-br.json');
Locale::setLanguageFromJSON('pt-pt', __DIR__.'/config/locale/translations/pt-pt.json');
Locale::setLanguageFromJSON('ro', __DIR__.'/config/locale/translations/ro.json');
Locale::setLanguageFromJSON('ru', __DIR__ . '/config/locale/translations/ru.json');
Locale::setLanguageFromJSON('sa', __DIR__ . '/config/locale/translations/sa.json');
Locale::setLanguageFromJSON('sd', __DIR__ . '/config/locale/translations/sd.json');
Locale::setLanguageFromJSON('si', __DIR__ . '/config/locale/translations/si.json');
Locale::setLanguageFromJSON('sk', __DIR__ . '/config/locale/translations/sk.json');
Locale::setLanguageFromJSON('sl', __DIR__ . '/config/locale/translations/sl.json');
Locale::setLanguageFromJSON('sn', __DIR__ . '/config/locale/translations/sn.json');
Locale::setLanguageFromJSON('sq', __DIR__ . '/config/locale/translations/sq.json');
Locale::setLanguageFromJSON('sv', __DIR__ . '/config/locale/translations/sv.json');
Locale::setLanguageFromJSON('ta', __DIR__ . '/config/locale/translations/ta.json');
Locale::setLanguageFromJSON('te', __DIR__.'/config/locale/translations/te.json');
Locale::setLanguageFromJSON('th', __DIR__.'/config/locale/translations/th.json');
Locale::setLanguageFromJSON('tl', __DIR__.'/config/locale/translations/tl.json');
Locale::setLanguageFromJSON('tr', __DIR__.'/config/locale/translations/tr.json');
Locale::setLanguageFromJSON('uk', __DIR__.'/config/locale/translations/uk.json');
Locale::setLanguageFromJSON('ur', __DIR__.'/config/locale/translations/ur.json');
Locale::setLanguageFromJSON('vi', __DIR__.'/config/locale/translations/vi.json');
Locale::setLanguageFromJSON('zh-cn', __DIR__.'/config/locale/translations/zh-cn.json');
Locale::setLanguageFromJSON('zh-tw', __DIR__.'/config/locale/translations/zh-tw.json');

\stream_context_set_default([ // Set global user agent and http settings
    'http' => [
        'method' => 'GET',
        'user_agent' => \sprintf(APP_USERAGENT,
            App::getEnv('_APP_VERSION', 'UNKNOWN'),
            App::getEnv('_APP_SYSTEM_SECURITY_EMAIL_ADDRESS', APP_EMAIL_SECURITY)),
        'timeout' => 2,
    ],
]);

// Runtime Execution
App::setResource('logger', function($register) {
    return $register->get('logger');
}, ['register']);

App::setResource('loggerBreadcrumbs', function() {
    return [];
});

App::setResource('register', fn() => $register);

App::setResource('layout', function($locale) {
    $layout = new View(__DIR__.'/views/layouts/default.phtml');
    $layout->setParam('locale', $locale);

    return $layout;
}, ['locale']);

App::setResource('locale', fn() => new Locale(App::getEnv('_APP_LOCALE', 'en')));

// Queues
App::setResource('events', fn() => new Event('', ''));
App::setResource('audits', fn() => new Event(Event::AUDITS_QUEUE_NAME, Event::AUDITS_CLASS_NAME));
App::setResource('mails', fn() => new Event(Event::MAILS_QUEUE_NAME, Event::MAILS_CLASS_NAME));
App::setResource('deletes', fn() => new Event(Event::DELETE_QUEUE_NAME, Event::DELETE_CLASS_NAME));
App::setResource('database', fn() => new Event(Event::DATABASE_QUEUE_NAME, Event::DATABASE_CLASS_NAME));
App::setResource('usage', function($register) {
    return new Stats($register->get('statsd'));
}, ['register']);

App::setResource('clients', function ($request, $console, $project) {
    $console->setAttribute('platforms', [ // Always allow current host
        '$collection' => 'platforms',
        'name' => 'Current Host',
        'type' => 'web',
        'hostname' => $request->getHostname(),
    ], Document::SET_TYPE_APPEND);

    /**
     * Get All verified client URLs for both console and current projects
     * + Filter for duplicated entries
     */
    $clientsConsole = \array_map(
        fn ($node) => $node['hostname'],
        \array_filter(
            $console->getAttribute('platforms', []),
            fn ($node) => (isset($node['type']) && $node['type'] === 'web' && isset($node['hostname']) && !empty($node['hostname']))
        )
    );

    $clients = \array_unique(
        \array_merge(
            $clientsConsole,
            \array_map(
                fn ($node) => $node['hostname'],
                \array_filter(
                    $project->getAttribute('platforms', []),
                    fn ($node) => (isset($node['type']) && $node['type'] === 'web' && isset($node['hostname']) && !empty($node['hostname']))
                )
            )
        )
    );

    return $clients;
}, ['request', 'console', 'project']);

App::setResource('user', function($mode, $project, $console, $request, $response, $dbForProject, $dbForConsole) {
    /** @var Appwrite\Utopia\Request $request */
    /** @var Appwrite\Utopia\Response $response */
    /** @var Utopia\Database\Document $project */
    /** @var Utopia\Database\Database $dbForProject */
    /** @var Utopia\Database\Database $dbForConsole */
    /** @var string $mode */

    Authorization::setDefaultStatus(true);

    Auth::setCookieName('a_session_'.$project->getId());

    if (APP_MODE_ADMIN === $mode) {
        Auth::setCookieName('a_session_'.$console->getId());
    }

    $session = Auth::decodeSession(
        $request->getCookie(Auth::$cookieName, // Get sessions
            $request->getCookie(Auth::$cookieName.'_legacy', '')));// Get fallback session from old clients (no SameSite support)

    // Get fallback session from clients who block 3rd-party cookies
    if($response) $response->addHeader('X-Debug-Fallback', 'false');

    if(empty($session['id']) && empty($session['secret'])) {
        if($response) $response->addHeader('X-Debug-Fallback', 'true');
        $fallback = $request->getHeader('x-fallback-cookies', '');
        $fallback = \json_decode($fallback, true);
        $session = Auth::decodeSession(((isset($fallback[Auth::$cookieName])) ? $fallback[Auth::$cookieName] : ''));
    }

    Auth::$unique = $session['id'] ?? '';
    Auth::$secret = $session['secret'] ?? '';

    if (APP_MODE_ADMIN !== $mode) {
        if ($project->isEmpty()) {
            $user = new Document(['$id' => '', '$collection' => 'users']);
        }
        else {
            $user = $dbForProject->getDocument('users', Auth::$unique);
        }
    }
    else {
        $user = $dbForConsole->getDocument('users', Auth::$unique);
    }

    if ($user->isEmpty() // Check a document has been found in the DB
        || !Auth::sessionVerify($user->getAttribute('sessions', []), Auth::$secret)) { // Validate user has valid login token
        $user = new Document(['$id' => '', '$collection' => 'users']);
    }

    if (APP_MODE_ADMIN === $mode) {
        if ($user->find('teamId', $project->getAttribute('teamId'), 'memberships')) {
            Authorization::setDefaultStatus(false);  // Cancel security segmentation for admin users.
        } else {
            $user = new Document(['$id' => '', '$collection' => 'users']);
        }
    }

    $authJWT = $request->getHeader('x-appwrite-jwt', '');

    if (!empty($authJWT) && !$project->isEmpty()) { // JWT authentication
        $jwt = new JWT(App::getEnv('_APP_OPENSSL_KEY_V1'), 'HS256', 900, 10); // Instantiate with key, algo, maxAge and leeway.

        try {
            $payload = $jwt->decode($authJWT);
        } catch (JWTException $error) {
            throw new Exception('Failed to verify JWT. '.$error->getMessage(), 401, Exception::USER_JWT_INVALID);
        }

        $jwtUserId = $payload['userId'] ?? '';
        $jwtSessionId = $payload['sessionId'] ?? '';

        if($jwtUserId && $jwtSessionId) {
            $user = $dbForProject->getDocument('users', $jwtUserId);
        }

        if (empty($user->find('$id', $jwtSessionId, 'sessions'))) { // Match JWT to active token
            $user = new Document(['$id' => '', '$collection' => 'users']);
        }
    }

    return $user;
}, ['mode', 'project', 'console', 'request', 'response', 'dbForProject', 'dbForConsole']);

App::setResource('project', function($dbForConsole, $request, $console) {
    /** @var Appwrite\Utopia\Request $request */
    /** @var Utopia\Database\Database $dbForConsole */
    /** @var Utopia\Database\Document $console */

    $projectId = $request->getParam('project', $request->getHeader('x-appwrite-project', 'console'));

    if($projectId === 'console') {
        return $console;
    }

    $project = Authorization::skip(fn() => $dbForConsole->getDocument('projects', $projectId));

    return $project;
}, ['dbForConsole', 'request', 'console']);

App::setResource('console', function() {
    return new Document([
        '$id' => 'console',
        'name' => 'Appwrite',
        '$collection' => 'projects',
        'description' => 'Appwrite core engine',
        'logo' => '',
        'teamId' => -1,
        'webhooks' => [],
        'keys' => [],
        'platforms' => [
            [
                '$collection' => 'platforms',
                'name' => 'Localhost',
                'type' => 'web',
                'hostname' => 'localhost',
            ], // Current host is added on app init
        ],
        'legalName' => '',
        'legalCountry' => '',
        'legalState' => '',
        'legalCity' => '',
        'legalAddress' => '',
        'legalTaxId' => '',
        'auths' => [
            'limit' => (App::getEnv('_APP_CONSOLE_WHITELIST_ROOT', 'enabled') === 'enabled') ? 1 : 0, // limit signup to 1 user
        ],
        'authWhitelistEmails' => (!empty(App::getEnv('_APP_CONSOLE_WHITELIST_EMAILS', null))) ? \explode(',', App::getEnv('_APP_CONSOLE_WHITELIST_EMAILS', null)) : [],
        'authWhitelistIPs' => (!empty(App::getEnv('_APP_CONSOLE_WHITELIST_IPS', null))) ? \explode(',', App::getEnv('_APP_CONSOLE_WHITELIST_IPS', null)) : [],
    ]);
}, []);

App::setResource('dbForProject', function($db, $cache, $project) {
    $cache = new Cache(new RedisCache($cache));

    $database = new Database(new MariaDB($db), $cache);
    $database->setDefaultDatabase(App::getEnv('_APP_DB_SCHEMA', 'appwrite'));
    $database->setNamespace("_{$project->getId()}");

    return $database;
}, ['db', 'cache', 'project']);

App::setResource('dbForConsole', function($db, $cache) {
    $cache = new Cache(new RedisCache($cache));

    $database = new Database(new MariaDB($db), $cache);
    $database->setDefaultDatabase(App::getEnv('_APP_DB_SCHEMA', 'appwrite'));
    $database->setNamespace('_console');

    return $database;
}, ['db', 'cache']);


App::setResource('deviceLocal', function() {
    return new Local();
});

App::setResource('deviceFiles', function($project) {
    return getDevice(APP_STORAGE_UPLOADS . '/app-' . $project->getId());
}, ['project']);

App::setResource('deviceFunctions', function($project) {
    return getDevice(APP_STORAGE_FUNCTIONS . '/app-' . $project->getId());
}, ['project']);

App::setResource('deviceBuilds', function($project) {
    return getDevice(APP_STORAGE_BUILDS . '/app-' . $project->getId());
}, ['project']);

function getDevice($root): Device {
    switch (App::getEnv('_APP_STORAGE_DEVICE', Storage::DEVICE_LOCAL)) {
        case Storage::DEVICE_LOCAL:default:
            return new Local($root);
        case Storage::DEVICE_S3:
            $s3AccessKey = App::getEnv('_APP_STORAGE_S3_ACCESS_KEY', '');
            $s3SecretKey = App::getEnv('_APP_STORAGE_S3_SECRET', '');
            $s3Region = App::getEnv('_APP_STORAGE_S3_REGION', '');
            $s3Bucket = App::getEnv('_APP_STORAGE_S3_BUCKET', '');
            $s3Acl = 'private';
            return new S3($root, $s3AccessKey, $s3SecretKey, $s3Bucket, $s3Region, $s3Acl);
        case Storage::DEVICE_DO_SPACES:
            $doSpacesAccessKey = App::getEnv('_APP_STORAGE_DO_SPACES_ACCESS_KEY', '');
            $doSpacesSecretKey = App::getEnv('_APP_STORAGE_DO_SPACES_SECRET', '');
            $doSpacesRegion = App::getEnv('_APP_STORAGE_DO_SPACES_REGION', '');
            $doSpacesBucket = App::getEnv('_APP_STORAGE_DO_SPACES_BUCKET', '');
            $doSpacesAcl = 'private';
            return new DOSpaces($root, $doSpacesAccessKey, $doSpacesSecretKey, $doSpacesBucket, $doSpacesRegion, $doSpacesAcl);
<<<<<<< HEAD
        case Storage::DEVICE_LINODE:
            $linodeAccessKey = App::getEnv('_APP_STORAGE_LINODE_ACCESS_KEY', '');
            $linodeSecretKey = App::getEnv('_APP_STORAGE_LINODE_SECRET', '');
            $linodeRegion = App::getEnv('_APP_STORAGE_LINODE_REGION', '');
            $linodeBucket = App::getEnv('_APP_STORAGE_LINODE_BUCKET', '');
            $linodeAcl = 'private';
            return new Linode($root, $linodeAccessKey, $linodeSecretKey, $linodeBucket, $linodeRegion, $linodeAcl);
=======
        case Storage::DEVICE_BACKBLAZE:
            $backblazeAccessKey = App::getEnv('_APP_STORAGE_BACKBLAZE_ACCESS_KEY', '');
            $backblazeSecretKey = App::getEnv('_APP_STORAGE_BACKBLAZE_SECRET', '');
            $backblazeRegion = App::getEnv('_APP_STORAGE_BACKBLAZE_REGION', '');
            $backblazeBucket = App::getEnv('_APP_STORAGE_BACKBLAZE_BUCKET', '');
            $backblazeAcl = 'private';
            return new Backblaze($root, $backblazeAccessKey, $backblazeSecretKey, $backblazeBucket, $backblazeRegion, $backblazeAcl);
>>>>>>> f9da67ec
    }
}

App::setResource('mode', function($request) {
    /** @var Appwrite\Utopia\Request $request */

    /**
     * Defines the mode for the request:
     * - 'default' => Requests for Client and Server Side
     * - 'admin' => Request from the Console on non-console projects
     */
    return $request->getParam('mode', $request->getHeader('x-appwrite-mode', APP_MODE_DEFAULT));
}, ['request']);

App::setResource('geodb', function($register) {
    /** @var Utopia\Registry\Registry $register */
    return $register->get('geodb');
}, ['register']);<|MERGE_RESOLUTION|>--- conflicted
+++ resolved
@@ -56,11 +56,7 @@
 use Utopia\Storage\Device\DOSpaces;
 use Utopia\Storage\Device\Local;
 use Utopia\Storage\Device\S3;
-<<<<<<< HEAD
-use Utopia\Storage\Device\DOSpaces;
 use Utopia\Storage\Device\Linode;
-=======
->>>>>>> f9da67ec
 
 const APP_NAME = 'Appwrite';
 const APP_DOMAIN = 'appwrite.io';
@@ -841,7 +837,13 @@
             $doSpacesBucket = App::getEnv('_APP_STORAGE_DO_SPACES_BUCKET', '');
             $doSpacesAcl = 'private';
             return new DOSpaces($root, $doSpacesAccessKey, $doSpacesSecretKey, $doSpacesBucket, $doSpacesRegion, $doSpacesAcl);
-<<<<<<< HEAD
+        case Storage::DEVICE_BACKBLAZE:
+            $backblazeAccessKey = App::getEnv('_APP_STORAGE_BACKBLAZE_ACCESS_KEY', '');
+            $backblazeSecretKey = App::getEnv('_APP_STORAGE_BACKBLAZE_SECRET', '');
+            $backblazeRegion = App::getEnv('_APP_STORAGE_BACKBLAZE_REGION', '');
+            $backblazeBucket = App::getEnv('_APP_STORAGE_BACKBLAZE_BUCKET', '');
+            $backblazeAcl = 'private';
+            return new Backblaze($root, $backblazeAccessKey, $backblazeSecretKey, $backblazeBucket, $backblazeRegion, $backblazeAcl);
         case Storage::DEVICE_LINODE:
             $linodeAccessKey = App::getEnv('_APP_STORAGE_LINODE_ACCESS_KEY', '');
             $linodeSecretKey = App::getEnv('_APP_STORAGE_LINODE_SECRET', '');
@@ -849,15 +851,6 @@
             $linodeBucket = App::getEnv('_APP_STORAGE_LINODE_BUCKET', '');
             $linodeAcl = 'private';
             return new Linode($root, $linodeAccessKey, $linodeSecretKey, $linodeBucket, $linodeRegion, $linodeAcl);
-=======
-        case Storage::DEVICE_BACKBLAZE:
-            $backblazeAccessKey = App::getEnv('_APP_STORAGE_BACKBLAZE_ACCESS_KEY', '');
-            $backblazeSecretKey = App::getEnv('_APP_STORAGE_BACKBLAZE_SECRET', '');
-            $backblazeRegion = App::getEnv('_APP_STORAGE_BACKBLAZE_REGION', '');
-            $backblazeBucket = App::getEnv('_APP_STORAGE_BACKBLAZE_BUCKET', '');
-            $backblazeAcl = 'private';
-            return new Backblaze($root, $backblazeAccessKey, $backblazeSecretKey, $backblazeBucket, $backblazeRegion, $backblazeAcl);
->>>>>>> f9da67ec
     }
 }
 
