--- conflicted
+++ resolved
@@ -12,21 +12,13 @@
 }
 
 use Utopia\App;
-<<<<<<< HEAD
-use Utopia\Request;
-=======
->>>>>>> 2de01c3e
 use Utopia\Config\Config;
 use Utopia\Locale\Locale;
 use Utopia\Registry\Registry;
 use Appwrite\Database\Database;
 use Appwrite\Database\Adapter\MySQL as MySQLAdapter;
 use Appwrite\Database\Adapter\Redis as RedisAdapter;
-<<<<<<< HEAD
-use Appwrite\Utopia\Response;
-=======
 use Appwrite\Event\Event;
->>>>>>> 2de01c3e
 use PHPMailer\PHPMailer\PHPMailer;
 
 $locale = 'en';
@@ -56,13 +48,9 @@
 const APP_SOCIAL_DISCORD = 'https://discord.gg/GSeTUeA';
 const APP_SOCIAL_DEV = 'https://dev.to/appwrite';
 
-<<<<<<< HEAD
-$utopia->setMode($utopia->getEnv('_APP_ENV', App::MODE_TYPE_PRODUCTION));
-=======
 $register = new Registry();
 
 App::setMode(App::getEnv('_APP_ENV', App::MODE_TYPE_PRODUCTION));
->>>>>>> 2de01c3e
 
 /*
  * ENV vars
@@ -78,49 +66,17 @@
 Config::load('avatar-credit-cards', __DIR__.'/../app/config/avatars/credit-cards.php'); 
 Config::load('avatar-flags', __DIR__.'/../app/config/avatars/flags.php'); 
 
-<<<<<<< HEAD
-Config::setParam('env', $utopia->getMode());
-Config::setParam('domain', $utopia->getEnv('HTTP_HOST', ''));
-Config::setParam('domainVerification', false);
-Config::setParam('version', $utopia->getEnv('_APP_VERSION', 'UNKNOWN'));
-Config::setParam('protocol', $utopia->getEnv('HTTP_X_FORWARDED_PROTO', $utopia->getEnv('REQUEST_SCHEME', 'https')));
-Config::setParam('port', (string) \parse_url(Config::getParam('protocol').'://'.$utopia->getEnv('HTTP_HOST', ''), PHP_URL_PORT));
-Config::setParam('hostname', \parse_url(Config::getParam('protocol').'://'.$utopia->getEnv('HTTP_HOST', null), PHP_URL_HOST));
-
-Resque::setBackend($utopia->getEnv('_APP_REDIS_HOST', '')
-    .':'.$utopia->getEnv('_APP_REDIS_PORT', ''));
-
-\define('COOKIE_DOMAIN', 
-    (
-        $utopia->getEnv('HTTP_HOST', null) === 'localhost' ||
-        $utopia->getEnv('HTTP_HOST', null) === 'localhost:'.Config::getParam('port') ||
-        (\filter_var(Config::getParam('hostname'), FILTER_VALIDATE_IP) !== false)
-    )
-        ? null
-        : '.'.Config::getParam('hostname')
-    );
-\define('COOKIE_SAMESITE', Response::COOKIE_SAMESITE_NONE);
-=======
 Resque::setBackend(App::getEnv('_APP_REDIS_HOST', '')
     .':'.App::getEnv('_APP_REDIS_PORT', ''));
->>>>>>> 2de01c3e
 
 /*
  * Registry
  */
-<<<<<<< HEAD
-$register->set('db', function () use ($utopia) { // Register DB connection
-    $dbHost = $utopia->getEnv('_APP_DB_HOST', '');
-    $dbUser = $utopia->getEnv('_APP_DB_USER', '');
-    $dbPass = $utopia->getEnv('_APP_DB_PASS', '');
-    $dbScheme = $utopia->getEnv('_APP_DB_SCHEMA', '');
-=======
 $register->set('db', function () { // Register DB connection
     $dbHost = App::getEnv('_APP_DB_HOST', '');
     $dbUser = App::getEnv('_APP_DB_USER', '');
     $dbPass = App::getEnv('_APP_DB_PASS', '');
     $dbScheme = App::getEnv('_APP_DB_SCHEMA', '');
->>>>>>> 2de01c3e
 
     $pdo = new PDO("mysql:host={$dbHost};dbname={$dbScheme};charset=utf8mb4", $dbUser, $dbPass, array(
         PDO::MYSQL_ATTR_INIT_COMMAND => 'SET NAMES utf8mb4',
@@ -133,15 +89,9 @@
 
     return $pdo;
 });
-<<<<<<< HEAD
-$register->set('influxdb', function () use ($utopia) { // Register DB connection
-    $host = $utopia->getEnv('_APP_INFLUXDB_HOST', '');
-    $port = $utopia->getEnv('_APP_INFLUXDB_PORT', '');
-=======
 $register->set('influxdb', function () { // Register DB connection
     $host = App::getEnv('_APP_INFLUXDB_HOST', '');
     $port = App::getEnv('_APP_INFLUXDB_PORT', '');
->>>>>>> 2de01c3e
 
     if (empty($host) || empty($port)) {
         return;
@@ -151,32 +101,15 @@
 
     return $client;
 });
-<<<<<<< HEAD
-$register->set('statsd', function () use ($utopia) { // Register DB connection
-    $host = $utopia->getEnv('_APP_STATSD_HOST', 'telegraf');
-    $port = $utopia->getEnv('_APP_STATSD_PORT', 8125);
-=======
 $register->set('statsd', function () { // Register DB connection
     $host = App::getEnv('_APP_STATSD_HOST', 'telegraf');
     $port = App::getEnv('_APP_STATSD_PORT', 8125);
->>>>>>> 2de01c3e
 
     $connection = new \Domnikl\Statsd\Connection\UdpSocket($host, $port);
     $statsd = new \Domnikl\Statsd\Client($connection);
 
     return $statsd;
 });
-<<<<<<< HEAD
-$register->set('cache', function () use ($utopia) { // Register cache connection
-    $redis = new Redis();
-
-    $redis->connect($utopia->getEnv('_APP_REDIS_HOST', ''),
-        $utopia->getEnv('_APP_REDIS_PORT', ''));
-
-    return $redis;
-});
-$register->set('smtp', function () use ($utopia) {
-=======
 $register->set('cache', function () { // Register cache connection
     $redis = new Redis();
 
@@ -186,28 +119,10 @@
     return $redis;
 });
 $register->set('smtp', function () {
->>>>>>> 2de01c3e
     $mail = new PHPMailer(true);
 
     $mail->isSMTP();
 
-<<<<<<< HEAD
-    $username = $utopia->getEnv('_APP_SMTP_USERNAME', null);
-    $password = $utopia->getEnv('_APP_SMTP_PASSWORD', null);
-
-    $mail->XMailer = 'Appwrite Mailer';
-    $mail->Host = $utopia->getEnv('_APP_SMTP_HOST', 'smtp');
-    $mail->Port = $utopia->getEnv('_APP_SMTP_PORT', 25);
-    $mail->SMTPAuth = (!empty($username) && !empty($password));
-    $mail->Username = $username;
-    $mail->Password = $password;
-    $mail->SMTPSecure = $utopia->getEnv('_APP_SMTP_SECURE', false);
-    $mail->SMTPAutoTLS = false;
-    $mail->CharSet = 'UTF-8';
-
-    $from = \urldecode($utopia->getEnv('_APP_SYSTEM_EMAIL_NAME', APP_NAME.' Server'));
-    $email = $utopia->getEnv('_APP_SYSTEM_EMAIL_ADDRESS', APP_EMAIL_TEAM);
-=======
     $username = App::getEnv('_APP_SMTP_USERNAME', null);
     $password = App::getEnv('_APP_SMTP_PASSWORD', null);
 
@@ -223,7 +138,6 @@
 
     $from = \urldecode(App::getEnv('_APP_SYSTEM_EMAIL_NAME', APP_NAME.' Server'));
     $email = App::getEnv('_APP_SYSTEM_EMAIL_ADDRESS', APP_EMAIL_TEAM);
->>>>>>> 2de01c3e
 
     $mail->setFrom($email, $from);
     $mail->addReplyTo($email, $from);
@@ -251,11 +165,6 @@
 /*
  * Localization
  */
-<<<<<<< HEAD
-// $locale = $request->getParam('locale', $request->getHeader('X-Appwrite-Locale', ''));
-
-=======
->>>>>>> 2de01c3e
 Locale::$exceptions = false;
 Locale::setLanguage('af', include __DIR__.'/config/locales/af.php');
 Locale::setLanguage('ar', include __DIR__.'/config/locales/ar.php');
@@ -311,98 +220,11 @@
         'method' => 'GET',
         'user_agent' => \sprintf(APP_USERAGENT,
             Config::getParam('version'),
-<<<<<<< HEAD
-            $utopia->getEnv('_APP_SYSTEM_SECURITY_EMAIL_ADDRESS', APP_EMAIL_SECURITY)),
-=======
             App::getEnv('_APP_SYSTEM_SECURITY_EMAIL_ADDRESS', APP_EMAIL_SECURITY)),
->>>>>>> 2de01c3e
         'timeout' => 2,
     ],
 ]);
 
-<<<<<<< HEAD
-// /*
-//  * Auth & Project Scope
-//  */
-// $consoleDB = new Database();
-// $consoleDB->setAdapter(new RedisAdapter(new MySQLAdapter($register), $register));
-// $consoleDB->setNamespace('app_console'); // Should be replaced with param if we want to have parent projects
-
-// $consoleDB->setMocks(Config::getParam('collections', []));
-// Authorization::disable();
-
-// $project = $consoleDB->getDocument($request->getParam('project', $request->getHeader('X-Appwrite-Project', '')));
-
-// Authorization::enable();
-
-// $console = $consoleDB->getDocument('console');
-
-// $mode = $request->getParam('mode', $request->getHeader('X-Appwrite-Mode', 'default'));
-
-// Auth::setCookieName('a_session_'.$project->getId());
-
-// if (APP_MODE_ADMIN === $mode) {
-//     Auth::setCookieName('a_session_'.$console->getId());
-// }
-
-// $session = Auth::decodeSession(
-//     $request->getCookie(Auth::$cookieName, // Get sessions
-//         $request->getCookie(Auth::$cookieName.'_legacy', // Get fallback session from old clients (no SameSite support)
-//             $request->getHeader('X-Appwrite-Key', '')))); // Get API Key
-
-// // Get fallback session from clients who block 3rd-party cookies
-// $response->addHeader('X-Debug-Fallback', 'false');
-
-// if(empty($session['id']) && empty($session['secret'])) {
-//     $response->addHeader('X-Debug-Fallback', 'true');
-//     $fallback = $request->getHeader('X-Fallback-Cookies', '');
-//     $fallback = \json_decode($fallback, true);
-//     $session = Auth::decodeSession(((isset($fallback[Auth::$cookieName])) ? $fallback[Auth::$cookieName] : ''));
-// }
-
-// Auth::$unique = $session['id'];
-// Auth::$secret = $session['secret'];
-
-// $projectDB = new Database();
-// $projectDB->setAdapter(new RedisAdapter(new MySQLAdapter($register), $register));
-// $projectDB->setNamespace('app_'.$project->getId());
-// $projectDB->setMocks(Config::getParam('collections', []));
-
-// if (APP_MODE_ADMIN !== $mode) {
-//     $user = $projectDB->getDocument(Auth::$unique);
-// }
-// else {
-//     $user = $consoleDB->getDocument(Auth::$unique);
-
-//     $user
-//         ->setAttribute('$id', 'admin-'.$user->getAttribute('$id'))
-//     ;
-// }
-
-// if (empty($user->getId()) // Check a document has been found in the DB
-//     || Database::SYSTEM_COLLECTION_USERS !== $user->getCollection() // Validate returned document is really a user document
-//     || !Auth::tokenVerify($user->getAttribute('tokens', []), Auth::TOKEN_TYPE_LOGIN, Auth::$secret)) { // Validate user has valid login token
-//     $user = new Document(['$id' => '', '$collection' => Database::SYSTEM_COLLECTION_USERS]);
-// }
-
-// if (APP_MODE_ADMIN === $mode) {
-//     if (!empty($user->search('teamId', $project->getAttribute('teamId'), $user->getAttribute('memberships')))) {
-//         Authorization::disable();
-//     } else {
-//         $user = new Document(['$id' => '', '$collection' => Database::SYSTEM_COLLECTION_USERS]);
-//     }
-// }
-
-// // Set project mail
-// $register->get('smtp')
-//     ->setFrom(
-//         $utopia->getEnv('_APP_SYSTEM_EMAIL_ADDRESS', APP_EMAIL_TEAM),
-//         ($project->getId() === 'console')
-//             ? \urldecode($utopia->getEnv('_APP_SYSTEM_EMAIL_NAME', APP_NAME.' Server'))
-//             : \sprintf(Locale::getText('account.emails.team'), $project->getAttribute('name')
-//         )
-//     );
-=======
 /*
  * Auth & Project Scope
  */
@@ -410,5 +232,4 @@
 $consoleDB->setAdapter(new RedisAdapter(new MySQLAdapter($register), $register));
 $consoleDB->setNamespace('app_console'); // Should be replaced with param if we want to have parent projects
 
-$consoleDB->setMocks(Config::getParam('collections', []));
->>>>>>> 2de01c3e
+$consoleDB->setMocks(Config::getParam('collections', []));