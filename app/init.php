--- conflicted
+++ resolved
@@ -36,16 +36,12 @@
 use Utopia\Registry\Registry;
 use MaxMind\Db\Reader;
 use PHPMailer\PHPMailer\PHPMailer;
-<<<<<<< HEAD
-use PDO as PDONative;
 use Utopia\Cache\Adapter\Redis as RedisCache;
 use Utopia\Cache\Cache;
 use Utopia\Database\Adapter\MariaDB;
 use Utopia\Database\Document as Document2;
 use Utopia\Database\Database as Database2;
 use Utopia\Database\Validator\Authorization as Authorization2;
-=======
->>>>>>> 862f6721
 
 const APP_NAME = 'Appwrite';
 const APP_DOMAIN = 'appwrite.io';
@@ -414,17 +410,10 @@
 App::setResource('user', function($mode, $project, $console, $request, $response, $dbForInternal, $dbForConsole) {
     /** @var Utopia\Swoole\Request $request */
     /** @var Appwrite\Utopia\Response $response */
-<<<<<<< HEAD
     /** @var Utopia\Database\Document $project */
     /** @var Utopia\Database\Database $dbForInternal */
     /** @var Utopia\Database\Database $dbForConsole */
-    /** @var bool $mode */
-=======
-    /** @var Appwrite\Database\Document $project */
-    /** @var Appwrite\Database\Database $consoleDB */
-    /** @var Appwrite\Database\Database $projectDB */
     /** @var string $mode */
->>>>>>> 862f6721
 
     Authorization::setDefaultStatus(true);
     Authorization2::setDefaultStatus(true);
