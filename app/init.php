<?php

/**
 * Init
 * 
 * Initializes both Appwrite API entry point, queue workers, and CLI tasks.
 * Set configuration, framework resources & app constants
 * 
 */
if (\file_exists(__DIR__.'/../vendor/autoload.php')) {
    require_once __DIR__.'/../vendor/autoload.php';
}

ini_set('memory_limit','512M');
ini_set('display_errors', 1);
ini_set('display_startup_errors', 1);
ini_set('default_socket_timeout', -1);
error_reporting(E_ALL);

use Appwrite\Extend\PDO;
use Ahc\Jwt\JWT;
use Ahc\Jwt\JWTException;
use Appwrite\Auth\Auth;
use Appwrite\Database\Database as DatabaseOld;
use Appwrite\Database\Adapter\MySQL as MySQLAdapter;
use Appwrite\Database\Adapter\Redis as RedisAdapter;
use Appwrite\Event\Event;
use Appwrite\Network\Validator\Email;
use Appwrite\Network\Validator\IP;
use Appwrite\Network\Validator\URL;
use Appwrite\OpenSSL\OpenSSL;
use Appwrite\Stats\Stats;
use Utopia\App;
use Utopia\View;
use Utopia\Config\Config;
use Utopia\Locale\Locale;
use Utopia\Registry\Registry;
use MaxMind\Db\Reader;
use PHPMailer\PHPMailer\PHPMailer;
use Utopia\Cache\Adapter\Redis as RedisCache;
use Utopia\Cache\Cache;
use Utopia\Database\Adapter\MariaDB;
use Utopia\Database\Document;
use Utopia\Database\Database;
use Utopia\Database\Validator\Structure;
use Utopia\Database\Validator\Authorization;
use Utopia\Validator\Range;
use Utopia\Validator\WhiteList;
use Swoole\Database\PDOConfig;
use Swoole\Database\PDOPool;
use Swoole\Database\RedisConfig;
use Swoole\Database\RedisPool;
use Utopia\Database\Query;

const APP_NAME = 'Appwrite';
const APP_DOMAIN = 'appwrite.io';
const APP_EMAIL_TEAM = 'team@localhost.test'; // Default email address
const APP_EMAIL_SECURITY = ''; // Default security email address
const APP_USERAGENT = APP_NAME.'-Server v%s. Please report abuse at %s';
const APP_MODE_DEFAULT = 'default';
const APP_MODE_ADMIN = 'admin';
const APP_PAGING_LIMIT = 12;
const APP_LIMIT_COUNT = 5000;
const APP_LIMIT_USERS = 10000;
const APP_CACHE_BUSTER = 160;
const APP_VERSION_STABLE = '0.11.0';
const APP_DATABASE_ATTRIBUTE_EMAIL = 'email';
const APP_DATABASE_ATTRIBUTE_ENUM = 'enum';
const APP_DATABASE_ATTRIBUTE_IP = 'ip';
const APP_DATABASE_ATTRIBUTE_URL = 'url';
const APP_DATABASE_ATTRIBUTE_INT_RANGE = 'intRange';
const APP_DATABASE_ATTRIBUTE_FLOAT_RANGE = 'floatRange';
const APP_STORAGE_UPLOADS = '/storage/uploads';
const APP_STORAGE_FUNCTIONS = '/storage/functions';
const APP_STORAGE_CACHE = '/storage/cache';
const APP_STORAGE_CERTIFICATES = '/storage/certificates';
const APP_STORAGE_CONFIG = '/storage/config';
const APP_SOCIAL_TWITTER = 'https://twitter.com/appwrite_io';
const APP_SOCIAL_TWITTER_HANDLE = 'appwrite_io';
const APP_SOCIAL_FACEBOOK = 'https://www.facebook.com/appwrite.io';
const APP_SOCIAL_LINKEDIN = 'https://www.linkedin.com/company/appwrite';
const APP_SOCIAL_INSTAGRAM = 'https://www.instagram.com/appwrite.io';
const APP_SOCIAL_GITHUB = 'https://github.com/appwrite';
const APP_SOCIAL_DISCORD = 'https://appwrite.io/discord';
const APP_SOCIAL_DISCORD_CHANNEL = '564160730845151244';
const APP_SOCIAL_DEV = 'https://dev.to/appwrite';
const APP_SOCIAL_STACKSHARE = 'https://stackshare.io/appwrite'; 
// Database Worker Types
const DATABASE_TYPE_CREATE_ATTRIBUTE = 'createAttribute';
const DATABASE_TYPE_CREATE_INDEX = 'createIndex';
const DATABASE_TYPE_DELETE_ATTRIBUTE = 'deleteAttribute';
const DATABASE_TYPE_DELETE_INDEX = 'deleteIndex';
// Deletes Worker Types
const DELETE_TYPE_DOCUMENT = 'document';
const DELETE_TYPE_EXECUTIONS = 'executions';
const DELETE_TYPE_AUDIT = 'audit';
const DELETE_TYPE_ABUSE = 'abuse';
const DELETE_TYPE_CERTIFICATES = 'certificates';
const DELETE_TYPE_USAGE = 'usage';
const DELETE_TYPE_REALTIME = 'realtime';
// Mail Types
const MAIL_TYPE_VERIFICATION = 'verification';
const MAIL_TYPE_MAGIC_SESSION = 'magicSession';
const MAIL_TYPE_RECOVERY = 'recovery';
const MAIL_TYPE_INVITATION = 'invitation';
// Auth Types
const APP_AUTH_TYPE_SESSION = 'Session';
const APP_AUTH_TYPE_JWT = 'JWT';
const APP_AUTH_TYPE_KEY = 'Key';
const APP_AUTH_TYPE_ADMIN = 'Admin';

$register = new Registry();

App::setMode(App::getEnv('_APP_ENV', App::MODE_TYPE_PRODUCTION));

/*
 * ENV vars
 */
Config::load('events', __DIR__.'/config/events.php');
Config::load('auth', __DIR__.'/config/auth.php');
Config::load('providers', __DIR__.'/config/providers.php');
Config::load('platforms', __DIR__.'/config/platforms.php');
Config::load('collections', __DIR__.'/config/collections.php');
Config::load('collections2', __DIR__.'/config/collections2.php');
Config::load('runtimes', __DIR__.'/config/runtimes.php');
Config::load('roles', __DIR__.'/config/roles.php');  // User roles and scopes
Config::load('scopes', __DIR__.'/config/scopes.php');  // User roles and scopes
Config::load('services', __DIR__.'/config/services.php');  // List of services
Config::load('variables', __DIR__.'/config/variables.php');  // List of env variables
Config::load('avatar-browsers', __DIR__.'/config/avatars/browsers.php'); 
Config::load('avatar-credit-cards', __DIR__.'/config/avatars/credit-cards.php'); 
Config::load('avatar-flags', __DIR__.'/config/avatars/flags.php'); 
Config::load('locale-codes', __DIR__.'/config/locale/codes.php'); 
Config::load('locale-currencies', __DIR__.'/config/locale/currencies.php'); 
Config::load('locale-eu', __DIR__.'/config/locale/eu.php'); 
Config::load('locale-languages', __DIR__.'/config/locale/languages.php'); 
Config::load('locale-phones', __DIR__.'/config/locale/phones.php'); 
Config::load('locale-countries', __DIR__.'/config/locale/countries.php');
Config::load('locale-continents', __DIR__.'/config/locale/continents.php');
Config::load('storage-logos', __DIR__.'/config/storage/logos.php'); 
Config::load('storage-mimes', __DIR__.'/config/storage/mimes.php'); 
Config::load('storage-inputs', __DIR__.'/config/storage/inputs.php'); 
Config::load('storage-outputs', __DIR__.'/config/storage/outputs.php'); 

$user = App::getEnv('_APP_REDIS_USER','');
$pass = App::getEnv('_APP_REDIS_PASS','');
if(!empty($user) || !empty($pass)) {
    Resque::setBackend('redis://'.$user.':'.$pass.'@'.App::getEnv('_APP_REDIS_HOST', '').':'.App::getEnv('_APP_REDIS_PORT', ''));
} else {
    Resque::setBackend(App::getEnv('_APP_REDIS_HOST', '').':'.App::getEnv('_APP_REDIS_PORT', ''));
}

/**
 * Old DB Filters
 */
DatabaseOld::addFilter('json',
    function($value) {
        if(!is_array($value)) {
            return $value;
        }
        return json_encode($value);
    },
    function($value) {
        return json_decode($value, true);
    }
);

DatabaseOld::addFilter('encrypt',
    function($value) {
        $key = App::getEnv('_APP_OPENSSL_KEY_V1');
        $iv = OpenSSL::randomPseudoBytes(OpenSSL::cipherIVLength(OpenSSL::CIPHER_AES_128_GCM));
        $tag = null;
        
        return json_encode([
            'data' => OpenSSL::encrypt($value, OpenSSL::CIPHER_AES_128_GCM, $key, 0, $iv, $tag),
            'method' => OpenSSL::CIPHER_AES_128_GCM,
            'iv' => bin2hex($iv),
            'tag' => bin2hex($tag),
            'version' => '1',
        ]);
    },
    function($value) {
        $value = json_decode($value, true);
        $key = App::getEnv('_APP_OPENSSL_KEY_V'.$value['version']);

        return OpenSSL::decrypt($value['data'], $value['method'], $key, 0, hex2bin($value['iv']), hex2bin($value['tag']));
    }
);

/**
 * New DB Filters
 */
Database::addFilter('casting',
    function($value) {
        return json_encode(['value' => $value]);
    },
    function($value) {
        if (is_null($value)) {
            return null;
        }
        return json_decode($value, true)['value'];
    }
);

Database::addFilter('enum',
    function($value, Document $attribute) {
        if ($attribute->isSet('elements')) {
            $attribute->removeAttribute('elements');
        }
        return $value;
    },
    function($value, Document $attribute) {
        $formatOptions = json_decode($attribute->getAttribute('formatOptions', []), true);
        if (isset($formatOptions['elements'])) {
            $attribute->setAttribute('elements', $formatOptions['elements']);
        }
        return $value;
    }
);

Database::addFilter('range',
    function($value, Document $attribute) {
        if ($attribute->isSet('min')) {
            $attribute->removeAttribute('min');
        }
        if ($attribute->isSet('max')) {
            $attribute->removeAttribute('max');
        }
        return $value;
    },
    function($value, Document $attribute) {
        $formatOptions = json_decode($attribute->getAttribute('formatOptions', []), true);
        if (isset($formatOptions['min']) || isset($formatOptions['max'])) {
            $attribute
                ->setAttribute('min', $formatOptions['min'])
                ->setAttribute('max', $formatOptions['max'])
            ;
        }
        return $value;
    }
);

Database::addFilter('subQueryAttributes',
    function($value) {
        return null;
    },
    function($value, Document $document, Database $database) {
        return $database
            ->find('attributes', [
                new Query('collectionId', Query::TYPE_EQUAL, [$document->getId()])
            ], $database->getAttributeLimit(), 0, []);
    }
);

Database::addFilter('subQueryIndexes',
    function($value) {
        return null;
    },
    function($value, Document $document, Database $database) {
        return $database
            ->find('indexes', [
                new Query('collectionId', Query::TYPE_EQUAL, [$document->getId()])
<<<<<<< HEAD
=======
            ], 64, 0, []);
    }
);

Database::addFilter('subQueryPlatforms',
    function($value) {
        return null;
    },
    function($value, Document $document, Database $database) {
        return $database
            ->find('platforms', [
                new Query('projectId', Query::TYPE_EQUAL, [$document->getId()])
            ], $database->getIndexLimit(), 0, []);
    }
);

Database::addFilter('subQueryDomains',
    function($value) {
        return null;
    },
    function($value, Document $document, Database $database) {
        return $database
            ->find('domains', [
                new Query('projectId', Query::TYPE_EQUAL, [$document->getId()])
            ], $database->getIndexLimit(), 0, []);
    }
);

Database::addFilter('subQueryKeys',
    function($value) {
        return null;
    },
    function($value, Document $document, Database $database) {
        return $database
            ->find('keys', [
                new Query('projectId', Query::TYPE_EQUAL, [$document->getId()])
            ], $database->getIndexLimit(), 0, []);
    }
);

Database::addFilter('subQueryWebhooks',
    function($value) {
        return null;
    },
    function($value, Document $document, Database $database) {
        return $database
            ->find('webhooks', [
                new Query('projectId', Query::TYPE_EQUAL, [$document->getId()])
>>>>>>> 3e7605d1
            ], $database->getIndexLimit(), 0, []);
    }
);

Database::addFilter('encrypt',
    function($value) {
        $key = App::getEnv('_APP_OPENSSL_KEY_V1');
        $iv = OpenSSL::randomPseudoBytes(OpenSSL::cipherIVLength(OpenSSL::CIPHER_AES_128_GCM));
        $tag = null;
        return json_encode([
            'data' => OpenSSL::encrypt($value, OpenSSL::CIPHER_AES_128_GCM, $key, 0, $iv, $tag),
            'method' => OpenSSL::CIPHER_AES_128_GCM,
            'iv' => bin2hex($iv),
            'tag' => bin2hex($tag),
            'version' => '1',
        ]);
    },
    function($value) {
        $value = json_decode($value, true);
        $key = App::getEnv('_APP_OPENSSL_KEY_V'.$value['version']);

        return OpenSSL::decrypt($value['data'], $value['method'], $key, 0, hex2bin($value['iv']), hex2bin($value['tag']));
    }
);

/**
 * DB Formats
 */
Structure::addFormat(APP_DATABASE_ATTRIBUTE_EMAIL, function() {
    return new Email();
}, Database::VAR_STRING);

Structure::addFormat(APP_DATABASE_ATTRIBUTE_ENUM, function($attribute) {
    $elements = $attribute['formatOptions']['elements'];
    return new WhiteList($elements);
}, Database::VAR_STRING);

Structure::addFormat(APP_DATABASE_ATTRIBUTE_IP, function() {
    return new IP();
}, Database::VAR_STRING);

Structure::addFormat(APP_DATABASE_ATTRIBUTE_URL, function() {
    return new URL();
}, Database::VAR_STRING);

Structure::addFormat(APP_DATABASE_ATTRIBUTE_INT_RANGE, function($attribute) {
    $min = $attribute['formatOptions']['min'] ?? -INF;
    $max = $attribute['formatOptions']['max'] ?? INF;
    return new Range($min, $max, Range::TYPE_INTEGER);
}, Database::VAR_INTEGER);

Structure::addFormat(APP_DATABASE_ATTRIBUTE_FLOAT_RANGE, function($attribute) {
    $min = $attribute['formatOptions']['min'] ?? -INF;
    $max = $attribute['formatOptions']['max'] ?? INF;
    return new Range($min, $max, Range::TYPE_FLOAT);
}, Database::VAR_FLOAT);

/*
 * Registry
 */
$register->set('dbPool', function () { // Register DB connection
    $dbHost = App::getEnv('_APP_DB_HOST', '');
    $dbPort = App::getEnv('_APP_DB_PORT', '');
    $dbUser = App::getEnv('_APP_DB_USER', '');
    $dbPass = App::getEnv('_APP_DB_PASS', '');
    $dbScheme = App::getEnv('_APP_DB_SCHEMA', '');

    $pool = new PDOPool((new PDOConfig())
        ->withHost($dbHost)
        ->withPort($dbPort)
        ->withDbName($dbScheme)
        ->withCharset('utf8mb4')
        ->withUsername($dbUser)
        ->withPassword($dbPass)
        ->withOptions([
            PDO::ATTR_ERRMODE => App::isDevelopment() ? PDO::ERRMODE_WARNING : PDO::ERRMODE_SILENT, // If in production mode, warnings are not displayed
        ])
    , 16);

    return $pool;
});
$register->set('redisPool', function () {
    $redisHost = App::getEnv('_APP_REDIS_HOST', '');
    $redisPort = App::getEnv('_APP_REDIS_PORT', '');
    $redisUser = App::getEnv('_APP_REDIS_USER', '');
    $redisPass = App::getEnv('_APP_REDIS_PASS', '');
    $redisAuth = '';

    if ($redisUser && $redisPass) {
        $redisAuth = $redisUser.':'.$redisPass;
    }

    $pool = new RedisPool((new RedisConfig)
        ->withHost($redisHost)
        ->withPort($redisPort)
        ->withAuth($redisAuth)
        ->withDbIndex(0)
    , 16);

    return $pool;
});
$register->set('influxdb', function () { // Register DB connection
    $host = App::getEnv('_APP_INFLUXDB_HOST', '');
    $port = App::getEnv('_APP_INFLUXDB_PORT', '');

    if (empty($host) || empty($port)) {
        return;
    }
    $driver = new InfluxDB\Driver\Curl("http://{$host}:{$port}");
    $client = new InfluxDB\Client($host, $port, '', '', false, false, 5);
    $client->setDriver($driver);

    return $client;
});
$register->set('statsd', function () { // Register DB connection
    $host = App::getEnv('_APP_STATSD_HOST', 'telegraf');
    $port = App::getEnv('_APP_STATSD_PORT', 8125);

    $connection = new \Domnikl\Statsd\Connection\UdpSocket($host, $port);
    $statsd = new \Domnikl\Statsd\Client($connection);

    return $statsd;
});
$register->set('smtp', function () {
    $mail = new PHPMailer(true);

    $mail->isSMTP();

    $username = App::getEnv('_APP_SMTP_USERNAME', null);
    $password = App::getEnv('_APP_SMTP_PASSWORD', null);

    $mail->XMailer = 'Appwrite Mailer';
    $mail->Host = App::getEnv('_APP_SMTP_HOST', 'smtp');
    $mail->Port = App::getEnv('_APP_SMTP_PORT', 25);
    $mail->SMTPAuth = (!empty($username) && !empty($password));
    $mail->Username = $username;
    $mail->Password = $password;
    $mail->SMTPSecure = App::getEnv('_APP_SMTP_SECURE', false);
    $mail->SMTPAutoTLS = false;
    $mail->CharSet = 'UTF-8';

    $from = \urldecode(App::getEnv('_APP_SYSTEM_EMAIL_NAME', APP_NAME.' Server'));
    $email = App::getEnv('_APP_SYSTEM_EMAIL_ADDRESS', APP_EMAIL_TEAM);

    $mail->setFrom($email, $from);
    $mail->addReplyTo($email, $from);

    $mail->isHTML(true);

    return $mail;
});
$register->set('geodb', function () {
    return new Reader(__DIR__.'/db/DBIP/dbip-country-lite-2021-06.mmdb');
});
$register->set('db', function () { // This is usually for our workers or CLI commands scope
    $dbHost = App::getEnv('_APP_DB_HOST', '');
    $dbUser = App::getEnv('_APP_DB_USER', '');
    $dbPass = App::getEnv('_APP_DB_PASS', '');
    $dbScheme = App::getEnv('_APP_DB_SCHEMA', '');

    $pdo = new PDO("mysql:host={$dbHost};dbname={$dbScheme};charset=utf8mb4", $dbUser, $dbPass, array(
        PDO::MYSQL_ATTR_INIT_COMMAND => 'SET NAMES utf8mb4',
        PDO::ATTR_TIMEOUT => 3, // Seconds
        PDO::ATTR_PERSISTENT => true,
        PDO::ATTR_DEFAULT_FETCH_MODE => PDO::FETCH_ASSOC,
        PDO::ATTR_ERRMODE => PDO::ERRMODE_EXCEPTION,
    ));

    return $pdo;
});
$register->set('cache', function () { // This is usually for our workers or CLI commands scope
    $redis = new Redis();
    $redis->pconnect(App::getEnv('_APP_REDIS_HOST', ''), App::getEnv('_APP_REDIS_PORT', ''));
    $redis->setOption(Redis::OPT_READ_TIMEOUT, -1);

    return $redis;
});

/*
 * Localization
 */
Locale::$exceptions = false;
Locale::setLanguageFromJSON('af', __DIR__.'/config/locale/translations/af.json');
Locale::setLanguageFromJSON('ar', __DIR__.'/config/locale/translations/ar.json');
Locale::setLanguageFromJSON('be', __DIR__.'/config/locale/translations/be.json');
Locale::setLanguageFromJSON('bg', __DIR__.'/config/locale/translations/bg.json');
Locale::setLanguageFromJSON('bh', __DIR__.'/config/locale/translations/bh.json');
Locale::setLanguageFromJSON('bn', __DIR__.'/config/locale/translations/bn.json');
Locale::setLanguageFromJSON('bs', __DIR__.'/config/locale/translations/bs.json');
Locale::setLanguageFromJSON('ca', __DIR__.'/config/locale/translations/ca.json');
Locale::setLanguageFromJSON('cs', __DIR__.'/config/locale/translations/cs.json');
Locale::setLanguageFromJSON('da', __DIR__.'/config/locale/translations/da.json');
Locale::setLanguageFromJSON('de', __DIR__.'/config/locale/translations/de.json');
Locale::setLanguageFromJSON('el', __DIR__.'/config/locale/translations/el.json');
Locale::setLanguageFromJSON('en', __DIR__.'/config/locale/translations/en.json');
Locale::setLanguageFromJSON('es', __DIR__.'/config/locale/translations/es.json');
Locale::setLanguageFromJSON('fa', __DIR__.'/config/locale/translations/fa.json');
Locale::setLanguageFromJSON('fi', __DIR__.'/config/locale/translations/fi.json');
Locale::setLanguageFromJSON('fo', __DIR__.'/config/locale/translations/fo.json');
Locale::setLanguageFromJSON('fr', __DIR__.'/config/locale/translations/fr.json');
Locale::setLanguageFromJSON('gu', __DIR__.'/config/locale/translations/gu.json');
Locale::setLanguageFromJSON('he', __DIR__.'/config/locale/translations/he.json');
Locale::setLanguageFromJSON('hi', __DIR__.'/config/locale/translations/hi.json');
Locale::setLanguageFromJSON('hr', __DIR__.'/config/locale/translations/hr.json');
Locale::setLanguageFromJSON('hu', __DIR__.'/config/locale/translations/hu.json');
Locale::setLanguageFromJSON('hy', __DIR__.'/config/locale/translations/hy.json');
Locale::setLanguageFromJSON('id', __DIR__.'/config/locale/translations/id.json');
Locale::setLanguageFromJSON('is', __DIR__.'/config/locale/translations/is.json');
Locale::setLanguageFromJSON('it', __DIR__.'/config/locale/translations/it.json');
Locale::setLanguageFromJSON('ja', __DIR__.'/config/locale/translations/ja.json');
Locale::setLanguageFromJSON('jv', __DIR__.'/config/locale/translations/jv.json');
Locale::setLanguageFromJSON('kn', __DIR__.'/config/locale/translations/kn.json');
Locale::setLanguageFromJSON('km', __DIR__.'/config/locale/translations/km.json');
Locale::setLanguageFromJSON('ko', __DIR__.'/config/locale/translations/ko.json');
Locale::setLanguageFromJSON('lb', __DIR__.'/config/locale/translations/lb.json');
Locale::setLanguageFromJSON('lt', __DIR__.'/config/locale/translations/lt.json');
Locale::setLanguageFromJSON('ml', __DIR__.'/config/locale/translations/ml.json');
Locale::setLanguageFromJSON('mr', __DIR__.'/config/locale/translations/mr.json');
Locale::setLanguageFromJSON('ms', __DIR__.'/config/locale/translations/ms.json');
Locale::setLanguageFromJSON('ne', __DIR__.'/config/locale/translations/ne.json');
Locale::setLanguageFromJSON('nl', __DIR__.'/config/locale/translations/nl.json');
Locale::setLanguageFromJSON('no', __DIR__.'/config/locale/translations/no.json');
Locale::setLanguageFromJSON('or', __DIR__.'/config/locale/translations/or.json');
Locale::setLanguageFromJSON('pa', __DIR__.'/config/locale/translations/pa.json');
Locale::setLanguageFromJSON('pl', __DIR__.'/config/locale/translations/pl.json');
Locale::setLanguageFromJSON('pt-br', __DIR__.'/config/locale/translations/pt-br.json');
Locale::setLanguageFromJSON('pt-pt', __DIR__.'/config/locale/translations/pt-pt.json');
Locale::setLanguageFromJSON('ro', __DIR__.'/config/locale/translations/ro.json');
Locale::setLanguageFromJSON('ru', __DIR__ . '/config/locale/translations/ru.json');
Locale::setLanguageFromJSON('sa', __DIR__ . '/config/locale/translations/sa.json');
Locale::setLanguageFromJSON('si', __DIR__ . '/config/locale/translations/si.json');
Locale::setLanguageFromJSON('sk', __DIR__ . '/config/locale/translations/sk.json');
Locale::setLanguageFromJSON('sl', __DIR__ . '/config/locale/translations/sl.json');
Locale::setLanguageFromJSON('sq', __DIR__ . '/config/locale/translations/sq.json');
Locale::setLanguageFromJSON('sv', __DIR__ . '/config/locale/translations/sv.json');
Locale::setLanguageFromJSON('ta', __DIR__ . '/config/locale/translations/ta.json');
Locale::setLanguageFromJSON('th', __DIR__.'/config/locale/translations/th.json');
Locale::setLanguageFromJSON('tl', __DIR__.'/config/locale/translations/tl.json');
Locale::setLanguageFromJSON('tr', __DIR__.'/config/locale/translations/tr.json');
Locale::setLanguageFromJSON('uk', __DIR__.'/config/locale/translations/uk.json');
Locale::setLanguageFromJSON('ur', __DIR__.'/config/locale/translations/ur.json');
Locale::setLanguageFromJSON('vi', __DIR__.'/config/locale/translations/vi.json');
Locale::setLanguageFromJSON('zh-cn', __DIR__.'/config/locale/translations/zh-cn.json');
Locale::setLanguageFromJSON('zh-tw', __DIR__.'/config/locale/translations/zh-tw.json');

\stream_context_set_default([ // Set global user agent and http settings
    'http' => [
        'method' => 'GET',
        'user_agent' => \sprintf(APP_USERAGENT,
            App::getEnv('_APP_VERSION', 'UNKNOWN'),
            App::getEnv('_APP_SYSTEM_SECURITY_EMAIL_ADDRESS', APP_EMAIL_SECURITY)),
        'timeout' => 2,
    ],
]);

// Runtime Execution

App::setResource('register', function() use ($register) {
    return $register;
});

App::setResource('layout', function($locale) {
    $layout = new View(__DIR__.'/views/layouts/default.phtml');
    $layout->setParam('locale', $locale);

    return $layout;
}, ['locale']);

App::setResource('locale', function() {
    return new Locale(App::getEnv('_APP_LOCALE', 'en'));
});

// Queues
App::setResource('events', function($register) {
    return new Event('', '');
}, ['register']);

App::setResource('audits', function($register) {
    return new Event(Event::AUDITS_QUEUE_NAME, Event::AUDITS_CLASS_NAME);
}, ['register']);

App::setResource('usage', function($register) {
    return new Stats($register->get('statsd'));
}, ['register']);

App::setResource('mails', function($register) {
    return new Event(Event::MAILS_QUEUE_NAME, Event::MAILS_CLASS_NAME);
}, ['register']);

App::setResource('deletes', function($register) {
    return new Event(Event::DELETE_QUEUE_NAME, Event::DELETE_CLASS_NAME);
}, ['register']);

App::setResource('database', function($register) {
    return new Event(Event::DATABASE_QUEUE_NAME, Event::DATABASE_CLASS_NAME);
}, ['register']);

// Test Mock
App::setResource('clients', function($request, $console, $project) {
    $console->setAttribute('platforms', [ // Always allow current host
        '$collection' => 'platforms',
        'name' => 'Current Host',
        'type' => 'web',
        'hostname' => $request->getHostname(),
    ], Document::SET_TYPE_APPEND);
    
    /**
     * Get All verified client URLs for both console and current projects
     * + Filter for duplicated entries
     */
    $clientsConsole = \array_map(function ($node) {
        return $node['hostname'];
    }, \array_filter($console->getAttribute('platforms', []), function ($node) {
        if (isset($node['type']) && $node['type'] === 'web' && isset($node['hostname']) && !empty($node['hostname'])) {
            return true;
        }

        return false;
    }));

    $clients = \array_unique(\array_merge($clientsConsole, \array_map(function ($node) {
        return $node['hostname'];
    }, \array_filter($project->getAttribute('platforms', []), function ($node) {
        if (isset($node['type']) && $node['type'] === 'web' && isset($node['hostname']) && !empty($node['hostname'])) {
            return true;
        }

        return false;
    }))));

    return $clients;
}, ['request', 'console', 'project']);

App::setResource('user', function($mode, $project, $console, $request, $response, $dbForInternal, $dbForConsole) {
    /** @var Utopia\Swoole\Request $request */
    /** @var Appwrite\Utopia\Response $response */
    /** @var Utopia\Database\Document $project */
    /** @var Utopia\Database\Database $dbForInternal */
    /** @var Utopia\Database\Database $dbForConsole */
    /** @var string $mode */

    Authorization::setDefaultStatus(true);

    Auth::setCookieName('a_session_'.$project->getId());

    if (APP_MODE_ADMIN === $mode) {
        Auth::setCookieName('a_session_'.$console->getId());
    }

    $session = Auth::decodeSession(
        $request->getCookie(Auth::$cookieName, // Get sessions
            $request->getCookie(Auth::$cookieName.'_legacy', '')));// Get fallback session from old clients (no SameSite support)

    // Get fallback session from clients who block 3rd-party cookies
    if($response) $response->addHeader('X-Debug-Fallback', 'false');

    if(empty($session['id']) && empty($session['secret'])) {
        if($response) $response->addHeader('X-Debug-Fallback', 'true');
        $fallback = $request->getHeader('x-fallback-cookies', '');
        $fallback = \json_decode($fallback, true);
        $session = Auth::decodeSession(((isset($fallback[Auth::$cookieName])) ? $fallback[Auth::$cookieName] : ''));
    }

    Auth::$unique = $session['id'] ?? '';
    Auth::$secret = $session['secret'] ?? '';

    if (APP_MODE_ADMIN !== $mode) {
        if ($project->isEmpty()) {
            $user = new Document(['$id' => '', '$collection' => 'users']);
        }
        else {
            $user = $dbForInternal->getDocument('users', Auth::$unique);
        }
    }
    else {
        $user = $dbForConsole->getDocument('users', Auth::$unique);
    }

    if ($user->isEmpty() // Check a document has been found in the DB
        || !Auth::sessionVerify($user->getAttribute('sessions', []), Auth::$secret)) { // Validate user has valid login token
        $user = new Document(['$id' => '', '$collection' => 'users']);
    }

    if (APP_MODE_ADMIN === $mode) {
        if ($user->find('teamId', $project->getAttribute('teamId'), 'memberships')) {
            Authorization::setDefaultStatus(false);  // Cancel security segmentation for admin users.
        } else {
            $user = new Document(['$id' => '', '$collection' => 'users']);
        }
    }

    $authJWT = $request->getHeader('x-appwrite-jwt', '');

    if (!empty($authJWT) && !$project->isEmpty()) { // JWT authentication
        $jwt = new JWT(App::getEnv('_APP_OPENSSL_KEY_V1'), 'HS256', 900, 10); // Instantiate with key, algo, maxAge and leeway.

        try {
            $payload = $jwt->decode($authJWT);
        } catch (JWTException $error) {
            throw new Exception('Failed to verify JWT. '.$error->getMessage(), 401);
        }

        $jwtUserId = $payload['userId'] ?? '';
        $jwtSessionId = $payload['sessionId'] ?? '';

        if($jwtUserId && $jwtSessionId) {
            $user = $dbForInternal->getDocument('users', $jwtUserId);
        }

        if (empty($user->find('$id', $jwtSessionId, 'sessions'))) { // Match JWT to active token
            $user = new Document(['$id' => '', '$collection' => 'users']);
        }
    }

    return $user;
}, ['mode', 'project', 'console', 'request', 'response', 'dbForInternal', 'dbForConsole']);

App::setResource('project', function($dbForConsole, $request, $console) {
    /** @var Utopia\Swoole\Request $request */
    /** @var Utopia\Database\Database $dbForConsole */
    /** @var Utopia\Database\Document $console */

    $projectId = $request->getParam('project',
        $request->getHeader('x-appwrite-project', 'console'));
    
    if($projectId === 'console') {
        return $console;
    }

    Authorization::disable();

    $project = $dbForConsole->getDocument('projects', $projectId);

    Authorization::reset();

    return $project;
}, ['dbForConsole', 'request', 'console']);

App::setResource('console', function() {
    return new Document([
        '$id' => 'console',
        'name' => 'Appwrite',
        '$collection' => 'projects',
        'description' => 'Appwrite core engine',
        'logo' => '',
        'teamId' => -1,
        'webhooks' => [],
        'keys' => [],
        'platforms' => [
            [
                '$collection' => 'platforms',
                'name' => 'Production',
                'type' => 'web',
                'hostname' => 'appwrite.io',
            ],
            [
                '$collection' => 'platforms',
                'name' => 'Development',
                'type' => 'web',
                'hostname' => 'appwrite.test',
            ],
            [
                '$collection' => 'platforms',
                'name' => 'Localhost',
                'type' => 'web',
                'hostname' => 'localhost',
            ], // Current host is added on app init
        ],
        'legalName' => '',
        'legalCountry' => '',
        'legalState' => '',
        'legalCity' => '',
        'legalAddress' => '',
        'legalTaxId' => '',
        'auths' => [
            'limit' => (App::getEnv('_APP_CONSOLE_WHITELIST_ROOT', 'enabled') === 'enabled') ? 1 : 0, // limit signup to 1 user
        ],
        'authWhitelistEmails' => (!empty(App::getEnv('_APP_CONSOLE_WHITELIST_EMAILS', null))) ? \explode(',', App::getEnv('_APP_CONSOLE_WHITELIST_EMAILS', null)) : [],
        'authWhitelistIPs' => (!empty(App::getEnv('_APP_CONSOLE_WHITELIST_IPS', null))) ? \explode(',', App::getEnv('_APP_CONSOLE_WHITELIST_IPS', null)) : [],
    ]);
}, []);

App::setResource('consoleDB', function($db, $cache) {
    $consoleDB = new DatabaseOld();
    $consoleDB->setAdapter(new RedisAdapter(new MySQLAdapter($db, $cache), $cache));
    $consoleDB->setNamespace('app_console'); // Should be replaced with param if we want to have parent projects
    $consoleDB->setMocks(Config::getParam('collections', []));

    return $consoleDB;
}, ['db', 'cache']);

App::setResource('projectDB', function($db, $cache, $project) {
    $projectDB = new DatabaseOld();
    $projectDB->setAdapter(new RedisAdapter(new MySQLAdapter($db, $cache), $cache));
    $projectDB->setNamespace('app_'.$project->getId());
    $projectDB->setMocks(Config::getParam('collections', []));

    return $projectDB;
}, ['db', 'cache', 'project']);

App::setResource('dbForInternal', function($db, $cache, $project) {
    $cache = new Cache(new RedisCache($cache));

    $database = new Database(new MariaDB($db), $cache);
    $database->setNamespace('project_'.$project->getId().'_internal');

    return $database;
}, ['db', 'cache', 'project']);

App::setResource('dbForExternal', function($db, $cache, $project) {
    $cache = new Cache(new RedisCache($cache));

    $database = new Database(new MariaDB($db), $cache);
    $database->setNamespace('project_'.$project->getId().'_external');

    return $database;
}, ['db', 'cache', 'project']);

App::setResource('dbForConsole', function($db, $cache) {
    $cache = new Cache(new RedisCache($cache));

    $database = new Database(new MariaDB($db), $cache);
    $database->setNamespace('project_console_internal');

    return $database;
}, ['db', 'cache']);

App::setResource('mode', function($request) {
    /** @var Utopia\Swoole\Request $request */
    return $request->getParam('mode', $request->getHeader('x-appwrite-mode', APP_MODE_DEFAULT));
}, ['request']);

App::setResource('geodb', function($register) {
    /** @var Utopia\Registry\Registry $register */
    return $register->get('geodb');
}, ['register']);<|MERGE_RESOLUTION|>--- conflicted
+++ resolved
@@ -260,8 +260,6 @@
         return $database
             ->find('indexes', [
                 new Query('collectionId', Query::TYPE_EQUAL, [$document->getId()])
-<<<<<<< HEAD
-=======
             ], 64, 0, []);
     }
 );
@@ -310,7 +308,6 @@
         return $database
             ->find('webhooks', [
                 new Query('projectId', Query::TYPE_EQUAL, [$document->getId()])
->>>>>>> 3e7605d1
             ], $database->getIndexLimit(), 0, []);
     }
 );
