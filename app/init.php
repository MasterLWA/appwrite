<?php

// Init
if (file_exists(__DIR__.'/../vendor/autoload.php')) {
    require_once __DIR__.'/../vendor/autoload.php';
}

use Utopia\App;
use Utopia\Request;
use Utopia\Response;
use Auth\Auth;
use Database\Database;
use Database\Document;
use Database\Validator\Authorization;
use Database\Adapter\MySQL as MySQLAdapter;
use Database\Adapter\Redis as RedisAdapter;
use Utopia\Locale\Locale;
use Utopia\Registry\Registry;
use PHPMailer\PHPMailer\PHPMailer;

<<<<<<< HEAD
const APP_NAME                      = 'Appwrite';
const APP_DOMAIN                    = 'appwrite.io';
const APP_EMAIL_TEAM                = 'team@' . APP_DOMAIN;
const APP_EMAIL_SECURITY            = 'security@' . APP_DOMAIN;
const APP_USERAGENT                 = APP_NAME . '-Server/%s Please report abuse at ' . APP_EMAIL_SECURITY;
const APP_MODE_ADMIN                = 'admin';
const APP_LOCALES                   = ['en', 'he', 'pt-br', 'es', 'ro'];
const APP_PAGING_LIMIT              = 15;
=======
const APP_NAME = 'Appwrite';
const APP_DOMAIN = 'appwrite.io';
const APP_EMAIL_TEAM = 'team@'.APP_DOMAIN;
const APP_EMAIL_SECURITY = 'security@'.APP_DOMAIN;
const APP_USERAGENT = APP_NAME.'-Server/%s Please report abuse at '.APP_EMAIL_SECURITY;
const APP_MODE_ADMIN = 'admin';
const APP_LOCALES = ['en', 'he', 'pt-br', 'es'];
const APP_PAGING_LIMIT = 15;
>>>>>>> f590b6b0

$register = new Registry();
$request = new Request();
$response = new Response();

/*
 * ENV vars
 */
$env = $request->getServer('_APP_ENV', App::ENV_TYPE_PRODUCTION);
$domain = $request->getServer('HTTP_HOST', '');
$version = include __DIR__.'/../app/config/version.php';
$providers = include __DIR__.'/../app/config/providers.php'; // OAuth providers list
$collections = include __DIR__.'/../app/config/collections.php'; // OAuth providers list
$redisHost = $request->getServer('_APP_REDIS_HOST', '');
$redisPort = $request->getServer('_APP_REDIS_PORT', '');
$utopia = new App('Asia/Tel_Aviv', $env);
$port = (string) (isset($_SERVER['HTTP_HOST'])) ? parse_url($_SERVER['HTTP_HOST'], PHP_URL_PORT) : '';

Resque::setBackend($redisHost.':'.$redisPort);

define('COOKIE_DOMAIN', ($request->getServer('HTTP_HOST', null) === 'localhost' || $request->getServer('HTTP_HOST', null) === 'localhost:'.$port) ? false : '.'.$request->getServer('HTTP_HOST', false));

/*
 * Registry
 */
$register->set('db', function () use ($request) { // Register DB connection
    $dbHost = $request->getServer('_APP_DB_HOST', '');
    $dbUser = $request->getServer('_APP_DB_USER', '');
    $dbPass = $request->getServer('_APP_DB_PASS', '');
    $dbScheme = $request->getServer('_APP_DB_SCHEMA', '');

    $pdo = new PDO("mysql:host={$dbHost};dbname={$dbScheme};charset=utf8mb4", $dbUser, $dbPass, array(
        PDO::MYSQL_ATTR_INIT_COMMAND => 'SET NAMES utf8mb4',
        PDO::ATTR_TIMEOUT => 5, // Seconds
    ));

    // Connection settings
    $pdo->setAttribute(PDO::ATTR_DEFAULT_FETCH_MODE, PDO::FETCH_ASSOC);   // Return arrays
    $pdo->setAttribute(PDO::ATTR_ERRMODE, PDO::ERRMODE_EXCEPTION);        // Handle all errors with exceptions

    return $pdo;
});
$register->set('influxdb', function () use ($request) { // Register DB connection
    $host = $request->getServer('_APP_INFLUXDB_HOST', '');
    $port = $request->getServer('_APP_INFLUXDB_PORT', '');

    if (empty($host) || empty($port)) {
        return;
    }

    $client = new InfluxDB\Client($host, $port, '', '', false, false, 5);

    return $client;
});
$register->set('statsd', function () use ($request) { // Register DB connection
    $host = $request->getServer('_APP_STATSD_HOST', 'telegraf');
    $port = $request->getServer('_APP_STATSD_PORT', 8125);

    $connection = new \Domnikl\Statsd\Connection\UdpSocket($host, $port);
    $statsd = new \Domnikl\Statsd\Client($connection);

    return $statsd;
});
$register->set('cache', function () use ($redisHost, $redisPort) { // Register cache connection
    $redis = new Redis();

    $redis->connect($redisHost, $redisPort);

    return $redis;
});
$register->set('smtp', function () use ($request) {
    $mail = new PHPMailer(true);

    $mail->isSMTP();

    $username = $request->getServer('_APP_SMTP_USERNAME', '');
    $password = $request->getServer('_APP_SMTP_PASSWORD', '');

    $mail->XMailer = 'Appwrite Mailer';
    $mail->Host = $request->getServer('_APP_SMTP_HOST', 'smtp');
    $mail->Port = $request->getServer('_APP_SMTP_PORT', 25);
    $mail->SMTPAuth = (!empty($username) && !empty($password));
    $mail->Username = $username;
    $mail->Password = $password;
    $mail->SMTPSecure = $request->getServer('_APP_SMTP_SECURE', '');

    $mail->setFrom('team@appwrite.io', APP_NAME.' Team');
    $mail->addReplyTo('team@appwrite.io', APP_NAME.' Team');

    $mail->isHTML(true);

    return $mail;
});

/*
 * Localization
 */
$locale = $request->getParam('locale', $request->getHeader('X-Appwrite-Locale', null));

Locale::$exceptions = false;

Locale::setLanguage('en', include __DIR__ . '/config/locale/en.php');
Locale::setLanguage('he', include __DIR__ . '/config/locale/he.php');
Locale::setLanguage('ua', include __DIR__ . '/config/locale/ua.php');
Locale::setLanguage('pt-br', include __DIR__ . '/config/locale/pt-br.php');
Locale::setLanguage('es', include __DIR__ . '/config/locale/es.php');
Locale::setLanguage('ro', include __DIR__ . '/config/locale/ro.php');

if (in_array($locale, APP_LOCALES)) {
    Locale::setDefault($locale);
}

stream_context_set_default([ // Set global user agent and http settings
    'http' => [
        'method' => 'GET',
        'user_agent' => sprintf(APP_USERAGENT, $version),
        'timeout' => 2,
    ],
]);

/*
 * Auth & Project Scope
 */
$consoleDB = new Database();
$consoleDB->setAdapter(new RedisAdapter(new MySQLAdapter($register), $register));
$consoleDB->setNamespace('app_console'); // Should be replaced with param if we want to have parent projects
$consoleDB->setMocks($collections);

Authorization::disable();

$project = $consoleDB->getDocument($request->getParam('project', $request->getHeader('X-Appwrite-Project', null)));

Authorization::enable();

$console = $consoleDB->getDocument('console');

if (is_null($project->getUid()) || Database::SYSTEM_COLLECTION_PROJECTS !== $project->getCollection()) {
    $project = $console;
}

$mode = $request->getParam('mode', $request->getHeader('X-Appwrite-Mode', 'default'));

Auth::setCookieName('a-session-'.$project->getUid());

if (APP_MODE_ADMIN === $mode) {
    Auth::setCookieName('a-session-'.$console->getUid());
}

$session = Auth::decodeSession($request->getCookie(Auth::$cookieName, $request->getHeader('X-Appwrite-Key', '')));
Auth::$unique = $session['id'];
Auth::$secret = $session['secret'];

$projectDB = new Database();
$projectDB->setAdapter(new RedisAdapter(new MySQLAdapter($register), $register));
$projectDB->setNamespace('app_'.$project->getUid());
$projectDB->setMocks($collections);

$user = $projectDB->getDocument(Auth::$unique);

if (APP_MODE_ADMIN === $mode) {
    $user = $consoleDB->getDocument(Auth::$unique);

    $user
        ->setAttribute('$uid', 'admin-'.$user->getAttribute('$uid'))
    ;
}

if (empty($user->getUid()) // Check a document has been found in the DB
    || Database::SYSTEM_COLLECTION_USERS !== $user->getCollection() // Validate returned document is really a user document
    || !Auth::tokenVerify($user->getAttribute('tokens', []), Auth::TOKEN_TYPE_LOGIN, Auth::$secret)) { // Validate user has valid login token
    $user = new Document(['$uid' => '', '$collection' => Database::SYSTEM_COLLECTION_USERS]);
}

if (APP_MODE_ADMIN === $mode) {
    if (!empty($user->search('teamId', $project->getAttribute('teamId'), $user->getAttribute('memberships')))) {
        Authorization::disable();
    } else {
        $user = new Document(['$uid' => '', '$collection' => Database::SYSTEM_COLLECTION_USERS]);
    }
}

// Set project mail
$register->get('smtp')->setFrom(APP_EMAIL_TEAM, sprintf(Locale::getText('auth.emails.team'), $project->getAttribute('name')));<|MERGE_RESOLUTION|>--- conflicted
+++ resolved
@@ -18,16 +18,6 @@
 use Utopia\Registry\Registry;
 use PHPMailer\PHPMailer\PHPMailer;
 
-<<<<<<< HEAD
-const APP_NAME                      = 'Appwrite';
-const APP_DOMAIN                    = 'appwrite.io';
-const APP_EMAIL_TEAM                = 'team@' . APP_DOMAIN;
-const APP_EMAIL_SECURITY            = 'security@' . APP_DOMAIN;
-const APP_USERAGENT                 = APP_NAME . '-Server/%s Please report abuse at ' . APP_EMAIL_SECURITY;
-const APP_MODE_ADMIN                = 'admin';
-const APP_LOCALES                   = ['en', 'he', 'pt-br', 'es', 'ro'];
-const APP_PAGING_LIMIT              = 15;
-=======
 const APP_NAME = 'Appwrite';
 const APP_DOMAIN = 'appwrite.io';
 const APP_EMAIL_TEAM = 'team@'.APP_DOMAIN;
@@ -36,7 +26,6 @@
 const APP_MODE_ADMIN = 'admin';
 const APP_LOCALES = ['en', 'he', 'pt-br', 'es'];
 const APP_PAGING_LIMIT = 15;
->>>>>>> f590b6b0
 
 $register = new Registry();
 $request = new Request();
