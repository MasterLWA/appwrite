--- conflicted
+++ resolved
@@ -33,12 +33,9 @@
 use Appwrite\Event\Delete;
 use Appwrite\Event\Event;
 use Appwrite\Event\Mail;
-<<<<<<< HEAD
+use Appwrite\Event\Phone;
 use Appwrite\GraphQL\Builder;
 use Appwrite\GraphQL\CoroutinePromiseAdapter;
-=======
-use Appwrite\Event\Phone;
->>>>>>> 46d4525c
 use Appwrite\Network\Validator\Email;
 use Appwrite\Network\Validator\IP;
 use Appwrite\Network\Validator\URL;
@@ -989,16 +986,6 @@
     return $register->get('geodb');
 }, ['register']);
 
-<<<<<<< HEAD
-App::setResource('promiseAdapter', function ($register) {
-    /** @var Utopia\Registry\Registry $register */
-    return $register->get('promiseAdapter');
-}, ['register']);
-
-App::setResource('gqlSchema', function ($utopia, $request, $response, $register, $dbForProject, $user) {
-    return Builder::buildSchema($utopia, $request, $response, $dbForProject, $user);
-}, ['utopia', 'request', 'response', 'register', 'dbForProject', 'user']);
-=======
 App::setResource('phone', function () {
     $dsn = new DSN(App::getEnv('_APP_PHONE_PROVIDER'));
     $user = $dsn->getUser();
@@ -1012,4 +999,12 @@
         default => null
     };
 });
->>>>>>> 46d4525c
+
+App::setResource('promiseAdapter', function ($register) {
+    /** @var Utopia\Registry\Registry $register */
+    return $register->get('promiseAdapter');
+}, ['register']);
+
+App::setResource('gqlSchema', function ($utopia, $request, $response, $register, $dbForProject, $user) {
+    return Builder::buildSchema($utopia, $request, $response, $dbForProject, $user);
+}, ['utopia', 'request', 'response', 'register', 'dbForProject', 'user']);
