<?php

/**
 * Init
 * 
 * Initializes both Appwrite API entry point, queue workers, and CLI tasks.
 * Set configuration, framework resources & app constants
 * 
 */
if (\file_exists(__DIR__.'/../vendor/autoload.php')) {
    require_once __DIR__.'/../vendor/autoload.php';
}

ini_set('memory_limit','512M');
ini_set('display_errors', 1);
ini_set('display_startup_errors', 1);
ini_set('default_socket_timeout', -1);
error_reporting(E_ALL);

use Ahc\Jwt\JWT;
use Ahc\Jwt\JWTException;
use Appwrite\Auth\Auth;
use Appwrite\Database\Database;
use Appwrite\Database\Adapter\MySQL as MySQLAdapter;
use Appwrite\Database\Adapter\Redis as RedisAdapter;
use Appwrite\Database\Document;
use Appwrite\Database\Pool\PDOPool;
use Appwrite\Database\Pool\RedisPool;
use Appwrite\Database\Validator\Authorization;
use Appwrite\Event\Event;
use Appwrite\OpenSSL\OpenSSL;
use Utopia\App;
use Utopia\View;
use Utopia\Config\Config;
use Utopia\Locale\Locale;
use Utopia\Registry\Registry;
use MaxMind\Db\Reader;
use PHPMailer\PHPMailer\PHPMailer;
<<<<<<< HEAD
use PDO as PDONative;
=======
>>>>>>> f69c4e30
use Utopia\Cache\Adapter\Redis as RedisCache;
use Utopia\Cache\Cache;
use Utopia\Database\Adapter\MariaDB;
use Utopia\Database\Document as Document2;
use Utopia\Database\Database as Database2;
use Utopia\Database\Validator\Authorization as Authorization2;

const APP_NAME = 'Appwrite';
const APP_DOMAIN = 'appwrite.io';
const APP_EMAIL_TEAM = 'team@localhost.test'; // Default email address
const APP_EMAIL_SECURITY = ''; // Default security email address
const APP_USERAGENT = APP_NAME.'-Server v%s. Please report abuse at %s';
const APP_MODE_DEFAULT = 'default';
const APP_MODE_ADMIN = 'admin';
const APP_PAGING_LIMIT = 12;
const APP_LIMIT_COUNT = 5000;
const APP_LIMIT_USERS = 10000;
<<<<<<< HEAD
const APP_LIMIT_ANTIVIRUS = 20971520; //20MB
const APP_LIMIT_ENCRYPTION = 20971520; //20MB
const APP_LIMIT_COMPRESSION = 20971520; //20MB
=======
>>>>>>> f69c4e30
const APP_CACHE_BUSTER = 148;
const APP_VERSION_STABLE = '0.8.0';
const APP_STORAGE_UPLOADS = '/storage/uploads';
const APP_STORAGE_FUNCTIONS = '/storage/functions';
const APP_STORAGE_CACHE = '/storage/cache';
const APP_STORAGE_CERTIFICATES = '/storage/certificates';
const APP_STORAGE_CONFIG = '/storage/config';
const APP_SOCIAL_TWITTER = 'https://twitter.com/appwrite_io';
const APP_SOCIAL_TWITTER_HANDLE = 'appwrite_io';
const APP_SOCIAL_FACEBOOK = 'https://www.facebook.com/appwrite.io';
const APP_SOCIAL_LINKEDIN = 'https://www.linkedin.com/company/appwrite';
const APP_SOCIAL_INSTAGRAM = 'https://www.instagram.com/appwrite.io';
const APP_SOCIAL_GITHUB = 'https://github.com/appwrite';
const APP_SOCIAL_DISCORD = 'https://appwrite.io/discord';
const APP_SOCIAL_DISCORD_CHANNEL = '564160730845151244';
const APP_SOCIAL_DEV = 'https://dev.to/appwrite';
const APP_SOCIAL_STACKSHARE = 'https://stackshare.io/appwrite'; 
// Deletion Types
const DELETE_TYPE_DOCUMENT = 'document';
const DELETE_TYPE_EXECUTIONS = 'executions';
const DELETE_TYPE_AUDIT = 'audit';
const DELETE_TYPE_ABUSE = 'abuse';
const DELETE_TYPE_CERTIFICATES = 'certificates';
// Auth Types
const APP_AUTH_TYPE_SESSION = 'Session';
const APP_AUTH_TYPE_JWT = 'JWT';
const APP_AUTH_TYPE_KEY = 'Key';
const APP_AUTH_TYPE_ADMIN = 'Admin';

$register = new Registry();

App::setMode(App::getEnv('_APP_ENV', App::MODE_TYPE_PRODUCTION));

/*
 * ENV vars
 */
Config::load('events', __DIR__.'/config/events.php');
Config::load('auth', __DIR__.'/config/auth.php');
Config::load('providers', __DIR__.'/config/providers.php');
Config::load('platforms', __DIR__.'/config/platforms.php');
Config::load('collections', __DIR__.'/config/collections.php');
Config::load('collections2', __DIR__.'/config/collections2.php');
Config::load('runtimes', __DIR__.'/config/runtimes.php');
Config::load('roles', __DIR__.'/config/roles.php');  // User roles and scopes
Config::load('scopes', __DIR__.'/config/scopes.php');  // User roles and scopes
Config::load('services', __DIR__.'/config/services.php');  // List of services
Config::load('variables', __DIR__.'/config/variables.php');  // List of env variables
Config::load('avatar-browsers', __DIR__.'/config/avatars/browsers.php'); 
Config::load('avatar-credit-cards', __DIR__.'/config/avatars/credit-cards.php'); 
Config::load('avatar-flags', __DIR__.'/config/avatars/flags.php'); 
Config::load('locale-codes', __DIR__.'/config/locale/codes.php'); 
Config::load('locale-currencies', __DIR__.'/config/locale/currencies.php'); 
Config::load('locale-eu', __DIR__.'/config/locale/eu.php'); 
Config::load('locale-languages', __DIR__.'/config/locale/languages.php'); 
Config::load('locale-phones', __DIR__.'/config/locale/phones.php'); 
Config::load('storage-logos', __DIR__.'/config/storage/logos.php'); 
Config::load('storage-mimes', __DIR__.'/config/storage/mimes.php'); 
Config::load('storage-inputs', __DIR__.'/config/storage/inputs.php'); 
Config::load('storage-outputs', __DIR__.'/config/storage/outputs.php'); 

$user = App::getEnv('_APP_REDIS_USER','');
$pass = App::getEnv('_APP_REDIS_PASS','');
if(!empty($user) || !empty($pass)) {
    Resque::setBackend('redis://'.$user.':'.$pass.'@'.App::getEnv('_APP_REDIS_HOST', '').':'.App::getEnv('_APP_REDIS_PORT', ''));
} else {
    Resque::setBackend(App::getEnv('_APP_REDIS_HOST', '').':'.App::getEnv('_APP_REDIS_PORT', ''));
}
/**
 * DB Filters
 */
Database::addFilter('json',
    function($value) {
        if(!is_array($value)) {
            return $value;
        }
        return json_encode($value);
    },
    function($value) {
        return json_decode($value, true);
    }
);

Database::addFilter('encrypt',
    function($value) {
        $key = App::getEnv('_APP_OPENSSL_KEY_V1');
        $iv = OpenSSL::randomPseudoBytes(OpenSSL::cipherIVLength(OpenSSL::CIPHER_AES_128_GCM));
        $tag = null;
        
        return json_encode([
            'data' => OpenSSL::encrypt($value, OpenSSL::CIPHER_AES_128_GCM, $key, 0, $iv, $tag),
            'method' => OpenSSL::CIPHER_AES_128_GCM,
            'iv' => bin2hex($iv),
            'tag' => bin2hex($tag),
            'version' => '1',
        ]);
    },
    function($value) {
        $value = json_decode($value, true);
        $key = App::getEnv('_APP_OPENSSL_KEY_V'.$value['version']);

        return OpenSSL::decrypt($value['data'], $value['method'], $key, 0, hex2bin($value['iv']), hex2bin($value['tag']));
    }
);

Database2::addFilter('encrypt',
    function($value) {
        $key = App::getEnv('_APP_OPENSSL_KEY_V1');
        $iv = OpenSSL::randomPseudoBytes(OpenSSL::cipherIVLength(OpenSSL::CIPHER_AES_128_GCM));
        $tag = null;
        return json_encode([
            'data' => OpenSSL::encrypt($value, OpenSSL::CIPHER_AES_128_GCM, $key, 0, $iv, $tag),
            'method' => OpenSSL::CIPHER_AES_128_GCM,
            'iv' => bin2hex($iv),
            'tag' => bin2hex($tag),
            'version' => '1',
        ]);
    },
    function($value) {
        $value = json_decode($value, true);
        $key = App::getEnv('_APP_OPENSSL_KEY_V'.$value['version']);

        return OpenSSL::decrypt($value['data'], $value['method'], $key, 0, hex2bin($value['iv']), hex2bin($value['tag']));
    }
);

/*
 * Registry
 */
$register->set('dbPool', function () { // Register DB connection
    $dbHost = App::getEnv('_APP_DB_HOST', '');
    $dbUser = App::getEnv('_APP_DB_USER', '');
    $dbPass = App::getEnv('_APP_DB_PASS', '');
    $dbScheme = App::getEnv('_APP_DB_SCHEMA', '');
    $pool = new PDOPool(10, $dbHost, $dbScheme, $dbUser, $dbPass);

    return $pool;
});
$register->set('redisPool', function () {
    $redisHost = App::getEnv('_APP_REDIS_HOST', '');
    $redisPort = App::getEnv('_APP_REDIS_PORT', '');
    $redisUser = App::getEnv('_APP_REDIS_USER', '');
    $redisPass = App::getEnv('_APP_REDIS_PASS', '');
    $redisAuth = [];

    if ($redisUser) {
        $redisAuth[] = $redisUser;
    }
    if ($redisPass) {
        $redisAuth[] = $redisPass;
    }

    $pool = new RedisPool(10, $redisHost, $redisPort, $redisAuth);

    return $pool;
});
$register->set('influxdb', function () { // Register DB connection
    $host = App::getEnv('_APP_INFLUXDB_HOST', '');
    $port = App::getEnv('_APP_INFLUXDB_PORT', '');

    if (empty($host) || empty($port)) {
        return;
    }
    $driver = new InfluxDB\Driver\Curl("http://{$host}:{$port}");
    $client = new InfluxDB\Client($host, $port, '', '', false, false, 5);
    $client->setDriver($driver);

    return $client;
});
$register->set('statsd', function () { // Register DB connection
    $host = App::getEnv('_APP_STATSD_HOST', 'telegraf');
    $port = App::getEnv('_APP_STATSD_PORT', 8125);

    $connection = new \Domnikl\Statsd\Connection\UdpSocket($host, $port);
    $statsd = new \Domnikl\Statsd\Client($connection);

    return $statsd;
});
$register->set('smtp', function () {
    $mail = new PHPMailer(true);

    $mail->isSMTP();

    $username = App::getEnv('_APP_SMTP_USERNAME', null);
    $password = App::getEnv('_APP_SMTP_PASSWORD', null);

    $mail->XMailer = 'Appwrite Mailer';
    $mail->Host = App::getEnv('_APP_SMTP_HOST', 'smtp');
    $mail->Port = App::getEnv('_APP_SMTP_PORT', 25);
    $mail->SMTPAuth = (!empty($username) && !empty($password));
    $mail->Username = $username;
    $mail->Password = $password;
    $mail->SMTPSecure = App::getEnv('_APP_SMTP_SECURE', false);
    $mail->SMTPAutoTLS = false;
    $mail->CharSet = 'UTF-8';

    $from = \urldecode(App::getEnv('_APP_SYSTEM_EMAIL_NAME', APP_NAME.' Server'));
    $email = App::getEnv('_APP_SYSTEM_EMAIL_ADDRESS', APP_EMAIL_TEAM);

    $mail->setFrom($email, $from);
    $mail->addReplyTo($email, $from);

    $mail->isHTML(true);

    return $mail;
});
$register->set('geodb', function () {
    return new Reader(__DIR__.'/db/DBIP/dbip-country-lite-2021-06.mmdb');
});

/*
 * Localization
 */
Locale::$exceptions = false;
Locale::setLanguage('af', include __DIR__.'/config/locale/translations/af.php');
Locale::setLanguage('ar', include __DIR__.'/config/locale/translations/ar.php');
Locale::setLanguage('ba', include __DIR__.'/config/locale/translations/ba.php');
Locale::setLanguage('be', include __DIR__.'/config/locale/translations/be.php');
Locale::setLanguage('bg', include __DIR__.'/config/locale/translations/bg.php');
Locale::setLanguage('bn', include __DIR__.'/config/locale/translations/bn.php');
Locale::setLanguage('cat', include __DIR__.'/config/locale/translations/cat.php');
Locale::setLanguage('cz', include __DIR__.'/config/locale/translations/cz.php');
Locale::setLanguage('de', include __DIR__.'/config/locale/translations/de.php');
Locale::setLanguage('en', include __DIR__.'/config/locale/translations/en.php');
Locale::setLanguage('es', include __DIR__.'/config/locale/translations/es.php');
Locale::setLanguage('fa', include __DIR__.'/config/locale/translations/fa.php');
Locale::setLanguage('fi', include __DIR__.'/config/locale/translations/fi.php');
Locale::setLanguage('fo', include __DIR__.'/config/locale/translations/fo.php');
Locale::setLanguage('fr', include __DIR__.'/config/locale/translations/fr.php');
Locale::setLanguage('gr', include __DIR__.'/config/locale/translations/gr.php');
Locale::setLanguage('gu', include __DIR__.'/config/locale/translations/gu.php');
Locale::setLanguage('he', include __DIR__.'/config/locale/translations/he.php');
Locale::setLanguage('hi', include __DIR__.'/config/locale/translations/hi.php');
Locale::setLanguage('hu', include __DIR__.'/config/locale/translations/hu.php');
Locale::setLanguage('hy', include __DIR__.'/config/locale/translations/hy.php');
Locale::setLanguage('id', include __DIR__.'/config/locale/translations/id.php');
Locale::setLanguage('is', include __DIR__.'/config/locale/translations/is.php');
Locale::setLanguage('it', include __DIR__.'/config/locale/translations/it.php');
Locale::setLanguage('ja', include __DIR__.'/config/locale/translations/ja.php');
Locale::setLanguage('jv', include __DIR__.'/config/locale/translations/jv.php');
Locale::setLanguage('ka', include __DIR__.'/config/locale/translations/ka.php');
Locale::setLanguage('km', include __DIR__.'/config/locale/translations/km.php');
Locale::setLanguage('ko', include __DIR__.'/config/locale/translations/ko.php');
Locale::setLanguage('lt', include __DIR__.'/config/locale/translations/lt.php');
Locale::setLanguage('ml', include __DIR__.'/config/locale/translations/ml.php');
Locale::setLanguage('mr', include __DIR__.'/config/locale/translations/mr.php');
Locale::setLanguage('ms', include __DIR__.'/config/locale/translations/ms.php');
Locale::setLanguage('nl', include __DIR__.'/config/locale/translations/nl.php');
Locale::setLanguage('no', include __DIR__.'/config/locale/translations/no.php');
Locale::setLanguage('np', include __DIR__.'/config/locale/translations/np.php');
Locale::setLanguage('od', include __DIR__.'/config/locale/translations/od.php');
Locale::setLanguage('ph', include __DIR__.'/config/locale/translations/ph.php');
Locale::setLanguage('pl', include __DIR__.'/config/locale/translations/pl.php');
Locale::setLanguage('pt-br', include __DIR__.'/config/locale/translations/pt-br.php');
Locale::setLanguage('pt-pt', include __DIR__.'/config/locale/translations/pt-pt.php');
Locale::setLanguage('pa', include __DIR__.'/config/locale/translations/pa.php');
Locale::setLanguage('ro', include __DIR__.'/config/locale/translations/ro.php');
Locale::setLanguage('ru', include __DIR__ . '/config/locale/translations/ru.php');
Locale::setLanguage('si', include __DIR__ . '/config/locale/translations/si.php');
Locale::setLanguage('sl', include __DIR__ . '/config/locale/translations/sl.php');
Locale::setLanguage('sq', include __DIR__ . '/config/locale/translations/sq.php');
Locale::setLanguage('sv', include __DIR__ . '/config/locale/translations/sv.php');
Locale::setLanguage('ta', include __DIR__ . '/config/locale/translations/ta.php');
Locale::setLanguage('th', include __DIR__.'/config/locale/translations/th.php');
Locale::setLanguage('tr', include __DIR__.'/config/locale/translations/tr.php');
Locale::setLanguage('ua', include __DIR__.'/config/locale/translations/ua.php');
Locale::setLanguage('ur', include __DIR__.'/config/locale/translations/ur.php');
Locale::setLanguage('vi', include __DIR__.'/config/locale/translations/vi.php');
Locale::setLanguage('zh-cn', include __DIR__.'/config/locale/translations/zh-cn.php');
Locale::setLanguage('zh-tw', include __DIR__.'/config/locale/translations/zh-tw.php');

\stream_context_set_default([ // Set global user agent and http settings
    'http' => [
        'method' => 'GET',
        'user_agent' => \sprintf(APP_USERAGENT,
            App::getEnv('_APP_VERSION', 'UNKNOWN'),
            App::getEnv('_APP_SYSTEM_SECURITY_EMAIL_ADDRESS', APP_EMAIL_SECURITY)),
        'timeout' => 2,
    ],
]);

// Runtime Execution

App::setResource('register', function() use ($register) {
    return $register;
});

App::setResource('layout', function($locale) {
    $layout = new View(__DIR__.'/views/layouts/default.phtml');
    $layout->setParam('locale', $locale);

    return $layout;
}, ['locale']);

App::setResource('locale', function() {
    return new Locale(App::getEnv('_APP_LOCALE', 'en'));
});

// Queues
App::setResource('events', function($register) {
    return new Event('', '');
}, ['register']);

App::setResource('audits', function($register) {
    return new Event(Event::AUDITS_QUEUE_NAME, Event::AUDITS_CLASS_NAME);
}, ['register']);

App::setResource('usage', function($register) {
    return new Event(Event::USAGE_QUEUE_NAME, Event::USAGE_CLASS_NAME);
}, ['register']);

App::setResource('mails', function($register) {
    return new Event(Event::MAILS_QUEUE_NAME, Event::MAILS_CLASS_NAME);
}, ['register']);

App::setResource('deletes', function($register) {
    return new Event(Event::DELETE_QUEUE_NAME, Event::DELETE_CLASS_NAME);
}, ['register']);

// Test Mock
App::setResource('clients', function($request, $console, $project) {
    $console->setAttribute('platforms', [ // Allways allow current host
        '$collection' => Database::SYSTEM_COLLECTION_PLATFORMS,
        'name' => 'Current Host',
        'type' => 'web',
        'hostname' => $request->getHostname(),
    ], Document::SET_TYPE_APPEND);
    
    /**
     * Get All verified client URLs for both console and current projects
     * + Filter for duplicated entries
     */
    $clientsConsole = \array_map(function ($node) {
        return $node['hostname'];
    }, \array_filter($console->getAttribute('platforms', []), function ($node) {
        if (isset($node['type']) && $node['type'] === 'web' && isset($node['hostname']) && !empty($node['hostname'])) {
            return true;
        }

        return false;
    }));

    $clients = \array_unique(\array_merge($clientsConsole, \array_map(function ($node) {
        return $node['hostname'];
    }, \array_filter($project->getAttribute('platforms', []), function ($node) {
        if (isset($node['type']) && $node['type'] === 'web' && isset($node['hostname']) && !empty($node['hostname'])) {
            return true;
        }

        return false;
    }))));

    return $clients;
}, ['request', 'console', 'project']);

App::setResource('user', function($mode, $project, $console, $request, $response, $dbForInternal, $dbForConsole) {
    /** @var Utopia\Swoole\Request $request */
    /** @var Appwrite\Utopia\Response $response */
    /** @var Utopia\Database\Document $project */
    /** @var Utopia\Database\Database $dbForInternal */
    /** @var Utopia\Database\Database $dbForConsole */
<<<<<<< HEAD
    /** @var bool $mode */
=======
    /** @var string $mode */
>>>>>>> f69c4e30

    Authorization::setDefaultStatus(true);
    Authorization2::setDefaultStatus(true);

    Auth::setCookieName('a_session_'.$project->getId());

    if (APP_MODE_ADMIN === $mode) {
        Auth::setCookieName('a_session_'.$console->getId());
    }

    $session = Auth::decodeSession(
        $request->getCookie(Auth::$cookieName, // Get sessions
            $request->getCookie(Auth::$cookieName.'_legacy', '')));// Get fallback session from old clients (no SameSite support)

    // Get fallback session from clients who block 3rd-party cookies
    $response->addHeader('X-Debug-Fallback', 'false');

    if(empty($session['id']) && empty($session['secret'])) {
        $response->addHeader('X-Debug-Fallback', 'true');
        $fallback = $request->getHeader('x-fallback-cookies', '');
        $fallback = \json_decode($fallback, true);
        $session = Auth::decodeSession(((isset($fallback[Auth::$cookieName])) ? $fallback[Auth::$cookieName] : ''));
    }

    Auth::$unique = $session['id'] ?? '';
    Auth::$secret = $session['secret'] ?? '';

    if (APP_MODE_ADMIN !== $mode) {
        if ($project->isEmpty()) {
            $user = new Document2(['$id' => '', '$collection' => 'users']);
        }
        else {
            $user = $dbForInternal->getDocument('users', Auth::$unique);
        }
    }
    else {
        $user = $dbForConsole->getDocument('users', Auth::$unique);
    }

    if ($user->isEmpty() // Check a document has been found in the DB
        || !Auth::sessionVerify($user->getAttribute('sessions', []), Auth::$secret)) { // Validate user has valid login token
        $user = new Document2(['$id' => '', '$collection' => 'users']);
    }

    if (APP_MODE_ADMIN === $mode) {
        if ($user->find('teamId', $project->getAttribute('teamId'), 'memberships')) {
            Authorization::setDefaultStatus(false);  // Cancel security segmentation for admin users.
            Authorization2::setDefaultStatus(false);  // Cancel security segmentation for admin users.
        } else {
            $user = new Document2(['$id' => '', '$collection' => 'users']);
        }
    }

    $authJWT = $request->getHeader('x-appwrite-jwt', '');

    if (!empty($authJWT) && !$project->isEmpty()) { // JWT authentication
        $jwt = new JWT(App::getEnv('_APP_OPENSSL_KEY_V1'), 'HS256', 900, 10); // Instantiate with key, algo, maxAge and leeway.

        try {
            $payload = $jwt->decode($authJWT);
        } catch (JWTException $error) {
            throw new Exception('Failed to verify JWT. '.$error->getMessage(), 401);
        }
        
        $jwtUserId = $payload['userId'] ?? '';
        $jwtSessionId = $payload['sessionId'] ?? '';

        if($jwtUserId && $jwtSessionId) {
            $user = $dbForInternal->getDocument('users', $jwtUserId);
        }

        if (empty($user->find('$id', $jwtSessionId, 'sessions'))) { // Match JWT to active token
            $user = new Document2(['$id' => '', '$collection' => 'users']);
        }
    }

    return $user;
}, ['mode', 'project', 'console', 'request', 'response', 'dbForInternal', 'dbForConsole']);

App::setResource('project', function($dbForConsole, $request, $console) {
    /** @var Utopia\Swoole\Request $request */
    /** @var Utopia\Database\Database $dbForConsole */
    /** @var Utopia\Database\Document $console */

    $projectId = $request->getParam('project',
        $request->getHeader('x-appwrite-project', 'console'));
    
    if($projectId === 'console') {
        return $console;
    }

    Authorization::disable();
    Authorization2::disable();

    $project = $dbForConsole->getDocument('projects', $projectId);

    Authorization::reset();
    Authorization2::reset();

    return $project;
}, ['dbForConsole', 'request', 'console']);

App::setResource('console', function() {
    return new Document2([
        '$id' => 'console',
        '$collection' => 'projects',
        'name' => 'Appwrite',
        'description' => 'Appwrite core engine',
        'logo' => '',
        'teamId' => -1,
        'webhooks' => [],
        'keys' => [],
        'platforms' => [
            [
                '$collection' => Database::SYSTEM_COLLECTION_PLATFORMS,
                'name' => 'Production',
                'type' => 'web',
                'hostname' => 'appwrite.io',
            ],
            [
                '$collection' => Database::SYSTEM_COLLECTION_PLATFORMS,
                'name' => 'Development',
                'type' => 'web',
                'hostname' => 'appwrite.test',
            ],
            [
                '$collection' => Database::SYSTEM_COLLECTION_PLATFORMS,
                'name' => 'Localhost',
                'type' => 'web',
                'hostname' => 'localhost',
            ], // Current host is added on app init
        ],
        'legalName' => '',
        'legalCountry' => '',
        'legalState' => '',
        'legalCity' => '',
        'legalAddress' => '',
        'legalTaxId' => '',
        'authWhitelistEmails' => (!empty(App::getEnv('_APP_CONSOLE_WHITELIST_EMAILS', null))) ? \explode(',', App::getEnv('_APP_CONSOLE_WHITELIST_EMAILS', null)) : [],
        'authWhitelistIPs' => (!empty(App::getEnv('_APP_CONSOLE_WHITELIST_IPS', null))) ? \explode(',', App::getEnv('_APP_CONSOLE_WHITELIST_IPS', null)) : [],
        'usersAuthLimit' => (App::getEnv('_APP_CONSOLE_WHITELIST_ROOT', 'enabled') === 'enabled') ? 1 : 0, // limit signup to 1 user
    ]);
}, []);

App::setResource('consoleDB', function($register) {
    $consoleDB = new Database();
    $consoleDB->setAdapter(new RedisAdapter(new MySQLAdapter($register), $register));
    $consoleDB->setNamespace('app_console'); // Should be replaced with param if we want to have parent projects
    $consoleDB->setMocks(Config::getParam('collections', []));

    return $consoleDB;
}, ['register']);

App::setResource('projectDB', function($register, $project) {
    $projectDB = new Database();
    $projectDB->setAdapter(new RedisAdapter(new MySQLAdapter($register), $register));
    $projectDB->setNamespace('app_'.$project->getId());
    $projectDB->setMocks(Config::getParam('collections', []));

    return $projectDB;
}, ['register', 'project']);

App::setResource('dbForInternal', function($register, $project) {
    $cache = new Cache(new RedisCache($register->get('cache')));

    $database = new Database2(new MariaDB($register->get('db')), $cache);
    $database->setNamespace('project_'.$project->getId().'_internal');

    return $database;
}, ['register', 'project']);

App::setResource('dbForExternal', function($register, $project) {
    $cache = new Cache(new RedisCache($register->get('cache')));

    $database = new Database2(new MariaDB($register->get('db')), $cache);
    $database->setNamespace('project_'.$project->getId().'_external');

    return $database;
}, ['register', 'project']);

App::setResource('dbForConsole', function($register) {
    $cache = new Cache(new RedisCache($register->get('cache')));

    $database = new Database2(new MariaDB($register->get('db')), $cache);
    $database->setNamespace('project_console_internal');

    return $database;
}, ['register']);

App::setResource('mode', function($request) {
    /** @var Utopia\Swoole\Request $request */
    return $request->getParam('mode', $request->getHeader('x-appwrite-mode', APP_MODE_DEFAULT));
}, ['request']);

App::setResource('geodb', function($register) {
    /** @var Utopia\Registry\Registry $register */
    return $register->get('geodb');
}, ['register']);<|MERGE_RESOLUTION|>--- conflicted
+++ resolved
@@ -36,10 +36,6 @@
 use Utopia\Registry\Registry;
 use MaxMind\Db\Reader;
 use PHPMailer\PHPMailer\PHPMailer;
-<<<<<<< HEAD
-use PDO as PDONative;
-=======
->>>>>>> f69c4e30
 use Utopia\Cache\Adapter\Redis as RedisCache;
 use Utopia\Cache\Cache;
 use Utopia\Database\Adapter\MariaDB;
@@ -57,12 +53,9 @@
 const APP_PAGING_LIMIT = 12;
 const APP_LIMIT_COUNT = 5000;
 const APP_LIMIT_USERS = 10000;
-<<<<<<< HEAD
 const APP_LIMIT_ANTIVIRUS = 20971520; //20MB
 const APP_LIMIT_ENCRYPTION = 20971520; //20MB
 const APP_LIMIT_COMPRESSION = 20971520; //20MB
-=======
->>>>>>> f69c4e30
 const APP_CACHE_BUSTER = 148;
 const APP_VERSION_STABLE = '0.8.0';
 const APP_STORAGE_UPLOADS = '/storage/uploads';
@@ -423,11 +416,7 @@
     /** @var Utopia\Database\Document $project */
     /** @var Utopia\Database\Database $dbForInternal */
     /** @var Utopia\Database\Database $dbForConsole */
-<<<<<<< HEAD
-    /** @var bool $mode */
-=======
     /** @var string $mode */
->>>>>>> f69c4e30
 
     Authorization::setDefaultStatus(true);
     Authorization2::setDefaultStatus(true);
