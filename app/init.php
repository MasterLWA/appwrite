--- conflicted
+++ resolved
@@ -61,16 +61,11 @@
 const APP_PAGING_LIMIT = 12;
 const APP_LIMIT_COUNT = 5000;
 const APP_LIMIT_USERS = 10000;
-<<<<<<< HEAD
 const APP_LIMIT_ANTIVIRUS = 20971520; //20MB
 const APP_LIMIT_ENCRYPTION = 20971520; //20MB
 const APP_LIMIT_COMPRESSION = 20971520; //20MB
-const APP_CACHE_BUSTER = 200;
+const APP_CACHE_BUSTER = 201;
 const APP_VERSION_STABLE = '0.13.0';
-=======
-const APP_CACHE_BUSTER = 201;
-const APP_VERSION_STABLE = '0.12.1';
->>>>>>> 464db818
 const APP_DATABASE_ATTRIBUTE_EMAIL = 'email';
 const APP_DATABASE_ATTRIBUTE_ENUM = 'enum';
 const APP_DATABASE_ATTRIBUTE_IP = 'ip';
