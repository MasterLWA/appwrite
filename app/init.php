<?php

/**
 * Init
 * 
 * Initializes both Appwrite API entry point, queue workers, and CLI tasks.
 * Set configuration, framework resources, app constants
 * 
 */
if (\file_exists(__DIR__.'/../vendor/autoload.php')) {
    require_once __DIR__.'/../vendor/autoload.php';
}

use Appwrite\Auth\Auth;
use Appwrite\Database\Database;
use Appwrite\Database\Adapter\MySQL as MySQLAdapter;
use Appwrite\Database\Adapter\Redis as RedisAdapter;
use Appwrite\Database\Document;
use Appwrite\Database\Validator\Authorization;
use Appwrite\Event\Event;
use Appwrite\Extend\PDO;
use Appwrite\OpenSSL\OpenSSL;
use Utopia\App;
use Utopia\View;
use Utopia\Config\Config;
use Utopia\Locale\Locale;
use Utopia\Registry\Registry;
use MaxMind\Db\Reader;
use PHPMailer\PHPMailer\PHPMailer;
use PDO as PDONative;

const APP_NAME = 'Appwrite';
const APP_DOMAIN = 'appwrite.io';
const APP_EMAIL_TEAM = 'team@localhost.test'; // Default email address
const APP_EMAIL_SECURITY = 'security@localhost.test'; // Default security email address
const APP_USERAGENT = APP_NAME.'-Server v%s. Please report abuse at %s';
const APP_MODE_ADMIN = 'admin';
const APP_PAGING_LIMIT = 12;
const APP_CACHE_BUSTER = 138;
const APP_VERSION_STABLE = '0.7.0';
const APP_STORAGE_UPLOADS = '/storage/uploads';
const APP_STORAGE_FUNCTIONS = '/storage/functions';
const APP_STORAGE_CACHE = '/storage/cache';
const APP_STORAGE_CERTIFICATES = '/storage/certificates';
const APP_STORAGE_CONFIG = '/storage/config';
const APP_SOCIAL_TWITTER = 'https://twitter.com/appwrite_io';
const APP_SOCIAL_TWITTER_HANDLE = 'appwrite_io';
const APP_SOCIAL_FACEBOOK = 'https://www.facebook.com/appwrite.io';
const APP_SOCIAL_LINKEDIN = 'https://www.linkedin.com/company/appwrite';
const APP_SOCIAL_INSTAGRAM = 'https://www.instagram.com/appwrite.io';
const APP_SOCIAL_GITHUB = 'https://github.com/appwrite';
const APP_SOCIAL_DISCORD = 'https://appwrite.io/discord';
const APP_SOCIAL_DEV = 'https://dev.to/appwrite';
const APP_SOCIAL_STACKSHARE = 'https://stackshare.io/appwrite';

$register = new Registry();

App::setMode(App::getEnv('_APP_ENV', App::MODE_TYPE_PRODUCTION));

/*
 * ENV vars
 */
Config::load('events', __DIR__.'/config/events.php');
Config::load('providers', __DIR__.'/config/providers.php');
Config::load('platforms', __DIR__.'/config/platforms.php');
Config::load('collections', __DIR__.'/config/collections.php');
Config::load('environments', __DIR__.'/config/environments.php');
Config::load('roles', __DIR__.'/config/roles.php');  // User roles and scopes
Config::load('scopes', __DIR__.'/config/scopes.php');  // User roles and scopes
Config::load('services', __DIR__.'/config/services.php');  // List of services
Config::load('variables', __DIR__.'/config/variables.php');  // List of env variables
Config::load('avatar-browsers', __DIR__.'/config/avatars/browsers.php'); 
Config::load('avatar-credit-cards', __DIR__.'/config/avatars/credit-cards.php'); 
Config::load('avatar-flags', __DIR__.'/config/avatars/flags.php'); 
Config::load('locale-codes', __DIR__.'/config/locale/codes.php'); 
Config::load('locale-currencies', __DIR__.'/config/locale/currencies.php'); 
Config::load('locale-eu', __DIR__.'/config/locale/eu.php'); 
Config::load('locale-languages', __DIR__.'/config/locale/languages.php'); 
Config::load('locale-phones', __DIR__.'/config/locale/phones.php'); 
Config::load('storage-logos', __DIR__.'/config/storage/logos.php'); 
Config::load('storage-mimes', __DIR__.'/config/storage/mimes.php'); 
Config::load('storage-inputs', __DIR__.'/config/storage/inputs.php'); 
Config::load('storage-outputs', __DIR__.'/config/storage/outputs.php'); 

Resque::setBackend(App::getEnv('_APP_REDIS_HOST', '')
    .':'.App::getEnv('_APP_REDIS_PORT', ''));

/**
 * DB Filters
 */
Database::addFilter('json',
    function($value) {
        if(!is_array($value)) {
            return $value;
        }
        return json_encode($value);
    },
    function($value) {
        return json_decode($value, true);
    }
);

Database::addFilter('encrypt',
    function($value) {
        $key = App::getEnv('_APP_OPENSSL_KEY_V1');
        $iv = OpenSSL::randomPseudoBytes(OpenSSL::cipherIVLength(OpenSSL::CIPHER_AES_128_GCM));
        $tag = null;
        
        return json_encode([
            'data' => OpenSSL::encrypt($value, OpenSSL::CIPHER_AES_128_GCM, $key, 0, $iv, $tag),
            'method' => OpenSSL::CIPHER_AES_128_GCM,
            'iv' => bin2hex($iv),
            'tag' => bin2hex($tag),
            'version' => '1',
        ]);
    },
    function($value) {
        $value = json_decode($value, true);
        $key = App::getEnv('_APP_OPENSSL_KEY_V'.$value['version']);

        return OpenSSL::decrypt($value['data'], $value['method'], $key, 0, hex2bin($value['iv']), hex2bin($value['tag']));
    }
);

/*
 * Registry
 */
$register->set('db', function () { // Register DB connection
    $dbHost = App::getEnv('_APP_DB_HOST', '');
    $dbUser = App::getEnv('_APP_DB_USER', '');
    $dbPass = App::getEnv('_APP_DB_PASS', '');
    $dbScheme = App::getEnv('_APP_DB_SCHEMA', '');

    $pdo = new PDO("mysql:host={$dbHost};dbname={$dbScheme};charset=utf8mb4", $dbUser, $dbPass, array(
        PDONative::MYSQL_ATTR_INIT_COMMAND => 'SET NAMES utf8mb4',
        PDONative::ATTR_TIMEOUT => 3, // Seconds
        PDONative::ATTR_PERSISTENT => true
    ));

    // Connection settings
    $pdo->setAttribute(PDONative::ATTR_DEFAULT_FETCH_MODE, PDONative::FETCH_ASSOC);   // Return arrays
    $pdo->setAttribute(PDONative::ATTR_ERRMODE, PDONative::ERRMODE_EXCEPTION);        // Handle all errors with exceptions

    return $pdo;
});
$register->set('influxdb', function () { // Register DB connection
    $host = App::getEnv('_APP_INFLUXDB_HOST', '');
    $port = App::getEnv('_APP_INFLUXDB_PORT', '');

    if (empty($host) || empty($port)) {
        return;
    }

    $client = new InfluxDB\Client($host, $port, '', '', false, false, 5);

    return $client;
});
$register->set('statsd', function () { // Register DB connection
    $host = App::getEnv('_APP_STATSD_HOST', 'telegraf');
    $port = App::getEnv('_APP_STATSD_PORT', 8125);

    $connection = new \Domnikl\Statsd\Connection\UdpSocket($host, $port);
    $statsd = new \Domnikl\Statsd\Client($connection);

    return $statsd;
});
$register->set('cache', function () { // Register cache connection
    $redis = new Redis();
    $redis->pconnect(App::getEnv('_APP_REDIS_HOST', ''), App::getEnv('_APP_REDIS_PORT', ''));
    $redis->setOption(Redis::OPT_READ_TIMEOUT, -1);

    return $redis;
});
$register->set('smtp', function () {
    $mail = new PHPMailer(true);

    $mail->isSMTP();

    $username = App::getEnv('_APP_SMTP_USERNAME', null);
    $password = App::getEnv('_APP_SMTP_PASSWORD', null);

    $mail->XMailer = 'Appwrite Mailer';
    $mail->Host = App::getEnv('_APP_SMTP_HOST', 'smtp');
    $mail->Port = App::getEnv('_APP_SMTP_PORT', 25);
    $mail->SMTPAuth = (!empty($username) && !empty($password));
    $mail->Username = $username;
    $mail->Password = $password;
    $mail->SMTPSecure = App::getEnv('_APP_SMTP_SECURE', false);
    $mail->SMTPAutoTLS = false;
    $mail->CharSet = 'UTF-8';

    $from = \urldecode(App::getEnv('_APP_SYSTEM_EMAIL_NAME', APP_NAME.' Server'));
    $email = App::getEnv('_APP_SYSTEM_EMAIL_ADDRESS', APP_EMAIL_TEAM);

    $mail->setFrom($email, $from);
    $mail->addReplyTo($email, $from);

    $mail->isHTML(true);

    return $mail;
});
$register->set('geodb', function () {
    return new Reader(__DIR__.'/db/DBIP/dbip-country-lite-2020-01.mmdb');
});
$register->set('queue-webhooks', function () {
    return new Event('v1-webhooks', 'WebhooksV1');
});
$register->set('queue-audits', function () {
    return new Event('v1-audits', 'AuditsV1');
});
$register->set('queue-usage', function () {
    return new Event('v1-usage', 'UsageV1');
});
$register->set('queue-mails', function () {
    return new Event('v1-mails', 'MailsV1');
});
$register->set('queue-deletes', function () {
    return new Event('v1-deletes', 'DeletesV1');
});
$register->set('queue-functions', function () {
    return new Event('v1-functions', 'FunctionsV1');
});

/*
 * Localization
 */
Locale::$exceptions = false;
Locale::setLanguage('af', include __DIR__.'/config/locale/translations/af.php');
Locale::setLanguage('ar', include __DIR__.'/config/locale/translations/ar.php');
Locale::setLanguage('ba', include __DIR__.'/config/locale/translations/ba.php');
Locale::setLanguage('be', include __DIR__.'/config/locale/translations/be.php');
Locale::setLanguage('bg', include __DIR__.'/config/locale/translations/bg.php');
Locale::setLanguage('bn', include __DIR__.'/config/locale/translations/bn.php');
Locale::setLanguage('cat', include __DIR__.'/config/locale/translations/cat.php');
Locale::setLanguage('cz', include __DIR__.'/config/locale/translations/cz.php');
Locale::setLanguage('de', include __DIR__.'/config/locale/translations/de.php');
Locale::setLanguage('en', include __DIR__.'/config/locale/translations/en.php');
Locale::setLanguage('es', include __DIR__.'/config/locale/translations/es.php');
Locale::setLanguage('fa', include __DIR__.'/config/locale/translations/fa.php');
Locale::setLanguage('fi', include __DIR__.'/config/locale/translations/fi.php');
Locale::setLanguage('fo', include __DIR__.'/config/locale/translations/fo.php');
Locale::setLanguage('fr', include __DIR__.'/config/locale/translations/fr.php');
Locale::setLanguage('gr', include __DIR__.'/config/locale/translations/gr.php');
Locale::setLanguage('gu', include __DIR__.'/config/locale/translations/gu.php');
Locale::setLanguage('he', include __DIR__.'/config/locale/translations/he.php');
Locale::setLanguage('hi', include __DIR__.'/config/locale/translations/hi.php');
Locale::setLanguage('hu', include __DIR__.'/config/locale/translations/hu.php');
Locale::setLanguage('hy', include __DIR__.'/config/locale/translations/hy.php');
Locale::setLanguage('id', include __DIR__.'/config/locale/translations/id.php');
Locale::setLanguage('is', include __DIR__.'/config/locale/translations/is.php');
Locale::setLanguage('it', include __DIR__.'/config/locale/translations/it.php');
Locale::setLanguage('ja', include __DIR__.'/config/locale/translations/ja.php');
Locale::setLanguage('jv', include __DIR__.'/config/locale/translations/jv.php');
Locale::setLanguage('ka', include __DIR__.'/config/locale/translations/ka.php');
Locale::setLanguage('km', include __DIR__.'/config/locale/translations/km.php');
Locale::setLanguage('ko', include __DIR__.'/config/locale/translations/ko.php');
Locale::setLanguage('lt', include __DIR__.'/config/locale/translations/lt.php');
Locale::setLanguage('ml', include __DIR__.'/config/locale/translations/ml.php');
Locale::setLanguage('mr', include __DIR__.'/config/locale/translations/mr.php');
Locale::setLanguage('ms', include __DIR__.'/config/locale/translations/ms.php');
Locale::setLanguage('nl', include __DIR__.'/config/locale/translations/nl.php');
Locale::setLanguage('no', include __DIR__.'/config/locale/translations/no.php');
Locale::setLanguage('np', include __DIR__.'/config/locale/translations/np.php');
Locale::setLanguage('od', include __DIR__.'/config/locale/translations/od.php');
Locale::setLanguage('ph', include __DIR__.'/config/locale/translations/ph.php');
Locale::setLanguage('pl', include __DIR__.'/config/locale/translations/pl.php');
Locale::setLanguage('pt-br', include __DIR__.'/config/locale/translations/pt-br.php');
Locale::setLanguage('pt-pt', include __DIR__.'/config/locale/translations/pt-pt.php');
Locale::setLanguage('pa', include __DIR__.'/config/locale/translations/pa.php');
Locale::setLanguage('ro', include __DIR__.'/config/locale/translations/ro.php');
Locale::setLanguage('ru', include __DIR__ . '/config/locale/translations/ru.php');
Locale::setLanguage('si', include __DIR__ . '/config/locale/translations/si.php');
Locale::setLanguage('sl', include __DIR__ . '/config/locale/translations/sl.php');
Locale::setLanguage('sq', include __DIR__ . '/config/locale/translations/sq.php');
Locale::setLanguage('sv', include __DIR__ . '/config/locale/translations/sv.php');
Locale::setLanguage('ta', include __DIR__ . '/config/locale/translations/ta.php');
Locale::setLanguage('th', include __DIR__.'/config/locale/translations/th.php');
Locale::setLanguage('tr', include __DIR__.'/config/locale/translations/tr.php');
Locale::setLanguage('ua', include __DIR__.'/config/locale/translations/ua.php');
Locale::setLanguage('ur', include __DIR__.'/config/locale/translations/ur.php');
Locale::setLanguage('vi', include __DIR__.'/config/locale/translations/vi.php');
Locale::setLanguage('zh-cn', include __DIR__.'/config/locale/translations/zh-cn.php');
Locale::setLanguage('zh-tw', include __DIR__.'/config/locale/translations/zh-tw.php');

\stream_context_set_default([ // Set global user agent and http settings
    'http' => [
        'method' => 'GET',
        'user_agent' => \sprintf(APP_USERAGENT,
            App::getEnv('_APP_VERSION', 'UNKNOWN'),
            App::getEnv('_APP_SYSTEM_SECURITY_EMAIL_ADDRESS', APP_EMAIL_SECURITY)),
        'timeout' => 2,
    ],
]);

// Runtime Execution

App::setResource('register', function() use ($register) {
    return $register;
});

App::setResource('layout', function($locale) {
    $layout = new View(__DIR__.'/views/layouts/default.phtml');
    $layout->setParam('locale', $locale);

    return $layout;
}, ['locale']);

App::setResource('locale', function() {
    return new Locale('en');
});

// Queues
App::setResource('webhooks', function($register) {
    return $register->get('queue-webhooks');
}, ['register']);

App::setResource('audits', function($register) {
    return $register->get('queue-audits');
}, ['register']);

App::setResource('usage', function($register) {
    return $register->get('queue-usage');
}, ['register']);

App::setResource('mails', function($register) {
    return $register->get('queue-mails');
}, ['register']);

App::setResource('deletes', function($register) {
    return $register->get('queue-deletes');
}, ['register']);

App::setResource('functions', function($register) {
    return $register->get('queue-functions');
}, ['register']);

// Test Mock
App::setResource('clients', function($console, $project) {
    /**
     * Get All verified client URLs for both console and current projects
     * + Filter for duplicated entries
     */
    $clientsConsole = \array_map(function ($node) {
        return $node['hostname'];
    }, \array_filter($console->getAttribute('platforms', []), function ($node) {
        if (isset($node['type']) && $node['type'] === 'web' && isset($node['hostname']) && !empty($node['hostname'])) {
            return true;
        }

        return false;
    }));

    $clients = \array_unique(\array_merge($clientsConsole, \array_map(function ($node) {
        return $node['hostname'];
    }, \array_filter($project->getAttribute('platforms', []), function ($node) {
        if (isset($node['type']) && $node['type'] === 'web' && isset($node['hostname']) && !empty($node['hostname'])) {
            return true;
        }

        return false;
    }))));

    return $clients;
}, ['console', 'project']);

App::setResource('user', function($mode, $project, $console, $request, $response, $projectDB, $consoleDB) {
    /** @var Utopia\Swoole\Request $request */
    /** @var Appwrite\Utopia\Response $response */
    /** @var Appwrite\Database\Document $project */
    /** @var Appwrite\Database\Database $consoleDB */
    /** @var Appwrite\Database\Database $projectDB */
    /** @var bool $mode */

    Authorization::setDefaultStatus(true);

    Auth::setCookieName('a_session_'.$project->getId());

    if (APP_MODE_ADMIN === $mode) {
        Auth::setCookieName('a_session_'.$console->getId());
    }

    $session = Auth::decodeSession(
        $request->getCookie(Auth::$cookieName, // Get sessions
            $request->getCookie(Auth::$cookieName.'_legacy', // Get fallback session from old clients (no SameSite support)
                $request->getHeader('x-appwrite-key', '')))); // Get API Key

    // Get fallback session from clients who block 3rd-party cookies
    $response->addHeader('X-Debug-Fallback', 'false');

    if(empty($session['id']) && empty($session['secret'])) {
        $response->addHeader('X-Debug-Fallback', 'true');
        $fallback = $request->getHeader('x-fallback-cookies', '');
        $fallback = \json_decode($fallback, true);
        $session = Auth::decodeSession(((isset($fallback[Auth::$cookieName])) ? $fallback[Auth::$cookieName] : ''));
    }

    Auth::$unique = $session['id'];
    Auth::$secret = $session['secret'];

    if (APP_MODE_ADMIN !== $mode) {
        $user = $projectDB->getDocument(Auth::$unique);
    }
    else {
        $user = $consoleDB->getDocument(Auth::$unique);

        $user
            ->setAttribute('$id', 'admin-'.$user->getAttribute('$id'))
        ;
    }

    if (empty($user->getId()) // Check a document has been found in the DB
        || Database::SYSTEM_COLLECTION_USERS !== $user->getCollection() // Validate returned document is really a user document
        || !Auth::tokenVerify($user->getAttribute('tokens', []), Auth::TOKEN_TYPE_LOGIN, Auth::$secret)) { // Validate user has valid login token
        $user = new Document(['$id' => '', '$collection' => Database::SYSTEM_COLLECTION_USERS]);
    }

    if (APP_MODE_ADMIN === $mode) {
        if (!empty($user->search('teamId', $project->getAttribute('teamId'), $user->getAttribute('memberships')))) {
            Authorization::setDefaultStatus(false);  // Cancel security segmentation for admin users.
        } else {
            $user = new Document(['$id' => '', '$collection' => Database::SYSTEM_COLLECTION_USERS]);
        }
    }

    return $user;
}, ['mode', 'project', 'console', 'request', 'response', 'projectDB', 'consoleDB']);

App::setResource('project', function($consoleDB, $request) {
    /** @var Utopia\Swoole\Request $request */
    /** @var Appwrite\Database\Database $consoleDB */

    Authorization::disable();

    $project = $consoleDB->getDocument($request->getParam('project',
        $request->getHeader('x-appwrite-project', '')));

    Authorization::reset();

    return $project;
}, ['consoleDB', 'request']);

App::setResource('console', function($consoleDB) {
    return $consoleDB->getDocument('console');
}, ['consoleDB']);

App::setResource('consoleDB', function($register) {
    $consoleDB = new Database();
    $consoleDB->setAdapter(new RedisAdapter(new MySQLAdapter($register), $register));
    $consoleDB->setNamespace('app_console'); // Should be replaced with param if we want to have parent projects
    $consoleDB->setMocks(Config::getParam('collections', []));

    return $consoleDB;
}, ['register']);

App::setResource('projectDB', function($register, $project) {
    $projectDB = new Database();
    $projectDB->setAdapter(new RedisAdapter(new MySQLAdapter($register), $register));
    $projectDB->setNamespace('app_'.$project->getId());
    $projectDB->setMocks(Config::getParam('collections', []));

    return $projectDB;
}, ['register', 'project']);

App::setResource('mode', function($request) {
    /** @var Utopia\Swoole\Request $request */
    return $request->getParam('mode', $request->getHeader('x-appwrite-mode', 'default'));
}, ['request']);

<<<<<<< HEAD
App::setResource('geodb', function($register) {
    return $register->get('geodb');
}, ['register']);
=======
App::setResource('geodb', function($request) {
    /** @var Utopia\Swoole\Request $request */
    return $register->get('geodb');
}, ['request']);
>>>>>>> bbcebfe2
<|MERGE_RESOLUTION|>--- conflicted
+++ resolved
@@ -466,13 +466,7 @@
     return $request->getParam('mode', $request->getHeader('x-appwrite-mode', 'default'));
 }, ['request']);
 
-<<<<<<< HEAD
-App::setResource('geodb', function($register) {
-    return $register->get('geodb');
-}, ['register']);
-=======
 App::setResource('geodb', function($request) {
     /** @var Utopia\Swoole\Request $request */
     return $register->get('geodb');
-}, ['request']);
->>>>>>> bbcebfe2
+}, ['request']);