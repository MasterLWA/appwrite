<?php

/**
 * Init
 * 
 * Initializes both Appwrite API entry point, queue workers, and CLI tasks.
 * Set configuration, framework resources & app constants
 * 
 */
if (\file_exists(__DIR__.'/../vendor/autoload.php')) {
    require_once __DIR__.'/../vendor/autoload.php';
}

ini_set('memory_limit','512M');
ini_set('display_errors', 1);
ini_set('display_startup_errors', 1);
ini_set('default_socket_timeout', -1);
error_reporting(E_ALL);

use Ahc\Jwt\JWT;
use Ahc\Jwt\JWTException;
use Appwrite\Auth\Auth;
use Appwrite\Database\Database;
use Appwrite\Database\Adapter\MySQL as MySQLAdapter;
use Appwrite\Database\Adapter\Redis as RedisAdapter;
use Appwrite\Database\Document;
use Appwrite\Database\Validator\Authorization;
use Appwrite\Event\Event;
use Appwrite\OpenSSL\OpenSSL;
use Utopia\App;
use Utopia\View;
use Utopia\Config\Config;
use Utopia\Locale\Locale;
use Utopia\Registry\Registry;
use MaxMind\Db\Reader;
use PHPMailer\PHPMailer\PHPMailer;
use Swoole\Database\PDOConfig;
use Swoole\Database\PDOPool;
use Swoole\Database\RedisConfig;
use Swoole\Database\RedisPool;

const APP_NAME = 'Appwrite';
const APP_DOMAIN = 'appwrite.io';
const APP_EMAIL_TEAM = 'team@localhost.test'; // Default email address
const APP_EMAIL_SECURITY = ''; // Default security email address
const APP_USERAGENT = APP_NAME.'-Server v%s. Please report abuse at %s';
const APP_MODE_DEFAULT = 'default';
const APP_MODE_ADMIN = 'admin';
const APP_PAGING_LIMIT = 12;
<<<<<<< HEAD
const APP_CACHE_BUSTER = 150;
const APP_VERSION_STABLE = '0.9.4';
=======
const APP_CACHE_BUSTER = 151;
const APP_VERSION_STABLE = '0.9.3';
>>>>>>> 059a589d
const APP_STORAGE_UPLOADS = '/storage/uploads';
const APP_STORAGE_FUNCTIONS = '/storage/functions';
const APP_STORAGE_CACHE = '/storage/cache';
const APP_STORAGE_CERTIFICATES = '/storage/certificates';
const APP_STORAGE_CONFIG = '/storage/config';
const APP_SOCIAL_TWITTER = 'https://twitter.com/appwrite_io';
const APP_SOCIAL_TWITTER_HANDLE = 'appwrite_io';
const APP_SOCIAL_FACEBOOK = 'https://www.facebook.com/appwrite.io';
const APP_SOCIAL_LINKEDIN = 'https://www.linkedin.com/company/appwrite';
const APP_SOCIAL_INSTAGRAM = 'https://www.instagram.com/appwrite.io';
const APP_SOCIAL_GITHUB = 'https://github.com/appwrite';
const APP_SOCIAL_DISCORD = 'https://appwrite.io/discord';
const APP_SOCIAL_DISCORD_CHANNEL = '564160730845151244';
const APP_SOCIAL_DEV = 'https://dev.to/appwrite';
const APP_SOCIAL_STACKSHARE = 'https://stackshare.io/appwrite'; 
// Deletion Types
const DELETE_TYPE_DOCUMENT = 'document';
const DELETE_TYPE_EXECUTIONS = 'executions';
const DELETE_TYPE_AUDIT = 'audit';
const DELETE_TYPE_ABUSE = 'abuse';
const DELETE_TYPE_CERTIFICATES = 'certificates';
// Mail Types
const MAIL_TYPE_VERIFICATION = 'verification';
const MAIL_TYPE_RECOVERY = 'recovery';
const MAIL_TYPE_INVITATION = 'invitation';
// Auth Types
const APP_AUTH_TYPE_SESSION = 'Session';
const APP_AUTH_TYPE_JWT = 'JWT';
const APP_AUTH_TYPE_KEY = 'Key';
const APP_AUTH_TYPE_ADMIN = 'Admin';

$register = new Registry();

App::setMode(App::getEnv('_APP_ENV', App::MODE_TYPE_PRODUCTION));

/*
 * ENV vars
 */
Config::load('events', __DIR__.'/config/events.php');
Config::load('auth', __DIR__.'/config/auth.php');
Config::load('providers', __DIR__.'/config/providers.php');
Config::load('platforms', __DIR__.'/config/platforms.php');
Config::load('collections', __DIR__.'/config/collections.php');
Config::load('runtimes', __DIR__.'/config/runtimes.php');
Config::load('roles', __DIR__.'/config/roles.php');  // User roles and scopes
Config::load('scopes', __DIR__.'/config/scopes.php');  // User roles and scopes
Config::load('services', __DIR__.'/config/services.php');  // List of services
Config::load('variables', __DIR__.'/config/variables.php');  // List of env variables
Config::load('avatar-browsers', __DIR__.'/config/avatars/browsers.php'); 
Config::load('avatar-credit-cards', __DIR__.'/config/avatars/credit-cards.php'); 
Config::load('avatar-flags', __DIR__.'/config/avatars/flags.php'); 
Config::load('locale-codes', __DIR__.'/config/locale/codes.php'); 
Config::load('locale-currencies', __DIR__.'/config/locale/currencies.php'); 
Config::load('locale-eu', __DIR__.'/config/locale/eu.php'); 
Config::load('locale-languages', __DIR__.'/config/locale/languages.php'); 
Config::load('locale-phones', __DIR__.'/config/locale/phones.php'); 
Config::load('locale-countries', __DIR__.'/config/locale/countries.php');
Config::load('locale-continents', __DIR__.'/config/locale/continents.php');
Config::load('storage-logos', __DIR__.'/config/storage/logos.php'); 
Config::load('storage-mimes', __DIR__.'/config/storage/mimes.php'); 
Config::load('storage-inputs', __DIR__.'/config/storage/inputs.php'); 
Config::load('storage-outputs', __DIR__.'/config/storage/outputs.php'); 

$user = App::getEnv('_APP_REDIS_USER','');
$pass = App::getEnv('_APP_REDIS_PASS','');
if(!empty($user) || !empty($pass)) {
    Resque::setBackend('redis://'.$user.':'.$pass.'@'.App::getEnv('_APP_REDIS_HOST', '').':'.App::getEnv('_APP_REDIS_PORT', ''));
} else {
    Resque::setBackend(App::getEnv('_APP_REDIS_HOST', '').':'.App::getEnv('_APP_REDIS_PORT', ''));
}
/**
 * DB Filters
 */
Database::addFilter('json',
    function($value) {
        if(!is_array($value)) {
            return $value;
        }
        return json_encode($value);
    },
    function($value) {
        return json_decode($value, true);
    }
);

Database::addFilter('encrypt',
    function($value) {
        $key = App::getEnv('_APP_OPENSSL_KEY_V1');
        $iv = OpenSSL::randomPseudoBytes(OpenSSL::cipherIVLength(OpenSSL::CIPHER_AES_128_GCM));
        $tag = null;
        
        return json_encode([
            'data' => OpenSSL::encrypt($value, OpenSSL::CIPHER_AES_128_GCM, $key, 0, $iv, $tag),
            'method' => OpenSSL::CIPHER_AES_128_GCM,
            'iv' => bin2hex($iv),
            'tag' => bin2hex($tag),
            'version' => '1',
        ]);
    },
    function($value) {
        $value = json_decode($value, true);
        $key = App::getEnv('_APP_OPENSSL_KEY_V'.$value['version']);

        return OpenSSL::decrypt($value['data'], $value['method'], $key, 0, hex2bin($value['iv']), hex2bin($value['tag']));
    }
);

/*
 * Registry
 */
$register->set('dbPool', function () { // Register DB connection
    $dbHost = App::getEnv('_APP_DB_HOST', '');
    $dbPort = App::getEnv('_APP_DB_PORT', '');
    $dbUser = App::getEnv('_APP_DB_USER', '');
    $dbPass = App::getEnv('_APP_DB_PASS', '');
    $dbScheme = App::getEnv('_APP_DB_SCHEMA', '');


    $pool = new PDOPool((new PDOConfig())
        ->withHost($dbHost)
        ->withPort($dbPort)
        ->withDbName($dbScheme)
        ->withCharset('utf8mb4')
        ->withUsername($dbUser)
        ->withPassword($dbPass)
    , 16);

    return $pool;
});
$register->set('redisPool', function () {
    $redisHost = App::getEnv('_APP_REDIS_HOST', '');
    $redisPort = App::getEnv('_APP_REDIS_PORT', '');
    $redisUser = App::getEnv('_APP_REDIS_USER', '');
    $redisPass = App::getEnv('_APP_REDIS_PASS', '');
    $redisAuth = '';

    if ($redisUser && $redisPass) {
        $redisAuth = $redisUser.':'.$redisPass;
    }

    $pool = new RedisPool((new RedisConfig)
        ->withHost($redisHost)
        ->withPort($redisPort)
        ->withAuth($redisAuth)
        ->withDbIndex(0)
    , 16);

    return $pool;
});
$register->set('influxdb', function () { // Register DB connection
    $host = App::getEnv('_APP_INFLUXDB_HOST', '');
    $port = App::getEnv('_APP_INFLUXDB_PORT', '');

    if (empty($host) || empty($port)) {
        return;
    }
    $driver = new InfluxDB\Driver\Curl("http://{$host}:{$port}");
    $client = new InfluxDB\Client($host, $port, '', '', false, false, 5);
    $client->setDriver($driver);

    return $client;
});
$register->set('statsd', function () { // Register DB connection
    $host = App::getEnv('_APP_STATSD_HOST', 'telegraf');
    $port = App::getEnv('_APP_STATSD_PORT', 8125);

    $connection = new \Domnikl\Statsd\Connection\UdpSocket($host, $port);
    $statsd = new \Domnikl\Statsd\Client($connection);

    return $statsd;
});
$register->set('smtp', function () {
    $mail = new PHPMailer(true);

    $mail->isSMTP();

    $username = App::getEnv('_APP_SMTP_USERNAME', null);
    $password = App::getEnv('_APP_SMTP_PASSWORD', null);

    $mail->XMailer = 'Appwrite Mailer';
    $mail->Host = App::getEnv('_APP_SMTP_HOST', 'smtp');
    $mail->Port = App::getEnv('_APP_SMTP_PORT', 25);
    $mail->SMTPAuth = (!empty($username) && !empty($password));
    $mail->Username = $username;
    $mail->Password = $password;
    $mail->SMTPSecure = App::getEnv('_APP_SMTP_SECURE', false);
    $mail->SMTPAutoTLS = false;
    $mail->CharSet = 'UTF-8';

    $from = \urldecode(App::getEnv('_APP_SYSTEM_EMAIL_NAME', APP_NAME.' Server'));
    $email = App::getEnv('_APP_SYSTEM_EMAIL_ADDRESS', APP_EMAIL_TEAM);

    $mail->setFrom($email, $from);
    $mail->addReplyTo($email, $from);

    $mail->isHTML(true);

    return $mail;
});
$register->set('geodb', function () {
    return new Reader(__DIR__.'/db/DBIP/dbip-country-lite-2021-06.mmdb');
});

/*
 * Localization
 */
Locale::$exceptions = false;
Locale::setLanguageFromJSON('af', __DIR__.'/config/locale/translations/af.json');
Locale::setLanguageFromJSON('ar', __DIR__.'/config/locale/translations/ar.json');
Locale::setLanguageFromJSON('be', __DIR__.'/config/locale/translations/be.json');
Locale::setLanguageFromJSON('bg', __DIR__.'/config/locale/translations/bg.json');
Locale::setLanguageFromJSON('bn', __DIR__.'/config/locale/translations/bn.json');
Locale::setLanguageFromJSON('bs', __DIR__.'/config/locale/translations/bs.json');
Locale::setLanguageFromJSON('ca', __DIR__.'/config/locale/translations/ca.json');
Locale::setLanguageFromJSON('cs', __DIR__.'/config/locale/translations/cs.json');
Locale::setLanguageFromJSON('de', __DIR__.'/config/locale/translations/de.json');
Locale::setLanguageFromJSON('el', __DIR__.'/config/locale/translations/el.json');
Locale::setLanguageFromJSON('en', __DIR__.'/config/locale/translations/en.json');
Locale::setLanguageFromJSON('es', __DIR__.'/config/locale/translations/es.json');
Locale::setLanguageFromJSON('fa', __DIR__.'/config/locale/translations/fa.json');
Locale::setLanguageFromJSON('fi', __DIR__.'/config/locale/translations/fi.json');
Locale::setLanguageFromJSON('fo', __DIR__.'/config/locale/translations/fo.json');
Locale::setLanguageFromJSON('fr', __DIR__.'/config/locale/translations/fr.json');
Locale::setLanguageFromJSON('gu', __DIR__.'/config/locale/translations/gu.json');
Locale::setLanguageFromJSON('he', __DIR__.'/config/locale/translations/he.json');
Locale::setLanguageFromJSON('hi', __DIR__.'/config/locale/translations/hi.json');
Locale::setLanguageFromJSON('hu', __DIR__.'/config/locale/translations/hu.json');
Locale::setLanguageFromJSON('hy', __DIR__.'/config/locale/translations/hy.json');
Locale::setLanguageFromJSON('id', __DIR__.'/config/locale/translations/id.json');
Locale::setLanguageFromJSON('is', __DIR__.'/config/locale/translations/is.json');
Locale::setLanguageFromJSON('it', __DIR__.'/config/locale/translations/it.json');
Locale::setLanguageFromJSON('ja', __DIR__.'/config/locale/translations/ja.json');
Locale::setLanguageFromJSON('jv', __DIR__.'/config/locale/translations/jv.json');
Locale::setLanguageFromJSON('kn', __DIR__.'/config/locale/translations/kn.json');
Locale::setLanguageFromJSON('km', __DIR__.'/config/locale/translations/km.json');
Locale::setLanguageFromJSON('ko', __DIR__.'/config/locale/translations/ko.json');
Locale::setLanguageFromJSON('lt', __DIR__.'/config/locale/translations/lt.json');
Locale::setLanguageFromJSON('ml', __DIR__.'/config/locale/translations/ml.json');
Locale::setLanguageFromJSON('mr', __DIR__.'/config/locale/translations/mr.json');
Locale::setLanguageFromJSON('ms', __DIR__.'/config/locale/translations/ms.json');
Locale::setLanguageFromJSON('ne', __DIR__.'/config/locale/translations/ne.json');
Locale::setLanguageFromJSON('nl', __DIR__.'/config/locale/translations/nl.json');
Locale::setLanguageFromJSON('no', __DIR__.'/config/locale/translations/no.json');
Locale::setLanguageFromJSON('or', __DIR__.'/config/locale/translations/or.json');
Locale::setLanguageFromJSON('pa', __DIR__.'/config/locale/translations/pa.json');
Locale::setLanguageFromJSON('pl', __DIR__.'/config/locale/translations/pl.json');
Locale::setLanguageFromJSON('pt-br', __DIR__.'/config/locale/translations/pt-br.json');
Locale::setLanguageFromJSON('pt-pt', __DIR__.'/config/locale/translations/pt-pt.json');
Locale::setLanguageFromJSON('ro', __DIR__.'/config/locale/translations/ro.json');
Locale::setLanguageFromJSON('ru', __DIR__ . '/config/locale/translations/ru.json');
Locale::setLanguageFromJSON('si', __DIR__ . '/config/locale/translations/si.json');
Locale::setLanguageFromJSON('sl', __DIR__ . '/config/locale/translations/sl.json');
Locale::setLanguageFromJSON('sq', __DIR__ . '/config/locale/translations/sq.json');
Locale::setLanguageFromJSON('sv', __DIR__ . '/config/locale/translations/sv.json');
Locale::setLanguageFromJSON('ta', __DIR__ . '/config/locale/translations/ta.json');
Locale::setLanguageFromJSON('th', __DIR__.'/config/locale/translations/th.json');
Locale::setLanguageFromJSON('tl', __DIR__.'/config/locale/translations/tl.json');
Locale::setLanguageFromJSON('tr', __DIR__.'/config/locale/translations/tr.json');
Locale::setLanguageFromJSON('uk', __DIR__.'/config/locale/translations/uk.json');
Locale::setLanguageFromJSON('ur', __DIR__.'/config/locale/translations/ur.json');
Locale::setLanguageFromJSON('vi', __DIR__.'/config/locale/translations/vi.json');
Locale::setLanguageFromJSON('zh-cn', __DIR__.'/config/locale/translations/zh-cn.json');
Locale::setLanguageFromJSON('zh-tw', __DIR__.'/config/locale/translations/zh-tw.json');

\stream_context_set_default([ // Set global user agent and http settings
    'http' => [
        'method' => 'GET',
        'user_agent' => \sprintf(APP_USERAGENT,
            App::getEnv('_APP_VERSION', 'UNKNOWN'),
            App::getEnv('_APP_SYSTEM_SECURITY_EMAIL_ADDRESS', APP_EMAIL_SECURITY)),
        'timeout' => 2,
    ],
]);

// Runtime Execution

App::setResource('register', function() use ($register) {
    return $register;
});

App::setResource('layout', function($locale) {
    $layout = new View(__DIR__.'/views/layouts/default.phtml');
    $layout->setParam('locale', $locale);

    return $layout;
}, ['locale']);

App::setResource('locale', function() {
    return new Locale(App::getEnv('_APP_LOCALE', 'en'));
});

// Queues
App::setResource('events', function($register) {
    return new Event('', '');
}, ['register']);

App::setResource('audits', function($register) {
    return new Event(Event::AUDITS_QUEUE_NAME, Event::AUDITS_CLASS_NAME);
}, ['register']);

App::setResource('usage', function($register) {
    return new Event(Event::USAGE_QUEUE_NAME, Event::USAGE_CLASS_NAME);
}, ['register']);

App::setResource('mails', function($register) {
    return new Event(Event::MAILS_QUEUE_NAME, Event::MAILS_CLASS_NAME);
}, ['register']);

App::setResource('deletes', function($register) {
    return new Event(Event::DELETE_QUEUE_NAME, Event::DELETE_CLASS_NAME);
}, ['register']);

// Test Mock
App::setResource('clients', function($request, $console, $project) {
    $console->setAttribute('platforms', [ // Allways allow current host
        '$collection' => Database::SYSTEM_COLLECTION_PLATFORMS,
        'name' => 'Current Host',
        'type' => 'web',
        'hostname' => $request->getHostname(),
    ], Document::SET_TYPE_APPEND);
    
    /**
     * Get All verified client URLs for both console and current projects
     * + Filter for duplicated entries
     */
    $clientsConsole = \array_map(function ($node) {
        return $node['hostname'];
    }, \array_filter($console->getAttribute('platforms', []), function ($node) {
        if (isset($node['type']) && $node['type'] === 'web' && isset($node['hostname']) && !empty($node['hostname'])) {
            return true;
        }

        return false;
    }));

    $clients = \array_unique(\array_merge($clientsConsole, \array_map(function ($node) {
        return $node['hostname'];
    }, \array_filter($project->getAttribute('platforms', []), function ($node) {
        if (isset($node['type']) && $node['type'] === 'web' && isset($node['hostname']) && !empty($node['hostname'])) {
            return true;
        }

        return false;
    }))));

    return $clients;
}, ['request', 'console', 'project']);

App::setResource('user', function($mode, $project, $console, $request, $response, $projectDB, $consoleDB) {
    /** @var Utopia\Swoole\Request $request */
    /** @var Appwrite\Utopia\Response $response */
    /** @var Appwrite\Database\Document $project */
    /** @var Appwrite\Database\Database $consoleDB */
    /** @var Appwrite\Database\Database $projectDB */
    /** @var string $mode */

    Authorization::setDefaultStatus(true);

    Auth::setCookieName('a_session_'.$project->getId());

    if (APP_MODE_ADMIN === $mode) {
        Auth::setCookieName('a_session_'.$console->getId());
    }

    $session = Auth::decodeSession(
        $request->getCookie(Auth::$cookieName, // Get sessions
            $request->getCookie(Auth::$cookieName.'_legacy', '')));// Get fallback session from old clients (no SameSite support)

    // Get fallback session from clients who block 3rd-party cookies
    $response->addHeader('X-Debug-Fallback', 'false');

    if(empty($session['id']) && empty($session['secret'])) {
        $response->addHeader('X-Debug-Fallback', 'true');
        $fallback = $request->getHeader('x-fallback-cookies', '');
        $fallback = \json_decode($fallback, true);
        $session = Auth::decodeSession(((isset($fallback[Auth::$cookieName])) ? $fallback[Auth::$cookieName] : ''));
    }

    Auth::$unique = $session['id'];
    Auth::$secret = $session['secret'];

    if (APP_MODE_ADMIN !== $mode) {
        $user = $projectDB->getDocument(Auth::$unique);
    }
    else {
        $user = $consoleDB->getDocument(Auth::$unique);

        $user
            ->setAttribute('$id', 'admin-'.$user->getAttribute('$id'))
        ;
    }

    if (empty($user->getId()) // Check a document has been found in the DB
        || Database::SYSTEM_COLLECTION_USERS !== $user->getCollection() // Validate returned document is really a user document
        || !Auth::sessionVerify($user->getAttribute('sessions', []), Auth::$secret)) { // Validate user has valid login token
        $user = new Document(['$id' => '', '$collection' => Database::SYSTEM_COLLECTION_USERS]);
    }

    if (APP_MODE_ADMIN === $mode) {
        if (!empty($user->search('teamId', $project->getAttribute('teamId'), $user->getAttribute('memberships')))) {
            Authorization::setDefaultStatus(false);  // Cancel security segmentation for admin users.
        } else {
            $user = new Document(['$id' => '', '$collection' => Database::SYSTEM_COLLECTION_USERS]);
        }
    }

    $authJWT = $request->getHeader('x-appwrite-jwt', '');

    if (!empty($authJWT)) { // JWT authentication
        $jwt = new JWT(App::getEnv('_APP_OPENSSL_KEY_V1'), 'HS256', 900, 10); // Instantiate with key, algo, maxAge and leeway.

        try {
            $payload = $jwt->decode($authJWT);
        } catch (JWTException $error) {
            throw new Exception('Failed to verify JWT. '.$error->getMessage(), 401);
        }
        
        $jwtUserId = $payload['userId'] ?? '';
        $jwtSessionId = $payload['sessionId'] ?? '';

        if($jwtUserId && $jwtSessionId) {
            $user = $projectDB->getDocument($jwtUserId);
        }

        if (empty($user->search('$id', $jwtSessionId, $user->getAttribute('sessions')))) { // Match JWT to active token
            $user = new Document(['$id' => '', '$collection' => Database::SYSTEM_COLLECTION_USERS]);
        }
    }

    return $user;
}, ['mode', 'project', 'console', 'request', 'response', 'projectDB', 'consoleDB']);

App::setResource('project', function($consoleDB, $request) {
    /** @var Utopia\Swoole\Request $request */
    /** @var Appwrite\Database\Database $consoleDB */

    Authorization::disable();

    $project = $consoleDB->getDocument($request->getParam('project',
        $request->getHeader('x-appwrite-project', '')));

    Authorization::reset();

    return $project;
}, ['consoleDB', 'request']);

App::setResource('console', function($consoleDB) {
    return $consoleDB->getDocument('console');
}, ['consoleDB']);

App::setResource('consoleDB', function($db, $cache) {
    $consoleDB = new Database();
    $consoleDB->setAdapter(new RedisAdapter(new MySQLAdapter($db, $cache), $cache));
    $consoleDB->setNamespace('app_console'); // Should be replaced with param if we want to have parent projects
    $consoleDB->setMocks(Config::getParam('collections', []));

    return $consoleDB;
}, ['db', 'cache']);

App::setResource('projectDB', function($db, $cache, $project) {
    $projectDB = new Database();
    $projectDB->setAdapter(new RedisAdapter(new MySQLAdapter($db, $cache), $cache));
    $projectDB->setNamespace('app_'.$project->getId());
    $projectDB->setMocks(Config::getParam('collections', []));

    return $projectDB;
}, ['db', 'cache', 'project']);

App::setResource('mode', function($request) {
    /** @var Utopia\Swoole\Request $request */
    return $request->getParam('mode', $request->getHeader('x-appwrite-mode', APP_MODE_DEFAULT));
}, ['request']);

App::setResource('geodb', function($register) {
    /** @var Utopia\Registry\Registry $register */
    return $register->get('geodb');
}, ['register']);<|MERGE_RESOLUTION|>--- conflicted
+++ resolved
@@ -47,13 +47,8 @@
 const APP_MODE_DEFAULT = 'default';
 const APP_MODE_ADMIN = 'admin';
 const APP_PAGING_LIMIT = 12;
-<<<<<<< HEAD
-const APP_CACHE_BUSTER = 150;
+const APP_CACHE_BUSTER = 151;
 const APP_VERSION_STABLE = '0.9.4';
-=======
-const APP_CACHE_BUSTER = 151;
-const APP_VERSION_STABLE = '0.9.3';
->>>>>>> 059a589d
 const APP_STORAGE_UPLOADS = '/storage/uploads';
 const APP_STORAGE_FUNCTIONS = '/storage/functions';
 const APP_STORAGE_CACHE = '/storage/cache';
