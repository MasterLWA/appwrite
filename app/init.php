<?php

/**
 * Init
 * 
 * Initializes both Appwrite API entry point, queue workers, and CLI tasks.
 * Set configuration, framework resources & app constants
 * 
 */
if (\file_exists(__DIR__.'/../vendor/autoload.php')) {
    require_once __DIR__.'/../vendor/autoload.php';
}

ini_set('memory_limit','512M');
ini_set('display_errors', 1);
ini_set('display_startup_errors', 1);
ini_set('default_socket_timeout', -1);
error_reporting(E_ALL);

use Ahc\Jwt\JWT;
use Ahc\Jwt\JWTException;
use Appwrite\Auth\Auth;
use Appwrite\Database\Database;
use Appwrite\Database\Adapter\MySQL as MySQLAdapter;
use Appwrite\Database\Adapter\Redis as RedisAdapter;
use Appwrite\Database\Document;
use Appwrite\Database\Validator\Authorization;
use Appwrite\Event\Event;
use Appwrite\OpenSSL\OpenSSL;
use Utopia\App;
use Utopia\View;
use Utopia\Config\Config;
use Utopia\Locale\Locale;
use Utopia\Registry\Registry;
use MaxMind\Db\Reader;
use PHPMailer\PHPMailer\PHPMailer;
use Utopia\Cache\Adapter\Redis as RedisCache;
use Utopia\Cache\Cache;
use Utopia\Database\Adapter\MariaDB;
use Utopia\Database\Document as Document2;
use Utopia\Database\Database as Database2;
use Utopia\Database\Validator\Authorization as Authorization2;
use Swoole\Database\PDOConfig;
use Swoole\Database\PDOPool;
use Swoole\Database\RedisConfig;
use Swoole\Database\RedisPool;

const APP_NAME = 'Appwrite';
const APP_DOMAIN = 'appwrite.io';
const APP_EMAIL_TEAM = 'team@localhost.test'; // Default email address
const APP_EMAIL_SECURITY = ''; // Default security email address
const APP_USERAGENT = APP_NAME.'-Server v%s. Please report abuse at %s';
const APP_MODE_DEFAULT = 'default';
const APP_MODE_ADMIN = 'admin';
const APP_PAGING_LIMIT = 12;
const APP_LIMIT_COUNT = 5000;
const APP_LIMIT_USERS = 10000;
const APP_LIMIT_ANTIVIRUS = 20971520; //20MB
<<<<<<< HEAD
const APP_CACHE_BUSTER = 148;
const APP_VERSION_STABLE = '0.9.0';
=======
const APP_LIMIT_ENCRYPTION = 20971520; //20MB
const APP_LIMIT_COMPRESSION = 20971520; //20MB
const APP_CACHE_BUSTER = 149;
const APP_VERSION_STABLE = '0.9.1';
>>>>>>> 085f7c03
const APP_STORAGE_UPLOADS = '/storage/uploads';
const APP_STORAGE_FUNCTIONS = '/storage/functions';
const APP_STORAGE_CACHE = '/storage/cache';
const APP_STORAGE_CERTIFICATES = '/storage/certificates';
const APP_STORAGE_CONFIG = '/storage/config';
const APP_STORAGE_READ_BUFFER = 20 * (1024 *1024); //20MB other names `APP_STORAGE_MEMORY_LIMIT`, `APP_STORAGE_MEMORY_BUFFER`, `APP_STORAGE_READ_LIMIT`, `APP_STORAGE_BUFFER_LIMIT`
const APP_SOCIAL_TWITTER = 'https://twitter.com/appwrite_io';
const APP_SOCIAL_TWITTER_HANDLE = 'appwrite_io';
const APP_SOCIAL_FACEBOOK = 'https://www.facebook.com/appwrite.io';
const APP_SOCIAL_LINKEDIN = 'https://www.linkedin.com/company/appwrite';
const APP_SOCIAL_INSTAGRAM = 'https://www.instagram.com/appwrite.io';
const APP_SOCIAL_GITHUB = 'https://github.com/appwrite';
const APP_SOCIAL_DISCORD = 'https://appwrite.io/discord';
const APP_SOCIAL_DISCORD_CHANNEL = '564160730845151244';
const APP_SOCIAL_DEV = 'https://dev.to/appwrite';
const APP_SOCIAL_STACKSHARE = 'https://stackshare.io/appwrite'; 
// Creation Types
const CREATE_TYPE_ATTRIBUTE = 'newAttribute';
const CREATE_TYPE_INDEX = 'newIndex';
// Deletion Types
const DELETE_TYPE_ATTRIBUTE = 'attribute';
const DELETE_TYPE_INDEX = 'index';
const DELETE_TYPE_DOCUMENT = 'document';
const DELETE_TYPE_EXECUTIONS = 'executions';
const DELETE_TYPE_AUDIT = 'audit';
const DELETE_TYPE_ABUSE = 'abuse';
const DELETE_TYPE_CERTIFICATES = 'certificates';
// Auth Types
const APP_AUTH_TYPE_SESSION = 'Session';
const APP_AUTH_TYPE_JWT = 'JWT';
const APP_AUTH_TYPE_KEY = 'Key';
const APP_AUTH_TYPE_ADMIN = 'Admin';

$register = new Registry();

App::setMode(App::getEnv('_APP_ENV', App::MODE_TYPE_PRODUCTION));

/*
 * ENV vars
 */
Config::load('events', __DIR__.'/config/events.php');
Config::load('auth', __DIR__.'/config/auth.php');
Config::load('providers', __DIR__.'/config/providers.php');
Config::load('platforms', __DIR__.'/config/platforms.php');
Config::load('collections', __DIR__.'/config/collections.php');
Config::load('collections2', __DIR__.'/config/collections2.php');
Config::load('runtimes', __DIR__.'/config/runtimes.php');
Config::load('roles', __DIR__.'/config/roles.php');  // User roles and scopes
Config::load('scopes', __DIR__.'/config/scopes.php');  // User roles and scopes
Config::load('services', __DIR__.'/config/services.php');  // List of services
Config::load('variables', __DIR__.'/config/variables.php');  // List of env variables
Config::load('avatar-browsers', __DIR__.'/config/avatars/browsers.php'); 
Config::load('avatar-credit-cards', __DIR__.'/config/avatars/credit-cards.php'); 
Config::load('avatar-flags', __DIR__.'/config/avatars/flags.php'); 
Config::load('locale-codes', __DIR__.'/config/locale/codes.php'); 
Config::load('locale-currencies', __DIR__.'/config/locale/currencies.php'); 
Config::load('locale-eu', __DIR__.'/config/locale/eu.php'); 
Config::load('locale-languages', __DIR__.'/config/locale/languages.php'); 
Config::load('locale-phones', __DIR__.'/config/locale/phones.php'); 
Config::load('storage-logos', __DIR__.'/config/storage/logos.php'); 
Config::load('storage-mimes', __DIR__.'/config/storage/mimes.php'); 
Config::load('storage-inputs', __DIR__.'/config/storage/inputs.php'); 
Config::load('storage-outputs', __DIR__.'/config/storage/outputs.php'); 

$user = App::getEnv('_APP_REDIS_USER','');
$pass = App::getEnv('_APP_REDIS_PASS','');
if(!empty($user) || !empty($pass)) {
    Resque::setBackend('redis://'.$user.':'.$pass.'@'.App::getEnv('_APP_REDIS_HOST', '').':'.App::getEnv('_APP_REDIS_PORT', ''));
} else {
    Resque::setBackend(App::getEnv('_APP_REDIS_HOST', '').':'.App::getEnv('_APP_REDIS_PORT', ''));
}
/**
 * DB Filters
 */
Database::addFilter('json',
    function($value) {
        if(!is_array($value)) {
            return $value;
        }
        return json_encode($value);
    },
    function($value) {
        return json_decode($value, true);
    }
);

Database::addFilter('encrypt',
    function($value) {
        $key = App::getEnv('_APP_OPENSSL_KEY_V1');
        $iv = OpenSSL::randomPseudoBytes(OpenSSL::cipherIVLength(OpenSSL::CIPHER_AES_128_GCM));
        $tag = null;
        
        return json_encode([
            'data' => OpenSSL::encrypt($value, OpenSSL::CIPHER_AES_128_GCM, $key, 0, $iv, $tag),
            'method' => OpenSSL::CIPHER_AES_128_GCM,
            'iv' => bin2hex($iv),
            'tag' => bin2hex($tag),
            'version' => '1',
        ]);
    },
    function($value) {
        $value = json_decode($value, true);
        $key = App::getEnv('_APP_OPENSSL_KEY_V'.$value['version']);

        return OpenSSL::decrypt($value['data'], $value['method'], $key, 0, hex2bin($value['iv']), hex2bin($value['tag']));
    }
);

Database2::addFilter('encrypt',
    function($value) {
        $key = App::getEnv('_APP_OPENSSL_KEY_V1');
        $iv = OpenSSL::randomPseudoBytes(OpenSSL::cipherIVLength(OpenSSL::CIPHER_AES_128_GCM));
        $tag = null;
        return json_encode([
            'data' => OpenSSL::encrypt($value, OpenSSL::CIPHER_AES_128_GCM, $key, 0, $iv, $tag),
            'method' => OpenSSL::CIPHER_AES_128_GCM,
            'iv' => bin2hex($iv),
            'tag' => bin2hex($tag),
            'version' => '1',
        ]);
    },
    function($value) {
        $value = json_decode($value, true);
        $key = App::getEnv('_APP_OPENSSL_KEY_V'.$value['version']);

        return OpenSSL::decrypt($value['data'], $value['method'], $key, 0, hex2bin($value['iv']), hex2bin($value['tag']));
    }
);

/*
 * Registry
 */
$register->set('dbPool', function () { // Register DB connection
    $dbHost = App::getEnv('_APP_DB_HOST', '');
    $dbPort = App::getEnv('_APP_DB_PORT', '');
    $dbUser = App::getEnv('_APP_DB_USER', '');
    $dbPass = App::getEnv('_APP_DB_PASS', '');
    $dbScheme = App::getEnv('_APP_DB_SCHEMA', '');


    $pool = new PDOPool((new PDOConfig())
        ->withHost($dbHost)
        ->withPort($dbPort)
        ->withDbName($dbScheme)
        ->withCharset('utf8mb4')
        ->withUsername($dbUser)
        ->withPassword($dbPass)
    , 16);

    return $pool;
});
$register->set('redisPool', function () {
    $redisHost = App::getEnv('_APP_REDIS_HOST', '');
    $redisPort = App::getEnv('_APP_REDIS_PORT', '');
    $redisUser = App::getEnv('_APP_REDIS_USER', '');
    $redisPass = App::getEnv('_APP_REDIS_PASS', '');
    $redisAuth = '';

    if ($redisUser && $redisPass) {
        $redisAuth = $redisUser.':'.$redisPass;
    }

    $pool = new RedisPool((new RedisConfig)
        ->withHost($redisHost)
        ->withPort($redisPort)
        ->withAuth($redisAuth)
        ->withDbIndex(0)
    , 16);

    return $pool;
});
$register->set('influxdb', function () { // Register DB connection
    $host = App::getEnv('_APP_INFLUXDB_HOST', '');
    $port = App::getEnv('_APP_INFLUXDB_PORT', '');

    if (empty($host) || empty($port)) {
        return;
    }
    $driver = new InfluxDB\Driver\Curl("http://{$host}:{$port}");
    $client = new InfluxDB\Client($host, $port, '', '', false, false, 5);
    $client->setDriver($driver);

    return $client;
});
$register->set('statsd', function () { // Register DB connection
    $host = App::getEnv('_APP_STATSD_HOST', 'telegraf');
    $port = App::getEnv('_APP_STATSD_PORT', 8125);

    $connection = new \Domnikl\Statsd\Connection\UdpSocket($host, $port);
    $statsd = new \Domnikl\Statsd\Client($connection);

    return $statsd;
});
$register->set('smtp', function () {
    $mail = new PHPMailer(true);

    $mail->isSMTP();

    $username = App::getEnv('_APP_SMTP_USERNAME', null);
    $password = App::getEnv('_APP_SMTP_PASSWORD', null);

    $mail->XMailer = 'Appwrite Mailer';
    $mail->Host = App::getEnv('_APP_SMTP_HOST', 'smtp');
    $mail->Port = App::getEnv('_APP_SMTP_PORT', 25);
    $mail->SMTPAuth = (!empty($username) && !empty($password));
    $mail->Username = $username;
    $mail->Password = $password;
    $mail->SMTPSecure = App::getEnv('_APP_SMTP_SECURE', false);
    $mail->SMTPAutoTLS = false;
    $mail->CharSet = 'UTF-8';

    $from = \urldecode(App::getEnv('_APP_SYSTEM_EMAIL_NAME', APP_NAME.' Server'));
    $email = App::getEnv('_APP_SYSTEM_EMAIL_ADDRESS', APP_EMAIL_TEAM);

    $mail->setFrom($email, $from);
    $mail->addReplyTo($email, $from);

    $mail->isHTML(true);

    return $mail;
});
$register->set('geodb', function () {
    return new Reader(__DIR__.'/db/DBIP/dbip-country-lite-2021-06.mmdb');
});

/*
 * Localization
 */
Locale::$exceptions = false;
Locale::setLanguage('af', include __DIR__.'/config/locale/translations/af.php');
Locale::setLanguage('ar', include __DIR__.'/config/locale/translations/ar.php');
Locale::setLanguage('ba', include __DIR__.'/config/locale/translations/ba.php');
Locale::setLanguage('be', include __DIR__.'/config/locale/translations/be.php');
Locale::setLanguage('bg', include __DIR__.'/config/locale/translations/bg.php');
Locale::setLanguage('bn', include __DIR__.'/config/locale/translations/bn.php');
Locale::setLanguage('cat', include __DIR__.'/config/locale/translations/cat.php');
Locale::setLanguage('cz', include __DIR__.'/config/locale/translations/cz.php');
Locale::setLanguage('de', include __DIR__.'/config/locale/translations/de.php');
Locale::setLanguage('en', include __DIR__.'/config/locale/translations/en.php');
Locale::setLanguage('es', include __DIR__.'/config/locale/translations/es.php');
Locale::setLanguage('fa', include __DIR__.'/config/locale/translations/fa.php');
Locale::setLanguage('fi', include __DIR__.'/config/locale/translations/fi.php');
Locale::setLanguage('fo', include __DIR__.'/config/locale/translations/fo.php');
Locale::setLanguage('fr', include __DIR__.'/config/locale/translations/fr.php');
Locale::setLanguage('gr', include __DIR__.'/config/locale/translations/gr.php');
Locale::setLanguage('gu', include __DIR__.'/config/locale/translations/gu.php');
Locale::setLanguage('he', include __DIR__.'/config/locale/translations/he.php');
Locale::setLanguage('hi', include __DIR__.'/config/locale/translations/hi.php');
Locale::setLanguage('hu', include __DIR__.'/config/locale/translations/hu.php');
Locale::setLanguage('hy', include __DIR__.'/config/locale/translations/hy.php');
Locale::setLanguage('id', include __DIR__.'/config/locale/translations/id.php');
Locale::setLanguage('is', include __DIR__.'/config/locale/translations/is.php');
Locale::setLanguage('it', include __DIR__.'/config/locale/translations/it.php');
Locale::setLanguage('ja', include __DIR__.'/config/locale/translations/ja.php');
Locale::setLanguage('jv', include __DIR__.'/config/locale/translations/jv.php');
Locale::setLanguage('ka', include __DIR__.'/config/locale/translations/ka.php');
Locale::setLanguage('km', include __DIR__.'/config/locale/translations/km.php');
Locale::setLanguage('ko', include __DIR__.'/config/locale/translations/ko.php');
Locale::setLanguage('lt', include __DIR__.'/config/locale/translations/lt.php');
Locale::setLanguage('ml', include __DIR__.'/config/locale/translations/ml.php');
Locale::setLanguage('mr', include __DIR__.'/config/locale/translations/mr.php');
Locale::setLanguage('ms', include __DIR__.'/config/locale/translations/ms.php');
Locale::setLanguage('nl', include __DIR__.'/config/locale/translations/nl.php');
Locale::setLanguage('no', include __DIR__.'/config/locale/translations/no.php');
Locale::setLanguage('np', include __DIR__.'/config/locale/translations/np.php');
Locale::setLanguage('od', include __DIR__.'/config/locale/translations/od.php');
Locale::setLanguage('ph', include __DIR__.'/config/locale/translations/ph.php');
Locale::setLanguage('pl', include __DIR__.'/config/locale/translations/pl.php');
Locale::setLanguage('pt-br', include __DIR__.'/config/locale/translations/pt-br.php');
Locale::setLanguage('pt-pt', include __DIR__.'/config/locale/translations/pt-pt.php');
Locale::setLanguage('pa', include __DIR__.'/config/locale/translations/pa.php');
Locale::setLanguage('ro', include __DIR__.'/config/locale/translations/ro.php');
Locale::setLanguage('ru', include __DIR__ . '/config/locale/translations/ru.php');
Locale::setLanguage('si', include __DIR__ . '/config/locale/translations/si.php');
Locale::setLanguage('sl', include __DIR__ . '/config/locale/translations/sl.php');
Locale::setLanguage('sq', include __DIR__ . '/config/locale/translations/sq.php');
Locale::setLanguage('sv', include __DIR__ . '/config/locale/translations/sv.php');
Locale::setLanguage('ta', include __DIR__ . '/config/locale/translations/ta.php');
Locale::setLanguage('th', include __DIR__.'/config/locale/translations/th.php');
Locale::setLanguage('tr', include __DIR__.'/config/locale/translations/tr.php');
Locale::setLanguage('ua', include __DIR__.'/config/locale/translations/ua.php');
Locale::setLanguage('ur', include __DIR__.'/config/locale/translations/ur.php');
Locale::setLanguage('vi', include __DIR__.'/config/locale/translations/vi.php');
Locale::setLanguage('zh-cn', include __DIR__.'/config/locale/translations/zh-cn.php');
Locale::setLanguage('zh-tw', include __DIR__.'/config/locale/translations/zh-tw.php');

\stream_context_set_default([ // Set global user agent and http settings
    'http' => [
        'method' => 'GET',
        'user_agent' => \sprintf(APP_USERAGENT,
            App::getEnv('_APP_VERSION', 'UNKNOWN'),
            App::getEnv('_APP_SYSTEM_SECURITY_EMAIL_ADDRESS', APP_EMAIL_SECURITY)),
        'timeout' => 2,
    ],
]);

// Runtime Execution

App::setResource('register', function() use ($register) {
    return $register;
});

App::setResource('layout', function($locale) {
    $layout = new View(__DIR__.'/views/layouts/default.phtml');
    $layout->setParam('locale', $locale);

    return $layout;
}, ['locale']);

App::setResource('locale', function() {
    return new Locale(App::getEnv('_APP_LOCALE', 'en'));
});

// Queues
App::setResource('events', function($register) {
    return new Event('', '');
}, ['register']);

App::setResource('audits', function($register) {
    return new Event(Event::AUDITS_QUEUE_NAME, Event::AUDITS_CLASS_NAME);
}, ['register']);

App::setResource('usage', function($register) {
    return new Event(Event::USAGE_QUEUE_NAME, Event::USAGE_CLASS_NAME);
}, ['register']);

App::setResource('mails', function($register) {
    return new Event(Event::MAILS_QUEUE_NAME, Event::MAILS_CLASS_NAME);
}, ['register']);

App::setResource('deletes', function($register) {
    return new Event(Event::DELETE_QUEUE_NAME, Event::DELETE_CLASS_NAME);
}, ['register']);

App::setResource('database', function($register) {
    return new Event(Event::DATABASE_QUEUE_NAME, Event::DATABASE_CLASS_NAME);
}, ['register']);

// Test Mock
App::setResource('clients', function($request, $console, $project) {
    $console->setAttribute('platforms', [ // Allways allow current host
        '$collection' => Database::SYSTEM_COLLECTION_PLATFORMS,
        'name' => 'Current Host',
        'type' => 'web',
        'hostname' => $request->getHostname(),
    ], Document::SET_TYPE_APPEND);
    
    /**
     * Get All verified client URLs for both console and current projects
     * + Filter for duplicated entries
     */
    $clientsConsole = \array_map(function ($node) {
        return $node['hostname'];
    }, \array_filter($console->getAttribute('platforms', []), function ($node) {
        if (isset($node['type']) && $node['type'] === 'web' && isset($node['hostname']) && !empty($node['hostname'])) {
            return true;
        }

        return false;
    }));

    $clients = \array_unique(\array_merge($clientsConsole, \array_map(function ($node) {
        return $node['hostname'];
    }, \array_filter($project->getAttribute('platforms', []), function ($node) {
        if (isset($node['type']) && $node['type'] === 'web' && isset($node['hostname']) && !empty($node['hostname'])) {
            return true;
        }

        return false;
    }))));

    return $clients;
}, ['request', 'console', 'project']);

App::setResource('user', function($mode, $project, $console, $request, $response, $dbForInternal, $dbForConsole) {
    /** @var Utopia\Swoole\Request $request */
    /** @var Appwrite\Utopia\Response $response */
    /** @var Utopia\Database\Document $project */
    /** @var Utopia\Database\Database $dbForInternal */
    /** @var Utopia\Database\Database $dbForConsole */
    /** @var string $mode */

    Authorization::setDefaultStatus(true);
    Authorization2::setDefaultStatus(true);

    Auth::setCookieName('a_session_'.$project->getId());

    if (APP_MODE_ADMIN === $mode) {
        Auth::setCookieName('a_session_'.$console->getId());
    }

    $session = Auth::decodeSession(
        $request->getCookie(Auth::$cookieName, // Get sessions
            $request->getCookie(Auth::$cookieName.'_legacy', '')));// Get fallback session from old clients (no SameSite support)

    // Get fallback session from clients who block 3rd-party cookies
    $response->addHeader('X-Debug-Fallback', 'false');

    if(empty($session['id']) && empty($session['secret'])) {
        $response->addHeader('X-Debug-Fallback', 'true');
        $fallback = $request->getHeader('x-fallback-cookies', '');
        $fallback = \json_decode($fallback, true);
        $session = Auth::decodeSession(((isset($fallback[Auth::$cookieName])) ? $fallback[Auth::$cookieName] : ''));
    }

    Auth::$unique = $session['id'] ?? '';
    Auth::$secret = $session['secret'] ?? '';

    if (APP_MODE_ADMIN !== $mode) {
        if ($project->isEmpty()) {
            $user = new Document2(['$id' => '', '$collection' => 'users']);
        }
        else {
            $user = $dbForInternal->getDocument('users', Auth::$unique);
        }
    }
    else {
        $user = $dbForConsole->getDocument('users', Auth::$unique);
    }

    if ($user->isEmpty() // Check a document has been found in the DB
        || !Auth::sessionVerify($user->getAttribute('sessions', []), Auth::$secret)) { // Validate user has valid login token
        $user = new Document2(['$id' => '', '$collection' => 'users']);
    }

    if (APP_MODE_ADMIN === $mode) {
        if ($user->find('teamId', $project->getAttribute('teamId'), 'memberships')) {
            Authorization::setDefaultStatus(false);  // Cancel security segmentation for admin users.
            Authorization2::setDefaultStatus(false);  // Cancel security segmentation for admin users.
        } else {
            $user = new Document2(['$id' => '', '$collection' => 'users']);
        }
    }

    $authJWT = $request->getHeader('x-appwrite-jwt', '');

    if (!empty($authJWT) && !$project->isEmpty()) { // JWT authentication
        $jwt = new JWT(App::getEnv('_APP_OPENSSL_KEY_V1'), 'HS256', 900, 10); // Instantiate with key, algo, maxAge and leeway.

        try {
            $payload = $jwt->decode($authJWT);
        } catch (JWTException $error) {
            throw new Exception('Failed to verify JWT. '.$error->getMessage(), 401);
        }
        
        $jwtUserId = $payload['userId'] ?? '';
        $jwtSessionId = $payload['sessionId'] ?? '';

        if($jwtUserId && $jwtSessionId) {
            $user = $dbForInternal->getDocument('users', $jwtUserId);
        }

        if (empty($user->find('$id', $jwtSessionId, 'sessions'))) { // Match JWT to active token
            $user = new Document2(['$id' => '', '$collection' => 'users']);
        }
    }

    return $user;
}, ['mode', 'project', 'console', 'request', 'response', 'dbForInternal', 'dbForConsole']);

App::setResource('project', function($dbForConsole, $request, $console) {
    /** @var Utopia\Swoole\Request $request */
    /** @var Utopia\Database\Database $dbForConsole */
    /** @var Utopia\Database\Document $console */

    $projectId = $request->getParam('project',
        $request->getHeader('x-appwrite-project', 'console'));
    
    if($projectId === 'console') {
        return $console;
    }

    Authorization::disable();
    Authorization2::disable();

    $project = $dbForConsole->getDocument('projects', $projectId);

    Authorization::reset();
    Authorization2::reset();

    return $project;
}, ['dbForConsole', 'request', 'console']);

App::setResource('console', function() {
    return new Document2([
        '$id' => 'console',
        '$collection' => 'projects',
        'name' => 'Appwrite',
        'description' => 'Appwrite core engine',
        'logo' => '',
        'teamId' => -1,
        'webhooks' => [],
        'keys' => [],
        'platforms' => [
            [
                '$collection' => Database::SYSTEM_COLLECTION_PLATFORMS,
                'name' => 'Production',
                'type' => 'web',
                'hostname' => 'appwrite.io',
            ],
            [
                '$collection' => Database::SYSTEM_COLLECTION_PLATFORMS,
                'name' => 'Development',
                'type' => 'web',
                'hostname' => 'appwrite.test',
            ],
            [
                '$collection' => Database::SYSTEM_COLLECTION_PLATFORMS,
                'name' => 'Localhost',
                'type' => 'web',
                'hostname' => 'localhost',
            ], // Current host is added on app init
        ],
        'legalName' => '',
        'legalCountry' => '',
        'legalState' => '',
        'legalCity' => '',
        'legalAddress' => '',
        'legalTaxId' => '',
        'authWhitelistEmails' => (!empty(App::getEnv('_APP_CONSOLE_WHITELIST_EMAILS', null))) ? \explode(',', App::getEnv('_APP_CONSOLE_WHITELIST_EMAILS', null)) : [],
        'authWhitelistIPs' => (!empty(App::getEnv('_APP_CONSOLE_WHITELIST_IPS', null))) ? \explode(',', App::getEnv('_APP_CONSOLE_WHITELIST_IPS', null)) : [],
        'usersAuthLimit' => (App::getEnv('_APP_CONSOLE_WHITELIST_ROOT', 'enabled') === 'enabled') ? 1 : 0, // limit signup to 1 user
    ]);
}, []);

App::setResource('consoleDB', function($db, $cache) {
    $consoleDB = new Database();
    $consoleDB->setAdapter(new RedisAdapter(new MySQLAdapter($db, $cache), $cache));
    $consoleDB->setNamespace('app_console'); // Should be replaced with param if we want to have parent projects
    $consoleDB->setMocks(Config::getParam('collections', []));

    return $consoleDB;
}, ['db', 'cache']);

App::setResource('projectDB', function($db, $cache, $project) {
    $projectDB = new Database();
    $projectDB->setAdapter(new RedisAdapter(new MySQLAdapter($db, $cache), $cache));
    $projectDB->setNamespace('app_'.$project->getId());
    $projectDB->setMocks(Config::getParam('collections', []));

    return $projectDB;
}, ['db', 'cache', 'project']);

App::setResource('dbForInternal', function($db, $cache, $project) {
    $cache = new Cache(new RedisCache($cache));

    $database = new Database2(new MariaDB($db), $cache);
    $database->setNamespace('project_'.$project->getId().'_internal');

    return $database;
}, ['db', 'cache', 'project']);

App::setResource('dbForExternal', function($db, $cache, $project) {
    $cache = new Cache(new RedisCache($cache));

    $database = new Database2(new MariaDB($db), $cache);
    $database->setNamespace('project_'.$project->getId().'_external');

    return $database;
}, ['db', 'cache', 'project']);

App::setResource('dbForConsole', function($db, $cache) {
    $cache = new Cache(new RedisCache($cache));

    $database = new Database2(new MariaDB($db), $cache);
    $database->setNamespace('project_console_internal');

    return $database;
}, ['db', 'cache']);

App::setResource('mode', function($request) {
    /** @var Utopia\Swoole\Request $request */
    return $request->getParam('mode', $request->getHeader('x-appwrite-mode', APP_MODE_DEFAULT));
}, ['request']);

App::setResource('geodb', function($register) {
    /** @var Utopia\Registry\Registry $register */
    return $register->get('geodb');
}, ['register']);<|MERGE_RESOLUTION|>--- conflicted
+++ resolved
@@ -56,15 +56,10 @@
 const APP_LIMIT_COUNT = 5000;
 const APP_LIMIT_USERS = 10000;
 const APP_LIMIT_ANTIVIRUS = 20971520; //20MB
-<<<<<<< HEAD
-const APP_CACHE_BUSTER = 148;
-const APP_VERSION_STABLE = '0.9.0';
-=======
 const APP_LIMIT_ENCRYPTION = 20971520; //20MB
 const APP_LIMIT_COMPRESSION = 20971520; //20MB
 const APP_CACHE_BUSTER = 149;
 const APP_VERSION_STABLE = '0.9.1';
->>>>>>> 085f7c03
 const APP_STORAGE_UPLOADS = '/storage/uploads';
 const APP_STORAGE_FUNCTIONS = '/storage/functions';
 const APP_STORAGE_CACHE = '/storage/cache';
