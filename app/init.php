<?php

/**
 * Init
 *
 * Initializes both Appwrite API entry point, queue workers, and CLI tasks.
 * Set configuration, framework resources & app constants
 *
 */

if (\file_exists(__DIR__ . '/../vendor/autoload.php')) {
    require_once __DIR__ . '/../vendor/autoload.php';
}

ini_set('memory_limit', '512M');
ini_set('display_errors', 1);
ini_set('display_startup_errors', 1);
ini_set('default_socket_timeout', -1);
error_reporting(E_ALL);

use Appwrite\Extend\PDO;
use Ahc\Jwt\JWT;
use Ahc\Jwt\JWTException;
use Appwrite\Extend\Exception;
use Appwrite\Auth\Auth;
use Appwrite\Event\Audit;
use Appwrite\Event\Database as EventDatabase;
use Appwrite\Event\Delete;
use Appwrite\Event\Event;
use Appwrite\Event\Mail;
use Appwrite\Network\Validator\Email;
use Appwrite\Network\Validator\IP;
use Appwrite\Network\Validator\URL;
use Appwrite\OpenSSL\OpenSSL;
use Appwrite\Stats\Stats;
use Appwrite\Utopia\View;
use Utopia\App;
use Utopia\Logger\Logger;
use Utopia\Config\Config;
use Utopia\Locale\Locale;
use Utopia\Registry\Registry;
use MaxMind\Db\Reader;
use PHPMailer\PHPMailer\PHPMailer;
use Utopia\Cache\Adapter\Redis as RedisCache;
use Utopia\Cache\Cache;
use Utopia\Database\Adapter\MariaDB;
use Utopia\Database\Document;
use Utopia\Database\Database;
use Utopia\Database\Validator\Structure;
use Utopia\Database\Validator\Authorization;
use Utopia\Validator\Range;
use Utopia\Validator\WhiteList;
use Swoole\Database\PDOConfig;
use Swoole\Database\PDOPool;
use Swoole\Database\RedisConfig;
use Swoole\Database\RedisPool;
use Utopia\Database\Query;
use Utopia\Storage\Device;
use Utopia\Storage\Storage;
use Utopia\Storage\Device\Backblaze;
use Utopia\Storage\Device\DOSpaces;
use Utopia\Storage\Device\Local;
use Utopia\Storage\Device\S3;
use Utopia\Storage\Device\Linode;
use Utopia\Storage\Device\Wasabi;

const APP_NAME = 'Appwrite';
const APP_DOMAIN = 'appwrite.io';
const APP_EMAIL_TEAM = 'team@localhost.test'; // Default email address
const APP_EMAIL_SECURITY = ''; // Default security email address
const APP_USERAGENT = APP_NAME . '-Server v%s. Please report abuse at %s';
const APP_MODE_DEFAULT = 'default';
const APP_MODE_ADMIN = 'admin';
const APP_PAGING_LIMIT = 12;
const APP_LIMIT_COUNT = 5000;
const APP_LIMIT_USERS = 10000;
const APP_LIMIT_ANTIVIRUS = 20000000; //20MB
const APP_LIMIT_ENCRYPTION = 20000000; //20MB
const APP_LIMIT_COMPRESSION = 20000000; //20MB
const APP_LIMIT_ARRAY_PARAMS_SIZE = 100; // Default maximum of how many elements can there be in API parameter that expects array value
const APP_LIMIT_SUBQUERY = 1000;
const APP_CACHE_BUSTER = 305;
const APP_VERSION_STABLE = '0.14.2';
const APP_DATABASE_ATTRIBUTE_EMAIL = 'email';
const APP_DATABASE_ATTRIBUTE_ENUM = 'enum';
const APP_DATABASE_ATTRIBUTE_IP = 'ip';
const APP_DATABASE_ATTRIBUTE_URL = 'url';
const APP_DATABASE_ATTRIBUTE_INT_RANGE = 'intRange';
const APP_DATABASE_ATTRIBUTE_FLOAT_RANGE = 'floatRange';
const APP_DATABASE_ATTRIBUTE_STRING_MAX_LENGTH = 1073741824; // 2^32 bits / 4 bits per char
const APP_STORAGE_UPLOADS = '/storage/uploads';
const APP_STORAGE_FUNCTIONS = '/storage/functions';
const APP_STORAGE_BUILDS = '/storage/builds';
const APP_STORAGE_CACHE = '/storage/cache';
const APP_STORAGE_CERTIFICATES = '/storage/certificates';
const APP_STORAGE_CONFIG = '/storage/config';
const APP_STORAGE_READ_BUFFER = 20 * (1000 * 1000); //20MB other names `APP_STORAGE_MEMORY_LIMIT`, `APP_STORAGE_MEMORY_BUFFER`, `APP_STORAGE_READ_LIMIT`, `APP_STORAGE_BUFFER_LIMIT`
const APP_SOCIAL_TWITTER = 'https://twitter.com/appwrite';
const APP_SOCIAL_TWITTER_HANDLE = 'appwrite';
const APP_SOCIAL_FACEBOOK = 'https://www.facebook.com/appwrite.io';
const APP_SOCIAL_LINKEDIN = 'https://www.linkedin.com/company/appwrite';
const APP_SOCIAL_INSTAGRAM = 'https://www.instagram.com/appwrite.io';
const APP_SOCIAL_GITHUB = 'https://github.com/appwrite';
const APP_SOCIAL_DISCORD = 'https://appwrite.io/discord';
const APP_SOCIAL_DISCORD_CHANNEL = '564160730845151244';
const APP_SOCIAL_DEV = 'https://dev.to/appwrite';
const APP_SOCIAL_STACKSHARE = 'https://stackshare.io/appwrite';
const APP_SOCIAL_YOUTUBE = 'https://www.youtube.com/c/appwrite?sub_confirmation=1';
// Database Reconnect
const DATABASE_RECONNECT_SLEEP = 2;
const DATABASE_RECONNECT_MAX_ATTEMPTS = 10;
// Database Worker Types
const DATABASE_TYPE_CREATE_ATTRIBUTE = 'createAttribute';
const DATABASE_TYPE_CREATE_INDEX = 'createIndex';
const DATABASE_TYPE_DELETE_ATTRIBUTE = 'deleteAttribute';
const DATABASE_TYPE_DELETE_INDEX = 'deleteIndex';
// Build Worker Types
const BUILD_TYPE_DEPLOYMENT = 'deployment';
const BUILD_TYPE_RETRY = 'retry';
// Deletion Types
const DELETE_TYPE_DOCUMENT = 'document';
const DELETE_TYPE_COLLECTIONS = 'collections';
const DELETE_TYPE_PROJECTS = 'projects';
const DELETE_TYPE_FUNCTIONS = 'functions';
const DELETE_TYPE_DEPLOYMENTS = 'deployments';
const DELETE_TYPE_USERS = 'users';
const DELETE_TYPE_TEAMS = 'teams';
const DELETE_TYPE_EXECUTIONS = 'executions';
const DELETE_TYPE_AUDIT = 'audit';
const DELETE_TYPE_ABUSE = 'abuse';
const DELETE_TYPE_CERTIFICATES = 'certificates';
const DELETE_TYPE_USAGE = 'usage';
const DELETE_TYPE_REALTIME = 'realtime';
const DELETE_TYPE_BUCKETS = 'buckets';
// Mail Types
const MAIL_TYPE_VERIFICATION = 'verification';
const MAIL_TYPE_MAGIC_SESSION = 'magicSession';
const MAIL_TYPE_RECOVERY = 'recovery';
const MAIL_TYPE_INVITATION = 'invitation';
const MAIL_TYPE_CERTIFICATE = 'certificate';
// Auth Types
const APP_AUTH_TYPE_SESSION = 'Session';
const APP_AUTH_TYPE_JWT = 'JWT';
const APP_AUTH_TYPE_KEY = 'Key';
const APP_AUTH_TYPE_ADMIN = 'Admin';
// Response related
const MAX_OUTPUT_CHUNK_SIZE = 2 * 1024 * 1024; // 2MB

$register = new Registry();

App::setMode(App::getEnv('_APP_ENV', App::MODE_TYPE_PRODUCTION));

/*
 * ENV vars
 */
Config::load('events', __DIR__ . '/config/events.php');
Config::load('auth', __DIR__ . '/config/auth.php');
Config::load('errors', __DIR__ . '/config/errors.php');
Config::load('providers', __DIR__ . '/config/providers.php');
Config::load('platforms', __DIR__ . '/config/platforms.php');
Config::load('collections', __DIR__ . '/config/collections.php');
Config::load('runtimes', __DIR__ . '/config/runtimes.php');
Config::load('roles', __DIR__ . '/config/roles.php');  // User roles and scopes
Config::load('scopes', __DIR__ . '/config/scopes.php');  // User roles and scopes
Config::load('services', __DIR__ . '/config/services.php');  // List of services
Config::load('variables', __DIR__ . '/config/variables.php');  // List of env variables
Config::load('avatar-browsers', __DIR__ . '/config/avatars/browsers.php');
Config::load('avatar-credit-cards', __DIR__ . '/config/avatars/credit-cards.php');
Config::load('avatar-flags', __DIR__ . '/config/avatars/flags.php');
Config::load('locale-codes', __DIR__ . '/config/locale/codes.php');
Config::load('locale-currencies', __DIR__ . '/config/locale/currencies.php');
Config::load('locale-eu', __DIR__ . '/config/locale/eu.php');
Config::load('locale-languages', __DIR__ . '/config/locale/languages.php');
Config::load('locale-phones', __DIR__ . '/config/locale/phones.php');
Config::load('locale-countries', __DIR__ . '/config/locale/countries.php');
Config::load('locale-continents', __DIR__ . '/config/locale/continents.php');
Config::load('storage-logos', __DIR__ . '/config/storage/logos.php');
Config::load('storage-mimes', __DIR__ . '/config/storage/mimes.php');
Config::load('storage-inputs', __DIR__ . '/config/storage/inputs.php');
Config::load('storage-outputs', __DIR__ . '/config/storage/outputs.php');

$user = App::getEnv('_APP_REDIS_USER', '');
$pass = App::getEnv('_APP_REDIS_PASS', '');
if (!empty($user) || !empty($pass)) {
    Resque::setBackend('redis://' . $user . ':' . $pass . '@' . App::getEnv('_APP_REDIS_HOST', '') . ':' . App::getEnv('_APP_REDIS_PORT', ''));
} else {
    Resque::setBackend(App::getEnv('_APP_REDIS_HOST', '') . ':' . App::getEnv('_APP_REDIS_PORT', ''));
}

/**
 * New DB Filters
 */
<<<<<<< HEAD
Database::addFilter('casting',
    function(mixed $value) {
        return json_encode(['value' => $value], JSON_PRESERVE_ZERO_FRACTION);
    },
    function(mixed $value) {
=======
Database::addFilter(
    'casting',
    function ($value) {
        return json_encode(['value' => $value], JSON_PRESERVE_ZERO_FRACTION);
    },
    function ($value) {
>>>>>>> e1d005ba
        if (is_null($value)) {
            return null;
        }

        return json_decode($value, true)['value'];
    }
);

<<<<<<< HEAD
Database::addFilter('enum',
    function(mixed $value, Document $attribute) {
=======
Database::addFilter(
    'enum',
    function ($value, Document $attribute) {
>>>>>>> e1d005ba
        if ($attribute->isSet('elements')) {
            $attribute->removeAttribute('elements');
        }

        return $value;
    },
<<<<<<< HEAD
    function(mixed $value, Document $attribute) {
=======
    function ($value, Document $attribute) {
>>>>>>> e1d005ba
        $formatOptions = json_decode($attribute->getAttribute('formatOptions', '[]'), true);
        if (isset($formatOptions['elements'])) {
            $attribute->setAttribute('elements', $formatOptions['elements']);
        }

        return $value;
    }
);

<<<<<<< HEAD
Database::addFilter('range',
    function(mixed $value, Document $attribute) {
=======
Database::addFilter(
    'range',
    function ($value, Document $attribute) {
>>>>>>> e1d005ba
        if ($attribute->isSet('min')) {
            $attribute->removeAttribute('min');
        }
        if ($attribute->isSet('max')) {
            $attribute->removeAttribute('max');
        }

        return $value;
    },
<<<<<<< HEAD
    function(mixed $value, Document $attribute) {
=======
    function ($value, Document $attribute) {
>>>>>>> e1d005ba
        $formatOptions = json_decode($attribute->getAttribute('formatOptions', '[]'), true);
        if (isset($formatOptions['min']) || isset($formatOptions['max'])) {
            $attribute
                ->setAttribute('min', $formatOptions['min'])
                ->setAttribute('max', $formatOptions['max'])
            ;
        }

        return $value;
    }
);

<<<<<<< HEAD
Database::addFilter('subQueryAttributes',
    function(mixed $value) {
        return null;
    },
    function(mixed $value, Document $document, Database $database) {
=======
Database::addFilter(
    'subQueryAttributes',
    function ($value) {
        return null;
    },
    function ($value, Document $document, Database $database) {
>>>>>>> e1d005ba
        return $database
            ->find('attributes', [
                new Query('collectionId', Query::TYPE_EQUAL, [$document->getId()])
            ], $database->getAttributeLimit(), 0, []);
    }
);

<<<<<<< HEAD
Database::addFilter('subQueryIndexes',
    function(mixed $value) {
        return null;
    },
    function(mixed $value, Document $document, Database $database) {
=======
Database::addFilter(
    'subQueryIndexes',
    function ($value) {
        return null;
    },
    function ($value, Document $document, Database $database) {
>>>>>>> e1d005ba
        return $database
            ->find('indexes', [
                new Query('collectionId', Query::TYPE_EQUAL, [$document->getId()])
            ], 64, 0, []);
    }
);

<<<<<<< HEAD
Database::addFilter('subQueryPlatforms',
    function(mixed $value) {
        return null;
    },
    function(mixed $value, Document $document, Database $database) {
=======
Database::addFilter(
    'subQueryPlatforms',
    function ($value) {
        return null;
    },
    function ($value, Document $document, Database $database) {
>>>>>>> e1d005ba
        return $database
            ->find('platforms', [
                new Query('projectId', Query::TYPE_EQUAL, [$document->getId()])
            ], APP_LIMIT_SUBQUERY, 0, []);
    }
);

<<<<<<< HEAD
Database::addFilter('subQueryDomains',
    function(mixed $value) {
        return null;
    },
    function(mixed $value, Document $document, Database $database) {
=======
Database::addFilter(
    'subQueryDomains',
    function ($value) {
        return null;
    },
    function ($value, Document $document, Database $database) {
>>>>>>> e1d005ba
        return $database
            ->find('domains', [
                new Query('projectId', Query::TYPE_EQUAL, [$document->getId()])
            ], APP_LIMIT_SUBQUERY, 0, []);
    }
);

<<<<<<< HEAD
Database::addFilter('subQueryKeys',
    function(mixed $value) {
        return null;
    },
    function(mixed $value, Document $document, Database $database) {
=======
Database::addFilter(
    'subQueryKeys',
    function ($value) {
        return null;
    },
    function ($value, Document $document, Database $database) {
>>>>>>> e1d005ba
        return $database
            ->find('keys', [
                new Query('projectId', Query::TYPE_EQUAL, [$document->getId()])
            ], APP_LIMIT_SUBQUERY, 0, []);
    }
);

<<<<<<< HEAD
Database::addFilter('subQueryWebhooks',
    function(mixed $value) {
        return null;
    },
    function(mixed $value, Document $document, Database $database) {
=======
Database::addFilter(
    'subQueryWebhooks',
    function ($value) {
        return null;
    },
    function ($value, Document $document, Database $database) {
>>>>>>> e1d005ba
        return $database
            ->find('webhooks', [
                new Query('projectId', Query::TYPE_EQUAL, [$document->getId()])
            ], APP_LIMIT_SUBQUERY, 0, []);
    }
);

<<<<<<< HEAD
Database::addFilter('subQuerySessions',
    function(mixed $value) {
        return null;
    },
    function(mixed $value, Document $document, Database $database) {
        return Authorization::skip(fn () => $database->find('sessions', [
=======
Database::addFilter(
    'subQuerySessions',
    function ($value) {
        return null;
    },
    function ($value, Document $document, Database $database) {
        $sessions = Authorization::skip(fn () => $database->find('sessions', [
>>>>>>> e1d005ba
            new Query('userId', Query::TYPE_EQUAL, [$document->getId()])
        ], APP_LIMIT_SUBQUERY, 0, []));
    }
);

<<<<<<< HEAD
Database::addFilter('subQueryTokens',
    function(mixed $value) {
        return null;
    },
    function(mixed $value, Document $document, Database $database) {
=======
Database::addFilter(
    'subQueryTokens',
    function ($value) {
        return null;
    },
    function ($value, Document $document, Database $database) {
>>>>>>> e1d005ba
        return Authorization::skip(fn() => $database
            ->find('tokens', [
                new Query('userId', Query::TYPE_EQUAL, [$document->getId()])
            ], APP_LIMIT_SUBQUERY, 0, []));
    }
);

<<<<<<< HEAD
Database::addFilter('subQueryMemberships',
    function(mixed $value) {
        return null;
    },
    function(mixed $value, Document $document, Database $database) {
=======
Database::addFilter(
    'subQueryMemberships',
    function ($value) {
        return null;
    },
    function ($value, Document $document, Database $database) {
>>>>>>> e1d005ba
        return Authorization::skip(fn() => $database
            ->find('memberships', [
                new Query('userId', Query::TYPE_EQUAL, [$document->getId()])
            ], APP_LIMIT_SUBQUERY, 0, []));
    }
);

<<<<<<< HEAD
Database::addFilter('encrypt',
    function(mixed $value) {
=======
Database::addFilter(
    'encrypt',
    function ($value) {
>>>>>>> e1d005ba
        $key = App::getEnv('_APP_OPENSSL_KEY_V1');
        $iv = OpenSSL::randomPseudoBytes(OpenSSL::cipherIVLength(OpenSSL::CIPHER_AES_128_GCM));
        $tag = null;

        return json_encode([
            'data' => OpenSSL::encrypt($value, OpenSSL::CIPHER_AES_128_GCM, $key, 0, $iv, $tag),
            'method' => OpenSSL::CIPHER_AES_128_GCM,
            'iv' => \bin2hex($iv),
            'tag' => \bin2hex($tag ?? ''),
            'version' => '1',
        ]);
    },
<<<<<<< HEAD
    function(mixed $value) {
        if(is_null($value)) {
=======
    function ($value) {
        if (is_null($value)) {
>>>>>>> e1d005ba
            return null;
        }
        $value = json_decode($value, true);
        $key = App::getEnv('_APP_OPENSSL_KEY_V' . $value['version']);

        return OpenSSL::decrypt($value['data'], $value['method'], $key, 0, hex2bin($value['iv']), hex2bin($value['tag']));
    }
);

/**
 * DB Formats
 */
Structure::addFormat(APP_DATABASE_ATTRIBUTE_EMAIL, function () {
    return new Email();
}, Database::VAR_STRING);

Structure::addFormat(APP_DATABASE_ATTRIBUTE_ENUM, function ($attribute) {
    $elements = $attribute['formatOptions']['elements'];
    return new WhiteList($elements, true);
}, Database::VAR_STRING);

Structure::addFormat(APP_DATABASE_ATTRIBUTE_IP, function () {
    return new IP();
}, Database::VAR_STRING);

Structure::addFormat(APP_DATABASE_ATTRIBUTE_URL, function () {
    return new URL();
}, Database::VAR_STRING);

Structure::addFormat(APP_DATABASE_ATTRIBUTE_INT_RANGE, function ($attribute) {
    $min = $attribute['formatOptions']['min'] ?? -INF;
    $max = $attribute['formatOptions']['max'] ?? INF;
    return new Range($min, $max, Range::TYPE_INTEGER);
}, Database::VAR_INTEGER);

Structure::addFormat(APP_DATABASE_ATTRIBUTE_FLOAT_RANGE, function ($attribute) {
    $min = $attribute['formatOptions']['min'] ?? -INF;
    $max = $attribute['formatOptions']['max'] ?? INF;
    return new Range($min, $max, Range::TYPE_FLOAT);
}, Database::VAR_FLOAT);

/*
 * Registry
 */
$register->set('logger', function () {
 // Register error logger
    $providerName = App::getEnv('_APP_LOGGING_PROVIDER', '');
    $providerConfig = App::getEnv('_APP_LOGGING_CONFIG', '');

    if (empty($providerName) || empty($providerConfig)) {
        return null;
    }

    if (!Logger::hasProvider($providerName)) {
        throw new Exception("Logging provider not supported. Logging disabled.", 500, Exception::GENERAL_SERVER_ERROR);
    }

    $classname = '\\Utopia\\Logger\\Adapter\\' . \ucfirst($providerName);
    $adapter = new $classname($providerConfig);
    return new Logger($adapter);
});
$register->set('dbPool', function () {
 // Register DB connection
    $dbHost = App::getEnv('_APP_DB_HOST', '');
    $dbPort = App::getEnv('_APP_DB_PORT', '');
    $dbUser = App::getEnv('_APP_DB_USER', '');
    $dbPass = App::getEnv('_APP_DB_PASS', '');
    $dbScheme = App::getEnv('_APP_DB_SCHEMA', '');

    $pool = new PDOPool(
        (new PDOConfig())
        ->withHost($dbHost)
        ->withPort($dbPort)
        ->withDbName($dbScheme)
        ->withCharset('utf8mb4')
        ->withUsername($dbUser)
        ->withPassword($dbPass)
        ->withOptions([
            PDO::ATTR_ERRMODE => App::isDevelopment() ? PDO::ERRMODE_WARNING : PDO::ERRMODE_SILENT, // If in production mode, warnings are not displayed
        ]),
        64
    );

    return $pool;
});
$register->set('redisPool', function () {
    $redisHost = App::getEnv('_APP_REDIS_HOST', '');
    $redisPort = App::getEnv('_APP_REDIS_PORT', '');
    $redisUser = App::getEnv('_APP_REDIS_USER', '');
    $redisPass = App::getEnv('_APP_REDIS_PASS', '');
    $redisAuth = '';

    if ($redisUser && $redisPass) {
        $redisAuth = $redisUser . ':' . $redisPass;
    }

    $pool = new RedisPool(
        (new RedisConfig())
        ->withHost($redisHost)
        ->withPort($redisPort)
        ->withAuth($redisAuth)
        ->withDbIndex(0),
        64
    );

    return $pool;
});
$register->set('influxdb', function () {
 // Register DB connection
    $host = App::getEnv('_APP_INFLUXDB_HOST', '');
    $port = App::getEnv('_APP_INFLUXDB_PORT', '');

    if (empty($host) || empty($port)) {
        return;
    }
    $driver = new InfluxDB\Driver\Curl("http://{$host}:{$port}");
    $client = new InfluxDB\Client($host, $port, '', '', false, false, 5);
    $client->setDriver($driver);

    return $client;
});
$register->set('statsd', function () {
 // Register DB connection
    $host = App::getEnv('_APP_STATSD_HOST', 'telegraf');
    $port = App::getEnv('_APP_STATSD_PORT', 8125);

    $connection = new \Domnikl\Statsd\Connection\UdpSocket($host, $port);
    $statsd = new \Domnikl\Statsd\Client($connection);

    return $statsd;
});
$register->set('smtp', function () {
    $mail = new PHPMailer(true);

    $mail->isSMTP();

    $username = App::getEnv('_APP_SMTP_USERNAME', null);
    $password = App::getEnv('_APP_SMTP_PASSWORD', null);

    $mail->XMailer = 'Appwrite Mailer';
    $mail->Host = App::getEnv('_APP_SMTP_HOST', 'smtp');
    $mail->Port = App::getEnv('_APP_SMTP_PORT', 25);
    $mail->SMTPAuth = (!empty($username) && !empty($password));
    $mail->Username = $username;
    $mail->Password = $password;
    $mail->SMTPSecure = App::getEnv('_APP_SMTP_SECURE', false);
    $mail->SMTPAutoTLS = false;
    $mail->CharSet = 'UTF-8';

    $from = \urldecode(App::getEnv('_APP_SYSTEM_EMAIL_NAME', APP_NAME . ' Server'));
    $email = App::getEnv('_APP_SYSTEM_EMAIL_ADDRESS', APP_EMAIL_TEAM);

    $mail->setFrom($email, $from);
    $mail->addReplyTo($email, $from);

    $mail->isHTML(true);

    return $mail;
});
$register->set('geodb', function () {
    return new Reader(__DIR__ . '/db/DBIP/dbip-country-lite-2022-03.mmdb');
});
$register->set('db', function () {
 // This is usually for our workers or CLI commands scope
    $dbHost = App::getEnv('_APP_DB_HOST', '');
    $dbPort = App::getEnv('_APP_DB_PORT', '');
    $dbUser = App::getEnv('_APP_DB_USER', '');
    $dbPass = App::getEnv('_APP_DB_PASS', '');
    $dbScheme = App::getEnv('_APP_DB_SCHEMA', '');

    $pdo = new PDO("mysql:host={$dbHost};port={$dbPort};dbname={$dbScheme};charset=utf8mb4", $dbUser, $dbPass, array(
        PDO::MYSQL_ATTR_INIT_COMMAND => 'SET NAMES utf8mb4',
        PDO::ATTR_TIMEOUT => 3, // Seconds
        PDO::ATTR_PERSISTENT => true,
        PDO::ATTR_DEFAULT_FETCH_MODE => PDO::FETCH_ASSOC,
        PDO::ATTR_ERRMODE => PDO::ERRMODE_EXCEPTION,
    ));

    return $pdo;
});
$register->set('cache', function () {
 // This is usually for our workers or CLI commands scope
    $redis = new Redis();
    $redis->pconnect(App::getEnv('_APP_REDIS_HOST', ''), App::getEnv('_APP_REDIS_PORT', ''));
    $redis->setOption(Redis::OPT_READ_TIMEOUT, -1);

    return $redis;
});

/*
 * Localization
 */
Locale::$exceptions = false;
Locale::setLanguageFromJSON('af', __DIR__ . '/config/locale/translations/af.json');
Locale::setLanguageFromJSON('ar', __DIR__ . '/config/locale/translations/ar.json');
Locale::setLanguageFromJSON('as', __DIR__ . '/config/locale/translations/as.json');
Locale::setLanguageFromJSON('az', __DIR__ . '/config/locale/translations/az.json');
Locale::setLanguageFromJSON('be', __DIR__ . '/config/locale/translations/be.json');
Locale::setLanguageFromJSON('bg', __DIR__ . '/config/locale/translations/bg.json');
Locale::setLanguageFromJSON('bh', __DIR__ . '/config/locale/translations/bh.json');
Locale::setLanguageFromJSON('bn', __DIR__ . '/config/locale/translations/bn.json');
Locale::setLanguageFromJSON('bs', __DIR__ . '/config/locale/translations/bs.json');
Locale::setLanguageFromJSON('ca', __DIR__ . '/config/locale/translations/ca.json');
Locale::setLanguageFromJSON('cs', __DIR__ . '/config/locale/translations/cs.json');
Locale::setLanguageFromJSON('da', __DIR__ . '/config/locale/translations/da.json');
Locale::setLanguageFromJSON('de', __DIR__ . '/config/locale/translations/de.json');
Locale::setLanguageFromJSON('el', __DIR__ . '/config/locale/translations/el.json');
Locale::setLanguageFromJSON('en', __DIR__ . '/config/locale/translations/en.json');
Locale::setLanguageFromJSON('eo', __DIR__ . '/config/locale/translations/eo.json');
Locale::setLanguageFromJSON('es', __DIR__ . '/config/locale/translations/es.json');
Locale::setLanguageFromJSON('fa', __DIR__ . '/config/locale/translations/fa.json');
Locale::setLanguageFromJSON('fi', __DIR__ . '/config/locale/translations/fi.json');
Locale::setLanguageFromJSON('fo', __DIR__ . '/config/locale/translations/fo.json');
Locale::setLanguageFromJSON('fr', __DIR__ . '/config/locale/translations/fr.json');
Locale::setLanguageFromJSON('ga', __DIR__ . '/config/locale/translations/ga.json');
Locale::setLanguageFromJSON('gu', __DIR__ . '/config/locale/translations/gu.json');
Locale::setLanguageFromJSON('he', __DIR__ . '/config/locale/translations/he.json');
Locale::setLanguageFromJSON('hi', __DIR__ . '/config/locale/translations/hi.json');
Locale::setLanguageFromJSON('hr', __DIR__ . '/config/locale/translations/hr.json');
Locale::setLanguageFromJSON('hu', __DIR__ . '/config/locale/translations/hu.json');
Locale::setLanguageFromJSON('hy', __DIR__ . '/config/locale/translations/hy.json');
Locale::setLanguageFromJSON('id', __DIR__ . '/config/locale/translations/id.json');
Locale::setLanguageFromJSON('is', __DIR__ . '/config/locale/translations/is.json');
Locale::setLanguageFromJSON('it', __DIR__ . '/config/locale/translations/it.json');
Locale::setLanguageFromJSON('ja', __DIR__ . '/config/locale/translations/ja.json');
Locale::setLanguageFromJSON('jv', __DIR__ . '/config/locale/translations/jv.json');
Locale::setLanguageFromJSON('kn', __DIR__ . '/config/locale/translations/kn.json');
Locale::setLanguageFromJSON('km', __DIR__ . '/config/locale/translations/km.json');
Locale::setLanguageFromJSON('ko', __DIR__ . '/config/locale/translations/ko.json');
Locale::setLanguageFromJSON('la', __DIR__ . '/config/locale/translations/la.json');
Locale::setLanguageFromJSON('lb', __DIR__ . '/config/locale/translations/lb.json');
Locale::setLanguageFromJSON('lt', __DIR__ . '/config/locale/translations/lt.json');
Locale::setLanguageFromJSON('lv', __DIR__ . '/config/locale/translations/lv.json');
Locale::setLanguageFromJSON('ml', __DIR__ . '/config/locale/translations/ml.json');
Locale::setLanguageFromJSON('mr', __DIR__ . '/config/locale/translations/mr.json');
Locale::setLanguageFromJSON('ms', __DIR__ . '/config/locale/translations/ms.json');
Locale::setLanguageFromJSON('nb', __DIR__ . '/config/locale/translations/nb.json');
Locale::setLanguageFromJSON('ne', __DIR__ . '/config/locale/translations/ne.json');
Locale::setLanguageFromJSON('nl', __DIR__ . '/config/locale/translations/nl.json');
Locale::setLanguageFromJSON('nn', __DIR__ . '/config/locale/translations/nn.json');
Locale::setLanguageFromJSON('or', __DIR__ . '/config/locale/translations/or.json');
Locale::setLanguageFromJSON('pa', __DIR__ . '/config/locale/translations/pa.json');
Locale::setLanguageFromJSON('pl', __DIR__ . '/config/locale/translations/pl.json');
Locale::setLanguageFromJSON('pt-br', __DIR__ . '/config/locale/translations/pt-br.json');
Locale::setLanguageFromJSON('pt-pt', __DIR__ . '/config/locale/translations/pt-pt.json');
Locale::setLanguageFromJSON('ro', __DIR__ . '/config/locale/translations/ro.json');
Locale::setLanguageFromJSON('ru', __DIR__ . '/config/locale/translations/ru.json');
Locale::setLanguageFromJSON('sa', __DIR__ . '/config/locale/translations/sa.json');
Locale::setLanguageFromJSON('sd', __DIR__ . '/config/locale/translations/sd.json');
Locale::setLanguageFromJSON('si', __DIR__ . '/config/locale/translations/si.json');
Locale::setLanguageFromJSON('sk', __DIR__ . '/config/locale/translations/sk.json');
Locale::setLanguageFromJSON('sl', __DIR__ . '/config/locale/translations/sl.json');
Locale::setLanguageFromJSON('sn', __DIR__ . '/config/locale/translations/sn.json');
Locale::setLanguageFromJSON('sq', __DIR__ . '/config/locale/translations/sq.json');
Locale::setLanguageFromJSON('sv', __DIR__ . '/config/locale/translations/sv.json');
Locale::setLanguageFromJSON('ta', __DIR__ . '/config/locale/translations/ta.json');
Locale::setLanguageFromJSON('te', __DIR__ . '/config/locale/translations/te.json');
Locale::setLanguageFromJSON('th', __DIR__ . '/config/locale/translations/th.json');
Locale::setLanguageFromJSON('tl', __DIR__ . '/config/locale/translations/tl.json');
Locale::setLanguageFromJSON('tr', __DIR__ . '/config/locale/translations/tr.json');
Locale::setLanguageFromJSON('uk', __DIR__ . '/config/locale/translations/uk.json');
Locale::setLanguageFromJSON('ur', __DIR__ . '/config/locale/translations/ur.json');
Locale::setLanguageFromJSON('vi', __DIR__ . '/config/locale/translations/vi.json');
Locale::setLanguageFromJSON('zh-cn', __DIR__ . '/config/locale/translations/zh-cn.json');
Locale::setLanguageFromJSON('zh-tw', __DIR__ . '/config/locale/translations/zh-tw.json');

\stream_context_set_default([ // Set global user agent and http settings
    'http' => [
        'method' => 'GET',
        'user_agent' => \sprintf(
            APP_USERAGENT,
            App::getEnv('_APP_VERSION', 'UNKNOWN'),
            App::getEnv('_APP_SYSTEM_SECURITY_EMAIL_ADDRESS', APP_EMAIL_SECURITY)
        ),
        'timeout' => 2,
    ],
]);

// Runtime Execution
App::setResource('logger', function ($register) {
    return $register->get('logger');
}, ['register']);

App::setResource('loggerBreadcrumbs', function () {
    return [];
});

App::setResource('register', fn() => $register);

App::setResource('layout', function ($locale) {
    $layout = new View(__DIR__ . '/views/layouts/default.phtml');
    $layout->setParam('locale', $locale);

    return $layout;
}, ['locale']);

App::setResource('locale', fn() => new Locale(App::getEnv('_APP_LOCALE', 'en')));

// Queues
App::setResource('events', fn() => new Event('', ''));
App::setResource('audits', fn() => new Audit());
App::setResource('mails', fn() => new Mail());
App::setResource('deletes', fn() => new Delete());
App::setResource('database', fn() => new EventDatabase());
App::setResource('usage', function ($register) {
    return new Stats($register->get('statsd'));
}, ['register']);

App::setResource('clients', function ($request, $console, $project) {
    $console->setAttribute('platforms', [ // Always allow current host
        '$collection' => 'platforms',
        'name' => 'Current Host',
        'type' => 'web',
        'hostname' => $request->getHostname(),
    ], Document::SET_TYPE_APPEND);

    /**
     * Get All verified client URLs for both console and current projects
     * + Filter for duplicated entries
     */
    $clientsConsole = \array_map(
        fn ($node) => $node['hostname'],
        \array_filter(
            $console->getAttribute('platforms', []),
            fn ($node) => (isset($node['type']) && $node['type'] === 'web' && isset($node['hostname']) && !empty($node['hostname']))
        )
    );

    $clients = \array_unique(
        \array_merge(
            $clientsConsole,
            \array_map(
                fn ($node) => $node['hostname'],
                \array_filter(
                    $project->getAttribute('platforms', []),
                    fn ($node) => (isset($node['type']) && $node['type'] === 'web' && isset($node['hostname']) && !empty($node['hostname']))
                )
            )
        )
    );

    return $clients;
}, ['request', 'console', 'project']);

App::setResource('user', function ($mode, $project, $console, $request, $response, $dbForProject, $dbForConsole) {
    /** @var Appwrite\Utopia\Request $request */
    /** @var Appwrite\Utopia\Response $response */
    /** @var Utopia\Database\Document $project */
    /** @var Utopia\Database\Database $dbForProject */
    /** @var Utopia\Database\Database $dbForConsole */
    /** @var string $mode */

    Authorization::setDefaultStatus(true);

    Auth::setCookieName('a_session_' . $project->getId());

    if (APP_MODE_ADMIN === $mode) {
        Auth::setCookieName('a_session_' . $console->getId());
    }

    $session = Auth::decodeSession(
        $request->getCookie(
            Auth::$cookieName, // Get sessions
            $request->getCookie(Auth::$cookieName . '_legacy', '')
        )
    );// Get fallback session from old clients (no SameSite support)

    // Get fallback session from clients who block 3rd-party cookies
    if ($response) {
        $response->addHeader('X-Debug-Fallback', 'false');
    }

    if (empty($session['id']) && empty($session['secret'])) {
        if ($response) {
            $response->addHeader('X-Debug-Fallback', 'true');
        }
        $fallback = $request->getHeader('x-fallback-cookies', '');
        $fallback = \json_decode($fallback, true);
        $session = Auth::decodeSession(((isset($fallback[Auth::$cookieName])) ? $fallback[Auth::$cookieName] : ''));
    }

    Auth::$unique = $session['id'] ?? '';
    Auth::$secret = $session['secret'] ?? '';

    if (APP_MODE_ADMIN !== $mode) {
        if ($project->isEmpty()) {
            $user = new Document(['$id' => '', '$collection' => 'users']);
        } else {
            $user = $dbForProject->getDocument('users', Auth::$unique);
        }
    } else {
        $user = $dbForConsole->getDocument('users', Auth::$unique);
    }

    if (
        $user->isEmpty() // Check a document has been found in the DB
        || !Auth::sessionVerify($user->getAttribute('sessions', []), Auth::$secret)
    ) { // Validate user has valid login token
        $user = new Document(['$id' => '', '$collection' => 'users']);
    }

    if (APP_MODE_ADMIN === $mode) {
        if ($user->find('teamId', $project->getAttribute('teamId'), 'memberships')) {
            Authorization::setDefaultStatus(false);  // Cancel security segmentation for admin users.
        } else {
            $user = new Document(['$id' => '', '$collection' => 'users']);
        }
    }

    $authJWT = $request->getHeader('x-appwrite-jwt', '');

    if (!empty($authJWT) && !$project->isEmpty()) { // JWT authentication
        $jwt = new JWT(App::getEnv('_APP_OPENSSL_KEY_V1'), 'HS256', 900, 10); // Instantiate with key, algo, maxAge and leeway.

        try {
            $payload = $jwt->decode($authJWT);
        } catch (JWTException $error) {
            throw new Exception('Failed to verify JWT. ' . $error->getMessage(), 401, Exception::USER_JWT_INVALID);
        }

        $jwtUserId = $payload['userId'] ?? '';
        $jwtSessionId = $payload['sessionId'] ?? '';

        if ($jwtUserId && $jwtSessionId) {
            $user = $dbForProject->getDocument('users', $jwtUserId);
        }

        if (empty($user->find('$id', $jwtSessionId, 'sessions'))) { // Match JWT to active token
            $user = new Document(['$id' => '', '$collection' => 'users']);
        }
    }

    return $user;
}, ['mode', 'project', 'console', 'request', 'response', 'dbForProject', 'dbForConsole']);

App::setResource('project', function ($dbForConsole, $request, $console) {
    /** @var Appwrite\Utopia\Request $request */
    /** @var Utopia\Database\Database $dbForConsole */
    /** @var Utopia\Database\Document $console */

    $projectId = $request->getParam('project', $request->getHeader('x-appwrite-project', 'console'));

    if ($projectId === 'console') {
        return $console;
    }

    $project = Authorization::skip(fn() => $dbForConsole->getDocument('projects', $projectId));

    return $project;
}, ['dbForConsole', 'request', 'console']);

App::setResource('console', function () {
    return new Document([
        '$id' => 'console',
        'name' => 'Appwrite',
        '$collection' => 'projects',
        'description' => 'Appwrite core engine',
        'logo' => '',
        'teamId' => -1,
        'webhooks' => [],
        'keys' => [],
        'platforms' => [
            [
                '$collection' => 'platforms',
                'name' => 'Localhost',
                'type' => 'web',
                'hostname' => 'localhost',
            ], // Current host is added on app init
        ],
        'legalName' => '',
        'legalCountry' => '',
        'legalState' => '',
        'legalCity' => '',
        'legalAddress' => '',
        'legalTaxId' => '',
        'auths' => [
            'limit' => (App::getEnv('_APP_CONSOLE_WHITELIST_ROOT', 'enabled') === 'enabled') ? 1 : 0, // limit signup to 1 user
        ],
        'authWhitelistEmails' => (!empty(App::getEnv('_APP_CONSOLE_WHITELIST_EMAILS', null))) ? \explode(',', App::getEnv('_APP_CONSOLE_WHITELIST_EMAILS', null)) : [],
        'authWhitelistIPs' => (!empty(App::getEnv('_APP_CONSOLE_WHITELIST_IPS', null))) ? \explode(',', App::getEnv('_APP_CONSOLE_WHITELIST_IPS', null)) : [],
    ]);
}, []);

App::setResource('dbForProject', function ($db, $cache, $project) {
    $cache = new Cache(new RedisCache($cache));

    $database = new Database(new MariaDB($db), $cache);
    $database->setDefaultDatabase(App::getEnv('_APP_DB_SCHEMA', 'appwrite'));
    $database->setNamespace("_{$project->getId()}");

    return $database;
}, ['db', 'cache', 'project']);

App::setResource('dbForConsole', function ($db, $cache) {
    $cache = new Cache(new RedisCache($cache));

    $database = new Database(new MariaDB($db), $cache);
    $database->setDefaultDatabase(App::getEnv('_APP_DB_SCHEMA', 'appwrite'));
    $database->setNamespace('_console');

    return $database;
}, ['db', 'cache']);


App::setResource('deviceLocal', function () {
    return new Local();
});

App::setResource('deviceFiles', function ($project) {
    return getDevice(APP_STORAGE_UPLOADS . '/app-' . $project->getId());
}, ['project']);

App::setResource('deviceFunctions', function ($project) {
    return getDevice(APP_STORAGE_FUNCTIONS . '/app-' . $project->getId());
}, ['project']);

App::setResource('deviceBuilds', function ($project) {
    return getDevice(APP_STORAGE_BUILDS . '/app-' . $project->getId());
}, ['project']);

function getDevice($root): Device
{
    switch (App::getEnv('_APP_STORAGE_DEVICE', Storage::DEVICE_LOCAL)) {
        case Storage::DEVICE_LOCAL:
        default:
            return new Local($root);
        case Storage::DEVICE_S3:
            $s3AccessKey = App::getEnv('_APP_STORAGE_S3_ACCESS_KEY', '');
            $s3SecretKey = App::getEnv('_APP_STORAGE_S3_SECRET', '');
            $s3Region = App::getEnv('_APP_STORAGE_S3_REGION', '');
            $s3Bucket = App::getEnv('_APP_STORAGE_S3_BUCKET', '');
            $s3Acl = 'private';
            return new S3($root, $s3AccessKey, $s3SecretKey, $s3Bucket, $s3Region, $s3Acl);
        case Storage::DEVICE_DO_SPACES:
            $doSpacesAccessKey = App::getEnv('_APP_STORAGE_DO_SPACES_ACCESS_KEY', '');
            $doSpacesSecretKey = App::getEnv('_APP_STORAGE_DO_SPACES_SECRET', '');
            $doSpacesRegion = App::getEnv('_APP_STORAGE_DO_SPACES_REGION', '');
            $doSpacesBucket = App::getEnv('_APP_STORAGE_DO_SPACES_BUCKET', '');
            $doSpacesAcl = 'private';
            return new DOSpaces($root, $doSpacesAccessKey, $doSpacesSecretKey, $doSpacesBucket, $doSpacesRegion, $doSpacesAcl);
        case Storage::DEVICE_BACKBLAZE:
            $backblazeAccessKey = App::getEnv('_APP_STORAGE_BACKBLAZE_ACCESS_KEY', '');
            $backblazeSecretKey = App::getEnv('_APP_STORAGE_BACKBLAZE_SECRET', '');
            $backblazeRegion = App::getEnv('_APP_STORAGE_BACKBLAZE_REGION', '');
            $backblazeBucket = App::getEnv('_APP_STORAGE_BACKBLAZE_BUCKET', '');
            $backblazeAcl = 'private';
            return new Backblaze($root, $backblazeAccessKey, $backblazeSecretKey, $backblazeBucket, $backblazeRegion, $backblazeAcl);
        case Storage::DEVICE_LINODE:
            $linodeAccessKey = App::getEnv('_APP_STORAGE_LINODE_ACCESS_KEY', '');
            $linodeSecretKey = App::getEnv('_APP_STORAGE_LINODE_SECRET', '');
            $linodeRegion = App::getEnv('_APP_STORAGE_LINODE_REGION', '');
            $linodeBucket = App::getEnv('_APP_STORAGE_LINODE_BUCKET', '');
            $linodeAcl = 'private';
            return new Linode($root, $linodeAccessKey, $linodeSecretKey, $linodeBucket, $linodeRegion, $linodeAcl);
        case Storage::DEVICE_WASABI:
            $wasabiAccessKey = App::getEnv('_APP_STORAGE_WASABI_ACCESS_KEY', '');
            $wasabiSecretKey = App::getEnv('_APP_STORAGE_WASABI_SECRET', '');
            $wasabiRegion = App::getEnv('_APP_STORAGE_WASABI_REGION', '');
            $wasabiBucket = App::getEnv('_APP_STORAGE_WASABI_BUCKET', '');
            $wasabiAcl = 'private';
            return new Wasabi($root, $wasabiAccessKey, $wasabiSecretKey, $wasabiBucket, $wasabiRegion, $wasabiAcl);
    }
}

App::setResource('mode', function ($request) {
    /** @var Appwrite\Utopia\Request $request */

    /**
     * Defines the mode for the request:
     * - 'default' => Requests for Client and Server Side
     * - 'admin' => Request from the Console on non-console projects
     */
    return $request->getParam('mode', $request->getHeader('x-appwrite-mode', APP_MODE_DEFAULT));
}, ['request']);

App::setResource('geodb', function ($register) {
    /** @var Utopia\Registry\Registry $register */
    return $register->get('geodb');
}, ['register']);<|MERGE_RESOLUTION|>--- conflicted
+++ resolved
@@ -190,20 +190,12 @@
 /**
  * New DB Filters
  */
-<<<<<<< HEAD
-Database::addFilter('casting',
-    function(mixed $value) {
+Database::addFilter(
+    'casting',
+    function (mixed $value) {
         return json_encode(['value' => $value], JSON_PRESERVE_ZERO_FRACTION);
     },
-    function(mixed $value) {
-=======
-Database::addFilter(
-    'casting',
-    function ($value) {
-        return json_encode(['value' => $value], JSON_PRESERVE_ZERO_FRACTION);
-    },
-    function ($value) {
->>>>>>> e1d005ba
+    function (mixed $value) {
         if (is_null($value)) {
             return null;
         }
@@ -212,25 +204,16 @@
     }
 );
 
-<<<<<<< HEAD
-Database::addFilter('enum',
-    function(mixed $value, Document $attribute) {
-=======
 Database::addFilter(
     'enum',
-    function ($value, Document $attribute) {
->>>>>>> e1d005ba
+    function (mixed $value, Document $attribute) {
         if ($attribute->isSet('elements')) {
             $attribute->removeAttribute('elements');
         }
 
         return $value;
     },
-<<<<<<< HEAD
-    function(mixed $value, Document $attribute) {
-=======
-    function ($value, Document $attribute) {
->>>>>>> e1d005ba
+    function (mixed $value, Document $attribute) {
         $formatOptions = json_decode($attribute->getAttribute('formatOptions', '[]'), true);
         if (isset($formatOptions['elements'])) {
             $attribute->setAttribute('elements', $formatOptions['elements']);
@@ -240,14 +223,9 @@
     }
 );
 
-<<<<<<< HEAD
-Database::addFilter('range',
-    function(mixed $value, Document $attribute) {
-=======
 Database::addFilter(
     'range',
-    function ($value, Document $attribute) {
->>>>>>> e1d005ba
+    function (mixed $value, Document $attribute) {
         if ($attribute->isSet('min')) {
             $attribute->removeAttribute('min');
         }
@@ -257,11 +235,7 @@
 
         return $value;
     },
-<<<<<<< HEAD
-    function(mixed $value, Document $attribute) {
-=======
-    function ($value, Document $attribute) {
->>>>>>> e1d005ba
+    function (mixed $value, Document $attribute) {
         $formatOptions = json_decode($attribute->getAttribute('formatOptions', '[]'), true);
         if (isset($formatOptions['min']) || isset($formatOptions['max'])) {
             $attribute
@@ -274,20 +248,12 @@
     }
 );
 
-<<<<<<< HEAD
-Database::addFilter('subQueryAttributes',
-    function(mixed $value) {
+Database::addFilter(
+    'subQueryAttributes',
+    function (mixed $value) {
         return null;
     },
-    function(mixed $value, Document $document, Database $database) {
-=======
-Database::addFilter(
-    'subQueryAttributes',
-    function ($value) {
-        return null;
-    },
-    function ($value, Document $document, Database $database) {
->>>>>>> e1d005ba
+    function (mixed $value, Document $document, Database $database) {
         return $database
             ->find('attributes', [
                 new Query('collectionId', Query::TYPE_EQUAL, [$document->getId()])
@@ -295,20 +261,12 @@
     }
 );
 
-<<<<<<< HEAD
-Database::addFilter('subQueryIndexes',
-    function(mixed $value) {
+Database::addFilter(
+    'subQueryIndexes',
+    function (mixed $value) {
         return null;
     },
-    function(mixed $value, Document $document, Database $database) {
-=======
-Database::addFilter(
-    'subQueryIndexes',
-    function ($value) {
-        return null;
-    },
-    function ($value, Document $document, Database $database) {
->>>>>>> e1d005ba
+    function (mixed $value, Document $document, Database $database) {
         return $database
             ->find('indexes', [
                 new Query('collectionId', Query::TYPE_EQUAL, [$document->getId()])
@@ -316,20 +274,12 @@
     }
 );
 
-<<<<<<< HEAD
-Database::addFilter('subQueryPlatforms',
-    function(mixed $value) {
+Database::addFilter(
+    'subQueryPlatforms',
+    function (mixed $value) {
         return null;
     },
-    function(mixed $value, Document $document, Database $database) {
-=======
-Database::addFilter(
-    'subQueryPlatforms',
-    function ($value) {
-        return null;
-    },
-    function ($value, Document $document, Database $database) {
->>>>>>> e1d005ba
+    function (mixed $value, Document $document, Database $database) {
         return $database
             ->find('platforms', [
                 new Query('projectId', Query::TYPE_EQUAL, [$document->getId()])
@@ -337,20 +287,12 @@
     }
 );
 
-<<<<<<< HEAD
-Database::addFilter('subQueryDomains',
-    function(mixed $value) {
+Database::addFilter(
+    'subQueryDomains',
+    function (mixed $value) {
         return null;
     },
-    function(mixed $value, Document $document, Database $database) {
-=======
-Database::addFilter(
-    'subQueryDomains',
-    function ($value) {
-        return null;
-    },
-    function ($value, Document $document, Database $database) {
->>>>>>> e1d005ba
+    function (mixed $value, Document $document, Database $database) {
         return $database
             ->find('domains', [
                 new Query('projectId', Query::TYPE_EQUAL, [$document->getId()])
@@ -358,20 +300,12 @@
     }
 );
 
-<<<<<<< HEAD
-Database::addFilter('subQueryKeys',
-    function(mixed $value) {
+Database::addFilter(
+    'subQueryKeys',
+    function (mixed $value) {
         return null;
     },
-    function(mixed $value, Document $document, Database $database) {
-=======
-Database::addFilter(
-    'subQueryKeys',
-    function ($value) {
-        return null;
-    },
-    function ($value, Document $document, Database $database) {
->>>>>>> e1d005ba
+    function (mixed $value, Document $document, Database $database) {
         return $database
             ->find('keys', [
                 new Query('projectId', Query::TYPE_EQUAL, [$document->getId()])
@@ -379,20 +313,12 @@
     }
 );
 
-<<<<<<< HEAD
-Database::addFilter('subQueryWebhooks',
-    function(mixed $value) {
+Database::addFilter(
+    'subQueryWebhooks',
+    function (mixed $value) {
         return null;
     },
-    function(mixed $value, Document $document, Database $database) {
-=======
-Database::addFilter(
-    'subQueryWebhooks',
-    function ($value) {
-        return null;
-    },
-    function ($value, Document $document, Database $database) {
->>>>>>> e1d005ba
+    function (mixed $value, Document $document, Database $database) {
         return $database
             ->find('webhooks', [
                 new Query('projectId', Query::TYPE_EQUAL, [$document->getId()])
@@ -400,41 +326,24 @@
     }
 );
 
-<<<<<<< HEAD
-Database::addFilter('subQuerySessions',
-    function(mixed $value) {
+Database::addFilter(
+    'subQuerySessions',
+    function (mixed $value) {
         return null;
     },
-    function(mixed $value, Document $document, Database $database) {
-        return Authorization::skip(fn () => $database->find('sessions', [
-=======
-Database::addFilter(
-    'subQuerySessions',
-    function ($value) {
-        return null;
-    },
-    function ($value, Document $document, Database $database) {
+    function (mixed $value, Document $document, Database $database) {
         $sessions = Authorization::skip(fn () => $database->find('sessions', [
->>>>>>> e1d005ba
             new Query('userId', Query::TYPE_EQUAL, [$document->getId()])
         ], APP_LIMIT_SUBQUERY, 0, []));
     }
 );
 
-<<<<<<< HEAD
-Database::addFilter('subQueryTokens',
-    function(mixed $value) {
+Database::addFilter(
+    'subQueryTokens',
+    function (mixed $value) {
         return null;
     },
-    function(mixed $value, Document $document, Database $database) {
-=======
-Database::addFilter(
-    'subQueryTokens',
-    function ($value) {
-        return null;
-    },
-    function ($value, Document $document, Database $database) {
->>>>>>> e1d005ba
+    function (mixed $value, Document $document, Database $database) {
         return Authorization::skip(fn() => $database
             ->find('tokens', [
                 new Query('userId', Query::TYPE_EQUAL, [$document->getId()])
@@ -442,20 +351,12 @@
     }
 );
 
-<<<<<<< HEAD
-Database::addFilter('subQueryMemberships',
-    function(mixed $value) {
+Database::addFilter(
+    'subQueryMemberships',
+    function (mixed $value) {
         return null;
     },
-    function(mixed $value, Document $document, Database $database) {
-=======
-Database::addFilter(
-    'subQueryMemberships',
-    function ($value) {
-        return null;
-    },
-    function ($value, Document $document, Database $database) {
->>>>>>> e1d005ba
+    function (mixed $value, Document $document, Database $database) {
         return Authorization::skip(fn() => $database
             ->find('memberships', [
                 new Query('userId', Query::TYPE_EQUAL, [$document->getId()])
@@ -463,14 +364,9 @@
     }
 );
 
-<<<<<<< HEAD
-Database::addFilter('encrypt',
-    function(mixed $value) {
-=======
 Database::addFilter(
     'encrypt',
-    function ($value) {
->>>>>>> e1d005ba
+    function (mixed $value) {
         $key = App::getEnv('_APP_OPENSSL_KEY_V1');
         $iv = OpenSSL::randomPseudoBytes(OpenSSL::cipherIVLength(OpenSSL::CIPHER_AES_128_GCM));
         $tag = null;
@@ -483,13 +379,8 @@
             'version' => '1',
         ]);
     },
-<<<<<<< HEAD
-    function(mixed $value) {
-        if(is_null($value)) {
-=======
-    function ($value) {
+    function (mixed $value) {
         if (is_null($value)) {
->>>>>>> e1d005ba
             return null;
         }
         $value = json_decode($value, true);
