<?php

/**
 * Init
 * 
 * Inializes both Appwrite API entry point, queue workers, and CLI tasks.
 * Set configuration, framework resources, app constants
 * 
 */
if (file_exists(__DIR__.'/../vendor/autoload.php')) {
    require_once __DIR__.'/../vendor/autoload.php';
}

use Utopia\App;
use Utopia\Request;
use Utopia\Response;
use Utopia\Config\Config;
use Utopia\Locale\Locale;
use Utopia\Registry\Registry;
use Appwrite\Auth\Auth;
use Appwrite\Database\Database;
use Appwrite\Database\Document;
use Appwrite\Database\Validator\Authorization;
use Appwrite\Database\Adapter\MySQL as MySQLAdapter;
use Appwrite\Database\Adapter\Redis as RedisAdapter;
use Appwrite\OpenSSL\OpenSSL;
use PHPMailer\PHPMailer\PHPMailer;

const APP_NAME = 'Appwrite';
const APP_DOMAIN = 'appwrite.io';
const APP_EMAIL_TEAM = 'team@localhost.test'; // Default email address
const APP_EMAIL_SECURITY = 'security@localhost.test'; // Default security email address
const APP_USERAGENT = APP_NAME.'-Server v%s. Please report abuse at %s';
const APP_MODE_ADMIN = 'admin';
const APP_PAGING_LIMIT = 15;
<<<<<<< HEAD
const APP_CACHE_BUSTER = 130;
=======
const APP_CACHE_BUSTER = 125;
>>>>>>> 1d969110
const APP_VERSION_STABLE = '0.6.0';
const APP_STORAGE_UPLOADS = '/storage/uploads';
const APP_STORAGE_CACHE = '/storage/cache';
const APP_STORAGE_CERTIFICATES = '/storage/certificates';
const APP_STORAGE_CONFIG = '/storage/config';
const APP_SOCIAL_TWITTER = 'https://twitter.com/appwrite_io';
const APP_SOCIAL_TWITTER_HANDLE = 'appwrite_io';
const APP_SOCIAL_FACEBOOK = 'https://www.facebook.com/appwrite.io';
const APP_SOCIAL_LINKEDIN = 'https://www.linkedin.com/company/appwrite';
const APP_SOCIAL_INSTAGRAM = 'https://www.instagram.com/appwrite.io';
const APP_SOCIAL_GITHUB = 'https://github.com/appwrite';
const APP_SOCIAL_DISCORD = 'https://discord.gg/GSeTUeA';
const APP_SOCIAL_DEV = 'https://dev.to/appwrite';

$register = new Registry();
$request = new Request();
$response = new Response();

/*
 * ENV vars
 */
Config::load('events', __DIR__.'/../app/config/events.php');
Config::load('providers', __DIR__.'/../app/config/providers.php');
Config::load('platforms', __DIR__.'/../app/config/platforms.php');
Config::load('locales', __DIR__.'/../app/config/locales.php');
Config::load('collections', __DIR__.'/../app/config/collections.php');
Config::load('environments', __DIR__.'/../app/config/environments.php');

Config::setParam('env', $request->getServer('_APP_ENV', App::ENV_TYPE_PRODUCTION));
Config::setParam('domain', $request->getServer('HTTP_HOST', ''));
Config::setParam('domainVerification', false);
Config::setParam('version', $request->getServer('_APP_VERSION', 'UNKNOWN'));
Config::setParam('protocol', $request->getServer('HTTP_X_FORWARDED_PROTO', $request->getServer('REQUEST_SCHEME', 'https')));
Config::setParam('port', (string) parse_url(Config::getParam('protocol').'://'.$request->getServer('HTTP_HOST', ''), PHP_URL_PORT));

$utopia = new App('Asia/Tel_Aviv', Config::getParam('env'));

Resque::setBackend($request->getServer('_APP_REDIS_HOST', '')
    .':'.$request->getServer('_APP_REDIS_PORT', ''));

define('COOKIE_DOMAIN', 
    (
        $request->getServer('HTTP_HOST', null) === 'localhost' ||
        $request->getServer('HTTP_HOST', null) === 'localhost:'.Config::getParam('port') ||
        (filter_var($request->getServer('HTTP_HOST', null), FILTER_VALIDATE_IP) !== false)
    )
        ? null
        : '.'.parse_url(Config::getParam('protocol').'://'.$request->getServer('HTTP_HOST', ''), PHP_URL_HOST));
define('COOKIE_SAMESITE', Response::COOKIE_SAMESITE_NONE);

/*
 * Registry
 */
$register->set('db', function () use ($request) { // Register DB connection
    $dbHost = $request->getServer('_APP_DB_HOST', '');
    $dbUser = $request->getServer('_APP_DB_USER', '');
    $dbPass = $request->getServer('_APP_DB_PASS', '');
    $dbScheme = $request->getServer('_APP_DB_SCHEMA', '');

    $pdo = new PDO("mysql:host={$dbHost};dbname={$dbScheme};charset=utf8mb4", $dbUser, $dbPass, array(
        PDO::MYSQL_ATTR_INIT_COMMAND => 'SET NAMES utf8mb4',
        PDO::ATTR_TIMEOUT => 5, // Seconds
    ));

    // Connection settings
    $pdo->setAttribute(PDO::ATTR_DEFAULT_FETCH_MODE, PDO::FETCH_ASSOC);   // Return arrays
    $pdo->setAttribute(PDO::ATTR_ERRMODE, PDO::ERRMODE_EXCEPTION);        // Handle all errors with exceptions

    return $pdo;
});
$register->set('influxdb', function () use ($request) { // Register DB connection
    $host = $request->getServer('_APP_INFLUXDB_HOST', '');
    $port = $request->getServer('_APP_INFLUXDB_PORT', '');

    if (empty($host) || empty($port)) {
        return;
    }

    $client = new InfluxDB\Client($host, $port, '', '', false, false, 5);

    return $client;
});
$register->set('statsd', function () use ($request) { // Register DB connection
    $host = $request->getServer('_APP_STATSD_HOST', 'telegraf');
    $port = $request->getServer('_APP_STATSD_PORT', 8125);

    $connection = new \Domnikl\Statsd\Connection\UdpSocket($host, $port);
    $statsd = new \Domnikl\Statsd\Client($connection);

    return $statsd;
});
$register->set('cache', function () use ($request) { // Register cache connection
    $redis = new Redis();

    $redis->connect($request->getServer('_APP_REDIS_HOST', ''),
        $request->getServer('_APP_REDIS_PORT', ''));

    return $redis;
});
$register->set('smtp', function () use ($request) {
    $mail = new PHPMailer(true);

    $mail->isSMTP();

    $username = $request->getServer('_APP_SMTP_USERNAME', null);
    $password = $request->getServer('_APP_SMTP_PASSWORD', null);

    $mail->XMailer = 'Appwrite Mailer';
    $mail->Host = $request->getServer('_APP_SMTP_HOST', 'smtp');
    $mail->Port = $request->getServer('_APP_SMTP_PORT', 25);
    $mail->SMTPAuth = (!empty($username) && !empty($password));
    $mail->Username = $username;
    $mail->Password = $password;
    $mail->SMTPSecure = $request->getServer('_APP_SMTP_SECURE', false);
    $mail->SMTPAutoTLS = false;

    $from = urldecode($request->getServer('_APP_SYSTEM_EMAIL_NAME', APP_NAME.' Server'));
    $email = $request->getServer('_APP_SYSTEM_EMAIL_ADDRESS', APP_EMAIL_TEAM);

    $mail->setFrom($email, $from);
    $mail->addReplyTo($email, $from);

    $mail->isHTML(true);

    return $mail;
});

/*
 * Localization
 */
$locale = $request->getParam('locale', $request->getHeader('X-Appwrite-Locale', null));

Locale::$exceptions = false;

Locale::setLanguage('af', include __DIR__.'/config/locales/af.php');
Locale::setLanguage('ar', include __DIR__.'/config/locales/ar.php');
Locale::setLanguage('bn', include __DIR__.'/config/locales/bn.php');
Locale::setLanguage('cat', include __DIR__.'/config/locales/cat.php');
Locale::setLanguage('cz', include __DIR__.'/config/locales/cz.php');
Locale::setLanguage('de', include __DIR__.'/config/locales/de.php');
Locale::setLanguage('en', include __DIR__.'/config/locales/en.php');
Locale::setLanguage('es', include __DIR__.'/config/locales/es.php');
Locale::setLanguage('fi', include __DIR__.'/config/locales/fi.php');
Locale::setLanguage('fo', include __DIR__.'/config/locales/fo.php');
Locale::setLanguage('fr', include __DIR__.'/config/locales/fr.php');
Locale::setLanguage('gr', include __DIR__.'/config/locales/gr.php');
Locale::setLanguage('he', include __DIR__.'/config/locales/he.php');
Locale::setLanguage('hi', include __DIR__.'/config/locales/hi.php');
Locale::setLanguage('hu', include __DIR__.'/config/locales/hu.php');
Locale::setLanguage('hy', include __DIR__.'/config/locales/hy.php');
Locale::setLanguage('id', include __DIR__.'/config/locales/id.php');
Locale::setLanguage('is', include __DIR__.'/config/locales/is.php');
Locale::setLanguage('it', include __DIR__.'/config/locales/it.php');
Locale::setLanguage('ja', include __DIR__.'/config/locales/ja.php');
Locale::setLanguage('jv', include __DIR__.'/config/locales/jv.php');
Locale::setLanguage('km', include __DIR__.'/config/locales/km.php');
Locale::setLanguage('ko', include __DIR__.'/config/locales/ko.php');
Locale::setLanguage('lt', include __DIR__.'/config/locales/lt.php');
Locale::setLanguage('ml', include __DIR__.'/config/locales/ml.php');
Locale::setLanguage('ms', include __DIR__.'/config/locales/ms.php');
Locale::setLanguage('nl', include __DIR__.'/config/locales/nl.php');
Locale::setLanguage('no', include __DIR__.'/config/locales/no.php');
Locale::setLanguage('ph', include __DIR__.'/config/locales/ph.php');
Locale::setLanguage('pl', include __DIR__.'/config/locales/pl.php');
Locale::setLanguage('pn', include __DIR__.'/config/locales/pn.php');
Locale::setLanguage('pt-br', include __DIR__.'/config/locales/pt-br.php');
Locale::setLanguage('pt-pt', include __DIR__.'/config/locales/pt-pt.php');
Locale::setLanguage('ro', include __DIR__.'/config/locales/ro.php');
Locale::setLanguage('ru', include __DIR__ . '/config/locales/ru.php');
Locale::setLanguage('si', include __DIR__ . '/config/locales/si.php');
Locale::setLanguage('sl', include __DIR__ . '/config/locales/sl.php');
Locale::setLanguage('sq', include __DIR__ . '/config/locales/sq.php');
Locale::setLanguage('sv', include __DIR__ . '/config/locales/sv.php');
Locale::setLanguage('ta', include __DIR__ . '/config/locales/ta.php');
Locale::setLanguage('th', include __DIR__.'/config/locales/th.php');
Locale::setLanguage('tr', include __DIR__.'/config/locales/tr.php');
Locale::setLanguage('ua', include __DIR__.'/config/locales/ua.php');
Locale::setLanguage('vi', include __DIR__.'/config/locales/vi.php');
Locale::setLanguage('zh-cn', include __DIR__.'/config/locales/zh-cn.php');
Locale::setLanguage('zh-tw', include __DIR__.'/config/locales/zh-tw.php');

Locale::setDefault('en');

if (in_array($locale, Config::getParam('locales'))) {
    Locale::setDefault($locale);
}

stream_context_set_default([ // Set global user agent and http settings
    'http' => [
        'method' => 'GET',
        'user_agent' => sprintf(APP_USERAGENT,
            Config::getParam('version'),
            $request->getServer('_APP_SYSTEM_SECURITY_EMAIL_ADDRESS', APP_EMAIL_SECURITY)),
        'timeout' => 2,
    ],
]);

/**
 * DB Filters
 */
Database::addFilter('json',
    function($value) {
        if(!is_array($value)) {
            return $value;
        }
        return json_encode($value);
    },
    function($value) {
        return json_decode($value, true);
    }
);

Database::addFilter('encrypt',
    function($value) use ($request) {
        $key = $request->getServer('_APP_OPENSSL_KEY_V1');
        $iv = OpenSSL::randomPseudoBytes(OpenSSL::cipherIVLength(OpenSSL::CIPHER_AES_128_GCM));
        $tag = null;
        
        return json_encode([
            'data' => OpenSSL::encrypt($value, OpenSSL::CIPHER_AES_128_GCM, $key, 0, $iv, $tag),
            'method' => OpenSSL::CIPHER_AES_128_GCM,
            'iv' => bin2hex($iv),
            'tag' => bin2hex($tag),
            'version' => '1',
        ]);
    },
    function($value) use ($request) {
        $value = json_decode($value, true);
        $key = $request->getServer('_APP_OPENSSL_KEY_V'.$value['version']);

        return OpenSSL::decrypt($value['data'], $value['method'], $key, 0, hex2bin($value['iv']), hex2bin($value['tag']));
    }
);

/*
 * Auth & Project Scope
 */
$consoleDB = new Database();
$consoleDB->setAdapter(new RedisAdapter(new MySQLAdapter($register), $register));
$consoleDB->setNamespace('app_console'); // Should be replaced with param if we want to have parent projects

$consoleDB->setMocks(Config::getParam('collections', []));
Authorization::disable();

$project = $consoleDB->getDocument($request->getParam('project', $request->getHeader('X-Appwrite-Project', null)));

Authorization::enable();

$console = $consoleDB->getDocument('console');

$mode = $request->getParam('mode', $request->getHeader('X-Appwrite-Mode', 'default'));

Auth::setCookieName('a_session_'.$project->getId());

if (APP_MODE_ADMIN === $mode) {
    Auth::setCookieName('a_session_'.$console->getId());
}

$session = Auth::decodeSession(
    $request->getCookie(Auth::$cookieName, // Get sessions
        $request->getCookie(Auth::$cookieName.'_legacy', // Get fallback session from old clients (no SameSite support)
                $request->getHeader('X-Appwrite-Key', '')))); // Get API Key

// Get fallback session from clients who block 3rd-party cookies
$response->addHeader('X-Debug-Fallback', 'false');

if(empty($session['id']) && empty($session['secret'])) {
    $response->addHeader('X-Debug-Fallback', 'true');
    $fallback = $request->getHeader('X-Fallback-Cookies', null);
    $fallback = json_decode($fallback, true);
    $session = Auth::decodeSession(((isset($fallback[Auth::$cookieName])) ? $fallback[Auth::$cookieName] : ''));
}

Auth::$unique = $session['id'];
Auth::$secret = $session['secret'];

$projectDB = new Database();
$projectDB->setAdapter(new RedisAdapter(new MySQLAdapter($register), $register));
$projectDB->setNamespace('app_'.$project->getId());
$projectDB->setMocks(Config::getParam('collections', []));

$user = $projectDB->getDocument(Auth::$unique);

if (APP_MODE_ADMIN === $mode) {
    $user = $consoleDB->getDocument(Auth::$unique);

    $user
        ->setAttribute('$id', 'admin-'.$user->getAttribute('$id'))
    ;
}

if (empty($user->getId()) // Check a document has been found in the DB
    || Database::SYSTEM_COLLECTION_USERS !== $user->getCollection() // Validate returned document is really a user document
    || !Auth::tokenVerify($user->getAttribute('tokens', []), Auth::TOKEN_TYPE_LOGIN, Auth::$secret)) { // Validate user has valid login token
    $user = new Document(['$id' => '', '$collection' => Database::SYSTEM_COLLECTION_USERS]);
}

if (APP_MODE_ADMIN === $mode) {
    if (!empty($user->search('teamId', $project->getAttribute('teamId'), $user->getAttribute('memberships')))) {
        Authorization::disable();
    } else {
        $user = new Document(['$id' => '', '$collection' => Database::SYSTEM_COLLECTION_USERS]);
    }
}

// Set project mail
$register->get('smtp')
    ->setFrom(
        $request->getServer('_APP_SYSTEM_EMAIL_ADDRESS', APP_EMAIL_TEAM),
        ($project->getId() === 'console')
            ? urldecode($request->getServer('_APP_SYSTEM_EMAIL_NAME', APP_NAME.' Server'))
            : sprintf(Locale::getText('account.emails.team'), $project->getAttribute('name')
        )
    );<|MERGE_RESOLUTION|>--- conflicted
+++ resolved
@@ -33,11 +33,7 @@
 const APP_USERAGENT = APP_NAME.'-Server v%s. Please report abuse at %s';
 const APP_MODE_ADMIN = 'admin';
 const APP_PAGING_LIMIT = 15;
-<<<<<<< HEAD
 const APP_CACHE_BUSTER = 130;
-=======
-const APP_CACHE_BUSTER = 125;
->>>>>>> 1d969110
 const APP_VERSION_STABLE = '0.6.0';
 const APP_STORAGE_UPLOADS = '/storage/uploads';
 const APP_STORAGE_CACHE = '/storage/cache';
