<?php

/**
 * Init
 *
 * Initializes both Appwrite API entry point, queue workers, and CLI tasks.
 * Set configuration, framework resources & app constants
 *
 */

if (\file_exists(__DIR__ . '/../vendor/autoload.php')) {
    require_once __DIR__ . '/../vendor/autoload.php';
}

ini_set('memory_limit', '512M');
ini_set('display_errors', 1);
ini_set('display_startup_errors', 1);
ini_set('default_socket_timeout', -1);
error_reporting(E_ALL);

use Appwrite\Extend\Exception;
use Appwrite\Auth\Auth;
use Appwrite\SMS\Adapter\Mock;
use Appwrite\SMS\Adapter\Telesign;
use Appwrite\SMS\Adapter\TextMagic;
use Appwrite\SMS\Adapter\Twilio;
use Appwrite\SMS\Adapter\Msg91;
use Appwrite\SMS\Adapter\Vonage;
use Appwrite\DSN\DSN;
use Appwrite\Event\Audit;
use Appwrite\Event\Database as EventDatabase;
use Appwrite\Event\Event;
use Appwrite\Event\Mail;
use Appwrite\Event\Phone;
use Appwrite\Event\Delete;
use Appwrite\Network\Validator\Email;
use Appwrite\Network\Validator\IP;
use Appwrite\Network\Validator\URL;
use Appwrite\OpenSSL\OpenSSL;
use Appwrite\URL\URL as AppwriteURL;
use Appwrite\Usage\Stats;
use Appwrite\Utopia\View;
use Utopia\App;
use Utopia\Validator\Range;
use Utopia\Validator\WhiteList;
use Utopia\Database\ID;
use Utopia\Database\Document;
use Utopia\Database\Database;
use Utopia\Database\Query;
use Utopia\Database\Validator\Authorization;
use Utopia\Database\Validator\DatetimeValidator;
use Utopia\Database\Validator\Structure;
use Utopia\Logger\Logger;
use Utopia\Config\Config;
use Utopia\Locale\Locale;
use Utopia\Registry\Registry;
use Utopia\Storage\Device;
use Utopia\Storage\Storage;
use Utopia\Storage\Device\Backblaze;
use Utopia\Storage\Device\DOSpaces;
use Utopia\Storage\Device\Local;
use Utopia\Storage\Device\S3;
use Utopia\Storage\Device\Linode;
use Utopia\Storage\Device\Wasabi;
use Utopia\Cache\Adapter\Redis as RedisCache;
use Utopia\Cache\Adapter\Sharding;
use Utopia\Cache\Cache;
use Utopia\Database\Adapter\MariaDB;
use Utopia\Database\Adapter\MySQL;
use Utopia\Pools\Group;
use Utopia\Pools\Pool;
use Ahc\Jwt\JWT;
use Ahc\Jwt\JWTException;
use MaxMind\Db\Reader;
use PHPMailer\PHPMailer\PHPMailer;
use Swoole\Database\PDOProxy;
use Utopia\Queue;

const APP_NAME = 'Appwrite';
const APP_DOMAIN = 'appwrite.io';
const APP_EMAIL_TEAM = 'team@localhost.test'; // Default email address
const APP_EMAIL_SECURITY = ''; // Default security email address
const APP_USERAGENT = APP_NAME . '-Server v%s. Please report abuse at %s';
const APP_MODE_DEFAULT = 'default';
const APP_MODE_ADMIN = 'admin';
const APP_PAGING_LIMIT = 12;
const APP_LIMIT_COUNT = 5000;
const APP_LIMIT_USERS = 10000;
const APP_LIMIT_ANTIVIRUS = 20000000; //20MB
const APP_LIMIT_ENCRYPTION = 20000000; //20MB
const APP_LIMIT_COMPRESSION = 20000000; //20MB
const APP_LIMIT_ARRAY_PARAMS_SIZE = 100; // Default maximum of how many elements can there be in API parameter that expects array value
const APP_LIMIT_ARRAY_ELEMENT_SIZE = 4096; // Default maximum length of element in array parameter represented by maximum URL length.
const APP_LIMIT_SUBQUERY = 1000;
const APP_LIMIT_WRITE_RATE_DEFAULT = 60; // Default maximum write rate per rate period
const APP_LIMIT_WRITE_RATE_PERIOD_DEFAULT = 60; // Default maximum write rate period in seconds
const APP_KEY_ACCCESS = 24 * 60 * 60; // 24 hours
const APP_CACHE_UPDATE = 24 * 60 * 60; // 24 hours
const APP_CACHE_BUSTER = 501;
const APP_VERSION_STABLE = '1.0.3';
const APP_DEFAULT_POOL_SIZE = 64;
const APP_DATABASE_ATTRIBUTE_EMAIL = 'email';
const APP_DATABASE_ATTRIBUTE_ENUM = 'enum';
const APP_DATABASE_ATTRIBUTE_IP = 'ip';
const APP_DATABASE_ATTRIBUTE_DATETIME = 'datetime';
const APP_DATABASE_ATTRIBUTE_URL = 'url';
const APP_DATABASE_ATTRIBUTE_INT_RANGE = 'intRange';
const APP_DATABASE_ATTRIBUTE_FLOAT_RANGE = 'floatRange';
const APP_DATABASE_ATTRIBUTE_STRING_MAX_LENGTH = 1073741824; // 2^32 bits / 4 bits per char
const APP_STORAGE_UPLOADS = '/storage/uploads';
const APP_STORAGE_FUNCTIONS = '/storage/functions';
const APP_STORAGE_BUILDS = '/storage/builds';
const APP_STORAGE_CACHE = '/storage/cache';
const APP_STORAGE_CERTIFICATES = '/storage/certificates';
const APP_STORAGE_CONFIG = '/storage/config';
const APP_STORAGE_READ_BUFFER = 20 * (1000 * 1000); //20MB other names `APP_STORAGE_MEMORY_LIMIT`, `APP_STORAGE_MEMORY_BUFFER`, `APP_STORAGE_READ_LIMIT`, `APP_STORAGE_BUFFER_LIMIT`
const APP_SOCIAL_TWITTER = 'https://twitter.com/appwrite';
const APP_SOCIAL_TWITTER_HANDLE = 'appwrite';
const APP_SOCIAL_FACEBOOK = 'https://www.facebook.com/appwrite.io';
const APP_SOCIAL_LINKEDIN = 'https://www.linkedin.com/company/appwrite';
const APP_SOCIAL_INSTAGRAM = 'https://www.instagram.com/appwrite.io';
const APP_SOCIAL_GITHUB = 'https://github.com/appwrite';
const APP_SOCIAL_DISCORD = 'https://appwrite.io/discord';
const APP_SOCIAL_DISCORD_CHANNEL = '564160730845151244';
const APP_SOCIAL_DEV = 'https://dev.to/appwrite';
const APP_SOCIAL_STACKSHARE = 'https://stackshare.io/appwrite';
const APP_SOCIAL_YOUTUBE = 'https://www.youtube.com/c/appwrite?sub_confirmation=1';
// Database Reconnect
const DATABASE_RECONNECT_SLEEP = 2;
const DATABASE_RECONNECT_MAX_ATTEMPTS = 10;
// Database Worker Types
const DATABASE_TYPE_CREATE_ATTRIBUTE = 'createAttribute';
const DATABASE_TYPE_CREATE_INDEX = 'createIndex';
const DATABASE_TYPE_DELETE_ATTRIBUTE = 'deleteAttribute';
const DATABASE_TYPE_DELETE_INDEX = 'deleteIndex';
// Build Worker Types
const BUILD_TYPE_DEPLOYMENT = 'deployment';
const BUILD_TYPE_RETRY = 'retry';
// Deletion Types
const DELETE_TYPE_DATABASES = 'databases';
const DELETE_TYPE_DOCUMENT = 'document';
const DELETE_TYPE_COLLECTIONS = 'collections';
const DELETE_TYPE_PROJECTS = 'projects';
const DELETE_TYPE_FUNCTIONS = 'functions';
const DELETE_TYPE_DEPLOYMENTS = 'deployments';
const DELETE_TYPE_USERS = 'users';
const DELETE_TYPE_TEAMS = 'teams';
const DELETE_TYPE_EXECUTIONS = 'executions';
const DELETE_TYPE_AUDIT = 'audit';
const DELETE_TYPE_ABUSE = 'abuse';
const DELETE_TYPE_CERTIFICATES = 'certificates';
const DELETE_TYPE_USAGE = 'usage';
const DELETE_TYPE_REALTIME = 'realtime';
const DELETE_TYPE_BUCKETS = 'buckets';
const DELETE_TYPE_SESSIONS = 'sessions';
const DELETE_TYPE_CACHE_BY_TIMESTAMP = 'cacheByTimeStamp';
const DELETE_TYPE_CACHE_BY_RESOURCE  = 'cacheByResource';
// Compression type
const COMPRESSION_TYPE_NONE = 'none';
const COMPRESSION_TYPE_GZIP = 'gzip';
const COMPRESSION_TYPE_ZSTD = 'zstd';
// Mail Types
const MAIL_TYPE_VERIFICATION = 'verification';
const MAIL_TYPE_MAGIC_SESSION = 'magicSession';
const MAIL_TYPE_RECOVERY = 'recovery';
const MAIL_TYPE_INVITATION = 'invitation';
const MAIL_TYPE_CERTIFICATE = 'certificate';
// Auth Types
const APP_AUTH_TYPE_SESSION = 'Session';
const APP_AUTH_TYPE_JWT = 'JWT';
const APP_AUTH_TYPE_KEY = 'Key';
const APP_AUTH_TYPE_ADMIN = 'Admin';
// Response related
const MAX_OUTPUT_CHUNK_SIZE = 2 * 1024 * 1024; // 2MB

$register = new Registry();

App::setMode(App::getEnv('_APP_ENV', App::MODE_TYPE_PRODUCTION));

/*
 * ENV vars
 */
Config::load('events', __DIR__ . '/config/events.php');
Config::load('auth', __DIR__ . '/config/auth.php');
Config::load('errors', __DIR__ . '/config/errors.php');
Config::load('providers', __DIR__ . '/config/providers.php');
Config::load('platforms', __DIR__ . '/config/platforms.php');
Config::load('collections', __DIR__ . '/config/collections.php');
Config::load('runtimes', __DIR__ . '/config/runtimes.php');
Config::load('roles', __DIR__ . '/config/roles.php');  // User roles and scopes
Config::load('scopes', __DIR__ . '/config/scopes.php');  // User roles and scopes
Config::load('services', __DIR__ . '/config/services.php');  // List of services
Config::load('variables', __DIR__ . '/config/variables.php');  // List of env variables
Config::load('avatar-browsers', __DIR__ . '/config/avatars/browsers.php');
Config::load('avatar-credit-cards', __DIR__ . '/config/avatars/credit-cards.php');
Config::load('avatar-flags', __DIR__ . '/config/avatars/flags.php');
Config::load('locale-codes', __DIR__ . '/config/locale/codes.php');
Config::load('locale-currencies', __DIR__ . '/config/locale/currencies.php');
Config::load('locale-eu', __DIR__ . '/config/locale/eu.php');
Config::load('locale-languages', __DIR__ . '/config/locale/languages.php');
Config::load('locale-phones', __DIR__ . '/config/locale/phones.php');
Config::load('locale-countries', __DIR__ . '/config/locale/countries.php');
Config::load('locale-continents', __DIR__ . '/config/locale/continents.php');
Config::load('storage-logos', __DIR__ . '/config/storage/logos.php');
Config::load('storage-mimes', __DIR__ . '/config/storage/mimes.php');
Config::load('storage-inputs', __DIR__ . '/config/storage/inputs.php');
Config::load('storage-outputs', __DIR__ . '/config/storage/outputs.php');

$user = App::getEnv('_APP_REDIS_USER', '');
$pass = App::getEnv('_APP_REDIS_PASS', '');
if (!empty($user) || !empty($pass)) {
    Resque::setBackend('redis://' . $user . ':' . $pass . '@' . App::getEnv('_APP_REDIS_HOST', '') . ':' . App::getEnv('_APP_REDIS_PORT', ''));
} else {
    Resque::setBackend(App::getEnv('_APP_REDIS_HOST', '') . ':' . App::getEnv('_APP_REDIS_PORT', ''));
}

/**
 * New DB Filters
 */
Database::addFilter(
    'casting',
    function (mixed $value) {
        return json_encode(['value' => $value], JSON_PRESERVE_ZERO_FRACTION);
    },
    function (mixed $value) {
        if (is_null($value)) {
            return null;
        }

        return json_decode($value, true)['value'];
    }
);

Database::addFilter(
    'enum',
    function (mixed $value, Document $attribute) {
        if ($attribute->isSet('elements')) {
            $attribute->removeAttribute('elements');
        }

        return $value;
    },
    function (mixed $value, Document $attribute) {
        $formatOptions = json_decode($attribute->getAttribute('formatOptions', '[]'), true);
        if (isset($formatOptions['elements'])) {
            $attribute->setAttribute('elements', $formatOptions['elements']);
        }

        return $value;
    }
);

Database::addFilter(
    'range',
    function (mixed $value, Document $attribute) {
        if ($attribute->isSet('min')) {
            $attribute->removeAttribute('min');
        }
        if ($attribute->isSet('max')) {
            $attribute->removeAttribute('max');
        }

        return $value;
    },
    function (mixed $value, Document $attribute) {
        $formatOptions = json_decode($attribute->getAttribute('formatOptions', '[]'), true);
        if (isset($formatOptions['min']) || isset($formatOptions['max'])) {
            $attribute
                ->setAttribute('min', $formatOptions['min'])
                ->setAttribute('max', $formatOptions['max'])
            ;
        }

        return $value;
    }
);

Database::addFilter(
    'subQueryAttributes',
    function (mixed $value) {
        return null;
    },
    function (mixed $value, Document $document, Database $database) {
        return $database
            ->find('attributes', [
                Query::equal('collectionInternalId', [$document->getInternalId()]),
                Query::equal('databaseInternalId', [$document->getAttribute('databaseInternalId')]),
                Query::limit($database->getLimitForAttributes()),
            ]);
    }
);

Database::addFilter(
    'subQueryIndexes',
    function (mixed $value) {
        return null;
    },
    function (mixed $value, Document $document, Database $database) {
        return $database
            ->find('indexes', [
                Query::equal('collectionInternalId', [$document->getInternalId()]),
                Query::equal('databaseInternalId', [$document->getAttribute('databaseInternalId')]),
                Query::limit(64),
            ]);
    }
);

Database::addFilter(
    'subQueryPlatforms',
    function (mixed $value) {
        return null;
    },
    function (mixed $value, Document $document, Database $database) {
        return $database
            ->find('platforms', [
                Query::equal('projectInternalId', [$document->getInternalId()]),
                Query::limit(APP_LIMIT_SUBQUERY),
            ]);
    }
);

Database::addFilter(
    'subQueryDomains',
    function (mixed $value) {
        return null;
    },
    function (mixed $value, Document $document, Database $database) {
        return $database
            ->find('domains', [
                Query::equal('projectInternalId', [$document->getInternalId()]),
                Query::limit(APP_LIMIT_SUBQUERY),
            ]);
    }
);

Database::addFilter(
    'subQueryKeys',
    function (mixed $value) {
        return null;
    },
    function (mixed $value, Document $document, Database $database) {
        return $database
            ->find('keys', [
                Query::equal('projectInternalId', [$document->getInternalId()]),
                Query::limit(APP_LIMIT_SUBQUERY),
            ]);
    }
);

Database::addFilter(
    'subQueryWebhooks',
    function (mixed $value) {
        return null;
    },
    function (mixed $value, Document $document, Database $database) {
        return $database
            ->find('webhooks', [
                Query::equal('projectInternalId', [$document->getInternalId()]),
                Query::limit(APP_LIMIT_SUBQUERY),
            ]);
    }
);

Database::addFilter(
    'subQuerySessions',
    function (mixed $value) {
        return null;
    },
    function (mixed $value, Document $document, Database $database) {
        return Authorization::skip(fn () => $database->find('sessions', [
            Query::equal('userInternalId', [$document->getInternalId()]),
            Query::limit(APP_LIMIT_SUBQUERY),
        ]));
    }
);

Database::addFilter(
    'subQueryTokens',
    function (mixed $value) {
        return null;
    },
    function (mixed $value, Document $document, Database $database) {
        return Authorization::skip(fn() => $database
            ->find('tokens', [
                Query::equal('userInternalId', [$document->getInternalId()]),
                Query::limit(APP_LIMIT_SUBQUERY),
            ]));
    }
);

Database::addFilter(
    'subQueryMemberships',
    function (mixed $value) {
        return null;
    },
    function (mixed $value, Document $document, Database $database) {
        return Authorization::skip(fn() => $database
            ->find('memberships', [
                Query::equal('userInternalId', [$document->getInternalId()]),
                Query::limit(APP_LIMIT_SUBQUERY),
            ]));
    }
);

Database::addFilter(
    'subQueryVariables',
    function (mixed $value) {
        return null;
    },
    function (mixed $value, Document $document, Database $database) {
        return $database
            ->find('variables', [
                Query::equal('functionInternalId', [$document->getInternalId()]),
                Query::limit(APP_LIMIT_SUBQUERY),
            ]);
    }
);

Database::addFilter(
    'encrypt',
    function (mixed $value) {
        $key = App::getEnv('_APP_OPENSSL_KEY_V1');
        $iv = OpenSSL::randomPseudoBytes(OpenSSL::cipherIVLength(OpenSSL::CIPHER_AES_128_GCM));
        $tag = null;

        return json_encode([
            'data' => OpenSSL::encrypt($value, OpenSSL::CIPHER_AES_128_GCM, $key, 0, $iv, $tag),
            'method' => OpenSSL::CIPHER_AES_128_GCM,
            'iv' => \bin2hex($iv),
            'tag' => \bin2hex($tag ?? ''),
            'version' => '1',
        ]);
    },
    function (mixed $value) {
        if (is_null($value)) {
            return null;
        }
        $value = json_decode($value, true);
        $key = App::getEnv('_APP_OPENSSL_KEY_V' . $value['version']);

        return OpenSSL::decrypt($value['data'], $value['method'], $key, 0, hex2bin($value['iv']), hex2bin($value['tag']));
    }
);

/**
 * DB Formats
 */
Structure::addFormat(APP_DATABASE_ATTRIBUTE_EMAIL, function () {
    return new Email();
}, Database::VAR_STRING);

Structure::addFormat(APP_DATABASE_ATTRIBUTE_DATETIME, function () {
    return new DatetimeValidator();
}, Database::VAR_DATETIME);

Structure::addFormat(APP_DATABASE_ATTRIBUTE_ENUM, function ($attribute) {
    $elements = $attribute['formatOptions']['elements'];
    return new WhiteList($elements, true);
}, Database::VAR_STRING);

Structure::addFormat(APP_DATABASE_ATTRIBUTE_IP, function () {
    return new IP();
}, Database::VAR_STRING);

Structure::addFormat(APP_DATABASE_ATTRIBUTE_URL, function () {
    return new URL();
}, Database::VAR_STRING);

Structure::addFormat(APP_DATABASE_ATTRIBUTE_INT_RANGE, function ($attribute) {
    $min = $attribute['formatOptions']['min'] ?? -INF;
    $max = $attribute['formatOptions']['max'] ?? INF;
    return new Range($min, $max, Range::TYPE_INTEGER);
}, Database::VAR_INTEGER);

Structure::addFormat(APP_DATABASE_ATTRIBUTE_FLOAT_RANGE, function ($attribute) {
    $min = $attribute['formatOptions']['min'] ?? -INF;
    $max = $attribute['formatOptions']['max'] ?? INF;
    return new Range($min, $max, Range::TYPE_FLOAT);
}, Database::VAR_FLOAT);

/*
 * Registry
 */
$register->set('logger', function () {
    // Register error logger
    $providerName = App::getEnv('_APP_LOGGING_PROVIDER', '');
    $providerConfig = App::getEnv('_APP_LOGGING_CONFIG', '');

    if (empty($providerName) || empty($providerConfig)) {
        return null;
    }

    if (!Logger::hasProvider($providerName)) {
        throw new Exception(Exception::GENERAL_SERVER_ERROR, "Logging provider not supported. Logging is disabled");
    }

    $classname = '\\Utopia\\Logger\\Adapter\\' . \ucfirst($providerName);
    $adapter = new $classname($providerConfig);
    return new Logger($adapter);
});
<<<<<<< HEAD

$register->set('pools', function () {

=======
$register->set('pools', function ($size = APP_DEFAULT_POOL_SIZE) {
>>>>>>> 390fbc52
    $group = new Group();

    $fallbackForDB = AppwriteURL::unparse([
        'scheme' => 'mariadb',
        'host' => App::getEnv('_APP_DB_HOST', 'mariadb'),
        'port' => App::getEnv('_APP_DB_PORT', '3306'),
        'user' => App::getEnv('_APP_DB_USER', ''),
        'pass' => App::getEnv('_APP_DB_PASS', ''),
    ]);
    $fallbackForRedis = AppwriteURL::unparse([
        'scheme' => 'redis',
        'host' => App::getEnv('_APP_REDIS_HOST', 'redis'),
        'port' => App::getEnv('_APP_REDIS_PORT', '6379'),
        'user' => App::getEnv('_APP_REDIS_USER', ''),
        'pass' => App::getEnv('_APP_REDIS_PASS', ''),
    ]);

    $connections = [
        'console' => [
            'type' => 'database',
            'dsns' => App::getEnv('_APP_CONNECTIONS_DB_CONSOLE', $fallbackForDB),
            'multiple' => false,
            'schemes' => ['mariadb', 'mysql'],
        ],
        'database' => [
            'type' => 'database',
            'dsns' => App::getEnv('_APP_CONNECTIONS_DB_PROJECT', $fallbackForDB),
            'multiple' => true,
            'schemes' => ['mariadb', 'mysql'],
        ],
        'queue' => [
            'type' => 'queue',
            'dsns' => App::getEnv('_APP_CONNECTIONS_QUEUE', $fallbackForRedis),
            'multiple' => false,
            'schemes' => ['redis'],
        ],
        'pubsub' => [
            'type' => 'pubsub',
            'dsns' => App::getEnv('_APP_CONNECTIONS_PUBSUB', $fallbackForRedis),
            'multiple' => false,
            'schemes' => ['redis'],
        ],
        'cache' => [
            'type' => 'cache',
            'dsns' => App::getEnv('_APP_CONNECTIONS_CACHE', $fallbackForRedis),
            'multiple' => true,
            'schemes' => ['redis'],
        ],
    ];

    foreach ($connections as $key => $connection) {
        $type = $connection['type'] ?? '';
        $dsns = $connection['dsns'] ?? '';
        $multipe = $connection['multiple'] ?? false;
        $schemes = $connection['schemes'] ?? [];
        $useResource = $connection['useResource'] ?? true;
        $config = [];
        $dsns = explode(',', $connection['dsns'] ?? '');

        foreach ($dsns as &$dsn) {
            $dsn = explode('=', $dsn);
            $name = ($multipe) ? $key . '_' . $dsn[0] : $key;
            $dsn = $dsn[1] ?? '';
            $config[] = $name;

            if (empty($dsn)) {
                //throw new Exception(Exception::GENERAL_SERVER_ERROR, "Missing value for DSN connection in {$key}");
                continue;
            }

            $dsn = new DSN($dsn);
            $dsnHost = $dsn->getHost();
            $dsnPort = $dsn->getPort();
            $dsnUser = $dsn->getUser();
            $dsnPass = $dsn->getPassword();
            $dsnScheme = $dsn->getScheme();
            $dsnDatabase = $dsn->getDatabase();

            if (!in_array($dsnScheme, $schemes)) {
                throw new Exception(Exception::GENERAL_SERVER_ERROR, "Invalid console database scheme");
            }

            /**
             * Get Resource
             *
             * Creation could be reused accross connection types like database, cache, queue, etc.
             *
             * Resource assignment to an adapter will happen below.
             */

            switch ($dsnScheme) {
                case 'mysql':
                case 'mariadb':
                    $resource = function () use ($dsnHost, $dsnPort, $dsnUser, $dsnPass, $dsnDatabase) {
                        return new PDOProxy(function () use ($dsnHost, $dsnPort, $dsnUser, $dsnPass, $dsnDatabase) {
                            return new PDO("mysql:host={$dsnHost};port={$dsnPort};dbname={$dsnDatabase};charset=utf8mb4", $dsnUser, $dsnPass, array(
                                PDO::ATTR_TIMEOUT => 3, // Seconds
                                PDO::ATTR_PERSISTENT => true,
                                PDO::ATTR_DEFAULT_FETCH_MODE => PDO::FETCH_ASSOC,
                                PDO::ATTR_ERRMODE => App::isDevelopment() ? PDO::ERRMODE_WARNING : PDO::ERRMODE_SILENT, // If in production mode, warnings are not displayed
                                PDO::ATTR_EMULATE_PREPARES => true,
                                PDO::ATTR_STRINGIFY_FETCHES => true
                            ));
                        });
                    };
                    break;
                case 'redis':
                    $resource = function () use ($dsnHost, $dsnPort, $dsnPass) {
                        $redis = new Redis();
                        @$redis->pconnect($dsnHost, (int)$dsnPort);
                        if ($dsnPass) {
                            $redis->auth($dsnPass);
                        }
                        $redis->setOption(Redis::OPT_READ_TIMEOUT, -1);

                        return $redis;
                    };
                    break;

                default:
                    throw new Exception(Exception::GENERAL_SERVER_ERROR, "Invalid scheme");
                    break;
            }

            $pool = new Pool($name, $size, function () use ($type, $resource, $dsn) {
                // Get Adapter
                $adapter = null;

                switch ($type) {
                    case 'database':
                        $adapter = match ($dsn->getScheme()) {
                            'mariadb' => new MariaDB($resource()),
                            'mysql' => new MySQL($resource()),
                            default => null
                        };

                        $adapter->setDefaultDatabase($dsn->getDatabase());
                        break;
                    case 'pubsub':
                        $adapter = $resource();
                        break;
                    case 'queue':
                        $adapter = match ($dsn->getScheme()) {
                            'redis' => new Queue\Connection\Redis($dsn->getHost(), $dsn->getPort()),
                            default => null
                        };
                        break;
                    case 'cache':
                        $adapter = match ($dsn->getScheme()) {
                            'redis' => new RedisCache($resource()),
                            default => null
                        };
                        break;

                    default:
                        throw new Exception(Exception::GENERAL_SERVER_ERROR, "Server error: Missing adapter implementation.");
                        break;
                }

                return $adapter;
            });

            $group->add($pool);
        }

        Config::setParam('pools-' . $key, $config);
    }

    return $group;
});

$register->set('influxdb', function () {
 // Register DB connection
    $host = App::getEnv('_APP_INFLUXDB_HOST', '');
    $port = App::getEnv('_APP_INFLUXDB_PORT', '');

    if (empty($host) || empty($port)) {
        return;
    }
    $driver = new InfluxDB\Driver\Curl("http://{$host}:{$port}");
    $client = new InfluxDB\Client($host, $port, '', '', false, false, 5);
    $client->setDriver($driver);

    return $client;
});
$register->set('statsd', function () {
    // Register DB connection
    $host = App::getEnv('_APP_STATSD_HOST', 'telegraf');
    $port = App::getEnv('_APP_STATSD_PORT', 8125);

    $connection = new \Domnikl\Statsd\Connection\UdpSocket($host, $port);
    $statsd = new \Domnikl\Statsd\Client($connection);

    return $statsd;
});
$register->set('smtp', function () {
    $mail = new PHPMailer(true);

    $mail->isSMTP();

    $username = App::getEnv('_APP_SMTP_USERNAME', null);
    $password = App::getEnv('_APP_SMTP_PASSWORD', null);

    $mail->XMailer = 'Appwrite Mailer';
    $mail->Host = App::getEnv('_APP_SMTP_HOST', 'smtp');
    $mail->Port = App::getEnv('_APP_SMTP_PORT', 25);
    $mail->SMTPAuth = (!empty($username) && !empty($password));
    $mail->Username = $username;
    $mail->Password = $password;
    $mail->SMTPSecure = App::getEnv('_APP_SMTP_SECURE', false);
    $mail->SMTPAutoTLS = false;
    $mail->CharSet = 'UTF-8';

    $from = \urldecode(App::getEnv('_APP_SYSTEM_EMAIL_NAME', APP_NAME . ' Server'));
    $email = App::getEnv('_APP_SYSTEM_EMAIL_ADDRESS', APP_EMAIL_TEAM);

    $mail->setFrom($email, $from);
    $mail->addReplyTo($email, $from);

    $mail->isHTML(true);

    return $mail;
});
$register->set('geodb', function () {
    return new Reader(__DIR__ . '/db/DBIP/dbip-country-lite-2022-06.mmdb');
});

/*
 * Localization
 */
Locale::$exceptions = false;
Locale::setLanguageFromJSON('af', __DIR__ . '/config/locale/translations/af.json');
Locale::setLanguageFromJSON('ar', __DIR__ . '/config/locale/translations/ar.json');
Locale::setLanguageFromJSON('as', __DIR__ . '/config/locale/translations/as.json');
Locale::setLanguageFromJSON('az', __DIR__ . '/config/locale/translations/az.json');
Locale::setLanguageFromJSON('be', __DIR__ . '/config/locale/translations/be.json');
Locale::setLanguageFromJSON('bg', __DIR__ . '/config/locale/translations/bg.json');
Locale::setLanguageFromJSON('bh', __DIR__ . '/config/locale/translations/bh.json');
Locale::setLanguageFromJSON('bn', __DIR__ . '/config/locale/translations/bn.json');
Locale::setLanguageFromJSON('bs', __DIR__ . '/config/locale/translations/bs.json');
Locale::setLanguageFromJSON('ca', __DIR__ . '/config/locale/translations/ca.json');
Locale::setLanguageFromJSON('cs', __DIR__ . '/config/locale/translations/cs.json');
Locale::setLanguageFromJSON('da', __DIR__ . '/config/locale/translations/da.json');
Locale::setLanguageFromJSON('de', __DIR__ . '/config/locale/translations/de.json');
Locale::setLanguageFromJSON('el', __DIR__ . '/config/locale/translations/el.json');
Locale::setLanguageFromJSON('en', __DIR__ . '/config/locale/translations/en.json');
Locale::setLanguageFromJSON('eo', __DIR__ . '/config/locale/translations/eo.json');
Locale::setLanguageFromJSON('es', __DIR__ . '/config/locale/translations/es.json');
Locale::setLanguageFromJSON('fa', __DIR__ . '/config/locale/translations/fa.json');
Locale::setLanguageFromJSON('fi', __DIR__ . '/config/locale/translations/fi.json');
Locale::setLanguageFromJSON('fo', __DIR__ . '/config/locale/translations/fo.json');
Locale::setLanguageFromJSON('fr', __DIR__ . '/config/locale/translations/fr.json');
Locale::setLanguageFromJSON('ga', __DIR__ . '/config/locale/translations/ga.json');
Locale::setLanguageFromJSON('gu', __DIR__ . '/config/locale/translations/gu.json');
Locale::setLanguageFromJSON('he', __DIR__ . '/config/locale/translations/he.json');
Locale::setLanguageFromJSON('hi', __DIR__ . '/config/locale/translations/hi.json');
Locale::setLanguageFromJSON('hr', __DIR__ . '/config/locale/translations/hr.json');
Locale::setLanguageFromJSON('hu', __DIR__ . '/config/locale/translations/hu.json');
Locale::setLanguageFromJSON('hy', __DIR__ . '/config/locale/translations/hy.json');
Locale::setLanguageFromJSON('id', __DIR__ . '/config/locale/translations/id.json');
Locale::setLanguageFromJSON('is', __DIR__ . '/config/locale/translations/is.json');
Locale::setLanguageFromJSON('it', __DIR__ . '/config/locale/translations/it.json');
Locale::setLanguageFromJSON('ja', __DIR__ . '/config/locale/translations/ja.json');
Locale::setLanguageFromJSON('jv', __DIR__ . '/config/locale/translations/jv.json');
Locale::setLanguageFromJSON('kn', __DIR__ . '/config/locale/translations/kn.json');
Locale::setLanguageFromJSON('km', __DIR__ . '/config/locale/translations/km.json');
Locale::setLanguageFromJSON('ko', __DIR__ . '/config/locale/translations/ko.json');
Locale::setLanguageFromJSON('la', __DIR__ . '/config/locale/translations/la.json');
Locale::setLanguageFromJSON('lb', __DIR__ . '/config/locale/translations/lb.json');
Locale::setLanguageFromJSON('lt', __DIR__ . '/config/locale/translations/lt.json');
Locale::setLanguageFromJSON('lv', __DIR__ . '/config/locale/translations/lv.json');
Locale::setLanguageFromJSON('ml', __DIR__ . '/config/locale/translations/ml.json');
Locale::setLanguageFromJSON('mr', __DIR__ . '/config/locale/translations/mr.json');
Locale::setLanguageFromJSON('ms', __DIR__ . '/config/locale/translations/ms.json');
Locale::setLanguageFromJSON('nb', __DIR__ . '/config/locale/translations/nb.json');
Locale::setLanguageFromJSON('ne', __DIR__ . '/config/locale/translations/ne.json');
Locale::setLanguageFromJSON('nl', __DIR__ . '/config/locale/translations/nl.json');
Locale::setLanguageFromJSON('nn', __DIR__ . '/config/locale/translations/nn.json');
Locale::setLanguageFromJSON('or', __DIR__ . '/config/locale/translations/or.json');
Locale::setLanguageFromJSON('pa', __DIR__ . '/config/locale/translations/pa.json');
Locale::setLanguageFromJSON('pl', __DIR__ . '/config/locale/translations/pl.json');
Locale::setLanguageFromJSON('pt-br', __DIR__ . '/config/locale/translations/pt-br.json');
Locale::setLanguageFromJSON('pt-pt', __DIR__ . '/config/locale/translations/pt-pt.json');
Locale::setLanguageFromJSON('ro', __DIR__ . '/config/locale/translations/ro.json');
Locale::setLanguageFromJSON('ru', __DIR__ . '/config/locale/translations/ru.json');
Locale::setLanguageFromJSON('sa', __DIR__ . '/config/locale/translations/sa.json');
Locale::setLanguageFromJSON('sd', __DIR__ . '/config/locale/translations/sd.json');
Locale::setLanguageFromJSON('si', __DIR__ . '/config/locale/translations/si.json');
Locale::setLanguageFromJSON('sk', __DIR__ . '/config/locale/translations/sk.json');
Locale::setLanguageFromJSON('sl', __DIR__ . '/config/locale/translations/sl.json');
Locale::setLanguageFromJSON('sn', __DIR__ . '/config/locale/translations/sn.json');
Locale::setLanguageFromJSON('sq', __DIR__ . '/config/locale/translations/sq.json');
Locale::setLanguageFromJSON('sv', __DIR__ . '/config/locale/translations/sv.json');
Locale::setLanguageFromJSON('ta', __DIR__ . '/config/locale/translations/ta.json');
Locale::setLanguageFromJSON('te', __DIR__ . '/config/locale/translations/te.json');
Locale::setLanguageFromJSON('th', __DIR__ . '/config/locale/translations/th.json');
Locale::setLanguageFromJSON('tl', __DIR__ . '/config/locale/translations/tl.json');
Locale::setLanguageFromJSON('tr', __DIR__ . '/config/locale/translations/tr.json');
Locale::setLanguageFromJSON('uk', __DIR__ . '/config/locale/translations/uk.json');
Locale::setLanguageFromJSON('ur', __DIR__ . '/config/locale/translations/ur.json');
Locale::setLanguageFromJSON('vi', __DIR__ . '/config/locale/translations/vi.json');
Locale::setLanguageFromJSON('zh-cn', __DIR__ . '/config/locale/translations/zh-cn.json');
Locale::setLanguageFromJSON('zh-tw', __DIR__ . '/config/locale/translations/zh-tw.json');

\stream_context_set_default([ // Set global user agent and http settings
    'http' => [
        'method' => 'GET',
        'user_agent' => \sprintf(
            APP_USERAGENT,
            App::getEnv('_APP_VERSION', 'UNKNOWN'),
            App::getEnv('_APP_SYSTEM_SECURITY_EMAIL_ADDRESS', APP_EMAIL_SECURITY)
        ),
        'timeout' => 2,
    ],
]);

// Runtime Execution
App::setResource('logger', function ($register) {
    return $register->get('logger');
}, ['register']);

App::setResource('loggerBreadcrumbs', function () {
    return [];
});

App::setResource('register', fn() => $register);

App::setResource('layout', function ($locale) {
    $layout = new View(__DIR__ . '/views/layouts/default.phtml');
    $layout->setParam('locale', $locale);

    return $layout;
}, ['locale']);

App::setResource('locale', fn() => new Locale(App::getEnv('_APP_LOCALE', 'en')));

// Queues
App::setResource('events', fn() => new Event('', ''));
App::setResource('audits', fn() => new Audit());
App::setResource('mails', fn() => new Mail());
App::setResource('deletes', fn() => new Delete());
App::setResource('database', fn() => new EventDatabase());
App::setResource('messaging', fn() => new Phone());
App::setResource('usage', function ($register) {
    return new Stats($register->get('statsd'));
}, ['register']);
App::setResource('clients', function ($request, $console, $project) {
    $console->setAttribute('platforms', [ // Always allow current host
        '$collection' => ID::custom('platforms'),
        'name' => 'Current Host',
        'type' => 'web',
        'hostname' => $request->getHostname(),
    ], Document::SET_TYPE_APPEND);

    /**
     * Get All verified client URLs for both console and current projects
     * + Filter for duplicated entries
     */
    $clientsConsole = \array_map(
        fn ($node) => $node['hostname'],
        \array_filter(
            $console->getAttribute('platforms', []),
            fn ($node) => (isset($node['type']) && $node['type'] === 'web' && isset($node['hostname']) && !empty($node['hostname']))
        )
    );

    $clients = \array_unique(
        \array_merge(
            $clientsConsole,
            \array_map(
                fn ($node) => $node['hostname'],
                \array_filter(
                    $project->getAttribute('platforms', []),
                    fn ($node) => (isset($node['type']) && $node['type'] === 'web' && isset($node['hostname']) && !empty($node['hostname']))
                )
            )
        )
    );

    return $clients;
}, ['request', 'console', 'project']);

App::setResource('user', function ($mode, $project, $console, $request, $response, $dbForProject, $dbForConsole) {
    /** @var Appwrite\Utopia\Request $request */
    /** @var Appwrite\Utopia\Response $response */
    /** @var Utopia\Database\Document $project */
    /** @var Utopia\Database\Database $dbForProject */
    /** @var Utopia\Database\Database $dbForConsole */
    /** @var string $mode */

    Authorization::setDefaultStatus(true);

    Auth::setCookieName('a_session_' . $project->getId());

    if (APP_MODE_ADMIN === $mode) {
        Auth::setCookieName('a_session_' . $console->getId());
    }

    $session = Auth::decodeSession(
        $request->getCookie(
            Auth::$cookieName, // Get sessions
            $request->getCookie(Auth::$cookieName . '_legacy', '')
        )
    );// Get fallback session from old clients (no SameSite support)

    // Get fallback session from clients who block 3rd-party cookies
    if ($response) {
        $response->addHeader('X-Debug-Fallback', 'false');
    }

    if (empty($session['id']) && empty($session['secret'])) {
        if ($response) {
            $response->addHeader('X-Debug-Fallback', 'true');
        }
        $fallback = $request->getHeader('x-fallback-cookies', '');
        $fallback = \json_decode($fallback, true);
        $session = Auth::decodeSession(((isset($fallback[Auth::$cookieName])) ? $fallback[Auth::$cookieName] : ''));
    }

    Auth::$unique = $session['id'] ?? '';
    Auth::$secret = $session['secret'] ?? '';

    if (APP_MODE_ADMIN !== $mode) {
        if ($project->isEmpty()) {
            $user = new Document(['$id' => ID::custom(''), '$collection' => 'users']);
        } else {
            $user = $dbForProject->getDocument('users', Auth::$unique);
        }
    } else {
        $user = $dbForConsole->getDocument('users', Auth::$unique);
    }

    if (
        $user->isEmpty() // Check a document has been found in the DB
        || !Auth::sessionVerify($user->getAttribute('sessions', []), Auth::$secret)
    ) { // Validate user has valid login token
        $user = new Document(['$id' => ID::custom(''), '$collection' => 'users']);
    }

    if (APP_MODE_ADMIN === $mode) {
        if ($user->find('teamId', $project->getAttribute('teamId'), 'memberships')) {
            Authorization::setDefaultStatus(false);  // Cancel security segmentation for admin users.
        } else {
            $user = new Document(['$id' => ID::custom(''), '$collection' => 'users']);
        }
    }

    $authJWT = $request->getHeader('x-appwrite-jwt', '');

    if (!empty($authJWT) && !$project->isEmpty()) { // JWT authentication
        $jwt = new JWT(App::getEnv('_APP_OPENSSL_KEY_V1'), 'HS256', 900, 10); // Instantiate with key, algo, maxAge and leeway.

        try {
            $payload = $jwt->decode($authJWT);
        } catch (JWTException $error) {
            throw new Exception(Exception::USER_JWT_INVALID, 'Failed to verify JWT. ' . $error->getMessage());
        }

        $jwtUserId = $payload['userId'] ?? '';
        $jwtSessionId = $payload['sessionId'] ?? '';

        if ($jwtUserId && $jwtSessionId) {
            $user = $dbForProject->getDocument('users', $jwtUserId);
        }

        if (empty($user->find('$id', $jwtSessionId, 'sessions'))) { // Match JWT to active token
            $user = new Document(['$id' => ID::custom(''), '$collection' => 'users']);
        }
    }

    return $user;
}, ['mode', 'project', 'console', 'request', 'response', 'dbForProject', 'dbForConsole']);

App::setResource('project', function ($dbForConsole, $request, $console) {
    /** @var Appwrite\Utopia\Request $request */
    /** @var Utopia\Database\Database $dbForConsole */
    /** @var Utopia\Database\Document $console */

    $projectId = $request->getParam('project', $request->getHeader('x-appwrite-project', 'console'));

    if ($projectId === 'console') {
        return $console;
    }

    $project = Authorization::skip(fn() => $dbForConsole->getDocument('projects', $projectId));

    return $project;
}, ['dbForConsole', 'request', 'console']);

App::setResource('console', function () {
    return new Document([
        '$id' => ID::custom('console'),
        '$internalId' => ID::custom('console'),
        'name' => 'Appwrite',
        '$collection' => ID::custom('projects'),
        'description' => 'Appwrite core engine',
        'logo' => '',
        'teamId' => -1,
        'webhooks' => [],
        'keys' => [],
        'platforms' => [
            [
                '$collection' => ID::custom('platforms'),
                'name' => 'Localhost',
                'type' => 'web',
                'hostname' => 'localhost',
            ], // Current host is added on app init
        ],
        'legalName' => '',
        'legalCountry' => '',
        'legalState' => '',
        'legalCity' => '',
        'legalAddress' => '',
        'legalTaxId' => '',
        'auths' => [
            'limit' => (App::getEnv('_APP_CONSOLE_WHITELIST_ROOT', 'enabled') === 'enabled') ? 1 : 0, // limit signup to 1 user
        ],
        'authWhitelistEmails' => (!empty(App::getEnv('_APP_CONSOLE_WHITELIST_EMAILS', null))) ? \explode(',', App::getEnv('_APP_CONSOLE_WHITELIST_EMAILS', null)) : [],
        'authWhitelistIPs' => (!empty(App::getEnv('_APP_CONSOLE_WHITELIST_IPS', null))) ? \explode(',', App::getEnv('_APP_CONSOLE_WHITELIST_IPS', null)) : [],
    ]);
}, []);

App::setResource('queue', function () {

    $fallbackForRedis = AppwriteURL::unparse([
    'scheme' => 'redis',
    'host' => App::getEnv('_APP_REDIS_HOST', 'redis'),
    'port' => App::getEnv('_APP_REDIS_PORT', '6379'),
    'user' => App::getEnv('_APP_REDIS_USER', ''),
    'pass' => App::getEnv('_APP_REDIS_PASS', ''),
    ]);

    $connection = App::getEnv('_APP_CONNECTIONS_QUEUE', $fallbackForRedis);

    $dsns = explode(',', $connection ?? '');
    $dsn = explode('=', $dsns[0]);
    $dsn = $dsn[1] ?? '';
    return  new DSN($dsn);
}, []);

App::setResource('dbForProject', function (Group $pools, Database $dbForConsole, Cache $cache, Document $project) {
    if ($project->isEmpty() || $project->getId() === 'console') {
        return $dbForConsole;
    }

    $dbAdapter = $pools
        ->get($project->getAttribute('database'))
        ->pop()
        ->getResource()
    ;

    $database = new Database($dbAdapter, $cache);
    $database->setNamespace('_' . $project->getInternalId());

    return $database;
}, ['pools', 'dbForConsole', 'cache', 'project']);

App::setResource('dbForConsole', function (Group $pools, Cache $cache) {
    $dbAdapter = $pools
        ->get('console')
        ->pop()
        ->getResource()
    ;

    $database = new Database($dbAdapter, $cache);

    $database->setNamespace('console');

    return $database;
}, ['pools', 'cache']);

App::setResource('cache', function (Group $pools) {
    $list = Config::getParam('pools-cache', []);
    $adapters = [];

    foreach ($list as $value) {
        $adapters[] = $pools
            ->get($value)
            ->pop()
            ->getResource()
        ;
    }

    return new Cache(new Sharding($adapters));
}, ['pools']);

App::setResource('deviceLocal', function () {
    return new Local();
});

App::setResource('deviceFiles', function ($project) {
    return getDevice(APP_STORAGE_UPLOADS . '/app-' . $project->getId());
}, ['project']);

App::setResource('deviceFunctions', function ($project) {
    return getDevice(APP_STORAGE_FUNCTIONS . '/app-' . $project->getId());
}, ['project']);

App::setResource('deviceBuilds', function ($project) {
    return getDevice(APP_STORAGE_BUILDS . '/app-' . $project->getId());
}, ['project']);

function getDevice($root): Device
{
    switch (App::getEnv('_APP_STORAGE_DEVICE', Storage::DEVICE_LOCAL)) {
        case Storage::DEVICE_LOCAL:
        default:
            return new Local($root);
        case Storage::DEVICE_S3:
            $s3AccessKey = App::getEnv('_APP_STORAGE_S3_ACCESS_KEY', '');
            $s3SecretKey = App::getEnv('_APP_STORAGE_S3_SECRET', '');
            $s3Region = App::getEnv('_APP_STORAGE_S3_REGION', '');
            $s3Bucket = App::getEnv('_APP_STORAGE_S3_BUCKET', '');
            $s3Acl = 'private';
            return new S3($root, $s3AccessKey, $s3SecretKey, $s3Bucket, $s3Region, $s3Acl);
        case Storage::DEVICE_DO_SPACES:
            $doSpacesAccessKey = App::getEnv('_APP_STORAGE_DO_SPACES_ACCESS_KEY', '');
            $doSpacesSecretKey = App::getEnv('_APP_STORAGE_DO_SPACES_SECRET', '');
            $doSpacesRegion = App::getEnv('_APP_STORAGE_DO_SPACES_REGION', '');
            $doSpacesBucket = App::getEnv('_APP_STORAGE_DO_SPACES_BUCKET', '');
            $doSpacesAcl = 'private';
            return new DOSpaces($root, $doSpacesAccessKey, $doSpacesSecretKey, $doSpacesBucket, $doSpacesRegion, $doSpacesAcl);
        case Storage::DEVICE_BACKBLAZE:
            $backblazeAccessKey = App::getEnv('_APP_STORAGE_BACKBLAZE_ACCESS_KEY', '');
            $backblazeSecretKey = App::getEnv('_APP_STORAGE_BACKBLAZE_SECRET', '');
            $backblazeRegion = App::getEnv('_APP_STORAGE_BACKBLAZE_REGION', '');
            $backblazeBucket = App::getEnv('_APP_STORAGE_BACKBLAZE_BUCKET', '');
            $backblazeAcl = 'private';
            return new Backblaze($root, $backblazeAccessKey, $backblazeSecretKey, $backblazeBucket, $backblazeRegion, $backblazeAcl);
        case Storage::DEVICE_LINODE:
            $linodeAccessKey = App::getEnv('_APP_STORAGE_LINODE_ACCESS_KEY', '');
            $linodeSecretKey = App::getEnv('_APP_STORAGE_LINODE_SECRET', '');
            $linodeRegion = App::getEnv('_APP_STORAGE_LINODE_REGION', '');
            $linodeBucket = App::getEnv('_APP_STORAGE_LINODE_BUCKET', '');
            $linodeAcl = 'private';
            return new Linode($root, $linodeAccessKey, $linodeSecretKey, $linodeBucket, $linodeRegion, $linodeAcl);
        case Storage::DEVICE_WASABI:
            $wasabiAccessKey = App::getEnv('_APP_STORAGE_WASABI_ACCESS_KEY', '');
            $wasabiSecretKey = App::getEnv('_APP_STORAGE_WASABI_SECRET', '');
            $wasabiRegion = App::getEnv('_APP_STORAGE_WASABI_REGION', '');
            $wasabiBucket = App::getEnv('_APP_STORAGE_WASABI_BUCKET', '');
            $wasabiAcl = 'private';
            return new Wasabi($root, $wasabiAccessKey, $wasabiSecretKey, $wasabiBucket, $wasabiRegion, $wasabiAcl);
    }
}

/**
 * Get database connection pool size for worker processes.
 *
 * @return int
 * @throws \Exception
 */
function getWorkerPoolSize(): int
{
    $reservedConnections = APP_DEFAULT_POOL_SIZE; // Pool of default size is reserved for the HTTP API
    $workerCount = swoole_cpu_num() * intval(App::getEnv('_APP_WORKER_PER_CORE', 6));
    $maxConnections = App::getenv('_APP_DB_MAX_CONNECTIONS', 251);
    $workerConnections = $maxConnections - $reservedConnections;

    if ($workerCount > $workerConnections) {
        throw new \Exception('Worker pool size is too small. Increase the number of allowed database connections or decrease the number of workers.', 500);
    }

    return (int)($workerConnections / $workerCount);
}

App::setResource('mode', function ($request) {
    /** @var Appwrite\Utopia\Request $request */

    /**
     * Defines the mode for the request:
     * - 'default' => Requests for Client and Server Side
     * - 'admin' => Request from the Console on non-console projects
     */
    return $request->getParam('mode', $request->getHeader('x-appwrite-mode', APP_MODE_DEFAULT));
}, ['request']);

App::setResource('geodb', function ($register) {
    /** @var Utopia\Registry\Registry $register */
    return $register->get('geodb');
}, ['register']);

App::setResource('sms', function () {
    $dsn = new DSN(App::getEnv('_APP_SMS_PROVIDER'));
    $user = $dsn->getUser();
    $secret = $dsn->getPassword();

    return match ($dsn->getHost()) {
        'mock' => new Mock($user, $secret), // used for tests
        'twilio' => new Twilio($user, $secret),
        'text-magic' => new TextMagic($user, $secret),
        'telesign' => new Telesign($user, $secret),
        'msg91' => new Msg91($user, $secret),
        'vonage' => new Vonage($user, $secret),
        default => null
    };
});

App::setResource('servers', function () {
    $platforms = Config::getParam('platforms');
    $server = $platforms[APP_PLATFORM_SERVER];

    $languages = array_map(function ($language) {
        return strtolower($language['name']);
    }, $server['languages']);

    return $languages;
});<|MERGE_RESOLUTION|>--- conflicted
+++ resolved
@@ -498,13 +498,8 @@
     $adapter = new $classname($providerConfig);
     return new Logger($adapter);
 });
-<<<<<<< HEAD
-
-$register->set('pools', function () {
-
-=======
+
 $register->set('pools', function ($size = APP_DEFAULT_POOL_SIZE) {
->>>>>>> 390fbc52
     $group = new Group();
 
     $fallbackForDB = AppwriteURL::unparse([
