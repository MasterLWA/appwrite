<?php

/**
 * Init
 * 
 * Initializes both Appwrite API entry point, queue workers, and CLI tasks.
 * Set configuration, framework resources & app constants
 * 
 */
if (\file_exists(__DIR__.'/../vendor/autoload.php')) {
    require_once __DIR__.'/../vendor/autoload.php';
}

use Ahc\Jwt\JWT;
use Ahc\Jwt\JWTException;
use Appwrite\Auth\Auth;
use Appwrite\Database\Database;
use Appwrite\Database\Adapter\MySQL as MySQLAdapter;
use Appwrite\Database\Adapter\Redis as RedisAdapter;
use Appwrite\Database\Document;
use Appwrite\Database\Validator\Authorization;
use Appwrite\Event\Event;
use Appwrite\Extend\PDO;
use Appwrite\OpenSSL\OpenSSL;
use Utopia\App;
use Utopia\View;
use Utopia\Config\Config;
use Utopia\Locale\Locale;
use Utopia\Registry\Registry;
use MaxMind\Db\Reader;
use PHPMailer\PHPMailer\PHPMailer;
use PDO as PDONative;
use Utopia\Cache\Adapter\Redis as RedisCache;
use Utopia\Cache\Cache;
use Utopia\Database\Adapter\MariaDB;
use Utopia\Database\Document as Document2;
use Utopia\Database\Database as Database2;
use Utopia\Database\Validator\Authorization as Authorization2;

const APP_NAME = 'Appwrite';
const APP_DOMAIN = 'appwrite.io';
const APP_EMAIL_TEAM = 'team@localhost.test'; // Default email address
const APP_EMAIL_SECURITY = ''; // Default security email address
const APP_USERAGENT = APP_NAME.'-Server v%s. Please report abuse at %s';
const APP_MODE_DEFAULT = 'default';
const APP_MODE_ADMIN = 'admin';
const APP_PAGING_LIMIT = 12;
<<<<<<< HEAD
const APP_LIMIT_COUNT = 5000;
const APP_LIMIT_USERS = 10000;
const APP_CACHE_BUSTER = 145;
=======
const APP_CACHE_BUSTER = 146;
>>>>>>> 33aaa5c1
const APP_VERSION_STABLE = '0.8.0';
const APP_STORAGE_UPLOADS = '/storage/uploads';
const APP_STORAGE_FUNCTIONS = '/storage/functions';
const APP_STORAGE_CACHE = '/storage/cache';
const APP_STORAGE_CERTIFICATES = '/storage/certificates';
const APP_STORAGE_CONFIG = '/storage/config';
const APP_SOCIAL_TWITTER = 'https://twitter.com/appwrite_io';
const APP_SOCIAL_TWITTER_HANDLE = 'appwrite_io';
const APP_SOCIAL_FACEBOOK = 'https://www.facebook.com/appwrite.io';
const APP_SOCIAL_LINKEDIN = 'https://www.linkedin.com/company/appwrite';
const APP_SOCIAL_INSTAGRAM = 'https://www.instagram.com/appwrite.io';
const APP_SOCIAL_GITHUB = 'https://github.com/appwrite';
const APP_SOCIAL_DISCORD = 'https://appwrite.io/discord';
const APP_SOCIAL_DISCORD_CHANNEL = '564160730845151244';
const APP_SOCIAL_DEV = 'https://dev.to/appwrite';
const APP_SOCIAL_STACKSHARE = 'https://stackshare.io/appwrite'; 
// Deletion Types
const DELETE_TYPE_DOCUMENT = 'document';
const DELETE_TYPE_EXECUTIONS = 'executions';
const DELETE_TYPE_AUDIT = 'audit';
const DELETE_TYPE_ABUSE = 'abuse';
const DELETE_TYPE_CERTIFICATES = 'certificates';
// Auth Types
const APP_AUTH_TYPE_SESSION = 'Session';
const APP_AUTH_TYPE_JWT = 'JWT';
const APP_AUTH_TYPE_KEY = 'Key';
const APP_AUTH_TYPE_ADMIN = 'Admin';

$register = new Registry();

App::setMode(App::getEnv('_APP_ENV', App::MODE_TYPE_PRODUCTION));

/*
 * ENV vars
 */
Config::load('events', __DIR__.'/config/events.php');
Config::load('auth', __DIR__.'/config/auth.php');
Config::load('providers', __DIR__.'/config/providers.php');
Config::load('platforms', __DIR__.'/config/platforms.php');
Config::load('collections', __DIR__.'/config/collections.php');
Config::load('collections2', __DIR__.'/config/collections2.php');
Config::load('runtimes', __DIR__.'/config/runtimes.php');
Config::load('roles', __DIR__.'/config/roles.php');  // User roles and scopes
Config::load('scopes', __DIR__.'/config/scopes.php');  // User roles and scopes
Config::load('services', __DIR__.'/config/services.php');  // List of services
Config::load('variables', __DIR__.'/config/variables.php');  // List of env variables
Config::load('avatar-browsers', __DIR__.'/config/avatars/browsers.php'); 
Config::load('avatar-credit-cards', __DIR__.'/config/avatars/credit-cards.php'); 
Config::load('avatar-flags', __DIR__.'/config/avatars/flags.php'); 
Config::load('locale-codes', __DIR__.'/config/locale/codes.php'); 
Config::load('locale-currencies', __DIR__.'/config/locale/currencies.php'); 
Config::load('locale-eu', __DIR__.'/config/locale/eu.php'); 
Config::load('locale-languages', __DIR__.'/config/locale/languages.php'); 
Config::load('locale-phones', __DIR__.'/config/locale/phones.php'); 
Config::load('storage-logos', __DIR__.'/config/storage/logos.php'); 
Config::load('storage-mimes', __DIR__.'/config/storage/mimes.php'); 
Config::load('storage-inputs', __DIR__.'/config/storage/inputs.php'); 
Config::load('storage-outputs', __DIR__.'/config/storage/outputs.php'); 

$user = App::getEnv('_APP_REDIS_USER','');
$pass = App::getEnv('_APP_REDIS_PASS','');
if(!empty($user) || !empty($pass)) {
    Resque::setBackend('redis://'.$user.':'.$pass.'@'.App::getEnv('_APP_REDIS_HOST', '').':'.App::getEnv('_APP_REDIS_PORT', ''));
} else {
    Resque::setBackend(App::getEnv('_APP_REDIS_HOST', '').':'.App::getEnv('_APP_REDIS_PORT', ''));
}
/**
 * DB Filters
 */
Database::addFilter('json',
    function($value) {
        if(!is_array($value)) {
            return $value;
        }
        return json_encode($value);
    },
    function($value) {
        return json_decode($value, true);
    }
);

Database::addFilter('encrypt',
    function($value) {
        $key = App::getEnv('_APP_OPENSSL_KEY_V1');
        $iv = OpenSSL::randomPseudoBytes(OpenSSL::cipherIVLength(OpenSSL::CIPHER_AES_128_GCM));
        $tag = null;
        
        return json_encode([
            'data' => OpenSSL::encrypt($value, OpenSSL::CIPHER_AES_128_GCM, $key, 0, $iv, $tag),
            'method' => OpenSSL::CIPHER_AES_128_GCM,
            'iv' => bin2hex($iv),
            'tag' => bin2hex($tag),
            'version' => '1',
        ]);
    },
    function($value) {
        $value = json_decode($value, true);
        $key = App::getEnv('_APP_OPENSSL_KEY_V'.$value['version']);

        return OpenSSL::decrypt($value['data'], $value['method'], $key, 0, hex2bin($value['iv']), hex2bin($value['tag']));
    }
);

Database2::addFilter('encrypt',
    function($value) {
        $key = App::getEnv('_APP_OPENSSL_KEY_V1');
        $iv = OpenSSL::randomPseudoBytes(OpenSSL::cipherIVLength(OpenSSL::CIPHER_AES_128_GCM));
        $tag = null;
        return json_encode([
            'data' => OpenSSL::encrypt($value, OpenSSL::CIPHER_AES_128_GCM, $key, 0, $iv, $tag),
            'method' => OpenSSL::CIPHER_AES_128_GCM,
            'iv' => bin2hex($iv),
            'tag' => bin2hex($tag),
            'version' => '1',
        ]);
    },
    function($value) {
        $value = json_decode($value, true);
        $key = App::getEnv('_APP_OPENSSL_KEY_V'.$value['version']);

        return OpenSSL::decrypt($value['data'], $value['method'], $key, 0, hex2bin($value['iv']), hex2bin($value['tag']));
    }
);

/*
 * Registry
 */
$register->set('db', function () { // Register DB connection
    $dbHost = App::getEnv('_APP_DB_HOST', '');
    $dbUser = App::getEnv('_APP_DB_USER', '');
    $dbPass = App::getEnv('_APP_DB_PASS', '');
    $dbScheme = App::getEnv('_APP_DB_SCHEMA', '');

    $pdo = new PDO("mysql:host={$dbHost};dbname={$dbScheme};charset=utf8mb4", $dbUser, $dbPass, array(
        PDONative::MYSQL_ATTR_INIT_COMMAND => 'SET NAMES utf8mb4',
        PDONative::ATTR_TIMEOUT => 3, // Seconds
        PDONative::ATTR_PERSISTENT => true
    ));

    // Connection settings
    $pdo->setAttribute(PDONative::ATTR_DEFAULT_FETCH_MODE, PDONative::FETCH_ASSOC);   // Return arrays
    $pdo->setAttribute(PDONative::ATTR_ERRMODE, PDONative::ERRMODE_EXCEPTION);        // Handle all errors with exceptions

    return $pdo;
});
$register->set('influxdb', function () { // Register DB connection
    $host = App::getEnv('_APP_INFLUXDB_HOST', '');
    $port = App::getEnv('_APP_INFLUXDB_PORT', '');

    if (empty($host) || empty($port)) {
        return;
    }
    $driver = new InfluxDB\Driver\Curl("http://{$host}:{$port}");
    $client = new InfluxDB\Client($host, $port, '', '', false, false, 5);
    $client->setDriver($driver);

    return $client;
});
$register->set('statsd', function () { // Register DB connection
    $host = App::getEnv('_APP_STATSD_HOST', 'telegraf');
    $port = App::getEnv('_APP_STATSD_PORT', 8125);

    $connection = new \Domnikl\Statsd\Connection\UdpSocket($host, $port);
    $statsd = new \Domnikl\Statsd\Client($connection);

    return $statsd;
});
$register->set('cache', function () { // Register cache connection
    $redis = new Redis();
    $redis->pconnect(App::getEnv('_APP_REDIS_HOST', ''), App::getEnv('_APP_REDIS_PORT', ''));
    $user = App::getEnv('_APP_REDIS_USER','');
    $pass = App::getEnv('_APP_REDIS_PASS','');
    $auth = [];
    if(!empty($user)) {
        $auth["user"] = $user;
    }
    if(!empty($pass)) {
        $auth["pass"] = $pass;
    }
    if(!empty($auth)) {
        $redis->auth($auth);
    }
    $redis->setOption(Redis::OPT_READ_TIMEOUT, -1);

    return $redis;
});
$register->set('smtp', function () {
    $mail = new PHPMailer(true);

    $mail->isSMTP();

    $username = App::getEnv('_APP_SMTP_USERNAME', null);
    $password = App::getEnv('_APP_SMTP_PASSWORD', null);

    $mail->XMailer = 'Appwrite Mailer';
    $mail->Host = App::getEnv('_APP_SMTP_HOST', 'smtp');
    $mail->Port = App::getEnv('_APP_SMTP_PORT', 25);
    $mail->SMTPAuth = (!empty($username) && !empty($password));
    $mail->Username = $username;
    $mail->Password = $password;
    $mail->SMTPSecure = App::getEnv('_APP_SMTP_SECURE', false);
    $mail->SMTPAutoTLS = false;
    $mail->CharSet = 'UTF-8';

    $from = \urldecode(App::getEnv('_APP_SYSTEM_EMAIL_NAME', APP_NAME.' Server'));
    $email = App::getEnv('_APP_SYSTEM_EMAIL_ADDRESS', APP_EMAIL_TEAM);

    $mail->setFrom($email, $from);
    $mail->addReplyTo($email, $from);

    $mail->isHTML(true);

    return $mail;
});
$register->set('geodb', function () {
    return new Reader(__DIR__.'/db/DBIP/dbip-country-lite-2021-02.mmdb');
});

/*
 * Localization
 */
Locale::$exceptions = false;
Locale::setLanguage('af', include __DIR__.'/config/locale/translations/af.php');
Locale::setLanguage('ar', include __DIR__.'/config/locale/translations/ar.php');
Locale::setLanguage('ba', include __DIR__.'/config/locale/translations/ba.php');
Locale::setLanguage('be', include __DIR__.'/config/locale/translations/be.php');
Locale::setLanguage('bg', include __DIR__.'/config/locale/translations/bg.php');
Locale::setLanguage('bn', include __DIR__.'/config/locale/translations/bn.php');
Locale::setLanguage('cat', include __DIR__.'/config/locale/translations/cat.php');
Locale::setLanguage('cz', include __DIR__.'/config/locale/translations/cz.php');
Locale::setLanguage('de', include __DIR__.'/config/locale/translations/de.php');
Locale::setLanguage('en', include __DIR__.'/config/locale/translations/en.php');
Locale::setLanguage('es', include __DIR__.'/config/locale/translations/es.php');
Locale::setLanguage('fa', include __DIR__.'/config/locale/translations/fa.php');
Locale::setLanguage('fi', include __DIR__.'/config/locale/translations/fi.php');
Locale::setLanguage('fo', include __DIR__.'/config/locale/translations/fo.php');
Locale::setLanguage('fr', include __DIR__.'/config/locale/translations/fr.php');
Locale::setLanguage('gr', include __DIR__.'/config/locale/translations/gr.php');
Locale::setLanguage('gu', include __DIR__.'/config/locale/translations/gu.php');
Locale::setLanguage('he', include __DIR__.'/config/locale/translations/he.php');
Locale::setLanguage('hi', include __DIR__.'/config/locale/translations/hi.php');
Locale::setLanguage('hu', include __DIR__.'/config/locale/translations/hu.php');
Locale::setLanguage('hy', include __DIR__.'/config/locale/translations/hy.php');
Locale::setLanguage('id', include __DIR__.'/config/locale/translations/id.php');
Locale::setLanguage('is', include __DIR__.'/config/locale/translations/is.php');
Locale::setLanguage('it', include __DIR__.'/config/locale/translations/it.php');
Locale::setLanguage('ja', include __DIR__.'/config/locale/translations/ja.php');
Locale::setLanguage('jv', include __DIR__.'/config/locale/translations/jv.php');
Locale::setLanguage('ka', include __DIR__.'/config/locale/translations/ka.php');
Locale::setLanguage('km', include __DIR__.'/config/locale/translations/km.php');
Locale::setLanguage('ko', include __DIR__.'/config/locale/translations/ko.php');
Locale::setLanguage('lt', include __DIR__.'/config/locale/translations/lt.php');
Locale::setLanguage('ml', include __DIR__.'/config/locale/translations/ml.php');
Locale::setLanguage('mr', include __DIR__.'/config/locale/translations/mr.php');
Locale::setLanguage('ms', include __DIR__.'/config/locale/translations/ms.php');
Locale::setLanguage('nl', include __DIR__.'/config/locale/translations/nl.php');
Locale::setLanguage('no', include __DIR__.'/config/locale/translations/no.php');
Locale::setLanguage('np', include __DIR__.'/config/locale/translations/np.php');
Locale::setLanguage('od', include __DIR__.'/config/locale/translations/od.php');
Locale::setLanguage('ph', include __DIR__.'/config/locale/translations/ph.php');
Locale::setLanguage('pl', include __DIR__.'/config/locale/translations/pl.php');
Locale::setLanguage('pt-br', include __DIR__.'/config/locale/translations/pt-br.php');
Locale::setLanguage('pt-pt', include __DIR__.'/config/locale/translations/pt-pt.php');
Locale::setLanguage('pa', include __DIR__.'/config/locale/translations/pa.php');
Locale::setLanguage('ro', include __DIR__.'/config/locale/translations/ro.php');
Locale::setLanguage('ru', include __DIR__ . '/config/locale/translations/ru.php');
Locale::setLanguage('si', include __DIR__ . '/config/locale/translations/si.php');
Locale::setLanguage('sl', include __DIR__ . '/config/locale/translations/sl.php');
Locale::setLanguage('sq', include __DIR__ . '/config/locale/translations/sq.php');
Locale::setLanguage('sv', include __DIR__ . '/config/locale/translations/sv.php');
Locale::setLanguage('ta', include __DIR__ . '/config/locale/translations/ta.php');
Locale::setLanguage('th', include __DIR__.'/config/locale/translations/th.php');
Locale::setLanguage('tr', include __DIR__.'/config/locale/translations/tr.php');
Locale::setLanguage('ua', include __DIR__.'/config/locale/translations/ua.php');
Locale::setLanguage('ur', include __DIR__.'/config/locale/translations/ur.php');
Locale::setLanguage('vi', include __DIR__.'/config/locale/translations/vi.php');
Locale::setLanguage('zh-cn', include __DIR__.'/config/locale/translations/zh-cn.php');
Locale::setLanguage('zh-tw', include __DIR__.'/config/locale/translations/zh-tw.php');

\stream_context_set_default([ // Set global user agent and http settings
    'http' => [
        'method' => 'GET',
        'user_agent' => \sprintf(APP_USERAGENT,
            App::getEnv('_APP_VERSION', 'UNKNOWN'),
            App::getEnv('_APP_SYSTEM_SECURITY_EMAIL_ADDRESS', APP_EMAIL_SECURITY)),
        'timeout' => 2,
    ],
]);

// Runtime Execution

App::setResource('register', function() use ($register) {
    return $register;
});

App::setResource('layout', function($locale) {
    $layout = new View(__DIR__.'/views/layouts/default.phtml');
    $layout->setParam('locale', $locale);

    return $layout;
}, ['locale']);

App::setResource('locale', function() {
    return new Locale(App::getEnv('_APP_LOCALE', 'en'));
});

// Queues
App::setResource('events', function($register) {
    return new Event('', '');
}, ['register']);

App::setResource('audits', function($register) {
    return new Event(Event::AUDITS_QUEUE_NAME, Event::AUDITS_CLASS_NAME);
}, ['register']);

App::setResource('usage', function($register) {
    return new Event(Event::USAGE_QUEUE_NAME, Event::USAGE_CLASS_NAME);
}, ['register']);

App::setResource('mails', function($register) {
    return new Event(Event::MAILS_QUEUE_NAME, Event::MAILS_CLASS_NAME);
}, ['register']);

App::setResource('deletes', function($register) {
    return new Event(Event::DELETE_QUEUE_NAME, Event::DELETE_CLASS_NAME);
}, ['register']);

// Test Mock
App::setResource('clients', function($request, $console, $project) {
    $console->setAttribute('platforms', [ // Allways allow current host
        '$collection' => Database::SYSTEM_COLLECTION_PLATFORMS,
        'name' => 'Current Host',
        'type' => 'web',
        'hostname' => $request->getHostname(),
    ], Document::SET_TYPE_APPEND);
    
    /**
     * Get All verified client URLs for both console and current projects
     * + Filter for duplicated entries
     */
    $clientsConsole = \array_map(function ($node) {
        return $node['hostname'];
    }, \array_filter($console->getAttribute('platforms', []), function ($node) {
        if (isset($node['type']) && $node['type'] === 'web' && isset($node['hostname']) && !empty($node['hostname'])) {
            return true;
        }

        return false;
    }));

    $clients = \array_unique(\array_merge($clientsConsole, \array_map(function ($node) {
        return $node['hostname'];
    }, \array_filter($project->getAttribute('platforms', []), function ($node) {
        if (isset($node['type']) && $node['type'] === 'web' && isset($node['hostname']) && !empty($node['hostname'])) {
            return true;
        }

        return false;
    }))));

    return $clients;
}, ['request', 'console', 'project']);

App::setResource('user', function($mode, $project, $console, $request, $response, $dbForInternal, $dbForConsole) {
    /** @var Utopia\Swoole\Request $request */
    /** @var Appwrite\Utopia\Response $response */
    /** @var Utopia\Database\Document $project */
    /** @var Utopia\Database\Database $dbForInternal */
    /** @var Utopia\Database\Database $dbForConsole */
    /** @var bool $mode */

    Authorization::setDefaultStatus(true);
    Authorization2::setDefaultStatus(true);

    Auth::setCookieName('a_session_'.$project->getId());

    if (APP_MODE_ADMIN === $mode) {
        Auth::setCookieName('a_session_'.$console->getId());
    }

    $session = Auth::decodeSession(
        $request->getCookie(Auth::$cookieName, // Get sessions
            $request->getCookie(Auth::$cookieName.'_legacy', '')));// Get fallback session from old clients (no SameSite support)

    // Get fallback session from clients who block 3rd-party cookies
    $response->addHeader('X-Debug-Fallback', 'false');

    if(empty($session['id']) && empty($session['secret'])) {
        $response->addHeader('X-Debug-Fallback', 'true');
        $fallback = $request->getHeader('x-fallback-cookies', '');
        $fallback = \json_decode($fallback, true);
        $session = Auth::decodeSession(((isset($fallback[Auth::$cookieName])) ? $fallback[Auth::$cookieName] : ''));
    }

    Auth::$unique = $session['id'] ?? '';
    Auth::$secret = $session['secret'] ?? '';

    if (APP_MODE_ADMIN !== $mode) {
        if ($project->isEmpty()) {
            $user = new Document2(['$id' => '', '$collection' => 'users']);
        }
        else {
            $user = $dbForInternal->getDocument('users', Auth::$unique);
        }
    }
    else {
        $user = $dbForConsole->getDocument('users', Auth::$unique);
    }

    if ($user->isEmpty() // Check a document has been found in the DB
        || !Auth::sessionVerify($user->getAttribute('sessions', []), Auth::$secret)) { // Validate user has valid login token
        $user = new Document2(['$id' => '', '$collection' => 'users']);
    }

    if (APP_MODE_ADMIN === $mode) {
        if ($user->find('teamId', $project->getAttribute('teamId'), 'memberships')) {
            Authorization::setDefaultStatus(false);  // Cancel security segmentation for admin users.
            Authorization2::setDefaultStatus(false);  // Cancel security segmentation for admin users.
        } else {
            $user = new Document2(['$id' => '', '$collection' => 'users']);
        }
    }

    $authJWT = $request->getHeader('x-appwrite-jwt', '');

    if (!empty($authJWT) && !$project->isEmpty()) { // JWT authentication
        $jwt = new JWT(App::getEnv('_APP_OPENSSL_KEY_V1'), 'HS256', 900, 10); // Instantiate with key, algo, maxAge and leeway.

        try {
            $payload = $jwt->decode($authJWT);
        } catch (JWTException $error) {
            throw new Exception('Failed to verify JWT. '.$error->getMessage(), 401);
        }
        
        $jwtUserId = $payload['userId'] ?? '';
        $jwtSessionId = $payload['sessionId'] ?? '';

        if($jwtUserId && $jwtSessionId) {
            $user = $dbForInternal->getDocument('users', $jwtUserId);
        }

        if (empty($user->find('$id', $jwtSessionId, 'sessions'))) { // Match JWT to active token
            $user = new Document2(['$id' => '', '$collection' => 'users']);
        }
    }

    return $user;
}, ['mode', 'project', 'console', 'request', 'response', 'dbForInternal', 'dbForConsole']);

App::setResource('project', function($dbForConsole, $request, $console) {
    /** @var Utopia\Swoole\Request $request */
    /** @var Utopia\Database\Database $dbForConsole */
    /** @var Utopia\Database\Document $console */

    $projectId = $request->getParam('project',
        $request->getHeader('x-appwrite-project', 'console'));
    
    if($projectId === 'console') {
        return $console;
    }

    Authorization::disable();
    Authorization2::disable();

    $project = $dbForConsole->getDocument('projects', $projectId);

    Authorization::reset();
    Authorization2::reset();

    return $project;
}, ['dbForConsole', 'request', 'console']);

App::setResource('console', function() {
    return new Document2([
        '$id' => 'console',
        '$collection' => 'projects',
        'name' => 'Appwrite',
        'description' => 'Appwrite core engine',
        'logo' => '',
        'teamId' => -1,
        'webhooks' => [],
        'keys' => [],
        'platforms' => [
            [
                '$collection' => Database::SYSTEM_COLLECTION_PLATFORMS,
                'name' => 'Production',
                'type' => 'web',
                'hostname' => 'appwrite.io',
            ],
            [
                '$collection' => Database::SYSTEM_COLLECTION_PLATFORMS,
                'name' => 'Development',
                'type' => 'web',
                'hostname' => 'appwrite.test',
            ],
            [
                '$collection' => Database::SYSTEM_COLLECTION_PLATFORMS,
                'name' => 'Localhost',
                'type' => 'web',
                'hostname' => 'localhost',
            ], // Current host is added on app init
        ],
        'legalName' => '',
        'legalCountry' => '',
        'legalState' => '',
        'legalCity' => '',
        'legalAddress' => '',
        'legalTaxId' => '',
        'authWhitelistEmails' => (!empty(App::getEnv('_APP_CONSOLE_WHITELIST_EMAILS', null))) ? \explode(',', App::getEnv('_APP_CONSOLE_WHITELIST_EMAILS', null)) : [],
        'authWhitelistIPs' => (!empty(App::getEnv('_APP_CONSOLE_WHITELIST_IPS', null))) ? \explode(',', App::getEnv('_APP_CONSOLE_WHITELIST_IPS', null)) : [],
        'usersAuthLimit' => (App::getEnv('_APP_CONSOLE_WHITELIST_ROOT', 'enabled') === 'enabled') ? 1 : 0, // limit signup to 1 user
    ]);
}, []);

App::setResource('consoleDB', function($register) {
    $consoleDB = new Database();
    $consoleDB->setAdapter(new RedisAdapter(new MySQLAdapter($register), $register));
    $consoleDB->setNamespace('app_console'); // Should be replaced with param if we want to have parent projects
    $consoleDB->setMocks(Config::getParam('collections', []));

    return $consoleDB;
}, ['register']);

App::setResource('projectDB', function($register, $project) {
    $projectDB = new Database();
    $projectDB->setAdapter(new RedisAdapter(new MySQLAdapter($register), $register));
    $projectDB->setNamespace('app_'.$project->getId());
    $projectDB->setMocks(Config::getParam('collections', []));

    return $projectDB;
}, ['register', 'project']);

App::setResource('dbForInternal', function($register, $project) {
    $cache = new Cache(new RedisCache($register->get('cache')));

    $database = new Database2(new MariaDB($register->get('db')), $cache);
    $database->setNamespace('project_'.$project->getId().'_internal');

    return $database;
}, ['register', 'project']);

App::setResource('dbForExternal', function($register, $project) {
    $cache = new Cache(new RedisCache($register->get('cache')));

    $database = new Database2(new MariaDB($register->get('db')), $cache);
    $database->setNamespace('project_'.$project->getId().'_external');

    return $database;
}, ['register', 'project']);

App::setResource('dbForConsole', function($register) {
    $cache = new Cache(new RedisCache($register->get('cache')));

    $database = new Database2(new MariaDB($register->get('db')), $cache);
    $database->setNamespace('project_console_internal');

    return $database;
}, ['register']);

App::setResource('mode', function($request) {
    /** @var Utopia\Swoole\Request $request */
    return $request->getParam('mode', $request->getHeader('x-appwrite-mode', APP_MODE_DEFAULT));
}, ['request']);

App::setResource('geodb', function($register) {
    /** @var Utopia\Registry\Registry $register */
    return $register->get('geodb');
}, ['register']);<|MERGE_RESOLUTION|>--- conflicted
+++ resolved
@@ -45,13 +45,9 @@
 const APP_MODE_DEFAULT = 'default';
 const APP_MODE_ADMIN = 'admin';
 const APP_PAGING_LIMIT = 12;
-<<<<<<< HEAD
 const APP_LIMIT_COUNT = 5000;
 const APP_LIMIT_USERS = 10000;
-const APP_CACHE_BUSTER = 145;
-=======
 const APP_CACHE_BUSTER = 146;
->>>>>>> 33aaa5c1
 const APP_VERSION_STABLE = '0.8.0';
 const APP_STORAGE_UPLOADS = '/storage/uploads';
 const APP_STORAGE_FUNCTIONS = '/storage/functions';
