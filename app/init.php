--- conflicted
+++ resolved
@@ -807,28 +807,7 @@
 });
 
 App::setResource('deviceFiles', function($project) {
-<<<<<<< HEAD
     return getDevice(APP_STORAGE_UPLOADS . '/app-' . $project->getId());
-=======
-    switch (App::getEnv('_APP_STORAGE_DEVICE', Storage::DEVICE_LOCAL)) {
-        case Storage::DEVICE_LOCAL:default:
-            return new Local(APP_STORAGE_UPLOADS . '/app-' . $project->getId());
-        case Storage::DEVICE_S3:
-            $s3AccessKey = App::getEnv('_APP_STORAGE_S3_ACCESS_KEY', '');
-            $s3SecretKey = App::getEnv('_APP_STORAGE_S3_SECRET', '');
-            $s3Region = App::getEnv('_APP_STORAGE_S3_REGION', '');
-            $s3Bucket = App::getEnv('_APP_STORAGE_S3_BUCKET', '');
-            $s3Acl = 'private';
-            return new S3(APP_STORAGE_UPLOADS . '/app-' . $project->getId(), $s3AccessKey, $s3SecretKey, $s3Bucket, $s3Region, $s3Acl);
-        case Storage::DEVICE_DO_SPACES:
-            $doSpacesAccessKey = App::getEnv('_APP_STORAGE_DO_SPACES_ACCESS_KEY', '');
-            $doSpacesSecretKey = App::getEnv('_APP_STORAGE_DO_SPACES_SECRET', '');
-            $doSpacesRegion = App::getEnv('_APP_STORAGE_DO_SPACES_REGION', '');
-            $doSpacesBucket = App::getEnv('_APP_STORAGE_DO_SPACES_BUCKET', '');
-            $doSpacesAcl = 'private';
-            return new DOSpaces(APP_STORAGE_UPLOADS . '/app-' . $project->getId(), $doSpacesAccessKey, $doSpacesSecretKey, $doSpacesBucket, $doSpacesRegion, $doSpacesAcl);
-    }
->>>>>>> 1c27b5a8
 }, ['project']);
 
 App::setResource('deviceFunctions', function($project) {
