<?php

/**
 * Init
 * 
 * Initializes both Appwrite API entry point, queue workers, and CLI tasks.
 * Set configuration, framework resources & app constants
 * 
 */
if (\file_exists(__DIR__.'/../vendor/autoload.php')) {
    require_once __DIR__.'/../vendor/autoload.php';
}

ini_set('memory_limit','512M');
ini_set('display_errors', 1);
ini_set('display_startup_errors', 1);
ini_set('default_socket_timeout', -1);
error_reporting(E_ALL);

use Appwrite\Extend\PDO;
use Ahc\Jwt\JWT;
use Ahc\Jwt\JWTException;
use Appwrite\Auth\Auth;
use Appwrite\Database\Database as DatabaseOld;
use Appwrite\Event\Event;
use Appwrite\Network\Validator\Email;
use Appwrite\Network\Validator\IP;
use Appwrite\Network\Validator\URL;
use Appwrite\OpenSSL\OpenSSL;
use Appwrite\Stats\Stats;
use Appwrite\Utopia\View;
use Utopia\App;
use Utopia\Logger\Logger;
use Utopia\Config\Config;
use Utopia\Locale\Locale;
use Utopia\Registry\Registry;
use MaxMind\Db\Reader;
use PHPMailer\PHPMailer\PHPMailer;
use Utopia\Cache\Adapter\Redis as RedisCache;
use Utopia\Cache\Cache;
use Utopia\Database\Adapter\MariaDB;
use Utopia\Database\Document;
use Utopia\Database\Database;
use Utopia\Database\Validator\Structure;
use Utopia\Database\Validator\Authorization;
use Utopia\Validator\Range;
use Utopia\Validator\WhiteList;
use Swoole\Database\PDOConfig;
use Swoole\Database\PDOPool;
use Swoole\Database\RedisConfig;
use Swoole\Database\RedisPool;
use Utopia\Database\Query;

const APP_NAME = 'Appwrite';
const APP_DOMAIN = 'appwrite.io';
const APP_EMAIL_TEAM = 'team@localhost.test'; // Default email address
const APP_EMAIL_SECURITY = ''; // Default security email address
const APP_USERAGENT = APP_NAME.'-Server v%s. Please report abuse at %s';
const APP_MODE_DEFAULT = 'default';
const APP_MODE_ADMIN = 'admin';
const APP_PAGING_LIMIT = 12;
const APP_LIMIT_COUNT = 5000;
const APP_LIMIT_USERS = 10000;
<<<<<<< HEAD
const APP_CACHE_BUSTER = 200;
const APP_VERSION_STABLE = '0.13.0';
=======
const APP_CACHE_BUSTER = 201;
const APP_VERSION_STABLE = '0.12.1';
>>>>>>> c2185d30
const APP_DATABASE_ATTRIBUTE_EMAIL = 'email';
const APP_DATABASE_ATTRIBUTE_ENUM = 'enum';
const APP_DATABASE_ATTRIBUTE_IP = 'ip';
const APP_DATABASE_ATTRIBUTE_URL = 'url';
const APP_DATABASE_ATTRIBUTE_INT_RANGE = 'intRange';
const APP_DATABASE_ATTRIBUTE_FLOAT_RANGE = 'floatRange';
const APP_DATABASE_ATTRIBUTE_STRING_MAX_LENGTH = 1073741824; // 2^32 bits / 4 bits per char
const APP_STORAGE_UPLOADS = '/storage/uploads';
const APP_STORAGE_FUNCTIONS = '/storage/functions';
const APP_STORAGE_BUILDS = '/storage/builds';
const APP_STORAGE_CACHE = '/storage/cache';
const APP_STORAGE_CERTIFICATES = '/storage/certificates';
const APP_STORAGE_CONFIG = '/storage/config';
const APP_SOCIAL_TWITTER = 'https://twitter.com/appwrite';
const APP_SOCIAL_TWITTER_HANDLE = 'appwrite';
const APP_SOCIAL_FACEBOOK = 'https://www.facebook.com/appwrite.io';
const APP_SOCIAL_LINKEDIN = 'https://www.linkedin.com/company/appwrite';
const APP_SOCIAL_INSTAGRAM = 'https://www.instagram.com/appwrite.io';
const APP_SOCIAL_GITHUB = 'https://github.com/appwrite';
const APP_SOCIAL_DISCORD = 'https://appwrite.io/discord';
const APP_SOCIAL_DISCORD_CHANNEL = '564160730845151244';
const APP_SOCIAL_DEV = 'https://dev.to/appwrite';
const APP_SOCIAL_STACKSHARE = 'https://stackshare.io/appwrite'; 
const APP_SOCIAL_YOUTUBE = 'https://www.youtube.com/c/appwrite?sub_confirmation=1';
// Database Worker Types
const DATABASE_TYPE_CREATE_ATTRIBUTE = 'createAttribute';
const DATABASE_TYPE_CREATE_INDEX = 'createIndex';
const DATABASE_TYPE_DELETE_ATTRIBUTE = 'deleteAttribute';
const DATABASE_TYPE_DELETE_INDEX = 'deleteIndex';
// Deletion Types
const DELETE_TYPE_DOCUMENT = 'document';
const DELETE_TYPE_COLLECTIONS = 'collections';
const DELETE_TYPE_PROJECTS = 'projects';
const DELETE_TYPE_FUNCTIONS = 'functions';
const DELETE_TYPE_USERS = 'users';
const DELETE_TYPE_TEAMS= 'teams';
const DELETE_TYPE_EXECUTIONS = 'executions';
const DELETE_TYPE_AUDIT = 'audit';
const DELETE_TYPE_ABUSE = 'abuse';
const DELETE_TYPE_CERTIFICATES = 'certificates';
const DELETE_TYPE_USAGE = 'usage';
const DELETE_TYPE_REALTIME = 'realtime';
// Mail Types
const MAIL_TYPE_VERIFICATION = 'verification';
const MAIL_TYPE_MAGIC_SESSION = 'magicSession';
const MAIL_TYPE_RECOVERY = 'recovery';
const MAIL_TYPE_INVITATION = 'invitation';
// Auth Types
const APP_AUTH_TYPE_SESSION = 'Session';
const APP_AUTH_TYPE_JWT = 'JWT';
const APP_AUTH_TYPE_KEY = 'Key';
const APP_AUTH_TYPE_ADMIN = 'Admin';

$register = new Registry();

App::setMode(App::getEnv('_APP_ENV', App::MODE_TYPE_PRODUCTION));

/*
 * ENV vars
 */
Config::load('events', __DIR__.'/config/events.php');
Config::load('auth', __DIR__.'/config/auth.php');
Config::load('providers', __DIR__.'/config/providers.php');
Config::load('platforms', __DIR__.'/config/platforms.php');
Config::load('collections', __DIR__.'/config/collections.php');
Config::load('runtimes', __DIR__.'/config/runtimes.php');
Config::load('roles', __DIR__.'/config/roles.php');  // User roles and scopes
Config::load('scopes', __DIR__.'/config/scopes.php');  // User roles and scopes
Config::load('services', __DIR__.'/config/services.php');  // List of services
Config::load('variables', __DIR__.'/config/variables.php');  // List of env variables
Config::load('avatar-browsers', __DIR__.'/config/avatars/browsers.php'); 
Config::load('avatar-credit-cards', __DIR__.'/config/avatars/credit-cards.php'); 
Config::load('avatar-flags', __DIR__.'/config/avatars/flags.php'); 
Config::load('locale-codes', __DIR__.'/config/locale/codes.php'); 
Config::load('locale-currencies', __DIR__.'/config/locale/currencies.php'); 
Config::load('locale-eu', __DIR__.'/config/locale/eu.php'); 
Config::load('locale-languages', __DIR__.'/config/locale/languages.php'); 
Config::load('locale-phones', __DIR__.'/config/locale/phones.php'); 
Config::load('locale-countries', __DIR__.'/config/locale/countries.php');
Config::load('locale-continents', __DIR__.'/config/locale/continents.php');
Config::load('storage-logos', __DIR__.'/config/storage/logos.php'); 
Config::load('storage-mimes', __DIR__.'/config/storage/mimes.php'); 
Config::load('storage-inputs', __DIR__.'/config/storage/inputs.php'); 
Config::load('storage-outputs', __DIR__.'/config/storage/outputs.php');

$user = App::getEnv('_APP_REDIS_USER','');
$pass = App::getEnv('_APP_REDIS_PASS','');
if(!empty($user) || !empty($pass)) {
    Resque::setBackend('redis://'.$user.':'.$pass.'@'.App::getEnv('_APP_REDIS_HOST', '').':'.App::getEnv('_APP_REDIS_PORT', ''));
} else {
    Resque::setBackend(App::getEnv('_APP_REDIS_HOST', '').':'.App::getEnv('_APP_REDIS_PORT', ''));
}

/**
 * Old DB Filters
 */
DatabaseOld::addFilter('json',
    function($value) {
        if(!is_array($value)) {
            return $value;
        }
        return json_encode($value);
    },
    function($value) {
        return json_decode($value, true);
    }
);

DatabaseOld::addFilter('encrypt',
    function($value) {
        $key = App::getEnv('_APP_OPENSSL_KEY_V1');
        $iv = OpenSSL::randomPseudoBytes(OpenSSL::cipherIVLength(OpenSSL::CIPHER_AES_128_GCM));
        $tag = null;

        return json_encode([
            'data' => OpenSSL::encrypt($value, OpenSSL::CIPHER_AES_128_GCM, $key, 0, $iv, $tag),
            'method' => OpenSSL::CIPHER_AES_128_GCM,
            'iv' => bin2hex($iv),
            'tag' => bin2hex($tag),
            'version' => '1',
        ]);
    },
    function($value) {
        $value = json_decode($value, true);
        $key = App::getEnv('_APP_OPENSSL_KEY_V'.$value['version']);

        return OpenSSL::decrypt($value['data'], $value['method'], $key, 0, hex2bin($value['iv']), hex2bin($value['tag']));
    }
);

/**
 * New DB Filters
 */
Database::addFilter('casting',
    function($value) {
        return json_encode(['value' => $value]);
    },
    function($value) {
        if (is_null($value)) {
            return null;
        }
        return json_decode($value, true)['value'];
    }
);

Database::addFilter('enum',
    function($value, Document $attribute) {
        if ($attribute->isSet('elements')) {
            $attribute->removeAttribute('elements');
        }
        return $value;
    },
    function($value, Document $attribute) {
        $formatOptions = json_decode($attribute->getAttribute('formatOptions', '[]'), true);
        if (isset($formatOptions['elements'])) {
            $attribute->setAttribute('elements', $formatOptions['elements']);
        }
        return $value;
    }
);

Database::addFilter('range',
    function($value, Document $attribute) {
        if ($attribute->isSet('min')) {
            $attribute->removeAttribute('min');
        }
        if ($attribute->isSet('max')) {
            $attribute->removeAttribute('max');
        }
        return $value;
    },
    function($value, Document $attribute) {
        $formatOptions = json_decode($attribute->getAttribute('formatOptions', '[]'), true);
        if (isset($formatOptions['min']) || isset($formatOptions['max'])) {
            $attribute
                ->setAttribute('min', $formatOptions['min'])
                ->setAttribute('max', $formatOptions['max'])
            ;
        }
        return $value;
    }
);

Database::addFilter('subQueryAttributes',
    function($value) {
        return null;
    },
    function($value, Document $document, Database $database) {
        return $database
            ->find('attributes', [
                new Query('collectionId', Query::TYPE_EQUAL, [$document->getId()])
            ], $database->getAttributeLimit(), 0, []);
    }
);

Database::addFilter('subQueryIndexes',
    function($value) {
        return null;
    },
    function($value, Document $document, Database $database) {
        return $database
            ->find('indexes', [
                new Query('collectionId', Query::TYPE_EQUAL, [$document->getId()])
            ], 64, 0, []);
    }
);

Database::addFilter('subQueryPlatforms',
    function($value) {
        return null;
    },
    function($value, Document $document, Database $database) {
        return $database
            ->find('platforms', [
                new Query('projectId', Query::TYPE_EQUAL, [$document->getId()])
            ], $database->getIndexLimit(), 0, []);
    }
);

Database::addFilter('subQueryDomains',
    function($value) {
        return null;
    },
    function($value, Document $document, Database $database) {
        return $database
            ->find('domains', [
                new Query('projectId', Query::TYPE_EQUAL, [$document->getId()])
            ], $database->getIndexLimit(), 0, []);
    }
);

Database::addFilter('subQueryKeys',
    function($value) {
        return null;
    },
    function($value, Document $document, Database $database) {
        return $database
            ->find('keys', [
                new Query('projectId', Query::TYPE_EQUAL, [$document->getId()])
            ], $database->getIndexLimit(), 0, []);
    }
);

Database::addFilter('subQueryWebhooks',
    function($value) {
        return null;
    },
    function($value, Document $document, Database $database) {
        return $database
            ->find('webhooks', [
                new Query('projectId', Query::TYPE_EQUAL, [$document->getId()])
            ], $database->getIndexLimit(), 0, []);
    }
);

Database::addFilter('encrypt',
    function($value) {
        $key = App::getEnv('_APP_OPENSSL_KEY_V1');
        $iv = OpenSSL::randomPseudoBytes(OpenSSL::cipherIVLength(OpenSSL::CIPHER_AES_128_GCM));
        $tag = null;
        return json_encode([
            'data' => OpenSSL::encrypt($value, OpenSSL::CIPHER_AES_128_GCM, $key, 0, $iv, $tag),
            'method' => OpenSSL::CIPHER_AES_128_GCM,
            'iv' => \bin2hex($iv),
            'tag' => \bin2hex($tag ?? ''),
            'version' => '1',
        ]);
    },
    function($value) {
        if(is_null($value)) {
            return null;
        }
        $value = json_decode($value, true);
        $key = App::getEnv('_APP_OPENSSL_KEY_V'.$value['version']);

        return OpenSSL::decrypt($value['data'], $value['method'], $key, 0, hex2bin($value['iv']), hex2bin($value['tag']));
    }
);

/**
 * DB Formats
 */
Structure::addFormat(APP_DATABASE_ATTRIBUTE_EMAIL, function() {
    return new Email();
}, Database::VAR_STRING);

Structure::addFormat(APP_DATABASE_ATTRIBUTE_ENUM, function($attribute) {
    $elements = $attribute['formatOptions']['elements'];
    return new WhiteList($elements, true);
}, Database::VAR_STRING);

Structure::addFormat(APP_DATABASE_ATTRIBUTE_IP, function() {
    return new IP();
}, Database::VAR_STRING);

Structure::addFormat(APP_DATABASE_ATTRIBUTE_URL, function() {
    return new URL();
}, Database::VAR_STRING);

Structure::addFormat(APP_DATABASE_ATTRIBUTE_INT_RANGE, function($attribute) {
    $min = $attribute['formatOptions']['min'] ?? -INF;
    $max = $attribute['formatOptions']['max'] ?? INF;
    return new Range($min, $max, Range::TYPE_INTEGER);
}, Database::VAR_INTEGER);

Structure::addFormat(APP_DATABASE_ATTRIBUTE_FLOAT_RANGE, function($attribute) {
    $min = $attribute['formatOptions']['min'] ?? -INF;
    $max = $attribute['formatOptions']['max'] ?? INF;
    return new Range($min, $max, Range::TYPE_FLOAT);
}, Database::VAR_FLOAT);

/*
 * Registry
 */
$register->set('logger', function () { // Register error logger
    $providerName = App::getEnv('_APP_LOGGING_PROVIDER', '');
    $providerConfig = App::getEnv('_APP_LOGGING_CONFIG', '');

    if(empty($providerName) || empty($providerConfig)) {
        return null;
    }

    if(!Logger::hasProvider($providerName)) {
        throw new Exception("Logging provider not supported. Logging disabled.");
    }

    $classname = '\\Utopia\\Logger\\Adapter\\'.\ucfirst($providerName);
    $adapter = new $classname($providerConfig);
    return new Logger($adapter);
});
$register->set('dbPool', function () { // Register DB connection
    $dbHost = App::getEnv('_APP_DB_HOST', '');
    $dbPort = App::getEnv('_APP_DB_PORT', '');
    $dbUser = App::getEnv('_APP_DB_USER', '');
    $dbPass = App::getEnv('_APP_DB_PASS', '');
    $dbScheme = App::getEnv('_APP_DB_SCHEMA', '');

    $pool = new PDOPool((new PDOConfig())
        ->withHost($dbHost)
        ->withPort($dbPort)
        ->withDbName($dbScheme)
        ->withCharset('utf8mb4')
        ->withUsername($dbUser)
        ->withPassword($dbPass)
        ->withOptions([
            PDO::ATTR_ERRMODE => App::isDevelopment() ? PDO::ERRMODE_WARNING : PDO::ERRMODE_SILENT, // If in production mode, warnings are not displayed
        ])
    , 64);

    return $pool;
});
$register->set('redisPool', function () {
    $redisHost = App::getEnv('_APP_REDIS_HOST', '');
    $redisPort = App::getEnv('_APP_REDIS_PORT', '');
    $redisUser = App::getEnv('_APP_REDIS_USER', '');
    $redisPass = App::getEnv('_APP_REDIS_PASS', '');
    $redisAuth = '';

    if ($redisUser && $redisPass) {
        $redisAuth = $redisUser.':'.$redisPass;
    }

    $pool = new RedisPool((new RedisConfig)
        ->withHost($redisHost)
        ->withPort($redisPort)
        ->withAuth($redisAuth)
        ->withDbIndex(0)
    , 64);

    return $pool;
});
$register->set('influxdb', function () { // Register DB connection
    $host = App::getEnv('_APP_INFLUXDB_HOST', '');
    $port = App::getEnv('_APP_INFLUXDB_PORT', '');

    if (empty($host) || empty($port)) {
        return;
    }
    $driver = new InfluxDB\Driver\Curl("http://{$host}:{$port}");
    $client = new InfluxDB\Client($host, $port, '', '', false, false, 5);
    $client->setDriver($driver);

    return $client;
});
$register->set('statsd', function () { // Register DB connection
    $host = App::getEnv('_APP_STATSD_HOST', 'telegraf');
    $port = App::getEnv('_APP_STATSD_PORT', 8125);

    $connection = new \Domnikl\Statsd\Connection\UdpSocket($host, $port);
    $statsd = new \Domnikl\Statsd\Client($connection);

    return $statsd;
});
$register->set('smtp', function () {
    $mail = new PHPMailer(true);

    $mail->isSMTP();

    $username = App::getEnv('_APP_SMTP_USERNAME', null);
    $password = App::getEnv('_APP_SMTP_PASSWORD', null);

    $mail->XMailer = 'Appwrite Mailer';
    $mail->Host = App::getEnv('_APP_SMTP_HOST', 'smtp');
    $mail->Port = App::getEnv('_APP_SMTP_PORT', 25);
    $mail->SMTPAuth = (!empty($username) && !empty($password));
    $mail->Username = $username;
    $mail->Password = $password;
    $mail->SMTPSecure = App::getEnv('_APP_SMTP_SECURE', false);
    $mail->SMTPAutoTLS = false;
    $mail->CharSet = 'UTF-8';

    $from = \urldecode(App::getEnv('_APP_SYSTEM_EMAIL_NAME', APP_NAME.' Server'));
    $email = App::getEnv('_APP_SYSTEM_EMAIL_ADDRESS', APP_EMAIL_TEAM);

    $mail->setFrom($email, $from);
    $mail->addReplyTo($email, $from);

    $mail->isHTML(true);

    return $mail;
});
$register->set('geodb', function () {
    return new Reader(__DIR__.'/db/DBIP/dbip-country-lite-2021-12.mmdb');
});
$register->set('db', function () { // This is usually for our workers or CLI commands scope
    $dbHost = App::getEnv('_APP_DB_HOST', '');
    $dbUser = App::getEnv('_APP_DB_USER', '');
    $dbPass = App::getEnv('_APP_DB_PASS', '');
    $dbScheme = App::getEnv('_APP_DB_SCHEMA', '');

    $pdo = new PDO("mysql:host={$dbHost};dbname={$dbScheme};charset=utf8mb4", $dbUser, $dbPass, array(
        PDO::MYSQL_ATTR_INIT_COMMAND => 'SET NAMES utf8mb4',
        PDO::ATTR_TIMEOUT => 3, // Seconds
        PDO::ATTR_PERSISTENT => true,
        PDO::ATTR_DEFAULT_FETCH_MODE => PDO::FETCH_ASSOC,
        PDO::ATTR_ERRMODE => PDO::ERRMODE_EXCEPTION,
    ));

    return $pdo;
});
$register->set('cache', function () { // This is usually for our workers or CLI commands scope
    $redis = new Redis();
    $redis->pconnect(App::getEnv('_APP_REDIS_HOST', ''), App::getEnv('_APP_REDIS_PORT', ''));
    $redis->setOption(Redis::OPT_READ_TIMEOUT, -1);

    return $redis;
});

/*
 * Localization
 */
Locale::$exceptions = false;
Locale::setLanguageFromJSON('af', __DIR__.'/config/locale/translations/af.json');
Locale::setLanguageFromJSON('ar', __DIR__.'/config/locale/translations/ar.json');
Locale::setLanguageFromJSON('as', __DIR__.'/config/locale/translations/as.json');
Locale::setLanguageFromJSON('az', __DIR__.'/config/locale/translations/az.json');
Locale::setLanguageFromJSON('be', __DIR__.'/config/locale/translations/be.json');
Locale::setLanguageFromJSON('bg', __DIR__.'/config/locale/translations/bg.json');
Locale::setLanguageFromJSON('bh', __DIR__.'/config/locale/translations/bh.json');
Locale::setLanguageFromJSON('bn', __DIR__.'/config/locale/translations/bn.json');
Locale::setLanguageFromJSON('bs', __DIR__.'/config/locale/translations/bs.json');
Locale::setLanguageFromJSON('ca', __DIR__.'/config/locale/translations/ca.json');
Locale::setLanguageFromJSON('cs', __DIR__.'/config/locale/translations/cs.json');
Locale::setLanguageFromJSON('da', __DIR__.'/config/locale/translations/da.json');
Locale::setLanguageFromJSON('de', __DIR__.'/config/locale/translations/de.json');
Locale::setLanguageFromJSON('el', __DIR__.'/config/locale/translations/el.json');
Locale::setLanguageFromJSON('en', __DIR__.'/config/locale/translations/en.json');
Locale::setLanguageFromJSON('eo', __DIR__.'/config/locale/translations/eo.json');
Locale::setLanguageFromJSON('es', __DIR__.'/config/locale/translations/es.json');
Locale::setLanguageFromJSON('fa', __DIR__.'/config/locale/translations/fa.json');
Locale::setLanguageFromJSON('fi', __DIR__.'/config/locale/translations/fi.json');
Locale::setLanguageFromJSON('fo', __DIR__.'/config/locale/translations/fo.json');
Locale::setLanguageFromJSON('fr', __DIR__.'/config/locale/translations/fr.json');
Locale::setLanguageFromJSON('ga', __DIR__.'/config/locale/translations/ga.json');
Locale::setLanguageFromJSON('gu', __DIR__.'/config/locale/translations/gu.json');
Locale::setLanguageFromJSON('he', __DIR__.'/config/locale/translations/he.json');
Locale::setLanguageFromJSON('hi', __DIR__.'/config/locale/translations/hi.json');
Locale::setLanguageFromJSON('hr', __DIR__.'/config/locale/translations/hr.json');
Locale::setLanguageFromJSON('hu', __DIR__.'/config/locale/translations/hu.json');
Locale::setLanguageFromJSON('hy', __DIR__.'/config/locale/translations/hy.json');
Locale::setLanguageFromJSON('id', __DIR__.'/config/locale/translations/id.json');
Locale::setLanguageFromJSON('is', __DIR__.'/config/locale/translations/is.json');
Locale::setLanguageFromJSON('it', __DIR__.'/config/locale/translations/it.json');
Locale::setLanguageFromJSON('ja', __DIR__.'/config/locale/translations/ja.json');
Locale::setLanguageFromJSON('jv', __DIR__.'/config/locale/translations/jv.json');
Locale::setLanguageFromJSON('kn', __DIR__.'/config/locale/translations/kn.json');
Locale::setLanguageFromJSON('km', __DIR__.'/config/locale/translations/km.json');
Locale::setLanguageFromJSON('ko', __DIR__.'/config/locale/translations/ko.json');
Locale::setLanguageFromJSON('la', __DIR__.'/config/locale/translations/la.json');
Locale::setLanguageFromJSON('lb', __DIR__.'/config/locale/translations/lb.json');
Locale::setLanguageFromJSON('lt', __DIR__.'/config/locale/translations/lt.json');
Locale::setLanguageFromJSON('lv', __DIR__.'/config/locale/translations/lv.json');
Locale::setLanguageFromJSON('ml', __DIR__.'/config/locale/translations/ml.json');
Locale::setLanguageFromJSON('mr', __DIR__.'/config/locale/translations/mr.json');
Locale::setLanguageFromJSON('ms', __DIR__.'/config/locale/translations/ms.json');
Locale::setLanguageFromJSON('nb', __DIR__.'/config/locale/translations/nb.json');
Locale::setLanguageFromJSON('ne', __DIR__.'/config/locale/translations/ne.json');
Locale::setLanguageFromJSON('nl', __DIR__.'/config/locale/translations/nl.json');
Locale::setLanguageFromJSON('nn', __DIR__.'/config/locale/translations/nn.json');
Locale::setLanguageFromJSON('or', __DIR__.'/config/locale/translations/or.json');
Locale::setLanguageFromJSON('pa', __DIR__.'/config/locale/translations/pa.json');
Locale::setLanguageFromJSON('pl', __DIR__.'/config/locale/translations/pl.json');
Locale::setLanguageFromJSON('pt-br', __DIR__.'/config/locale/translations/pt-br.json');
Locale::setLanguageFromJSON('pt-pt', __DIR__.'/config/locale/translations/pt-pt.json');
Locale::setLanguageFromJSON('ro', __DIR__.'/config/locale/translations/ro.json');
Locale::setLanguageFromJSON('ru', __DIR__ . '/config/locale/translations/ru.json');
Locale::setLanguageFromJSON('sa', __DIR__ . '/config/locale/translations/sa.json');
Locale::setLanguageFromJSON('sd', __DIR__ . '/config/locale/translations/sd.json');
Locale::setLanguageFromJSON('si', __DIR__ . '/config/locale/translations/si.json');
Locale::setLanguageFromJSON('sk', __DIR__ . '/config/locale/translations/sk.json');
Locale::setLanguageFromJSON('sl', __DIR__ . '/config/locale/translations/sl.json');
Locale::setLanguageFromJSON('sn', __DIR__ . '/config/locale/translations/sn.json');
Locale::setLanguageFromJSON('sq', __DIR__ . '/config/locale/translations/sq.json');
Locale::setLanguageFromJSON('sv', __DIR__ . '/config/locale/translations/sv.json');
Locale::setLanguageFromJSON('ta', __DIR__ . '/config/locale/translations/ta.json');
Locale::setLanguageFromJSON('te', __DIR__.'/config/locale/translations/te.json');
Locale::setLanguageFromJSON('th', __DIR__.'/config/locale/translations/th.json');
Locale::setLanguageFromJSON('tl', __DIR__.'/config/locale/translations/tl.json');
Locale::setLanguageFromJSON('tr', __DIR__.'/config/locale/translations/tr.json');
Locale::setLanguageFromJSON('uk', __DIR__.'/config/locale/translations/uk.json');
Locale::setLanguageFromJSON('ur', __DIR__.'/config/locale/translations/ur.json');
Locale::setLanguageFromJSON('vi', __DIR__.'/config/locale/translations/vi.json');
Locale::setLanguageFromJSON('zh-cn', __DIR__.'/config/locale/translations/zh-cn.json');
Locale::setLanguageFromJSON('zh-tw', __DIR__.'/config/locale/translations/zh-tw.json');

\stream_context_set_default([ // Set global user agent and http settings
    'http' => [
        'method' => 'GET',
        'user_agent' => \sprintf(APP_USERAGENT,
            App::getEnv('_APP_VERSION', 'UNKNOWN'),
            App::getEnv('_APP_SYSTEM_SECURITY_EMAIL_ADDRESS', APP_EMAIL_SECURITY)),
        'timeout' => 2,
    ],
]);

// Runtime Execution
App::setResource('logger', function($register) {
    return $register->get('logger');
}, ['register']);

App::setResource('loggerBreadcrumbs', function() {
    return [];
});

App::setResource('register', fn() => $register);

App::setResource('layout', function($locale) {
    $layout = new View(__DIR__.'/views/layouts/default.phtml');
    $layout->setParam('locale', $locale);

    return $layout;
}, ['locale']);

App::setResource('locale', fn() => new Locale(App::getEnv('_APP_LOCALE', 'en')));

// Queues
App::setResource('events', fn() => new Event('', ''));
App::setResource('audits', fn() => new Event(Event::AUDITS_QUEUE_NAME, Event::AUDITS_CLASS_NAME));
App::setResource('mails', fn() => new Event(Event::MAILS_QUEUE_NAME, Event::MAILS_CLASS_NAME));
App::setResource('deletes', fn() => new Event(Event::DELETE_QUEUE_NAME, Event::DELETE_CLASS_NAME));
App::setResource('database', fn() => new Event(Event::DATABASE_QUEUE_NAME, Event::DATABASE_CLASS_NAME));
App::setResource('usage', function($register) {
    return new Stats($register->get('statsd'));
}, ['register']);

App::setResource('clients', function ($request, $console, $project) {
    $console->setAttribute('platforms', [ // Always allow current host
        '$collection' => 'platforms',
        'name' => 'Current Host',
        'type' => 'web',
        'hostname' => $request->getHostname(),
    ], Document::SET_TYPE_APPEND);

    /**
     * Get All verified client URLs for both console and current projects
     * + Filter for duplicated entries
     */
    $clientsConsole = \array_map(
        fn ($node) => $node['hostname'],
        \array_filter(
            $console->getAttribute('platforms', []),
            fn ($node) => (isset($node['type']) && $node['type'] === 'web' && isset($node['hostname']) && !empty($node['hostname']))
        )
    );

    $clients = \array_unique(
        \array_merge(
            $clientsConsole,
            \array_map(
                fn ($node) => $node['hostname'],
                \array_filter(
                    $project->getAttribute('platforms', []),
                    fn ($node) => (isset($node['type']) && $node['type'] === 'web' && isset($node['hostname']) && !empty($node['hostname']))
                )
            )
        )
    );

    return $clients;
}, ['request', 'console', 'project']);

App::setResource('user', function($mode, $project, $console, $request, $response, $dbForProject, $dbForConsole) {
    /** @var Appwrite\Utopia\Request $request */
    /** @var Appwrite\Utopia\Response $response */
    /** @var Utopia\Database\Document $project */
    /** @var Utopia\Database\Database $dbForProject */
    /** @var Utopia\Database\Database $dbForConsole */
    /** @var string $mode */

    Authorization::setDefaultStatus(true);

    Auth::setCookieName('a_session_'.$project->getId());

    if (APP_MODE_ADMIN === $mode) {
        Auth::setCookieName('a_session_'.$console->getId());
    }

    $session = Auth::decodeSession(
        $request->getCookie(Auth::$cookieName, // Get sessions
            $request->getCookie(Auth::$cookieName.'_legacy', '')));// Get fallback session from old clients (no SameSite support)

    // Get fallback session from clients who block 3rd-party cookies
    if($response) $response->addHeader('X-Debug-Fallback', 'false');

    if(empty($session['id']) && empty($session['secret'])) {
        if($response) $response->addHeader('X-Debug-Fallback', 'true');
        $fallback = $request->getHeader('x-fallback-cookies', '');
        $fallback = \json_decode($fallback, true);
        $session = Auth::decodeSession(((isset($fallback[Auth::$cookieName])) ? $fallback[Auth::$cookieName] : ''));
    }

    Auth::$unique = $session['id'] ?? '';
    Auth::$secret = $session['secret'] ?? '';

    if (APP_MODE_ADMIN !== $mode) {
        if ($project->isEmpty()) {
            $user = new Document(['$id' => '', '$collection' => 'users']);
        }
        else {
            $user = $dbForProject->getDocument('users', Auth::$unique);
        }
    }
    else {
        $user = $dbForConsole->getDocument('users', Auth::$unique);
    }

    if ($user->isEmpty() // Check a document has been found in the DB
        || !Auth::sessionVerify($user->getAttribute('sessions', []), Auth::$secret)) { // Validate user has valid login token
        $user = new Document(['$id' => '', '$collection' => 'users']);
    }

    if (APP_MODE_ADMIN === $mode) {
        if ($user->find('teamId', $project->getAttribute('teamId'), 'memberships')) {
            Authorization::setDefaultStatus(false);  // Cancel security segmentation for admin users.
        } else {
            $user = new Document(['$id' => '', '$collection' => 'users']);
        }
    }

    $authJWT = $request->getHeader('x-appwrite-jwt', '');

    if (!empty($authJWT) && !$project->isEmpty()) { // JWT authentication
        $jwt = new JWT(App::getEnv('_APP_OPENSSL_KEY_V1'), 'HS256', 900, 10); // Instantiate with key, algo, maxAge and leeway.

        try {
            $payload = $jwt->decode($authJWT);
        } catch (JWTException $error) {
            throw new Exception('Failed to verify JWT. '.$error->getMessage(), 401);
        }

        $jwtUserId = $payload['userId'] ?? '';
        $jwtSessionId = $payload['sessionId'] ?? '';

        if($jwtUserId && $jwtSessionId) {
            $user = $dbForProject->getDocument('users', $jwtUserId);
        }

        if (empty($user->find('$id', $jwtSessionId, 'sessions'))) { // Match JWT to active token
            $user = new Document(['$id' => '', '$collection' => 'users']);
        }
    }

    return $user;
}, ['mode', 'project', 'console', 'request', 'response', 'dbForProject', 'dbForConsole']);

App::setResource('project', function($dbForConsole, $request, $console) {
    /** @var Appwrite\Utopia\Request $request */
    /** @var Utopia\Database\Database $dbForConsole */
    /** @var Utopia\Database\Document $console */

    $projectId = $request->getParam('project', $request->getHeader('x-appwrite-project', 'console'));

    if($projectId === 'console') {
        return $console;
    }

    $project = Authorization::skip(fn() => $dbForConsole->getDocument('projects', $projectId));

    return $project;
}, ['dbForConsole', 'request', 'console']);

App::setResource('console', function() {
    return new Document([
        '$id' => 'console',
        'name' => 'Appwrite',
        '$collection' => 'projects',
        'description' => 'Appwrite core engine',
        'logo' => '',
        'teamId' => -1,
        'webhooks' => [],
        'keys' => [],
        'platforms' => [
            [
                '$collection' => 'platforms',
                'name' => 'Localhost',
                'type' => 'web',
                'hostname' => 'localhost',
            ], // Current host is added on app init
        ],
        'legalName' => '',
        'legalCountry' => '',
        'legalState' => '',
        'legalCity' => '',
        'legalAddress' => '',
        'legalTaxId' => '',
        'auths' => [
            'limit' => (App::getEnv('_APP_CONSOLE_WHITELIST_ROOT', 'enabled') === 'enabled') ? 1 : 0, // limit signup to 1 user
        ],
        'authWhitelistEmails' => (!empty(App::getEnv('_APP_CONSOLE_WHITELIST_EMAILS', null))) ? \explode(',', App::getEnv('_APP_CONSOLE_WHITELIST_EMAILS', null)) : [],
        'authWhitelistIPs' => (!empty(App::getEnv('_APP_CONSOLE_WHITELIST_IPS', null))) ? \explode(',', App::getEnv('_APP_CONSOLE_WHITELIST_IPS', null)) : [],
    ]);
}, []);

App::setResource('dbForProject', function($db, $cache, $project) {
    $cache = new Cache(new RedisCache($cache));

    $database = new Database(new MariaDB($db), $cache);
    $database->setDefaultDatabase(App::getEnv('_APP_DB_SCHEMA', 'appwrite'));
    $database->setNamespace('_project_'.$project->getId());

    return $database;
}, ['db', 'cache', 'project']);

App::setResource('dbForConsole', function($db, $cache) {
    $cache = new Cache(new RedisCache($cache));

    $database = new Database(new MariaDB($db), $cache);
    $database->setDefaultDatabase(App::getEnv('_APP_DB_SCHEMA', 'appwrite'));
    $database->setNamespace('_project_console');

    return $database;
}, ['db', 'cache']);

App::setResource('mode', function($request) {
    /** @var Appwrite\Utopia\Request $request */

    /**
     * Defines the mode for the request:
     * - 'default' => Requests for Client and Server Side
     * - 'admin' => Request from the Console on non-console projects
     */
    return $request->getParam('mode', $request->getHeader('x-appwrite-mode', APP_MODE_DEFAULT));
}, ['request']);

App::setResource('geodb', function($register) {
    /** @var Utopia\Registry\Registry $register */
    return $register->get('geodb');
}, ['register']);<|MERGE_RESOLUTION|>--- conflicted
+++ resolved
@@ -61,13 +61,8 @@
 const APP_PAGING_LIMIT = 12;
 const APP_LIMIT_COUNT = 5000;
 const APP_LIMIT_USERS = 10000;
-<<<<<<< HEAD
-const APP_CACHE_BUSTER = 200;
+const APP_CACHE_BUSTER = 201;
 const APP_VERSION_STABLE = '0.13.0';
-=======
-const APP_CACHE_BUSTER = 201;
-const APP_VERSION_STABLE = '0.12.1';
->>>>>>> c2185d30
 const APP_DATABASE_ATTRIBUTE_EMAIL = 'email';
 const APP_DATABASE_ATTRIBUTE_ENUM = 'enum';
 const APP_DATABASE_ATTRIBUTE_IP = 'ip';
