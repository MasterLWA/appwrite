<?php

/**
 * Init
 * 
 * Initializes both Appwrite API entry point, queue workers, and CLI tasks.
 * Set configuration, framework resources & app constants
 * 
 */
if (\file_exists(__DIR__.'/../vendor/autoload.php')) {
    require_once __DIR__.'/../vendor/autoload.php';
}

ini_set('memory_limit','512M');
ini_set('display_errors', 1);
ini_set('display_startup_errors', 1);
ini_set('default_socket_timeout', -1);
error_reporting(E_ALL);

use Ahc\Jwt\JWT;
use Ahc\Jwt\JWTException;
use Appwrite\Auth\Auth;
use Appwrite\Database\Database;
use Appwrite\Database\Adapter\MySQL as MySQLAdapter;
use Appwrite\Database\Adapter\Redis as RedisAdapter;
use Appwrite\Database\Document;
use Appwrite\Database\Validator\Authorization;
use Appwrite\Event\Event;
use Appwrite\OpenSSL\OpenSSL;
use Utopia\App;
use Utopia\View;
use Utopia\Config\Config;
use Utopia\Locale\Locale;
use Utopia\Registry\Registry;
use MaxMind\Db\Reader;
use PHPMailer\PHPMailer\PHPMailer;
use Utopia\Cache\Adapter\Redis as RedisCache;
use Utopia\Cache\Cache;
use Utopia\Database\Adapter\MariaDB;
use Utopia\Database\Document as Document2;
use Utopia\Database\Database as Database2;
use Utopia\Database\Validator\Authorization as Authorization2;
use Swoole\Database\PDOConfig;
use Swoole\Database\PDOPool;
use Swoole\Database\RedisConfig;
use Swoole\Database\RedisPool;

const APP_NAME = 'Appwrite';
const APP_DOMAIN = 'appwrite.io';
const APP_EMAIL_TEAM = 'team@localhost.test'; // Default email address
const APP_EMAIL_SECURITY = ''; // Default security email address
const APP_USERAGENT = APP_NAME.'-Server v%s. Please report abuse at %s';
const APP_MODE_DEFAULT = 'default';
const APP_MODE_ADMIN = 'admin';
const APP_PAGING_LIMIT = 12;
<<<<<<< HEAD
const APP_LIMIT_COUNT = 5000;
const APP_LIMIT_USERS = 10000;
const APP_CACHE_BUSTER = 148;
const APP_VERSION_STABLE = '0.9.0';
=======
const APP_CACHE_BUSTER = 149;
const APP_VERSION_STABLE = '0.9.1';
>>>>>>> 564324ff
const APP_STORAGE_UPLOADS = '/storage/uploads';
const APP_STORAGE_FUNCTIONS = '/storage/functions';
const APP_STORAGE_CACHE = '/storage/cache';
const APP_STORAGE_CERTIFICATES = '/storage/certificates';
const APP_STORAGE_CONFIG = '/storage/config';
const APP_SOCIAL_TWITTER = 'https://twitter.com/appwrite_io';
const APP_SOCIAL_TWITTER_HANDLE = 'appwrite_io';
const APP_SOCIAL_FACEBOOK = 'https://www.facebook.com/appwrite.io';
const APP_SOCIAL_LINKEDIN = 'https://www.linkedin.com/company/appwrite';
const APP_SOCIAL_INSTAGRAM = 'https://www.instagram.com/appwrite.io';
const APP_SOCIAL_GITHUB = 'https://github.com/appwrite';
const APP_SOCIAL_DISCORD = 'https://appwrite.io/discord';
const APP_SOCIAL_DISCORD_CHANNEL = '564160730845151244';
const APP_SOCIAL_DEV = 'https://dev.to/appwrite';
const APP_SOCIAL_STACKSHARE = 'https://stackshare.io/appwrite'; 
// Creation Types
const CREATE_TYPE_ATTRIBUTE = 'newAttribute';
const CREATE_TYPE_INDEX = 'newIndex';
// Deletion Types
const DELETE_TYPE_ATTRIBUTE = 'attribute';
const DELETE_TYPE_INDEX = 'index';
const DELETE_TYPE_DOCUMENT = 'document';
const DELETE_TYPE_EXECUTIONS = 'executions';
const DELETE_TYPE_AUDIT = 'audit';
const DELETE_TYPE_ABUSE = 'abuse';
const DELETE_TYPE_CERTIFICATES = 'certificates';
// Auth Types
const APP_AUTH_TYPE_SESSION = 'Session';
const APP_AUTH_TYPE_JWT = 'JWT';
const APP_AUTH_TYPE_KEY = 'Key';
const APP_AUTH_TYPE_ADMIN = 'Admin';

$register = new Registry();

App::setMode(App::getEnv('_APP_ENV', App::MODE_TYPE_PRODUCTION));

/*
 * ENV vars
 */
Config::load('events', __DIR__.'/config/events.php');
Config::load('auth', __DIR__.'/config/auth.php');
Config::load('providers', __DIR__.'/config/providers.php');
Config::load('platforms', __DIR__.'/config/platforms.php');
Config::load('collections', __DIR__.'/config/collections.php');
Config::load('collections2', __DIR__.'/config/collections2.php');
Config::load('runtimes', __DIR__.'/config/runtimes.php');
Config::load('roles', __DIR__.'/config/roles.php');  // User roles and scopes
Config::load('scopes', __DIR__.'/config/scopes.php');  // User roles and scopes
Config::load('services', __DIR__.'/config/services.php');  // List of services
Config::load('variables', __DIR__.'/config/variables.php');  // List of env variables
Config::load('avatar-browsers', __DIR__.'/config/avatars/browsers.php'); 
Config::load('avatar-credit-cards', __DIR__.'/config/avatars/credit-cards.php'); 
Config::load('avatar-flags', __DIR__.'/config/avatars/flags.php'); 
Config::load('locale-codes', __DIR__.'/config/locale/codes.php'); 
Config::load('locale-currencies', __DIR__.'/config/locale/currencies.php'); 
Config::load('locale-eu', __DIR__.'/config/locale/eu.php'); 
Config::load('locale-languages', __DIR__.'/config/locale/languages.php'); 
Config::load('locale-phones', __DIR__.'/config/locale/phones.php'); 
Config::load('storage-logos', __DIR__.'/config/storage/logos.php'); 
Config::load('storage-mimes', __DIR__.'/config/storage/mimes.php'); 
Config::load('storage-inputs', __DIR__.'/config/storage/inputs.php'); 
Config::load('storage-outputs', __DIR__.'/config/storage/outputs.php'); 

$user = App::getEnv('_APP_REDIS_USER','');
$pass = App::getEnv('_APP_REDIS_PASS','');
if(!empty($user) || !empty($pass)) {
    Resque::setBackend('redis://'.$user.':'.$pass.'@'.App::getEnv('_APP_REDIS_HOST', '').':'.App::getEnv('_APP_REDIS_PORT', ''));
} else {
    Resque::setBackend(App::getEnv('_APP_REDIS_HOST', '').':'.App::getEnv('_APP_REDIS_PORT', ''));
}
/**
 * DB Filters
 */
Database::addFilter('json',
    function($value) {
        if(!is_array($value)) {
            return $value;
        }
        return json_encode($value);
    },
    function($value) {
        return json_decode($value, true);
    }
);

Database::addFilter('encrypt',
    function($value) {
        $key = App::getEnv('_APP_OPENSSL_KEY_V1');
        $iv = OpenSSL::randomPseudoBytes(OpenSSL::cipherIVLength(OpenSSL::CIPHER_AES_128_GCM));
        $tag = null;
        
        return json_encode([
            'data' => OpenSSL::encrypt($value, OpenSSL::CIPHER_AES_128_GCM, $key, 0, $iv, $tag),
            'method' => OpenSSL::CIPHER_AES_128_GCM,
            'iv' => bin2hex($iv),
            'tag' => bin2hex($tag),
            'version' => '1',
        ]);
    },
    function($value) {
        $value = json_decode($value, true);
        $key = App::getEnv('_APP_OPENSSL_KEY_V'.$value['version']);

        return OpenSSL::decrypt($value['data'], $value['method'], $key, 0, hex2bin($value['iv']), hex2bin($value['tag']));
    }
);

Database2::addFilter('encrypt',
    function($value) {
        $key = App::getEnv('_APP_OPENSSL_KEY_V1');
        $iv = OpenSSL::randomPseudoBytes(OpenSSL::cipherIVLength(OpenSSL::CIPHER_AES_128_GCM));
        $tag = null;
        return json_encode([
            'data' => OpenSSL::encrypt($value, OpenSSL::CIPHER_AES_128_GCM, $key, 0, $iv, $tag),
            'method' => OpenSSL::CIPHER_AES_128_GCM,
            'iv' => bin2hex($iv),
            'tag' => bin2hex($tag),
            'version' => '1',
        ]);
    },
    function($value) {
        $value = json_decode($value, true);
        $key = App::getEnv('_APP_OPENSSL_KEY_V'.$value['version']);

        return OpenSSL::decrypt($value['data'], $value['method'], $key, 0, hex2bin($value['iv']), hex2bin($value['tag']));
    }
);

/*
 * Registry
 */
$register->set('dbPool', function () { // Register DB connection
    $dbHost = App::getEnv('_APP_DB_HOST', '');
    $dbPort = App::getEnv('_APP_DB_PORT', '');
    $dbUser = App::getEnv('_APP_DB_USER', '');
    $dbPass = App::getEnv('_APP_DB_PASS', '');
    $dbScheme = App::getEnv('_APP_DB_SCHEMA', '');


    $pool = new PDOPool((new PDOConfig())
        ->withHost($dbHost)
        ->withPort($dbPort)
        ->withDbName($dbScheme)
        ->withCharset('utf8mb4')
        ->withUsername($dbUser)
        ->withPassword($dbPass)
    , 16);

    return $pool;
});
$register->set('redisPool', function () {
    $redisHost = App::getEnv('_APP_REDIS_HOST', '');
    $redisPort = App::getEnv('_APP_REDIS_PORT', '');
    $redisUser = App::getEnv('_APP_REDIS_USER', '');
    $redisPass = App::getEnv('_APP_REDIS_PASS', '');
    $redisAuth = '';

    if ($redisUser && $redisPass) {
        $redisAuth = $redisUser.':'.$redisPass;
    }

    $pool = new RedisPool((new RedisConfig)
        ->withHost($redisHost)
        ->withPort($redisPort)
        ->withAuth($redisAuth)
        ->withDbIndex(0)
    , 16);

    return $pool;
});
$register->set('influxdb', function () { // Register DB connection
    $host = App::getEnv('_APP_INFLUXDB_HOST', '');
    $port = App::getEnv('_APP_INFLUXDB_PORT', '');

    if (empty($host) || empty($port)) {
        return;
    }
    $driver = new InfluxDB\Driver\Curl("http://{$host}:{$port}");
    $client = new InfluxDB\Client($host, $port, '', '', false, false, 5);
    $client->setDriver($driver);

    return $client;
});
$register->set('statsd', function () { // Register DB connection
    $host = App::getEnv('_APP_STATSD_HOST', 'telegraf');
    $port = App::getEnv('_APP_STATSD_PORT', 8125);

    $connection = new \Domnikl\Statsd\Connection\UdpSocket($host, $port);
    $statsd = new \Domnikl\Statsd\Client($connection);

    return $statsd;
});
$register->set('smtp', function () {
    $mail = new PHPMailer(true);

    $mail->isSMTP();

    $username = App::getEnv('_APP_SMTP_USERNAME', null);
    $password = App::getEnv('_APP_SMTP_PASSWORD', null);

    $mail->XMailer = 'Appwrite Mailer';
    $mail->Host = App::getEnv('_APP_SMTP_HOST', 'smtp');
    $mail->Port = App::getEnv('_APP_SMTP_PORT', 25);
    $mail->SMTPAuth = (!empty($username) && !empty($password));
    $mail->Username = $username;
    $mail->Password = $password;
    $mail->SMTPSecure = App::getEnv('_APP_SMTP_SECURE', false);
    $mail->SMTPAutoTLS = false;
    $mail->CharSet = 'UTF-8';

    $from = \urldecode(App::getEnv('_APP_SYSTEM_EMAIL_NAME', APP_NAME.' Server'));
    $email = App::getEnv('_APP_SYSTEM_EMAIL_ADDRESS', APP_EMAIL_TEAM);

    $mail->setFrom($email, $from);
    $mail->addReplyTo($email, $from);

    $mail->isHTML(true);

    return $mail;
});
$register->set('geodb', function () {
    return new Reader(__DIR__.'/db/DBIP/dbip-country-lite-2021-06.mmdb');
});

/*
 * Localization
 */
Locale::$exceptions = false;
Locale::setLanguage('af', include __DIR__.'/config/locale/translations/af.php');
Locale::setLanguage('ar', include __DIR__.'/config/locale/translations/ar.php');
Locale::setLanguage('ba', include __DIR__.'/config/locale/translations/ba.php');
Locale::setLanguage('be', include __DIR__.'/config/locale/translations/be.php');
Locale::setLanguage('bg', include __DIR__.'/config/locale/translations/bg.php');
Locale::setLanguage('bn', include __DIR__.'/config/locale/translations/bn.php');
Locale::setLanguage('cat', include __DIR__.'/config/locale/translations/cat.php');
Locale::setLanguage('cz', include __DIR__.'/config/locale/translations/cz.php');
Locale::setLanguage('de', include __DIR__.'/config/locale/translations/de.php');
Locale::setLanguage('en', include __DIR__.'/config/locale/translations/en.php');
Locale::setLanguage('es', include __DIR__.'/config/locale/translations/es.php');
Locale::setLanguage('fa', include __DIR__.'/config/locale/translations/fa.php');
Locale::setLanguage('fi', include __DIR__.'/config/locale/translations/fi.php');
Locale::setLanguage('fo', include __DIR__.'/config/locale/translations/fo.php');
Locale::setLanguage('fr', include __DIR__.'/config/locale/translations/fr.php');
Locale::setLanguage('gr', include __DIR__.'/config/locale/translations/gr.php');
Locale::setLanguage('gu', include __DIR__.'/config/locale/translations/gu.php');
Locale::setLanguage('he', include __DIR__.'/config/locale/translations/he.php');
Locale::setLanguage('hi', include __DIR__.'/config/locale/translations/hi.php');
Locale::setLanguage('hu', include __DIR__.'/config/locale/translations/hu.php');
Locale::setLanguage('hy', include __DIR__.'/config/locale/translations/hy.php');
Locale::setLanguage('id', include __DIR__.'/config/locale/translations/id.php');
Locale::setLanguage('is', include __DIR__.'/config/locale/translations/is.php');
Locale::setLanguage('it', include __DIR__.'/config/locale/translations/it.php');
Locale::setLanguage('ja', include __DIR__.'/config/locale/translations/ja.php');
Locale::setLanguage('jv', include __DIR__.'/config/locale/translations/jv.php');
Locale::setLanguage('ka', include __DIR__.'/config/locale/translations/ka.php');
Locale::setLanguage('km', include __DIR__.'/config/locale/translations/km.php');
Locale::setLanguage('ko', include __DIR__.'/config/locale/translations/ko.php');
Locale::setLanguage('lt', include __DIR__.'/config/locale/translations/lt.php');
Locale::setLanguage('ml', include __DIR__.'/config/locale/translations/ml.php');
Locale::setLanguage('mr', include __DIR__.'/config/locale/translations/mr.php');
Locale::setLanguage('ms', include __DIR__.'/config/locale/translations/ms.php');
Locale::setLanguage('nl', include __DIR__.'/config/locale/translations/nl.php');
Locale::setLanguage('no', include __DIR__.'/config/locale/translations/no.php');
Locale::setLanguage('np', include __DIR__.'/config/locale/translations/np.php');
Locale::setLanguage('od', include __DIR__.'/config/locale/translations/od.php');
Locale::setLanguage('ph', include __DIR__.'/config/locale/translations/ph.php');
Locale::setLanguage('pl', include __DIR__.'/config/locale/translations/pl.php');
Locale::setLanguage('pt-br', include __DIR__.'/config/locale/translations/pt-br.php');
Locale::setLanguage('pt-pt', include __DIR__.'/config/locale/translations/pt-pt.php');
Locale::setLanguage('pa', include __DIR__.'/config/locale/translations/pa.php');
Locale::setLanguage('ro', include __DIR__.'/config/locale/translations/ro.php');
Locale::setLanguage('ru', include __DIR__ . '/config/locale/translations/ru.php');
Locale::setLanguage('si', include __DIR__ . '/config/locale/translations/si.php');
Locale::setLanguage('sl', include __DIR__ . '/config/locale/translations/sl.php');
Locale::setLanguage('sq', include __DIR__ . '/config/locale/translations/sq.php');
Locale::setLanguage('sv', include __DIR__ . '/config/locale/translations/sv.php');
Locale::setLanguage('ta', include __DIR__ . '/config/locale/translations/ta.php');
Locale::setLanguage('th', include __DIR__.'/config/locale/translations/th.php');
Locale::setLanguage('tr', include __DIR__.'/config/locale/translations/tr.php');
Locale::setLanguage('ua', include __DIR__.'/config/locale/translations/ua.php');
Locale::setLanguage('ur', include __DIR__.'/config/locale/translations/ur.php');
Locale::setLanguage('vi', include __DIR__.'/config/locale/translations/vi.php');
Locale::setLanguage('zh-cn', include __DIR__.'/config/locale/translations/zh-cn.php');
Locale::setLanguage('zh-tw', include __DIR__.'/config/locale/translations/zh-tw.php');

\stream_context_set_default([ // Set global user agent and http settings
    'http' => [
        'method' => 'GET',
        'user_agent' => \sprintf(APP_USERAGENT,
            App::getEnv('_APP_VERSION', 'UNKNOWN'),
            App::getEnv('_APP_SYSTEM_SECURITY_EMAIL_ADDRESS', APP_EMAIL_SECURITY)),
        'timeout' => 2,
    ],
]);

// Runtime Execution

App::setResource('register', function() use ($register) {
    return $register;
});

App::setResource('layout', function($locale) {
    $layout = new View(__DIR__.'/views/layouts/default.phtml');
    $layout->setParam('locale', $locale);

    return $layout;
}, ['locale']);

App::setResource('locale', function() {
    return new Locale(App::getEnv('_APP_LOCALE', 'en'));
});

// Queues
App::setResource('events', function($register) {
    return new Event('', '');
}, ['register']);

App::setResource('audits', function($register) {
    return new Event(Event::AUDITS_QUEUE_NAME, Event::AUDITS_CLASS_NAME);
}, ['register']);

App::setResource('usage', function($register) {
    return new Event(Event::USAGE_QUEUE_NAME, Event::USAGE_CLASS_NAME);
}, ['register']);

App::setResource('mails', function($register) {
    return new Event(Event::MAILS_QUEUE_NAME, Event::MAILS_CLASS_NAME);
}, ['register']);

App::setResource('deletes', function($register) {
    return new Event(Event::DELETE_QUEUE_NAME, Event::DELETE_CLASS_NAME);
}, ['register']);

App::setResource('database', function($register) {
    return new Event(Event::DATABASE_QUEUE_NAME, Event::DATABASE_CLASS_NAME);
}, ['register']);

// Test Mock
App::setResource('clients', function($request, $console, $project) {
    $console->setAttribute('platforms', [ // Allways allow current host
        '$collection' => Database::SYSTEM_COLLECTION_PLATFORMS,
        'name' => 'Current Host',
        'type' => 'web',
        'hostname' => $request->getHostname(),
    ], Document::SET_TYPE_APPEND);
    
    /**
     * Get All verified client URLs for both console and current projects
     * + Filter for duplicated entries
     */
    $clientsConsole = \array_map(function ($node) {
        return $node['hostname'];
    }, \array_filter($console->getAttribute('platforms', []), function ($node) {
        if (isset($node['type']) && $node['type'] === 'web' && isset($node['hostname']) && !empty($node['hostname'])) {
            return true;
        }

        return false;
    }));

    $clients = \array_unique(\array_merge($clientsConsole, \array_map(function ($node) {
        return $node['hostname'];
    }, \array_filter($project->getAttribute('platforms', []), function ($node) {
        if (isset($node['type']) && $node['type'] === 'web' && isset($node['hostname']) && !empty($node['hostname'])) {
            return true;
        }

        return false;
    }))));

    return $clients;
}, ['request', 'console', 'project']);

App::setResource('user', function($mode, $project, $console, $request, $response, $dbForInternal, $dbForConsole) {
    /** @var Utopia\Swoole\Request $request */
    /** @var Appwrite\Utopia\Response $response */
    /** @var Utopia\Database\Document $project */
    /** @var Utopia\Database\Database $dbForInternal */
    /** @var Utopia\Database\Database $dbForConsole */
    /** @var string $mode */

    Authorization::setDefaultStatus(true);
    Authorization2::setDefaultStatus(true);

    Auth::setCookieName('a_session_'.$project->getId());

    if (APP_MODE_ADMIN === $mode) {
        Auth::setCookieName('a_session_'.$console->getId());
    }

    $session = Auth::decodeSession(
        $request->getCookie(Auth::$cookieName, // Get sessions
            $request->getCookie(Auth::$cookieName.'_legacy', '')));// Get fallback session from old clients (no SameSite support)

    // Get fallback session from clients who block 3rd-party cookies
    $response->addHeader('X-Debug-Fallback', 'false');

    if(empty($session['id']) && empty($session['secret'])) {
        $response->addHeader('X-Debug-Fallback', 'true');
        $fallback = $request->getHeader('x-fallback-cookies', '');
        $fallback = \json_decode($fallback, true);
        $session = Auth::decodeSession(((isset($fallback[Auth::$cookieName])) ? $fallback[Auth::$cookieName] : ''));
    }

    Auth::$unique = $session['id'] ?? '';
    Auth::$secret = $session['secret'] ?? '';

    if (APP_MODE_ADMIN !== $mode) {
        if ($project->isEmpty()) {
            $user = new Document2(['$id' => '', '$collection' => 'users']);
        }
        else {
            $user = $dbForInternal->getDocument('users', Auth::$unique);
        }
    }
    else {
        $user = $dbForConsole->getDocument('users', Auth::$unique);
    }

    if ($user->isEmpty() // Check a document has been found in the DB
        || !Auth::sessionVerify($user->getAttribute('sessions', []), Auth::$secret)) { // Validate user has valid login token
        $user = new Document2(['$id' => '', '$collection' => 'users']);
    }

    if (APP_MODE_ADMIN === $mode) {
        if ($user->find('teamId', $project->getAttribute('teamId'), 'memberships')) {
            Authorization::setDefaultStatus(false);  // Cancel security segmentation for admin users.
            Authorization2::setDefaultStatus(false);  // Cancel security segmentation for admin users.
        } else {
            $user = new Document2(['$id' => '', '$collection' => 'users']);
        }
    }

    $authJWT = $request->getHeader('x-appwrite-jwt', '');

    if (!empty($authJWT) && !$project->isEmpty()) { // JWT authentication
        $jwt = new JWT(App::getEnv('_APP_OPENSSL_KEY_V1'), 'HS256', 900, 10); // Instantiate with key, algo, maxAge and leeway.

        try {
            $payload = $jwt->decode($authJWT);
        } catch (JWTException $error) {
            throw new Exception('Failed to verify JWT. '.$error->getMessage(), 401);
        }
        
        $jwtUserId = $payload['userId'] ?? '';
        $jwtSessionId = $payload['sessionId'] ?? '';

        if($jwtUserId && $jwtSessionId) {
            $user = $dbForInternal->getDocument('users', $jwtUserId);
        }

        if (empty($user->find('$id', $jwtSessionId, 'sessions'))) { // Match JWT to active token
            $user = new Document2(['$id' => '', '$collection' => 'users']);
        }
    }

    return $user;
}, ['mode', 'project', 'console', 'request', 'response', 'dbForInternal', 'dbForConsole']);

App::setResource('project', function($dbForConsole, $request, $console) {
    /** @var Utopia\Swoole\Request $request */
    /** @var Utopia\Database\Database $dbForConsole */
    /** @var Utopia\Database\Document $console */

    $projectId = $request->getParam('project',
        $request->getHeader('x-appwrite-project', 'console'));
    
    if($projectId === 'console') {
        return $console;
    }

    Authorization::disable();
    Authorization2::disable();

    $project = $dbForConsole->getDocument('projects', $projectId);

    Authorization::reset();
    Authorization2::reset();

    return $project;
}, ['dbForConsole', 'request', 'console']);

App::setResource('console', function() {
    return new Document2([
        '$id' => 'console',
        '$collection' => 'projects',
        'name' => 'Appwrite',
        'description' => 'Appwrite core engine',
        'logo' => '',
        'teamId' => -1,
        'webhooks' => [],
        'keys' => [],
        'platforms' => [
            [
                '$collection' => Database::SYSTEM_COLLECTION_PLATFORMS,
                'name' => 'Production',
                'type' => 'web',
                'hostname' => 'appwrite.io',
            ],
            [
                '$collection' => Database::SYSTEM_COLLECTION_PLATFORMS,
                'name' => 'Development',
                'type' => 'web',
                'hostname' => 'appwrite.test',
            ],
            [
                '$collection' => Database::SYSTEM_COLLECTION_PLATFORMS,
                'name' => 'Localhost',
                'type' => 'web',
                'hostname' => 'localhost',
            ], // Current host is added on app init
        ],
        'legalName' => '',
        'legalCountry' => '',
        'legalState' => '',
        'legalCity' => '',
        'legalAddress' => '',
        'legalTaxId' => '',
        'authWhitelistEmails' => (!empty(App::getEnv('_APP_CONSOLE_WHITELIST_EMAILS', null))) ? \explode(',', App::getEnv('_APP_CONSOLE_WHITELIST_EMAILS', null)) : [],
        'authWhitelistIPs' => (!empty(App::getEnv('_APP_CONSOLE_WHITELIST_IPS', null))) ? \explode(',', App::getEnv('_APP_CONSOLE_WHITELIST_IPS', null)) : [],
        'usersAuthLimit' => (App::getEnv('_APP_CONSOLE_WHITELIST_ROOT', 'enabled') === 'enabled') ? 1 : 0, // limit signup to 1 user
    ]);
}, []);

App::setResource('consoleDB', function($db, $cache) {
    $consoleDB = new Database();
    $consoleDB->setAdapter(new RedisAdapter(new MySQLAdapter($db, $cache), $cache));
    $consoleDB->setNamespace('app_console'); // Should be replaced with param if we want to have parent projects
    $consoleDB->setMocks(Config::getParam('collections', []));

    return $consoleDB;
}, ['db', 'cache']);

App::setResource('projectDB', function($db, $cache, $project) {
    $projectDB = new Database();
    $projectDB->setAdapter(new RedisAdapter(new MySQLAdapter($db, $cache), $cache));
    $projectDB->setNamespace('app_'.$project->getId());
    $projectDB->setMocks(Config::getParam('collections', []));

    return $projectDB;
}, ['db', 'cache', 'project']);

App::setResource('dbForInternal', function($db, $cache, $project) {
    $cache = new Cache(new RedisCache($cache));

    $database = new Database2(new MariaDB($db), $cache);
    $database->setNamespace('project_'.$project->getId().'_internal');

    return $database;
}, ['db', 'cache', 'project']);

App::setResource('dbForExternal', function($db, $cache, $project) {
    $cache = new Cache(new RedisCache($cache));

    $database = new Database2(new MariaDB($db), $cache);
    $database->setNamespace('project_'.$project->getId().'_external');

    return $database;
}, ['db', 'cache', 'project']);

App::setResource('dbForConsole', function($db, $cache) {
    $cache = new Cache(new RedisCache($cache));

    $database = new Database2(new MariaDB($db), $cache);
    $database->setNamespace('project_console_internal');

    return $database;
}, ['db', 'cache']);

App::setResource('mode', function($request) {
    /** @var Utopia\Swoole\Request $request */
    return $request->getParam('mode', $request->getHeader('x-appwrite-mode', APP_MODE_DEFAULT));
}, ['request']);

App::setResource('geodb', function($register) {
    /** @var Utopia\Registry\Registry $register */
    return $register->get('geodb');
}, ['register']);<|MERGE_RESOLUTION|>--- conflicted
+++ resolved
@@ -53,15 +53,10 @@
 const APP_MODE_DEFAULT = 'default';
 const APP_MODE_ADMIN = 'admin';
 const APP_PAGING_LIMIT = 12;
-<<<<<<< HEAD
 const APP_LIMIT_COUNT = 5000;
 const APP_LIMIT_USERS = 10000;
-const APP_CACHE_BUSTER = 148;
-const APP_VERSION_STABLE = '0.9.0';
-=======
 const APP_CACHE_BUSTER = 149;
 const APP_VERSION_STABLE = '0.9.1';
->>>>>>> 564324ff
 const APP_STORAGE_UPLOADS = '/storage/uploads';
 const APP_STORAGE_FUNCTIONS = '/storage/functions';
 const APP_STORAGE_CACHE = '/storage/cache';
