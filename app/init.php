<?php

/**
 * Init
 *
 * Initializes both Appwrite API entry point, queue workers, and CLI tasks.
 * Set configuration, framework resources & app constants
 *
 */

if (\file_exists(__DIR__ . '/../vendor/autoload.php')) {
    require_once __DIR__ . '/../vendor/autoload.php';
}

ini_set('memory_limit', '512M');
ini_set('display_errors', 1);
ini_set('display_startup_errors', 1);
ini_set('default_socket_timeout', -1);
error_reporting(E_ALL);

use Appwrite\Extend\Exception;
use Appwrite\Auth\Auth;
use Appwrite\SMS\Adapter\Mock;
use Appwrite\SMS\Adapter\Telesign;
use Appwrite\SMS\Adapter\TextMagic;
use Appwrite\SMS\Adapter\Twilio;
use Appwrite\SMS\Adapter\Msg91;
use Appwrite\SMS\Adapter\Vonage;
use Appwrite\Event\Audit;
use Appwrite\Event\Database as EventDatabase;
use Appwrite\Event\Event;
use Appwrite\Event\Mail;
use Appwrite\Event\Phone;
use Appwrite\Event\Delete;
use Appwrite\Network\Validator\Email;
use Appwrite\Network\Validator\IP;
use Appwrite\Network\Validator\URL;
use Appwrite\OpenSSL\OpenSSL;
use Appwrite\URL\URL as AppwriteURL;
use Appwrite\Usage\Stats;
use Utopia\App;
use Utopia\Validator\Range;
use Utopia\Validator\WhiteList;
use Utopia\Database\ID;
use Utopia\Database\Document;
use Utopia\Database\Database;
use Utopia\Database\Query;
use Utopia\Database\Validator\Authorization;
use Utopia\Database\Validator\DatetimeValidator;
use Utopia\Database\Validator\Structure;
use Utopia\Logger\Logger;
use Utopia\Config\Config;
use Utopia\Locale\Locale;
use Utopia\Registry\Registry;
use Utopia\Storage\Device;
use Utopia\DSN\DSN;
use Utopia\Storage\Device\Backblaze;
use Utopia\Storage\Device\DOSpaces;
use Utopia\Storage\Device\Local;
use Utopia\Storage\Device\S3;
use Utopia\Storage\Device\Linode;
use Utopia\Storage\Device\Wasabi;
use Utopia\Cache\Adapter\Redis as RedisCache;
use Utopia\Cache\Adapter\Sharding;
use Utopia\Cache\Cache;
use Utopia\Database\Adapter\MariaDB;
use Utopia\Database\Adapter\MySQL;
use Utopia\Pools\Group;
use Utopia\Pools\Pool;
use Ahc\Jwt\JWT;
use Ahc\Jwt\JWTException;
use Appwrite\Event\Func;
use MaxMind\Db\Reader;
use PHPMailer\PHPMailer\PHPMailer;
use Swoole\Database\PDOProxy;
use Utopia\CLI\Console;
use Utopia\Queue;
use Utopia\Storage\Storage;

const APP_NAME = 'Appwrite';
const APP_DOMAIN = 'appwrite.io';
const APP_EMAIL_TEAM = 'team@localhost.test'; // Default email address
const APP_EMAIL_SECURITY = ''; // Default security email address
const APP_USERAGENT = APP_NAME . '-Server v%s. Please report abuse at %s';
const APP_MODE_DEFAULT = 'default';
const APP_MODE_ADMIN = 'admin';
const APP_PAGING_LIMIT = 12;
const APP_LIMIT_COUNT = 5000;
const APP_LIMIT_USERS = 10000;
const APP_LIMIT_ANTIVIRUS = 20000000; //20MB
const APP_LIMIT_ENCRYPTION = 20000000; //20MB
const APP_LIMIT_COMPRESSION = 20000000; //20MB
const APP_LIMIT_ARRAY_PARAMS_SIZE = 100; // Default maximum of how many elements can there be in API parameter that expects array value
const APP_LIMIT_ARRAY_ELEMENT_SIZE = 4096; // Default maximum length of element in array parameter represented by maximum URL length.
const APP_LIMIT_SUBQUERY = 1000;
const APP_LIMIT_WRITE_RATE_DEFAULT = 60; // Default maximum write rate per rate period
const APP_LIMIT_WRITE_RATE_PERIOD_DEFAULT = 60; // Default maximum write rate period in seconds
const APP_KEY_ACCCESS = 24 * 60 * 60; // 24 hours
const APP_CACHE_UPDATE = 24 * 60 * 60; // 24 hours
const APP_CACHE_BUSTER = 501;
const APP_VERSION_STABLE = '1.1.0';
const APP_DATABASE_ATTRIBUTE_EMAIL = 'email';
const APP_DATABASE_ATTRIBUTE_ENUM = 'enum';
const APP_DATABASE_ATTRIBUTE_IP = 'ip';
const APP_DATABASE_ATTRIBUTE_DATETIME = 'datetime';
const APP_DATABASE_ATTRIBUTE_URL = 'url';
const APP_DATABASE_ATTRIBUTE_INT_RANGE = 'intRange';
const APP_DATABASE_ATTRIBUTE_FLOAT_RANGE = 'floatRange';
const APP_DATABASE_ATTRIBUTE_STRING_MAX_LENGTH = 1073741824; // 2^32 bits / 4 bits per char
const APP_STORAGE_UPLOADS = '/storage/uploads';
const APP_STORAGE_FUNCTIONS = '/storage/functions';
const APP_STORAGE_BUILDS = '/storage/builds';
const APP_STORAGE_CACHE = '/storage/cache';
const APP_STORAGE_CERTIFICATES = '/storage/certificates';
const APP_STORAGE_CONFIG = '/storage/config';
const APP_STORAGE_READ_BUFFER = 20 * (1000 * 1000); //20MB other names `APP_STORAGE_MEMORY_LIMIT`, `APP_STORAGE_MEMORY_BUFFER`, `APP_STORAGE_READ_LIMIT`, `APP_STORAGE_BUFFER_LIMIT`
const APP_SOCIAL_TWITTER = 'https://twitter.com/appwrite';
const APP_SOCIAL_TWITTER_HANDLE = 'appwrite';
const APP_SOCIAL_FACEBOOK = 'https://www.facebook.com/appwrite.io';
const APP_SOCIAL_LINKEDIN = 'https://www.linkedin.com/company/appwrite';
const APP_SOCIAL_INSTAGRAM = 'https://www.instagram.com/appwrite.io';
const APP_SOCIAL_GITHUB = 'https://github.com/appwrite';
const APP_SOCIAL_DISCORD = 'https://appwrite.io/discord';
const APP_SOCIAL_DISCORD_CHANNEL = '564160730845151244';
const APP_SOCIAL_DEV = 'https://dev.to/appwrite';
const APP_SOCIAL_STACKSHARE = 'https://stackshare.io/appwrite';
const APP_SOCIAL_YOUTUBE = 'https://www.youtube.com/c/appwrite?sub_confirmation=1';
// Database Reconnect
const DATABASE_RECONNECT_SLEEP = 2;
const DATABASE_RECONNECT_MAX_ATTEMPTS = 10;
// Database Worker Types
const DATABASE_TYPE_CREATE_ATTRIBUTE = 'createAttribute';
const DATABASE_TYPE_CREATE_INDEX = 'createIndex';
const DATABASE_TYPE_DELETE_ATTRIBUTE = 'deleteAttribute';
const DATABASE_TYPE_DELETE_INDEX = 'deleteIndex';
// Build Worker Types
const BUILD_TYPE_DEPLOYMENT = 'deployment';
const BUILD_TYPE_RETRY = 'retry';
// Deletion Types
const DELETE_TYPE_DATABASES = 'databases';
const DELETE_TYPE_DOCUMENT = 'document';
const DELETE_TYPE_COLLECTIONS = 'collections';
const DELETE_TYPE_PROJECTS = 'projects';
const DELETE_TYPE_FUNCTIONS = 'functions';
const DELETE_TYPE_DEPLOYMENTS = 'deployments';
const DELETE_TYPE_USERS = 'users';
const DELETE_TYPE_TEAMS = 'teams';
const DELETE_TYPE_EXECUTIONS = 'executions';
const DELETE_TYPE_AUDIT = 'audit';
const DELETE_TYPE_ABUSE = 'abuse';
const DELETE_TYPE_CERTIFICATES = 'certificates';
const DELETE_TYPE_USAGE = 'usage';
const DELETE_TYPE_REALTIME = 'realtime';
const DELETE_TYPE_BUCKETS = 'buckets';
const DELETE_TYPE_SESSIONS = 'sessions';
const DELETE_TYPE_CACHE_BY_TIMESTAMP = 'cacheByTimeStamp';
const DELETE_TYPE_CACHE_BY_RESOURCE  = 'cacheByResource';
const DELETE_TYPE_SCHEDULES = 'schedules';
// Compression type
const COMPRESSION_TYPE_NONE = 'none';
const COMPRESSION_TYPE_GZIP = 'gzip';
const COMPRESSION_TYPE_ZSTD = 'zstd';
// Mail Types
const MAIL_TYPE_VERIFICATION = 'verification';
const MAIL_TYPE_MAGIC_SESSION = 'magicSession';
const MAIL_TYPE_RECOVERY = 'recovery';
const MAIL_TYPE_INVITATION = 'invitation';
const MAIL_TYPE_CERTIFICATE = 'certificate';
// Auth Types
const APP_AUTH_TYPE_SESSION = 'Session';
const APP_AUTH_TYPE_JWT = 'JWT';
const APP_AUTH_TYPE_KEY = 'Key';
const APP_AUTH_TYPE_ADMIN = 'Admin';
// Response related
const MAX_OUTPUT_CHUNK_SIZE = 2 * 1024 * 1024; // 2MB

$register = new Registry();

App::setMode(App::getEnv('_APP_ENV', App::MODE_TYPE_PRODUCTION));

/*
 * ENV vars
 */
Config::load('events', __DIR__ . '/config/events.php');
Config::load('auth', __DIR__ . '/config/auth.php');
Config::load('errors', __DIR__ . '/config/errors.php');
Config::load('providers', __DIR__ . '/config/providers.php');
Config::load('platforms', __DIR__ . '/config/platforms.php');
Config::load('collections', __DIR__ . '/config/collections.php');
Config::load('runtimes', __DIR__ . '/config/runtimes.php');
Config::load('roles', __DIR__ . '/config/roles.php');  // User roles and scopes
Config::load('scopes', __DIR__ . '/config/scopes.php');  // User roles and scopes
Config::load('services', __DIR__ . '/config/services.php');  // List of services
Config::load('variables', __DIR__ . '/config/variables.php');  // List of env variables
Config::load('regions', __DIR__ . '/config/regions.php'); // List of available regions
Config::load('avatar-browsers', __DIR__ . '/config/avatars/browsers.php');
Config::load('avatar-credit-cards', __DIR__ . '/config/avatars/credit-cards.php');
Config::load('avatar-flags', __DIR__ . '/config/avatars/flags.php');
Config::load('locale-codes', __DIR__ . '/config/locale/codes.php');
Config::load('locale-currencies', __DIR__ . '/config/locale/currencies.php');
Config::load('locale-eu', __DIR__ . '/config/locale/eu.php');
Config::load('locale-languages', __DIR__ . '/config/locale/languages.php');
Config::load('locale-phones', __DIR__ . '/config/locale/phones.php');
Config::load('locale-countries', __DIR__ . '/config/locale/countries.php');
Config::load('locale-continents', __DIR__ . '/config/locale/continents.php');
Config::load('storage-logos', __DIR__ . '/config/storage/logos.php');
Config::load('storage-mimes', __DIR__ . '/config/storage/mimes.php');
Config::load('storage-inputs', __DIR__ . '/config/storage/inputs.php');
Config::load('storage-outputs', __DIR__ . '/config/storage/outputs.php');

$user = App::getEnv('_APP_REDIS_USER', '');
$pass = App::getEnv('_APP_REDIS_PASS', '');
if (!empty($user) || !empty($pass)) {
    Resque::setBackend('redis://' . $user . ':' . $pass . '@' . App::getEnv('_APP_REDIS_HOST', '') . ':' . App::getEnv('_APP_REDIS_PORT', ''));
} else {
    Resque::setBackend(App::getEnv('_APP_REDIS_HOST', '') . ':' . App::getEnv('_APP_REDIS_PORT', ''));
}

/**
 * New DB Filters
 */
Database::addFilter(
    'casting',
    function (mixed $value) {
        return json_encode(['value' => $value], JSON_PRESERVE_ZERO_FRACTION);
    },
    function (mixed $value) {
        if (is_null($value)) {
            return null;
        }

        return json_decode($value, true)['value'];
    }
);

Database::addFilter(
    'enum',
    function (mixed $value, Document $attribute) {
        if ($attribute->isSet('elements')) {
            $attribute->removeAttribute('elements');
        }

        return $value;
    },
    function (mixed $value, Document $attribute) {
        $formatOptions = json_decode($attribute->getAttribute('formatOptions', '[]'), true);
        if (isset($formatOptions['elements'])) {
            $attribute->setAttribute('elements', $formatOptions['elements']);
        }

        return $value;
    }
);

Database::addFilter(
    'range',
    function (mixed $value, Document $attribute) {
        if ($attribute->isSet('min')) {
            $attribute->removeAttribute('min');
        }
        if ($attribute->isSet('max')) {
            $attribute->removeAttribute('max');
        }

        return $value;
    },
    function (mixed $value, Document $attribute) {
        $formatOptions = json_decode($attribute->getAttribute('formatOptions', '[]'), true);
        if (isset($formatOptions['min']) || isset($formatOptions['max'])) {
            $attribute
                ->setAttribute('min', $formatOptions['min'])
                ->setAttribute('max', $formatOptions['max'])
            ;
        }

        return $value;
    }
);

Database::addFilter(
    'subQueryAttributes',
    function (mixed $value) {
        return null;
    },
    function (mixed $value, Document $document, Database $database) {
        return $database
            ->find('attributes', [
                Query::equal('collectionInternalId', [$document->getInternalId()]),
                Query::equal('databaseInternalId', [$document->getAttribute('databaseInternalId')]),
                Query::limit($database->getLimitForAttributes()),
            ]);
    }
);

Database::addFilter(
    'subQueryIndexes',
    function (mixed $value) {
        return null;
    },
    function (mixed $value, Document $document, Database $database) {
        return $database
            ->find('indexes', [
                Query::equal('collectionInternalId', [$document->getInternalId()]),
                Query::equal('databaseInternalId', [$document->getAttribute('databaseInternalId')]),
                Query::limit(64),
            ]);
    }
);

Database::addFilter(
    'subQueryPlatforms',
    function (mixed $value) {
        return null;
    },
    function (mixed $value, Document $document, Database $database) {
        return $database
            ->find('platforms', [
                Query::equal('projectInternalId', [$document->getInternalId()]),
                Query::limit(APP_LIMIT_SUBQUERY),
            ]);
    }
);

Database::addFilter(
    'subQueryDomains',
    function (mixed $value) {
        return null;
    },
    function (mixed $value, Document $document, Database $database) {
        return $database
            ->find('domains', [
                Query::equal('projectInternalId', [$document->getInternalId()]),
                Query::limit(APP_LIMIT_SUBQUERY),
            ]);
    }
);

Database::addFilter(
    'subQueryKeys',
    function (mixed $value) {
        return null;
    },
    function (mixed $value, Document $document, Database $database) {
        return $database
            ->find('keys', [
                Query::equal('projectInternalId', [$document->getInternalId()]),
                Query::limit(APP_LIMIT_SUBQUERY),
            ]);
    }
);

Database::addFilter(
    'subQueryWebhooks',
    function (mixed $value) {
        return null;
    },
    function (mixed $value, Document $document, Database $database) {
        return $database
            ->find('webhooks', [
                Query::equal('projectInternalId', [$document->getInternalId()]),
                Query::limit(APP_LIMIT_SUBQUERY),
            ]);
    }
);

Database::addFilter(
    'subQuerySessions',
    function (mixed $value) {
        return null;
    },
    function (mixed $value, Document $document, Database $database) {
        return Authorization::skip(fn () => $database->find('sessions', [
            Query::equal('userInternalId', [$document->getInternalId()]),
            Query::limit(APP_LIMIT_SUBQUERY),
        ]));
    }
);

Database::addFilter(
    'subQueryTokens',
    function (mixed $value) {
        return null;
    },
    function (mixed $value, Document $document, Database $database) {
        return Authorization::skip(fn() => $database
            ->find('tokens', [
                Query::equal('userInternalId', [$document->getInternalId()]),
                Query::limit(APP_LIMIT_SUBQUERY),
            ]));
    }
);

Database::addFilter(
    'subQueryMemberships',
    function (mixed $value) {
        return null;
    },
    function (mixed $value, Document $document, Database $database) {
        return Authorization::skip(fn() => $database
            ->find('memberships', [
                Query::equal('userInternalId', [$document->getInternalId()]),
                Query::limit(APP_LIMIT_SUBQUERY),
            ]));
    }
);

Database::addFilter(
    'subQueryVariables',
    function (mixed $value) {
        return null;
    },
    function (mixed $value, Document $document, Database $database) {
        return $database
            ->find('variables', [
                Query::equal('functionInternalId', [$document->getInternalId()]),
                Query::limit(APP_LIMIT_SUBQUERY),
            ]);
    }
);

Database::addFilter(
    'encrypt',
    function (mixed $value) {
        $key = App::getEnv('_APP_OPENSSL_KEY_V1');
        $iv = OpenSSL::randomPseudoBytes(OpenSSL::cipherIVLength(OpenSSL::CIPHER_AES_128_GCM));
        $tag = null;

        return json_encode([
            'data' => OpenSSL::encrypt($value, OpenSSL::CIPHER_AES_128_GCM, $key, 0, $iv, $tag),
            'method' => OpenSSL::CIPHER_AES_128_GCM,
            'iv' => \bin2hex($iv),
            'tag' => \bin2hex($tag ?? ''),
            'version' => '1',
        ]);
    },
    function (mixed $value) {
        if (is_null($value)) {
            return null;
        }
        $value = json_decode($value, true);
        $key = App::getEnv('_APP_OPENSSL_KEY_V' . $value['version']);

        return OpenSSL::decrypt($value['data'], $value['method'], $key, 0, hex2bin($value['iv']), hex2bin($value['tag']));
    }
);

/**
 * DB Formats
 */
Structure::addFormat(APP_DATABASE_ATTRIBUTE_EMAIL, function () {
    return new Email();
}, Database::VAR_STRING);

Structure::addFormat(APP_DATABASE_ATTRIBUTE_DATETIME, function () {
    return new DatetimeValidator();
}, Database::VAR_DATETIME);

Structure::addFormat(APP_DATABASE_ATTRIBUTE_ENUM, function ($attribute) {
    $elements = $attribute['formatOptions']['elements'];
    return new WhiteList($elements, true);
}, Database::VAR_STRING);

Structure::addFormat(APP_DATABASE_ATTRIBUTE_IP, function () {
    return new IP();
}, Database::VAR_STRING);

Structure::addFormat(APP_DATABASE_ATTRIBUTE_URL, function () {
    return new URL();
}, Database::VAR_STRING);

Structure::addFormat(APP_DATABASE_ATTRIBUTE_INT_RANGE, function ($attribute) {
    $min = $attribute['formatOptions']['min'] ?? -INF;
    $max = $attribute['formatOptions']['max'] ?? INF;
    return new Range($min, $max, Range::TYPE_INTEGER);
}, Database::VAR_INTEGER);

Structure::addFormat(APP_DATABASE_ATTRIBUTE_FLOAT_RANGE, function ($attribute) {
    $min = $attribute['formatOptions']['min'] ?? -INF;
    $max = $attribute['formatOptions']['max'] ?? INF;
    return new Range($min, $max, Range::TYPE_FLOAT);
}, Database::VAR_FLOAT);

/*
 * Registry
 */
$register->set('logger', function () {
    // Register error logger
    $providerName = App::getEnv('_APP_LOGGING_PROVIDER', '');
    $providerConfig = App::getEnv('_APP_LOGGING_CONFIG', '');

    if (empty($providerName) || empty($providerConfig)) {
        return null;
    }

    if (!Logger::hasProvider($providerName)) {
        throw new Exception(Exception::GENERAL_SERVER_ERROR, "Logging provider not supported. Logging is disabled");
    }

    $classname = '\\Utopia\\Logger\\Adapter\\' . \ucfirst($providerName);
    $adapter = new $classname($providerConfig);
    return new Logger($adapter);
});
$register->set('pools', function () {
    $group = new Group();

    $fallbackForDB = AppwriteURL::unparse([
        'scheme' => 'mariadb',
        'host' => App::getEnv('_APP_DB_HOST', 'mariadb'),
        'port' => App::getEnv('_APP_DB_PORT', '3306'),
        'user' => App::getEnv('_APP_DB_USER', ''),
        'pass' => App::getEnv('_APP_DB_PASS', ''),
    ]);
    $fallbackForRedis = AppwriteURL::unparse([
        'scheme' => 'redis',
        'host' => App::getEnv('_APP_REDIS_HOST', 'redis'),
        'port' => App::getEnv('_APP_REDIS_PORT', '6379'),
        'user' => App::getEnv('_APP_REDIS_USER', ''),
        'pass' => App::getEnv('_APP_REDIS_PASS', ''),
    ]);

    $connections = [
        'console' => [
            'type' => 'database',
            'dsns' => App::getEnv('_APP_CONNECTIONS_DB_CONSOLE', $fallbackForDB),
            'multiple' => false,
            'schemes' => ['mariadb', 'mysql'],
        ],
        'database' => [
            'type' => 'database',
            'dsns' => App::getEnv('_APP_CONNECTIONS_DB_PROJECT', $fallbackForDB),
            'multiple' => true,
            'schemes' => ['mariadb', 'mysql'],
        ],
        'queue' => [
            'type' => 'queue',
            'dsns' => App::getEnv('_APP_CONNECTIONS_QUEUE', $fallbackForRedis),
            'multiple' => false,
            'schemes' => ['redis'],
        ],
        'pubsub' => [
            'type' => 'pubsub',
            'dsns' => App::getEnv('_APP_CONNECTIONS_PUBSUB', $fallbackForRedis),
            'multiple' => false,
            'schemes' => ['redis'],
        ],
        'cache' => [
            'type' => 'cache',
            'dsns' => App::getEnv('_APP_CONNECTIONS_CACHE', $fallbackForRedis),
            'multiple' => true,
            'schemes' => ['redis'],
        ],
    ];

    $instances = 2; // REST, Realtime
    $workerCount = swoole_cpu_num() * intval(App::getEnv('_APP_WORKER_PER_CORE', 6));
    $maxConnections = App::getenv('_APP_CONNECTIONS_MAX', 251);
    $instanceConnections = $maxConnections / $instances;

    if ($workerCount > $instanceConnections) {
        throw new \Exception('Pool size is too small. Increase the number of allowed database connections or decrease the number of workers.', 500);
    }

    $poolSize = (int)($instanceConnections / $workerCount);

    foreach ($connections as $key => $connection) {
        $type = $connection['type'] ?? '';
        $dsns = $connection['dsns'] ?? '';
        $multipe = $connection['multiple'] ?? false;
        $schemes = $connection['schemes'] ?? [];
        $config = [];
        $dsns = explode(',', $connection['dsns'] ?? '');

        foreach ($dsns as &$dsn) {
            $dsn = explode('=', $dsn);
            $name = ($multipe) ? $key . '_' . $dsn[0] : $key;
            $dsn = $dsn[1] ?? '';
            $config[] = $name;

            if (empty($dsn)) {
                //throw new Exception(Exception::GENERAL_SERVER_ERROR, "Missing value for DSN connection in {$key}");
                continue;
            }

            $dsn = new DSN($dsn);
            $dsnHost = $dsn->getHost();
            $dsnPort = $dsn->getPort();
            $dsnUser = $dsn->getUser();
            $dsnPass = $dsn->getPassword();
            $dsnScheme = $dsn->getScheme();
            $dsnDatabase = $dsn->getPath();

            if (!in_array($dsnScheme, $schemes)) {
                throw new Exception(Exception::GENERAL_SERVER_ERROR, "Invalid console database scheme");
            }

            /**
             * Get Resource
             *
             * Creation could be reused accross connection types like database, cache, queue, etc.
             *
             * Resource assignment to an adapter will happen below.
             */

            switch ($dsnScheme) {
                case 'mysql':
                case 'mariadb':
                    $resource = function () use ($dsnHost, $dsnPort, $dsnUser, $dsnPass, $dsnDatabase) {
                        return new PDOProxy(function () use ($dsnHost, $dsnPort, $dsnUser, $dsnPass, $dsnDatabase) {
                            return new PDO("mysql:host={$dsnHost};port={$dsnPort};dbname={$dsnDatabase};charset=utf8mb4", $dsnUser, $dsnPass, array(
                                PDO::ATTR_TIMEOUT => 3, // Seconds
                                PDO::ATTR_PERSISTENT => true,
                                PDO::ATTR_DEFAULT_FETCH_MODE => PDO::FETCH_ASSOC,
                                PDO::ATTR_ERRMODE => App::isDevelopment() ? PDO::ERRMODE_WARNING : PDO::ERRMODE_SILENT, // If in production mode, warnings are not displayed
                                PDO::ATTR_EMULATE_PREPARES => true,
                                PDO::ATTR_STRINGIFY_FETCHES => true
                            ));
                        });
                    };
                    break;
                case 'redis':
                    $resource = function () use ($dsnHost, $dsnPort, $dsnPass) {
                        $redis = new Redis();
                        @$redis->pconnect($dsnHost, (int)$dsnPort);
                        if ($dsnPass) {
                            $redis->auth($dsnPass);
                        }
                        $redis->setOption(Redis::OPT_READ_TIMEOUT, -1);

                        return $redis;
                    };
                    break;

                default:
                    throw new Exception(Exception::GENERAL_SERVER_ERROR, "Invalid scheme");
                    break;
            }

            $pool = new Pool($name, $poolSize, function () use ($type, $resource, $dsn) {
                // Get Adapter
                $adapter = null;

                switch ($type) {
                    case 'database':
                        $adapter = match ($dsn->getScheme()) {
                            'mariadb' => new MariaDB($resource()),
                            'mysql' => new MySQL($resource()),
                            default => null
                        };

                        $adapter->setDefaultDatabase($dsn->getPath());
                        break;
                    case 'pubsub':
                        $adapter = $resource();
                        break;
                    case 'queue':
                        $adapter = match ($dsn->getScheme()) {
                            'redis' => new Queue\Connection\Redis($dsn->getHost(), $dsn->getPort()),
                            default => null
                        };
                        break;
                    case 'cache':
                        $adapter = match ($dsn->getScheme()) {
                            'redis' => new RedisCache($resource()),
                            default => null
                        };
                        break;

                    default:
                        throw new Exception(Exception::GENERAL_SERVER_ERROR, "Server error: Missing adapter implementation.");
                        break;
                }

                return $adapter;
            });

            $group->add($pool);
        }

        Config::setParam('pools-' . $key, $config);
    }

    return $group;
});

$register->set('influxdb', function () {
 // Register DB connection
    $host = App::getEnv('_APP_INFLUXDB_HOST', '');
    $port = App::getEnv('_APP_INFLUXDB_PORT', '');

    if (empty($host) || empty($port)) {
        return;
    }
    $driver = new InfluxDB\Driver\Curl("http://{$host}:{$port}");
    $client = new InfluxDB\Client($host, $port, '', '', false, false, 5);
    $client->setDriver($driver);

    return $client;
});
$register->set('statsd', function () {
    // Register DB connection
    $host = App::getEnv('_APP_STATSD_HOST', 'telegraf');
    $port = App::getEnv('_APP_STATSD_PORT', 8125);

    $connection = new \Domnikl\Statsd\Connection\UdpSocket($host, $port);
    $statsd = new \Domnikl\Statsd\Client($connection);

    return $statsd;
});
$register->set('smtp', function () {
    $mail = new PHPMailer(true);

    $mail->isSMTP();

    $username = App::getEnv('_APP_SMTP_USERNAME', null);
    $password = App::getEnv('_APP_SMTP_PASSWORD', null);

    $mail->XMailer = 'Appwrite Mailer';
    $mail->Host = App::getEnv('_APP_SMTP_HOST', 'smtp');
    $mail->Port = App::getEnv('_APP_SMTP_PORT', 25);
    $mail->SMTPAuth = (!empty($username) && !empty($password));
    $mail->Username = $username;
    $mail->Password = $password;
    $mail->SMTPSecure = App::getEnv('_APP_SMTP_SECURE', false);
    $mail->SMTPAutoTLS = false;
    $mail->CharSet = 'UTF-8';

    $from = \urldecode(App::getEnv('_APP_SYSTEM_EMAIL_NAME', APP_NAME . ' Server'));
    $email = App::getEnv('_APP_SYSTEM_EMAIL_ADDRESS', APP_EMAIL_TEAM);

    $mail->setFrom($email, $from);
    $mail->addReplyTo($email, $from);

    $mail->isHTML(true);

    return $mail;
});
$register->set('geodb', function () {
    return new Reader(__DIR__ . '/assets/dbip/dbip-country-lite-2022-06.mmdb');
});

/*
 * Localization
 */
Locale::$exceptions = false;
Locale::setLanguageFromJSON('af', __DIR__ . '/config/locale/translations/af.json');
Locale::setLanguageFromJSON('ar', __DIR__ . '/config/locale/translations/ar.json');
Locale::setLanguageFromJSON('as', __DIR__ . '/config/locale/translations/as.json');
Locale::setLanguageFromJSON('az', __DIR__ . '/config/locale/translations/az.json');
Locale::setLanguageFromJSON('be', __DIR__ . '/config/locale/translations/be.json');
Locale::setLanguageFromJSON('bg', __DIR__ . '/config/locale/translations/bg.json');
Locale::setLanguageFromJSON('bh', __DIR__ . '/config/locale/translations/bh.json');
Locale::setLanguageFromJSON('bn', __DIR__ . '/config/locale/translations/bn.json');
Locale::setLanguageFromJSON('bs', __DIR__ . '/config/locale/translations/bs.json');
Locale::setLanguageFromJSON('ca', __DIR__ . '/config/locale/translations/ca.json');
Locale::setLanguageFromJSON('cs', __DIR__ . '/config/locale/translations/cs.json');
Locale::setLanguageFromJSON('da', __DIR__ . '/config/locale/translations/da.json');
Locale::setLanguageFromJSON('de', __DIR__ . '/config/locale/translations/de.json');
Locale::setLanguageFromJSON('el', __DIR__ . '/config/locale/translations/el.json');
Locale::setLanguageFromJSON('en', __DIR__ . '/config/locale/translations/en.json');
Locale::setLanguageFromJSON('eo', __DIR__ . '/config/locale/translations/eo.json');
Locale::setLanguageFromJSON('es', __DIR__ . '/config/locale/translations/es.json');
Locale::setLanguageFromJSON('fa', __DIR__ . '/config/locale/translations/fa.json');
Locale::setLanguageFromJSON('fi', __DIR__ . '/config/locale/translations/fi.json');
Locale::setLanguageFromJSON('fo', __DIR__ . '/config/locale/translations/fo.json');
Locale::setLanguageFromJSON('fr', __DIR__ . '/config/locale/translations/fr.json');
Locale::setLanguageFromJSON('ga', __DIR__ . '/config/locale/translations/ga.json');
Locale::setLanguageFromJSON('gu', __DIR__ . '/config/locale/translations/gu.json');
Locale::setLanguageFromJSON('he', __DIR__ . '/config/locale/translations/he.json');
Locale::setLanguageFromJSON('hi', __DIR__ . '/config/locale/translations/hi.json');
Locale::setLanguageFromJSON('hr', __DIR__ . '/config/locale/translations/hr.json');
Locale::setLanguageFromJSON('hu', __DIR__ . '/config/locale/translations/hu.json');
Locale::setLanguageFromJSON('hy', __DIR__ . '/config/locale/translations/hy.json');
Locale::setLanguageFromJSON('id', __DIR__ . '/config/locale/translations/id.json');
Locale::setLanguageFromJSON('is', __DIR__ . '/config/locale/translations/is.json');
Locale::setLanguageFromJSON('it', __DIR__ . '/config/locale/translations/it.json');
Locale::setLanguageFromJSON('ja', __DIR__ . '/config/locale/translations/ja.json');
Locale::setLanguageFromJSON('jv', __DIR__ . '/config/locale/translations/jv.json');
Locale::setLanguageFromJSON('kn', __DIR__ . '/config/locale/translations/kn.json');
Locale::setLanguageFromJSON('km', __DIR__ . '/config/locale/translations/km.json');
Locale::setLanguageFromJSON('ko', __DIR__ . '/config/locale/translations/ko.json');
Locale::setLanguageFromJSON('la', __DIR__ . '/config/locale/translations/la.json');
Locale::setLanguageFromJSON('lb', __DIR__ . '/config/locale/translations/lb.json');
Locale::setLanguageFromJSON('lt', __DIR__ . '/config/locale/translations/lt.json');
Locale::setLanguageFromJSON('lv', __DIR__ . '/config/locale/translations/lv.json');
Locale::setLanguageFromJSON('ml', __DIR__ . '/config/locale/translations/ml.json');
Locale::setLanguageFromJSON('mr', __DIR__ . '/config/locale/translations/mr.json');
Locale::setLanguageFromJSON('ms', __DIR__ . '/config/locale/translations/ms.json');
Locale::setLanguageFromJSON('nb', __DIR__ . '/config/locale/translations/nb.json');
Locale::setLanguageFromJSON('ne', __DIR__ . '/config/locale/translations/ne.json');
Locale::setLanguageFromJSON('nl', __DIR__ . '/config/locale/translations/nl.json');
Locale::setLanguageFromJSON('nn', __DIR__ . '/config/locale/translations/nn.json');
Locale::setLanguageFromJSON('or', __DIR__ . '/config/locale/translations/or.json');
Locale::setLanguageFromJSON('pa', __DIR__ . '/config/locale/translations/pa.json');
Locale::setLanguageFromJSON('pl', __DIR__ . '/config/locale/translations/pl.json');
Locale::setLanguageFromJSON('pt-br', __DIR__ . '/config/locale/translations/pt-br.json');
Locale::setLanguageFromJSON('pt-pt', __DIR__ . '/config/locale/translations/pt-pt.json');
Locale::setLanguageFromJSON('ro', __DIR__ . '/config/locale/translations/ro.json');
Locale::setLanguageFromJSON('ru', __DIR__ . '/config/locale/translations/ru.json');
Locale::setLanguageFromJSON('sa', __DIR__ . '/config/locale/translations/sa.json');
Locale::setLanguageFromJSON('sd', __DIR__ . '/config/locale/translations/sd.json');
Locale::setLanguageFromJSON('si', __DIR__ . '/config/locale/translations/si.json');
Locale::setLanguageFromJSON('sk', __DIR__ . '/config/locale/translations/sk.json');
Locale::setLanguageFromJSON('sl', __DIR__ . '/config/locale/translations/sl.json');
Locale::setLanguageFromJSON('sn', __DIR__ . '/config/locale/translations/sn.json');
Locale::setLanguageFromJSON('sq', __DIR__ . '/config/locale/translations/sq.json');
Locale::setLanguageFromJSON('sv', __DIR__ . '/config/locale/translations/sv.json');
Locale::setLanguageFromJSON('ta', __DIR__ . '/config/locale/translations/ta.json');
Locale::setLanguageFromJSON('te', __DIR__ . '/config/locale/translations/te.json');
Locale::setLanguageFromJSON('th', __DIR__ . '/config/locale/translations/th.json');
Locale::setLanguageFromJSON('tl', __DIR__ . '/config/locale/translations/tl.json');
Locale::setLanguageFromJSON('tr', __DIR__ . '/config/locale/translations/tr.json');
Locale::setLanguageFromJSON('uk', __DIR__ . '/config/locale/translations/uk.json');
Locale::setLanguageFromJSON('ur', __DIR__ . '/config/locale/translations/ur.json');
Locale::setLanguageFromJSON('vi', __DIR__ . '/config/locale/translations/vi.json');
Locale::setLanguageFromJSON('zh-cn', __DIR__ . '/config/locale/translations/zh-cn.json');
Locale::setLanguageFromJSON('zh-tw', __DIR__ . '/config/locale/translations/zh-tw.json');

\stream_context_set_default([ // Set global user agent and http settings
    'http' => [
        'method' => 'GET',
        'user_agent' => \sprintf(
            APP_USERAGENT,
            App::getEnv('_APP_VERSION', 'UNKNOWN'),
            App::getEnv('_APP_SYSTEM_SECURITY_EMAIL_ADDRESS', APP_EMAIL_SECURITY)
        ),
        'timeout' => 2,
    ],
]);

// Runtime Execution
App::setResource('logger', function ($register) {
    return $register->get('logger');
}, ['register']);

App::setResource('loggerBreadcrumbs', function () {
    return [];
});

App::setResource('register', fn() => $register);

App::setResource('locale', fn() => new Locale(App::getEnv('_APP_LOCALE', 'en')));

// Queues
App::setResource('events', fn() => new Event('', ''));
App::setResource('audits', fn() => new Audit());
App::setResource('mails', fn() => new Mail());
App::setResource('deletes', fn() => new Delete());
App::setResource('database', fn() => new EventDatabase());
App::setResource('messaging', fn() => new Phone());
App::setResource('queueForFunctions', function (Group $pools) {
    return new Func($pools->get('queue')->pop()->getResource());
}, ['pools']);
App::setResource('usage', function ($register) {
    return new Stats($register->get('statsd'));
}, ['register']);
App::setResource('clients', function ($request, $console, $project) {
    $console->setAttribute('platforms', [ // Always allow current host
        '$collection' => ID::custom('platforms'),
        'name' => 'Current Host',
        'type' => 'web',
        'hostname' => $request->getHostname(),
    ], Document::SET_TYPE_APPEND);

    /**
     * Get All verified client URLs for both console and current projects
     * + Filter for duplicated entries
     */
    $clientsConsole = \array_map(
        fn ($node) => $node['hostname'],
        \array_filter(
            $console->getAttribute('platforms', []),
            fn ($node) => (isset($node['type']) && $node['type'] === 'web' && isset($node['hostname']) && !empty($node['hostname']))
        )
    );

    $clients = \array_unique(
        \array_merge(
            $clientsConsole,
            \array_map(
                fn ($node) => $node['hostname'],
                \array_filter(
                    $project->getAttribute('platforms', []),
                    fn ($node) => (isset($node['type']) && $node['type'] === 'web' && isset($node['hostname']) && !empty($node['hostname']))
                )
            )
        )
    );

    return $clients;
}, ['request', 'console', 'project']);

App::setResource('user', function ($mode, $project, $console, $request, $response, $dbForProject, $dbForConsole) {
    /** @var Appwrite\Utopia\Request $request */
    /** @var Appwrite\Utopia\Response $response */
    /** @var Utopia\Database\Document $project */
    /** @var Utopia\Database\Database $dbForProject */
    /** @var Utopia\Database\Database $dbForConsole */
    /** @var string $mode */

    Authorization::setDefaultStatus(true);

    Auth::setCookieName('a_session_' . $project->getId());

    if (APP_MODE_ADMIN === $mode) {
        Auth::setCookieName('a_session_' . $console->getId());
    }

    $session = Auth::decodeSession(
        $request->getCookie(
            Auth::$cookieName, // Get sessions
            $request->getCookie(Auth::$cookieName . '_legacy', '')
        )
    );// Get fallback session from old clients (no SameSite support)

    // Get fallback session from clients who block 3rd-party cookies
    if ($response) {
        $response->addHeader('X-Debug-Fallback', 'false');
    }

    if (empty($session['id']) && empty($session['secret'])) {
        if ($response) {
            $response->addHeader('X-Debug-Fallback', 'true');
        }
        $fallback = $request->getHeader('x-fallback-cookies', '');
        $fallback = \json_decode($fallback, true);
        $session = Auth::decodeSession(((isset($fallback[Auth::$cookieName])) ? $fallback[Auth::$cookieName] : ''));
    }

    Auth::$unique = $session['id'] ?? '';
    Auth::$secret = $session['secret'] ?? '';

    if (APP_MODE_ADMIN !== $mode) {
        if ($project->isEmpty()) {
            $user = new Document(['$id' => ID::custom(''), '$collection' => 'users']);
        } else {
            $user = $dbForProject->getDocument('users', Auth::$unique);
        }
    } else {
        $user = $dbForConsole->getDocument('users', Auth::$unique);
    }

    $authDuration = $project->getAttribute('auths', [])['duration'] ?? Auth::TOKEN_EXPIRATION_LOGIN_LONG;

    if (
        $user->isEmpty() // Check a document has been found in the DB
        || !Auth::sessionVerify($user->getAttribute('sessions', []), Auth::$secret, $authDuration)
    ) { // Validate user has valid login token
        $user = new Document(['$id' => ID::custom(''), '$collection' => 'users']);
    }

    if (APP_MODE_ADMIN === $mode) {
        if ($user->find('teamId', $project->getAttribute('teamId'), 'memberships')) {
            Authorization::setDefaultStatus(false);  // Cancel security segmentation for admin users.
        } else {
            $user = new Document(['$id' => ID::custom(''), '$collection' => 'users']);
        }
    }

    $authJWT = $request->getHeader('x-appwrite-jwt', '');

    if (!empty($authJWT) && !$project->isEmpty()) { // JWT authentication
        $jwt = new JWT(App::getEnv('_APP_OPENSSL_KEY_V1'), 'HS256', 900, 10); // Instantiate with key, algo, maxAge and leeway.

        try {
            $payload = $jwt->decode($authJWT);
        } catch (JWTException $error) {
            throw new Exception(Exception::USER_JWT_INVALID, 'Failed to verify JWT. ' . $error->getMessage());
        }

        $jwtUserId = $payload['userId'] ?? '';
        $jwtSessionId = $payload['sessionId'] ?? '';

        if ($jwtUserId && $jwtSessionId) {
            $user = $dbForProject->getDocument('users', $jwtUserId);
        }

        if (empty($user->find('$id', $jwtSessionId, 'sessions'))) { // Match JWT to active token
            $user = new Document(['$id' => ID::custom(''), '$collection' => 'users']);
        }
    }

    return $user;
}, ['mode', 'project', 'console', 'request', 'response', 'dbForProject', 'dbForConsole']);

App::setResource('project', function ($dbForConsole, $request, $console) {
    /** @var Appwrite\Utopia\Request $request */
    /** @var Utopia\Database\Database $dbForConsole */
    /** @var Utopia\Database\Document $console */

    $projectId = $request->getParam('project', $request->getHeader('x-appwrite-project', 'console'));

    if ($projectId === 'console') {
        return $console;
    }

    $project = Authorization::skip(fn() => $dbForConsole->getDocument('projects', $projectId));

    return $project;
}, ['dbForConsole', 'request', 'console']);

App::setResource('console', function () {
    return new Document([
        '$id' => ID::custom('console'),
        '$internalId' => ID::custom('console'),
        'name' => 'Appwrite',
        '$collection' => ID::custom('projects'),
        'description' => 'Appwrite core engine',
        'logo' => '',
        'teamId' => -1,
        'webhooks' => [],
        'keys' => [],
        'platforms' => [
            [
                '$collection' => ID::custom('platforms'),
                'name' => 'Localhost',
                'type' => 'web',
                'hostname' => 'localhost',
            ], // Current host is added on app init
        ],
        'legalName' => '',
        'legalCountry' => '',
        'legalState' => '',
        'legalCity' => '',
        'legalAddress' => '',
        'legalTaxId' => '',
        'auths' => [
            'invites' => false,
            'limit' => (App::getEnv('_APP_CONSOLE_WHITELIST_ROOT', 'enabled') === 'enabled') ? 1 : 0, // limit signup to 1 user
            'duration' => Auth::TOKEN_EXPIRATION_LOGIN_LONG, // 1 Year in seconds
        ],
        'authWhitelistEmails' => (!empty(App::getEnv('_APP_CONSOLE_WHITELIST_EMAILS', null))) ? \explode(',', App::getEnv('_APP_CONSOLE_WHITELIST_EMAILS', null)) : [],
        'authWhitelistIPs' => (!empty(App::getEnv('_APP_CONSOLE_WHITELIST_IPS', null))) ? \explode(',', App::getEnv('_APP_CONSOLE_WHITELIST_IPS', null)) : [],
    ]);
}, []);

App::setResource('dbForProject', function (Group $pools, Database $dbForConsole, Cache $cache, Document $project) {
    if ($project->isEmpty() || $project->getId() === 'console') {
        return $dbForConsole;
    }

    $dbAdapter = $pools
        ->get($project->getAttribute('database'))
        ->pop()
        ->getResource()
    ;

    $database = new Database($dbAdapter, $cache);
    $database->setNamespace('_' . $project->getInternalId());

    return $database;
}, ['pools', 'dbForConsole', 'cache', 'project']);

App::setResource('dbForConsole', function (Group $pools, Cache $cache) {
    $dbAdapter = $pools
        ->get('console')
        ->pop()
        ->getResource()
    ;

    $database = new Database($dbAdapter, $cache);

    $database->setNamespace('console');

    return $database;
}, ['pools', 'cache']);

App::setResource('cache', function (Group $pools) {
    $list = Config::getParam('pools-cache', []);
    $adapters = [];

    foreach ($list as $value) {
        $adapters[] = $pools
            ->get($value)
            ->pop()
            ->getResource()
        ;
    }

    return new Cache(new Sharding($adapters));
}, ['pools']);

App::setResource('deviceLocal', function () {
    return new Local();
});

App::setResource('deviceFiles', function ($project) {
    return getDevice(APP_STORAGE_UPLOADS . '/app-' . $project->getId());
}, ['project']);

App::setResource('deviceFunctions', function ($project) {
    return getDevice(APP_STORAGE_FUNCTIONS . '/app-' . $project->getId());
}, ['project']);

App::setResource('deviceBuilds', function ($project) {
    return getDevice(APP_STORAGE_BUILDS . '/app-' . $project->getId());
}, ['project']);

function getDevice($root): Device
{
    $connection = App::getEnv('_APP_CONNECTIONS_STORAGE', '');

    $acl = 'private';
    $device = Storage::DEVICE_LOCAL;
    $accessKey = '';
    $accessSecret = '';
    $bucket = '';
    $region = '';

    try {
        $dsn = new DSN($connection);
        $device = $dsn->getScheme();
        $accessKey = $dsn->getUser();
        $accessSecret = $dsn->getPassword();
        $bucket = $dsn->getPath();
        $region = $dsn->getParam('region');
    } catch (\Exception $e) {
<<<<<<< HEAD
        Console::error($e->getMessage() . 'Invalid DSN. Defaulting to Local storage.');
        $device = STORAGE_DEVICE_LOCAL;
=======
        Console::error($e->getMessage() . 'Invalid DSN. Defaulting to Local device.');
>>>>>>> 18cd83c2
    }

    switch ($device) {
        case Storage::DEVICE_S3:
            return new S3($root, $accessKey, $accessSecret, $bucket, $region, $acl);
        case STORAGE::DEVICE_DO_SPACES:
            return new DOSpaces($root, $accessKey, $accessSecret, $bucket, $region, $acl);
        case Storage::DEVICE_BACKBLAZE:
            return new Backblaze($root, $accessKey, $accessSecret, $bucket, $region, $acl);
        case Storage::DEVICE_LINODE:
            return new Linode($root, $accessKey, $accessSecret, $bucket, $region, $acl);
        case Storage::DEVICE_WASABI:
            return new Wasabi($root, $accessKey, $accessSecret, $bucket, $region, $acl);
        case Storage::DEVICE_LOCAL:
        default:
            return new Local($root);
    }
}

App::setResource('mode', function ($request) {
    /** @var Appwrite\Utopia\Request $request */

    /**
     * Defines the mode for the request:
     * - 'default' => Requests for Client and Server Side
     * - 'admin' => Request from the Console on non-console projects
     */
    return $request->getParam('mode', $request->getHeader('x-appwrite-mode', APP_MODE_DEFAULT));
}, ['request']);

App::setResource('geodb', function ($register) {
    /** @var Utopia\Registry\Registry $register */
    return $register->get('geodb');
}, ['register']);

App::setResource('sms', function () {
    $dsn = new DSN(App::getEnv('_APP_SMS_PROVIDER'));
    $user = $dsn->getUser();
    $secret = $dsn->getPassword();

    return match ($dsn->getHost()) {
        'mock' => new Mock($user, $secret), // used for tests
        'twilio' => new Twilio($user, $secret),
        'text-magic' => new TextMagic($user, $secret),
        'telesign' => new Telesign($user, $secret),
        'msg91' => new Msg91($user, $secret),
        'vonage' => new Vonage($user, $secret),
        default => null
    };
});

App::setResource('servers', function () {
    $platforms = Config::getParam('platforms');
    $server = $platforms[APP_PLATFORM_SERVER];

    $languages = array_map(function ($language) {
        return strtolower($language['name']);
    }, $server['languages']);

    return $languages;
});<|MERGE_RESOLUTION|>--- conflicted
+++ resolved
@@ -1114,12 +1114,7 @@
         $bucket = $dsn->getPath();
         $region = $dsn->getParam('region');
     } catch (\Exception $e) {
-<<<<<<< HEAD
-        Console::error($e->getMessage() . 'Invalid DSN. Defaulting to Local storage.');
-        $device = STORAGE_DEVICE_LOCAL;
-=======
         Console::error($e->getMessage() . 'Invalid DSN. Defaulting to Local device.');
->>>>>>> 18cd83c2
     }
 
     switch ($device) {
