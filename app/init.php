<?php

/**
 * Init
 * 
 * Initializes both Appwrite API entry point, queue workers, and CLI tasks.
 * Set configuration, framework resources & app constants
 * 
 */
if (\file_exists(__DIR__.'/../vendor/autoload.php')) {
    require_once __DIR__.'/../vendor/autoload.php';
}

ini_set('memory_limit','512M');
ini_set('display_errors', 1);
ini_set('display_startup_errors', 1);
ini_set('default_socket_timeout', -1);
error_reporting(E_ALL);

use Appwrite\Extend\PDO;
use Ahc\Jwt\JWT;
use Ahc\Jwt\JWTException;
use Appwrite\Extend\Exception;
use Appwrite\Auth\Auth;
use Appwrite\Event\Event;
use Appwrite\Network\Validator\Email;
use Appwrite\Network\Validator\IP;
use Appwrite\Network\Validator\URL;
use Appwrite\OpenSSL\OpenSSL;
use Appwrite\Stats\Stats;
use Appwrite\Utopia\View;
use Utopia\App;
use Utopia\Logger\Logger;
use Utopia\Config\Config;
use Utopia\Locale\Locale;
use Utopia\Registry\Registry;
use MaxMind\Db\Reader;
use PHPMailer\PHPMailer\PHPMailer;
use Utopia\Cache\Adapter\Redis as RedisCache;
use Utopia\Cache\Cache;
use Utopia\Database\Adapter\MariaDB;
use Utopia\Database\Document;
use Utopia\Database\Database;
use Utopia\Database\Validator\Structure;
use Utopia\Database\Validator\Authorization;
use Utopia\Validator\Range;
use Utopia\Validator\WhiteList;
use Swoole\Database\PDOConfig;
use Swoole\Database\PDOPool;
use Swoole\Database\RedisConfig;
use Swoole\Database\RedisPool;
use Utopia\Database\Query;
use Utopia\Storage\Device;
use Utopia\Storage\Storage;
use Utopia\Storage\Device\Local;
use Utopia\Storage\Device\S3;
use Utopia\Storage\Device\DOSpaces;

const APP_NAME = 'Appwrite';
const APP_DOMAIN = 'appwrite.io';
const APP_EMAIL_TEAM = 'team@localhost.test'; // Default email address
const APP_EMAIL_SECURITY = ''; // Default security email address
const APP_USERAGENT = APP_NAME.'-Server v%s. Please report abuse at %s';
const APP_MODE_DEFAULT = 'default';
const APP_MODE_ADMIN = 'admin';
const APP_PAGING_LIMIT = 12;
const APP_LIMIT_COUNT = 5000;
const APP_LIMIT_USERS = 10000;
const APP_LIMIT_ANTIVIRUS = 20000000; //20MB
const APP_LIMIT_ENCRYPTION = 20000000; //20MB
const APP_LIMIT_COMPRESSION = 20000000; //20MB
<<<<<<< HEAD
const APP_CACHE_BUSTER = 302;
const APP_VERSION_STABLE = '0.13.2';
=======
const APP_LIMIT_PREVIEW = 20000000; //20MB file size limit for preview endpoint
const APP_CACHE_BUSTER = 303;
const APP_VERSION_STABLE = '0.13.3';
>>>>>>> d021fb6c
const APP_DATABASE_ATTRIBUTE_EMAIL = 'email';
const APP_DATABASE_ATTRIBUTE_ENUM = 'enum';
const APP_DATABASE_ATTRIBUTE_IP = 'ip';
const APP_DATABASE_ATTRIBUTE_URL = 'url';
const APP_DATABASE_ATTRIBUTE_INT_RANGE = 'intRange';
const APP_DATABASE_ATTRIBUTE_FLOAT_RANGE = 'floatRange';
const APP_DATABASE_ATTRIBUTE_STRING_MAX_LENGTH = 1073741824; // 2^32 bits / 4 bits per char
const APP_STORAGE_UPLOADS = '/storage/uploads';
const APP_STORAGE_FUNCTIONS = '/storage/functions';
const APP_STORAGE_BUILDS = '/storage/builds';
const APP_STORAGE_CACHE = '/storage/cache';
const APP_STORAGE_CERTIFICATES = '/storage/certificates';
const APP_STORAGE_CONFIG = '/storage/config';
const APP_STORAGE_READ_BUFFER = 20 * (1000 * 1000); //20MB other names `APP_STORAGE_MEMORY_LIMIT`, `APP_STORAGE_MEMORY_BUFFER`, `APP_STORAGE_READ_LIMIT`, `APP_STORAGE_BUFFER_LIMIT`
const APP_SOCIAL_TWITTER = 'https://twitter.com/appwrite';
const APP_SOCIAL_TWITTER_HANDLE = 'appwrite';
const APP_SOCIAL_FACEBOOK = 'https://www.facebook.com/appwrite.io';
const APP_SOCIAL_LINKEDIN = 'https://www.linkedin.com/company/appwrite';
const APP_SOCIAL_INSTAGRAM = 'https://www.instagram.com/appwrite.io';
const APP_SOCIAL_GITHUB = 'https://github.com/appwrite';
const APP_SOCIAL_DISCORD = 'https://appwrite.io/discord';
const APP_SOCIAL_DISCORD_CHANNEL = '564160730845151244';
const APP_SOCIAL_DEV = 'https://dev.to/appwrite';
const APP_SOCIAL_STACKSHARE = 'https://stackshare.io/appwrite'; 
const APP_SOCIAL_YOUTUBE = 'https://www.youtube.com/c/appwrite?sub_confirmation=1';
// Database Reconnect
const DATABASE_RECONNECT_SLEEP = 2;
const DATABASE_RECONNECT_MAX_ATTEMPTS = 10;
// Database Worker Types
const DATABASE_TYPE_CREATE_ATTRIBUTE = 'createAttribute';
const DATABASE_TYPE_CREATE_INDEX = 'createIndex';
const DATABASE_TYPE_DELETE_ATTRIBUTE = 'deleteAttribute';
const DATABASE_TYPE_DELETE_INDEX = 'deleteIndex';
// Build Worker Types
const BUILD_TYPE_DEPLOYMENT = 'deployment';
const BUILD_TYPE_RETRY = 'retry';
// Deletion Types
const DELETE_TYPE_DOCUMENT = 'document';
const DELETE_TYPE_COLLECTIONS = 'collections';
const DELETE_TYPE_PROJECTS = 'projects';
const DELETE_TYPE_FUNCTIONS = 'functions';
const DELETE_TYPE_DEPLOYMENTS = 'deployments';
const DELETE_TYPE_USERS = 'users';
const DELETE_TYPE_TEAMS= 'teams';
const DELETE_TYPE_EXECUTIONS = 'executions';
const DELETE_TYPE_AUDIT = 'audit';
const DELETE_TYPE_ABUSE = 'abuse';
const DELETE_TYPE_CERTIFICATES = 'certificates';
const DELETE_TYPE_USAGE = 'usage';
const DELETE_TYPE_REALTIME = 'realtime';
const DELETE_TYPE_BUCKETS = 'buckets';
// Mail Types
const MAIL_TYPE_VERIFICATION = 'verification';
const MAIL_TYPE_MAGIC_SESSION = 'magicSession';
const MAIL_TYPE_RECOVERY = 'recovery';
const MAIL_TYPE_INVITATION = 'invitation';
// Auth Types
const APP_AUTH_TYPE_SESSION = 'Session';
const APP_AUTH_TYPE_JWT = 'JWT';
const APP_AUTH_TYPE_KEY = 'Key';
const APP_AUTH_TYPE_ADMIN = 'Admin';
// Response related
const MAX_OUTPUT_CHUNK_SIZE = 2*1024*1024; // 2MB

$register = new Registry();

App::setMode(App::getEnv('_APP_ENV', App::MODE_TYPE_PRODUCTION));

/*
 * ENV vars
 */
Config::load('events', __DIR__.'/config/events.php');
Config::load('auth', __DIR__.'/config/auth.php');
Config::load('errors', __DIR__.'/config/errors.php');
Config::load('providers', __DIR__.'/config/providers.php');
Config::load('platforms', __DIR__.'/config/platforms.php');
Config::load('collections', __DIR__.'/config/collections.php');
Config::load('runtimes', __DIR__.'/config/runtimes.php');
Config::load('roles', __DIR__.'/config/roles.php');  // User roles and scopes
Config::load('scopes', __DIR__.'/config/scopes.php');  // User roles and scopes
Config::load('services', __DIR__.'/config/services.php');  // List of services
Config::load('variables', __DIR__.'/config/variables.php');  // List of env variables
Config::load('avatar-browsers', __DIR__.'/config/avatars/browsers.php'); 
Config::load('avatar-credit-cards', __DIR__.'/config/avatars/credit-cards.php'); 
Config::load('avatar-flags', __DIR__.'/config/avatars/flags.php'); 
Config::load('locale-codes', __DIR__.'/config/locale/codes.php'); 
Config::load('locale-currencies', __DIR__.'/config/locale/currencies.php'); 
Config::load('locale-eu', __DIR__.'/config/locale/eu.php'); 
Config::load('locale-languages', __DIR__.'/config/locale/languages.php'); 
Config::load('locale-phones', __DIR__.'/config/locale/phones.php'); 
Config::load('locale-countries', __DIR__.'/config/locale/countries.php');
Config::load('locale-continents', __DIR__.'/config/locale/continents.php');
Config::load('storage-logos', __DIR__.'/config/storage/logos.php'); 
Config::load('storage-mimes', __DIR__.'/config/storage/mimes.php'); 
Config::load('storage-inputs', __DIR__.'/config/storage/inputs.php'); 
Config::load('storage-outputs', __DIR__.'/config/storage/outputs.php');

$user = App::getEnv('_APP_REDIS_USER','');
$pass = App::getEnv('_APP_REDIS_PASS','');
if(!empty($user) || !empty($pass)) {
    Resque::setBackend('redis://'.$user.':'.$pass.'@'.App::getEnv('_APP_REDIS_HOST', '').':'.App::getEnv('_APP_REDIS_PORT', ''));
} else {
    Resque::setBackend(App::getEnv('_APP_REDIS_HOST', '').':'.App::getEnv('_APP_REDIS_PORT', ''));
}

/**
 * New DB Filters
 */
Database::addFilter('casting',
    function($value) {
        return json_encode(['value' => $value]);
    },
    function($value) {
        if (is_null($value)) {
            return null;
        }
        return json_decode($value, true)['value'];
    }
);

Database::addFilter('enum',
    function($value, Document $attribute) {
        if ($attribute->isSet('elements')) {
            $attribute->removeAttribute('elements');
        }
        return $value;
    },
    function($value, Document $attribute) {
        $formatOptions = json_decode($attribute->getAttribute('formatOptions', '[]'), true);
        if (isset($formatOptions['elements'])) {
            $attribute->setAttribute('elements', $formatOptions['elements']);
        }
        return $value;
    }
);

Database::addFilter('range',
    function($value, Document $attribute) {
        if ($attribute->isSet('min')) {
            $attribute->removeAttribute('min');
        }
        if ($attribute->isSet('max')) {
            $attribute->removeAttribute('max');
        }
        return $value;
    },
    function($value, Document $attribute) {
        $formatOptions = json_decode($attribute->getAttribute('formatOptions', '[]'), true);
        if (isset($formatOptions['min']) || isset($formatOptions['max'])) {
            $attribute
                ->setAttribute('min', $formatOptions['min'])
                ->setAttribute('max', $formatOptions['max'])
            ;
        }
        return $value;
    }
);

Database::addFilter('subQueryAttributes',
    function($value) {
        return null;
    },
    function($value, Document $document, Database $database) {
        return $database
            ->find('attributes', [
                new Query('collectionId', Query::TYPE_EQUAL, [$document->getId()])
            ], $database->getAttributeLimit(), 0, []);
    }
);

Database::addFilter('subQueryIndexes',
    function($value) {
        return null;
    },
    function($value, Document $document, Database $database) {
        return $database
            ->find('indexes', [
                new Query('collectionId', Query::TYPE_EQUAL, [$document->getId()])
            ], 64, 0, []);
    }
);

Database::addFilter('subQueryPlatforms',
    function($value) {
        return null;
    },
    function($value, Document $document, Database $database) {
        return $database
            ->find('platforms', [
                new Query('projectId', Query::TYPE_EQUAL, [$document->getId()])
            ], $database->getIndexLimit(), 0, []);
    }
);

Database::addFilter('subQueryDomains',
    function($value) {
        return null;
    },
    function($value, Document $document, Database $database) {
        return $database
            ->find('domains', [
                new Query('projectId', Query::TYPE_EQUAL, [$document->getId()])
            ], $database->getIndexLimit(), 0, []);
    }
);

Database::addFilter('subQueryKeys',
    function($value) {
        return null;
    },
    function($value, Document $document, Database $database) {
        return $database
            ->find('keys', [
                new Query('projectId', Query::TYPE_EQUAL, [$document->getId()])
            ], $database->getIndexLimit(), 0, []);
    }
);

Database::addFilter('subQueryWebhooks',
    function($value) {
        return null;
    },
    function($value, Document $document, Database $database) {
        return $database
            ->find('webhooks', [
                new Query('projectId', Query::TYPE_EQUAL, [$document->getId()])
            ], $database->getIndexLimit(), 0, []);
    }
);

Database::addFilter('encrypt',
    function($value) {
        $key = App::getEnv('_APP_OPENSSL_KEY_V1');
        $iv = OpenSSL::randomPseudoBytes(OpenSSL::cipherIVLength(OpenSSL::CIPHER_AES_128_GCM));
        $tag = null;
        return json_encode([
            'data' => OpenSSL::encrypt($value, OpenSSL::CIPHER_AES_128_GCM, $key, 0, $iv, $tag),
            'method' => OpenSSL::CIPHER_AES_128_GCM,
            'iv' => \bin2hex($iv),
            'tag' => \bin2hex($tag ?? ''),
            'version' => '1',
        ]);
    },
    function($value) {
        if(is_null($value)) {
            return null;
        }
        $value = json_decode($value, true);
        $key = App::getEnv('_APP_OPENSSL_KEY_V'.$value['version']);

        return OpenSSL::decrypt($value['data'], $value['method'], $key, 0, hex2bin($value['iv']), hex2bin($value['tag']));
    }
);

/**
 * DB Formats
 */
Structure::addFormat(APP_DATABASE_ATTRIBUTE_EMAIL, function() {
    return new Email();
}, Database::VAR_STRING);

Structure::addFormat(APP_DATABASE_ATTRIBUTE_ENUM, function($attribute) {
    $elements = $attribute['formatOptions']['elements'];
    return new WhiteList($elements, true);
}, Database::VAR_STRING);

Structure::addFormat(APP_DATABASE_ATTRIBUTE_IP, function() {
    return new IP();
}, Database::VAR_STRING);

Structure::addFormat(APP_DATABASE_ATTRIBUTE_URL, function() {
    return new URL();
}, Database::VAR_STRING);

Structure::addFormat(APP_DATABASE_ATTRIBUTE_INT_RANGE, function($attribute) {
    $min = $attribute['formatOptions']['min'] ?? -INF;
    $max = $attribute['formatOptions']['max'] ?? INF;
    return new Range($min, $max, Range::TYPE_INTEGER);
}, Database::VAR_INTEGER);

Structure::addFormat(APP_DATABASE_ATTRIBUTE_FLOAT_RANGE, function($attribute) {
    $min = $attribute['formatOptions']['min'] ?? -INF;
    $max = $attribute['formatOptions']['max'] ?? INF;
    return new Range($min, $max, Range::TYPE_FLOAT);
}, Database::VAR_FLOAT);

/*
 * Registry
 */
$register->set('logger', function () { // Register error logger
    $providerName = App::getEnv('_APP_LOGGING_PROVIDER', '');
    $providerConfig = App::getEnv('_APP_LOGGING_CONFIG', '');

    if(empty($providerName) || empty($providerConfig)) {
        return null;
    }

    if(!Logger::hasProvider($providerName)) {
        throw new Exception("Logging provider not supported. Logging disabled.", 500, Exception::GENERAL_SERVER_ERROR);
    }

    $classname = '\\Utopia\\Logger\\Adapter\\'.\ucfirst($providerName);
    $adapter = new $classname($providerConfig);
    return new Logger($adapter);
});
$register->set('dbPool', function () { // Register DB connection
    $dbHost = App::getEnv('_APP_DB_HOST', '');
    $dbPort = App::getEnv('_APP_DB_PORT', '');
    $dbUser = App::getEnv('_APP_DB_USER', '');
    $dbPass = App::getEnv('_APP_DB_PASS', '');
    $dbScheme = App::getEnv('_APP_DB_SCHEMA', '');

    $pool = new PDOPool((new PDOConfig())
        ->withHost($dbHost)
        ->withPort($dbPort)
        ->withDbName($dbScheme)
        ->withCharset('utf8mb4')
        ->withUsername($dbUser)
        ->withPassword($dbPass)
        ->withOptions([
            PDO::ATTR_ERRMODE => App::isDevelopment() ? PDO::ERRMODE_WARNING : PDO::ERRMODE_SILENT, // If in production mode, warnings are not displayed
        ])
    , 64);

    return $pool;
});
$register->set('redisPool', function () {
    $redisHost = App::getEnv('_APP_REDIS_HOST', '');
    $redisPort = App::getEnv('_APP_REDIS_PORT', '');
    $redisUser = App::getEnv('_APP_REDIS_USER', '');
    $redisPass = App::getEnv('_APP_REDIS_PASS', '');
    $redisAuth = '';

    if ($redisUser && $redisPass) {
        $redisAuth = $redisUser.':'.$redisPass;
    }

    $pool = new RedisPool((new RedisConfig)
        ->withHost($redisHost)
        ->withPort($redisPort)
        ->withAuth($redisAuth)
        ->withDbIndex(0)
    , 64);

    return $pool;
});
$register->set('influxdb', function () { // Register DB connection
    $host = App::getEnv('_APP_INFLUXDB_HOST', '');
    $port = App::getEnv('_APP_INFLUXDB_PORT', '');

    if (empty($host) || empty($port)) {
        return;
    }
    $driver = new InfluxDB\Driver\Curl("http://{$host}:{$port}");
    $client = new InfluxDB\Client($host, $port, '', '', false, false, 5);
    $client->setDriver($driver);

    return $client;
});
$register->set('statsd', function () { // Register DB connection
    $host = App::getEnv('_APP_STATSD_HOST', 'telegraf');
    $port = App::getEnv('_APP_STATSD_PORT', 8125);

    $connection = new \Domnikl\Statsd\Connection\UdpSocket($host, $port);
    $statsd = new \Domnikl\Statsd\Client($connection);

    return $statsd;
});
$register->set('smtp', function () {
    $mail = new PHPMailer(true);

    $mail->isSMTP();

    $username = App::getEnv('_APP_SMTP_USERNAME', null);
    $password = App::getEnv('_APP_SMTP_PASSWORD', null);

    $mail->XMailer = 'Appwrite Mailer';
    $mail->Host = App::getEnv('_APP_SMTP_HOST', 'smtp');
    $mail->Port = App::getEnv('_APP_SMTP_PORT', 25);
    $mail->SMTPAuth = (!empty($username) && !empty($password));
    $mail->Username = $username;
    $mail->Password = $password;
    $mail->SMTPSecure = App::getEnv('_APP_SMTP_SECURE', false);
    $mail->SMTPAutoTLS = false;
    $mail->CharSet = 'UTF-8';

    $from = \urldecode(App::getEnv('_APP_SYSTEM_EMAIL_NAME', APP_NAME.' Server'));
    $email = App::getEnv('_APP_SYSTEM_EMAIL_ADDRESS', APP_EMAIL_TEAM);

    $mail->setFrom($email, $from);
    $mail->addReplyTo($email, $from);

    $mail->isHTML(true);

    return $mail;
});
$register->set('geodb', function () {
    return new Reader(__DIR__.'/db/DBIP/dbip-country-lite-2022-03.mmdb');
});
$register->set('db', function () { // This is usually for our workers or CLI commands scope
    $dbHost = App::getEnv('_APP_DB_HOST', '');
    $dbPort = App::getEnv('_APP_DB_PORT', '');
    $dbUser = App::getEnv('_APP_DB_USER', '');
    $dbPass = App::getEnv('_APP_DB_PASS', '');
    $dbScheme = App::getEnv('_APP_DB_SCHEMA', '');

    $pdo = new PDO("mysql:host={$dbHost};port={$dbPort};dbname={$dbScheme};charset=utf8mb4", $dbUser, $dbPass, array(
        PDO::MYSQL_ATTR_INIT_COMMAND => 'SET NAMES utf8mb4',
        PDO::ATTR_TIMEOUT => 3, // Seconds
        PDO::ATTR_PERSISTENT => true,
        PDO::ATTR_DEFAULT_FETCH_MODE => PDO::FETCH_ASSOC,
        PDO::ATTR_ERRMODE => PDO::ERRMODE_EXCEPTION,
    ));

    return $pdo;
});
$register->set('cache', function () { // This is usually for our workers or CLI commands scope
    $redis = new Redis();
    $redis->pconnect(App::getEnv('_APP_REDIS_HOST', ''), App::getEnv('_APP_REDIS_PORT', ''));
    $redis->setOption(Redis::OPT_READ_TIMEOUT, -1);

    return $redis;
});

/*
 * Localization
 */
Locale::$exceptions = false;
Locale::setLanguageFromJSON('af', __DIR__.'/config/locale/translations/af.json');
Locale::setLanguageFromJSON('ar', __DIR__.'/config/locale/translations/ar.json');
Locale::setLanguageFromJSON('as', __DIR__.'/config/locale/translations/as.json');
Locale::setLanguageFromJSON('az', __DIR__.'/config/locale/translations/az.json');
Locale::setLanguageFromJSON('be', __DIR__.'/config/locale/translations/be.json');
Locale::setLanguageFromJSON('bg', __DIR__.'/config/locale/translations/bg.json');
Locale::setLanguageFromJSON('bh', __DIR__.'/config/locale/translations/bh.json');
Locale::setLanguageFromJSON('bn', __DIR__.'/config/locale/translations/bn.json');
Locale::setLanguageFromJSON('bs', __DIR__.'/config/locale/translations/bs.json');
Locale::setLanguageFromJSON('ca', __DIR__.'/config/locale/translations/ca.json');
Locale::setLanguageFromJSON('cs', __DIR__.'/config/locale/translations/cs.json');
Locale::setLanguageFromJSON('da', __DIR__.'/config/locale/translations/da.json');
Locale::setLanguageFromJSON('de', __DIR__.'/config/locale/translations/de.json');
Locale::setLanguageFromJSON('el', __DIR__.'/config/locale/translations/el.json');
Locale::setLanguageFromJSON('en', __DIR__.'/config/locale/translations/en.json');
Locale::setLanguageFromJSON('eo', __DIR__.'/config/locale/translations/eo.json');
Locale::setLanguageFromJSON('es', __DIR__.'/config/locale/translations/es.json');
Locale::setLanguageFromJSON('fa', __DIR__.'/config/locale/translations/fa.json');
Locale::setLanguageFromJSON('fi', __DIR__.'/config/locale/translations/fi.json');
Locale::setLanguageFromJSON('fo', __DIR__.'/config/locale/translations/fo.json');
Locale::setLanguageFromJSON('fr', __DIR__.'/config/locale/translations/fr.json');
Locale::setLanguageFromJSON('ga', __DIR__.'/config/locale/translations/ga.json');
Locale::setLanguageFromJSON('gu', __DIR__.'/config/locale/translations/gu.json');
Locale::setLanguageFromJSON('he', __DIR__.'/config/locale/translations/he.json');
Locale::setLanguageFromJSON('hi', __DIR__.'/config/locale/translations/hi.json');
Locale::setLanguageFromJSON('hr', __DIR__.'/config/locale/translations/hr.json');
Locale::setLanguageFromJSON('hu', __DIR__.'/config/locale/translations/hu.json');
Locale::setLanguageFromJSON('hy', __DIR__.'/config/locale/translations/hy.json');
Locale::setLanguageFromJSON('id', __DIR__.'/config/locale/translations/id.json');
Locale::setLanguageFromJSON('is', __DIR__.'/config/locale/translations/is.json');
Locale::setLanguageFromJSON('it', __DIR__.'/config/locale/translations/it.json');
Locale::setLanguageFromJSON('ja', __DIR__.'/config/locale/translations/ja.json');
Locale::setLanguageFromJSON('jv', __DIR__.'/config/locale/translations/jv.json');
Locale::setLanguageFromJSON('kn', __DIR__.'/config/locale/translations/kn.json');
Locale::setLanguageFromJSON('km', __DIR__.'/config/locale/translations/km.json');
Locale::setLanguageFromJSON('ko', __DIR__.'/config/locale/translations/ko.json');
Locale::setLanguageFromJSON('la', __DIR__.'/config/locale/translations/la.json');
Locale::setLanguageFromJSON('lb', __DIR__.'/config/locale/translations/lb.json');
Locale::setLanguageFromJSON('lt', __DIR__.'/config/locale/translations/lt.json');
Locale::setLanguageFromJSON('lv', __DIR__.'/config/locale/translations/lv.json');
Locale::setLanguageFromJSON('ml', __DIR__.'/config/locale/translations/ml.json');
Locale::setLanguageFromJSON('mr', __DIR__.'/config/locale/translations/mr.json');
Locale::setLanguageFromJSON('ms', __DIR__.'/config/locale/translations/ms.json');
Locale::setLanguageFromJSON('nb', __DIR__.'/config/locale/translations/nb.json');
Locale::setLanguageFromJSON('ne', __DIR__.'/config/locale/translations/ne.json');
Locale::setLanguageFromJSON('nl', __DIR__.'/config/locale/translations/nl.json');
Locale::setLanguageFromJSON('nn', __DIR__.'/config/locale/translations/nn.json');
Locale::setLanguageFromJSON('or', __DIR__.'/config/locale/translations/or.json');
Locale::setLanguageFromJSON('pa', __DIR__.'/config/locale/translations/pa.json');
Locale::setLanguageFromJSON('pl', __DIR__.'/config/locale/translations/pl.json');
Locale::setLanguageFromJSON('pt-br', __DIR__.'/config/locale/translations/pt-br.json');
Locale::setLanguageFromJSON('pt-pt', __DIR__.'/config/locale/translations/pt-pt.json');
Locale::setLanguageFromJSON('ro', __DIR__.'/config/locale/translations/ro.json');
Locale::setLanguageFromJSON('ru', __DIR__ . '/config/locale/translations/ru.json');
Locale::setLanguageFromJSON('sa', __DIR__ . '/config/locale/translations/sa.json');
Locale::setLanguageFromJSON('sd', __DIR__ . '/config/locale/translations/sd.json');
Locale::setLanguageFromJSON('si', __DIR__ . '/config/locale/translations/si.json');
Locale::setLanguageFromJSON('sk', __DIR__ . '/config/locale/translations/sk.json');
Locale::setLanguageFromJSON('sl', __DIR__ . '/config/locale/translations/sl.json');
Locale::setLanguageFromJSON('sn', __DIR__ . '/config/locale/translations/sn.json');
Locale::setLanguageFromJSON('sq', __DIR__ . '/config/locale/translations/sq.json');
Locale::setLanguageFromJSON('sv', __DIR__ . '/config/locale/translations/sv.json');
Locale::setLanguageFromJSON('ta', __DIR__ . '/config/locale/translations/ta.json');
Locale::setLanguageFromJSON('te', __DIR__.'/config/locale/translations/te.json');
Locale::setLanguageFromJSON('th', __DIR__.'/config/locale/translations/th.json');
Locale::setLanguageFromJSON('tl', __DIR__.'/config/locale/translations/tl.json');
Locale::setLanguageFromJSON('tr', __DIR__.'/config/locale/translations/tr.json');
Locale::setLanguageFromJSON('uk', __DIR__.'/config/locale/translations/uk.json');
Locale::setLanguageFromJSON('ur', __DIR__.'/config/locale/translations/ur.json');
Locale::setLanguageFromJSON('vi', __DIR__.'/config/locale/translations/vi.json');
Locale::setLanguageFromJSON('zh-cn', __DIR__.'/config/locale/translations/zh-cn.json');
Locale::setLanguageFromJSON('zh-tw', __DIR__.'/config/locale/translations/zh-tw.json');

\stream_context_set_default([ // Set global user agent and http settings
    'http' => [
        'method' => 'GET',
        'user_agent' => \sprintf(APP_USERAGENT,
            App::getEnv('_APP_VERSION', 'UNKNOWN'),
            App::getEnv('_APP_SYSTEM_SECURITY_EMAIL_ADDRESS', APP_EMAIL_SECURITY)),
        'timeout' => 2,
    ],
]);

// Runtime Execution
App::setResource('logger', function($register) {
    return $register->get('logger');
}, ['register']);

App::setResource('loggerBreadcrumbs', function() {
    return [];
});

App::setResource('register', fn() => $register);

App::setResource('layout', function($locale) {
    $layout = new View(__DIR__.'/views/layouts/default.phtml');
    $layout->setParam('locale', $locale);

    return $layout;
}, ['locale']);

App::setResource('locale', fn() => new Locale(App::getEnv('_APP_LOCALE', 'en')));

// Queues
App::setResource('events', fn() => new Event('', ''));
App::setResource('audits', fn() => new Event(Event::AUDITS_QUEUE_NAME, Event::AUDITS_CLASS_NAME));
App::setResource('mails', fn() => new Event(Event::MAILS_QUEUE_NAME, Event::MAILS_CLASS_NAME));
App::setResource('deletes', fn() => new Event(Event::DELETE_QUEUE_NAME, Event::DELETE_CLASS_NAME));
App::setResource('database', fn() => new Event(Event::DATABASE_QUEUE_NAME, Event::DATABASE_CLASS_NAME));
App::setResource('usage', function($register) {
    return new Stats($register->get('statsd'));
}, ['register']);

App::setResource('clients', function ($request, $console, $project) {
    $console->setAttribute('platforms', [ // Always allow current host
        '$collection' => 'platforms',
        'name' => 'Current Host',
        'type' => 'web',
        'hostname' => $request->getHostname(),
    ], Document::SET_TYPE_APPEND);

    /**
     * Get All verified client URLs for both console and current projects
     * + Filter for duplicated entries
     */
    $clientsConsole = \array_map(
        fn ($node) => $node['hostname'],
        \array_filter(
            $console->getAttribute('platforms', []),
            fn ($node) => (isset($node['type']) && $node['type'] === 'web' && isset($node['hostname']) && !empty($node['hostname']))
        )
    );

    $clients = \array_unique(
        \array_merge(
            $clientsConsole,
            \array_map(
                fn ($node) => $node['hostname'],
                \array_filter(
                    $project->getAttribute('platforms', []),
                    fn ($node) => (isset($node['type']) && $node['type'] === 'web' && isset($node['hostname']) && !empty($node['hostname']))
                )
            )
        )
    );

    return $clients;
}, ['request', 'console', 'project']);

App::setResource('user', function($mode, $project, $console, $request, $response, $dbForProject, $dbForConsole) {
    /** @var Appwrite\Utopia\Request $request */
    /** @var Appwrite\Utopia\Response $response */
    /** @var Utopia\Database\Document $project */
    /** @var Utopia\Database\Database $dbForProject */
    /** @var Utopia\Database\Database $dbForConsole */
    /** @var string $mode */

    Authorization::setDefaultStatus(true);

    Auth::setCookieName('a_session_'.$project->getId());

    if (APP_MODE_ADMIN === $mode) {
        Auth::setCookieName('a_session_'.$console->getId());
    }

    $session = Auth::decodeSession(
        $request->getCookie(Auth::$cookieName, // Get sessions
            $request->getCookie(Auth::$cookieName.'_legacy', '')));// Get fallback session from old clients (no SameSite support)

    // Get fallback session from clients who block 3rd-party cookies
    if($response) $response->addHeader('X-Debug-Fallback', 'false');

    if(empty($session['id']) && empty($session['secret'])) {
        if($response) $response->addHeader('X-Debug-Fallback', 'true');
        $fallback = $request->getHeader('x-fallback-cookies', '');
        $fallback = \json_decode($fallback, true);
        $session = Auth::decodeSession(((isset($fallback[Auth::$cookieName])) ? $fallback[Auth::$cookieName] : ''));
    }

    Auth::$unique = $session['id'] ?? '';
    Auth::$secret = $session['secret'] ?? '';

    if (APP_MODE_ADMIN !== $mode) {
        if ($project->isEmpty()) {
            $user = new Document(['$id' => '', '$collection' => 'users']);
        }
        else {
            $user = $dbForProject->getDocument('users', Auth::$unique);
        }
    }
    else {
        $user = $dbForConsole->getDocument('users', Auth::$unique);
    }

    if ($user->isEmpty() // Check a document has been found in the DB
        || !Auth::sessionVerify($user->getAttribute('sessions', []), Auth::$secret)) { // Validate user has valid login token
        $user = new Document(['$id' => '', '$collection' => 'users']);
    }

    if (APP_MODE_ADMIN === $mode) {
        if ($user->find('teamId', $project->getAttribute('teamId'), 'memberships')) {
            Authorization::setDefaultStatus(false);  // Cancel security segmentation for admin users.
        } else {
            $user = new Document(['$id' => '', '$collection' => 'users']);
        }
    }

    $authJWT = $request->getHeader('x-appwrite-jwt', '');

    if (!empty($authJWT) && !$project->isEmpty()) { // JWT authentication
        $jwt = new JWT(App::getEnv('_APP_OPENSSL_KEY_V1'), 'HS256', 900, 10); // Instantiate with key, algo, maxAge and leeway.

        try {
            $payload = $jwt->decode($authJWT);
        } catch (JWTException $error) {
            throw new Exception('Failed to verify JWT. '.$error->getMessage(), 401, Exception::USER_JWT_INVALID);
        }

        $jwtUserId = $payload['userId'] ?? '';
        $jwtSessionId = $payload['sessionId'] ?? '';

        if($jwtUserId && $jwtSessionId) {
            $user = $dbForProject->getDocument('users', $jwtUserId);
        }

        if (empty($user->find('$id', $jwtSessionId, 'sessions'))) { // Match JWT to active token
            $user = new Document(['$id' => '', '$collection' => 'users']);
        }
    }

    return $user;
}, ['mode', 'project', 'console', 'request', 'response', 'dbForProject', 'dbForConsole']);

App::setResource('project', function($dbForConsole, $request, $console) {
    /** @var Appwrite\Utopia\Request $request */
    /** @var Utopia\Database\Database $dbForConsole */
    /** @var Utopia\Database\Document $console */

    $projectId = $request->getParam('project', $request->getHeader('x-appwrite-project', 'console'));

    if($projectId === 'console') {
        return $console;
    }

    $project = Authorization::skip(fn() => $dbForConsole->getDocument('projects', $projectId));

    return $project;
}, ['dbForConsole', 'request', 'console']);

App::setResource('console', function() {
    return new Document([
        '$id' => 'console',
        'name' => 'Appwrite',
        '$collection' => 'projects',
        'description' => 'Appwrite core engine',
        'logo' => '',
        'teamId' => -1,
        'webhooks' => [],
        'keys' => [],
        'platforms' => [
            [
                '$collection' => 'platforms',
                'name' => 'Localhost',
                'type' => 'web',
                'hostname' => 'localhost',
            ], // Current host is added on app init
        ],
        'legalName' => '',
        'legalCountry' => '',
        'legalState' => '',
        'legalCity' => '',
        'legalAddress' => '',
        'legalTaxId' => '',
        'auths' => [
            'limit' => (App::getEnv('_APP_CONSOLE_WHITELIST_ROOT', 'enabled') === 'enabled') ? 1 : 0, // limit signup to 1 user
        ],
        'authWhitelistEmails' => (!empty(App::getEnv('_APP_CONSOLE_WHITELIST_EMAILS', null))) ? \explode(',', App::getEnv('_APP_CONSOLE_WHITELIST_EMAILS', null)) : [],
        'authWhitelistIPs' => (!empty(App::getEnv('_APP_CONSOLE_WHITELIST_IPS', null))) ? \explode(',', App::getEnv('_APP_CONSOLE_WHITELIST_IPS', null)) : [],
    ]);
}, []);

App::setResource('dbForProject', function($db, $cache, $project) {
    $cache = new Cache(new RedisCache($cache));

    $database = new Database(new MariaDB($db), $cache);
    $database->setDefaultDatabase(App::getEnv('_APP_DB_SCHEMA', 'appwrite'));
    $database->setNamespace("_{$project->getId()}");

    return $database;
}, ['db', 'cache', 'project']);

App::setResource('dbForConsole', function($db, $cache) {
    $cache = new Cache(new RedisCache($cache));

    $database = new Database(new MariaDB($db), $cache);
    $database->setDefaultDatabase(App::getEnv('_APP_DB_SCHEMA', 'appwrite'));
    $database->setNamespace('_console');

    return $database;
}, ['db', 'cache']);


App::setResource('deviceLocal', function() {
    return new Local();
});

App::setResource('deviceFiles', function($project) {
    return getDevice(APP_STORAGE_UPLOADS . '/app-' . $project->getId());
}, ['project']);

App::setResource('deviceFunctions', function($project) {
    return getDevice(APP_STORAGE_FUNCTIONS . '/app-' . $project->getId());
}, ['project']);

App::setResource('deviceBuilds', function($project) {
    return getDevice(APP_STORAGE_BUILDS . '/app-' . $project->getId());
}, ['project']);

function getDevice($root): Device {
    switch (App::getEnv('_APP_STORAGE_DEVICE', Storage::DEVICE_LOCAL)) {
        case Storage::DEVICE_LOCAL:default:
            return new Local($root);
        case Storage::DEVICE_S3:
            $s3AccessKey = App::getEnv('_APP_STORAGE_S3_ACCESS_KEY', '');
            $s3SecretKey = App::getEnv('_APP_STORAGE_S3_SECRET', '');
            $s3Region = App::getEnv('_APP_STORAGE_S3_REGION', '');
            $s3Bucket = App::getEnv('_APP_STORAGE_S3_BUCKET', '');
            $s3Acl = 'private';
            return new S3($root, $s3AccessKey, $s3SecretKey, $s3Bucket, $s3Region, $s3Acl);
        case Storage::DEVICE_DO_SPACES:
            $doSpacesAccessKey = App::getEnv('_APP_STORAGE_DO_SPACES_ACCESS_KEY', '');
            $doSpacesSecretKey = App::getEnv('_APP_STORAGE_DO_SPACES_SECRET', '');
            $doSpacesRegion = App::getEnv('_APP_STORAGE_DO_SPACES_REGION', '');
            $doSpacesBucket = App::getEnv('_APP_STORAGE_DO_SPACES_BUCKET', '');
            $doSpacesAcl = 'private';
            return new DOSpaces($root, $doSpacesAccessKey, $doSpacesSecretKey, $doSpacesBucket, $doSpacesRegion, $doSpacesAcl);
    }
}

App::setResource('mode', function($request) {
    /** @var Appwrite\Utopia\Request $request */

    /**
     * Defines the mode for the request:
     * - 'default' => Requests for Client and Server Side
     * - 'admin' => Request from the Console on non-console projects
     */
    return $request->getParam('mode', $request->getHeader('x-appwrite-mode', APP_MODE_DEFAULT));
}, ['request']);

App::setResource('geodb', function($register) {
    /** @var Utopia\Registry\Registry $register */
    return $register->get('geodb');
}, ['register']);<|MERGE_RESOLUTION|>--- conflicted
+++ resolved
@@ -69,14 +69,8 @@
 const APP_LIMIT_ANTIVIRUS = 20000000; //20MB
 const APP_LIMIT_ENCRYPTION = 20000000; //20MB
 const APP_LIMIT_COMPRESSION = 20000000; //20MB
-<<<<<<< HEAD
-const APP_CACHE_BUSTER = 302;
-const APP_VERSION_STABLE = '0.13.2';
-=======
-const APP_LIMIT_PREVIEW = 20000000; //20MB file size limit for preview endpoint
 const APP_CACHE_BUSTER = 303;
 const APP_VERSION_STABLE = '0.13.3';
->>>>>>> d021fb6c
 const APP_DATABASE_ATTRIBUTE_EMAIL = 'email';
 const APP_DATABASE_ATTRIBUTE_ENUM = 'enum';
 const APP_DATABASE_ATTRIBUTE_IP = 'ip';
