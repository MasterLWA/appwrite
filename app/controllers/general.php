<?php

require_once __DIR__.'/../init.php';

use Utopia\App;
use Utopia\Swoole\Request;
use Appwrite\Utopia\Response;
use Utopia\View;
use Utopia\Exception;
use Utopia\Config\Config;
use Utopia\Domains\Domain;
use Appwrite\Auth\Auth;
use Appwrite\Network\Validator\Origin;
use Appwrite\Utopia\Response\Filters\V06;
use Appwrite\Utopia\Response\Filters\V07;
use Appwrite\Utopia\Response\Filters\V08;
use Utopia\CLI\Console;
use Utopia\Database\Document;
use Utopia\Database\Query;
use Utopia\Database\Validator\Authorization;

Config::setParam('domainVerification', false);
Config::setParam('cookieDomain', 'localhost');
Config::setParam('cookieSamesite', Response::COOKIE_SAMESITE_NONE);

<<<<<<< HEAD
App::init(function ($utopia, $request, $response, $console, $project, $dbForConsole, $user, $locale, $clients) {
    /** @var Utopia\Swoole\Request $request */
    /** @var Appwrite\Utopia\Response $response */
    /** @var Utopia\Database\Database $dbForConsole */
    /** @var Utopia\Database\Document $console */
    /** @var Utopia\Database\Document $project */
    /** @var Utopia\Database\Document $user */
=======
App::init(function ($utopia, $request, $response, $console, $project, $consoleDB, $user, $locale, $clients) {
    /** @var Utopia\App $utopia */
    /** @var Utopia\Swoole\Request $request */
    /** @var Appwrite\Utopia\Response $response */
    /** @var Appwrite\Database\Document $console */
    /** @var Appwrite\Database\Document $project */
    /** @var Appwrite\Database\Database $consoleDB */
    /** @var Appwrite\Database\Document $user */
>>>>>>> 7050f8d5
    /** @var Utopia\Locale\Locale $locale */
    /** @var array $clients */

    $domain = $request->getHostname();
    $domains = Config::getParam('domains', []);
    if (!array_key_exists($domain, $domains)) {
        $domain = new Domain(!empty($domain) ? $domain : '');

        if (empty($domain->get()) || !$domain->isKnown() || $domain->isTest()) {
            $domains[$domain->get()] = false;
            Console::warning($domain->get() . ' is not a publicly accessible domain. Skipping SSL certificate generation.');
        } elseif(str_starts_with($request->getURI(), '/.well-known/acme-challenge')) {
            Console::warning('Skipping SSL certificates generation on ACME challenge.');
        } else {
            Authorization::disable();

            $certificate = $dbForConsole->findOne('certificates', [
                new Query('domain', QUERY::TYPE_EQUAL, [$domain->get()])
            ]);

            if (empty($certificate)) {
                $certificate = new Document([
                    'domain' => $domain->get(),
                ]);
                $certificate = $dbForConsole->createDocument('certificates', $certificate);

                Console::info('Issuing a TLS certificate for the master domain (' . $domain->get() . ') in a few seconds...');

                Resque::enqueue('v1-certificates', 'CertificatesV1', [
                    'document' => $certificate,
                    'domain' => $domain->get(),
                    'validateTarget' => false,
                    'validateCNAME' => false,
                ]);
            }

            $domains[$domain->get()] = true;

            Authorization::reset(); // ensure authorization is re-enabled
        }
        Config::setParam('domains', $domains);
    }

    $localeParam = (string)$request->getParam('locale', $request->getHeader('x-appwrite-locale', ''));

    if (\in_array($localeParam, Config::getParam('locale-codes'))) {
        $locale->setDefault($localeParam);
    };

    $route = $utopia->match($request);

    if ($project->isEmpty()) {
        throw new Exception('Project not found', 404);
    }

    if (!empty($route->getLabel('sdk.auth', [])) && $project->isEmpty() && ($route->getLabel('scope', '') !== 'public')) {
        throw new Exception('Missing or unknown project ID', 400);
    }

    $referrer = $request->getReferer();
    $origin = \parse_url($request->getOrigin($referrer), PHP_URL_HOST);
    $protocol = \parse_url($request->getOrigin($referrer), PHP_URL_SCHEME);
    $port = \parse_url($request->getOrigin($referrer), PHP_URL_PORT);

    $refDomain = (!empty($protocol) ? $protocol : $request->getProtocol()).'://'.((\in_array($origin, $clients))
        ? $origin : 'localhost').(!empty($port) ? ':'.$port : '');

    $refDomain = (!$route->getLabel('origin', false))  // This route is publicly accessible
        ? $refDomain
        : (!empty($protocol) ? $protocol : $request->getProtocol()).'://'.$origin.(!empty($port) ? ':'.$port : '');

    $selfDomain = new Domain($request->getHostname());
    $endDomain = new Domain((string)$origin);

    // var_dump('referer', $referrer);
    // var_dump('origin', $origin);
    // var_dump('port', $request->getPort());
    // var_dump('hostname', $request->getHostname());
    // var_dump('protocol', $request->getProtocol());
    // var_dump('method', $request->getMethod());
    // var_dump('ip', $request->getIP());
    // var_dump('-----------------');
    // var_dump($request->debug());

    Config::setParam('domainVerification',
        ($selfDomain->getRegisterable() === $endDomain->getRegisterable()) &&
            $endDomain->getRegisterable() !== '');

    Config::setParam('cookieDomain', (
        $request->getHostname() === 'localhost' ||
        $request->getHostname() === 'localhost:'.$request->getPort() ||
        (\filter_var($request->getHostname(), FILTER_VALIDATE_IP) !== false)
    )
        ? null
        : '.'.$request->getHostname()
    );

    /* 
     * Response format
     */
    $responseFormat = $request->getHeader('x-appwrite-response-format', App::getEnv('_APP_SYSTEM_RESPONSE_FORMAT', ''));
    if ($responseFormat) {
        switch($responseFormat) {
            case version_compare ($responseFormat , '0.6.2', '<=') :
                Response::setFilter(new V06());
                break;
            case version_compare ($responseFormat , '0.7.2', '<=') :
                Response::setFilter(new V07());
                break;
            case version_compare ($responseFormat , '0.8.0', '<=') :
                Response::setFilter(new V08());
                break;
            default:
                Response::setFilter(null);
        }
    } else {
        Response::setFilter(null);
    }

    /*
     * Security Headers
     *
     * As recommended at:
     * @see https://www.owasp.org/index.php/List_of_useful_HTTP_headers
     */
    if (App::getEnv('_APP_OPTIONS_FORCE_HTTPS', 'disabled') === 'enabled') { // Force HTTPS
        if ($request->getProtocol() !== 'https') {
            return $response->redirect('https://'.$request->getHostname().$request->getURI());
        }

        $response->addHeader('Strict-Transport-Security', 'max-age='.(60 * 60 * 24 * 126)); // 126 days
    }

    $response
        ->addHeader('Server', 'Appwrite')
        ->addHeader('X-Content-Type-Options', 'nosniff')
        ->addHeader('Access-Control-Allow-Methods', 'GET, POST, PUT, PATCH, DELETE')
        ->addHeader('Access-Control-Allow-Headers', 'Origin, Cookie, Set-Cookie, X-Requested-With, Content-Type, Access-Control-Allow-Origin, Access-Control-Request-Headers, Accept, X-Appwrite-Project, X-Appwrite-Key, X-Appwrite-Locale, X-Appwrite-Mode, X-Appwrite-JWT, X-Appwrite-Response-Format, X-SDK-Version, Cache-Control, Expires, Pragma')
        ->addHeader('Access-Control-Expose-Headers', 'X-Fallback-Cookies')
        ->addHeader('Access-Control-Allow-Origin', $refDomain)
        ->addHeader('Access-Control-Allow-Credentials', 'true')
    ;

    /*
     * Validate Client Domain - Check to avoid CSRF attack
     *  Adding Appwrite API domains to allow XDOMAIN communication
     *  Skip this check for non-web platforms which are not required to send an origin header
     */
    $origin = $request->getOrigin($request->getReferer(''));
    $originValidator = new Origin(\array_merge($project->getAttribute('platforms', []), $console->getAttribute('platforms', [])));

    if (!$originValidator->isValid($origin)
        && \in_array($request->getMethod(), [Request::METHOD_POST, Request::METHOD_PUT, Request::METHOD_PATCH, Request::METHOD_DELETE])
        && $route->getLabel('origin', false) !== '*'
        && empty($request->getHeader('x-appwrite-key', ''))) {
        throw new Exception($originValidator->getDescription(), 403);
    }

    /*
     * ACL Check
     */
    $role = ($user->isEmpty()) ? Auth::USER_ROLE_GUEST : Auth::USER_ROLE_MEMBER;

    // Add user roles
    $memberships = $user->find('teamId', $project->getAttribute('teamId', null), 'memberships');

    if ($memberships) {
        foreach ($memberships->getAttribute('roles', []) as $memberRole) {
            switch ($memberRole) {
                case 'owner':
                    $role = Auth::USER_ROLE_OWNER;
                    break;
                case 'admin':
                    $role = Auth::USER_ROLE_ADMIN;
                    break;
                case 'developer':
                    $role = Auth::USER_ROLE_DEVELOPER;
                    break;
            }
        }
    }

    $roles = Config::getParam('roles', []);
    $scope = $route->getLabel('scope', 'none'); // Allowed scope for chosen route
    $scopes = $roles[$role]['scopes']; // Allowed scopes for user role

    $authKey = $request->getHeader('x-appwrite-key', '');

    if (!empty($authKey)) { // API Key authentication
        // Check if given key match project API keys
<<<<<<< HEAD
        $key = $project->find('secret', $authKey, 'keys');
            
=======
        $key = $project->search('secret', $authKey, $project->getAttribute('keys', []));

>>>>>>> 7050f8d5
        /*
         * Try app auth when we have project key and no user
         *  Mock user to app and grant API key scopes in addition to default app scopes
         */
        if ($key && $user->isEmpty()) {
            $user = new Document([
                '$id' => '',
                'status' => true,
                'email' => 'app.'.$project->getId().'@service.'.$request->getHostname(),
                'password' => '',
                'name' => $project->getAttribute('name', 'Untitled'),
            ]);

            $role = Auth::USER_ROLE_APP;
            $scopes = \array_merge($roles[$role]['scopes'], $key->getAttribute('scopes', []));

            Authorization::setRole('role:'.Auth::USER_ROLE_APP);
            Authorization::setDefaultStatus(false);  // Cancel security segmentation for API keys.
        }
    }

    Authorization::setRole('role:'.$role);

    foreach (Auth::getRoles($user) as $authRole) {
        Authorization::setRole($authRole);
    }

    $service = $route->getLabel('sdk.namespace','');
    if(!empty($service)) {
        if(array_key_exists($service, $project->getAttribute('services',[]))
            && !$project->getAttribute('services',[])[$service]
            && !Auth::isPrivilegedUser(Authorization::$roles)) {
            throw new Exception('Service is disabled', 503);
        }
    }

    if (!\in_array($scope, $scopes)) {
        if ($project->isEmpty()) { // Check if permission is denied because project is missing
            throw new Exception('Project not found', 404);
        }

        throw new Exception($user->getAttribute('email', 'User').' (role: '.\strtolower($roles[$role]['label']).') missing scope ('.$scope.')', 401);
    }

    if (false === $user->getAttribute('status')) { // Account is blocked
        throw new Exception('Invalid credentials. User is blocked', 401);
    }

    if ($user->getAttribute('reset')) {
        throw new Exception('Password reset is required', 412);
    }

}, ['utopia', 'request', 'response', 'console', 'project', 'dbForConsole', 'user', 'locale', 'clients']);

App::options(function ($request, $response) {
    /** @var Utopia\Swoole\Request $request */
    /** @var Appwrite\Utopia\Response $response */

    $origin = $request->getOrigin();

    $response
        ->addHeader('Server', 'Appwrite')
        ->addHeader('Access-Control-Allow-Methods', 'GET, POST, PUT, PATCH, DELETE')
        ->addHeader('Access-Control-Allow-Headers', 'Origin, Cookie, Set-Cookie, X-Requested-With, Content-Type, Access-Control-Allow-Origin, Access-Control-Request-Headers, Accept, X-Appwrite-Project, X-Appwrite-Key, X-Appwrite-Locale, X-Appwrite-Mode, X-Appwrite-JWT, X-Appwrite-Response-Format, X-SDK-Version, Cache-Control, Expires, Pragma, X-Fallback-Cookies')
        ->addHeader('Access-Control-Expose-Headers', 'X-Fallback-Cookies')
        ->addHeader('Access-Control-Allow-Origin', $origin)
        ->addHeader('Access-Control-Allow-Credentials', 'true')
        ->noContent();
}, ['request', 'response']);

App::error(function ($error, $utopia, $request, $response, $layout, $project) {
    /** @var Exception $error */
    /** @var Utopia\App $utopia */
    /** @var Utopia\Swoole\Request $request */
    /** @var Appwrite\Utopia\Response $response */
    /** @var Utopia\View $layout */
    /** @var Utopia\Database\Document $project */

    if ($error instanceof PDOException) {
        throw $error;
    }

    $route = $utopia->match($request);
    $template = ($route) ? $route->getLabel('error', null) : null;

    if (php_sapi_name() === 'cli') {
        Console::error('[Error] Timestamp: '.date('c', time()));

        if($route) {
            Console::error('[Error] Method: '.$route->getMethod());
            Console::error('[Error] URL: '.$route->getPath());
        }

        Console::error('[Error] Type: '.get_class($error));
        Console::error('[Error] Message: '.$error->getMessage());
        Console::error('[Error] File: '.$error->getFile());
        Console::error('[Error] Line: '.$error->getLine());
    }

    $version = App::getEnv('_APP_VERSION', 'UNKNOWN');

    switch ($error->getCode()) { // Don't show 500 errors!
        case 400: // Error allowed publicly
        case 401: // Error allowed publicly
        case 402: // Error allowed publicly
        case 403: // Error allowed publicly
        case 404: // Error allowed publicly
        case 409: // Error allowed publicly
        case 412: // Error allowed publicly
        case 429: // Error allowed publicly
        case 501: // Error allowed publicly
        case 503: // Error allowed publicly
            $code = $error->getCode();
            $message = $error->getMessage();
            break;
        default:
            $code = 500; // All other errors get the generic 500 server error status code
            $message = 'Server Error';
    }

    //$_SERVER = []; // Reset before reporting to error log to avoid keys being compromised

    $output = ((App::isDevelopment())) ? [
        'message' => $error->getMessage(),
        'code' => $error->getCode(),
        'file' => $error->getFile(),
        'line' => $error->getLine(),
        'trace' => $error->getTrace(),
        'version' => $version,
    ] : [
        'message' => $message,
        'code' => $code,
        'version' => $version,
    ];

    $response
        ->addHeader('Cache-Control', 'no-cache, no-store, must-revalidate')
        ->addHeader('Expires', '0')
        ->addHeader('Pragma', 'no-cache')
        ->setStatusCode($code)
    ;

    if ($template) {
        $comp = new View($template);

        $comp
            ->setParam('development', App::isDevelopment())
            ->setParam('projectName', $project->getAttribute('name'))
            ->setParam('projectURL', $project->getAttribute('url'))
            ->setParam('message', $error->getMessage())
            ->setParam('code', $code)
            ->setParam('trace', $error->getTrace())
        ;

        $layout
            ->setParam('title', $project->getAttribute('name').' - Error')
            ->setParam('description', 'No Description')
            ->setParam('body', $comp)
            ->setParam('version', $version)
            ->setParam('litespeed', false)
        ;

        $response->html($layout->render());
    }

    $response->dynamic(new Document($output),
        $utopia->isDevelopment() ? Response::MODEL_ERROR_DEV : Response::MODEL_ERROR);
}, ['error', 'utopia', 'request', 'response', 'layout', 'project']);

App::get('/manifest.json')
    ->desc('Progressive app manifest file')
    ->label('scope', 'public')
    ->label('docs', false)
    ->inject('response')
    ->action(function ($response) {
        /** @var Appwrite\Utopia\Response $response */

        $response->json([
            'name' => APP_NAME,
            'short_name' => APP_NAME,
            'start_url' => '.',
            'url' => 'https://appwrite.io/',
            'display' => 'standalone',
            'background_color' => '#fff',
            'theme_color' => '#f02e65',
            'description' => 'End to end backend server for frontend and mobile apps. 👩‍💻👨‍💻',
            'icons' => [
                [
                    'src' => 'images/favicon.png',
                    'sizes' => '256x256',
                    'type' => 'image/png',
                ],
            ],
        ]);
    });

App::get('/robots.txt')
    ->desc('Robots.txt File')
    ->label('scope', 'public')
    ->label('docs', false)
    ->inject('response')
    ->action(function ($response) {
        $template = new View(__DIR__.'/../views/general/robots.phtml');
        $response->text($template->render(false));
    });

App::get('/humans.txt')
    ->desc('Humans.txt File')
    ->label('scope', 'public')
    ->label('docs', false)
    ->inject('response')
    ->action(function ($response) {
        $template = new View(__DIR__.'/../views/general/humans.phtml');
        $response->text($template->render(false));
    });

App::get('/.well-known/acme-challenge')
    ->desc('SSL Verification')
    ->label('scope', 'public')
    ->label('docs', false)
    ->inject('request')
    ->inject('response')
    ->action(function ($request, $response) {
        $base = \realpath(APP_STORAGE_CERTIFICATES);
        $path = \str_replace('/.well-known/acme-challenge/', '', $request->getURI());
        $absolute = \realpath($base.'/.well-known/acme-challenge/'.$path);

        if (!$base) {
            throw new Exception('Storage error', 500);
        }

        if (!$absolute) {
            throw new Exception('Unknown path', 404);
        }

        if (!\substr($absolute, 0, \strlen($base)) === $base) {
            throw new Exception('Invalid path', 401);
        }

        if (!\file_exists($absolute)) {
            throw new Exception('Unknown path', 404);
        }

        $content = @\file_get_contents($absolute);

        if (!$content) {
            throw new Exception('Failed to get contents', 500);
        }

        $response->text($content);
    });

include_once __DIR__ . '/shared/api.php';
include_once __DIR__ . '/shared/web.php';

foreach (Config::getParam('services', []) as $service) {
    include_once $service['controller'];
}<|MERGE_RESOLUTION|>--- conflicted
+++ resolved
@@ -23,24 +23,14 @@
 Config::setParam('cookieDomain', 'localhost');
 Config::setParam('cookieSamesite', Response::COOKIE_SAMESITE_NONE);
 
-<<<<<<< HEAD
 App::init(function ($utopia, $request, $response, $console, $project, $dbForConsole, $user, $locale, $clients) {
-    /** @var Utopia\Swoole\Request $request */
-    /** @var Appwrite\Utopia\Response $response */
-    /** @var Utopia\Database\Database $dbForConsole */
-    /** @var Utopia\Database\Document $console */
-    /** @var Utopia\Database\Document $project */
-    /** @var Utopia\Database\Document $user */
-=======
-App::init(function ($utopia, $request, $response, $console, $project, $consoleDB, $user, $locale, $clients) {
     /** @var Utopia\App $utopia */
     /** @var Utopia\Swoole\Request $request */
     /** @var Appwrite\Utopia\Response $response */
-    /** @var Appwrite\Database\Document $console */
-    /** @var Appwrite\Database\Document $project */
-    /** @var Appwrite\Database\Database $consoleDB */
-    /** @var Appwrite\Database\Document $user */
->>>>>>> 7050f8d5
+    /** @var Utopia\Database\Document $console */
+    /** @var Utopia\Database\Document $project */
+    /** @var Utopia\Database\Database $dbForConsole */
+    /** @var Utopia\Database\Document $user */
     /** @var Utopia\Locale\Locale $locale */
     /** @var array $clients */
 
@@ -231,13 +221,8 @@
 
     if (!empty($authKey)) { // API Key authentication
         // Check if given key match project API keys
-<<<<<<< HEAD
         $key = $project->find('secret', $authKey, 'keys');
-            
-=======
-        $key = $project->search('secret', $authKey, $project->getAttribute('keys', []));
-
->>>>>>> 7050f8d5
+
         /*
          * Try app auth when we have project key and no user
          *  Mock user to app and grant API key scopes in addition to default app scopes
