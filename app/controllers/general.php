--- conflicted
+++ resolved
@@ -309,24 +309,16 @@
     /** @var Utopia\View $layout */
     /** @var Appwrite\Database\Document $project */
 
-<<<<<<< HEAD
-    if (php_sapi_name() === 'cli') {
-        var_dump(get_class($error));
-        var_dump($error->getMessage());
-        var_dump($error->getFile());
-        var_dump($error->getLine());
-=======
     $route = $utopia->match($request);
     $template = ($route) ? $route->getLabel('error', null) : null;
 
-    if(php_sapi_name() === 'cli') {
+    if (php_sapi_name() === 'cli') {
         Console::error('[Error] Method: '.$route->getMethod());
         Console::error('[Error] URL: '.$route->getURL());
         Console::error('[Error] Type: '.get_class($error));
         Console::error('[Error] Message: '.$error->getMessage());
         Console::error('[Error] File: '.$error->getFile());
         Console::error('[Error] Line: '.$error->getLine());
->>>>>>> de499a0b
     }
 
     $version = App::getEnv('_APP_VERSION', 'UNKNOWN');
