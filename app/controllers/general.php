<?php

require_once __DIR__.'/../init.php';

use Utopia\App;
use Utopia\Swoole\Request;
use Appwrite\Utopia\Response;
use Utopia\View;
use Utopia\Exception;
use Utopia\Config\Config;
use Utopia\Domains\Domain;
use Appwrite\Auth\Auth;
use Appwrite\Database\Database;
use Appwrite\Database\Document;
use Appwrite\Database\Validator\Authorization;
use Appwrite\Network\Validator\Origin;
use Appwrite\Storage\Device\Local;
use Appwrite\Storage\Storage;
use Utopia\CLI\Console;

Config::setParam('domainVerification', false);
Config::setParam('cookieDomain', 'localhost');
Config::setParam('cookieSamesite', Response::COOKIE_SAMESITE_NONE);

App::init(function ($utopia, $request, $response, $console, $project, $user, $locale, $webhooks, $audits, $usage, $deletes, $functions, $clients) {
    /** @var Utopia\Swoole\Request $request */
    /** @var Appwrite\Utopia\Response $response */
    /** @var Appwrite\Database\Document $console */
    /** @var Appwrite\Database\Document $project */
    /** @var Appwrite\Database\Document $user */
    /** @var Utopia\Locale\Locale $locale */
    /** @var Appwrite\Event\Event $webhooks */
    /** @var Appwrite\Event\Event $audits */
    /** @var Appwrite\Event\Event $usage */
    /** @var Appwrite\Event\Event $deletes */
    /** @var Appwrite\Event\Event $functions */
    /** @var bool $mode */
    /** @var array $clients */
    
    Authorization::$roles = ['*'];

    $localeParam = (string)$request->getParam('locale', $request->getHeader('x-appwrite-locale', ''));

    if (\in_array($localeParam, Config::getParam('locale-codes'))) {
        $locale->setDefault($localeParam);
    };

    $route = $utopia->match($request);

    if(!empty($route->getLabel('sdk.platform', [])) && empty($project->getId()) && ($route->getLabel('scope', '') !== 'public')) {
        throw new Exception('Missing or unknown project ID', 400);
    }

    $console->setAttribute('platforms', [ // Allways allow current host
        '$collection' => Database::SYSTEM_COLLECTION_PLATFORMS,
        'name' => 'Current Host',
        'type' => 'web',
        'hostname' => $request->getHostname(),
    ], Document::SET_TYPE_APPEND);

    $referrer = $request->getReferer();
    $origin = \parse_url($request->getOrigin($referrer), PHP_URL_HOST);
    $protocol = \parse_url($request->getOrigin($referrer), PHP_URL_SCHEME);
    $port = \parse_url($request->getOrigin($referrer), PHP_URL_PORT);

    $refDomain = (!empty($protocol) ? $protocol : $request->getProtocol()).'://'.((\in_array($origin, $clients))
        ? $origin : 'localhost') . (!empty($port) ? ':'.$port : '');

    $selfDomain = new Domain($request->getHostname());
    $endDomain = new Domain((string)$origin);

    // var_dump('referer', $referrer);
    // var_dump('origin', $origin);
    // var_dump('port', $request->getPort());
    // var_dump('hostname', $request->getHostname());
    // var_dump('protocol', $request->getProtocol());
    // var_dump('method', $request->getMethod());
    // var_dump('ip', $request->getIP());
    // var_dump('-----------------');
    // var_dump($request->debug());

    Config::setParam('domainVerification',
        ($selfDomain->getRegisterable() === $endDomain->getRegisterable()) &&
            $endDomain->getRegisterable() !== '');
        
    Config::setParam('cookieDomain', (
        $request->getHostname() === 'localhost' ||
        $request->getHostname() === 'localhost:'.$request->getPort() ||
        (\filter_var($request->getHostname(), FILTER_VALIDATE_IP) !== false)
    )
        ? null
        : '.'.$request->getHostname()
    );

    Storage::setDevice('files', new Local(APP_STORAGE_UPLOADS.'/app-'.$project->getId()));
    Storage::setDevice('functions', new Local(APP_STORAGE_FUNCTIONS.'/app-'.$project->getId()));

    /*
     * Security Headers
     *
     * As recommended at:
     * @see https://www.owasp.org/index.php/List_of_useful_HTTP_headers
     */
    if (App::getEnv('_APP_OPTIONS_FORCE_HTTPS', 'disabled') === 'enabled') { // Force HTTPS
        if($request->getProtocol() !== 'https') {
           return $response->redirect('https://'.$request->getHostname().$request->getURI());
        }

        $response->addHeader('Strict-Transport-Security', 'max-age='.(60 * 60 * 24 * 126)); // 126 days
    }    

    $response
        ->addHeader('Server', 'Appwrite')
        ->addHeader('X-XSS-Protection', '1; mode=block; report=/v1/xss?url='.\urlencode($request->getURI()))
        //->addHeader('X-Frame-Options', ($refDomain == 'http://localhost') ? 'SAMEORIGIN' : 'ALLOW-FROM ' . $refDomain)
        ->addHeader('X-Content-Type-Options', 'nosniff')
        ->addHeader('Access-Control-Allow-Methods', 'GET, POST, PUT, PATCH, DELETE')
        ->addHeader('Access-Control-Allow-Headers', 'Origin, Cookie, Set-Cookie, X-Requested-With, Content-Type, Access-Control-Allow-Origin, Access-Control-Request-Headers, Accept, X-Appwrite-Project, X-Appwrite-Key, X-Appwrite-Locale, X-Appwrite-Mode, X-SDK-Version, Cache-Control, Expires, Pragma')
        ->addHeader('Access-Control-Expose-Headers', 'X-Fallback-Cookies')
        ->addHeader('Access-Control-Allow-Origin', $refDomain)
        ->addHeader('Access-Control-Allow-Credentials', 'true')
    ;

    /*
     * Validate Client Domain - Check to avoid CSRF attack
     *  Adding Appwrite API domains to allow XDOMAIN communication
     *  Skip this check for non-web platforms which are not requiredto send an origin header
     */
    $origin = $request->getOrigin($request->getReferer(''));
    $originValidator = new Origin(\array_merge($project->getAttribute('platforms', []), $console->getAttribute('platforms', [])));

    if(!$originValidator->isValid($origin)
        && \in_array($request->getMethod(), [Request::METHOD_POST, Request::METHOD_PUT, Request::METHOD_PATCH, Request::METHOD_DELETE])
        && $route->getLabel('origin', false) !== '*'
        && empty($request->getHeader('x-appwrite-key', ''))) {
            throw new Exception($originValidator->getDescription(), 403);
    }
    
    /*
     * ACL Check
     */
    $role = ($user->isEmpty()) ? Auth::USER_ROLE_GUEST : Auth::USER_ROLE_MEMBER;

    // Add user roles
    $membership = $user->search('teamId', $project->getAttribute('teamId', null), $user->getAttribute('memberships', []));

    if ($membership) {
        foreach ($membership->getAttribute('roles', []) as $memberRole) {
            switch ($memberRole) {
                case 'owner':
                    $role = Auth::USER_ROLE_OWNER;
                    break;
                case 'admin':
                    $role = Auth::USER_ROLE_ADMIN;
                    break;
                case 'developer':
                    $role = Auth::USER_ROLE_DEVELOPER;
                    break;
            }
        }
    }

    $roles = Config::getParam('roles', []);
    $scope = $route->getLabel('scope', 'none'); // Allowed scope for chosen route
    $scopes = $roles[$role]['scopes']; // Allowed scopes for user role
    
    // Check if given key match project API keys
    $key = $project->search('secret', $request->getHeader('x-appwrite-key', ''), $project->getAttribute('keys', []));
    
    /*
     * Try app auth when we have project key and no user
     *  Mock user to app and grant API key scopes in addition to default app scopes
     */
    if (null !== $key && $user->isEmpty()) {
        $user = new Document([
            '$id' => 0,
            'status' => Auth::USER_STATUS_ACTIVATED,
            'email' => 'app.'.$project->getId().'@service.'.$request->getHostname(),
            'password' => '',
            'name' => $project->getAttribute('name', 'Untitled'),
        ]);

        $role = Auth::USER_ROLE_APP;
        $scopes = \array_merge($roles[$role]['scopes'], $key->getAttribute('scopes', []));

        Authorization::setDefaultStatus(false);  // Cancel security segmentation for API keys.
    }

    if($user->getId()) {
        Authorization::setRole('user:'.$user->getId());
    }
<<<<<<< HEAD
=======
    
>>>>>>> 788db3d7
    Authorization::setRole('role:'.$role);

    \array_map(function ($node) {
        if (isset($node['teamId']) && isset($node['roles'])) {
            Authorization::setRole('team:'.$node['teamId']);

            foreach ($node['roles'] as $nodeRole) { // Set all team roles
                Authorization::setRole('team:'.$node['teamId'].'/'.$nodeRole);
            }
        }
    }, $user->getAttribute('memberships', []));

    // TDOO Check if user is god

    if (!\in_array($scope, $scopes)) {
        if (empty($project->getId()) || Database::SYSTEM_COLLECTION_PROJECTS !== $project->getCollection()) { // Check if permission is denied because project is missing
            throw new Exception('Project not found', 404);
        }
        
        throw new Exception($user->getAttribute('email', 'User').' (role: '.\strtolower($roles[$role]['label']).') missing scope ('.$scope.')', 401);
    }

    if (Auth::USER_STATUS_BLOCKED == $user->getAttribute('status')) { // Account has not been activated
        throw new Exception('Invalid credentials. User is blocked', 401); // User is in status blocked
    }

    if ($user->getAttribute('reset')) {
        throw new Exception('Password reset is required', 412);
    }

    /*
     * Background Jobs
     */
    $functions
        ->setParam('projectId', $project->getId())
        ->setParam('event', $route->getLabel('event', ''))
        ->setParam('payload', [])
        ->setParam('functionId', null)
        ->setParam('executionId', null)
        ->setParam('trigger', 'event')
    ;

    $webhooks
        ->setParam('projectId', $project->getId())
        ->setParam('event', $route->getLabel('event', ''))
        ->setParam('payload', [])
    ;

    $audits
        ->setParam('projectId', $project->getId())
        ->setParam('userId', $user->getId())
        ->setParam('event', '')
        ->setParam('resource', '')
        ->setParam('userAgent', $request->getUserAgent(''))
        ->setParam('ip', $request->getIP())
        ->setParam('data', [])
    ;

    $usage
        ->setParam('projectId', $project->getId())
        ->setParam('httpRequest', 1)
        ->setParam('httpUrl', $request->getHostname().$request->getURI())
        ->setParam('httpMethod', $request->getMethod())
        ->setParam('networkRequestSize', 0)
        ->setParam('networkResponseSize', 0)
        ->setParam('storage', 0)
    ;
    
    $deletes
        ->setParam('projectId', $project->getId())
    ;
}, ['utopia', 'request', 'response', 'console', 'project', 'user', 'locale', 'webhooks', 'audits', 'usage', 'deletes', 'functions', 'clients']);

App::shutdown(function ($utopia, $request, $response, $project, $webhooks, $audits, $usage, $deletes, $functions, $mode) {
    /** @var Utopia\App $utopia */
    /** @var Utopia\Swoole\Request $request */
    /** @var Appwrite\Utopia\Response $response */
    /** @var Appwrite\Database\Document $project */
    /** @var Appwrite\Event\Event $webhooks */
    /** @var Appwrite\Event\Event $audits */
    /** @var Appwrite\Event\Event $usage */
    /** @var Appwrite\Event\Event $deletes */
    /** @var Appwrite\Event\Event $functions */
    /** @var bool $mode */

    if (!empty($functions->getParam('event'))) {
        if(empty($functions->getParam('payload'))) {
            $functions->setParam('payload', $response->getPayload());
        }

        $functions->trigger();
    }

    if (!empty($webhooks->getParam('event'))) {
        if(empty($webhooks->getParam('payload'))) {
            $webhooks->setParam('payload', $response->getPayload());
        }

        $webhooks->trigger();
    }
    
    if (!empty($audits->getParam('event'))) {
        $audits->trigger();
    }
    
    if (!empty($deletes->getParam('document'))) {
        $deletes->trigger();
    }
    
    $route = $utopia->match($request);
    
    if($project->getId()
        && $mode !== APP_MODE_ADMIN
        && !empty($route->getLabel('sdk.namespace', null))) { // Don't calculate console usage and admin mode
        
        $usage
            ->setParam('networkRequestSize', $request->getSize() + $usage->getParam('storage'))
            ->setParam('networkResponseSize', $response->getSize())
            ->trigger()
        ;
    }
}, ['utopia', 'request', 'response', 'project', 'webhooks', 'audits', 'usage', 'deletes', 'functions', 'mode']);

App::options(function ($request, $response) {
    /** @var Utopia\Swoole\Request $request */
    /** @var Appwrite\Utopia\Response $response */

    $origin = $request->getOrigin();

    $response
        ->addHeader('Server', 'Appwrite')
        ->addHeader('Access-Control-Allow-Methods', 'GET, POST, PUT, PATCH, DELETE')
        ->addHeader('Access-Control-Allow-Headers', 'Origin, Cookie, Set-Cookie, X-Requested-With, Content-Type, Access-Control-Allow-Origin, Access-Control-Request-Headers, Accept, X-Appwrite-Project, X-Appwrite-Key, X-Appwrite-Locale, X-Appwrite-Mode, X-SDK-Version, Cache-Control, Expires, Pragma, X-Fallback-Cookies')
        ->addHeader('Access-Control-Expose-Headers', 'X-Fallback-Cookies')
        ->addHeader('Access-Control-Allow-Origin', $origin)
        ->addHeader('Access-Control-Allow-Credentials', 'true')
        ->send();
}, ['request', 'response']);

App::error(function ($error, $utopia, $request, $response, $layout, $project) {
    /** @var Exception $error */
    /** @var Utopia\App $utopia */
    /** @var Utopia\Swoole\Request $request */
    /** @var Appwrite\Utopia\Response $response */
    /** @var Utopia\View $layout */
    /** @var Appwrite\Database\Document $project */

    $route = $utopia->match($request);
    $template = ($route) ? $route->getLabel('error', null) : null;

    if(php_sapi_name() === 'cli') {
<<<<<<< HEAD
        var_dump($route->getMethod());
        var_dump($route->getURL());
        var_dump(get_class($error));
        var_dump($error->getMessage());
        var_dump($error->getFile());
        var_dump($error->getLine());
=======
        Console::error('[Error] Method: '.$route->getMethod());
        Console::error('[Error] URL: '.$route->getURL());
        Console::error('[Error] Type: '.get_class($error));
        Console::error('[Error] Message: '.$error->getMessage());
        Console::error('[Error] File: '.$error->getFile());
        Console::error('[Error] Line: '.$error->getLine());
>>>>>>> 788db3d7
    }

    $version = App::getEnv('_APP_VERSION', 'UNKNOWN');

    switch ($error->getCode()) {
        case 400: // Error allowed publicly
        case 401: // Error allowed publicly
        case 402: // Error allowed publicly
        case 403: // Error allowed publicly
        case 404: // Error allowed publicly
        case 409: // Error allowed publicly
        case 412: // Error allowed publicly
        case 429: // Error allowed publicly
            $code = $error->getCode();
            $message = $error->getMessage();
            break;
        default:
            $code = 500; // All other errors get the generic 500 server error status code
            $message = 'Server Error';
    }

    //$_SERVER = []; // Reset before reporting to error log to avoid keys being compromised

    $output = ((App::isDevelopment())) ? [
        'message' => $error->getMessage(),
        'code' => $error->getCode(),
        'file' => $error->getFile(),
        'line' => $error->getLine(),
        'trace' => $error->getTrace(),
        'version' => $version,
    ] : [
        'message' => $message,
        'code' => $code,
        'version' => $version,
    ];

    $response
        ->addHeader('Cache-Control', 'no-cache, no-store, must-revalidate')
        ->addHeader('Expires', '0')
        ->addHeader('Pragma', 'no-cache')
        ->setStatusCode($code)
    ;

    if ($template) {
        $comp = new View($template);

        $comp
            ->setParam('projectName', $project->getAttribute('name'))
            ->setParam('projectURL', $project->getAttribute('url'))
            ->setParam('message', $error->getMessage())
            ->setParam('code', $code)
        ;

        $layout
            ->setParam('title', $project->getAttribute('name').' - Error')
            ->setParam('description', 'No Description')
            ->setParam('body', $comp)
            ->setParam('version', $version)
            ->setParam('litespeed', false)
        ;

        $response->html($layout->render());
    }

    $response->dynamic(new Document($output),
        $utopia->isDevelopment() ? Response::MODEL_ERROR_DEV : Response::MODEL_LOCALE);
        
}, ['error', 'utopia', 'request', 'response', 'layout', 'project']);

App::get('/manifest.json')
    ->desc('Progressive app manifest file')
    ->label('scope', 'public')
    ->label('docs', false)
    ->action(function ($response) {
        /** @var Appwrite\Utopia\Response $response */

        $response->json([
            'name' => APP_NAME,
            'short_name' => APP_NAME,
            'start_url' => '.',
            'url' => 'https://appwrite.io/',
            'display' => 'standalone',
            'background_color' => '#fff',
            'theme_color' => '#f02e65',
            'description' => 'End to end backend server for frontend and mobile apps. 👩‍💻👨‍💻',
            'icons' => [
                [
                    'src' => 'images/favicon.png',
                    'sizes' => '256x256',
                    'type' => 'image/png',
                ],
            ],
        ]);
    }, ['response']);

App::get('/robots.txt')
    ->desc('Robots.txt File')
    ->label('scope', 'public')
    ->label('docs', false)
    ->action(function ($response) {
        $template = new View(__DIR__.'/../views/general/robots.phtml');
        $response->text($template->render(false));
    }, ['response']);

App::get('/humans.txt')
    ->desc('Humans.txt File')
    ->label('scope', 'public')
    ->label('docs', false)
    ->action(function ($response) {
        $template = new View(__DIR__.'/../views/general/humans.phtml');
        $response->text($template->render(false));
    }, ['response']);

App::get('/.well-known/acme-challenge')
    ->desc('SSL Verification')
    ->label('scope', 'public')
    ->label('docs', false)
    ->action(function ($request, $response) {
        $base = \realpath(APP_STORAGE_CERTIFICATES);
        $path = \str_replace('/.well-known/acme-challenge/', '', $request->getParam('q'));
        $absolute = \realpath($base.'/.well-known/acme-challenge/'.$path);

        if(!$base) {
            throw new Exception('Storage error', 500);
        }

        if(!$absolute) {
            throw new Exception('Unknown path', 404);
        }

        if(!\substr($absolute, 0, \strlen($base)) === $base) {
            throw new Exception('Invalid path', 401);
        }

        if(!\file_exists($absolute)) {
            throw new Exception('Unknown path', 404);
        }

        $content = @\file_get_contents($absolute);

        if(!$content) {
            throw new Exception('Failed to get contents', 500);
        }

        $response->text($content);
    }, ['request', 'response']);

include_once __DIR__ . '/shared/api.php';
include_once __DIR__ . '/shared/web.php';

foreach(Config::getParam('services', []) as $service) {
    include_once $service['controller'];
}<|MERGE_RESOLUTION|>--- conflicted
+++ resolved
@@ -189,10 +189,7 @@
     if($user->getId()) {
         Authorization::setRole('user:'.$user->getId());
     }
-<<<<<<< HEAD
-=======
-    
->>>>>>> 788db3d7
+
     Authorization::setRole('role:'.$role);
 
     \array_map(function ($node) {
@@ -344,21 +341,12 @@
     $template = ($route) ? $route->getLabel('error', null) : null;
 
     if(php_sapi_name() === 'cli') {
-<<<<<<< HEAD
-        var_dump($route->getMethod());
-        var_dump($route->getURL());
-        var_dump(get_class($error));
-        var_dump($error->getMessage());
-        var_dump($error->getFile());
-        var_dump($error->getLine());
-=======
         Console::error('[Error] Method: '.$route->getMethod());
         Console::error('[Error] URL: '.$route->getURL());
         Console::error('[Error] Type: '.get_class($error));
         Console::error('[Error] Message: '.$error->getMessage());
         Console::error('[Error] File: '.$error->getFile());
         Console::error('[Error] Line: '.$error->getLine());
->>>>>>> 788db3d7
     }
 
     $version = App::getEnv('_APP_VERSION', 'UNKNOWN');
