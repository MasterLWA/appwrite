--- conflicted
+++ resolved
@@ -302,18 +302,10 @@
 
     $service = $route->getLabel('sdk.namespace', '');
     if (!empty($service)) {
-<<<<<<< HEAD
-        $serviceRoles = Authorization::getRoles();
-        if (
-            array_key_exists($service, $project->getAttribute('services', []))
-            && !$project->getAttribute('services', [])[$service]
-            && !(Auth::isPrivilegedUser($serviceRoles) || Auth::isAppUser($serviceRoles))
-=======
         if (
             array_key_exists($service, $project->getAttribute('services', []))
             && !$project->getAttribute('services', [])[$service]
             && !(Auth::isPrivilegedUser(Authorization::getRoles()) || Auth::isAppUser(Authorization::getRoles()))
->>>>>>> 46d4525c
         ) {
             throw new AppwriteException('Service is disabled', 503, AppwriteException::GENERAL_SERVICE_DISABLED);
         }
