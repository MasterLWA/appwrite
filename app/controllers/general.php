<?php

require_once __DIR__ . '/../init.php';

use Utopia\App;
use Utopia\Locale\Locale;
use Utopia\Logger\Logger;
use Utopia\Logger\Log;
use Utopia\Logger\Log\User;
use Appwrite\Utopia\Request;
use Appwrite\Utopia\Response;
use Appwrite\Utopia\View;
use Appwrite\Extend\Exception as AppwriteException;
use Utopia\Config\Config;
use Utopia\Domains\Domain;
use Appwrite\Auth\Auth;
use Appwrite\Event\Certificate;
use Appwrite\Network\Validator\Origin;
use Appwrite\Utopia\Response\Filters\V11 as ResponseV11;
use Appwrite\Utopia\Response\Filters\V12 as ResponseV12;
use Appwrite\Utopia\Response\Filters\V13 as ResponseV13;
use Appwrite\Utopia\Response\Filters\V14 as ResponseV14;
use Utopia\CLI\Console;
use Utopia\Database\Database;
use Utopia\Database\Document;
use Utopia\Database\DateTime;
use Utopia\Database\Query;
use Utopia\Database\Validator\Authorization;
use Utopia\Validator\Hostname;
use Appwrite\Utopia\Request\Filters\V12 as RequestV12;
use Appwrite\Utopia\Request\Filters\V13 as RequestV13;
use Appwrite\Utopia\Request\Filters\V14 as RequestV14;
use Utopia\Validator\Text;

Config::setParam('domainVerification', false);
Config::setParam('cookieDomain', 'localhost');
Config::setParam('cookieSamesite', Response::COOKIE_SAMESITE_NONE);

App::init()
    ->inject('utopia')
    ->inject('request')
    ->inject('response')
    ->inject('console')
    ->inject('project')
    ->inject('dbForConsole')
    ->inject('user')
    ->inject('locale')
    ->inject('clients')
    ->action(function (App $utopia, Request $request, Response $response, Document $console, Document $project, Database $dbForConsole, Document $user, Locale $locale, array $clients) {
        /*
        * Request format
        */
        $route = $utopia->match($request);
        Request::setRoute($route);

        $requestFormat = $request->getHeader('x-appwrite-response-format', App::getEnv('_APP_SYSTEM_RESPONSE_FORMAT', ''));
        if ($requestFormat) {
            switch ($requestFormat) {
                case version_compare($requestFormat, '0.12.0', '<'):
                    Request::setFilter(new RequestV12());
                    break;
                case version_compare($requestFormat, '0.13.0', '<'):
                    Request::setFilter(new RequestV13());
                    break;
                case version_compare($requestFormat, '0.14.0', '<'):
                    Request::setFilter(new RequestV14());
                    break;
                default:
                    Request::setFilter(null);
            }
        } else {
            Request::setFilter(null);
        }

        $domain = $request->getHostname();
        $domains = Config::getParam('domains', []);
        if (!array_key_exists($domain, $domains)) {
            $domain = new Domain(!empty($domain) ? $domain : '');

            if (empty($domain->get()) || !$domain->isKnown() || $domain->isTest()) {
                $domains[$domain->get()] = false;
                Console::warning($domain->get() . ' is not a publicly accessible domain. Skipping SSL certificate generation.');
            } elseif (str_starts_with($request->getURI(), '/.well-known/acme-challenge')) {
                Console::warning('Skipping SSL certificates generation on ACME challenge.');
            } else {
                Authorization::disable();

                $envDomain = App::getEnv('_APP_DOMAIN', '');
                $mainDomain = null;
                if (!empty($envDomain) && $envDomain !== 'localhost') {
                    $mainDomain = $envDomain;
                } else {
                    $domainDocument = $dbForConsole->findOne('domains', [], 0, ['_id'], ['ASC']);
                    $mainDomain = $domainDocument ? $domainDocument->getAttribute('domain') : $domain->get();
                }

                if ($mainDomain !== $domain->get()) {
                    Console::warning($domain->get() . ' is not a main domain. Skipping SSL certificate generation.');
                } else {
                    $domainDocument = $dbForConsole->findOne('domains', [
                        new Query('domain', QUERY::TYPE_EQUAL, [$domain->get()])
                    ]);

                    if (!$domainDocument) {
                        $domainDocument = new Document([
                            'domain' => $domain->get(),
                            'tld' => $domain->getSuffix(),
                            'registerable' => $domain->getRegisterable(),
                            'verification' => false,
                            'certificateId' => null,
                        ]);

                        $domainDocument = $dbForConsole->createDocument('domains', $domainDocument);

                        Console::info('Issuing a TLS certificate for the main domain (' . $domain->get() . ') in a few seconds...');

                        (new Certificate())
                            ->setDomain($domainDocument)
                            ->trigger();
                    }
                }
                $domains[$domain->get()] = true;

                Authorization::reset(); // ensure authorization is re-enabled
            }
            Config::setParam('domains', $domains);
        }

        $localeParam = (string) $request->getParam('locale', $request->getHeader('x-appwrite-locale', ''));
        if (\in_array($localeParam, Config::getParam('locale-codes'))) {
            $locale->setDefault($localeParam);
        }

        if ($project->isEmpty()) {
            throw new AppwriteException('Project not found', 404, AppwriteException::PROJECT_NOT_FOUND);
        }

        if (!empty($route->getLabel('sdk.auth', [])) && $project->isEmpty() && ($route->getLabel('scope', '') !== 'public')) {
            throw new AppwriteException('Missing or unknown project ID', 400, AppwriteException::PROJECT_UNKNOWN);
        }

        $referrer = $request->getReferer();
        $origin = \parse_url($request->getOrigin($referrer), PHP_URL_HOST);
        $protocol = \parse_url($request->getOrigin($referrer), PHP_URL_SCHEME);
        $port = \parse_url($request->getOrigin($referrer), PHP_URL_PORT);

        $refDomainOrigin = 'localhost';
        $validator = new Hostname($clients);
        if ($validator->isValid($origin)) {
            $refDomainOrigin = $origin;
        }

        $refDomain = (!empty($protocol) ? $protocol : $request->getProtocol()) . '://' . $refDomainOrigin . (!empty($port) ? ':' . $port : '');

        $refDomain = (!$route->getLabel('origin', false))  // This route is publicly accessible
            ? $refDomain
            : (!empty($protocol) ? $protocol : $request->getProtocol()) . '://' . $origin . (!empty($port) ? ':' . $port : '');

        $selfDomain = new Domain($request->getHostname());
        $endDomain = new Domain((string)$origin);

        Config::setParam(
            'domainVerification',
            ($selfDomain->getRegisterable() === $endDomain->getRegisterable()) &&
            $endDomain->getRegisterable() !== ''
        );

        Config::setParam('cookieDomain', (
            $request->getHostname() === 'localhost' ||
            $request->getHostname() === 'localhost:' . $request->getPort() ||
            (\filter_var($request->getHostname(), FILTER_VALIDATE_IP) !== false)
        )
            ? null
            : '.' . $request->getHostname());

        /*
        * Response format
        */
        $responseFormat = $request->getHeader('x-appwrite-response-format', App::getEnv('_APP_SYSTEM_RESPONSE_FORMAT', ''));
        if ($responseFormat) {
            switch ($responseFormat) {
                case version_compare($responseFormat, '0.11.2', '<='):
                    Response::setFilter(new ResponseV11());
                    break;
                case version_compare($responseFormat, '0.12.4', '<='):
                    Response::setFilter(new ResponseV12());
                    break;
                case version_compare($responseFormat, '0.13.4', '<='):
                    Response::setFilter(new ResponseV13());
                    break;
                case version_compare($responseFormat, '0.14.0', '<='):
                    Response::setFilter(new ResponseV14());
                    break;
                default:
                    Response::setFilter(null);
            }
        } else {
            Response::setFilter(null);
        }

        /*
<<<<<<< HEAD
         * Try app auth when we have project key and no user
         *  Mock user to app and grant API key scopes in addition to default app scopes
         */
        if ($key && $user->isEmpty()) {
            $user = new Document([
                '$id' => '',
                'status' => true,
                'email' => 'app.' . $project->getId() . '@service.' . $request->getHostname(),
                'password' => '',
                'name' => $project->getAttribute('name', 'Untitled'),
            ]);

            $role = Auth::USER_ROLE_APP;
            $scopes = \array_merge($roles[$role]['scopes'], $key->getAttribute('scopes', []));

            $expire = $key->getAttribute('expire');

            if (!empty($expire) && $expire < DateTime::now()) {
                throw new AppwriteException('Project key expired', 401, AppwriteException:: PROJECT_KEY_EXPIRED);
=======
        * Security Headers
        *
        * As recommended at:
        * @see https://www.owasp.org/index.php/List_of_useful_HTTP_headers
        */
        if (App::getEnv('_APP_OPTIONS_FORCE_HTTPS', 'disabled') === 'enabled') { // Force HTTPS
            if ($request->getProtocol() !== 'https') {
                if ($request->getMethod() !== Request::METHOD_GET) {
                    throw new AppwriteException('Method unsupported over HTTP.', 500, AppwriteException::GENERAL_PROTOCOL_UNSUPPORTED);
                }

                return $response->redirect('https://' . $request->getHostname() . $request->getURI());
>>>>>>> 9693c6e9
            }

            $response->addHeader('Strict-Transport-Security', 'max-age=' . (60 * 60 * 24 * 126)); // 126 days
        }

        $response
            ->addHeader('Server', 'Appwrite')
            ->addHeader('X-Content-Type-Options', 'nosniff')
            ->addHeader('Access-Control-Allow-Methods', 'GET, POST, PUT, PATCH, DELETE')
            ->addHeader('Access-Control-Allow-Headers', 'Origin, Cookie, Set-Cookie, X-Requested-With, Content-Type, Access-Control-Allow-Origin, Access-Control-Request-Headers, Accept, X-Appwrite-Project, X-Appwrite-Key, X-Appwrite-Locale, X-Appwrite-Mode, X-Appwrite-JWT, X-Appwrite-Response-Format, X-SDK-Version, X-Appwrite-ID, Content-Range, Range, Cache-Control, Expires, Pragma')
            ->addHeader('Access-Control-Expose-Headers', 'X-Fallback-Cookies')
            ->addHeader('Access-Control-Allow-Origin', $refDomain)
            ->addHeader('Access-Control-Allow-Credentials', 'true')
        ;

        /*
        * Validate Client Domain - Check to avoid CSRF attack
        *  Adding Appwrite API domains to allow XDOMAIN communication
        *  Skip this check for non-web platforms which are not required to send an origin header
        */
        $origin = $request->getOrigin($request->getReferer(''));
        $originValidator = new Origin(\array_merge($project->getAttribute('platforms', []), $console->getAttribute('platforms', [])));

        if (
            !$originValidator->isValid($origin)
            && \in_array($request->getMethod(), [Request::METHOD_POST, Request::METHOD_PUT, Request::METHOD_PATCH, Request::METHOD_DELETE])
            && $route->getLabel('origin', false) !== '*'
            && empty($request->getHeader('x-appwrite-key', ''))
        ) {
            throw new AppwriteException($originValidator->getDescription(), 403, AppwriteException::GENERAL_UNKNOWN_ORIGIN);
        }

        /*
        * ACL Check
        */
        $role = ($user->isEmpty()) ? Auth::USER_ROLE_GUEST : Auth::USER_ROLE_MEMBER;

        // Add user roles
        $memberships = $user->find('teamId', $project->getAttribute('teamId', null), 'memberships');

        if ($memberships) {
            foreach ($memberships->getAttribute('roles', []) as $memberRole) {
                switch ($memberRole) {
                    case 'owner':
                        $role = Auth::USER_ROLE_OWNER;
                        break;
                    case 'admin':
                        $role = Auth::USER_ROLE_ADMIN;
                        break;
                    case 'developer':
                        $role = Auth::USER_ROLE_DEVELOPER;
                        break;
                }
            }
        }

        $roles = Config::getParam('roles', []);
        $scope = $route->getLabel('scope', 'none'); // Allowed scope for chosen route
        $scopes = $roles[$role]['scopes']; // Allowed scopes for user role

        $authKey = $request->getHeader('x-appwrite-key', '');

        if (!empty($authKey)) { // API Key authentication
            // Check if given key match project API keys
            $key = $project->find('secret', $authKey, 'keys');

            /*
            * Try app auth when we have project key and no user
            *  Mock user to app and grant API key scopes in addition to default app scopes
            */
            if ($key && $user->isEmpty()) {
                $user = new Document([
                    '$id' => '',
                    'status' => true,
                    'email' => 'app.' . $project->getId() . '@service.' . $request->getHostname(),
                    'password' => '',
                    'name' => $project->getAttribute('name', 'Untitled'),
                ]);

                $role = Auth::USER_ROLE_APP;
                $scopes = \array_merge($roles[$role]['scopes'], $key->getAttribute('scopes', []));

                $expire = $key->getAttribute('expire', 0);

                if (!empty($expire) && $expire < \time()) {
                    throw new AppwriteException('Project key expired', 401, AppwriteException:: PROJECT_KEY_EXPIRED);
                }

                Authorization::setRole('role:' . Auth::USER_ROLE_APP);
                Authorization::setDefaultStatus(false);  // Cancel security segmentation for API keys.
            }
        }

        Authorization::setRole('role:' . $role);

        foreach (Auth::getRoles($user) as $authRole) {
            Authorization::setRole($authRole);
        }

        $service = $route->getLabel('sdk.namespace', '');
        if (!empty($service)) {
            if (
                array_key_exists($service, $project->getAttribute('services', []))
                && !$project->getAttribute('services', [])[$service]
                && !(Auth::isPrivilegedUser(Authorization::getRoles()) || Auth::isAppUser(Authorization::getRoles()))
            ) {
                throw new AppwriteException('Service is disabled', 503, AppwriteException::GENERAL_SERVICE_DISABLED);
            }
        }

        if (!\in_array($scope, $scopes)) {
            if ($project->isEmpty()) { // Check if permission is denied because project is missing
                throw new AppwriteException('Project not found', 404, AppwriteException::PROJECT_NOT_FOUND);
            }

            throw new AppwriteException($user->getAttribute('email', 'User') . ' (role: ' . \strtolower($roles[$role]['label']) . ') missing scope (' . $scope . ')', 401, AppwriteException::GENERAL_UNAUTHORIZED_SCOPE);
        }

        if (false === $user->getAttribute('status')) { // Account is blocked
            throw new AppwriteException('Invalid credentials. User is blocked', 401, AppwriteException::USER_BLOCKED);
        }

        if ($user->getAttribute('reset')) {
            throw new AppwriteException('Password reset is required', 412, AppwriteException::USER_PASSWORD_RESET_REQUIRED);
        }
    });

App::options()
    ->inject('request')
    ->inject('response')
    ->action(function (Request $request, Response $response) {

        $origin = $request->getOrigin();

        $response
            ->addHeader('Server', 'Appwrite')
            ->addHeader('Access-Control-Allow-Methods', 'GET, POST, PUT, PATCH, DELETE')
            ->addHeader('Access-Control-Allow-Headers', 'Origin, Cookie, Set-Cookie, X-Requested-With, Content-Type, Access-Control-Allow-Origin, Access-Control-Request-Headers, Accept, X-Appwrite-Project, X-Appwrite-Key, X-Appwrite-Locale, X-Appwrite-Mode, X-Appwrite-JWT, X-Appwrite-Response-Format, X-SDK-Version, X-Appwrite-ID, Content-Range, Range, Cache-Control, Expires, Pragma, X-Fallback-Cookies')
            ->addHeader('Access-Control-Expose-Headers', 'X-Fallback-Cookies')
            ->addHeader('Access-Control-Allow-Origin', $origin)
            ->addHeader('Access-Control-Allow-Credentials', 'true')
            ->noContent();
    });

App::error()
    ->inject('error')
    ->inject('utopia')
    ->inject('request')
    ->inject('response')
    ->inject('layout')
    ->inject('project')
    ->inject('logger')
    ->inject('loggerBreadcrumbs')
    ->action(function (Throwable $error, App $utopia, Request $request, Response $response, View $layout, Document $project, ?Logger $logger, array $loggerBreadcrumbs) {

        $version = App::getEnv('_APP_VERSION', 'UNKNOWN');
        $route = $utopia->match($request);

        /** Delegate PDO exceptions to the global handler so the database connection can be returned to the pool */
        if ($error instanceof PDOException) {
            throw $error;
        }

        if ($logger) {
            if ($error->getCode() >= 500 || $error->getCode() === 0) {
                try {
                    /** @var Utopia\Database\Document $user */
                    $user = $utopia->getResource('user');
                } catch (\Throwable $th) {
                    // All good, user is optional information for logger
                }

                $log = new Utopia\Logger\Log();

                if (isset($user) && !$user->isEmpty()) {
                    $log->setUser(new User($user->getId()));
                }

                $log->setNamespace("http");
                $log->setServer(\gethostname());
                $log->setVersion($version);
                $log->setType(Log::TYPE_ERROR);
                $log->setMessage($error->getMessage());

                $log->addTag('method', $route->getMethod());
                $log->addTag('url', $route->getPath());
                $log->addTag('verboseType', get_class($error));
                $log->addTag('code', $error->getCode());
                $log->addTag('projectId', $project->getId());
                $log->addTag('hostname', $request->getHostname());
                $log->addTag('locale', (string)$request->getParam('locale', $request->getHeader('x-appwrite-locale', '')));

                $log->addExtra('file', $error->getFile());
                $log->addExtra('line', $error->getLine());
                $log->addExtra('trace', $error->getTraceAsString());
                $log->addExtra('detailedTrace', $error->getTrace());
                $log->addExtra('roles', Authorization::$roles);

                $action = $route->getLabel("sdk.namespace", "UNKNOWN_NAMESPACE") . '.' . $route->getLabel("sdk.method", "UNKNOWN_METHOD");
                $log->setAction($action);

                $isProduction = App::getEnv('_APP_ENV', 'development') === 'production';
                $log->setEnvironment($isProduction ? Log::ENVIRONMENT_PRODUCTION : Log::ENVIRONMENT_STAGING);

                foreach ($loggerBreadcrumbs as $loggerBreadcrumb) {
                    $log->addBreadcrumb($loggerBreadcrumb);
                }

                $responseCode = $logger->addLog($log);
                Console::info('Log pushed with status code: ' . $responseCode);
            }
        }

        $code = $error->getCode();
        $message = $error->getMessage();
        $file = $error->getFile();
        $line = $error->getLine();
        $trace = $error->getTrace();

        if (php_sapi_name() === 'cli') {
            Console::error('[Error] Timestamp: ' . date('c', time()));

            if ($route) {
                Console::error('[Error] Method: ' . $route->getMethod());
                Console::error('[Error] URL: ' . $route->getPath());
            }

            Console::error('[Error] Type: ' . get_class($error));
            Console::error('[Error] Message: ' . $message);
            Console::error('[Error] File: ' . $file);
            Console::error('[Error] Line: ' . $line);
        }

        /** Handle Utopia Errors */
        if ($error instanceof Utopia\Exception) {
            $error = new AppwriteException($message, $code, AppwriteException::GENERAL_UNKNOWN, $error);
            switch ($code) {
                case 400:
                    $error->setType(AppwriteException::GENERAL_ARGUMENT_INVALID);
                    break;
                case 404:
                    $error->setType(AppwriteException::GENERAL_ROUTE_NOT_FOUND);
                    break;
            }
        }

        /** Wrap all exceptions inside Appwrite\Extend\Exception */
        if (!($error instanceof AppwriteException)) {
            $error = new AppwriteException($message, $code, AppwriteException::GENERAL_UNKNOWN, $error);
        }

        switch ($code) { // Don't show 500 errors!
            case 400: // Error allowed publicly
            case 401: // Error allowed publicly
            case 402: // Error allowed publicly
            case 403: // Error allowed publicly
            case 404: // Error allowed publicly
            case 409: // Error allowed publicly
            case 412: // Error allowed publicly
            case 416: // Error allowed publicly
            case 429: // Error allowed publicly
            case 501: // Error allowed publicly
            case 503: // Error allowed publicly
                break;
            default:
                $code = 500; // All other errors get the generic 500 server error status code
                $message = 'Server Error';
        }

        //$_SERVER = []; // Reset before reporting to error log to avoid keys being compromised

        $type = $error->getType();

        $output = ((App::isDevelopment())) ? [
            'message' => $message,
            'code' => $code,
            'file' => $file,
            'line' => $line,
            'trace' => $trace,
            'version' => $version,
            'type' => $type,
        ] : [
            'message' => $message,
            'code' => $code,
            'version' => $version,
            'type' => $type,
        ];

        $response
            ->addHeader('Cache-Control', 'no-cache, no-store, must-revalidate')
            ->addHeader('Expires', '0')
            ->addHeader('Pragma', 'no-cache')
            ->setStatusCode($code)
        ;

        $template = ($route) ? $route->getLabel('error', null) : null;

        if ($template) {
            $comp = new View($template);

            $comp
                ->setParam('development', App::isDevelopment())
                ->setParam('projectName', $project->getAttribute('name'))
                ->setParam('projectURL', $project->getAttribute('url'))
                ->setParam('message', $error->getMessage())
                ->setParam('code', $code)
                ->setParam('trace', $trace)
            ;

            $layout
                ->setParam('title', $project->getAttribute('name') . ' - Error')
                ->setParam('description', 'No Description')
                ->setParam('body', $comp)
                ->setParam('version', $version)
                ->setParam('litespeed', false)
            ;

            $response->html($layout->render());
        }

        $response->dynamic(
            new Document($output),
            $utopia->isDevelopment() ? Response::MODEL_ERROR_DEV : Response::MODEL_ERROR
        );
    });

App::get('/manifest.json')
    ->desc('Progressive app manifest file')
    ->label('scope', 'public')
    ->label('docs', false)
    ->inject('response')
    ->action(function (Response $response) {

        $response->json([
            'name' => APP_NAME,
            'short_name' => APP_NAME,
            'start_url' => '.',
            'url' => 'https://appwrite.io/',
            'display' => 'standalone',
            'background_color' => '#fff',
            'theme_color' => '#f02e65',
            'description' => 'End to end backend server for frontend and mobile apps. 👩‍💻👨‍💻',
            'icons' => [
                [
                    'src' => 'images/favicon.png',
                    'sizes' => '256x256',
                    'type' => 'image/png',
                ],
            ],
        ]);
    });

App::get('/robots.txt')
    ->desc('Robots.txt File')
    ->label('scope', 'public')
    ->label('docs', false)
    ->inject('response')
    ->action(function (Response $response) {
        $template = new View(__DIR__ . '/../views/general/robots.phtml');
        $response->text($template->render(false));
    });

App::get('/humans.txt')
    ->desc('Humans.txt File')
    ->label('scope', 'public')
    ->label('docs', false)
    ->inject('response')
    ->action(function (Response $response) {
        $template = new View(__DIR__ . '/../views/general/humans.phtml');
        $response->text($template->render(false));
    });

App::get('/.well-known/acme-challenge')
    ->desc('SSL Verification')
    ->label('scope', 'public')
    ->label('docs', false)
    ->inject('request')
    ->inject('response')
    ->action(function (Request $request, Response $response) {
        $uriChunks = \explode('/', $request->getURI());
        $token = $uriChunks[\count($uriChunks) - 1];

        $validator = new Text(100, [
            ...Text::NUMBERS,
            ...Text::ALPHABET_LOWER,
            ...Text::ALPHABET_UPPER,
            '-',
            '_'
        ]);

        if (!$validator->isValid($token) || \count($uriChunks) !== 4) {
            throw new AppwriteException('Invalid challenge token.', 400);
        }

        $base = \realpath(APP_STORAGE_CERTIFICATES);
        $absolute = \realpath($base . '/.well-known/acme-challenge/' . $token);

        if (!$base) {
            throw new AppwriteException('Storage error', 500, AppwriteException::GENERAL_SERVER_ERROR);
        }

        if (!$absolute) {
            throw new AppwriteException('Unknown path', 404);
        }

        if (!\substr($absolute, 0, \strlen($base)) === $base) {
            throw new AppwriteException('Invalid path', 401);
        }

        if (!\file_exists($absolute)) {
            throw new AppwriteException('Unknown path', 404);
        }

        $content = @\file_get_contents($absolute);

        if (!$content) {
            throw new AppwriteException('Failed to get contents', 500, AppwriteException::GENERAL_SERVER_ERROR);
        }

        $response->text($content);
    });

include_once __DIR__ . '/shared/api.php';
include_once __DIR__ . '/shared/web.php';

foreach (Config::getParam('services', []) as $service) {
    include_once $service['controller'];
}<|MERGE_RESOLUTION|>--- conflicted
+++ resolved
@@ -173,66 +173,44 @@
             ? null
             : '.' . $request->getHostname());
 
-        /*
-        * Response format
-        */
-        $responseFormat = $request->getHeader('x-appwrite-response-format', App::getEnv('_APP_SYSTEM_RESPONSE_FORMAT', ''));
-        if ($responseFormat) {
-            switch ($responseFormat) {
-                case version_compare($responseFormat, '0.11.2', '<='):
-                    Response::setFilter(new ResponseV11());
-                    break;
-                case version_compare($responseFormat, '0.12.4', '<='):
-                    Response::setFilter(new ResponseV12());
-                    break;
-                case version_compare($responseFormat, '0.13.4', '<='):
-                    Response::setFilter(new ResponseV13());
-                    break;
-                case version_compare($responseFormat, '0.14.0', '<='):
-                    Response::setFilter(new ResponseV14());
-                    break;
-                default:
-                    Response::setFilter(null);
-            }
-        } else {
-            Response::setFilter(null);
-        }
-
-        /*
-<<<<<<< HEAD
-         * Try app auth when we have project key and no user
-         *  Mock user to app and grant API key scopes in addition to default app scopes
-         */
-        if ($key && $user->isEmpty()) {
-            $user = new Document([
-                '$id' => '',
-                'status' => true,
-                'email' => 'app.' . $project->getId() . '@service.' . $request->getHostname(),
-                'password' => '',
-                'name' => $project->getAttribute('name', 'Untitled'),
-            ]);
-
-            $role = Auth::USER_ROLE_APP;
-            $scopes = \array_merge($roles[$role]['scopes'], $key->getAttribute('scopes', []));
-
-            $expire = $key->getAttribute('expire');
-
-            if (!empty($expire) && $expire < DateTime::now()) {
-                throw new AppwriteException('Project key expired', 401, AppwriteException:: PROJECT_KEY_EXPIRED);
-=======
-        * Security Headers
-        *
-        * As recommended at:
-        * @see https://www.owasp.org/index.php/List_of_useful_HTTP_headers
-        */
-        if (App::getEnv('_APP_OPTIONS_FORCE_HTTPS', 'disabled') === 'enabled') { // Force HTTPS
-            if ($request->getProtocol() !== 'https') {
-                if ($request->getMethod() !== Request::METHOD_GET) {
-                    throw new AppwriteException('Method unsupported over HTTP.', 500, AppwriteException::GENERAL_PROTOCOL_UNSUPPORTED);
-                }
+    /*
+     * Response format
+     */
+    $responseFormat = $request->getHeader('x-appwrite-response-format', App::getEnv('_APP_SYSTEM_RESPONSE_FORMAT', ''));
+    if ($responseFormat) {
+        switch ($responseFormat) {
+            case version_compare($responseFormat, '0.11.2', '<='):
+                Response::setFilter(new ResponseV11());
+                break;
+            case version_compare($responseFormat, '0.12.4', '<='):
+                Response::setFilter(new ResponseV12());
+                break;
+            case version_compare($responseFormat, '0.13.4', '<='):
+                Response::setFilter(new ResponseV13());
+                break;
+            case version_compare($responseFormat, '0.14.0', '<='):
+                Response::setFilter(new ResponseV14());
+                break;
+            default:
+                Response::setFilter(null);
+        }
+    } else {
+        Response::setFilter(null);
+    }
+
+    /*
+     * Security Headers
+     *
+     * As recommended at:
+     * @see https://www.owasp.org/index.php/List_of_useful_HTTP_headers
+     */
+    if (App::getEnv('_APP_OPTIONS_FORCE_HTTPS', 'disabled') === 'enabled') { // Force HTTPS
+        if ($request->getProtocol() !== 'https') {
+            if ($request->getMethod() !== Request::METHOD_GET) {
+                throw new AppwriteException('Method unsupported over HTTP.', 500, AppwriteException::GENERAL_PROTOCOL_UNSUPPORTED);
+            }
 
                 return $response->redirect('https://' . $request->getHostname() . $request->getURI());
->>>>>>> 9693c6e9
             }
 
             $response->addHeader('Strict-Transport-Security', 'max-age=' . (60 * 60 * 24 * 126)); // 126 days
@@ -315,9 +293,9 @@
                 $role = Auth::USER_ROLE_APP;
                 $scopes = \array_merge($roles[$role]['scopes'], $key->getAttribute('scopes', []));
 
-                $expire = $key->getAttribute('expire', 0);
-
-                if (!empty($expire) && $expire < \time()) {
+                $expire = $key->getAttribute('expire');
+
+                if (!empty($expire) && $expire < DateTime::now()) {
                     throw new AppwriteException('Project key expired', 401, AppwriteException:: PROJECT_KEY_EXPIRED);
                 }
 
