<?php

require_once __DIR__ . '/../init.php';

use Utopia\App;
use Utopia\Locale\Locale;
use Utopia\Logger\Logger;
use Utopia\Logger\Log;
use Utopia\Logger\Log\User;
use Appwrite\Utopia\Request;
use Appwrite\Utopia\Response;
use Appwrite\Utopia\View;
use Appwrite\Extend\Exception as AppwriteException;
use Utopia\Config\Config;
use Utopia\Domains\Domain;
use Appwrite\Auth\Auth;
use Appwrite\Event\Certificate;
use Appwrite\Network\Validator\Origin;
use Appwrite\Utopia\Response\Filters\V11 as ResponseV11;
use Appwrite\Utopia\Response\Filters\V12 as ResponseV12;
use Appwrite\Utopia\Response\Filters\V13 as ResponseV13;
use Appwrite\Utopia\Response\Filters\V14 as ResponseV14;
use Utopia\CLI\Console;
use Utopia\Database\Database;
use Utopia\Database\Document;
use Utopia\Database\DateTime;
use Utopia\Database\Query;
use Utopia\Database\Validator\Authorization;
use Utopia\Validator\Hostname;
use Appwrite\Utopia\Request\Filters\V12 as RequestV12;
use Appwrite\Utopia\Request\Filters\V13 as RequestV13;
use Appwrite\Utopia\Request\Filters\V14 as RequestV14;
use Utopia\Validator\Text;

Config::setParam('domainVerification', false);
Config::setParam('cookieDomain', 'localhost');
Config::setParam('cookieSamesite', Response::COOKIE_SAMESITE_NONE);

App::init()
    ->inject('utopia')
    ->inject('request')
    ->inject('response')
    ->inject('console')
    ->inject('project')
    ->inject('dbForConsole')
    ->inject('user')
    ->inject('locale')
    ->inject('clients')
    ->action(function (App $utopia, Request $request, Response $response, Document $console, Document $project, Database $dbForConsole, Document $user, Locale $locale, array $clients) {
        /*
        * Request format
        */
        $route = $utopia->match($request);
        Request::setRoute($route);

        $requestFormat = $request->getHeader('x-appwrite-response-format', App::getEnv('_APP_SYSTEM_RESPONSE_FORMAT', ''));
        if ($requestFormat) {
            switch ($requestFormat) {
                case version_compare($requestFormat, '0.12.0', '<'):
                    Request::setFilter(new RequestV12());
                    break;
                case version_compare($requestFormat, '0.13.0', '<'):
                    Request::setFilter(new RequestV13());
                    break;
                case version_compare($requestFormat, '0.14.0', '<'):
                    Request::setFilter(new RequestV14());
                    break;
                default:
                    Request::setFilter(null);
            }
        } else {
            Request::setFilter(null);
        }

        $domain = $request->getHostname();
        $domains = Config::getParam('domains', []);
        if (!array_key_exists($domain, $domains)) {
            $domain = new Domain(!empty($domain) ? $domain : '');

            if (empty($domain->get()) || !$domain->isKnown() || $domain->isTest()) {
                $domains[$domain->get()] = false;
                Console::warning($domain->get() . ' is not a publicly accessible domain. Skipping SSL certificate generation.');
            } elseif (str_starts_with($request->getURI(), '/.well-known/acme-challenge')) {
                Console::warning('Skipping SSL certificates generation on ACME challenge.');
            } else {
                Authorization::disable();

                $envDomain = App::getEnv('_APP_DOMAIN', '');
                $mainDomain = null;
                if (!empty($envDomain) && $envDomain !== 'localhost') {
                    $mainDomain = $envDomain;
                } else {
                    $domainDocument = $dbForConsole->findOne('domains', [], 0, ['_id'], ['ASC']);
                    $mainDomain = $domainDocument ? $domainDocument->getAttribute('domain') : $domain->get();
                }

                if ($mainDomain !== $domain->get()) {
                    Console::warning($domain->get() . ' is not a main domain. Skipping SSL certificate generation.');
                } else {
                    $domainDocument = $dbForConsole->findOne('domains', [
                        new Query('domain', QUERY::TYPE_EQUAL, [$domain->get()])
                    ]);

                    if (!$domainDocument) {
                        $domainDocument = new Document([
                            'domain' => $domain->get(),
                            'tld' => $domain->getSuffix(),
                            'registerable' => $domain->getRegisterable(),
                            'verification' => false,
                            'certificateId' => null,
                        ]);

                        $domainDocument = $dbForConsole->createDocument('domains', $domainDocument);

                        Console::info('Issuing a TLS certificate for the main domain (' . $domain->get() . ') in a few seconds...');

                        (new Certificate())
                            ->setDomain($domainDocument)
                            ->trigger();
                    }
                }
                $domains[$domain->get()] = true;

                Authorization::reset(); // ensure authorization is re-enabled
            }
            Config::setParam('domains', $domains);
        }

        $localeParam = (string) $request->getParam('locale', $request->getHeader('x-appwrite-locale', ''));
        if (\in_array($localeParam, Config::getParam('locale-codes'))) {
            $locale->setDefault($localeParam);
        }

        if ($project->isEmpty()) {
            throw new AppwriteException('Project not found', 404, AppwriteException::PROJECT_NOT_FOUND);
        }

        if (!empty($route->getLabel('sdk.auth', [])) && $project->isEmpty() && ($route->getLabel('scope', '') !== 'public')) {
            throw new AppwriteException('Missing or unknown project ID', 400, AppwriteException::PROJECT_UNKNOWN);
        }

        $referrer = $request->getReferer();
        $origin = \parse_url($request->getOrigin($referrer), PHP_URL_HOST);
        $protocol = \parse_url($request->getOrigin($referrer), PHP_URL_SCHEME);
        $port = \parse_url($request->getOrigin($referrer), PHP_URL_PORT);

        $refDomainOrigin = 'localhost';
        $validator = new Hostname($clients);
        if ($validator->isValid($origin)) {
            $refDomainOrigin = $origin;
        }

        $refDomain = (!empty($protocol) ? $protocol : $request->getProtocol()) . '://' . $refDomainOrigin . (!empty($port) ? ':' . $port : '');

        $refDomain = (!$route->getLabel('origin', false))  // This route is publicly accessible
            ? $refDomain
            : (!empty($protocol) ? $protocol : $request->getProtocol()) . '://' . $origin . (!empty($port) ? ':' . $port : '');

        $selfDomain = new Domain($request->getHostname());
        $endDomain = new Domain((string)$origin);

        Config::setParam(
            'domainVerification',
            ($selfDomain->getRegisterable() === $endDomain->getRegisterable()) &&
            $endDomain->getRegisterable() !== ''
        );

        Config::setParam('cookieDomain', (
            $request->getHostname() === 'localhost' ||
            $request->getHostname() === 'localhost:' . $request->getPort() ||
            (\filter_var($request->getHostname(), FILTER_VALIDATE_IP) !== false)
        )
            ? null
            : '.' . $request->getHostname());

        /*
        * Response format
        */
        $responseFormat = $request->getHeader('x-appwrite-response-format', App::getEnv('_APP_SYSTEM_RESPONSE_FORMAT', ''));
        if ($responseFormat) {
            switch ($responseFormat) {
                case version_compare($responseFormat, '0.11.2', '<='):
                    Response::setFilter(new ResponseV11());
                    break;
                case version_compare($responseFormat, '0.12.4', '<='):
                    Response::setFilter(new ResponseV12());
                    break;
                case version_compare($responseFormat, '0.13.4', '<='):
                    Response::setFilter(new ResponseV13());
                    break;
                case version_compare($responseFormat, '0.14.0', '<='):
                    Response::setFilter(new ResponseV14());
                    break;
                default:
                    Response::setFilter(null);
            }
        } else {
            Response::setFilter(null);
        }

        /*
<<<<<<< HEAD
         * Try app auth when we have project key and no user
         *  Mock user to app and grant API key scopes in addition to default app scopes
         */
        if ($key && $user->isEmpty()) {
            $user = new Document([
                '$id' => '',
                'status' => true,
                'email' => 'app.' . $project->getId() . '@service.' . $request->getHostname(),
                'password' => '',
                'name' => $project->getAttribute('name', 'Untitled'),
            ]);

            $role = Auth::USER_ROLE_APP;
            $scopes = \array_merge($roles[$role]['scopes'], $key->getAttribute('scopes', []));

            $expire = $key->getAttribute('expire');

            if (!empty($expire) && $expire < DateTime::now()) {
                throw new AppwriteException('Project key expired', 401, AppwriteException:: PROJECT_KEY_EXPIRED);
=======
        * Security Headers
        *
        * As recommended at:
        * @see https://www.owasp.org/index.php/List_of_useful_HTTP_headers
        */
        if (App::getEnv('_APP_OPTIONS_FORCE_HTTPS', 'disabled') === 'enabled') { // Force HTTPS
            if ($request->getProtocol() !== 'https') {
                if ($request->getMethod() !== Request::METHOD_GET) {
                    throw new AppwriteException('Method unsupported over HTTP.', 500, AppwriteException::GENERAL_PROTOCOL_UNSUPPORTED);
                }

                return $response->redirect('https://' . $request->getHostname() . $request->getURI());
>>>>>>> 9693c6e9
            }

            $response->addHeader('Strict-Transport-Security', 'max-age=' . (60 * 60 * 24 * 126)); // 126 days
        }

        $response
            ->addHeader('Server', 'Appwrite')
            ->addHeader('X-Content-Type-Options', 'nosniff')
            ->addHeader('Access-Control-Allow-Methods', 'GET, POST, PUT, PATCH, DELETE')
            ->addHeader('Access-Control-Allow-Headers', 'Origin, Cookie, Set-Cookie, X-Requested-With, Content-Type, Access-Control-Allow-Origin, Access-Control-Request-Headers, Accept, X-Appwrite-Project, X-Appwrite-Key, X-Appwrite-Locale, X-Appwrite-Mode, X-Appwrite-JWT, X-Appwrite-Response-Format, X-SDK-Version, X-Appwrite-ID, Content-Range, Range, Cache-Control, Expires, Pragma')
            ->addHeader('Access-Control-Expose-Headers', 'X-Fallback-Cookies')
            ->addHeader('Access-Control-Allow-Origin', $refDomain)
            ->addHeader('Access-Control-Allow-Credentials', 'true')
        ;

        /*
        * Validate Client Domain - Check to avoid CSRF attack
        *  Adding Appwrite API domains to allow XDOMAIN communication
        *  Skip this check for non-web platforms which are not required to send an origin header
        */
        $origin = $request->getOrigin($request->getReferer(''));
        $originValidator = new Origin(\array_merge($project->getAttribute('platforms', []), $console->getAttribute('platforms', [])));

        if (
            !$originValidator->isValid($origin)
            && \in_array($request->getMethod(), [Request::METHOD_POST, Request::METHOD_PUT, Request::METHOD_PATCH, Request::METHOD_DELETE])
            && $route->getLabel('origin', false) !== '*'
            && empty($request->getHeader('x-appwrite-key', ''))
        ) {
            throw new AppwriteException($originValidator->getDescription(), 403, AppwriteException::GENERAL_UNKNOWN_ORIGIN);
        }

        /*
        * ACL Check
        */
        $role = ($user->isEmpty()) ? Auth::USER_ROLE_GUEST : Auth::USER_ROLE_MEMBER;

        // Add user roles
        $memberships = $user->find('teamId', $project->getAttribute('teamId', null), 'memberships');

        if ($memberships) {
            foreach ($memberships->getAttribute('roles', []) as $memberRole) {
                switch ($memberRole) {
                    case 'owner':
                        $role = Auth::USER_ROLE_OWNER;
                        break;
                    case 'admin':
                        $role = Auth::USER_ROLE_ADMIN;
                        break;
                    case 'developer':
                        $role = Auth::USER_ROLE_DEVELOPER;
                        break;
                }
            }
        }

        $roles = Config::getParam('roles', []);
        $scope = $route->getLabel('scope', 'none'); // Allowed scope for chosen route
        $scopes = $roles[$role]['scopes']; // Allowed scopes for user role

        $authKey = $request->getHeader('x-appwrite-key', '');

        if (!empty($authKey)) { // API Key authentication
            // Check if given key match project API keys
            $key = $project->find('secret', $authKey, 'keys');

            /*
            * Try app auth when we have project key and no user
            *  Mock user to app and grant API key scopes in addition to default app scopes
            */
            if ($key && $user->isEmpty()) {
                $user = new Document([
                    '$id' => '',
                    'status' => true,
                    'email' => 'app.' . $project->getId() . '@service.' . $request->getHostname(),
                    'password' => '',
                    'name' => $project->getAttribute('name', 'Untitled'),
                ]);

                $role = Auth::USER_ROLE_APP;
                $scopes = \array_merge($roles[$role]['scopes'], $key->getAttribute('scopes', []));

                $expire = $key->getAttribute('expire', 0);

                if (!empty($expire) && $expire < \time()) {
                    throw new AppwriteException('Project key expired', 401, AppwriteException:: PROJECT_KEY_EXPIRED);
                }

                Authorization::setRole('role:' . Auth::USER_ROLE_APP);
                Authorization::setDefaultStatus(false);  // Cancel security segmentation for API keys.
            }
        }

        Authorization::setRole('role:' . $role);

        foreach (Auth::getRoles($user) as $authRole) {
            Authorization::setRole($authRole);
        }

        $service = $route->getLabel('sdk.namespace', '');
        if (!empty($service)) {
            if (
                array_key_exists($service, $project->getAttribute('services', []))
                && !$project->getAttribute('services', [])[$service]
                && !(Auth::isPrivilegedUser(Authorization::getRoles()) || Auth::isAppUser(Authorization::getRoles()))
            ) {
                throw new AppwriteException('Service is disabled', 503, AppwriteException::GENERAL_SERVICE_DISABLED);
            }
        }

        if (!\in_array($scope, $scopes)) {
            if ($project->isEmpty()) { // Check if permission is denied because project is missing
                throw new AppwriteException('Project not found', 404, AppwriteException::PROJECT_NOT_FOUND);
            }

            throw new AppwriteException($user->getAttribute('email', 'User') . ' (role: ' . \strtolower($roles[$role]['label']) . ') missing scope (' . $scope . ')', 401, AppwriteException::GENERAL_UNAUTHORIZED_SCOPE);
        }

        if (false === $user->getAttribute('status')) { // Account is blocked
            throw new AppwriteException('Invalid credentials. User is blocked', 401, AppwriteException::USER_BLOCKED);
        }

        if ($user->getAttribute('reset')) {
            throw new AppwriteException('Password reset is required', 412, AppwriteException::USER_PASSWORD_RESET_REQUIRED);
        }
    });

App::options()
    ->inject('request')
    ->inject('response')
    ->action(function (Request $request, Response $response) {

        $origin = $request->getOrigin();

        $response
            ->addHeader('Server', 'Appwrite')
            ->addHeader('Access-Control-Allow-Methods', 'GET, POST, PUT, PATCH, DELETE')
            ->addHeader('Access-Control-Allow-Headers', 'Origin, Cookie, Set-Cookie, X-Requested-With, Content-Type, Access-Control-Allow-Origin, Access-Control-Request-Headers, Accept, X-Appwrite-Project, X-Appwrite-Key, X-Appwrite-Locale, X-Appwrite-Mode, X-Appwrite-JWT, X-Appwrite-Response-Format, X-SDK-Version, X-Appwrite-ID, Content-Range, Range, Cache-Control, Expires, Pragma, X-Fallback-Cookies')
            ->addHeader('Access-Control-Expose-Headers', 'X-Fallback-Cookies')
            ->addHeader('Access-Control-Allow-Origin', $origin)
            ->addHeader('Access-Control-Allow-Credentials', 'true')
            ->noContent();
    });

App::error()
    ->inject('error')
    ->inject('utopia')
    ->inject('request')
    ->inject('response')
    ->inject('layout')
    ->inject('project')
    ->inject('logger')
    ->inject('loggerBreadcrumbs')
    ->action(function (Throwable $error, App $utopia, Request $request, Response $response, View $layout, Document $project, ?Logger $logger, array $loggerBreadcrumbs) {

        $version = App::getEnv('_APP_VERSION', 'UNKNOWN');
        $route = $utopia->match($request);

        /** Delegate PDO exceptions to the global handler so the database connection can be returned to the pool */
        if ($error instanceof PDOException) {
            throw $error;
        }

        if ($logger) {
            if ($error->getCode() >= 500 || $error->getCode() === 0) {
                try {
                    /** @var Utopia\Database\Document $user */
                    $user = $utopia->getResource('user');
                } catch (\Throwable $th) {
                    // All good, user is optional information for logger
                }

                $log = new Utopia\Logger\Log();

                if (isset($user) && !$user->isEmpty()) {
                    $log->setUser(new User($user->getId()));
                }

                $log->setNamespace("http");
                $log->setServer(\gethostname());
                $log->setVersion($version);
                $log->setType(Log::TYPE_ERROR);
                $log->setMessage($error->getMessage());

                $log->addTag('method', $route->getMethod());
                $log->addTag('url', $route->getPath());
                $log->addTag('verboseType', get_class($error));
                $log->addTag('code', $error->getCode());
                $log->addTag('projectId', $project->getId());
                $log->addTag('hostname', $request->getHostname());
                $log->addTag('locale', (string)$request->getParam('locale', $request->getHeader('x-appwrite-locale', '')));

                $log->addExtra('file', $error->getFile());
                $log->addExtra('line', $error->getLine());
                $log->addExtra('trace', $error->getTraceAsString());
                $log->addExtra('detailedTrace', $error->getTrace());
                $log->addExtra('roles', Authorization::$roles);

                $action = $route->getLabel("sdk.namespace", "UNKNOWN_NAMESPACE") . '.' . $route->getLabel("sdk.method", "UNKNOWN_METHOD");
                $log->setAction($action);

                $isProduction = App::getEnv('_APP_ENV', 'development') === 'production';
                $log->setEnvironment($isProduction ? Log::ENVIRONMENT_PRODUCTION : Log::ENVIRONMENT_STAGING);

                foreach ($loggerBreadcrumbs as $loggerBreadcrumb) {
                    $log->addBreadcrumb($loggerBreadcrumb);
                }

                $responseCode = $logger->addLog($log);
                Console::info('Log pushed with status code: ' . $responseCode);
            }
        }

        $code = $error->getCode();
        $message = $error->getMessage();
        $file = $error->getFile();
        $line = $error->getLine();
        $trace = $error->getTrace();

        if (php_sapi_name() === 'cli') {
            Console::error('[Error] Timestamp: ' . date('c', time()));

            if ($route) {
                Console::error('[Error] Method: ' . $route->getMethod());
                Console::error('[Error] URL: ' . $route->getPath());
            }

            Console::error('[Error] Type: ' . get_class($error));
            Console::error('[Error] Message: ' . $message);
            Console::error('[Error] File: ' . $file);
            Console::error('[Error] Line: ' . $line);
        }

        /** Handle Utopia Errors */
        if ($error instanceof Utopia\Exception) {
            $error = new AppwriteException($message, $code, AppwriteException::GENERAL_UNKNOWN, $error);
            switch ($code) {
                case 400:
                    $error->setType(AppwriteException::GENERAL_ARGUMENT_INVALID);
                    break;
                case 404:
                    $error->setType(AppwriteException::GENERAL_ROUTE_NOT_FOUND);
                    break;
            }
        }

        /** Wrap all exceptions inside Appwrite\Extend\Exception */
        if (!($error instanceof AppwriteException)) {
            $error = new AppwriteException($message, $code, AppwriteException::GENERAL_UNKNOWN, $error);
        }

        switch ($code) { // Don't show 500 errors!
            case 400: // Error allowed publicly
            case 401: // Error allowed publicly
            case 402: // Error allowed publicly
            case 403: // Error allowed publicly
            case 404: // Error allowed publicly
            case 409: // Error allowed publicly
            case 412: // Error allowed publicly
            case 416: // Error allowed publicly
            case 429: // Error allowed publicly
            case 501: // Error allowed publicly
            case 503: // Error allowed publicly
                break;
            default:
                $code = 500; // All other errors get the generic 500 server error status code
                $message = 'Server Error';
        }

        //$_SERVER = []; // Reset before reporting to error log to avoid keys being compromised

        $type = $error->getType();

        $output = ((App::isDevelopment())) ? [
            'message' => $message,
            'code' => $code,
            'file' => $file,
            'line' => $line,
            'trace' => $trace,
            'version' => $version,
            'type' => $type,
        ] : [
            'message' => $message,
            'code' => $code,
            'version' => $version,
            'type' => $type,
        ];

        $response
            ->addHeader('Cache-Control', 'no-cache, no-store, must-revalidate')
            ->addHeader('Expires', '0')
            ->addHeader('Pragma', 'no-cache')
            ->setStatusCode($code)
        ;

        $template = ($route) ? $route->getLabel('error', null) : null;

        if ($template) {
            $comp = new View($template);

            $comp
                ->setParam('development', App::isDevelopment())
                ->setParam('projectName', $project->getAttribute('name'))
                ->setParam('projectURL', $project->getAttribute('url'))
                ->setParam('message', $error->getMessage())
                ->setParam('code', $code)
                ->setParam('trace', $trace)
            ;

            $layout
                ->setParam('title', $project->getAttribute('name') . ' - Error')
                ->setParam('description', 'No Description')
                ->setParam('body', $comp)
                ->setParam('version', $version)
                ->setParam('litespeed', false)
            ;

            $response->html($layout->render());
        }

        $response->dynamic(
            new Document($output),
            $utopia->isDevelopment() ? Response::MODEL_ERROR_DEV : Response::MODEL_ERROR
        );
    });

App::get('/manifest.json')
    ->desc('Progressive app manifest file')
    ->label('scope', 'public')
    ->label('docs', false)
    ->inject('response')
    ->action(function (Response $response) {

        $response->json([
            'name' => APP_NAME,
            'short_name' => APP_NAME,
            'start_url' => '.',
            'url' => 'https://appwrite.io/',
            'display' => 'standalone',
            'background_color' => '#fff',
            'theme_color' => '#f02e65',
            'description' => 'End to end backend server for frontend and mobile apps. 👩‍💻👨‍💻',
            'icons' => [
                [
                    'src' => 'images/favicon.png',
                    'sizes' => '256x256',
                    'type' => 'image/png',
                ],
            ],
        ]);
    });

App::get('/robots.txt')
    ->desc('Robots.txt File')
    ->label('scope', 'public')
    ->label('docs', false)
    ->inject('response')
    ->action(function (Response $response) {
        $template = new View(__DIR__ . '/../views/general/robots.phtml');
        $response->text($template->render(false));
    });

App::get('/humans.txt')
    ->desc('Humans.txt File')
    ->label('scope', 'public')
    ->label('docs', false)
    ->inject('response')
    ->action(function (Response $response) {
        $template = new View(__DIR__ . '/../views/general/humans.phtml');
        $response->text($template->render(false));
    });

App::get('/.well-known/acme-challenge')
    ->desc('SSL Verification')
    ->label('scope', 'public')
    ->label('docs', false)
    ->inject('request')
    ->inject('response')
    ->action(function (Request $request, Response $response) {
        $uriChunks = \explode('/', $request->getURI());
        $token = $uriChunks[\count($uriChunks) - 1];

        $validator = new Text(100, [
            ...Text::NUMBERS,
            ...Text::ALPHABET_LOWER,
            ...Text::ALPHABET_UPPER,
            '-',
            '_'
        ]);

        if (!$validator->isValid($token) || \count($uriChunks) !== 4) {
            throw new AppwriteException('Invalid challenge token.', 400);
        }

        $base = \realpath(APP_STORAGE_CERTIFICATES);
        $absolute = \realpath($base . '/.well-known/acme-challenge/' . $token);

        if (!$base) {
            throw new AppwriteException('Storage error', 500, AppwriteException::GENERAL_SERVER_ERROR);
        }

        if (!$absolute) {
            throw new AppwriteException('Unknown path', 404);
        }

        if (!\substr($absolute, 0, \strlen($base)) === $base) {
            throw new AppwriteException('Invalid path', 401);
        }

        if (!\file_exists($absolute)) {
            throw new AppwriteException('Unknown path', 404);
        }

        $content = @\file_get_contents($absolute);

        if (!$content) {
            throw new AppwriteException('Failed to get contents', 500, AppwriteException::GENERAL_SERVER_ERROR);
        }

        $response->text($content);
    });

include_once __DIR__ . '/shared/api.php';
include_once __DIR__ . '/shared/web.php';

foreach (Config::getParam('services', []) as $service) {
    include_once $service['controller'];
}<|MERGE_RESOLUTION|>--- conflicted
+++ resolved
@@ -23,7 +23,6 @@
 use Utopia\CLI\Console;
 use Utopia\Database\Database;
 use Utopia\Database\Document;
-use Utopia\Database\DateTime;
 use Utopia\Database\Query;
 use Utopia\Database\Validator\Authorization;
 use Utopia\Validator\Hostname;
@@ -199,27 +198,6 @@
         }
 
         /*
-<<<<<<< HEAD
-         * Try app auth when we have project key and no user
-         *  Mock user to app and grant API key scopes in addition to default app scopes
-         */
-        if ($key && $user->isEmpty()) {
-            $user = new Document([
-                '$id' => '',
-                'status' => true,
-                'email' => 'app.' . $project->getId() . '@service.' . $request->getHostname(),
-                'password' => '',
-                'name' => $project->getAttribute('name', 'Untitled'),
-            ]);
-
-            $role = Auth::USER_ROLE_APP;
-            $scopes = \array_merge($roles[$role]['scopes'], $key->getAttribute('scopes', []));
-
-            $expire = $key->getAttribute('expire');
-
-            if (!empty($expire) && $expire < DateTime::now()) {
-                throw new AppwriteException('Project key expired', 401, AppwriteException:: PROJECT_KEY_EXPIRED);
-=======
         * Security Headers
         *
         * As recommended at:
@@ -232,7 +210,6 @@
                 }
 
                 return $response->redirect('https://' . $request->getHostname() . $request->getURI());
->>>>>>> 9693c6e9
             }
 
             $response->addHeader('Strict-Transport-Security', 'max-age=' . (60 * 60 * 24 * 126)); // 126 days
@@ -315,9 +292,9 @@
                 $role = Auth::USER_ROLE_APP;
                 $scopes = \array_merge($roles[$role]['scopes'], $key->getAttribute('scopes', []));
 
-                $expire = $key->getAttribute('expire', 0);
-
-                if (!empty($expire) && $expire < \time()) {
+                $expire = $key->getAttribute('expire');
+
+                if (!empty($expire) && $expire < DateTime::now()) {
                     throw new AppwriteException('Project key expired', 401, AppwriteException:: PROJECT_KEY_EXPIRED);
                 }
 
